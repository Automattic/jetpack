--- conflicted
+++ resolved
@@ -85,13 +85,7 @@
     "fancy-log": "^1.3.2",
     "file-loader": "^1.1.5",
     "focus-trap": "^2.3.1",
-<<<<<<< HEAD
-    "glotpress-js": "0.0.6",
-    "grunt-cli": "^1.2.0",
     "gulp": "^4.0.0",
-=======
-    "gulp": "^3.9.0",
->>>>>>> 08d3ac73
     "gulp-autoprefixer": "^3.0.2",
     "gulp-babel": "7.0.0",
     "gulp-banner": "^0.1.3",
