--- conflicted
+++ resolved
@@ -1058,106 +1058,4 @@
 			'timestamp' => 1476385523
 		),
 	),
-<<<<<<< HEAD
-) );
-
-require_once( $json_jetpack_endpoints_dir . 'class.jetpack-json-api-export-endpoint.php' );
-
-new Jetpack_JSON_API_Export_Endpoint( array (
-	'method' => 'POST',
-	'description' => 'Export site data.',
-	'group' => '__do_not_document',
-	'stat' => 'export',
-	'path' => '/sites/%s/export',
-	'path_labels' => array(
-		'$site' => '(int|string) Site ID or domain',
-	),
-	'request_format' => array(
-		'content'               => '(string=all) The content to export',
-		'cat'                   => '(integer=0) The Id of the category to export',
-		'post_author'           => '(integer=0) The Id of the author to export his posts',
-		'post_start_date'       => '(string=0) The start month of posts to export. Format: YYYY-MM',
-		'post_end_date'         => '(string=0) The end month of posts to export. Format: YYYY-MM',
-		'post_status'           => '(string=0) The status of the posts to export',
-		'page_author'           => '(integer=0) The Id of the author to export his pages',
-		'page_start_date'       => '(string=0) The start month of pages to export. Format: YYYY-MM',
-		'page_end_date'         => '(string=0) The end month of pages to export. Format: YYYY-MM',
-		'page_status'           => '(string=0) The status of the pages to export',
-		'attachment_start_date' => '(string=0) The start month of media to export. Format: YYYY-MM',
-		'attachment_end_date'   => '(string=0) The end month of media to export. Format: YYYY-MM',
-	),
-	'response_format' => array(
-		'status'        => '(string) The status of the export. Values are success|fail',
-		'download_url'  => '(string) The URL of the export file to download from the Jetpack site.'
-	),
-	'example_request' => 'https://public-api.wordpress.com/rest/v1.1/sites/82974409/export',
-	'example_request_data' => array(
-		'headers' => array( 'authorization' => 'Bearer YOUR_API_TOKEN' ),
-		'body' => array(
-			'content'               => 'all',
-			'cat'                   => '0',
-			'post_author'           => '0',
-			'post_start_date'       => '0',
-			'post_end_date'         => '0',
-			'post_status'           => '0',
-			'page_author'           => '0',
-			'page_start_date'       => '0',
-			'page_end_date'         => '0',
-			'page_status'           => '0',
-			'attachment_start_date' => '0',
-			'attachment_end_date'   => '0',
-		),
-	),
-) );
-
-require_once( $json_jetpack_endpoints_dir . 'class.jetpack-json-api-export-endpoint.php' );
-
-new Jetpack_JSON_API_Export_Endpoint( array (
-	'method' => 'POST',
-	'description' => 'Export site data.',
-	'group' => '__do_not_document',
-	'stat' => 'export',
-	'path' => '/sites/%s/export',
-	'path_labels' => array(
-		'$site' => '(int|string) Site ID or domain',
-	),
-	'request_format' => array(
-		'content'               => '(string=all) The content to export',
-		'cat'                   => '(integer=0) The Id of the category to export',
-		'post_author'           => '(integer=0) The Id of the author to export his posts',
-		'post_start_date'       => '(string=0) The start month of posts to export. Format: YYYY-MM',
-		'post_end_date'         => '(string=0) The end month of posts to export. Format: YYYY-MM',
-		'post_status'           => '(string=0) The status of the posts to export',
-		'page_author'           => '(integer=0) The Id of the author to export his pages',
-		'page_start_date'       => '(string=0) The start month of pages to export. Format: YYYY-MM',
-		'page_end_date'         => '(string=0) The end month of pages to export. Format: YYYY-MM',
-		'page_status'           => '(string=0) The status of the pages to export',
-		'attachment_start_date' => '(string=0) The start month of media to export. Format: YYYY-MM',
-		'attachment_end_date'   => '(string=0) The end month of media to export. Format: YYYY-MM',
-	),
-	'response_format' => array(
-		'status'        => '(string) The status of the export. Values are success|fail',
-		'download_url'  => '(string) The URL of the export file to download from the Jetpack site.'
-	),
-	'example_request' => 'https://public-api.wordpress.com/rest/v1.1/sites/82974409/export',
-	'example_request_data' => array(
-		'headers' => array( 'authorization' => 'Bearer YOUR_API_TOKEN' ),
-		'body' => array(
-			'content'               => 'all',
-			'cat'                   => '0',
-			'post_author'           => '0',
-			'post_start_date'       => '0',
-			'post_end_date'         => '0',
-			'post_status'           => '0',
-			'page_author'           => '0',
-			'page_start_date'       => '0',
-			'page_end_date'         => '0',
-			'page_status'           => '0',
-			'attachment_start_date' => '0',
-			'attachment_end_date'   => '0',
-		),
-	),
-) );
-=======
-) );
->>>>>>> ff946daa
+) );