<?php
class WPCOM_JSON_API_Update_Post_v1_1_Endpoint extends WPCOM_JSON_API_Post_v1_1_Endpoint {
	function __construct( $args ) {
		parent::__construct( $args );
		if ( $this->api->ends_with( $this->path, '/delete' ) ) {
			$this->post_object_format['status']['deleted'] = 'The post has been deleted permanently.';
		}
	}

	// /sites/%s/posts/new       -> $blog_id
	// /sites/%s/posts/%d        -> $blog_id, $post_id
	// /sites/%s/posts/%d/delete -> $blog_id, $post_id
	// /sites/%s/posts/%d/restore -> $blog_id, $post_id
	function callback( $path = '', $blog_id = 0, $post_id = 0 ) {
		$blog_id = $this->api->switch_to_blog_and_validate_user( $this->api->get_blog_id( $blog_id ) );
		if ( is_wp_error( $blog_id ) ) {
			return $blog_id;
		}

		if ( $this->api->ends_with( $path, '/delete' ) ) {
			return $this->delete_post( $path, $blog_id, $post_id );
		} elseif ( $this->api->ends_with( $path, '/restore' ) ) {
			return $this->restore_post( $path, $blog_id, $post_id );
		} else {
			return $this->write_post( $path, $blog_id, $post_id );
		}
	}

	// /sites/%s/posts/new       -> $blog_id
	// /sites/%s/posts/%d        -> $blog_id, $post_id
	function write_post( $path, $blog_id, $post_id ) {
		$new  = $this->api->ends_with( $path, '/new' );
		$args = $this->query_args();

		// unhook publicize, it's hooked again later -- without this, skipping services is impossible
		if ( defined( 'IS_WPCOM' ) && IS_WPCOM ) {
			remove_action( 'save_post', array( $GLOBALS['publicize_ui']->publicize, 'async_publicize_post' ), 100, 2 );
			add_action( 'rest_api_inserted_post', array( $GLOBALS['publicize_ui']->publicize, 'async_publicize_post' ) );
		}

		// 'future' is an alias for 'publish' for now
		if ( 'future' === $input['status'] ) {
			$input['status'] = 'publish';
		}

		if ( $new ) {
			$input = $this->input( true );

			if ( 'revision' === $input['type'] ) {
				if ( ! isset( $input['parent'] ) ) {
					return new WP_Error( 'invalid_input', 'Invalid request input', 400 );
				}
				$input['status'] = 'inherit'; // force inherit for revision type
				$input['slug'] = $input['parent'] . '-autosave-v1';
			}
			elseif ( !isset( $input['title'] ) && !isset( $input['content'] ) && !isset( $input['excerpt'] ) ) {
				return new WP_Error( 'invalid_input', 'Invalid request input', 400 );
			}

			// default to post
			if ( empty( $input['type'] ) )
				$input['type'] = 'post';

			$post_type = get_post_type_object( $input['type'] );

			if ( ! $this->is_post_type_allowed( $input['type'] ) ) {
				return new WP_Error( 'unknown_post_type', 'Unknown post type', 404 );
			}

			if ( ! empty( $input['author'] ) ) {
				$author_id = $this->parse_and_set_author( $input['author'], $input['type'] );
				unset( $input['author'] );
				if ( is_wp_error( $author_id ) )
					return $author_id;
			}

			if ( 'publish' === $input['status'] ) {
				if ( ! current_user_can( $post_type->cap->publish_posts ) ) {
					if ( current_user_can( $post_type->cap->edit_posts ) ) {
						$input['status'] = 'pending';
					} else {
						return new WP_Error( 'unauthorized', 'User cannot publish posts', 403 );
					}
				}
			} else {
				if ( !current_user_can( $post_type->cap->edit_posts ) ) {
					return new WP_Error( 'unauthorized', 'User cannot edit posts', 403 );
				}
			}
		} else {
			$input = $this->input( false );

			if ( !is_array( $input ) || !$input ) {
				return new WP_Error( 'invalid_input', 'Invalid request input', 400 );
			}

			$post = get_post( $post_id );
			$_post_type = ( ! empty( $input['type'] ) ) ? $input['type'] : $post->post_type;
			$post_type = get_post_type_object( $_post_type );
			if ( !$post || is_wp_error( $post ) ) {
				return new WP_Error( 'unknown_post', 'Unknown post', 404 );
			}

			if ( !current_user_can( 'edit_post', $post->ID ) ) {
				return new WP_Error( 'unauthorized', 'User cannot edit post', 403 );
			}

			if ( ! empty( $input['author'] ) ) {
				$author_id = $this->parse_and_set_author( $input['author'], $_post_type );
				unset( $input['author'] );
				if ( is_wp_error( $author_id ) )
					return $author_id;
			}

			if ( ( isset( $input['status'] ) && 'publish' === $input['status'] ) && 'publish' !== $post->post_status && !current_user_can( 'publish_post', $post->ID ) ) {
				$input['status'] = 'pending';
			}
			$last_status = $post->post_status;
			$new_status = isset( $input['status'] ) ? $input['status'] : $last_status;

			// Make sure that drafts get the current date when transitioning to publish if not supplied in the post.
			$date_in_past = ( strtotime($post->post_date_gmt) < time() );
			if ( 'publish' === $new_status && 'draft' === $last_status && ! isset( $input['date_gmt'] ) && $date_in_past ) {
				$input['date_gmt'] = gmdate( 'Y-m-d H:i:s' );
			}
		}

<<<<<<< HEAD
		// If date is set, $this->input will set date_gmt, date still needs to be adjusted for the blog's offset
=======
		// fixes https://github.com/automattic/calypso-pre-oss/issues/12476: respect blog locale when creating the post slug
		wpcom_switch_to_locale( get_blog_lang_code( $blog_id ) );

		// Fix for https://iorequests.wordpress.com/2014/08/13/scheduled-posts-made-in-the/
		// See: https://a8c.slack.com/archives/io/p1408047082000273
		// If date was set, $this->input will set date_gmt, date still needs to be adjusted for the blog's offset
>>>>>>> ca0860ab
		if ( isset( $input['date_gmt'] ) ) {
			$gmt_offset = get_option( 'gmt_offset' );
			$time_with_offset = strtotime( $input['date_gmt'] ) + $gmt_offset * HOUR_IN_SECONDS;
			$input['date'] = date( 'Y-m-d H:i:s', $time_with_offset );
		}

		if ( ! empty( $author_id ) && get_current_user_id() != $author_id ) {
			if ( ! current_user_can( $post_type->cap->edit_others_posts ) ) {
				return new WP_Error( 'unauthorized', "User is not allowed to publish others' posts.", 403 );
			} elseif ( ! user_can( $author_id, $post_type->cap->edit_posts ) ) {
				return new WP_Error( 'unauthorized', 'Assigned author cannot publish post.', 403 );
			}
		}

		if ( !is_post_type_hierarchical( $post_type->name ) && 'revision' !== $post_type->name ) {
			unset( $input['parent'] );
		}

		$tax_input = array();

		foreach ( array( 'categories' => 'category', 'tags' => 'post_tag' ) as $key => $taxonomy ) {
			if ( ! isset( $input[ $key ] ) ) {
				continue;
			}

			$tax_input[ $taxonomy ] = array();

			$is_hierarchical = is_taxonomy_hierarchical( $taxonomy );

			if ( is_array( $input[$key] ) ) {
				$terms = $input[$key];
			} else {
				$terms = explode( ',', $input[$key] );
			}

			foreach ( $terms as $term ) {
				/**
				 * `curl --data 'category[]=123'` should be interpreted as a category ID,
				 * not a category whose name is '123'.
				 *
				 * Consequence: To add a category/tag whose name is '123', the client must
				 * first look up its ID.
				 */
				$term = (string) $term; // ctype_digit compat
				if ( ctype_digit( $term ) ) {
					$term = (int) $term;
				}

				$term_info = term_exists( $term, $taxonomy );

				if ( ! $term_info ) {
					// A term ID that doesn't already exist. Ignore it: we don't know what name to give it.
					if ( is_int( $term ) ){
						continue;
					}
					// only add a new tag/cat if the user has access to
					$tax = get_taxonomy( $taxonomy );

					// see https://core.trac.wordpress.org/ticket/26409
					if ( 'category' === $taxonomy && ! current_user_can( $tax->cap->edit_terms ) ) {
						continue;
					} else if ( ! current_user_can( $tax->cap->assign_terms ) ) {
						continue;
					}

					$term_info = wp_insert_term( $term, $taxonomy );
				}

				if ( ! is_wp_error( $term_info ) ) {
					if ( $is_hierarchical ) {
						// Categories must be added by ID
						$tax_input[$taxonomy][] = (int) $term_info['term_id'];
					} else {
						// Tags must be added by name
						if ( is_int( $term ) ) {
							$term = get_term( $term, $taxonomy );
							$tax_input[$taxonomy][] = $term->name;
						} else {
							$tax_input[$taxonomy][] = $term;
						}
					}
				}
			}
		}

		if ( isset( $input['categories'] ) && empty( $tax_input['category'] ) && 'revision' !== $post_type->name ) {
			$tax_input['category'][] = get_option( 'default_category' );
		}

		unset( $input['tags'], $input['categories'] );

		$insert = array();

		if ( !empty( $input['slug'] ) ) {
			$insert['post_name'] = $input['slug'];
			unset( $input['slug'] );
		}

		if ( isset( $input['discussion'] ) ) {
			$discussion = (array) $input['discussion'];
			foreach ( array( 'comment', 'ping' ) as $discussion_type ) {
				$discussion_open = sprintf( '%ss_open', $discussion_type );
				$discussion_status = sprintf( '%s_status', $discussion_type );

				if ( isset( $discussion[ $discussion_open ] ) ) {
					$is_open = WPCOM_JSON_API::is_truthy( $discussion[ $discussion_open ] );
 					$discussion[ $discussion_status ] = $is_open ? 'open' : 'closed';
				}

				if ( in_array( $discussion[ $discussion_status ], array( 'open', 'closed' ) ) ) {
					$insert[ $discussion_status ] = $discussion[ $discussion_status ];
				}
			}
		}

		unset( $input['discussion'] );

		if ( isset( $input['menu_order'] ) ) {
			$insert['menu_order'] = $input['menu_order'];
			unset( $input['menu_order'] );
		}

		$publicize = isset( $input['publicize'] ) ? $input['publicize'] : null;
		unset( $input['publicize'] );

		$publicize_custom_message = isset( $input['publicize_message'] ) ? $input['publicize_message'] : null;
		unset( $input['publicize_message'] );

		if ( isset( $input['featured_image'] ) ) {
			$featured_image = trim( $input['featured_image'] );
			$delete_featured_image = empty( $featured_image );
			unset( $input['featured_image'] );
		}

		$metadata = isset( $input['metadata'] ) ? $input['metadata'] : null;
		unset( $input['metadata'] );

		$likes = isset( $input['likes_enabled'] ) ? $input['likes_enabled'] : null;
		unset( $input['likes_enabled'] );

		$sharing = isset( $input['sharing_enabled'] ) ? $input['sharing_enabled'] : null;
		unset( $input['sharing_enabled'] );

		$sticky = isset( $input['sticky'] ) ? $input['sticky'] : null;
		unset( $input['sticky'] );

		foreach ( $input as $key => $value ) {
			$insert["post_$key"] = $value;
		}

		if ( ! empty( $author_id ) ) {
			$insert['post_author'] = absint( $author_id );
		}

		if ( ! empty( $tax_input ) ) {
			$insert['tax_input'] = $tax_input;
		}

		$has_media = ! empty( $input['media'] ) ? count( $input['media'] ) : false;
		$has_media_by_url = ! empty( $input['media_urls'] ) ? count( $input['media_urls'] ) : false;

		if ( $new ) {

			if ( isset( $input['content'] ) && ! has_shortcode( $input['content'], 'gallery' ) && ( $has_media || $has_media_by_url ) ) {
				switch ( ( $has_media + $has_media_by_url ) ) {
				case 0 :
					// No images - do nothing.
					break;
				case 1 :
					// 1 image - make it big
					$insert['post_content'] = $input['content'] = "[gallery size=full columns=1]\n\n" . $input['content'];
					break;
				default :
					// Several images - 3 column gallery
					$insert['post_content'] = $input['content'] = "[gallery]\n\n" . $input['content'];
					break;
				}
			}

			$post_id = wp_insert_post( add_magic_quotes( $insert ), true );
		} else {
			$insert['ID'] = $post->ID;

			// wp_update_post ignores date unless edit_date is set
			// See: http://codex.wordpress.org/Function_Reference/wp_update_post#Scheduling_posts
			// See: https://core.trac.wordpress.org/browser/tags/3.9.2/src/wp-includes/post.php#L3302
			if ( isset( $input['date_gmt'] ) || isset( $input['date'] ) ) {
				$insert['edit_date'] = true;
			}

			$post_id = wp_update_post( (object) $insert );
		}


		if ( !$post_id || is_wp_error( $post_id ) ) {
			return $post_id;
		}

		// make sure this post actually exists and is not an error of some kind (ie, trying to load media in the posts endpoint)
		$post_check = $this->get_post_by( 'ID', $post_id, $args['context'] );
		if ( is_wp_error( $post_check ) ) {
			return $post_check;
		}

		if ( $has_media || $has_media_by_url ) {
			$media_files = ! empty( $input['media'] ) ? $input['media'] : array();
			$media_urls = ! empty( $input['media_urls'] ) ? $input['media_urls'] : array();
			$media_attrs = ! empty( $input['media_attrs'] ) ? $input['media_attrs'] : array();
			$force_parent_id = $post_id;
			$media_results = $this->handle_media_creation_v1_1( $media_files, $media_urls, $media_attrs, $force_parent_id );
		}

		// set page template for this post..
		if ( isset( $input['page_template'] ) && 'page' == $post_type->name ) {
			$page_template = $input['page_template'];
			$page_templates = wp_get_theme()->get_page_templates( get_post( $post_id ) );
			if ( empty( $page_template ) || 'default' == $page_template || isset( $page_templates[ $page_template ] ) ) {
				update_post_meta( $post_id, '_wp_page_template', $page_template );
			}
		}

		// Set like status for the post
		/** This filter is documented in modules/likes.php */
		$sitewide_likes_enabled = (bool) apply_filters( 'wpl_is_enabled_sitewide', ! get_option( 'disabled_likes' ) );
		if ( $new ) {
			if ( $sitewide_likes_enabled ) {
				if ( false === $likes ) {
					update_post_meta( $post_id, 'switch_like_status', 1 );
				} else {
					delete_post_meta( $post_id, 'switch_like_status' );
				}
			} else {
				if ( $likes ) {
					update_post_meta( $post_id, 'switch_like_status', 1 );
				} else {
					delete_post_meta( $post_id, 'switch_like_status' );
				}
			}
		} else {
			if ( isset( $likes ) ) {
				if ( $sitewide_likes_enabled ) {
					if ( false === $likes ) {
						update_post_meta( $post_id, 'switch_like_status', 1 );
					} else {
						delete_post_meta( $post_id, 'switch_like_status' );
					}
				} else {
					if ( true === $likes ) {
						update_post_meta( $post_id, 'switch_like_status', 1 );
					} else {
						delete_post_meta( $post_id, 'switch_like_status' );
					}
				}
			}
		}

		// Set sharing status of the post
		if ( $new ) {
			$sharing_enabled = isset( $sharing ) ? (bool) $sharing : true;
			if ( false === $sharing_enabled ) {
				update_post_meta( $post_id, 'sharing_disabled', 1 );
			}
		}
		else {
			if ( isset( $sharing ) && true === $sharing ) {
				delete_post_meta( $post_id, 'sharing_disabled' );
			} else if ( isset( $sharing ) && false == $sharing ) {
				update_post_meta( $post_id, 'sharing_disabled', 1 );
			}
		}

		if ( isset( $sticky ) ) {
			if ( true === $sticky ) {
				stick_post( $post_id );
			} else {
				unstick_post( $post_id );
			}
		}

		// WPCOM Specific (Jetpack's will get bumped elsewhere
		// Tracks how many posts are published and sets meta
		// so we can track some other cool stats (like likes & comments on posts published)
		if ( defined( 'IS_WPCOM' ) && IS_WPCOM ) {
			if (
				( $new && 'publish' == $input['status'] )
				|| (
					! $new && isset( $last_status )
					&& 'publish' != $last_status
					&& isset( $new_status )
					&& 'publish' == $new_status
				)
			) {
				/** This action is documented in modules/widgets/social-media-icons.php */
				do_action( 'jetpack_bump_stats_extras', 'api-insights-posts', $this->api->token_details['client_id'] );
				update_post_meta( $post_id, '_rest_api_published', 1 );
				update_post_meta( $post_id, '_rest_api_client_id', $this->api->token_details['client_id'] );
			}
		}


		// We ask the user/dev to pass Publicize services he/she wants activated for the post, but Publicize expects us
		// to instead flag the ones we don't want to be skipped. proceed with said logic.
		// any posts coming from Path (client ID 25952) should also not publicize
		if ( $publicize === false || ( isset( $this->api->token_details['client_id'] ) && 25952 == $this->api->token_details['client_id'] ) ) {
			// No publicize at all, skip all by ID
			foreach ( $GLOBALS['publicize_ui']->publicize->get_services( 'all' ) as $name => $service ) {
				delete_post_meta( $post_id, $GLOBALS['publicize_ui']->publicize->POST_SKIP . $name );
				$service_connections   = $GLOBALS['publicize_ui']->publicize->get_connections( $name );
				if ( ! $service_connections ) {
					continue;
				}
				foreach ( $service_connections as $service_connection ) {
					update_post_meta( $post_id, $GLOBALS['publicize_ui']->publicize->POST_SKIP . $service_connection->unique_id, 1 );
				}
			}
		} else if ( is_array( $publicize ) && ( count ( $publicize ) > 0 ) ) {
			foreach ( $GLOBALS['publicize_ui']->publicize->get_services( 'all' ) as $name => $service ) {
				/*
				 * We support both indexed and associative arrays:
				 * * indexed are to pass entire services
				 * * associative are to pass specific connections per service
				 *
				 * We do support mixed arrays: mixed integer and string keys (see 3rd example below).
				 *
				 * EG: array( 'twitter', 'facebook') will only publicize to those, ignoring the other available services
				 * 		Form data: publicize[]=twitter&publicize[]=facebook
				 * EG: array( 'twitter' => '(int) $pub_conn_id_0, (int) $pub_conn_id_3', 'facebook' => (int) $pub_conn_id_7 ) will publicize to two Twitter accounts, and one Facebook connection, of potentially many.
				 * 		Form data: publicize[twitter]=$pub_conn_id_0,$pub_conn_id_3&publicize[facebook]=$pub_conn_id_7
				 * EG: array( 'twitter', 'facebook' => '(int) $pub_conn_id_0, (int) $pub_conn_id_3' ) will publicize to all available Twitter accounts, but only 2 of potentially many Facebook connections
				 * 		Form data: publicize[]=twitter&publicize[facebook]=$pub_conn_id_0,$pub_conn_id_3
				 */

				// Delete any stale SKIP value for the service by name. We'll add it back by ID.
				delete_post_meta( $post_id, $GLOBALS['publicize_ui']->publicize->POST_SKIP . $name );

				// Get the user's connections
				$service_connections = $GLOBALS['publicize_ui']->publicize->get_connections( $name );

				// if the user doesn't have any connections for this service, move on
				if ( ! $service_connections ) {
					continue;
				}

				if ( !in_array( $name, $publicize ) && !array_key_exists( $name, $publicize ) ) {
					// Skip the whole service by adding each connection ID
					foreach ( $service_connections as $service_connection ) {
						update_post_meta( $post_id, $GLOBALS['publicize_ui']->publicize->POST_SKIP . $service_connection->unique_id, 1 );
					}
				} else if ( !empty( $publicize[ $name ] ) ) {
					// Seems we're being asked to only push to [a] specific connection[s].
					// Explode the list on commas, which will also support a single passed ID
					$requested_connections = explode( ',', ( preg_replace( '/[\s]*/', '', $publicize[ $name ] ) ) );

					// Flag the connections we can't match with the requested list to be skipped.
					foreach ( $service_connections as $service_connection ) {
						if ( !in_array( $service_connection->meta['connection_data']->id, $requested_connections ) ) {
							update_post_meta( $post_id, $GLOBALS['publicize_ui']->publicize->POST_SKIP . $service_connection->unique_id, 1 );
						} else {
							delete_post_meta( $post_id, $GLOBALS['publicize_ui']->publicize->POST_SKIP . $service_connection->unique_id );
						}
					}
				} else {
					// delete all SKIP values; it's okay to publish to all connected IDs for this service
					foreach ( $service_connections as $service_connection ) {
						delete_post_meta( $post_id, $GLOBALS['publicize_ui']->publicize->POST_SKIP . $service_connection->unique_id );
					}
				}
			}
		}

		if ( ! is_null( $publicize_custom_message ) ) {
			if ( empty( $publicize_custom_message ) ) {
				delete_post_meta( $post_id, $GLOBALS['publicize_ui']->publicize->POST_MESS );
			} else {
				update_post_meta( $post_id, $GLOBALS['publicize_ui']->publicize->POST_MESS, trim( $publicize_custom_message ) );
			}
		}

		if ( ! empty( $insert['post_format'] ) ) {
			if ( 'default' !== strtolower( $insert['post_format'] ) ) {
				set_post_format( $post_id, $insert['post_format'] );
			}
			else {
				set_post_format( $post_id, get_option( 'default_post_format' ) );
			}
		}

		if ( isset( $featured_image ) ) {
			$this->parse_and_set_featured_image( $post_id, $delete_featured_image, $featured_image );
		}

		if ( ! empty( $metadata ) ) {
			foreach ( (array) $metadata as $meta ) {

				$meta = (object) $meta;

				$existing_meta_item = new stdClass;

				if ( empty( $meta->operation ) )
					$meta->operation = 'update';

				if ( ! empty( $meta->value ) ) {
					if ( 'true' == $meta->value )
						$meta->value = true;
					if ( 'false' == $meta->value )
						$meta->value = false;
				}

				if ( ! empty( $meta->id ) ) {
					$meta->id = absint( $meta->id );
					$existing_meta_item = get_metadata_by_mid( 'post', $meta->id );
				}

				$unslashed_meta_key = wp_unslash( $meta->key ); // should match what the final key will be
				$meta->key = wp_slash( $meta->key );
				$unslashed_existing_meta_key = wp_unslash( $existing_meta_item->meta_key );
				$existing_meta_item->meta_key = wp_slash( $existing_meta_item->meta_key );

				// make sure that the meta id passed matches the existing meta key
				if ( ! empty( $meta->id ) && ! empty( $meta->key ) ) {
					$meta_by_id = get_metadata_by_mid( 'post', $meta->id );
					if ( $meta_by_id->meta_key !== $meta->key ) {
						continue; // skip this meta
					}
				}

				switch ( $meta->operation ) {
					case 'delete':

						if ( ! empty( $meta->id ) && ! empty( $existing_meta_item->meta_key ) && current_user_can( 'delete_post_meta', $post_id, $unslashed_existing_meta_key ) ) {
							delete_metadata_by_mid( 'post', $meta->id );
						} elseif ( ! empty( $meta->key ) && ! empty( $meta->previous_value ) && current_user_can( 'delete_post_meta', $post_id, $unslashed_meta_key ) ) {
							delete_post_meta( $post_id, $meta->key, $meta->previous_value );
						} elseif ( ! empty( $meta->key ) && current_user_can( 'delete_post_meta', $post_id, $unslashed_meta_key ) ) {
							delete_post_meta( $post_id, $meta->key );
						}

						break;
					case 'add':

						if ( ! empty( $meta->id ) || ! empty( $meta->previous_value ) ) {
							continue;
						} elseif ( ! empty( $meta->key ) && ! empty( $meta->value ) && ( current_user_can( 'add_post_meta', $post_id, $unslashed_meta_key ) ) || $this->is_metadata_public( $meta->key ) ) {
							add_post_meta( $post_id, $meta->key, $meta->value );
						}

						break;
					case 'update':

						if ( ! isset( $meta->value ) ) {
							continue;
						} elseif ( ! empty( $meta->id ) && ! empty( $existing_meta_item->meta_key ) && ( current_user_can( 'edit_post_meta', $post_id, $unslashed_existing_meta_key ) || $this->is_metadata_public( $meta->key ) ) ) {
							update_metadata_by_mid( 'post', $meta->id, $meta->value );
						} elseif ( ! empty( $meta->key ) && ! empty( $meta->previous_value ) && ( current_user_can( 'edit_post_meta', $post_id, $unslashed_meta_key ) || $this->is_metadata_public( $meta->key ) ) ) {
							update_post_meta( $post_id, $meta->key,$meta->value, $meta->previous_value );
						} elseif ( ! empty( $meta->key ) && ( current_user_can( 'edit_post_meta', $post_id, $unslashed_meta_key ) || $this->is_metadata_public( $meta->key ) ) ) {
							update_post_meta( $post_id, $meta->key, $meta->value );
						}

						break;
				}

			}
		}

		/** This action is documented in json-endpoints/class.wpcom-json-api-update-post-endpoint.php */
		do_action( 'rest_api_inserted_post', $post_id, $insert, $new );

		$return = $this->get_post_by( 'ID', $post_id, $args['context'] );
		if ( !$return || is_wp_error( $return ) ) {
			return $return;
		}

		if ( isset( $input['type'] ) && 'revision' === $input['type'] ) {
			$return['preview_nonce'] = wp_create_nonce( 'post_preview_' . $input['parent'] );
		}

		if ( isset( $sticky ) ) {
			// workaround for sticky test occasionally failing, maybe a race condition with stick_post() above
			$return['sticky'] = ( true === $sticky );
		}

		if ( ! empty( $media_results['errors'] ) )
			$return['media_errors'] = $media_results['errors'];

		if ( 'publish' !== $post->post_status ) {
			$return['other_URLs'] = (object) $this->get_post_permalink_suggestions( $post_id, $input['title'] );
		}

		/** This action is documented in json-endpoints/class.wpcom-json-api-site-settings-endpoint.php */
		do_action( 'wpcom_json_api_objects', 'posts' );

		return $return;
	}

	// /sites/%s/posts/%d/delete -> $blog_id, $post_id
	function delete_post( $path, $blog_id, $post_id ) {
		$post = get_post( $post_id );
		if ( !$post || is_wp_error( $post ) ) {
			return new WP_Error( 'unknown_post', 'Unknown post', 404 );
		}

		if ( ! $this->is_post_type_allowed( $post->post_type ) ) {
			return new WP_Error( 'unknown_post_type', 'Unknown post type', 404 );
		}

		if ( !current_user_can( 'delete_post', $post->ID ) ) {
			return new WP_Error( 'unauthorized', 'User cannot delete posts', 403 );
		}

		$args  = $this->query_args();
		$return = $this->get_post_by( 'ID', $post->ID, $args['context'] );
		if ( !$return || is_wp_error( $return ) ) {
			return $return;
		}

		/** This action is documented in json-endpoints/class.wpcom-json-api-site-settings-endpoint.php */
		do_action( 'wpcom_json_api_objects', 'posts' );

		wp_delete_post( $post->ID );

		$status = get_post_status( $post->ID );
		if ( false === $status ) {
			$return['status'] = 'deleted';
			return $return;
		}

		return $this->get_post_by( 'ID', $post->ID, $args['context'] );
	}

	// /sites/%s/posts/%d/restore -> $blog_id, $post_id
	function restore_post( $path, $blog_id, $post_id ) {
		$args  = $this->query_args();
		$post = get_post( $post_id );

		if ( !$post || is_wp_error( $post ) ) {
			return new WP_Error( 'unknown_post', 'Unknown post', 404 );
		}

		if ( !current_user_can( 'delete_post', $post->ID ) ) {
			return new WP_Error( 'unauthorized', 'User cannot restore trashed posts', 403 );
		}

		/** This action is documented in json-endpoints/class.wpcom-json-api-site-settings-endpoint.php */
		do_action( 'wpcom_json_api_objects', 'posts' );

		wp_untrash_post( $post->ID );

		return $this->get_post_by( 'ID', $post->ID, $args['context'] );
	}

	protected function parse_and_set_featured_image( $post_id, $delete_featured_image, $featured_image ) {
		if ( $delete_featured_image ) {
			delete_post_thumbnail( $post_id );
			return;
		}

		$featured_image = (string) $featured_image;

		// if we got a post ID, we can just set it as the thumbnail
		if ( ctype_digit( $featured_image ) && 'attachment' == get_post_type( $featured_image ) ) {
			set_post_thumbnail( $post_id, $featured_image );
			return $featured_image;
		}

		$featured_image_id = $this->handle_media_sideload( $featured_image, $post_id );

		if ( empty( $featured_image_id ) || ! is_int( $featured_image_id ) )
			return false;

		set_post_thumbnail( $post_id, $featured_image_id );
		return $featured_image_id;
	}

	protected function parse_and_set_author( $author = null, $post_type = 'post' ) {
		if ( empty( $author ) || ! post_type_supports( $post_type, 'author' ) )
			return get_current_user_id();

		$author = (string) $author;
		if ( ctype_digit( $author ) ) {
			$_user = get_user_by( 'id', $author );
			if ( ! $_user || is_wp_error( $_user ) )
				return new WP_Error( 'invalid_author', 'Invalid author provided' );

			return $_user->ID;
		}

		$_user = get_user_by( 'login', $author );
		if ( ! $_user || is_wp_error( $_user ) )
			return new WP_Error( 'invalid_author', 'Invalid author provided' );

		return $_user->ID;
	}
}<|MERGE_RESOLUTION|>--- conflicted
+++ resolved
@@ -125,16 +125,12 @@
 			}
 		}
 
-<<<<<<< HEAD
-		// If date is set, $this->input will set date_gmt, date still needs to be adjusted for the blog's offset
-=======
-		// fixes https://github.com/automattic/calypso-pre-oss/issues/12476: respect blog locale when creating the post slug
-		wpcom_switch_to_locale( get_blog_lang_code( $blog_id ) );
-
-		// Fix for https://iorequests.wordpress.com/2014/08/13/scheduled-posts-made-in-the/
-		// See: https://a8c.slack.com/archives/io/p1408047082000273
+		if ( function_exists( 'wpcom_switch_to_locale' ) ) {
+			// fixes calypso-pre-oss #12476: respect blog locale when creating the post slug
+			wpcom_switch_to_locale( get_blog_lang_code( $blog_id ) );
+		}
+
 		// If date was set, $this->input will set date_gmt, date still needs to be adjusted for the blog's offset
->>>>>>> ca0860ab
 		if ( isset( $input['date_gmt'] ) ) {
 			$gmt_offset = get_option( 'gmt_offset' );
 			$time_with_offset = strtotime( $input['date_gmt'] ) + $gmt_offset * HOUR_IN_SECONDS;
