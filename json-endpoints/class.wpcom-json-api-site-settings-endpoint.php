<?php

class WPCOM_JSON_API_Site_Settings_Endpoint extends WPCOM_JSON_API_Endpoint {

	public static $site_format = array(
 		'ID'                => '(int) Site ID',
 		'name'              => '(string) Title of site',
 		'description'       => '(string) Tagline or description of site',
 		'URL'               => '(string) Full URL to the site',
		'lang'              => '(string) Primary language code of the site',
		'locale_variant'    => '(string) Locale variant code for the site, if set',
		'settings'          => '(array) An array of options/settings for the blog. Only viewable by users with post editing rights to the site.',
	);

	// GET /sites/%s/settings
	// POST /sites/%s/settings
	function callback( $path = '', $blog_id = 0 ) {
		$blog_id = $this->api->switch_to_blog_and_validate_user( $this->api->get_blog_id( $blog_id ) );
		if ( is_wp_error( $blog_id ) ) {
			return $blog_id;
		}

		if ( defined( 'IS_WPCOM' ) && IS_WPCOM ) {
			$this->load_theme_functions();
		}

		if ( ! is_user_logged_in() ) {
			return new WP_Error( 'Unauthorized', 'You must be logged-in to manage settings.', 401 );
		} else if ( ! current_user_can( 'manage_options' ) ) {
			return new WP_Error( 'Forbidden', 'You do not have the capability to manage settings for this site.', 403 );
		}

		if ( 'GET' === $this->api->method ) {
			/**
			 * Fires on each GET request to a specific endpoint.
			 *
			 * @module json-api
			 *
			 * @since 3.2.0
			 *
			 * @param string sites.
			 */
			do_action( 'wpcom_json_api_objects', 'sites' );
			return $this->get_settings_response();
		} else if ( 'POST' === $this->api->method ) {
			return $this->update_settings();
		} else {
			return new WP_Error( 'bad_request', 'An unsupported request method was used.' );
		}

	}

	/**
	 * Determines whether jetpack_relatedposts is supported
	 *
	 * @return (bool)
	 */
	public function jetpack_relatedposts_supported() {
		$wpcom_related_posts_theme_blacklist = array(
			'Expound',
			'Traveler',
			'Opti',
			'Currents',
		);
		return ( ! in_array( wp_get_theme()->get( 'Name' ), $wpcom_related_posts_theme_blacklist ) );
	}

	/**
	 * Returns category details
	 *
	 * @return (array)
	 */
	public function get_category_details( $category ) {
		return array(
			'value' => $category->term_id,
			'name' => $category->name
		);
	}

	/**
	 * Returns an option value as the result of the callable being applied to
	 * it if a value is set, otherwise null.
	 *
	 * @param (string) $option_name Option name
	 * @param (callable) $cast_callable Callable to invoke on option value
	 * @return (int|null) Numeric option value or null
	 */
	protected function get_cast_option_value_or_null( $option_name, $cast_callable ) {
		$option_value = get_option( $option_name, null );
		if ( is_null( $option_value ) ) {
			return $option_value;
		}

		return call_user_func( $cast_callable, $option_value );
	}

	/**
	 * Collects the necessary information to return for a get settings response.
	 *
	 * @return (array)
	 */
	public function get_settings_response() {

		// Allow update in later versions
		/**
		 * Filter the structure of site settings to return.
		 *
		 * @module json-api
		 *
		 * @since 3.9.3
		 *
		 * @param array $site_format Data structure.
		 */
		$response_format = apply_filters( 'site_settings_site_format', self::$site_format );

		$blog_id = (int) $this->api->get_blog_id_for_output();
		/** This filter is documented in class.json-api-endpoints.php */
		$is_jetpack = true === apply_filters( 'is_jetpack_site', false, $blog_id );

		foreach ( array_keys( $response_format ) as $key ) {

			// refactoring to change lang parameter to locale in 1.2
			if ( $lang_or_locale = $this->get_locale( $key ) ) {
				$response[$key] = $lang_or_locale;
				continue;
			}

			switch ( $key ) {
			case 'ID' :
				$response[$key] = $blog_id;
				break;
			case 'name' :
				$response[$key] = (string) htmlspecialchars_decode( get_bloginfo( 'name' ), ENT_QUOTES );
				break;
			case 'description' :
				$response[$key] = (string) htmlspecialchars_decode( get_bloginfo( 'description' ), ENT_QUOTES );
				break;
			case 'URL' :
				$response[$key] = (string) home_url();
				break;
			case 'locale_variant':
				if ( function_exists( 'wpcom_l10n_get_blog_locale_variant' ) ) {
					$blog_locale_variant = wpcom_l10n_get_blog_locale_variant();
					if ( $blog_locale_variant ) {
						$response[$key] = $blog_locale_variant;
					}
				}
				break;
			case 'settings':

				$jetpack_relatedposts_options = Jetpack_Options::get_option( 'relatedposts' );

				if ( method_exists( 'Jetpack', 'is_module_active' ) ) {
					$jetpack_relatedposts_options[ 'enabled' ] = Jetpack::is_module_active( 'related-posts' );
				}

				// array_values() is necessary to ensure the array starts at index 0.
				$post_categories = array_values(
					array_map(
						array( $this, 'get_category_details' ),
						get_categories( array( 'hide_empty' => false ) )
					)
				);

				$holiday_snow = false;
				if ( function_exists( 'jetpack_holiday_snow_option_name' ) ) {
					$holiday_snow = (bool) get_option( jetpack_holiday_snow_option_name() );
				}

				$api_cache = $is_jetpack ? (bool) get_option( 'jetpack_api_cache_enabled' ) : true;

				$response[ $key ] = array(

					// also exists as "options"
					'admin_url'               => get_admin_url(),
					'default_ping_status'     => (bool) ( 'closed' != get_option( 'default_ping_status' ) ),
					'default_comment_status'  => (bool) ( 'closed' != get_option( 'default_comment_status' ) ),

					// new stuff starts here
					'blog_public'             => (int) get_option( 'blog_public' ),
					'jetpack_sync_non_public_post_stati' => (bool) Jetpack_Options::get_option( 'sync_non_public_post_stati' ),
					'jetpack_relatedposts_allowed' => (bool) $this->jetpack_relatedposts_supported(),
					'jetpack_relatedposts_enabled' => (bool) $jetpack_relatedposts_options[ 'enabled' ],
					'jetpack_relatedposts_show_headline' => (bool) isset( $jetpack_relatedposts_options[ 'show_headline' ] ) ? $jetpack_relatedposts_options[ 'show_headline' ] : false,
					'jetpack_relatedposts_show_thumbnails' => (bool) isset( $jetpack_relatedposts_options[ 'show_thumbnails' ] ) ? $jetpack_relatedposts_options[ 'show_thumbnails' ] : false,
					'default_category'        => (int) get_option('default_category'),
					'post_categories'         => (array) $post_categories,
					'default_post_format'     => get_option( 'default_post_format' ),
					'default_pingback_flag'   => (bool) get_option( 'default_pingback_flag' ),
					'require_name_email'      => (bool) get_option( 'require_name_email' ),
					'comment_registration'    => (bool) get_option( 'comment_registration' ),
					'close_comments_for_old_posts' => (bool) get_option( 'close_comments_for_old_posts' ),
					'close_comments_days_old' => (int) get_option( 'close_comments_days_old' ),
					'thread_comments'         => (bool) get_option( 'thread_comments' ),
					'thread_comments_depth'   => (int) get_option( 'thread_comments_depth' ),
					'page_comments'           => (bool) get_option( 'page_comments' ),
					'comments_per_page'       => (int) get_option( 'comments_per_page' ),
					'default_comments_page'   => get_option( 'default_comments_page' ),
					'comment_order'           => get_option( 'comment_order' ),
					'comments_notify'         => (bool) get_option( 'comments_notify' ),
					'moderation_notify'       => (bool) get_option( 'moderation_notify' ),
					'social_notifications_like' => ( "on" == get_option( 'social_notifications_like' ) ),
					'social_notifications_reblog' => ( "on" == get_option( 'social_notifications_reblog' ) ),
					'social_notifications_subscribe' => ( "on" == get_option( 'social_notifications_subscribe' ) ),
					'comment_moderation'      => (bool) get_option( 'comment_moderation' ),
					'comment_whitelist'       => (bool) get_option( 'comment_whitelist' ),
					'comment_max_links'       => (int) get_option( 'comment_max_links' ),
					'moderation_keys'         => get_option( 'moderation_keys' ),
					'blacklist_keys'          => get_option( 'blacklist_keys' ),
					'lang_id'                 => defined( 'IS_WPCOM' ) && IS_WPCOM
						? get_lang_id_by_code( wpcom_l10n_get_blog_locale_variant( $blog_id, true ) )
						: get_option( 'lang_id' ),
<<<<<<< HEAD
					'wga'                     => defined( 'IS_WPCOM' ) && IS_WPCOM
						? get_option( 'wga' )
						: $this->get_google_analytics(),
=======
					'wga'                     => $this->get_google_analytics(),
>>>>>>> 564b8cde
					'disabled_likes'          => (bool) get_option( 'disabled_likes' ),
					'disabled_reblogs'        => (bool) get_option( 'disabled_reblogs' ),
					'jetpack_comment_likes_enabled' => (bool) get_option( 'jetpack_comment_likes_enabled', false ),
					'twitter_via'             => (string) get_option( 'twitter_via' ),
					'jetpack-twitter-cards-site-tag' => (string) get_option( 'jetpack-twitter-cards-site-tag' ),
					'eventbrite_api_token'    => $this->get_cast_option_value_or_null( 'eventbrite_api_token', 'intval' ),
					'holidaysnow'             => $holiday_snow,
					'gmt_offset'              => get_option( 'gmt_offset' ),
					'timezone_string'         => get_option( 'timezone_string' ),
					'date_format'             => get_option( 'date_format' ),
					'time_format'             => get_option( 'time_format' ),
					'start_of_week'           => get_option( 'start_of_week' ),
					'jetpack_testimonial'     => (bool) get_option( 'jetpack_testimonial', '0' ),
					'jetpack_testimonial_posts_per_page' => (int) get_option( 'jetpack_testimonial_posts_per_page', '10' ),
					'jetpack_portfolio'       => (bool) get_option( 'jetpack_portfolio', '0' ),
					'jetpack_portfolio_posts_per_page' => (int) get_option( 'jetpack_portfolio_posts_per_page', '10' ),
					'markdown_supported'      => true,
					'site_icon'               => $this->get_cast_option_value_or_null( 'site_icon', 'intval' ),
					Jetpack_SEO_Utils::FRONT_PAGE_META_OPTION => get_option( Jetpack_SEO_Utils::FRONT_PAGE_META_OPTION, '' ),
					Jetpack_SEO_Titles::TITLE_FORMATS_OPTION => get_option( Jetpack_SEO_Titles::TITLE_FORMATS_OPTION, array() ),
					'amp_is_supported'        => (bool) function_exists( 'wpcom_is_amp_supported' ) && wpcom_is_amp_supported( $blog_id ),
					'amp_is_enabled'          => (bool) function_exists( 'wpcom_is_amp_enabled' ) && wpcom_is_amp_enabled( $blog_id ),
					'api_cache'               => $api_cache,
					'posts_per_page'          => (int) get_option( 'posts_per_page' ),
				);

				if ( defined( 'IS_WPCOM' ) && IS_WPCOM ) {
					$response[ $key ]['wpcom_publish_posts_with_markdown'] = (bool) WPCom_Markdown::is_posting_enabled();
					$response[ $key ]['wpcom_publish_comments_with_markdown'] = (bool) WPCom_Markdown::is_commenting_enabled();
				}

				//allow future versions of this endpoint to support additional settings keys
				/**
				 * Filter the current site setting in the returned response.
				 *
				 * @module json-api
				 *
				 * @since 3.9.3
				 *
				 * @param mixed $response_item A single site setting.
				 */
				$response[ $key ] = apply_filters( 'site_settings_endpoint_get', $response[ $key ] );

				if ( class_exists( 'Sharing_Service' ) ) {
					$ss = new Sharing_Service();
					$sharing = $ss->get_global_options();
					$response[ $key ]['sharing_button_style'] = (string) $sharing['button_style'];
					$response[ $key ]['sharing_label'] = (string) $sharing['sharing_label'];
					$response[ $key ]['sharing_show'] = (array) $sharing['show'];
					$response[ $key ]['sharing_open_links'] = (string) $sharing['open_links'];
				}

				if ( function_exists( 'jetpack_protect_format_whitelist' ) ) {
					$response[ $key ]['jetpack_protect_whitelist'] = jetpack_protect_format_whitelist();
				}

				if ( ! current_user_can( 'edit_posts' ) )
					unset( $response[$key] );
				break;
			}
		}

		return $response;

	}

	protected function get_locale( $key ) {
		if ( 'lang' == $key ) {
			if ( defined( 'IS_WPCOM' ) && IS_WPCOM ) {
				return (string) get_blog_lang_code();
			} else {
				return get_locale();
			}
		}

		return false;
	}

	protected function get_google_analytics () {
		$option_name = defined( 'IS_WPCOM' ) && IS_WPCOM ? 'wga' : 'jetpack_wga';
		return get_option( $option_name );
	}

	/**
	 * Updates site settings for authorized users
	 *
	 * @return (array)
	 */
	public function update_settings() {
		// $this->input() retrieves posted arguments whitelisted and casted to the $request_format
		// specs that get passed in when this class is instantiated
		/**
		 * Filters the settings to be updated on the site.
		 *
		 * @module json-api
		 *
		 * @since 3.6.0
		 *
		 * @param array $input Associative array of site settings to be updated.
		 */
		$input = apply_filters( 'rest_api_update_site_settings', $this->input() );

		$blog_id = get_current_blog_id();

		$jetpack_relatedposts_options = array();
		$sharing_options = array();
		$updated = array();

		foreach ( $input as $key => $value ) {

			if ( ! is_array( $value ) ) {
				$value = trim( $value );
			}
			$value = wp_unslash( $value );

			switch ( $key ) {

				case 'default_ping_status':
				case 'default_comment_status':
					// settings are stored as closed|open
					$coerce_value = ( $value ) ? 'open' : 'closed';
					if ( update_option( $key, $coerce_value ) ) {
						$updated[ $key ] = $value;
					};
					break;
				case 'jetpack_protect_whitelist':
					if ( function_exists( 'jetpack_protect_save_whitelist' ) ) {
						$result = jetpack_protect_save_whitelist( $value );
						if ( is_wp_error( $result ) ) {
							return $result;
						}
						$updated[ $key ] = jetpack_protect_format_whitelist();
					}
					break;
				case 'jetpack_sync_non_public_post_stati':
					Jetpack_Options::update_option( 'sync_non_public_post_stati', $value );
					break;
				case 'jetpack_relatedposts_enabled':
				case 'jetpack_relatedposts_show_thumbnails':
				case 'jetpack_relatedposts_show_headline':
					if ( ! $this->jetpack_relatedposts_supported() ) {
						break;
					}
					if ( 'jetpack_relatedposts_enabled' === $key && method_exists( 'Jetpack', 'is_module_active' ) && $this->jetpack_relatedposts_supported() ) {
						$before_action = Jetpack::is_module_active('related-posts');
						if ( $value ) {
							Jetpack::activate_module( 'related-posts', false, false );
						} else {
							Jetpack::deactivate_module( 'related-posts' );
						}
						$after_action = Jetpack::is_module_active('related-posts');
						if ( $after_action == $before_action ) {
							break;
						}
					}
					$just_the_key = substr( $key, 21 );
					$jetpack_relatedposts_options[ $just_the_key ] = $value;
				break;

				case 'social_notifications_like':
				case 'social_notifications_reblog':
				case 'social_notifications_subscribe':
					// settings are stored as on|off
					$coerce_value = ( $value ) ? 'on' : 'off';
					if ( update_option( $key, $coerce_value ) ) {
						$updated[ $key ] = $value;
					}
					break;
				case 'wga':
				case 'jetpack_wga':
					if ( ! isset( $value['code'] ) || ! preg_match( '/^$|^UA-[\d-]+$/i', $value['code'] ) ) {
						return new WP_Error( 'invalid_code', 'Invalid UA ID' );
					}

					$is_wpcom = defined( 'IS_WPCOM' ) && IS_WPCOM;
					$option_name = $is_wpcom ? 'wga' : 'jetpack_wga';

					$wga = get_option( $option_name, array() );
					$wga['code'] = $value['code']; // maintain compatibility with wp-google-analytics

					if ( update_option( $option_name, $wga ) ) {
						$updated[ $key ] = $value;
					}

					$enabled_or_disabled = $wga['code'] ? 'enabled' : 'disabled';

					/** This action is documented in modules/widgets/social-media-icons.php */
					do_action( 'jetpack_bump_stats_extras', 'google-analytics', $enabled_or_disabled );

					if ( $is_wpcom ) {
						$business_plugins = WPCOM_Business_Plugins::instance();
						$business_plugins->activate_plugin( 'wp-google-analytics' );
					}
					break;

				case 'jetpack_testimonial':
				case 'jetpack_portfolio':
				case 'jetpack_comment_likes_enabled':
					// settings are stored as 1|0
					$coerce_value = (int) $value;
					if ( update_option( $key, $coerce_value ) ) {
						$updated[ $key ] = (bool) $value;
					}
					break;

				case 'jetpack_testimonial_posts_per_page':
				case 'jetpack_portfolio_posts_per_page':
					// settings are stored as numeric
					$coerce_value = (int) $value;
					if ( update_option( $key, $coerce_value ) ) {
						$updated[ $key ] = $coerce_value;
					}
					break;

				// Sharing options
				case 'sharing_button_style':
				case 'sharing_show':
				case 'sharing_open_links':
					$sharing_options[ preg_replace( '/^sharing_/', '', $key ) ] = $value;
					break;
				case 'sharing_label':
					$sharing_options[ $key ] = $value;
					break;

				// Keyring token option
				case 'eventbrite_api_token':
					// These options can only be updated for sites hosted on WordPress.com
					if ( defined( 'IS_WPCOM' ) && IS_WPCOM ) {
						if ( empty( $value ) || WPCOM_JSON_API::is_falsy( $value ) ) {
							if ( delete_option( $key ) ) {
								$updated[ $key ] = null;
							}
						} else if ( update_option( $key, $value ) ) {
							$updated[ $key ] = (int) $value;
						}
					}
					break;

				case 'holidaysnow':
					if ( empty( $value ) || WPCOM_JSON_API::is_falsy( $value ) ) {
						if ( function_exists( 'jetpack_holiday_snow_option_name' ) && delete_option( jetpack_holiday_snow_option_name() ) ) {
							$updated[ $key ] = false;
						}
					} else if ( function_exists( 'jetpack_holiday_snow_option_name' ) && update_option( jetpack_holiday_snow_option_name(), 'letitsnow' ) ) {
						$updated[ $key ] = true;
					}
					break;

				case 'api_cache':
					if ( empty( $value ) || WPCOM_JSON_API::is_falsy( $value ) ) {
						if ( delete_option( 'jetpack_api_cache_enabled' ) ) {
							$updated[ $key ] = false;
						}
					} else if ( update_option( 'jetpack_api_cache_enabled', true ) ) {
						$updated[ $key ] = true;
					}
					break;

				case 'timezone_string':
					// Map UTC+- timezones to gmt_offsets and set timezone_string to empty
					// https://github.com/WordPress/WordPress/blob/4.4.2/wp-admin/options.php#L175
					if ( ! empty( $value ) && preg_match( '/^UTC[+-]/', $value ) ) {
						$gmt_offset = preg_replace( '/UTC\+?/', '', $value );
						if ( update_option( 'gmt_offset', $gmt_offset ) ) {
							$updated[ 'gmt_offset' ] = $gmt_offset;
						}

						$value = '';
					}

					// Always set timezone_string either with the given value or with an
					// empty string
					if ( update_option( $key, $value ) ) {
						$updated[ $key ] = $value;
					}
					break;

				case 'date_format':
				case 'time_format':
					// settings are stored as strings
					if ( update_option( $key, sanitize_text_field( $value ) ) ) {
						$updated[ $key ] = $value;
					}
					break;

				case 'start_of_week':
					// setting is stored as int in 0-6 range (days of week)
					$coerce_value = (int) $value;
					$limit_value  = ( $coerce_value >= 0 && $coerce_value <= 6 ) ? $coerce_value : 0;
					if ( update_option( $key, $limit_value ) ) {
						$updated[ $key ] = $limit_value;
					}
					break;

				case 'site_icon':
					// settings are stored as deletable numeric (all empty
					// values as delete intent), validated as media image
					if ( empty( $value ) || WPCOM_JSON_API::is_falsy( $value ) ) {
						/**
						 * Fallback mechanism to clear a third party site icon setting. Can be used
						 * to unset the option when an API request instructs the site to remove the site icon.
						 *
						 * @module json-api
						 *
						 * @since 4.10
						 */
						if ( delete_option( $key ) || apply_filters( 'rest_api_site_icon_cleared', false )  ) {
							$updated[ $key ] = null;
						}
					} else if ( is_numeric( $value ) ) {
						$coerce_value = (int) $value;
						if ( wp_attachment_is_image( $coerce_value ) && update_option( $key, $coerce_value ) ) {
							$updated[ $key ] = $coerce_value;
						}
					}
					break;

				case Jetpack_SEO_Utils::FRONT_PAGE_META_OPTION:
					if ( ! Jetpack_SEO_Utils::is_enabled_jetpack_seo() && ! Jetpack_SEO_Utils::has_grandfathered_front_page_meta() ) {
						return new WP_Error( 'unauthorized', __( 'SEO tools are not enabled for this site.', 'jetpack' ), 403 );
					}

					if ( ! is_string( $value ) ) {
						return new WP_Error( 'invalid_input', __( 'Invalid SEO meta description value.', 'jetpack' ), 400 );
					}

					$new_description = Jetpack_SEO_Utils::update_front_page_meta_description( $value );

					if ( ! empty( $new_description ) ) {
						$updated[ $key ] = $new_description;
					}
					break;

				case Jetpack_SEO_Titles::TITLE_FORMATS_OPTION:
					if ( ! Jetpack_SEO_Utils::is_enabled_jetpack_seo() ) {
						return new WP_Error( 'unauthorized', __( 'SEO tools are not enabled for this site.', 'jetpack' ), 403 );
					}

					if ( ! Jetpack_SEO_Titles::are_valid_title_formats( $value ) ) {
						return new WP_Error( 'invalid_input', __( 'Invalid SEO title format.', 'jetpack' ), 400 );
					}

					$new_title_formats = Jetpack_SEO_Titles::update_title_formats( $value );

					if ( ! empty( $new_title_formats ) ) {
						$updated[ $key ] = $new_title_formats;
					}
					break;

				case 'verification_services_codes':
					$verification_codes = jetpack_verification_validate( $value );

					if ( update_option( 'verification_services_codes', $verification_codes ) ) {
						$updated[ $key ] = $verification_codes;
					}
					break;

				case 'wpcom_publish_posts_with_markdown':
				case 'wpcom_publish_comments_with_markdown':
					$coerce_value = (bool) $value;
					if ( update_option( $key, $coerce_value ) ) {
						$updated[ $key ] = $coerce_value;
					}
					break;

				case 'amp_is_enabled':
					if ( function_exists( 'wpcom_update_amp_enabled' ) ) {
						$saved = wpcom_update_amp_enabled( $blog_id, $value );
						if ( $saved ) {
							$updated[ $key ] = (bool) $value;
						}
					}
					break;

				default:
					//allow future versions of this endpoint to support additional settings keys
					if ( has_filter( 'site_settings_endpoint_update_' . $key ) ) {
						/**
						 * Filter current site setting value to be updated.
						 *
						 * @module json-api
						 *
						 * @since 3.9.3
						 *
						 * @param mixed $response_item A single site setting value.
						 */
						$value = apply_filters( 'site_settings_endpoint_update_' . $key, $value );
						$updated[ $key ] = $value;
						continue;
					}

					// no worries, we've already whitelisted and casted arguments above
					if ( update_option( $key, $value ) ) {
						$updated[ $key ] = $value;
					}
			}
		}

		if ( count( $jetpack_relatedposts_options ) ) {
			// track new jetpack_relatedposts options against old
			$old_relatedposts_options = Jetpack_Options::get_option( 'relatedposts' );
			if ( Jetpack_Options::update_option( 'relatedposts', $jetpack_relatedposts_options ) ) {
				foreach ( $jetpack_relatedposts_options as $key => $value ) {
					if ( isset( $old_relatedposts_options[ $key ] ) && $value !== $old_relatedposts_options[ $key ] ) {
						$updated[ 'jetpack_relatedposts_' . $key ] = $value;
					}
				}
			}
		}

		if ( ! empty( $sharing_options ) && class_exists( 'Sharing_Service' ) ) {
			$ss = new Sharing_Service();

			// Merge current values with updated, since Sharing_Service expects
			// all values to be included when updating
			$current_sharing_options = $ss->get_global_options();
			foreach ( $current_sharing_options as $key => $val ) {
				if ( ! isset( $sharing_options[ $key ] ) ) {
					$sharing_options[ $key ] = $val;
				}
			}

			$updated_social_options = $ss->set_global_options( $sharing_options );

			if ( isset( $input['sharing_button_style'] ) ) {
				$updated['sharing_button_style'] = (string) $updated_social_options['button_style'];
			}
			if ( isset( $input['sharing_label'] ) ) {
				// Sharing_Service won't report label as updated if set to default
				$updated['sharing_label'] = (string) $sharing_options['sharing_label'];
			}
			if ( isset( $input['sharing_show'] ) ) {
				$updated['sharing_show'] = (array) $updated_social_options['show'];
			}
			if ( isset( $input['sharing_open_links'] ) ) {
				$updated['sharing_open_links'] = (string) $updated_social_options['open_links'];
			}
		}

		return array(
			'updated' => $updated
		);

	}
}<|MERGE_RESOLUTION|>--- conflicted
+++ resolved
@@ -210,13 +210,7 @@
 					'lang_id'                 => defined( 'IS_WPCOM' ) && IS_WPCOM
 						? get_lang_id_by_code( wpcom_l10n_get_blog_locale_variant( $blog_id, true ) )
 						: get_option( 'lang_id' ),
-<<<<<<< HEAD
-					'wga'                     => defined( 'IS_WPCOM' ) && IS_WPCOM
-						? get_option( 'wga' )
-						: $this->get_google_analytics(),
-=======
 					'wga'                     => $this->get_google_analytics(),
->>>>>>> 564b8cde
 					'disabled_likes'          => (bool) get_option( 'disabled_likes' ),
 					'disabled_reblogs'        => (bool) get_option( 'disabled_reblogs' ),
 					'jetpack_comment_likes_enabled' => (bool) get_option( 'jetpack_comment_likes_enabled', false ),
