--- conflicted
+++ resolved
@@ -78,11 +78,7 @@
 	}
 
 	/**
-<<<<<<< HEAD
 	 * Returns an option value as the result of the callable being applied to
-=======
-	 * Returns an option value as the result of the callable being applied to 
->>>>>>> fc569250
 	 * it if a value is set, otherwise null.
 	 *
 	 * @param (string) $option_name Option name
@@ -106,7 +102,6 @@
 	public function get_settings_response() {
 
 		// Allow update in later versions
-<<<<<<< HEAD
 		/**
 		 * Filter the structure of site settings to return.
 		 *
@@ -116,8 +111,6 @@
 		 *
 		 * @param array $site_format Data structure.
 		 */
-=======
->>>>>>> fc569250
 		$response_format = apply_filters( 'site_settings_site_format', self::$site_format );
 
 		$blog_id = (int) $this->api->get_blog_id_for_output();
@@ -227,18 +220,14 @@
 					'jetpack_testimonial_posts_per_page' => (int) get_option( 'jetpack_testimonial_posts_per_page', '10' ),
 					'jetpack_portfolio'       => (bool) get_option( 'jetpack_portfolio', '0' ),
 					'jetpack_portfolio_posts_per_page' => (int) get_option( 'jetpack_portfolio_posts_per_page', '10' ),
-<<<<<<< HEAD
-					'site_icon'               => $this->get_cast_option_value_or_null( 'site_icon', 'intval' ),
 					Jetpack_SEO_Utils::FRONT_PAGE_META_OPTION => get_option( Jetpack_SEO_Utils::FRONT_PAGE_META_OPTION, '' ),
 					Jetpack_SEO_Titles::TITLE_FORMATS_OPTION => get_option( Jetpack_SEO_Titles::TITLE_FORMATS_OPTION, array() ),
-=======
 					'markdown_supported'      => true,
 					'wpcom_publish_posts_with_markdown' => (bool) WPCom_Markdown::is_posting_enabled(),
 					'wpcom_publish_comments_with_markdown' => (bool) WPCom_Markdown::is_commenting_enabled(),
 					'amp_is_supported'        => (bool) function_exists( 'wpcom_is_amp_supported' ) && wpcom_is_amp_supported( $blog_id ),
 					'amp_is_enabled'          => (bool) function_exists( 'wpcom_is_amp_enabled' ) && wpcom_is_amp_enabled( $blog_id ),
 					'site_icon'               => $this->get_cast_option_value_or_null( 'site_icon', 'intval' ),
->>>>>>> fc569250
 					'api_cache'               => $api_cache,
 				);
 
@@ -476,7 +465,6 @@
 					}
 					break;
 
-<<<<<<< HEAD
 				case 'site_icon':
 					// settings are stored as deletable numeric (all empty
 					// values as delete intent), validated as media image
@@ -499,15 +487,6 @@
 
 					if ( ! is_string( $value ) ) {
 						return new WP_Error( 'invalid_input', __( 'Invalid SEO meta description value.', 'jetpack' ), 400 );
-=======
-				case Jetpack_SEO_Utils::FRONT_PAGE_META_OPTION:
-					if ( ! Jetpack_SEO_Utils::is_enabled_jetpack_seo() && ! Jetpack_SEO_Utils::has_grandfathered_front_page_meta() ) {
-						return new WP_Error( 'unauthorized', __( 'SEO tools are not enabled for this site.', 'Jetpack' ), 403 );
-					}
-
-					if ( ! is_string( $value ) ) {
-						return new WP_Error( 'invalid_input', __( 'Invalid SEO meta description value.', 'Jetpack' ), 400 );
->>>>>>> fc569250
 					}
 
 					$new_description = Jetpack_SEO_Utils::update_front_page_meta_description( $value );
@@ -519,19 +498,11 @@
 
 				case Jetpack_SEO_Titles::TITLE_FORMATS_OPTION:
 					if ( ! Jetpack_SEO_Utils::is_enabled_jetpack_seo() ) {
-<<<<<<< HEAD
 						return new WP_Error( 'unauthorized', __( 'SEO tools are not enabled for this site.', 'jetpack' ), 403 );
 					}
 
 					if ( ! Jetpack_SEO_Titles::are_valid_title_formats( $value ) ) {
 						return new WP_Error( 'invalid_input', __( 'Invalid SEO title format.', 'jetpack' ), 400 );
-=======
-						return new WP_Error( 'unauthorized', __( 'SEO tools are not enabled for this site.', 'Jetpack' ), 403 );
-					}
-
-					if ( ! Jetpack_SEO_Titles::are_valid_title_formats( $value ) ) {
-						return new WP_Error( 'invalid_input', __( 'Invalid SEO title format.', 'Jetpack' ), 400 );
->>>>>>> fc569250
 					}
 
 					$new_title_formats = Jetpack_SEO_Titles::update_title_formats( $value );
@@ -543,12 +514,10 @@
 
 				case 'verification_services_codes':
 					$verification_codes = jetpack_verification_validate( $value );
-<<<<<<< HEAD
 
 					if ( update_option( 'verification_services_codes', $verification_codes ) ) {
 						$updated[ $key ] = $verification_codes;
-=======
-					update_option( 'verification_services_codes', $verification_codes );
+					}
 					break;
 
 				case 'wpcom_publish_posts_with_markdown':
@@ -580,7 +549,6 @@
 						if ( wp_attachment_is_image( $coerce_value ) && update_option( $key, $coerce_value ) ) {
 							$updated[ $key ] = $coerce_value;
 						}
->>>>>>> fc569250
 					}
 					break;
 
