--- conflicted
+++ resolved
@@ -35,12 +35,8 @@
 
 class WPCOM_JSON_API_Bulk_Delete_Post_Endpoint extends WPCOM_JSON_API_Update_Post_v1_1_Endpoint {
 	// /sites/%s/posts/delete
-<<<<<<< HEAD
 	// The unused $object parameter is for making the method signature compatible with its parent class method.
-	function callback( $path = '', $blog_id = 0, $object = null ) {
-=======
-	function callback( $path = '', $blog_id = 0, $post_id = 0 ) {
->>>>>>> 5e35525a
+	function callback( $path = '', $blog_id = 0, $post_id = 0, $object = null ) {
 		$blog_id = $this->api->switch_to_blog_and_validate_user( $this->api->get_blog_id( $blog_id ) );
 		if ( is_wp_error( $blog_id ) ) {
 			return $blog_id;
