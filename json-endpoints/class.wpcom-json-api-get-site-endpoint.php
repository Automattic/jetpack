--- conflicted
+++ resolved
@@ -86,12 +86,6 @@
 		'page_on_front',
 		'page_for_posts',
 		'headstart',
-<<<<<<< HEAD
-		'ak_vp_bundle_enabled',
-		'verification_services_codes',
-		Jetpack_SEO_Utils::FRONT_PAGE_META_OPTION,
-		Jetpack_SEO_Titles::TITLE_FORMATS_OPTION,
-=======
 		'headstart_is_fresh',
 		'ak_vp_bundle_enabled',
 		Jetpack_SEO_Utils::FRONT_PAGE_META_OPTION,
@@ -99,7 +93,6 @@
 		'verification_services_codes',
 		'podcasting_archive',
 		'is_domain_only',
->>>>>>> f836d755
 	);
 
 	protected static $jetpack_response_field_additions = array( 
@@ -184,11 +177,7 @@
 			array_intersect( $default_fields, $this->fields_to_include ) :
 			$default_fields;
 
-<<<<<<< HEAD
-		if ( ! is_user_member_of_blog( get_current_user_id(), get_current_blog_id() ) ) {
-=======
 		if ( ! is_user_member_of_blog( get_current_user_id(), $blog_id ) ) {
->>>>>>> f836d755
 			$response_keys = array_intersect( $response_keys, self::$no_member_fields );
 		}
 
@@ -267,7 +256,6 @@
 				$options = $this->render_option_keys( $options_response_keys );
 
 				$this->site->after_render_options( $options );
-<<<<<<< HEAD
 
 				$response[ $key ] = (object) $options;
 				break;
@@ -320,60 +308,6 @@
 		$custom_front_page = $site->is_custom_front_page();
 		
 
-=======
-
-				$response[ $key ] = (object) $options;
-				break;
-			case 'meta':
-				$this->build_meta_response( $response );
-				break;
-			case 'lang' :
-				$response[ $key ] = $is_user_logged_in ? $this->site->get_locale() : false;
-				break;
-			case 'locale' :
-				$response[ $key ] = $is_user_logged_in ? $this->site->get_locale() : false;
-				break;
-			case 'jetpack' :
-				$response[ $key ] = $this->site->is_jetpack();
-				break;
-			case 'single_user_site' : 
-				$response[ $key ] = $this->site->is_single_user_site();
-				break;
-			case 'is_vip' : 
-				$response[ $key ] = $this->site->is_vip();
-				break;
-			case 'is_multisite' :
-				$response[ $key ] = $this->site->is_multisite();
-				break;
-			case 'capabilities' : 
-				$response[ $key ] = $this->site->get_capabilities();
-				break;
-			case 'jetpack_modules':
-				$jetpack_modules = $this->site->get_jetpack_modules();
-				if ( ! is_null( $jetpack_modules ) ) {
-					$response[ $key ] = $jetpack_modules;
-				}
-				break;
-			case 'plan' :
-				$response[ $key ] = $this->site->get_plan();
-				break;
-		}
-
-		do_action( 'post_render_site_response_key', $key );
-	}
-
-	protected function render_option_keys( &$options_response_keys ) {
-		if ( ! current_user_can( 'edit_posts' ) ) {
-			return array();
-		}
-
-		$options = array();
-		$site = $this->site;
-
-		$custom_front_page = $site->is_custom_front_page();
-		
-
->>>>>>> f836d755
 		foreach ( $options_response_keys as $key ) {
 			switch ( $key ) {
 				case 'timezone' :
@@ -488,7 +422,6 @@
 				case 'page_on_front' :
 					if ( $custom_front_page ) {
 						$options[ $key ] = $site->get_page_on_front();
-<<<<<<< HEAD
 					}
 					break;
 				case 'page_for_posts' :
@@ -499,74 +432,21 @@
 				case 'headstart' :
 					$options[ $key ] = $site->is_headstart();
 					break;
-=======
-					}
-					break;
-				case 'page_for_posts' :
-					if ( $custom_front_page ) {
-						$options[ $key ] = $site->get_page_for_posts();
-					}
-					break;
-				case 'headstart' :
-					$options[ $key ] = $site->is_headstart();
-					break;
 				case 'headstart_is_fresh' :
 					$options[ $key ] = $site->is_headstart_fresh();
 					break;
->>>>>>> f836d755
 				case 'ak_vp_bundle_enabled' :
 					$options[ $key ] = $site->get_ak_vp_bundle_enabled();
 					break;
 				case Jetpack_SEO_Utils::FRONT_PAGE_META_OPTION :
 					$options[ $key ] = $site->get_jetpack_seo_front_page_description();
 					break;
-<<<<<<< HEAD
 				case Jetpack_SEO_Titles::TITLE_FORMATS_OPTION :
-=======
-				case Jetpack_SEO_Titles::TITLE_FORMATS_OPTION:
->>>>>>> f836d755
 					$options[ $key ] = $site->get_jetpack_seo_title_formats();
 					break;
 				case 'verification_services_codes' :
 					$options[ $key ] = $site->get_verification_services_codes();
 					break;
-<<<<<<< HEAD
-			}
-		}
-
-		return $options;
-	}
-
-	protected function build_meta_response( &$response ) {
-		$response['meta'] = (object) array(
-			'links' => (object) array(
-				'self'     => (string) $this->links->get_site_link( $this->site->blog_id ),
-				'help'     => (string) $this->links->get_site_link( $this->site->blog_id, 'help'      ),
-				'posts'    => (string) $this->links->get_site_link( $this->site->blog_id, 'posts/'    ),
-				'comments' => (string) $this->links->get_site_link( $this->site->blog_id, 'comments/' ),
-				'xmlrpc'   => (string) $this->site->get_xmlrpc_url(),
-			),
-		);
-	}
-
-	// apply any WPCOM-only response components to a Jetpack site response
-	public function decorate_jetpack_response( &$response ) {
-		$this->site = $this->get_platform()->get_site( $response->ID );
-
-		// ensure the response is marked as being from Jetpack
-		$response->jetpack = true;
-
-		$wpcom_response = $this->render_response_keys( self::$jetpack_response_field_additions );
-
-		foreach( $wpcom_response as $key => $value ) {
-			$response->{ $key } = $value;
-		}
-
-		$token_details = (object) $this->api->token_details;
-		if ( is_user_member_of_blog( get_current_user_id(), get_current_blog_id() ) || 'blog' === $token_details->access ) {
-			$wpcom_member_response = $this->render_response_keys( self::$jetpack_response_field_member_additions );
-
-=======
 				case 'podcasting_archive':
 					$options[ $key ] = $site->get_podcasting_archive();
 					break;
@@ -616,7 +496,6 @@
 		if ( is_user_member_of_blog( get_current_user_id(), $response->ID ) || 'blog' === $token_details->access ) {
 			$wpcom_member_response = $this->render_response_keys( self::$jetpack_response_field_member_additions );
 
->>>>>>> f836d755
 			foreach( $wpcom_member_response as $key => $value ) {
 				$response->{ $key } = $value;
 			}
