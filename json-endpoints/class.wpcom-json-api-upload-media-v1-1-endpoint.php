<?php
class WPCOM_JSON_API_Upload_Media_v1_1_Endpoint extends WPCOM_JSON_API_Endpoint {

	/**
	 * @param string $path
	 * @param int $blog_id
	 *
	 * @return array|int|WP_Error|void
	 */
	function callback( $path = '', $blog_id = 0 ) {
		$blog_id = $this->api->switch_to_blog_and_validate_user( $this->api->get_blog_id( $blog_id ) );
		if ( is_wp_error( $blog_id ) ) {
			return $blog_id;
		}

		if ( ! current_user_can( 'upload_files' ) && ! $this->api->is_authorized_with_upload_token() ) {
			return new WP_Error( 'unauthorized', 'User cannot upload media.', 403 );
		}

		$input = $this->input( true );

		$media_files = ! empty( $input['media'] ) ? $input['media'] : array();
		$media_urls = ! empty( $input['media_urls'] ) ? $input['media_urls'] : array();
		$media_attrs = ! empty( $input['attrs'] ) ? $input['attrs'] : array();

		if ( empty( $media_files ) && empty( $media_urls ) ) {
			return new WP_Error( 'invalid_input', 'No media provided in input.' );
		}

		$is_jetpack_site = false;
		if ( defined( 'IS_WPCOM' ) && IS_WPCOM ) {
			// For jetpack sites, we send the media via a different method, because the sync is very different.
			$jetpack_sync = Jetpack_Media_Sync::summon( $blog_id );
			$is_jetpack_site = $jetpack_sync->is_jetpack_site();
		}

		$jetpack_media_files = array();
		$other_media_files   = array();
		$media_items         = array();
		$errors              = array();

		// We're splitting out videos for Jetpack sites
		foreach ( $media_files as $media_item ) {
			if ( preg_match( '@^video/@', $media_item['type'] ) && $is_jetpack_site ) {
				$jetpack_media_files[] = $media_item;

			} else {
				$other_media_files[] = $media_item;
			}
		}

		// New Jetpack / VideoPress media upload processing
		if ( defined( 'IS_WPCOM' ) && IS_WPCOM ) {
			if ( count( $jetpack_media_files ) > 0 ) {
				add_filter( 'upload_mimes', array( $this, 'allow_video_uploads' ) );

				$media_items = $jetpack_sync->upload_media( $jetpack_media_files, $this->api );

				$errors = $jetpack_sync->get_errors();

				foreach ( $media_items as & $media_item ) {
					// More than likely a post has not been created yet, so we pass in the media item we
					// got back from the Jetpack site.
					$post       = (object) $media_item['post'];
					$media_item = $this->get_media_item_v1_1( $post->ID, $post, $media_item['file'] );
				}
			}
		}

<<<<<<< HEAD
        // Normal WPCOM upload processing
        if ( count( $other_media_files ) > 0 || count( $media_urls ) > 0 ) {
	        $create_media = $this->handle_media_creation_v1_1( $other_media_files, $media_urls, $media_attrs );
	        $media_ids = $create_media['media_ids'];
	        $errors = $create_media['errors'];

	        $media_items = array();
	        foreach ( $media_ids as $media_id ) {
		        $media_items[] = $this->get_media_item_v1_1( $media_id );
	        }
        }
=======
		// Normal WPCOM upload processing
		if ( count( $other_media_files ) > 0 || count( $media_urls ) > 0 ) {
			$create_media = $this->handle_media_creation_v1_1( $other_media_files, $media_urls, $media_attrs );
			$media_ids = $create_media['media_ids'];
			$errors = $create_media['errors'];

			$media_items = array();
			foreach ( $media_ids as $media_id ) {
				$media_items[] = $this->get_media_item_v1_1( $media_id );
			}
		}
>>>>>>> 01e6eef9

		if ( count( $media_items ) <= 0 ) {
			return $this->api->output_early( 400, array( 'errors' => $errors ) );
		}

		$results = array();
		foreach ( $media_items as $media_item ) {
			if ( is_wp_error( $media_item ) ) {
				$errors[] =  array( 'file' => $media_item['ID'], 'error' => $media_item->get_error_code(), 'message' => $media_item->get_error_message() );

			} else {
				$results[] = $media_item;
			}
		}

		$response = array( 'media' => $results );

		if ( count( $errors ) > 0 ) {
			$response['errors'] = $errors;
		}

		return $response;
	}

	/**
	 * Force to use the WPCOM API instead of proxy back to the Jetpack API if the blog is a paid Jetpack
	 * blog w/ the VideoPress module enabled AND the uploaded file is a video.
	 *
	 * @param int $blog_id
	 * @return bool
	 */
	function force_wpcom_request( $blog_id ) {

		// We don't need to do anything if VideoPress is not enabled for the blog.
		if ( ! is_videopress_enabled_on_jetpack_blog( $blog_id ) ) {
			return false;
		}

		// Check to see if the upload is not a video type, if not then return false.
		$input = $this->input( true );
		$media_files = ! empty( $input['media'] ) ? $input['media'] : array();

		foreach ( $media_files as $media_item ) {
			if ( ! preg_match( '@^video/@', $media_item['type'] ) ) {
				return false;
			}
		}

		// The API request should be for a blog w/ Jetpack, A valid plan, has VideoPress enabled,
		// and is a video file. Let's let it through.
		return true;
	}
}<|MERGE_RESOLUTION|>--- conflicted
+++ resolved
@@ -67,19 +67,6 @@
 			}
 		}
 
-<<<<<<< HEAD
-        // Normal WPCOM upload processing
-        if ( count( $other_media_files ) > 0 || count( $media_urls ) > 0 ) {
-	        $create_media = $this->handle_media_creation_v1_1( $other_media_files, $media_urls, $media_attrs );
-	        $media_ids = $create_media['media_ids'];
-	        $errors = $create_media['errors'];
-
-	        $media_items = array();
-	        foreach ( $media_ids as $media_id ) {
-		        $media_items[] = $this->get_media_item_v1_1( $media_id );
-	        }
-        }
-=======
 		// Normal WPCOM upload processing
 		if ( count( $other_media_files ) > 0 || count( $media_urls ) > 0 ) {
 			$create_media = $this->handle_media_creation_v1_1( $other_media_files, $media_urls, $media_attrs );
@@ -91,7 +78,6 @@
 				$media_items[] = $this->get_media_item_v1_1( $media_id );
 			}
 		}
->>>>>>> 01e6eef9
 
 		if ( count( $media_items ) <= 0 ) {
 			return $this->api->output_early( 400, array( 'errors' => $errors ) );
