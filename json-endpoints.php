--- conflicted
+++ resolved
@@ -61,10 +61,7 @@
 require_once( $json_endpoints_dir . 'class.wpcom-json-api-get-post-v1-1-endpoint.php' );
 require_once( $json_endpoints_dir . 'class.wpcom-json-api-list-posts-v1-1-endpoint.php' );
 require_once( $json_endpoints_dir . 'class.wpcom-json-api-update-post-v1-1-endpoint.php' );
-<<<<<<< HEAD
-=======
 require_once( $json_endpoints_dir . 'class.wpcom-json-api-autosave-post-v1-1-endpoint.php' );
->>>>>>> fa21f89a
 require_once( $json_endpoints_dir . 'class.wpcom-json-api-get-post-counts-v1-1-endpoint.php' );
 
 // Custom Menus
@@ -121,23 +118,16 @@
 
 	'query_parameters' => array(
 		'context' => false,
-<<<<<<< HEAD
-=======
 		'author' => '(int) author ID',
->>>>>>> fa21f89a
 	),
 
 	'example_request' => 'https://public-api.wordpress.com/rest/v1.2/sites/en.blog.wordpress.com/post-counts/page',
 
 	'response_format' => array(
-<<<<<<< HEAD
-		'statuses' => '(array) Number of posts in the post type grouped by post status',
-=======
 		'counts' => array(
 			'all' => '(array) Number of posts by any author in the post type grouped by post status',
 			'mine' => '(array) Number of posts by the current user in the post type grouped by post status'
 		)
->>>>>>> fa21f89a
 	)
 ) );
 
