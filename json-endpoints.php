--- conflicted
+++ resolved
@@ -2869,10 +2869,7 @@
 		'amp_is_enabled'                       => '(bool) Whether AMP is enabled for this site',
 		'podcasting_archive'                   => '(string) The post category, if any, used for publishing podcasts',
 		'api_cache'                            => '(bool) Turn on/off the Jetpack JSON API cache',
-<<<<<<< HEAD
 		'posts_per_page'                       => '(int) Number of posts to show on blog pages',
-=======
->>>>>>> 6f680188
 	),
 
 	'response_format' => array(
@@ -3413,8 +3410,6 @@
 	'example_request_data' => array(
 		'headers' => array( 'authorization' => 'Bearer YOUR_API_TOKEN' ),
 	),
-<<<<<<< HEAD
-=======
 ) );
 
 new WPCOM_JSON_API_Publicize_Endpoint( array(
@@ -3477,5 +3472,4 @@
 		),
 
 	)
->>>>>>> 6f680188
 ) );