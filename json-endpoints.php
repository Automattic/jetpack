<?php

/*
 * Endpoint class definitions. Only instantiations should be in this file
 *   file ordering matters
 */

$json_endpoints_dir = dirname( __FILE__ ) . '/json-endpoints/';

//abstract endpoints
require_once( $json_endpoints_dir . 'class.wpcom-json-api-post-endpoint.php' );
require_once( $json_endpoints_dir . 'class.wpcom-json-api-post-v1-1-endpoint.php' ); // v1.1
require_once( $json_endpoints_dir . 'class.wpcom-json-api-comment-endpoint.php' );
require_once( $json_endpoints_dir . 'class.wpcom-json-api-taxonomy-endpoint.php' );


// **********
// v1
// **********

require_once( $json_endpoints_dir . 'class.wpcom-json-api-delete-media-endpoint.php' );
require_once( $json_endpoints_dir . 'class.wpcom-json-api-get-comment-endpoint.php' );
require_once( $json_endpoints_dir . 'class.wpcom-json-api-get-media-endpoint.php' );
require_once( $json_endpoints_dir . 'class.wpcom-json-api-get-post-endpoint.php' );
require_once( $json_endpoints_dir . 'class.wpcom-json-api-render-endpoint.php' );
require_once( $json_endpoints_dir . 'class.wpcom-json-api-render-shortcode-endpoint.php' );
require_once( $json_endpoints_dir . 'class.wpcom-json-api-list-shortcodes-endpoint.php' );
require_once( $json_endpoints_dir . 'class.wpcom-json-api-render-embed-reversal-endpoint.php' );
require_once( $json_endpoints_dir . 'class.wpcom-json-api-render-embed-endpoint.php' );
require_once( $json_endpoints_dir . 'class.wpcom-json-api-list-embeds-endpoint.php' );
require_once( $json_endpoints_dir . 'class.wpcom-json-api-get-site-endpoint.php' );
require_once( $json_endpoints_dir . 'class.wpcom-json-api-get-taxonomies-endpoint.php' );
require_once( $json_endpoints_dir . 'class.wpcom-json-api-get-taxonomy-endpoint.php' );
require_once( $json_endpoints_dir . 'class.wpcom-json-api-get-term-endpoint.php' );
require_once( $json_endpoints_dir . 'class.wpcom-json-api-list-comments-endpoint.php' );
require_once( $json_endpoints_dir . 'class.wpcom-json-api-list-media-endpoint.php' );
require_once( $json_endpoints_dir . 'class.wpcom-json-api-list-post-types-endpoint.php' );
require_once( $json_endpoints_dir . 'class.wpcom-json-api-list-post-type-taxonomies-endpoint.php' );
require_once( $json_endpoints_dir . 'class.wpcom-json-api-list-posts-endpoint.php' );
require_once( $json_endpoints_dir . 'class.wpcom-json-api-list-roles-endpoint.php' );
require_once( $json_endpoints_dir . 'class.wpcom-json-api-list-terms-endpoint.php' );
require_once( $json_endpoints_dir . 'class.wpcom-json-api-list-users-endpoint.php' );
require_once( $json_endpoints_dir . 'class.wpcom-json-api-site-user-endpoint.php' );
require_once( $json_endpoints_dir . 'class.wpcom-json-api-update-comment-endpoint.php' );
require_once( $json_endpoints_dir . 'class.wpcom-json-api-update-media-endpoint.php' );
require_once( $json_endpoints_dir . 'class.wpcom-json-api-update-post-endpoint.php' );
require_once( $json_endpoints_dir . 'class.wpcom-json-api-update-taxonomy-endpoint.php' );
require_once( $json_endpoints_dir . 'class.wpcom-json-api-update-term-endpoint.php' );
require_once( $json_endpoints_dir . 'class.wpcom-json-api-update-user-endpoint.php' );
require_once( $json_endpoints_dir . 'class.wpcom-json-api-upload-media-endpoint.php' );
require_once( $json_endpoints_dir . 'class.wpcom-json-api-site-settings-endpoint.php' );
require_once( $json_endpoints_dir . 'class.wpcom-json-api-sharing-buttons-endpoint.php' );

// **********
// v1.1
// **********

// Media
require_once( $json_endpoints_dir . 'class.wpcom-json-api-delete-media-v1-1-endpoint.php' );
require_once( $json_endpoints_dir . 'class.wpcom-json-api-get-media-v1-1-endpoint.php' );
require_once( $json_endpoints_dir . 'class.wpcom-json-api-list-media-v1-1-endpoint.php' );
require_once( $json_endpoints_dir . 'class.wpcom-json-api-update-media-v1-1-endpoint.php' );
require_once( $json_endpoints_dir . 'class.wpcom-json-api-upload-media-v1-1-endpoint.php' );
require_once( $json_endpoints_dir . 'class.wpcom-json-api-post-upload-token-v1-1-endpoint.php' );

// Posts
require_once( $json_endpoints_dir . 'class.wpcom-json-api-get-post-v1-1-endpoint.php' );
require_once( $json_endpoints_dir . 'class.wpcom-json-api-list-posts-v1-1-endpoint.php' );
require_once( $json_endpoints_dir . 'class.wpcom-json-api-update-post-v1-1-endpoint.php' );
require_once( $json_endpoints_dir . 'class.wpcom-json-api-get-autosave-v1-1-endpoint.php' );
require_once( $json_endpoints_dir . 'class.wpcom-json-api-autosave-post-v1-1-endpoint.php' );
require_once( $json_endpoints_dir . 'class.wpcom-json-api-get-post-counts-v1-1-endpoint.php' );

// Custom Menus
require_once( $json_endpoints_dir . 'class.wpcom-json-api-menus-v1-1-endpoint.php' );

// Users
require_once( $json_endpoints_dir . 'class.wpcom-json-api-list-invites-endpoint.php' );
require_once( $json_endpoints_dir . 'class.wpcom-json-api-update-invites-endpoint.php' );

// Custom CSS
require_once( $json_endpoints_dir . 'class.wpcom-json-api-get-customcss.php' );
require_once( $json_endpoints_dir . 'class.wpcom-json-api-update-customcss.php' );

// Logo Settings
require_once( $json_endpoints_dir . 'class.wpcom-json-api-update-site-logo-endpoint.php' );

// Homepage Settings
require_once( $json_endpoints_dir . 'class.wpcom-json-api-update-site-homepage-endpoint.php' );

// Publicize
require_once( $json_endpoints_dir . 'class.wpcom-json-api-publicize-endpoint.php' );

// **********
// v1.2
// **********

// Media
require_once( $json_endpoints_dir . 'class.wpcom-json-api-list-media-v1-2-endpoint.php' );
require_once( $json_endpoints_dir . 'class.wpcom-json-api-get-media-v1-2-endpoint.php' );
require_once( $json_endpoints_dir . 'class.wpcom-json-api-edit-media-v1-2-endpoint.php' );

require_once( $json_endpoints_dir . 'class.wpcom-json-api-update-post-v1-2-endpoint.php' );
require_once( $json_endpoints_dir . 'class.wpcom-json-api-site-settings-v1-2-endpoint.php' );
require_once( $json_endpoints_dir . 'class.wpcom-json-api-get-site-v1-2-endpoint.php' );
<<<<<<< HEAD
=======

>>>>>>> bab7db4c

// Jetpack Only Endpoints
$json_jetpack_endpoints_dir = dirname( __FILE__ ) . '/json-endpoints/jetpack/';

// This files instantiates the endpoints
require_once( $json_jetpack_endpoints_dir . 'json-api-jetpack-endpoints.php' );

/*
 * Endpoint instantiations
 */

new WPCOM_JSON_API_GET_Site_Endpoint( array(
	'description' => 'Get information about a site.',
	'group'	      => 'sites',
	'stat'        => 'sites:X',
	'allowed_if_flagged' => true,
	'method'      => 'GET',
	'max_version' => '1.1',
	'new_version' => '1.2',
	'path'        => '/sites/%s',
	'path_labels' => array(
		'$site' => '(int|string) Site ID or domain',
	),
	'allow_jetpack_site_auth' => true,
	'query_parameters' => array(
		'context' => false,
	),

	'response_format' => WPCOM_JSON_API_GET_Site_Endpoint::$site_format,

	'example_request' => 'https://public-api.wordpress.com/rest/v1/sites/en.blog.wordpress.com/',
) );

new WPCOM_JSON_API_GET_Site_V1_2_Endpoint( array(
	'description' => 'Get information about a site.',
	'group'	      => 'sites',
	'stat'        => 'sites:X',
	'allowed_if_flagged' => true,
	'method'      => 'GET',
	'min_version' => '1.2',
	'path'        => '/sites/%s',
	'path_labels' => array(
		'$site' => '(int|string) Site ID or domain',
	),

	'query_parameters' => array(
		'context' => false,
	),

	'response_format' => WPCOM_JSON_API_GET_Site_V1_2_Endpoint::$site_format,

	'example_request' => 'https://public-api.wordpress.com/rest/v1.2/sites/en.blog.wordpress.com/',
) );

new WPCOM_JSON_API_GET_Post_Counts_V1_1_Endpoint( array(
	'description'   => 'Get number of posts in the post type groups by post status',
	'group'         => 'sites',
	'stat'          => 'sites:X:post-counts:X',
	'force'         => 'wpcom',
	'method'        => 'GET',
	'min_version'   => '1.1',
	'max_version'   => '1.2',
	'path'          => '/sites/%s/post-counts/%s',
	'path_labels'   => array(
		'$site'       => '(int|string) Site ID or domain',
		'$post_type'  => '(string) Post Type',
	),

	'query_parameters' => array(
		'context' => false,
		'author' => '(int) author ID',
	),

	'example_request' => 'https://public-api.wordpress.com/rest/v1.2/sites/en.blog.wordpress.com/post-counts/page',

	'response_format' => array(
		'counts' => array(
			'all' => '(array) Number of posts by any author in the post type grouped by post status',
			'mine' => '(array) Number of posts by the current user in the post type grouped by post status'
		)
	)
) );


new WPCOM_JSON_API_List_Post_Formats_Endpoint( array(
	'description' => 'Get a list of post formats supported by a site.',
	'group'       => '__do_not_document',
	'stat'        => 'sites:X:post-formats',

	'method'      => 'GET',
	'path'        => '/sites/%s/post-formats',
	'path_labels' => array(
		'$site' => '(int|string) Site ID or domain',
	),

	'query_parameters' => array(
		'context' => false,
	),

	'response_format' => array(
		'formats' => '(object) An object of supported post formats, each key a supported format slug mapped to its display string.',
	)
) );

new WPCOM_JSON_API_List_Page_Templates_Endpoint( array(
	'description' => 'Get a list of page templates supported by a site.',
	'group'       => 'sites',
	'stat'        => 'sites:X:post-templates',

	'method'      => 'GET',
	'path'        => '/sites/%s/page-templates',
	'path_labels' => array(
		'$site' => '(int|string) Site ID or domain',
	),
	'query_parameters' => array(
		'context' => false,
	),
	'response_format' => array(
		'templates' => '(array) A list of supported page templates. Contains label and file.',
	),
	'example_request' => 'https://public-api.wordpress.com/rest/v1.1/sites/33534099/page-templates'
) );

new WPCOM_JSON_API_List_Post_Types_Endpoint( array (
	'description' => 'Get a list of post types available for a site.',
	'group'       => 'sites',
	'stat'        => 'sites:X:post-types',

	'method'      => 'GET',
	'path'        => '/sites/%s/post-types',
	'path_labels' => array(
		'$site' => '(int|string) Site ID or domain',
	),

	'query_parameters' => array(
		'api_queryable' => '(bool) If true, only queryable post types are returned',
	),

	'response_format' => array(
		'found'      => '(int) The number of post types found',
		'post_types' => '(array) A list of available post types',
	),
	'example_request' => 'https://public-api.wordpress.com/rest/v1.1/sites/33534099/post-types'
) );

new WPCOM_JSON_API_List_Post_Type_Taxonomies_Endpoint( array (
	'description' => 'Get a list of taxonomies associated with a post type.',
	'group'       => 'taxonomy',
	'stat'        => 'sites:X:post-types:X:taxonomies',
	'method'      => 'GET',
	'path'        => '/sites/%s/post-types/%s/taxonomies',
	'path_labels' => array(
		'$site'      => '(int|string) Site ID or domain',
		'$post_type' => '(string) Post type',
	),
	'response_format' => array(
		'found'      => '(int) The number of taxonomies found',
		'taxonomies' => '(array:taxonomy) A list of available taxonomies',
	),
	'example_request' => 'https://public-api.wordpress.com/rest/v1.1/sites/33534099/post-types/post/taxonomies'
) );

new WPCOM_JSON_API_List_Post_Type_Taxonomies_Endpoint( array (
	'description' => 'Get a list of taxonomies associated with a post type.',
	'group'       => 'taxonomy',
	'stat'        => 'sites:X:post-types:X:taxonomies',
	'method'      => 'GET',
	'path'        => '/sites/%s/post-types/%s/taxonomies',
	'path_labels' => array(
		'$site'      => '(int|string) Site ID or domain',
		'$post_type' => '(string) Post type',
	),
	'response_format' => array(
		'found'      => '(int) The number of taxonomies found',
		'taxonomies' => '(array:taxonomy) A list of available taxonomies',
	)
) );

/*
 * Shortcode endpoints
 */

new WPCOM_JSON_API_List_Shortcodes_Endpoint( array(
	'description' => "Get a list of shortcodes available on a site. Note: The current user must have publishing access.",
	'group'       => 'sites',
	'stat'        => 'shortcodes',
	'method'      => 'GET',
	'path'        => '/sites/%s/shortcodes',
	'path_labels' => array(
		'$site'    => '(int|string) Site ID or domain',
	),
	'response_format' => array(
		'shortcodes' => '(array) A list of supported shortcodes by their handle.',
	),
	'example_request' => 'https://public-api.wordpress.com/rest/v1/sites/82974409/shortcodes',
	'example_request_data' => array(
		'headers' => array(
			'authorization' => 'Bearer YOUR_API_TOKEN'
		),
	)
) );

new WPCOM_JSON_API_Render_Shortcode_Endpoint( array(
	'description' => "Get a rendered shortcode for a site. Note: The current user must have publishing access.",
	'group'       => 'sites',
	'stat'        => 'shortcodes:render',
	'method'      => 'GET',
	'path'        => '/sites/%s/shortcodes/render',
	'path_labels' => array(
		'$site'    => '(int|string) Site ID or domain',
	),
	'query_parameters' => array(
		'shortcode'     => '(string) The query-string encoded shortcode string to render. Required. Only accepts one at a time.',
	),
	'response_format' => array(
		'shortcode' => '(string) The shortcode that was passed in for rendering.',
		'result'    => '(html) The rendered HTML result of the shortcode.',
		'scripts'   => '(array) An array of JavaScript files needed to render the shortcode. Returned in the format of <code>{ "script-slug" : { "src": "http://example.com/file.js", "extra" : "" } }</code> where extra contains any neccessary extra JS for initializing the source file and src contains the script to load. Omitted if no scripts are neccessary.',
		'styles'    => '(array) An array of CSS files needed to render the shortcode. Returned in the format of <code>{ "style-slug" : { "src": "http://example.com/file.css", "media" : "all" } }</code>. Omitted if no styles are neccessary.',
	),
	'example_request' => 'https://public-api.wordpress.com/rest/v1/sites/82974409/shortcodes/render?shortcode=%5Bgallery%20ids%3D%22729%2C732%2C731%2C720%22%5D',
	'example_request_data' => array(
		'headers' => array(
			'authorization' => 'Bearer YOUR_API_TOKEN'
		),
	)
) );

/*
 * embed endpoints
 */
new WPCOM_JSON_API_List_Embeds_Endpoint( array(
	'description' => "Get a list of embeds available on a site. Note: The current user must have publishing access.",
	'group'       => 'sites',
	'stat'        => 'embeds',
	'method'      => 'GET',
	'path'        => '/sites/%s/embeds',
	'path_labels' => array(
		'$site'    => '(int|string) Site ID or domain',
	),
	'response_format' => array(
		'embeds' => '(array) A list of supported embeds by their regex pattern.',
	),
	'example_request' => 'https://public-api.wordpress.com/rest/v1/sites/82974409/embeds',
	'example_request_data' => array(
		'headers' => array(
			'authorization' => 'Bearer YOUR_API_TOKEN'
		),
	)
) );

new WPCOM_JSON_API_Render_Embed_Endpoint( array(
	'description' => "Get a rendered embed for a site. Note: The current user must have publishing access.",
	'group'       => 'sites',
	'stat'        => 'embeds:render',
	'method'      => 'GET',
	'path'        => '/sites/%s/embeds/render',
	'path_labels' => array(
		'$site'    => '(int|string) Site ID or domain',
	),
	'query_parameters' => array(
		'embed_url'     => '(string) The query-string encoded embed URL to render. Required. Only accepts one at a time.',
	),
	'response_format' => array(
		'embed_url' => '(string) The embed_url that was passed in for rendering.',
		'result'    => '(html) The rendered HTML result of the embed.',
	),
	'example_request' => 'https://public-api.wordpress.com/rest/v1/sites/apiexamples.wordpress.com/embeds/render?embed_url=https%3A%2F%2Fwww.youtube.com%2Fwatch%3Fv%3DSQEQr7c0-dw',
	'example_request_data' => array(
		'headers' => array(
			'authorization' => 'Bearer YOUR_API_TOKEN'
		),
	)
) );

new WPCOM_JSON_API_Render_Embed_Reversal_Endpoint( array(
	'description' => "Determines if the given embed code can be reversed into a single line embed or a shortcode, and if so returns the embed or shortcode. Note: The current user must have publishing access.",
	//'group'       => 'sites',
	'group'       => '__do_not_document',
	'stat'        => 'embeds:reversal',
	'method'      => 'POST',
	'path'        => '/sites/%s/embeds/reversal',
	'path_labels' => array(
		'$site'    => '(int|string) Site ID or domain',
	),
	'request_format' => array(
		'maybe_embed' => '(string) The embed code to reverse. Required. Only accepts one at a time.',
	),
	'response_format' => array(
		'maybe_embed' => '(string) The original embed code that was passed in for rendering.',
		'reversal_type' => '(string) The type of reversal. Either an embed or a shortcode.',
		'render_result' => '(html) The rendered HTML result of the embed or shortcode.',
		'result' => '(string) The reversed content. Either a single line embed or a shortcode.',
		'scripts'   => '(array) An array of JavaScript files needed to render the embed or shortcode. Returned in the format of <code>{ "script-slug" : { "src": "http://example.com/file.js", "extra" : "" } }</code> where extra contains any neccessary extra JS for initializing the source file and src contains the script to load. Omitted if no scripts are neccessary.',
		'styles'    => '(array) An array of CSS files needed to render the embed or shortcode. Returned in the format of <code>{ "style-slug" : { "src": "http://example.com/file.css", "media" : "all" } }</code>. Omitted if no styles are neccessary.',
	),
	'example_request'      => 'https://public-api.wordpress.com/rest/v1/sites/82974409/shortcode-reversals/render/',
	'example_request_data' => array(
		'headers' => array(
			'authorization' => 'Bearer YOUR_API_TOKEN'
		),

		'body' => array(
			'maybe_embed' => '<iframe width="480" height="302" src="http://www.ustream.tv/embed/recorded/26370522/highlight/299667?v=3&amp;wmode=direct" scrolling="no" frameborder="0"></iframe>',
		)
	),
) );


/*
 * Post endpoints
 */
new WPCOM_JSON_API_List_Posts_Endpoint( array(
	'description' => 'Get a list of matching posts.',
	'new_version' => '1.1',
	'max_version' => '1',
	'group'       => 'posts',
	'stat'        => 'posts',

	'method'      => 'GET',
	'path'        => '/sites/%s/posts/',
	'path_labels' => array(
		'$site' => '(int|string) Site ID or domain',
	),

	'query_parameters' => array(
		'number'   => '(int=20) The number of posts to return. Limit: 100.',
		'offset'   => '(int=0) 0-indexed offset.',
		'page'     => '(int) Return the Nth 1-indexed page of posts. Takes precedence over the <code>offset</code> parameter.',
		'order'    => array(
			'DESC' => 'Return posts in descending order. For dates, that means newest to oldest.',
			'ASC'  => 'Return posts in ascending order. For dates, that means oldest to newest.',
		),
		'order_by' => array(
			'date'          => 'Order by the created time of each post.',
			'modified'      => 'Order by the modified time of each post.',
			'title'         => "Order lexicographically by the posts' titles.",
			'comment_count' => 'Order by the number of comments for each post.',
			'ID'            => 'Order by post ID.',
		),
		'after'    => '(ISO 8601 datetime) Return posts dated on or after the specified datetime.',
		'before'   => '(ISO 8601 datetime) Return posts dated on or before the specified datetime.',
		'tag'      => '(string) Specify the tag name or slug.',
		'category' => '(string) Specify the category name or slug.',
		'term'     => '(object:string) Specify comma-separated term slugs to search within, indexed by taxonomy slug.',
		'type'     => "(string) Specify the post type. Defaults to 'post', use 'any' to query for both posts and pages. Post types besides post and page need to be whitelisted using the <code>rest_api_allowed_post_types</code> filter.",
		'parent_id' => '(int) Returns only posts which are children of the specified post. Applies only to hierarchical post types.',
		'exclude'  => '(array:int|int) Excludes the specified post ID(s) from the response',
		'exclude_tree' => '(int) Excludes the specified post and all of its descendants from the response. Applies only to hierarchical post types.',
		'status'   => array(
			'publish' => 'Return only published posts.',
			'private' => 'Return only private posts.',
			'draft'   => 'Return only draft posts.',
			'pending' => 'Return only posts pending editorial approval.',
			'future'  => 'Return only posts scheduled for future publishing.',
			'trash'   => 'Return only posts in the trash.',
			'any'     => 'Return all posts regardless of status.',
		),
		'sticky'    => array(
			'false'   => 'Post is not marked as sticky.',
			'true'    => 'Stick the post to the front page.',
		),
		'author'   => "(int) Author's user ID",
		'search'   => '(string) Search query',
		'meta_key'   => '(string) Metadata key that the post should contain',
		'meta_value'   => '(string) Metadata value that the post should contain. Will only be applied if a `meta_key` is also given',
	),

	'example_request' => 'https://public-api.wordpress.com/rest/v1/sites/en.blog.wordpress.com/posts/?number=5'
) );

new WPCOM_JSON_API_List_Posts_v1_1_Endpoint( array(
	'description' => 'Get a list of matching posts.',
	'min_version' => '1.1',
	'max_version' => '1.1',

	'group'       => 'posts',
	'stat'        => 'posts',

	'method'      => 'GET',
	'path'        => '/sites/%s/posts/',
	'path_labels' => array(
		'$site' => '(int|string) Site ID or domain',
	),

	'query_parameters' => array(
		'number'   => '(int=20) The number of posts to return. Limit: 100.',
		'offset'   => '(int=0) 0-indexed offset.',
		'page'     => '(int) Return the Nth 1-indexed page of posts. Takes precedence over the <code>offset</code> parameter.',
		'page_handle' => '(string) A page handle, returned from a previous API call as a <code>meta.next_page</code> property. This is the most efficient way to fetch the next page of results.',
		'order'    => array(
			'DESC' => 'Return posts in descending order. For dates, that means newest to oldest.',
			'ASC'  => 'Return posts in ascending order. For dates, that means oldest to newest.',
		),
		'order_by' => array(
			'date'          => 'Order by the created time of each post.',
			'modified'      => 'Order by the modified time of each post.',
			'title'         => "Order lexicographically by the posts' titles.",
			'comment_count' => 'Order by the number of comments for each post.',
			'ID'            => 'Order by post ID.',
		),
		'after'    => '(ISO 8601 datetime) Return posts dated after the specified datetime.',
		'before'   => '(ISO 8601 datetime) Return posts dated before the specified datetime.',
		'modified_after'    => '(ISO 8601 datetime) Return posts modified after the specified datetime.',
		'modified_before'   => '(ISO 8601 datetime) Return posts modified before the specified datetime.',
		'tag'      => '(string) Specify the tag name or slug.',
		'category' => '(string) Specify the category name or slug.',
		'term'     => '(object:string) Specify comma-separated term slugs to search within, indexed by taxonomy slug.',
		'type'     => "(string) Specify the post type. Defaults to 'post', use 'any' to query for both posts and pages. Post types besides post and page need to be whitelisted using the <code>rest_api_allowed_post_types</code> filter.",
		'parent_id' => '(int) Returns only posts which are children of the specified post. Applies only to hierarchical post types.',
		'exclude'  => '(array:int|int) Excludes the specified post ID(s) from the response',
		'exclude_tree' => '(int) Excludes the specified post and all of its descendants from the response. Applies only to hierarchical post types.',
		'status'   => '(string) Comma-separated list of statuses for which to query, including any of: "publish", "private", "draft", "pending", "future", and "trash", or simply "any". Defaults to "publish"',
		'sticky'    => array(
			'include'   => 'Sticky posts are not excluded from the list.',
			'exclude'   => 'Sticky posts are excluded from the list.',
			'require'   => 'Only include sticky posts',
		),
		'author'   => "(int) Author's user ID",
		'search'   => '(string) Search query',
		'meta_key'   => '(string) Metadata key that the post should contain',
		'meta_value'   => '(string) Metadata value that the post should contain. Will only be applied if a `meta_key` is also given',
	),

	'example_request' => 'https://public-api.wordpress.com/rest/v1.1/sites/en.blog.wordpress.com/posts/?number=2'
) );

new WPCOM_JSON_API_Get_Post_Endpoint( array(
	'description' => 'Get a single post (by ID).',
	'group'       => 'posts',
	'stat'        => 'posts:1',
	'new_version' => '1.1',
	'max_version' => '1',
	'method'      => 'GET',
	'path'        => '/sites/%s/posts/%d',
	'path_labels' => array(
		'$site'    => '(int|string) Site ID or domain',
		'$post_ID' => '(int) The post ID',
	),

	'example_request'  => 'https://public-api.wordpress.com/rest/v1/sites/en.blog.wordpress.com/posts/7'
) );

new WPCOM_JSON_API_Get_Post_v1_1_Endpoint( array(
	'description' => 'Get a single post (by ID).',
	'min_version' => '1.1',
	'max_version' => '1.1',
	'group'       => 'posts',
	'stat'        => 'posts:1',
	'method'      => 'GET',
	'path'        => '/sites/%s/posts/%d',
	'path_labels' => array(
		'$site'    => '(int|string) Site ID or domain',
		'$post_ID' => '(int) The post ID',
	),
	'example_request'  => 'https://public-api.wordpress.com/rest/v1.1/sites/en.blog.wordpress.com/posts/7'
) );

new WPCOM_JSON_API_Get_Post_Endpoint( array(
	'description' => 'Get a single post (by name)',
	'group'       => '__do_not_document',
	'stat'        => 'posts:name',
	'method'      => 'GET',
	'path'        => '/sites/%s/posts/name:%s',
	'path_labels' => array(
		'$site'      => '(int|string) Site ID or domain',
		'$post_name' => '(string) The post name (a.k.a. slug)',
	),

	'example_request' => 'https://public-api.wordpress.com/rest/v1/sites/en.blog.wordpress.com/posts/name:blogging-and-stuff',
) );

new WPCOM_JSON_API_Get_Post_Endpoint( array(
	'description' => 'Get a single post (by slug).',
	'group'       => 'posts',
	'stat'        => 'posts:slug',
	'new_version' => '1.1',
	'max_version' => '1',
	'method'      => 'GET',
	'path'        => '/sites/%s/posts/slug:%s',
	'path_labels' => array(
		'$site'      => '(int|string) Site ID or domain',
		'$post_slug' => '(string) The post slug (a.k.a. sanitized name)',
	),

	'example_request' => 'https://public-api.wordpress.com/rest/v1/sites/en.blog.wordpress.com/posts/slug:blogging-and-stuff',
) );

new WPCOM_JSON_API_Get_Post_v1_1_Endpoint( array(
	'description' => 'Get a single post (by slug).',
	'min_version' => '1.1',
	'max_version' => '1.1',
	'group'       => 'posts',
	'stat'        => 'posts:slug',
	'method'      => 'GET',
	'path'        => '/sites/%s/posts/slug:%s',
	'path_labels' => array(
		'$site'      => '(int|string) Site ID or domain',
		'$post_slug' => '(string) The post slug (a.k.a. sanitized name)',
	),
	'example_request' => 'https://public-api.wordpress.com/rest/v1.1/sites/en.blog.wordpress.com/posts/slug:blogging-and-stuff',
) );

new WPCOM_JSON_API_Update_Post_Endpoint( array(
	'description' => 'Create a post.',
	'group'       => 'posts',
	'stat'        => 'posts:new',
	'new_version' => '1.2',
	'max_version' => '1',
	'method'      => 'POST',
	'path'        => '/sites/%s/posts/new',
	'path_labels' => array(
		'$site' => '(int|string) Site ID or domain',
	),

	'request_format' => array(
		// explicitly document all input
		'date'      => "(ISO 8601 datetime) The post's creation time.",
		'title'     => '(HTML) The post title.',
		'content'   => '(HTML) The post content.',
		'excerpt'   => '(HTML) An optional post excerpt.',
		'slug'      => '(string) The name (slug) for the post, used in URLs.',
		'author'    => '(string) The username or ID for the user to assign the post to.',
		'publicize' => '(array|bool) True or false if the post be publicized to external services. An array of services if we only want to publicize to a select few. Defaults to true.',
		'publicize_message' => '(string) Custom message to be publicized to external services.',
		'status'    => array(
			'publish' => 'Publish the post.',
			'private' => 'Privately publish the post.',
			'draft'   => 'Save the post as a draft.',
			'pending' => 'Mark the post as pending editorial approval.',
			'auto-draft' => 'Save a placeholder for a newly created post, with no content.',
		),
		'sticky'    => array(
			'false'   => 'Post is not marked as sticky.',
			'true'    => 'Stick the post to the front page.',
		),
		'password'  => '(string) The plaintext password protecting the post, or, more likely, the empty string if the post is not password protected.',
		'parent'    => "(int) The post ID of the new post's parent.",
		'type'      => "(string) The post type. Defaults to 'post'. Post types besides post and page need to be whitelisted using the <code>rest_api_allowed_post_types</code> filter.",
		'categories' => "(array|string) Comma-separated list or array of categories (name or id)",
		'tags'       => "(array|string) Comma-separated list or array of tags (name or id)",
		'format'     => array_merge( array( 'default' => 'Use default post format' ), get_post_format_strings() ),
		'featured_image' => "(string) The post ID of an existing attachment to set as the featured image. Pass an empty string to delete the existing image.",
		'media'      => "(media) An array of files to attach to the post. To upload media, the entire request should be multipart/form-data encoded. Multiple media items will be displayed in a gallery. Accepts  jpg, jpeg, png, gif, pdf, doc, ppt, odt, pptx, docx, pps, ppsx, xls, xlsx, key. Audio and Video may also be available. See <code>allowed_file_types</code> in the options response of the site endpoint. <br /><br /><strong>Example</strong>:<br />" .
		 				"<code>curl \<br />--form 'title=Image' \<br />--form 'media[]=@/path/to/file.jpg' \<br />-H 'Authorization: BEARER your-token' \<br />'https://public-api.wordpress.com/rest/v1/sites/123/posts/new'</code>",
		'media_urls' => "(array) An array of URLs for images to attach to a post. Sideloads the media in for a post.",
		'metadata'      => "(array) Array of metadata objects containing the following properties: `key` (metadata key), `id` (meta ID), `previous_value` (if set, the action will only occur for the provided previous value), `value` (the new value to set the meta to), `operation` (the operation to perform: `update` or `add`; defaults to `update`). All unprotected meta keys are available by default for read requests. Both unprotected and protected meta keys are avaiable for authenticated requests with proper capabilities. Protected meta keys can be made available with the <code>rest_api_allowed_public_metadata</code> filter.",
		'comments_open' => "(bool) Should the post be open to comments? Defaults to the blog's preference.",
		'pings_open'    => "(bool) Should the post be open to comments? Defaults to the blog's preference.",
		'likes_enabled' => "(bool) Should the post be open to likes? Defaults to the blog's preference.",
		'sharing_enabled' => "(bool) Should sharing buttons show on this post? Defaults to true.",
		'menu_order'    => "(int) (Pages Only) the order pages should appear in. Use 0 to maintain alphabetical order.",
	),

	'example_request'      => 'https://public-api.wordpress.com/rest/v1/sites/82974409/posts/new/',

	'example_request_data' => array(
		'headers' => array(
			'authorization' => 'Bearer YOUR_API_TOKEN'
		),

		'body' => array(
			'title'      => 'Hello World',
			'content'    => 'Hello. I am a test post. I was created by the API',
			'tags'       => 'tests',
			'categories' => 'API'
		)
	)
) );

new WPCOM_JSON_API_Update_Post_v1_1_Endpoint( array(
	'description' => 'Create a post.',
	'group'       => 'posts',
	'stat'        => 'posts:new',
	'new_version' => '1.2',
	'min_version' => '1.1',
	'max_version' => '1.1',
	'method'      => 'POST',
	'path'        => '/sites/%s/posts/new',
	'path_labels' => array(
		'$site' => '(int|string) Site ID or domain',
	),

	'request_format' => array(
		// explicitly document all input
		'date'      => "(ISO 8601 datetime) The post's creation time.",
		'title'     => '(HTML) The post title.',
		'content'   => '(HTML) The post content.',
		'excerpt'   => '(HTML) An optional post excerpt.',
		'slug'      => '(string) The name (slug) for the post, used in URLs.',
		'author'    => '(string) The username or ID for the user to assign the post to.',
		'publicize' => '(array|bool) True or false if the post be publicized to external services. An array of services if we only want to publicize to a select few. Defaults to true.',
		'publicize_message' => '(string) Custom message to be publicized to external services.',
		'status'    => array(
			'publish' => 'Publish the post.',
			'private' => 'Privately publish the post.',
			'draft'   => 'Save the post as a draft.',
			'pending' => 'Mark the post as pending editorial approval.',
			'future'  => 'Schedule the post (alias for publish; you must also set a future date).',
			'auto-draft' => 'Save a placeholder for a newly created post, with no content.',
		),
		'sticky'    => array(
			'false'   => 'Post is not marked as sticky.',
			'true'    => 'Stick the post to the front page.',
		),
		'password'  => '(string) The plaintext password protecting the post, or, more likely, the empty string if the post is not password protected.',
		'parent'    => "(int) The post ID of the new post's parent.",
		'type'      => "(string) The post type. Defaults to 'post'. Post types besides post and page need to be whitelisted using the <code>rest_api_allowed_post_types</code> filter.",
		'terms'      => '(object) Mapping of taxonomy to comma-separated list or array of terms (name or id)',
		'categories' => "(array|string) Comma-separated list or array of categories (name or id)",
		'tags'       => "(array|string) Comma-separated list or array of tags (name or id)",
		'format'     => array_merge( array( 'default' => 'Use default post format' ), get_post_format_strings() ),
		'featured_image' => "(string) The post ID of an existing attachment to set as the featured image. Pass an empty string to delete the existing image.",
		'media'      => "(media) An array of files to attach to the post. To upload media, the entire request should be multipart/form-data encoded. Multiple media items will be displayed in a gallery. Accepts  jpg, jpeg, png, gif, pdf, doc, ppt, odt, pptx, docx, pps, ppsx, xls, xlsx, key. Audio and Video may also be available. See <code>allowed_file_types</code> in the options response of the site endpoint. Errors produced by media uploads, if any, will be in `media_errors` in the response. <br /><br /><strong>Example</strong>:<br />" .
		 				"<code>curl \<br />--form 'title=Image Post' \<br />--form 'media[0]=@/path/to/file.jpg' \<br />--form 'media_attrs[0][caption]=My Great Photo' \<br />-H 'Authorization: BEARER your-token' \<br />'https://public-api.wordpress.com/rest/v1/sites/123/posts/new'</code>",
		'media_urls' => "(array) An array of URLs for images to attach to a post. Sideloads the media in for a post. Errors produced by media sideloading, if any, will be in `media_errors` in the response.",
		'media_attrs' => "(array) An array of attributes (`title`, `description` and `caption`) are supported to assign to the media uploaded via the `media` or `media_urls` properties. You must use a numeric index for the keys of `media_attrs` which follow the same sequence as `media` and `media_urls`. <br /><br /><strong>Example</strong>:<br />" .
		                 "<code>curl \<br />--form 'title=Gallery Post' \<br />--form 'media[]=@/path/to/file1.jpg' \<br />--form 'media_urls[]=http://exapmple.com/file2.jpg' \<br /> \<br />--form 'media_attrs[0][caption]=This will be the caption for file1.jpg' \<br />--form 'media_attrs[1][title]=This will be the title for file2.jpg' \<br />-H 'Authorization: BEARER your-token' \<br />'https://public-api.wordpress.com/rest/v1/sites/123/posts/new'</code>",
		'metadata'      => "(array) Array of metadata objects containing the following properties: `key` (metadata key), `id` (meta ID), `previous_value` (if set, the action will only occur for the provided previous value), `value` (the new value to set the meta to), `operation` (the operation to perform: `update` or `add`; defaults to `update`). All unprotected meta keys are available by default for read requests. Both unprotected and protected meta keys are avaiable for authenticated requests with proper capabilities. Protected meta keys can be made available with the <code>rest_api_allowed_public_metadata</code> filter.",
		'discussion'    => '(object) A hash containing one or more of the following boolean values, which default to the blog\'s discussion preferences: `comments_open`, `pings_open`',
		'likes_enabled' => "(bool) Should the post be open to likes? Defaults to the blog's preference.",
		'sharing_enabled' => "(bool) Should sharing buttons show on this post? Defaults to true.",
		'menu_order'    => "(int) (Pages Only) the order pages should appear in. Use 0 to maintain alphabetical order.",
		'page_template' => '(string) (Pages Only) The page template this page should use.',
	),

	'example_request'      => 'https://public-api.wordpress.com/rest/v1.1/sites/82974409/posts/new/',

	'example_request_data' => array(
		'headers' => array(
			'authorization' => 'Bearer YOUR_API_TOKEN'
		),

		'body' => array(
			'title'      => 'Hello World',
			'content'    => 'Hello. I am a test post. I was created by the API',
			'tags'       => 'tests',
			'categories' => 'API'
		)
	)
) );

new WPCOM_JSON_API_Update_Post_v1_2_Endpoint( array(
	'description' => 'Create a post.',
	'group'       => 'posts',
	'stat'        => 'posts:new',
	'min_version' => '1.2',
	'max_version' => '1.2',
	'method'      => 'POST',
	'path'        => '/sites/%s/posts/new',
	'path_labels' => array(
		'$site' => '(int|string) Site ID or domain',
	),

	'request_format' => array(
		// explicitly document all input
		'date'      => "(ISO 8601 datetime) The post's creation time.",
		'title'     => '(HTML) The post title.',
		'content'   => '(HTML) The post content.',
		'excerpt'   => '(HTML) An optional post excerpt.',
		'slug'      => '(string) The name (slug) for the post, used in URLs.',
		'author'    => '(string) The username or ID for the user to assign the post to.',
		'publicize' => '(array|bool) True or false if the post be publicized to external services. An array of services if we only want to publicize to a select few. Defaults to true.',
		'publicize_message' => '(string) Custom message to be publicized to external services.',
		'status'    => array(
			'publish' => 'Publish the post.',
			'private' => 'Privately publish the post.',
			'draft'   => 'Save the post as a draft.',
			'pending' => 'Mark the post as pending editorial approval.',
			'future'  => 'Schedule the post (alias for publish; you must also set a future date).',
			'auto-draft' => 'Save a placeholder for a newly created post, with no content.',
		),
		'sticky'    => array(
			'false'   => 'Post is not marked as sticky.',
			'true'    => 'Stick the post to the front page.',
		),
		'password'  => '(string) The plaintext password protecting the post, or, more likely, the empty string if the post is not password protected.',
		'parent'    => "(int) The post ID of the new post's parent.",
		'type'      => "(string) The post type. Defaults to 'post'. Post types besides post and page need to be whitelisted using the <code>rest_api_allowed_post_types</code> filter.",
		'terms'      => '(object) Mapping of taxonomy to comma-separated list or array of term names',
		'categories' => "(array|string) Comma-separated list or array of category names",
		'tags'       => "(array|string) Comma-separated list or array of tag names",
		'terms_by_id'      => '(object) Mapping of taxonomy to comma-separated list or array of term IDs',
		'categories_by_id' => "(array|string) Comma-separated list or array of category IDs",
		'tags_by_id'       => "(array|string) Comma-separated list or array of tag IDs",
		'format'     => array_merge( array( 'default' => 'Use default post format' ), get_post_format_strings() ),
		'featured_image' => "(string) The post ID of an existing attachment to set as the featured image. Pass an empty string to delete the existing image.",
		'media'      => "(media) An array of files to attach to the post. To upload media, the entire request should be multipart/form-data encoded. Multiple media items will be displayed in a gallery. Accepts  jpg, jpeg, png, gif, pdf, doc, ppt, odt, pptx, docx, pps, ppsx, xls, xlsx, key. Audio and Video may also be available. See <code>allowed_file_types</code> in the options response of the site endpoint. Errors produced by media uploads, if any, will be in `media_errors` in the response. <br /><br /><strong>Example</strong>:<br />" .
		 				"<code>curl \<br />--form 'title=Image Post' \<br />--form 'media[0]=@/path/to/file.jpg' \<br />--form 'media_attrs[0][caption]=My Great Photo' \<br />-H 'Authorization: BEARER your-token' \<br />'https://public-api.wordpress.com/rest/v1/sites/123/posts/new'</code>",
		'media_urls' => "(array) An array of URLs for images to attach to a post. Sideloads the media in for a post. Errors produced by media sideloading, if any, will be in `media_errors` in the response.",
		'media_attrs' => "(array) An array of attributes (`title`, `description` and `caption`) are supported to assign to the media uploaded via the `media` or `media_urls` properties. You must use a numeric index for the keys of `media_attrs` which follow the same sequence as `media` and `media_urls`. <br /><br /><strong>Example</strong>:<br />" .
		                 "<code>curl \<br />--form 'title=Gallery Post' \<br />--form 'media[]=@/path/to/file1.jpg' \<br />--form 'media_urls[]=http://exapmple.com/file2.jpg' \<br /> \<br />--form 'media_attrs[0][caption]=This will be the caption for file1.jpg' \<br />--form 'media_attrs[1][title]=This will be the title for file2.jpg' \<br />-H 'Authorization: BEARER your-token' \<br />'https://public-api.wordpress.com/rest/v1/sites/123/posts/new'</code>",
		'metadata'      => "(array) Array of metadata objects containing the following properties: `key` (metadata key), `id` (meta ID), `previous_value` (if set, the action will only occur for the provided previous value), `value` (the new value to set the meta to), `operation` (the operation to perform: `update` or `add`; defaults to `update`). All unprotected meta keys are available by default for read requests. Both unprotected and protected meta keys are avaiable for authenticated requests with proper capabilities. Protected meta keys can be made available with the <code>rest_api_allowed_public_metadata</code> filter.",
		'discussion'    => '(object) A hash containing one or more of the following boolean values, which default to the blog\'s discussion preferences: `comments_open`, `pings_open`',
		'likes_enabled' => "(bool) Should the post be open to likes? Defaults to the blog's preference.",
		'sharing_enabled' => "(bool) Should sharing buttons show on this post? Defaults to true.",
		'menu_order'    => "(int) (Pages Only) the order pages should appear in. Use 0 to maintain alphabetical order.",
		'page_template' => '(string) (Pages Only) The page template this page should use.',
	),

	'example_request'      => 'https://public-api.wordpress.com/rest/v1.2/sites/82974409/posts/new/',

	'example_request_data' => array(
		'headers' => array(
			'authorization' => 'Bearer YOUR_API_TOKEN'
		),

		'body' => array(
			'title'      => 'Hello World',
			'content'    => 'Hello. I am a test post. I was created by the API',
			'tags'       => 'tests',
			'categories' => 'API'
		)
	)
) );

new WPCOM_JSON_API_Update_Post_Endpoint( array(
	'description' => 'Edit a post.',
	'group'       => 'posts',
	'stat'        => 'posts:1:POST',
	'new_version' => '1.2',
	'max_version' => '1',
	'method'      => 'POST',
	'path'        => '/sites/%s/posts/%d',
	'path_labels' => array(
		'$site'    => '(int|string) Site ID or domain',
		'$post_ID' => '(int) The post ID',
	),

	'request_format' => array(
		'date'      => "(ISO 8601 datetime) The post's creation time.",
		'title'     => '(HTML) The post title.',
		'content'   => '(HTML) The post content.',
		'excerpt'   => '(HTML) An optional post excerpt.',
		'slug'      => '(string) The name (slug) for the post, used in URLs.',
		'author'    => '(string) The username or ID for the user to assign the post to.',
		'publicize' => '(array|bool) True or false if the post be publicized to external services. An array of services if we only want to publicize to a select few. Defaults to true.',
		'publicize_message' => '(string) Custom message to be publicized to external services.',
		'status'    => array(
			'publish' => 'Publish the post.',
			'private' => 'Privately publish the post.',
			'draft'   => 'Save the post as a draft.',
			'pending' => 'Mark the post as pending editorial approval.',
			'trash'   => 'Set the post as trashed.',
		),
		'sticky'    => array(
			'false'   => 'Post is not marked as sticky.',
			'true'    => 'Stick the post to the front page.',
		),
		'password'   => '(string) The plaintext password protecting the post, or, more likely, the empty string if the post is not password protected.',
		'parent'     => "(int) The post ID of the new post's parent.",
		'categories' => "(array|string) Comma-separated list or array of categories (name or id)",
		'tags'       => "(array|string) Comma-separated list or array of tags (name or id)",
		'format'     => array_merge( array( 'default' => 'Use default post format' ), get_post_format_strings() ),
		'comments_open' => '(bool) Should the post be open to comments?',
		'pings_open'    => '(bool) Should the post be open to comments?',
		'likes_enabled' => "(bool) Should the post be open to likes?",
		'menu_order'    => "(int) (Pages Only) the order pages should appear in. Use 0 to maintain alphabetical order.",
		'sharing_enabled' => "(bool) Should sharing buttons show on this post?",
		'featured_image' => "(string) The post ID of an existing attachment to set as the featured image. Pass an empty string to delete the existing image.",
		'media'      => "(media) An array of files to attach to the post. To upload media, the entire request should be multipart/form-data encoded. Multiple media items will be displayed in a gallery. Accepts  jpg, jpeg, png, gif, pdf, doc, ppt, odt, pptx, docx, pps, ppsx, xls, xlsx, key. Audio and Video may also be available. See <code>allowed_file_types</code> in the options resposne of the site endpoint. <br /><br /><strong>Example</strong>:<br />" .
		 				"<code>curl \<br />--form 'title=Image' \<br />--form 'media[]=@/path/to/file.jpg' \<br />-H 'Authorization: BEARER your-token' \<br />'https://public-api.wordpress.com/rest/v1/sites/123/posts/new'</code>",
		'media_urls' => "(array) An array of URLs for images to attach to a post. Sideloads the media in for a post.",
		'metadata'      => "(array) Array of metadata objects containing the following properties: `key` (metadata key), `id` (meta ID), `previous_value` (if set, the action will only occur for the provided previous value), `value` (the new value to set the meta to), `operation` (the operation to perform: `update` or `add`; defaults to `update`). All unprotected meta keys are available by default for read requests. Both unprotected and protected meta keys are available for authenticated requests with proper capabilities. Protected meta keys can be made available with the <code>rest_api_allowed_public_metadata</code> filter.",
	),

	'example_request'      => 'https://public-api.wordpress.com/rest/v1/sites/82974409/posts/881',

	'example_request_data' => array(
		'headers' => array(
			'authorization' => 'Bearer YOUR_API_TOKEN'
		),

		'body' => array(
			'title'      => 'Hello World (Again)',
			'content'    => 'Hello. I am an edited post. I was edited by the API',
			'tags'       => 'tests',
			'categories' => 'API'
		)
	)
) );

new WPCOM_JSON_API_Update_Post_v1_1_Endpoint( array(
	'description' => 'Edit a post.',
	'group'       => 'posts',
	'stat'        => 'posts:1:POST',
	'new_version' => '1.2',
	'min_version' => '1.1',
	'max_version' => '1.1',
	'method'      => 'POST',
	'path'        => '/sites/%s/posts/%d',
	'path_labels' => array(
		'$site'    => '(int|string) Site ID or domain',
		'$post_ID' => '(int) The post ID',
	),

	'request_format' => array(
		'date'      => "(ISO 8601 datetime) The post's creation time.",
		'title'     => '(HTML) The post title.',
		'content'   => '(HTML) The post content.',
		'excerpt'   => '(HTML) An optional post excerpt.',
		'slug'      => '(string) The name (slug) for the post, used in URLs.',
		'author'    => '(string) The username or ID for the user to assign the post to.',
		'publicize' => '(array|bool) True or false if the post be publicized to external services. An array of services if we only want to publicize to a select few. Defaults to true.',
		'publicize_message' => '(string) Custom message to be publicized to external services.',
		'status'    => array(
			'publish' => 'Publish the post.',
			'private' => 'Privately publish the post.',
			'draft'   => 'Save the post as a draft.',
			'future'  => 'Schedule the post (alias for publish; you must also set a future date).',
			'pending' => 'Mark the post as pending editorial approval.',
			'trash'   => 'Set the post as trashed.',
		),
		'sticky'    => array(
			'false'   => 'Post is not marked as sticky.',
			'true'    => 'Stick the post to the front page.',
		),
		'password'   => '(string) The plaintext password protecting the post, or, more likely, the empty string if the post is not password protected.',
		'parent'     => "(int) The post ID of the new post's parent.",
		'terms'      => '(object) Mapping of taxonomy to comma-separated list or array of terms (name or id)',
		'categories' => "(array|string) Comma-separated list or array of categories (name or id)",
		'tags'       => "(array|string) Comma-separated list or array of tags (name or id)",
		'format'     => array_merge( array( 'default' => 'Use default post format' ), get_post_format_strings() ),
		'discussion' => '(object) A hash containing one or more of the following boolean values, which default to the blog\'s discussion preferences: `comments_open`, `pings_open`',
		'likes_enabled' => "(bool) Should the post be open to likes?",
		'menu_order'    => "(int) (Pages only) the order pages should appear in. Use 0 to maintain alphabetical order.",
		'page_template' => '(string) (Pages Only) The page template this page should use.',
		'sharing_enabled' => "(bool) Should sharing buttons show on this post?",
		'featured_image' => "(string) The post ID of an existing attachment to set as the featured image. Pass an empty string to delete the existing image.",
		'media'      => "(media) An array of files to attach to the post. To upload media, the entire request should be multipart/form-data encoded. Multiple media items will be displayed in a gallery. Accepts  jpg, jpeg, png, gif, pdf, doc, ppt, odt, pptx, docx, pps, ppsx, xls, xlsx, key. Audio and Video may also be available. See <code>allowed_file_types</code> in the options resposne of the site endpoint. <br /><br /><strong>Example</strong>:<br />" .
		 				"<code>curl \<br />--form 'title=Image' \<br />--form 'media[]=@/path/to/file.jpg' \<br />-H 'Authorization: BEARER your-token' \<br />'https://public-api.wordpress.com/rest/v1/sites/123/posts/new'</code>",
		'media_urls' => "(array) An array of URLs for images to attach to a post. Sideloads the media in for a post.",
		'metadata'      => "(array) Array of metadata objects containing the following properties: `key` (metadata key), `id` (meta ID), `previous_value` (if set, the action will only occur for the provided previous value), `value` (the new value to set the meta to), `operation` (the operation to perform: `update` or `add`; defaults to `update`). All unprotected meta keys are available by default for read requests. Both unprotected and protected meta keys are available for authenticated requests with proper capabilities. Protected meta keys can be made available with the <code>rest_api_allowed_public_metadata</code> filter.",
	),

	'example_request'      => 'https://public-api.wordpress.com/rest/v1.1/sites/82974409/posts/881',

	'example_request_data' => array(
		'headers' => array(
			'authorization' => 'Bearer YOUR_API_TOKEN'
		),

		'body' => array(
			'title'      => 'Hello World (Again)',
			'content'    => 'Hello. I am an edited post. I was edited by the API',
			'tags'       => 'tests',
			'categories' => 'API'
		)
	)
) );

new WPCOM_JSON_API_Update_Post_v1_2_Endpoint( array(
	'description' => 'Edit a post.',
	'group'       => 'posts',
	'stat'        => 'posts:1:POST',
	'min_version' => '1.2',
	'max_version' => '1.2',
	'method'      => 'POST',
	'path'        => '/sites/%s/posts/%d',
	'path_labels' => array(
		'$site'    => '(int|string) Site ID or domain',
		'$post_ID' => '(int) The post ID',
	),

	'request_format' => array(
		'date'      => "(ISO 8601 datetime) The post's creation time.",
		'title'     => '(HTML) The post title.',
		'content'   => '(HTML) The post content.',
		'excerpt'   => '(HTML) An optional post excerpt.',
		'slug'      => '(string) The name (slug) for the post, used in URLs.',
		'author'    => '(string) The username or ID for the user to assign the post to.',
		'publicize' => '(array|bool) True or false if the post be publicized to external services. An array of services if we only want to publicize to a select few. Defaults to true.',
		'publicize_message' => '(string) Custom message to be publicized to external services.',
		'status'    => array(
			'publish' => 'Publish the post.',
			'private' => 'Privately publish the post.',
			'draft'   => 'Save the post as a draft.',
			'future'  => 'Schedule the post (alias for publish; you must also set a future date).',
			'pending' => 'Mark the post as pending editorial approval.',
			'trash'   => 'Set the post as trashed.',
		),
		'sticky'    => array(
			'false'   => 'Post is not marked as sticky.',
			'true'    => 'Stick the post to the front page.',
		),
		'password'   => '(string) The plaintext password protecting the post, or, more likely, the empty string if the post is not password protected.',
		'parent'     => "(int) The post ID of the new post's parent.",
		'terms'      => '(object) Mapping of taxonomy to comma-separated list or array of term names',
		'terms_by_id' => '(object) Mapping of taxonomy to comma-separated list or array of term IDs',
		'categories' => "(array|string) Comma-separated list or array of category names",
		'categories_by_id' => "(array|string) Comma-separated list or array of category IDs",
		'tags'       => "(array|string) Comma-separated list or array of tag names",
		'tags_by_id'       => "(array|string) Comma-separated list or array of tag IDs",
		'format'     => array_merge( array( 'default' => 'Use default post format' ), get_post_format_strings() ),
		'discussion' => '(object) A hash containing one or more of the following boolean values, which default to the blog\'s discussion preferences: `comments_open`, `pings_open`',
		'likes_enabled' => "(bool) Should the post be open to likes?",
		'menu_order'    => "(int) (Pages only) the order pages should appear in. Use 0 to maintain alphabetical order.",
		'page_template' => '(string) (Pages Only) The page template this page should use.',
		'sharing_enabled' => "(bool) Should sharing buttons show on this post?",
		'featured_image' => "(string) The post ID of an existing attachment to set as the featured image. Pass an empty string to delete the existing image.",
		'media'      => "(media) An array of files to attach to the post. To upload media, the entire request should be multipart/form-data encoded. Multiple media items will be displayed in a gallery. Accepts  jpg, jpeg, png, gif, pdf, doc, ppt, odt, pptx, docx, pps, ppsx, xls, xlsx, key. Audio and Video may also be available. See <code>allowed_file_types</code> in the options resposne of the site endpoint. <br /><br /><strong>Example</strong>:<br />" .
		 				"<code>curl \<br />--form 'title=Image' \<br />--form 'media[]=@/path/to/file.jpg' \<br />-H 'Authorization: BEARER your-token' \<br />'https://public-api.wordpress.com/rest/v1/sites/123/posts/new'</code>",
		'media_urls' => "(array) An array of URLs for images to attach to a post. Sideloads the media in for a post.",
		'metadata'      => "(array) Array of metadata objects containing the following properties: `key` (metadata key), `id` (meta ID), `previous_value` (if set, the action will only occur for the provided previous value), `value` (the new value to set the meta to), `operation` (the operation to perform: `update` or `add`; defaults to `update`). All unprotected meta keys are available by default for read requests. Both unprotected and protected meta keys are available for authenticated requests with proper capabilities. Protected meta keys can be made available with the <code>rest_api_allowed_public_metadata</code> filter.",
	),

	'example_request'      => 'https://public-api.wordpress.com/rest/v1.2/sites/82974409/posts/881',

	'example_request_data' => array(
		'headers' => array(
			'authorization' => 'Bearer YOUR_API_TOKEN'
		),

		'body' => array(
			'title'      => 'Hello World (Again)',
			'content'    => 'Hello. I am an edited post. I was edited by the API',
			'tags'       => 'tests',
			'categories' => 'API'
		)
	)
) );

new WPCOM_JSON_API_Update_Post_Endpoint( array(
	'description' => 'Delete a post. Note: If the trash is enabled, this request will send the post to the trash. A second request will permanently delete the post.',
	'group'       => 'posts',
	'stat'        => 'posts:1:delete',
	'new_version' => '1.1',
	'max_version' => '1',
	'method'      => 'POST',
	'path'        => '/sites/%s/posts/%d/delete',
	'path_labels' => array(
		'$site'    => '(int|string) Site ID or domain',
		'$post_ID' => '(int) The post ID',
	),

	'example_request'      => 'https://public-api.wordpress.com/rest/v1/sites/82974409/posts/$post_ID/delete/',

	'example_request_data' => array(
		'headers' => array(
			'authorization' => 'Bearer YOUR_API_TOKEN'
		)
	)
) );

new WPCOM_JSON_API_Update_Post_v1_1_Endpoint( array(
	'description' => 'Delete a post. Note: If the trash is enabled, this request will send the post to the trash. A second request will permanently delete the post.',
	'group'       => 'posts',
	'stat'        => 'posts:1:delete',
	'min_version' => '1.1',
	'max_version' => '1.1',
	'method'      => 'POST',
	'path'        => '/sites/%s/posts/%d/delete',
	'path_labels' => array(
		'$site'    => '(int|string) Site ID or domain',
		'$post_ID' => '(int) The post ID',
	),

	'example_request'      => 'https://public-api.wordpress.com/rest/v1.1/sites/82974409/posts/$post_ID/delete/',

	'example_request_data' => array(
		'headers' => array(
			'authorization' => 'Bearer YOUR_API_TOKEN'
		)
	)
) );

new WPCOM_JSON_API_Update_Post_Endpoint( array(
	'description' => 'Restore a post or page from the trash to its previous status.',
	'group'       => 'posts',
	'stat'        => 'posts:1:restore',

	'method'      => 'POST',
	'new_version' => '1.1',
	'max_version' => '1',
	'path'        => '/sites/%s/posts/%d/restore',
	'path_labels' => array(
		'$site'    => '(int|string) Site ID or domain',
		'$post_ID' => '(int) The post ID',
	),

	'example_request'      => 'https://public-api.wordpress.com/rest/v1/sites/82974409/posts/$post_ID/restore/',

	'example_request_data' => array(
		'headers' => array(
			'authorization' => 'Bearer YOUR_API_TOKEN'
		)
	)
) );

new WPCOM_JSON_API_Update_Post_v1_1_Endpoint( array(
	'description' => 'Restore a post or page from the trash to its previous status.',
	'group'       => 'posts',
	'stat'        => 'posts:1:restore',
	'min_version' => '1.1',
	'max_version' => '1.1',
	'method'      => 'POST',
	'path'        => '/sites/%s/posts/%d/restore',
	'path_labels' => array(
		'$site'    => '(int|string) Site ID or domain',
		'$post_ID' => '(int) The post ID',
	),

	'example_request'      => 'https://public-api.wordpress.com/rest/v1.1/sites/82974409/posts/$post_ID/restore/',

	'example_request_data' => array(
		'headers' => array(
			'authorization' => 'Bearer YOUR_API_TOKEN'
		)
	)
) );

new WPCOM_JSON_API_Get_Autosave_v1_1_Endpoint( array(
	'description' => 'Get the most recent autosave for a post.',
	'group'       => '__do_not_document',
	'stat'        => 'posts:autosave',
	'min_version' => '1.1',
	'method'      => 'GET',
	'path'        => '/sites/%s/posts/%d/autosave',
	'path_labels' => array(
		'$site'    => '(int|string) Site ID or domain',
		'$post_ID' => '(int) The post ID',
	),
	'response_format' => array(
		'ID'          => '(int) autodraft post ID',
		'post_ID'     => '(int) post ID',
		'author_ID'   => '(int) author ID',
		'title'       => '(HTML) The post title.',
		'content'     => '(HTML) The post content.',
		'excerpt'     => '(HTML) The post excerpt.',
		'preview_URL' => '(string) preview URL for the post',
		'modified'    => '(ISO 8601 datetime) modified time',
	),

	'example_request' => 'https://public-api.wordpress.com/rest/v1.1/sites/82974409/posts/1/autosave',
) );

new WPCOM_JSON_API_Autosave_Post_v1_1_Endpoint( array(
	'description' => 'Create a post autosave.',
	'group'       => '__do_not_document',
	'stat'        => 'posts:autosave',
	'min_version' => '1.1',
	'method'      => 'POST',
	'path'        => '/sites/%s/posts/%d/autosave',
	'path_labels' => array(
		'$site'    => '(int|string) Site ID or domain',
		'$post_ID' => '(int) The post ID',
	),
	'request_format' => array(
		'content' => '(HTML) The post content.',
		'title'   => '(HTML) The post title.',
		'excerpt' => '(HTML) The post excerpt.',
	),
	'response_format' => array(
		'ID'          => '(int) autodraft post ID',
		'post_ID'     => '(int) post ID',
		'preview_URL' => '(string) preview URL for the post',
		'modified'    => '(ISO 8601 datetime) modified time',
	),

	'example_request' => 'https://public-api.wordpress.com/rest/v1.1/sites/82974409/posts/1/autosave',

	'example_request_data' => array(
		'headers' => array(
			'authorization' => 'Bearer YOUR_API_TOKEN'
		),

		'body' => array(
			'title'    => 'Howdy',
			'content'    => 'Hello. I am a test post. I was created by the API',
		)
	)
) );

/*
 * Media Endpoints
 */
new WPCOM_JSON_API_List_Media_Endpoint( array(
	'description' => 'Get a list of items in the media library.',
	'group'       => 'media',
	'stat'        => 'media',

	'method'      => 'GET',
	'path'        => '/sites/%s/media/',
	'deprecated'  => true,
	'new_version' => '1.1',
	'max_version' => '1',
	'path_labels' => array(
		'$site' => '(int|string) Site ID or domain',
	),

	'query_parameters' => array(
		'number'    => '(int=20) The number of media items to return. Limit: 100.',
		'offset'    => '(int=0) 0-indexed offset.',
		'parent_id' => '(int) Default is showing all items. The post where the media item is attached. 0 shows unattached media items.',
		'mime_type' => "(string) Default is empty. Filter by mime type (e.g., 'image/jpeg', 'application/pdf'). Partial searches also work (e.g. passing 'image' will search for all image files).",
	),

	'response_format' => array(
		'media' => '(array) Array of media',
		'found' => '(int) The number of total results found'
	),

	'example_request'      => 'https://public-api.wordpress.com/rest/v1/sites/82974409/media/?number=2',
	'example_request_data' =>  array(
		'headers' => array(
			'authorization' => 'Bearer YOUR_API_TOKEN'
		)
	)
) );

new WPCOM_JSON_API_List_Media_v1_1_Endpoint( array(
	'description' => 'Get a list of items in the media library.',
	'group'       => 'media',
	'stat'        => 'media',
	'min_version' => '1.1',
	'max_version' => '1.1',
	'method'      => 'GET',
	'path'        => '/sites/%s/media/',
	'path_labels' => array(
		'$site' => '(int|string) Site ID or domain',
	),

	'query_parameters' => array(
		'number'    => '(int=20) The number of media items to return. Limit: 100.',
		'offset'    => '(int=0) 0-indexed offset.',
		'page'     => '(int) Return the Nth 1-indexed page of posts. Takes precedence over the <code>offset</code> parameter.',
		'page_handle' => '(string) A page handle, returned from a previous API call as a <code>meta.next_page</code> property. This is the most efficient way to fetch the next page of results.',
		'order'    => array(
			'DESC' => 'Return files in descending order. For dates, that means newest to oldest.',
			'ASC'  => 'Return files in ascending order. For dates, that means oldest to newest.',
		),
		'order_by' => array(
			'date'          => 'Order by the uploaded time of each file.',
			'title'         => "Order lexicographically by file titles.",
			'ID'            => 'Order by media ID.',
		),
		'search'    => '(string) Search query.',
		'post_ID'   => '(int) Default is showing all items. The post where the media item is attached. 0 shows unattached media items.',
		'mime_type' => "(string) Default is empty. Filter by mime type (e.g., 'image/jpeg', 'application/pdf'). Partial searches also work (e.g. passing 'image' will search for all image files).",
		'after'     => '(ISO 8601 datetime) Return media items uploaded after the specified datetime.',
		'before'    => '(ISO 8601 datetime) Return media items uploaded before the specified datetime.',
	),

	'response_format' => array(
		'media' => '(array) Array of media objects',
		'found' => '(int) The number of total results found',
		'meta'  => '(object) Meta data',
	),

	'example_request'      => 'https://public-api.wordpress.com/rest/v1.1/sites/82974409/media',
	'example_request_data' =>  array(
		'headers' => array(
			'authorization' => 'Bearer YOUR_API_TOKEN'
		)
	)
) );

new WPCOM_JSON_API_List_Media_v1_2_Endpoint( array(
	'description' => 'Get a list of items in the media library.',
	'group'       => 'media',
	'stat'        => 'media',
	'min_version' => '1.2',
	'max_version' => '1.2',
	'method'      => 'GET',
	'path'        => '/sites/%s/media/',
	'path_labels' => array(
		'$site' => '(int|string) Site ID or domain',
	),

	'query_parameters' => array(
		'number'    => '(int=20) The number of media items to return. Limit: 100.',
		'offset'    => '(int=0) 0-indexed offset.',
		'page'     => '(int) Return the Nth 1-indexed page of posts. Takes precedence over the <code>offset</code> parameter.',
		'page_handle' => '(string) A page handle, returned from a previous API call as a <code>meta.next_page</code> property. This is the most efficient way to fetch the next page of results.',
		'order'    => array(
			'DESC' => 'Return files in descending order. For dates, that means newest to oldest.',
			'ASC'  => 'Return files in ascending order. For dates, that means oldest to newest.',
		),
		'order_by' => array(
			'date'          => 'Order by the uploaded time of each file.',
			'title'         => "Order lexicographically by file titles.",
			'ID'            => 'Order by media ID.',
		),
		'search'    => '(string) Search query.',
		'post_ID'   => '(int) Default is showing all items. The post where the media item is attached. 0 shows unattached media items.',
		'mime_type' => "(string) Default is empty. Filter by mime type (e.g., 'image/jpeg', 'application/pdf'). Partial searches also work (e.g. passing 'image' will search for all image files).",
		'after'     => '(ISO 8601 datetime) Return media items uploaded after the specified datetime.',
		'before'    => '(ISO 8601 datetime) Return media items uploaded before the specified datetime.',
	),

	'response_format' => array(
		'media' => '(array) Array of media objects',
		'found' => '(int) The number of total results found',
		'meta'  => '(object) Meta data',
	),

	'example_request'      => 'https://public-api.wordpress.com/rest/v1.2/sites/82974409/media',
	'example_request_data' =>  array(
		'headers' => array(
			'authorization' => 'Bearer YOUR_API_TOKEN'
		)
	)
) );

new WPCOM_JSON_API_Get_Media_Endpoint( array(
	'description' => 'Get a single media item (by ID).',
	'group'       => 'media',
	'stat'        => 'media:1',
	'method'      => 'GET',
	'path'        => '/sites/%s/media/%d',
	'deprecated'  => true,
	'new_version' => '1.1',
	'max_version' => '1',
	'path_labels' => array(
		'$site'    => '(int|string) Site ID or domain',
		'$media_ID' => '(int) The ID of the media item',
	),
	'response_format' => array(
		'id'    => '(int) The ID of the media item',
		'date' =>  '(ISO 8601 datetime) The date the media was uploaded',
		'parent'           => '(int) ID of the post this media is attached to',
		'link'             => '(string) URL to the file',
		'title'            => '(string) Filename',
		'caption'          => '(string) User-provided caption of the file',
		'description'      => '(string) Description of the file',
		'metadata'         => '(array) Array of metadata about the file, such as Exif data or sizes',
	),

	'example_request'      => 'https://public-api.wordpress.com/rest/v1/sites/82974409/media/934',
	'example_request_data' =>  array(
		'headers' => array(
			'authorization' => 'Bearer YOUR_API_TOKEN'
		)
	)
) );

new WPCOM_JSON_API_Get_Media_v1_1_Endpoint( array(
	'description' => 'Get a single media item (by ID).',
	'group'       => 'media',
	'stat'        => 'media:1',
	'min_version' => '1.1',
	'max_version' => '1.1',
	'method'      => 'GET',
	'path'        => '/sites/%s/media/%d',
	'path_labels' => array(
		'$site'    => '(int|string) Site ID or domain',
		'$media_ID' => '(int) The ID of the media item',
	),
	'response_format' => array(
		'ID'               => '(int) The ID of the media item',
		'date'             => '(ISO 8601 datetime) The date the media was uploaded',
		'post_ID'          => '(int) ID of the post this media is attached to',
		'author_ID'        => '(int) ID of the user who uploaded the media',
		'URL'              => '(string) URL to the file',
		'guid'             => '(string) Unique identifier',
		'file'			   => '(string) Filename',
		'extension'        => '(string) File extension',
		'mime_type'        => '(string) File MIME type',
		'title'            => '(string) Filename',
		'caption'          => '(string) User-provided caption of the file',
		'description'      => '(string) Description of the file',
		'alt'              => '(string)  Alternative text for image files.',
		'thumbnails'       => '(object) Media item thumbnail URL options',
		'height'           => '(int) (Image & video only) Height of the media item',
		'width'            => '(int) (Image & video only) Width of the media item',
		'length'           => '(int) (Video & audio only) Duration of the media item, in seconds',
		'exif'             => '(array) (Image & audio only) Exif (meta) information about the media item',
		'videopress_guid'  => '(string) (Video only) VideoPress GUID of the video when uploaded on a blog with VideoPress',
		'videopress_processing_done'  => '(bool) (Video only) If the video is uploaded on a blog with VideoPress, this will return the status of processing on the video.'
	),

	'example_request'      => 'https://public-api.wordpress.com/rest/v1.1/sites/82974409/media/934',
	'example_request_data' =>  array(
		'headers' => array(
			'authorization' => 'Bearer YOUR_API_TOKEN'
		)
	)
) );

new WPCOM_JSON_API_Get_Media_v1_2_Endpoint( array(
	'description' => 'Get a single media item (by ID).',
	'group'       => 'media',
	'stat'        => 'media:1',
	'min_version' => '1.2',
	'max_version' => '1.2',
	'method'      => 'GET',
	'path'        => '/sites/%s/media/%d',
	'path_labels' => array(
		'$site'    => '(int|string) Site ID or domain',
		'$media_ID' => '(int) The ID of the media item',
	),
	'response_format' => array(
		'ID'               => '(int) The ID of the media item',
		'date'             => '(ISO 8601 datetime) The date the media was uploaded',
		'post_ID'          => '(int) ID of the post this media is attached to',
		'author_ID'        => '(int) ID of the user who uploaded the media',
		'URL'              => '(string) URL to the file',
		'guid'             => '(string) Unique identifier',
		'file'             => '(string) Filename',
		'extension'        => '(string) File extension',
		'mime_type'        => '(string) File MIME type',
		'title'            => '(string) Filename',
		'caption'          => '(string) User-provided caption of the file',
		'description'      => '(string) Description of the file',
		'alt'              => '(string)  Alternative text for image files.',
		'thumbnails'       => '(object) Media item thumbnail URL options',
		'height'           => '(int) (Image & video only) Height of the media item',
		'width'            => '(int) (Image & video only) Width of the media item',
		'length'           => '(int) (Video & audio only) Duration of the media item, in seconds',
		'exif'             => '(array) (Image & audio only) Exif (meta) information about the media item',
		'videopress_guid'  => '(string) (Video only) VideoPress GUID of the video when uploaded on a blog with VideoPress',
		'videopress_processing_done'  => '(bool) (Video only) If the video is uploaded on a blog with VideoPress, this will return the status of processing on the video.',
		'revision_history' => '(object) An object with `items` and `original` keys. ' .
		                        '`original` is an object with data about the original image. ' .
		                        '`items` is an array of snapshots of the previous images of this Media. ' .
		                        'Each item has the `URL`, `file, `extension`, `date`, and `mime_type` fields.'
	),

	'example_request'      => 'https://public-api.wordpress.com/rest/v1.2/sites/82974409/media/934',
	'example_request_data' =>  array(
		'headers' => array(
			'authorization' => 'Bearer YOUR_API_TOKEN'
		)
	)
) );

new WPCOM_JSON_API_Upload_Media_Endpoint( array(
	'description' => 'Upload a new media item.',
	'group'       => 'media',
	'stat'        => 'media:new',
	'method'      => 'POST',
	'path'        => '/sites/%s/media/new',
	'deprecated'  => true,
	'new_version' => '1.1',
	'max_version' => '1',
	'path_labels' => array(
		'$site' => '(int|string) Site ID or domain',
	),

	'request_format' => array(
		'media'      => "(media) An array of media to attach to the post. To upload media, the entire request should be multipart/form-data encoded. Accepts images (image/gif, image/jpeg, image/png) only at this time.<br /><br /><strong>Example</strong>:<br />" .
		                "<code>curl \<br />--form 'media[]=@/path/to/file.jpg' \<br />-H 'Authorization: BEARER your-token' \<br />'https://public-api.wordpress.com/rest/v1/sites/123/media/new'</code>",
		'media_urls' => "(array) An array of URLs to upload to the post."
	),

	'example_request'      => 'https://public-api.wordpress.com/rest/v1/sites/82974409/media/new/',

	'response_format' => array(
		'media' => '(array) Array of uploaded media',
		'errors' => '(array) Array of error messages of uploading media failures'
	),
	'example_request_data' =>  array(
		'headers' => array(
			'authorization' => 'Bearer YOUR_API_TOKEN'
		),
		'body' => array(
			'media_urls' => "https://s.w.org/about/images/logos/codeispoetry-rgb.png"
		)
	)
) );

new WPCOM_JSON_API_Upload_Media_v1_1_Endpoint( array(
	'description' => 'Upload a new piece of media.',
	'allow_cross_origin_request' => true,
	'allow_upload_token_auth' => true,
	'group'       => 'media',
	'stat'        => 'media:new',
	'min_version' => '1.1',
	'max_version' => '1.1',
	'method'      => 'POST',
	'path'        => '/sites/%s/media/new',
	'path_labels' => array(
		'$site' => '(int|string) Site ID or domain',
	),

	'request_format' => array(
		'media'      => "(media) An array of media to attach to the post. To upload media, the entire request should be multipart/form-data encoded. Accepts  jpg, jpeg, png, gif, pdf, doc, ppt, odt, pptx, docx, pps, ppsx, xls, xlsx, key. Audio and Video may also be available. See <code>allowed_file_types</code> in the options response of the site endpoint.<br /><br /><strong>Example</strong>:<br />" .
		                "<code>curl \<br />--form 'media[]=@/path/to/file.jpg' \<br />-H 'Authorization: BEARER your-token' \<br />'https://public-api.wordpress.com/rest/v1/sites/123/media/new'</code>",
		'media_urls' => "(array) An array of URLs to upload to the post. Errors produced by media uploads, if any, will be in `media_errors` in the response.",
		'attrs' => "(array) An array of attributes (`title`, `description`, `caption` `alt` for images, `artist` for audio, `album` for audio, and `parent_id`) are supported to assign to the media uploaded via the `media` or `media_urls` properties. You must use a numeric index for the keys of `attrs` which follows the same sequence as `media` and `media_urls`. <br /><br /><strong>Example</strong>:<br />" .
		                 "<code>curl \<br />--form 'media[]=@/path/to/file1.jpg' \<br />--form 'media_urls[]=http://example.com/file2.jpg' \<br /> \<br />--form 'attrs[0][caption]=This will be the caption for file1.jpg' \<br />--form 'attrs[1][title]=This will be the title for file2.jpg' \<br />-H 'Authorization: BEARER your-token' \<br />'https://public-api.wordpress.com/rest/v1/sites/123/posts/new'</code>",
	),

	'response_format' => array(
		'media' => '(array) Array of uploaded media objects',
		'errors' => '(array) Array of error messages of uploading media failures',
	),

	'example_request' => 'https://public-api.wordpress.com/rest/v1.1/sites/82974409/media/new',
	'example_request_data' =>  array(
		'headers' => array(
			'authorization' => 'Bearer YOUR_API_TOKEN',
		),
		'body' => array(
			'media_urls' => 'https://s.w.org/about/images/logos/codeispoetry-rgb.png',
		),
	)
) );

new WPCOM_JSON_API_Post_Upload_Token_v1_1_Endpoint( array(
	'description' => 'Generate a new upload token',
	'group'       => '__do_not_document',
	'stat'        => 'media:token',
	'allow_jetpack_site_auth' => true,
	'force'       => 'wpcom',
	'min_version' => '1.1',
	'max_version' => '1.1',
	'method'      => 'POST',
	'path'        => '/sites/%s/media/token',
	'path_labels' => array(
		'$site' => '(int|string) Site ID or domain',
	),

	'response_format' => array(
		'upload_token' => '(string) The upload token that can be used to upload media as this user.',
		'upload_blog_id' => '(int) The id of the blog that this token is good for.',
	),

	'example_request' => 'https://public-api.wordpress.com/rest/v1.1/sites/82974409/media/token',
	'example_request_data' =>  array(
		'headers' => array(
			'authorization' => 'Bearer YOUR_API_TOKEN',
		)
	)
) );

new WPCOM_JSON_API_Update_Media_Endpoint( array(
	'description' => 'Edit basic information about a media item.',
	'group'       => 'media',
	'stat'        => 'media:1:POST',
	'method'      => 'POST',
	'path'        => '/sites/%s/media/%d',
	'deprecated'  => true,
	'new_version' => '1.1',
	'path_labels' => array(
		'$site'    => '(int|string) Site ID or domain',
		'$media_ID' => '(int) The ID of the media item',
	),

	'request_format' => array(
		'title'       => '(string) The file name.',
		'caption'     => '(string) File caption.',
		'description' => '(HTML) Description of the file.',
	),

	'response_format' => array(
		'id'          => '(int) The ID of the media item',
		'date'        =>  '(ISO 8601 datetime) The date the media was uploaded',
		'parent'      => '(int) ID of the post this media is attached to',
		'link'        => '(string) URL to the file',
		'title'       => '(string) File name',
		'caption'     => '(string) User provided caption of the file',
		'description' => '(string) Description of the file',
		'metadata'    => '(array) Array of metadata about the file, such as Exif data or sizes',
	),
	'example_request'      => 'https://public-api.wordpress.com/rest/v1.1/sites/82974409/media/446',
	'example_request_data' =>  array(
		'headers' => array(
			'authorization' => 'Bearer YOUR_API_TOKEN'
		),
		'body' => array(
			'title' => 'Updated Title'
		)
	)
) );

new WPCOM_JSON_API_Update_Media_v1_1_Endpoint( array(
	'description' => 'Edit basic information about a media item.',
	'group'       => 'media',
	'stat'        => 'media:1:POST',
	'min_version' => '1.1',
	'max_version' => '1.1',
	'method'      => 'POST',
	'path'        => '/sites/%s/media/%d',
	'path_labels' => array(
		'$site'    => '(int|string) Site ID or domain',
		'$media_ID' => '(int) The ID of the media item',
	),

	'request_format' => array(
		'parent_id'   => '(int) ID of the post this media is attached to',
		'title'       => '(string) The file name.',
		'caption'     => '(string) File caption.',
		'description' => '(HTML) Description of the file.',
		'alt'         => "(string) Alternative text for image files.",
		'artist'      => "(string) Audio Only. Artist metadata for the audio track.",
		'album'       => "(string) Audio Only. Album metadata for the audio track.",
	),

	'response_format' => array(
		'ID'               => '(int) The ID of the media item',
		'date'             => '(ISO 8601 datetime) The date the media was uploaded',
		'post_ID'          => '(int) ID of the post this media is attached to',
		'author_ID'        => '(int) ID of the user who uploaded the media',
		'URL'              => '(string) URL to the file',
		'guid'             => '(string) Unique identifier',
		'file'			   => '(string) File name',
		'extension'        => '(string) File extension',
		'mime_type'        => '(string) File mime type',
		'title'            => '(string) File name',
		'caption'          => '(string) User provided caption of the file',
		'description'      => '(string) Description of the file',
		'alt'              => '(string)  Alternative text for image files.',
		'thumbnails'       => '(object) Media item thumbnail URL options',
		'height'           => '(int) (Image & video only) Height of the media item',
		'width'            => '(int) (Image & video only) Width of the media item',
		'length'           => '(int) (Video & audio only) Duration of the media item, in seconds',
		'exif'             => '(array) (Image & audio only) Exif (meta) information about the media item',
		'videopress_guid'  => '(string) (Video only) VideoPress GUID of the video when uploaded on a blog with VideoPress',
		'videopress_processing_done'  => '(bool) (Video only) If the video is uploaded on a blog with VideoPress, this will return the status of processing on the video.'
	),

	'example_request'      => 'https://public-api.wordpress.com/rest/v1.1/sites/82974409/media/446',
	'example_request_data' =>  array(
		'headers' => array(
			'authorization' => 'Bearer YOUR_API_TOKEN'
		),
		'body' => array(
			'title' => 'Updated Title'
		)
	)
) );

new WPCOM_JSON_API_Edit_Media_v1_2_Endpoint( array(
	'description' => 'Edit a media item.',
	'group'       => 'media',
	'stat'        => 'media:1:POST',
	'min_version' => '1',
	'max_version' => '1.2',
	'method'      => 'POST',
	'path'        => '/sites/%s/media/%d/edit',
	'path_labels' => array(
		'$site'    => '(int|string) Site ID or domain',
		'$media_ID' => '(int) The ID of the media item',
	),

	'request_format' => array(
		'parent_id'   => '(int) ID of the post this media is attached to',
		'title'       => '(string) The file name.',
		'caption'     => '(string) File caption.',
		'description' => '(HTML) Description of the file.',
		'alt'         => "(string) Alternative text for image files.",
		'artist'      => "(string) Audio Only. Artist metadata for the audio track.",
		'album'       => "(string) Audio Only. Album metadata for the audio track.",
		'media'       => "(object) An object file to attach to the post. To upload media, " .
		                   "the entire request should be multipart/form-data encoded. " .
		                   "Multiple media items will be displayed in a gallery. Accepts " .
		                   "jpg, jpeg, png, gif, pdf, doc, ppt, odt, pptx, docx, pps, ppsx, xls, xlsx, key. " .
		                   "Audio and Video may also be available. See <code>allowed_file_types</code> " .
		                   "in the options response of the site endpoint. " .
		                   "<br /><br /><strong>Example</strong>:<br />" .
		 				   "<code>curl \<br />--form 'title=Image' \<br />--form 'media=@/path/to/file.jpg' \<br />-H 'Authorization: BEARER your-token' \<br />'https://public-api.wordpress.com/rest/v1/sites/123/posts/new'</code>",
		'attrs'       => "(object) An Object of attributes (`title`, `description` and `caption`) " .
		                   "are supported to assign to the media uploaded via the `media` or `media_url`",
		'media_url'   => "(string) An URL of the image to attach to a post.",
	),

	'response_format' => array(
		'ID'               => '(int) The ID of the media item',
		'date'             => '(ISO 8601 datetime) The date the media was uploaded',
		'post_ID'          => '(int) ID of the post this media is attached to',
		'author_ID'        => '(int) ID of the user who uploaded the media',
		'URL'              => '(string) URL to the file',
		'guid'             => '(string) Unique identifier',
		'file'             => '(string) File name',
		'extension'        => '(string) File extension',
		'mime_type'        => '(string) File mime type',
		'title'            => '(string) File name',
		'caption'          => '(string) User provided caption of the file',
		'description'      => '(string) Description of the file',
		'alt'              => '(string)  Alternative text for image files.',
		'thumbnails'       => '(object) Media item thumbnail URL options',
		'height'           => '(int) (Image & video only) Height of the media item',
		'width'            => '(int) (Image & video only) Width of the media item',
		'length'           => '(int) (Video & audio only) Duration of the media item, in seconds',
		'exif'             => '(array) (Image & audio only) Exif (meta) information about the media item',
		'videopress_guid'  => '(string) (Video only) VideoPress GUID of the video when uploaded on a blog with VideoPress',
		'videopress_processing_done'  => '(bool) (Video only) If the video is uploaded on a blog with VideoPress, this will return the status of processing on the video.',
		'revision_history' => '(object) An object with `items` and `original` keys. ' .
		                        '`original` is an object with data about the original image. ' .
		                        '`items` is an array of snapshots of the previous images of this Media. ' .
		                        'Each item has the `URL`, `file, `extension`, `date`, and `mime_type` fields.'
	),

	'example_request'      => 'https://public-api.wordpress.com/rest/v1.2/sites/82974409/media/446',
	'example_request_data' =>  array(
		'headers' => array(
			'authorization' => 'Bearer YOUR_API_TOKEN'
		),
		'body' => array(
			'title' => 'Updated Title'
		)
	)
) );

new WPCOM_JSON_API_Delete_Media_Endpoint( array(
	'description' => 'Delete a piece of media.',
	'group'       => 'media',
	'stat'        => 'media:1:delete',
	'method'      => 'POST',
	'path'        => '/sites/%s/media/%d/delete',
	'deprecated'  => true,
	'new_version' => '1.1',
	'max_version' => '1',
	'path_labels' => array(
		'$site'    => '(int|string) Site ID or domain',
		'$media_ID' => '(int) The media ID',
	),

	'response_format' => array(
		'status' => '(string) Returns deleted if the media was successfully deleted',
		'id'    => '(int) The ID of the media item',
		'date' =>  '(ISO 8601 datetime) The date the media was uploaded',
		'parent'           => '(int) ID of the post this media is attached to',
		'link'             => '(string) URL to the file',
		'title'            => '(string) File name',
		'caption'          => '(string) User provided caption of the file',
		'description'      => '(string) Description of the file',
		'metadata'         => '(array) Misc array of information about the file, such as exif data or sizes',
	),

	'example_request'      => 'https://public-api.wordpress.com/rest/v1.1/sites/82974409/media/$media_ID/delete',
	'example_request_data' =>  array(
		'headers' => array(
			'authorization' => 'Bearer YOUR_API_TOKEN'
		)
	)
) );

new WPCOM_JSON_API_Delete_Media_v1_1_Endpoint( array(
	'description' => 'Delete a piece of media. Note: Media is deleted and not trashed.',
	'group'       => 'media',
	'stat'        => 'media:1:delete',
	'min_version' => '1.1',
	'max_version' => '1.1',
	'method'      => 'POST',
	'path'        => '/sites/%s/media/%d/delete',
	'path_labels' => array(
		'$site'    => '(int|string) Site ID or domain',
		'$media_ID' => '(int) The media ID',
	),

	'response_format' => array(
		'status'           => '(string) Returns deleted if the media was successfully deleted',
		'ID'               => '(int) The ID of the media item',
		'date'             => '(ISO 8601 datetime) The date the media was uploaded',
		'post_ID'          => '(int) ID of the post this media is attached to',
		'author_ID'        => '(int) ID of the user who uploaded the media',
		'URL'              => '(string) URL to the file',
		'guid'             => '(string) Unique identifier',
		'file'			   => '(string) File name',
		'extension'        => '(string) File extension',
		'mime_type'        => '(string) File mime type',
		'title'            => '(string) File name',
		'caption'          => '(string) User-provided caption of the file',
		'description'      => '(string) Description of the file',
		'alt'              => '(string)  Alternative text for image files.',
		'thumbnails'       => '(object) Media item thumbnail URL options',
		'height'           => '(int) (Image & video only) Height of the media item',
		'width'            => '(int) (Image & video only) Width of the media item',
		'length'           => '(int) (Video & audio only) Duration of the media item, in seconds',
		'exif'             => '(array) (Image & audio only) Exif (meta) information about the media item',
		'videopress_guid'  => '(string) (Video only) VideoPress GUID of the video when uploaded on a blog with VideoPress',
		'videopress_processing_done'  => '(bool) (Video only) If the video is Uuploaded on a blog with VideoPress, this will return the status of processing on the Video'
	),

	'example_request'      => 'https://public-api.wordpress.com/rest/v1.1/sites/82974409/media/$media_ID/delete',
	'example_request_data' =>  array(
		'headers' => array(
			'authorization' => 'Bearer YOUR_API_TOKEN'
		)
	)
) );

/*
 * Comment endpoints
 */
new WPCOM_JSON_API_List_Comments_Endpoint( array(
	'description' => 'Get a list of recent comments.',
	'group'       => 'comments',
	'stat'        => 'comments',

	'method'      => 'GET',
	'path'        => '/sites/%s/comments/',
	'path_labels' => array(
		'$site' => '(int|string) Site ID or domain',
	),

	'example_request' => 'https://public-api.wordpress.com/rest/v1/sites/en.blog.wordpress.com/comments/?number=2'
) );

new WPCOM_JSON_API_List_Comments_Endpoint( array(
	'description' => 'Get a list of recent comments on a post.',
	'group'       => 'comments',
	'stat'        => 'posts:1:replies',

	'method'      => 'GET',
	'path'        => '/sites/%s/posts/%d/replies/',
	'path_labels' => array(
		'$site'    => '(int|string) Site ID or domain',
		'$post_ID' => '(int) The post ID',
	),

	'example_request' => 'https://public-api.wordpress.com/rest/v1/sites/en.blog.wordpress.com/posts/7/replies/?number=2'
) );

new WPCOM_JSON_API_Get_Comment_Endpoint( array(
	'description' => 'Get a single comment.',
	'group'       => 'comments',
	'stat'        => 'comments:1',

	'method'      => 'GET',
	'path'        => '/sites/%s/comments/%d',
	'path_labels' => array(
		'$site'       => '(int|string) Site ID or domain',
		'$comment_ID' => '(int) The comment ID'
	),

	'example_request' => 'https://public-api.wordpress.com/rest/v1/sites/en.blog.wordpress.com/comments/147564'
) );

new WPCOM_JSON_API_Update_Comment_Endpoint( array(
	'description' => 'Create a comment on a post.',
	'group'       => 'comments',
	'stat'        => 'posts:1:replies:new',

	'method'      => 'POST',
	'path'        => '/sites/%s/posts/%d/replies/new',
	'path_labels' => array(
		'$site'    => '(int|string) Site ID or domain',
		'$post_ID' => '(int) The post ID'
	),

	'request_format' => array(
		// explicitly document all input
		'content'   => '(HTML) The comment text.',
//		@todo Should we open this up to unauthenticated requests too?
//		'author'    => '(author object) The author of the comment.',
	),

	'pass_wpcom_user_details' => true,

	'example_request'      => 'https://public-api.wordpress.com/rest/v1/sites/82974409/posts/843/replies/new/',
	'example_request_data' =>  array(
		'headers' => array(
			'authorization' => 'Bearer YOUR_API_TOKEN'
		),
		'body' => array(
			'content' => 'Your reply is very interesting. This is a reply.'
		)
	)
) );

new WPCOM_JSON_API_Update_Comment_Endpoint( array(
	'description' => 'Create a comment as a reply to another comment.',
	'group'       => 'comments',
	'stat'        => 'comments:1:replies:new',

	'method'      => 'POST',
	'path'        => '/sites/%s/comments/%d/replies/new',
	'path_labels' => array(
		'$site'       => '(int|string) Site ID or domain',
		'$comment_ID' => '(int) The comment ID'
	),

	'request_format' => array(
		'content'   => '(HTML) The comment text.',
//		@todo Should we open this up to unauthenticated requests too?
//		'author'    => '(author object) The author of the comment.',
	),

	'pass_wpcom_user_details' => true,

	'example_request'      => 'https://public-api.wordpress.com/rest/v1/sites/82974409/comments/29/replies/new',
	'example_request_data' => array(
		'headers' => array(
			'authorization' => 'Bearer YOUR_API_TOKEN'
		),
		'body' => array(
			'content' => 'This reply is very interesting. This is editing a comment reply via the API.',
		)
	)
) );

new WPCOM_JSON_API_Update_Comment_Endpoint( array(
	'description' => 'Edit a comment.',
	'group'       => 'comments',
	'stat'        => 'comments:1:POST',

	'method'      => 'POST',
	'path'        => '/sites/%s/comments/%d',
	'path_labels' => array(
		'$site'       => '(int|string) Site ID or domain',
		'$comment_ID' => '(int) The comment ID'
	),

	'request_format' => array(
		'date'    => "(ISO 8601 datetime) The comment's creation time.",
		'content' => '(HTML) The comment text.',
		'status'  => array(
			'approved'   => 'Approve the comment.',
			'unapproved' => 'Remove the comment from public view and send it to the moderation queue.',
			'spam'       => 'Mark the comment as spam.',
			'unspam'     => 'Unmark the comment as spam. Will attempt to set it to the previous status.',
			'trash'      => 'Send a comment to the trash if trashing is enabled (see constant: EMPTY_TRASH_DAYS).',
			'untrash'    => 'Untrash a comment. Only works when the comment is in the trash.',
		),
	),

	'example_request'      => 'https://public-api.wordpress.com/rest/v1/sites/82974409/comments/29',
	'example_request_data' => array(
		'headers' => array(
			'authorization' => 'Bearer YOUR_API_TOKEN'
		),
		'body' => array(
			'content' => 'This reply is now edited via the API.',
			'status'  => 'approved',
		)
	)
) );

new WPCOM_JSON_API_Update_Comment_Endpoint( array(
	'description' => 'Delete a comment.',
	'group'       => 'comments',
	'stat'        => 'comments:1:delete',

	'method'      => 'POST',
	'path'        => '/sites/%s/comments/%d/delete',
	'path_labels' => array(
		'$site'       => '(int|string) Site ID or domain',
		'$comment_ID' => '(int) The comment ID'
	),

	'example_request'      => 'https://public-api.wordpress.com/rest/v1/sites/82974409/comments/$comment_ID/delete',
	'example_request_data' => array(
		'headers' => array(
			'authorization' => 'Bearer YOUR_API_TOKEN'
		)
	)
) );

/**
 * Taxonomy Management Endpoints
 */
new WPCOM_JSON_API_Get_Taxonomy_Endpoint( array(
	'description' => 'Get information about a single category.',
	'group'       => 'taxonomy',
	'stat'        => 'categories:1',

	'method'      => 'GET',
	'path'        => '/sites/%s/categories/slug:%s',
	'path_labels' => array(
		'$site'     => '(int|string) Site ID or domain',
		'$category' => '(string) The category slug'
	),

	'example_request'  => 'https://public-api.wordpress.com/rest/v1/sites/en.blog.wordpress.com/categories/slug:community'
) );

new WPCOM_JSON_API_Get_Taxonomies_Endpoint( array(
	'description' => "Get a list of a site's categories.",
	'group'       => 'taxonomy',
	'stat'        => 'categories',
	'method'      => 'GET',
	'path'        => '/sites/%s/categories',
	'path_labels' => array(
		'$site'     => '(int|string) Site ID or domain'
	),
	'query_parameters' => array(
		'number'   => '(int=100) The number of categories to return. Limit: 1000.',
		'offset'   => '(int=0) 0-indexed offset.',
		'page'     => '(int) Return the Nth 1-indexed page of categories. Takes precedence over the <code>offset</code> parameter.',
		'search'   => '(string) Limit response to include only categories whose names or slugs match the provided search query.',
		'order'    => array(
			'ASC'  => 'Return categories in ascending order.',
			'DESC' => 'Return categories in descending order.',
		),
		'order_by' => array(
			'name'  => 'Order by the name of each category.',
			'count' => 'Order by the number of posts in each category.',
		),
	),
	'response_format' => array(
		'found'      => '(int) The number of categories returned.',
		'categories' => '(array) Array of category objects.',
	),
	'example_request'  => 'https://public-api.wordpress.com/rest/v1/sites/en.blog.wordpress.com/categories/?number=5'
) );

new WPCOM_JSON_API_Get_Taxonomies_Endpoint( array(
	'description' => "Get a list of a site's tags.",
	'group'       => 'taxonomy',
	'stat'        => 'tags',
	'method'      => 'GET',
	'path'        => '/sites/%s/tags',
	'path_labels' => array(
		'$site'     => '(int|string) Site ID or domain'
	),
	'query_parameters' => array(
		'number'   => '(int=100) The number of tags to return. Limit: 1000.',
		'offset'   => '(int=0) 0-indexed offset.',
		'page'     => '(int) Return the Nth 1-indexed page of tags. Takes precedence over the <code>offset</code> parameter.',
		'search'   => '(string) Limit response to include only tags whose names or slugs match the provided search query.',
		'order'    => array(
			'ASC'  => 'Return tags in ascending order.',
			'DESC' => 'Return tags in descending order.',
		),
		'order_by' => array(
			'name'  => 'Order by the name of each tag.',
			'count' => 'Order by the number of posts in each tag.',
		),
	),
	'response_format' => array(
		'found'    => '(int) The number of tags returned.',
		'tags'     => '(array) Array of tag objects.',
	),
	'example_request'  => 'https://public-api.wordpress.com/rest/v1/sites/en.blog.wordpress.com/tags/?number=5'
) );

new WPCOM_JSON_API_Get_Taxonomy_Endpoint( array(
	'description' => 'Get information about a single tag.',
	'group'       => 'taxonomy',
	'stat'        => 'tags:1',

	'method'      => 'GET',
	'path'        => '/sites/%s/tags/slug:%s',
	'path_labels' => array(
		'$site' => '(int|string) Site ID or domain',
		'$tag'  => '(string) The tag slug'
	),

	'example_request'  => 'https://public-api.wordpress.com/rest/v1/sites/en.blog.wordpress.com/tags/slug:wordpresscom'
) );

new WPCOM_JSON_API_Update_Taxonomy_Endpoint( array(
	'description' => 'Create a new category.',
	'group'       => 'taxonomy',
	'stat'        => 'categories:new',

	'method'      => 'POST',
	'path'        => '/sites/%s/categories/new',
	'path_labels' => array(
		'$site' => '(int|string) Site ID or domain',
	),

	'request_format' => array(
		'name'        => '(string) Name of the category',
		'description' => '(string) A description of the category',
		'parent'      => '(int) ID of the parent category',
	),

	'example_request'      => 'https://public-api.wordpress.com/rest/v1/sites/82974409/categories/new/',
	'example_request_data' => array(
		'headers' => array(
			'authorization' => 'Bearer YOUR_API_TOKEN'
		),
		'body' => array(
			'name' => 'Puppies',
		)
	)
) );

new WPCOM_JSON_API_Update_Taxonomy_Endpoint( array(
	'description' => 'Create a new tag.',
	'group'       => 'taxonomy',
	'stat'        => 'tags:new',

	'method'      => 'POST',
	'path'        => '/sites/%s/tags/new',
	'path_labels' => array(
		'$site' => '(int|string) Site ID or domain',
	),

	'request_format' => array(
		'name'        => '(string) Name of the tag',
		'description' => '(string) A description of the tag',
	),

	'example_request'      => 'https://public-api.wordpress.com/rest/v1/sites/82974409/tags/new/',
	'example_request_data' => array(
		'headers' => array(
			'authorization' => 'Bearer YOUR_API_TOKEN'
		),
		'body' => array(
			'name' => 'Kitties'
		)
	)
) );

new WPCOM_JSON_API_Update_Taxonomy_Endpoint( array(
	'description' => 'Edit a tag.',
	'group'       => 'taxonomy',
	'stat'        => 'tags:1:POST',

	'method'      => 'POST',
	'path'        => '/sites/%s/tags/slug:%s',
	'path_labels' => array(
		'$site' => '(int|string) Site ID or domain',
		'$tag'  => '(string) The tag slug',
	),

	'request_format' => array(
		'name'        => '(string) Name of the tag',
		'description' => '(string) A description of the tag',
	),

	'example_request'      => 'https://public-api.wordpress.com/rest/v1/sites/82974409/tags/slug:testing-tag',
	'example_request_data' => array(
		'headers' => array(
			'authorization' => 'Bearer YOUR_API_TOKEN'
		),
		'body' => array(
			'description' => 'Kitties are awesome!'
		)
	)
) );

new WPCOM_JSON_API_Update_Taxonomy_Endpoint( array(
	'description' => 'Edit a category.',
	'group'       => 'taxonomy',
	'stat'        => 'categories:1:POST',

	'method'      => 'POST',
	'path'        => '/sites/%s/categories/slug:%s',
	'path_labels' => array(
		'$site'     => '(int|string) Site ID or domain',
		'$category' => '(string) The category slug',
	),

	'request_format' => array(
		'name'        => '(string) Name of the category',
		'description' => '(string) A description of the category',
		'parent'      => '(int) ID of the parent category',
	),

	'example_request'      => 'https://public-api.wordpress.com/rest/v1/sites/82974409/categories/slug:testing-category',
	'example_request_data' => array(
		'headers' => array(
			'authorization' => 'Bearer YOUR_API_TOKEN'
		),
		'body' => array(
			'description' => 'Puppies are great!'
		)
	)
) );

new WPCOM_JSON_API_Update_Taxonomy_Endpoint( array(
	'description' => 'Delete a category.',
	'group'       => 'taxonomy',
	'stat'        => 'categories:1:delete',

	'method'      => 'POST',
	'path'        => '/sites/%s/categories/slug:%s/delete',
	'path_labels' => array(
		'$site'     => '(int|string) Site ID or domain',
		'$category' => '(string) The category slug',
	),
	'response_format' => array(
		'slug'    => '(string) The slug of the deleted category',
		'success' => '(bool) Was the operation successful?',
	),

	'example_request'      => 'https://public-api.wordpress.com/rest/v1/sites/82974409/categories/slug:$category/delete',
	'example_request_data' => array(
		'headers' => array(
			'authorization' => 'Bearer YOUR_API_TOKEN'
		),
	)
) );

new WPCOM_JSON_API_Update_Taxonomy_Endpoint( array(
	'description' => 'Delete a tag.',
	'group'       => 'taxonomy',
	'stat'        => 'tags:1:delete',

	'method'      => 'POST',
	'path'        => '/sites/%s/tags/slug:%s/delete',
	'path_labels' => array(
		'$site' => '(int|string) Site ID or domain',
		'$tag'  => '(string) The tag slug',
	),
	'response_format' => array(
		'slug'    => '(string) The slug of the deleted tag',
		'success' => '(bool) Was the operation successful?',
	),

	'example_request'      => 'https://public-api.wordpress.com/rest/v1/sites/82974409/tags/slug:$tag/delete',
	'example_request_data' => array(
		'headers' => array(
			'authorization' => 'Bearer YOUR_API_TOKEN'
		),
	)
) );

new WPCOM_JSON_API_List_Terms_Endpoint( array(
	'description' => 'Get a list of a site\'s terms by taxonomy.',
	'group'       => 'taxonomy',
	'stat'        => 'terms',
	'method'      => 'GET',
	'path'        => '/sites/%s/taxonomies/%s/terms',
	'path_labels' => array(
		'$site'     => '(int|string) Site ID or domain',
		'$taxonomy' => '(string) Taxonomy',
	),
	'query_parameters' => array(
		'number'   => '(int=100) The number of terms to return. Limit: 1000.',
		'offset'   => '(int=0) 0-indexed offset.',
		'page'     => '(int) Return the Nth 1-indexed page of terms. Takes precedence over the <code>offset</code> parameter.',
		'search'   => '(string) Limit response to include only terms whose names or slugs match the provided search query.',
		'order'    => array(
			'ASC'  => 'Return terms in ascending order.',
			'DESC' => 'Return terms in descending order.',
		),
		'order_by' => array(
			'name'  => 'Order by the name of each tag.',
			'count' => 'Order by the number of posts in each tag.',
		),
	),
	'response_format' => array(
		'found' => '(int) The number of terms returned.',
		'terms' => '(array) Array of tag objects.',
	),
	'example_request'  => 'https://public-api.wordpress.com/rest/v1/sites/en.blog.wordpress.com/taxonomies/post_tags/terms?number=5'
) );

new WPCOM_JSON_API_Get_Term_Endpoint( array(
	'description' => 'Get information about a single term.',
	'group'       => 'taxonomy',
	'stat'        => 'terms:1',
	'method'      => 'GET',
	'path'        => '/sites/%s/taxonomies/%s/terms/slug:%s',
	'path_labels' => array(
		'$site'     => '(int|string) Site ID or domain',
		'$taxonomy' => '(string) Taxonomy',
		'$slug'     => '(string) Term slug',
	),
	'response_format' => array(
		'ID'          => '(int) The term ID.',
		'name'        => '(string) The name of the term.',
		'slug'        => '(string) The slug of the term.',
		'description' => '(string) The description of the term.',
		'post_count'  => '(int) The number of posts using this term.',
		'parent'      => '(int) The parent ID for the term, if hierarchical.',
	),
	'example_request'  => 'https://public-api.wordpress.com/rest/v1/sites/en.blog.wordpress.com/taxonomies/post_tag/terms/slug:wordpresscom'
) );

new WPCOM_JSON_API_Update_Term_Endpoint( array(
	'description' => 'Create a new term.',
	'group'       => 'taxonomy',
	'stat'        => 'terms:new',
	'method'      => 'POST',
	'path'        => '/sites/%s/taxonomies/%s/terms/new',
	'path_labels' => array(
		'$site'     => '(int|string) Site ID or domain',
		'$taxonomy' => '(string) Taxonomy',
	),
	'request_format' => array(
		'name'        => '(string) Name of the term',
		'description' => '(string) A description of the term',
		'parent'      => '(int) The parent ID for the term, if hierarchical',
	),
	'example_request'      => 'https://public-api.wordpress.com/rest/v1/sites/82974409/taxonomies/post_tag/terms/new',
	'example_request_data' => array(
		'headers' => array(
			'authorization' => 'Bearer YOUR_API_TOKEN'
		),
		'body' => array(
			'name' => 'Ribs & Chicken'
		)
	)
) );

new WPCOM_JSON_API_Update_Term_Endpoint( array(
	'description' => 'Edit a term.',
	'group'       => 'taxonomy',
	'stat'        => 'terms:1:POST',
	'method'      => 'POST',
	'path'        => '/sites/%s/taxonomies/%s/terms/slug:%s',
	'path_labels' => array(
		'$site'     => '(int|string) Site ID or domain',
		'$taxonomy' => '(string) Taxonomy',
		'$slug'     => '(string) The term slug',
	),
	'request_format' => array(
		'name'        => '(string) Name of the term',
		'description' => '(string) A description of the term',
		'parent'      => '(int) The parent ID for the term, if hierarchical',
	),
	'example_request'      => 'https://public-api.wordpress.com/rest/v1/sites/82974409/taxonomies/post_tag/terms/slug:testing-term',
	'example_request_data' => array(
		'headers' => array(
			'authorization' => 'Bearer YOUR_API_TOKEN'
		),
		'body' => array(
			'description' => 'The most delicious'
		)
	)
) );

new WPCOM_JSON_API_Update_Term_Endpoint( array(
	'description' => 'Delete a term.',
	'group'       => 'taxonomy',
	'stat'        => 'terms:1:delete',
	'method'      => 'POST',
	'path'        => '/sites/%s/taxonomies/%s/terms/slug:%s/delete',
	'path_labels' => array(
		'$site'     => '(int|string) Site ID or domain',
		'$taxonomy' => '(string) Taxonomy',
		'$slug'     => '(string) The term slug',
	),
	'response_format' => array(
		'slug'    => '(string) The slug of the deleted term',
		'success' => '(bool) Whether the operation was successful',
	),
	'example_request'      => 'https://public-api.wordpress.com/rest/v1/sites/82974409/taxonomies/post_tag/terms/slug:$term/delete',
	'example_request_data' => array(
		'headers' => array(
			'authorization' => 'Bearer YOUR_API_TOKEN'
		),
	)
) );

new WPCOM_JSON_API_List_Roles_Endpoint( array(
	'description' => 'List the user roles of a site.',
	'group'       => '__do_not_document',
	'stat'        => 'roles:list',

	'method'      => 'GET',
	'path'        => '/sites/%s/roles',
	'path_labels' => array(
		'$site' => '(int|string) Site ID or domain',
	),

	'query_parameters' => array(
	),

	'response_format' => array(
		'roles'  => '(array:role) Array of role objects.',
	),

	'example_request'      => 'https://public-api.wordpress.com/rest/v1/sites/82974409/roles',
	'example_request_data' => array(
		'headers' => array(
			'authorization' => 'Bearer YOUR_API_TOKEN'
		),
	)
) );

new WPCOM_JSON_API_List_Users_Endpoint( array(
	'description' => 'List the users of a site.',
	'group'       => 'users',
	'stat'        => 'users:list',

	'method'      => 'GET',
	'path'        => '/sites/%s/users',
	'path_labels' => array(
		'$site' => '(int|string) Site ID or domain',
	),

	'query_parameters' => array(
		'number'   => '(int=20) Limit the total number of authors returned.',
		'offset'   => '(int=0) The first n authors to be skipped in the returned array.',
		'order'    => array(
			'DESC' => 'Return authors in descending order.',
			'ASC'  => 'Return authors in ascending order.',
		),
		'order_by' => array(
			'ID'            => 'Order by ID (default).',
			'login'         => 'Order by username.',
			'nicename'      => "Order by nicename.",
			'email'         => 'Order by author email address.',
			'url'           => 'Order by author URL.',
			'registered'    => 'Order by registered date.',
			'display_name'  => 'Order by display name.',
			'post_count'    => 'Order by number of posts published.',
		),
		'authors_only'      => '(bool) Set to true to fetch authors only',
		'type'              => "(string) Specify the post type to query authors for. Only works when combined with the `authors_only` flag. Defaults to 'post'. Post types besides post and page need to be whitelisted using the <code>rest_api_allowed_post_types</code> filter.",
		'search'            => '(string) Find matching users.',
		'search_columns'    => "(array) Specify which columns to check for matching users. Can be any of 'ID', 'user_login', 'user_email', 'user_url', 'user_nicename', and 'display_name'. Only works when combined with `search` parameter.",
		'role'              => '(string) Specify a specific user role to fetch.'
	),

	'response_format' => array(
		'found'    => '(int) The total number of authors found that match the request (ignoring limits and offsets).',
		'authors'  => '(array:author) Array of author objects.',
	),

	'example_response' => '{
		"found": 1,
		"users": [
			{
				"ID": 78972699,
				"login": "apiexamples",
				"email": "justin+apiexamples@a8c.com",
				"name": "apiexamples",
				"first_name": "",
				"last_name": "",
				"nice_name": "apiexamples",
				"URL": "http://apiexamples.wordpress.com",
				"avatar_URL": "https://1.gravatar.com/avatar/a2afb7b6c0e23e5d363d8612fb1bd5ad?s=96&d=identicon&r=G",
				"profile_URL": "https://en.gravatar.com/apiexamples",
				"site_ID": 82974409,
				"roles": [
					"administrator"
				],
				"is_super_admin": false
			}
		]
	}',

	'example_request'      => 'https://public-api.wordpress.com/rest/v1/sites/82974409/users',
	'example_request_data' => array(
		'headers' => array(
			'authorization' => 'Bearer YOUR_API_TOKEN'
		),
	)
) );

new WPCOM_JSON_API_Update_User_Endpoint( array(
	'description' => 'Deletes or removes a user of a site.',
	'group'       => 'users',
	'stat'        => 'users:delete',

	'method'      => 'POST',
	'path'        => '/sites/%s/users/%d/delete',
	'path_labels' => array(
		'$site'       => '(int|string) The site ID or domain.',
		'$user_ID'    => '(int) The user\'s ID'
	),

	'request_format' => array(
		'reassign' => '(int) An optional id of a user to reassign posts to.',
	),

	'response_format' => array(
		'success' => '(bool) Was the deletion of user successful?',
	),

	'example_request'      => 'https://public-api.wordpress.com/rest/v1/sites/82974409/users/1/delete',
	'example_request_data' => array(
		'headers' => array(
			'authorization' => 'Bearer YOUR_API_TOKEN'
		),
	),

	'example_response' => '
	{
		"success": true
	}'
) );

new WPCOM_JSON_API_List_Invites_Endpoint( array(
	'description' => 'List the invites of a site.',
	'group'       => '__do_not_document',
	'stat'        => 'invites:list',

	'method'      => 'GET',
	'path'        => '/sites/%s/invites',
	'path_labels' => array(
		'$site' => '(int|string) Site ID or domain',
	),

	'query_parameters' => array(
		'number'   => '(int=25) Limit the total number of invites to be returned.',
		'offset'   => '(int=0) The first n invites to be skipped in the returned array.',
		'status'   => array(
			'pending' => 'Return only pending invites.',
			'all'     => 'Return all invites, pending and accepted, that have not been deleted.',
		)
	),

	'response_format' => array(
		'found'   => '(int) The total number of invites found that match the request (ignoring limits and offsets).',
		'invites' => '(array) Array of invites.',
	),

	'example_request'      => 'https://public-api.wordpress.com/rest/v1/sites/82974409/invites',
	'example_request_data' => array(
		'headers' => array(
			'authorization' => 'Bearer YOUR_API_TOKEN'
		),
	),
) );

new WPCOM_JSON_API_Site_User_Endpoint( array(
	'description' => 'Get details of a user of a site by ID.',
	'group'       => '__do_not_document', //'users'
	'stat'        => 'sites:1:user',
	'method'      => 'GET',
	'path'        => '/sites/%s/users/%d',
	'path_labels' => array(
		'$site'    => '(int|string) Site ID or domain',
		'$user_id' => '(int) User ID',
	),
	'response_format' => WPCOM_JSON_API_Site_User_Endpoint::$user_format,
	'example_request'      => 'https://public-api.wordpress.com/rest/v1/sites/30434183/user/23',
	'example_request_data' => array(
		'headers' => array(
			'authorization' => 'Bearer YOUR_API_TOKEN'
		),
	),
	'example_response'     => '{
		"ID": 18342963,
		"login": "binarysmash",
		"email": false,
		"name": "binarysmash",
		"URL": "http:\/\/binarysmash.wordpress.com",
		"avatar_URL": "http:\/\/0.gravatar.com\/avatar\/a178ebb1731d432338e6bb0158720fcc?s=96&d=identicon&r=G",
		"profile_URL": "http:\/\/en.gravatar.com\/binarysmash",
		"roles": [ "administrator" ]
	}'
) );

new WPCOM_JSON_API_Site_User_Endpoint( array(
	'description' => 'Get details of a user of a site by login.',
	'group'       => 'users',
	'stat'        => 'sites:1:user',
	'method'      => 'GET',
	'path'        => '/sites/%s/users/login:%s',
	'path_labels' => array(
		'$site'    => '(int|string) The site ID or domain.',
		'$user_id' => '(string) The user\'s login.',
	),
	'response_format' => WPCOM_JSON_API_Site_User_Endpoint::$user_format,
	'example_request'      => 'https://public-api.wordpress.com/rest/v1/sites/30434183/user/login:binarysmash',
	'example_request_data' => array(
		'headers' => array(
			'authorization' => 'Bearer YOUR_API_TOKEN'
		),
	),
	'example_response'     => '{
		"ID": 18342963,
		"login": "binarysmash",
		"email": false,
		"name": "binarysmash",
		"URL": "http:\/\/binarysmash.wordpress.com",
		"avatar_URL": "http:\/\/0.gravatar.com\/avatar\/a178ebb1731d432338e6bb0158720fcc?s=96&d=identicon&r=G",
		"profile_URL": "http:\/\/en.gravatar.com\/binarysmash",
		"roles": [ "administrator" ]
	}'
) );

new WPCOM_JSON_API_Site_User_Endpoint( array(
	'description' => 'Update details of a user of a site.',
	'group'       => 'users',
	'stat'        => 'sites:1:user',
	'method'      => 'POST',
	'path'        => '/sites/%s/users/%d',
	'path_labels' => array(
		'$site'    => '(int|string) The site ID or domain.',
		'$user_id' => '(int) The user\'s ID.',
	),
	'request_format'  => WPCOM_JSON_API_Site_User_Endpoint::$user_format,
	'response_format' => WPCOM_JSON_API_Site_User_Endpoint::$user_format,
	'example_request'      => 'https://public-api.wordpress.com/rest/v1/sites/30434183/user/23',
	'example_request_data' => array(
		'headers' => array(
			'authorization' => 'Bearer YOUR_API_TOKEN'
		),
		'body' => array(
			'roles' => array(
				array(
					'administrator',
				)
			),
			'first_name' => 'Rocco',
			'last_name' => 'Tripaldi',
		)
	),
	'example_response'     => '{
		"ID": 18342963,
		"login": "binarysmash",
		"email": false,
		"name": "binarysmash",
		"URL": "http:\/\/binarysmash.wordpress.com",
		"avatar_URL": "http:\/\/0.gravatar.com\/avatar\/a178ebb1731d432338e6bb0158720fcc?s=96&d=identicon&r=G",
		"profile_URL": "http:\/\/en.gravatar.com\/binarysmash",
		"roles": [ "administrator" ]
	}'
) );

new WPCOM_JSON_API_Update_Invites_Endpoint( array(
	'description' => 'Delete an invite for a user to join a site.',
	'group'       => '__do_not_document',
	'stat'        => 'invites:1:delete',
	'method'      => 'POST',
	'path'        => '/sites/%s/invites/%s/delete',
	'path_labels' => array(
		'$site'      => '(int|string) Site ID or domain',
		'$invite_id' => '(string) The ID of the invite'
	),
	'response_format' => array(
		'invite_key' => '(string) Identifier for the deleted invite',
		'deleted' => '(bool) Was the invitation removed?'
	),

	'example_request' => 'https://public-api.wordpress.com/rest/v1/sites/30434183/invites/123523562/delete',

	'example_request_data' => array(
		'headers' => array( 'authorization' => 'Bearer YOUR_API_TOKEN' ),
	),
) );

new WPCOM_JSON_API_Update_Invites_Endpoint( array(
	'description' => 'Resend invitation for a user to join a site.',
	'group'       => '__do_not_document',
	'stat'        => 'invites:1',
	'method'      => 'POST',
	'path'        => '/sites/%s/invites/%s/resend',
	'path_labels' => array(
		'$site'      => '(int|string) Site ID or domain',
		'$invite_id' => '(string) The ID of the invite'
	),
	'response_format' => array(
		'result' => '(bool) Was the invitation resent?'
	),

	'example_request' => 'https://public-api.wordpress.com/rest/v1/sites/30434183/invites/123523562',

	'example_request_data' => array(
		'headers' => array( 'authorization' => 'Bearer YOUR_API_TOKEN' ),
	),
) );

new WPCOM_JSON_API_Site_Settings_Endpoint( array(
	'description' => 'Get detailed settings information about a site.',
	'group'	      => '__do_not_document',
	'stat'        => 'sites:X',
	'max_version'   => '1.1',
	'new_version' => '1.2',
	'method'      => 'GET',
	'path'        => '/sites/%s/settings',
	'path_labels' => array(
		'$site' => '(int|string) Site ID or domain',
	),

	'query_parameters' => array(
		'context' => false,
	),

	'response_format' => WPCOM_JSON_API_Site_Settings_Endpoint::$site_format,

	'example_request' => 'https://public-api.wordpress.com/rest/v1/sites/en.blog.wordpress.com/settings',
) );

new WPCOM_JSON_API_Site_Settings_V1_2_Endpoint( array(
	'description' => 'Get detailed settings information about a site.',
	'group'	      => '__do_not_document',
	'stat'        => 'sites:X',
	'min_version'   => '1.2',
	'method'      => 'GET',
	'path'        => '/sites/%s/settings',
	'path_labels' => array(
		'$site' => '(int|string) Site ID or domain',
	),

	'query_parameters' => array(
		'context' => false,
	),

	'response_format' => WPCOM_JSON_API_Site_Settings_Endpoint::$site_format,

	'example_request' => 'https://public-api.wordpress.com/rest/v1.2/sites/en.blog.wordpress.com/settings',
) );

new WPCOM_JSON_API_Site_Settings_V1_2_Endpoint( array(
	'description' => 'Get detailed settings information about a site.',
	'group'	      => '__do_not_document',
	'stat'        => 'sites:X',
	'min_version'   => '1.2',
	'method'      => 'GET',
	'path'        => '/sites/%s/settings',
	'path_labels' => array(
		'$site' => '(int|string) Site ID or domain',
	),

	'query_parameters' => array(
		'context' => false,
	),

	'response_format' => WPCOM_JSON_API_Site_Settings_Endpoint::$site_format,

	'example_request' => 'https://public-api.wordpress.com/rest/v1.2/sites/en.blog.wordpress.com/settings?pretty=1',
) );

new WPCOM_JSON_API_Site_Settings_Endpoint( array(
	'description' => 'Update settings for a site.',
	'group'       => '__do_not_document',
	'stat'        => 'sites:X',
	'max_version' => '1.1',
	'new_version' => '1.2',
	'method'      => 'POST',
	'path'        => '/sites/%s/settings',
	'path_labels' => array(
		'$site' => '(int|string) Site ID or domain',
	),

	'request_format'  => array(
		'blogname'                     => '(string) Blog name',
		'blogdescription'              => '(string) Blog description',
		'default_pingback_flag'        => '(bool) Notify blogs linked from article?',
		'default_ping_status'          => '(bool) Allow link notifications from other blogs?',
		'default_comment_status'       => '(bool) Allow comments on new articles?',
		'blog_public'                  => '(string) Site visibility; -1: private, 0: discourage search engines, 1: allow search engines',
		'jetpack_sync_non_public_post_stati' => '(bool) allow sync of post and pages with non-public posts stati',
		'jetpack_relatedposts_enabled' => '(bool) Enable related posts?',
		'jetpack_relatedposts_show_headline' => '(bool) Show headline in related posts?',
		'jetpack_relatedposts_show_thumbnails' => '(bool) Show thumbnails in related posts?',
		'jetpack_protect_whitelist'    => '(array) List of IP addresses to whitelist',
		'infinite_scroll'              => '(bool) Support infinite scroll of posts?',
		'default_category'             => '(int) Default post category',
		'default_post_format'          => '(string) Default post format',
		'require_name_email'           => '(bool) Require comment authors to fill out name and email?',
		'comment_registration'         => '(bool) Require users to be registered and logged in to comment?',
		'close_comments_for_old_posts' => '(bool) Automatically close comments on old posts?',
		'close_comments_days_old'      => '(int) Age at which to close comments',
		'thread_comments'              => '(bool) Enable threaded comments?',
		'thread_comments_depth'        => '(int) Depth to thread comments',
		'page_comments'                => '(bool) Break comments into pages?',
		'comments_per_page'            => '(int) Number of comments to display per page',
		'default_comments_page'        => '(string) newest|oldest Which page of comments to display first',
		'comment_order'                => '(string) asc|desc Order to display comments within page',
		'comments_notify'              => '(bool) Email me when someone comments?',
		'moderation_notify'            => '(bool) Email me when a comment is helf for moderation?',
		'social_notifications_like'    => '(bool) Email me when someone likes my post?',
		'social_notifications_reblog'  => '(bool) Email me when someone reblogs my post?',
		'social_notifications_subscribe' => '(bool) Email me when someone follows my blog?',
		'comment_moderation'           => '(bool) Moderate comments for manual approval?',
		'comment_whitelist'            => '(bool) Moderate comments unless author has a previously-approved comment?',
		'comment_max_links'            => '(int) Moderate comments that contain X or more links',
		'moderation_keys'              => '(string) Words or phrases that trigger comment moderation, one per line',
		'blacklist_keys'               => '(string) Words or phrases that mark comment spam, one per line',
		'lang_id'                      => '(int) ID for language blog is written in',
		'wga'                          => '(array) Google Analytics Settings',
		'disabled_likes'               => '(bool) Are likes globally disabled (they can still be turned on per post)?',
		'disabled_reblogs'             => '(bool) Are reblogs disabled on posts?',
		'jetpack_comment_likes_enabled' => '(bool) Are comment likes enabled for all comments?',
		'sharing_button_style'         => '(string) Style to use for sharing buttons (icon-text, icon, text, or official)',
		'sharing_label'                => '(string) Label to use for sharing buttons, e.g. "Share this:"',
		'sharing_show'                 => '(string|array:string) Post type or array of types where sharing buttons are to be displayed',
		'sharing_open_links'           => '(string) Link target for sharing buttons (same or new)',
		'twitter_via'                  => '(string) Twitter username to include in tweets when people share using the Twitter button',
		'jetpack-twitter-cards-site-tag' => '(string) The Twitter username of the owner of the site\'s domain.',
		'eventbrite_api_token'         => '(int) The Keyring token ID for an Eventbrite token to associate with the site',
		'holidaysnow'                  => '(bool) Enable snowfall on frontend of site?',
		'timezone_string'              => '(string) PHP-compatible timezone string like \'UTC-5\'',
		'gmt_offset'                   => '(int) Site offset from UTC in hours',
		'jetpack_testimonial'          => '(bool) Whether testimonial custom post type is enabled for the site',
		'jetpack_testimonial_posts_per_page' => '(int) Number of testimonials to show per page',
		'jetpack_portfolio'            => '(bool) Whether portfolio custom post type is enabled for the site',
		'jetpack_portfolio_posts_per_page' => '(int) Number of portfolio projects to show per page',
		Jetpack_SEO_Utils::FRONT_PAGE_META_OPTION => '(string) The seo meta description for the site.',
		Jetpack_SEO_Titles::TITLE_FORMATS_OPTION => '(array) SEO meta title formats. Allowed keys: front_page, posts, pages, groups, archives',
		'verification_services_codes'  => '(array) Website verification codes. Allowed keys: google, pinterest, bing, yandex',
		'markdown_supported'            => '(bool) Whether markdown is supported for this site',
		'wpcom_publish_posts_with_markdown' => '(bool) Whether markdown is enabled for posts',
		'wpcom_publish_comments_with_markdown' => '(bool) Whether markdown is enabled for comments',
		'amp_is_enabled'   => '(bool) Whether AMP is enabled for this site',
		'site_icon'                    => '(int) Media attachment ID to use as site icon. Set to zero or an otherwise empty value to clear',
		'api_cache'                    => '(bool) Turn on/off the Jetpack JSON API cache'
	),

	'response_format' => array(
		'updated' => '(array)'
	),

	'example_request' => 'https://public-api.wordpress.com/rest/v1/sites/en.blog.wordpress.com/settings',
) );

new WPCOM_JSON_API_Site_Settings_V1_2_Endpoint( array(
	'description' => 'Update settings for a site.',
	'group'       => '__do_not_document',
	'stat'        => 'sites:X',
	'min_version'   => '1.2',
	'method'      => 'POST',
	'path'        => '/sites/%s/settings',
	'path_labels' => array(
		'$site' => '(int|string) Site ID or domain',
	),

	'request_format'  => array(
		'blogname'                             => '(string) Blog name',
		'blogdescription'                      => '(string) Blog description',
		'default_pingback_flag'                => '(bool) Notify blogs linked from article?',
		'default_ping_status'                  => '(bool) Allow link notifications from other blogs?',
		'default_comment_status'               => '(bool) Allow comments on new articles?',
		'blog_public'                          => '(string) Site visibility; -1: private, 0: discourage search engines, 1: allow search engines',
		'jetpack_sync_non_public_post_stati'   => '(bool) allow sync of post and pages with non-public posts stati',
		'jetpack_relatedposts_enabled'         => '(bool) Enable related posts?',
		'jetpack_relatedposts_show_headline'   => '(bool) Show headline in related posts?',
		'jetpack_relatedposts_show_thumbnails' => '(bool) Show thumbnails in related posts?',
		'jetpack_protect_whitelist'            => '(array) List of IP addresses to whitelist',
		'infinite_scroll'                      => '(bool) Support infinite scroll of posts?',
		'default_category'                     => '(int) Default post category',
		'default_post_format'                  => '(string) Default post format',
		'require_name_email'                   => '(bool) Require comment authors to fill out name and email?',
		'comment_registration'                 => '(bool) Require users to be registered and logged in to comment?',
		'close_comments_for_old_posts'         => '(bool) Automatically close comments on old posts?',
		'close_comments_days_old'              => '(int) Age at which to close comments',
		'thread_comments'                      => '(bool) Enable threaded comments?',
		'thread_comments_depth'                => '(int) Depth to thread comments',
		'page_comments'                        => '(bool) Break comments into pages?',
		'comments_per_page'                    => '(int) Number of comments to display per page',
		'default_comments_page'                => '(string) newest|oldest Which page of comments to display first',
		'comment_order'                        => '(string) asc|desc Order to display comments within page',
		'comments_notify'                      => '(bool) Email me when someone comments?',
		'moderation_notify'                    => '(bool) Email me when a comment is helf for moderation?',
		'social_notifications_like'            => '(bool) Email me when someone likes my post?',
		'social_notifications_reblog'          => '(bool) Email me when someone reblogs my post?',
		'social_notifications_subscribe'       => '(bool) Email me when someone follows my blog?',
		'comment_moderation'                   => '(bool) Moderate comments for manual approval?',
		'comment_whitelist'                    => '(bool) Moderate comments unless author has a previously-approved comment?',
		'comment_max_links'                    => '(int) Moderate comments that contain X or more links',
		'moderation_keys'                      => '(string) Words or phrases that trigger comment moderation, one per line',
		'blacklist_keys'                       => '(string) Words or phrases that mark comment spam, one per line',
		'lang_id'                              => '(int) ID for language blog is written in',
		'wga'                                  => '(array) Google Analytics Settings',
		'disabled_likes'                       => '(bool) Are likes globally disabled (they can still be turned on per post)?',
		'disabled_reblogs'                     => '(bool) Are reblogs disabled on posts?',
		'jetpack_comment_likes_enabled'        => '(bool) Are comment likes enabled for all comments?',
		'sharing_button_style'                 => '(string) Style to use for sharing buttons (icon-text, icon, text, or official)',
		'sharing_label'                        => '(string) Label to use for sharing buttons, e.g. "Share this:"',
		'sharing_show'                         => '(string|array:string) Post type or array of types where sharing buttons are to be displayed',
		'sharing_open_links'                   => '(string) Link target for sharing buttons (same or new)',
		'twitter_via'                          => '(string) Twitter username to include in tweets when people share using the Twitter button',
		'jetpack-twitter-cards-site-tag'       => '(string) The Twitter username of the owner of the site\'s domain.',
		'eventbrite_api_token'                 => '(int) The Keyring token ID for an Eventbrite token to associate with the site',
		'holidaysnow'                          => '(bool) Enable snowfall on front end of site?',
		'timezone_string'                      => '(string) PHP-compatible timezone string like \'UTC-5\'',
		'gmt_offset'                           => '(int) Site offset from UTC in hours',
		'jetpack_testimonial'                  => '(bool) Whether testimonial custom post type is enabled for the site',
		'jetpack_testimonial_posts_per_page'   => '(int) Number of testimonials to show per page',
		'jetpack_portfolio'                    => '(bool) Whether portfolio custom post type is enabled for the site',
		'jetpack_portfolio_posts_per_page'     => '(int) Number of portfolio projects to show per page',
		'site_icon'                            => '(int) Media attachment ID to use as site icon. Set to zero or an otherwise empty value to clear',
		'verification_services_codes'          => '(array) Website verification codes. Allowed keys: google, pinterest, bing, yandex',
		Jetpack_SEO_Utils::FRONT_PAGE_META_OPTION => '(string) The SEO meta description for the site.',
		Jetpack_SEO_Titles::TITLE_FORMATS_OPTION  => '(array) SEO meta title formats. Allowed keys: front_page, posts, pages, groups, archives',
		'api_cache'                            => '(bool) Turn on/off the Jetpack JSON API cache'

	),

	'response_format' => array(
		'updated' => '(array)'
	),

	'example_request' => 'https://public-api.wordpress.com/rest/v1/sites/en.blog.wordpress.com/settings?pretty=1',
) );

new WPCOM_JSON_API_Site_Settings_V1_2_Endpoint( array(
	'description' => 'Update settings for a site.',
	'group'       => '__do_not_document',
	'stat'        => 'sites:X',
	'min_version'   => '1.2',
	'method'      => 'POST',
	'path'        => '/sites/%s/settings',
	'path_labels' => array(
		'$site' => '(int|string) Site ID or domain',
	),

	'request_format'  => array(
		'blogname'                     => '(string) Blog name',
		'blogdescription'              => '(string) Blog description',
		'default_pingback_flag'        => '(bool) Notify blogs linked from article?',
		'default_ping_status'          => '(bool) Allow link notifications from other blogs?',
		'default_comment_status'       => '(bool) Allow comments on new articles?',
		'blog_public'                  => '(string) Site visibility; -1: private, 0: discourage search engines, 1: allow search engines',
		'jetpack_sync_non_public_post_stati' => '(bool) allow sync of post and pages with non-public posts stati',
		'jetpack_relatedposts_enabled' => '(bool) Enable related posts?',
		'jetpack_relatedposts_show_headline' => '(bool) Show headline in related posts?',
		'jetpack_relatedposts_show_thumbnails' => '(bool) Show thumbnails in related posts?',
		'jetpack_protect_whitelist'    => '(array) List of IP addresses to whitelist',
		'infinite_scroll'              => '(bool) Support infinite scroll of posts?',
		'default_category'             => '(int) Default post category',
		'default_post_format'          => '(string) Default post format',
		'require_name_email'           => '(bool) Require comment authors to fill out name and email?',
		'comment_registration'         => '(bool) Require users to be registered and logged in to comment?',
		'close_comments_for_old_posts' => '(bool) Automatically close comments on old posts?',
		'close_comments_days_old'      => '(int) Age at which to close comments',
		'thread_comments'              => '(bool) Enable threaded comments?',
		'thread_comments_depth'        => '(int) Depth to thread comments',
		'page_comments'                => '(bool) Break comments into pages?',
		'comments_per_page'            => '(int) Number of comments to display per page',
		'default_comments_page'        => '(string) newest|oldest Which page of comments to display first',
		'comment_order'                => '(string) asc|desc Order to display comments within page',
		'comments_notify'              => '(bool) Email me when someone comments?',
		'moderation_notify'            => '(bool) Email me when a comment is helf for moderation?',
		'social_notifications_like'    => '(bool) Email me when someone likes my post?',
		'social_notifications_reblog'  => '(bool) Email me when someone reblogs my post?',
		'social_notifications_subscribe' => '(bool) Email me when someone follows my blog?',
		'comment_moderation'           => '(bool) Moderate comments for manual approval?',
		'comment_whitelist'            => '(bool) Moderate comments unless author has a previously-approved comment?',
		'comment_max_links'            => '(int) Moderate comments that contain X or more links',
		'moderation_keys'              => '(string) Words or phrases that trigger comment moderation, one per line',
		'blacklist_keys'               => '(string) Words or phrases that mark comment spam, one per line',
		'lang_id'                      => '(int) ID for language blog is written in',
		'locale'                       => '(string) locale code for language blog is written in',
		'wga'                          => '(array) Google Analytics Settings',
		'disabled_likes'               => '(bool) Are likes globally disabled (they can still be turned on per post)?',
		'disabled_reblogs'             => '(bool) Are reblogs disabled on posts?',
		'jetpack_comment_likes_enabled' => '(bool) Are comment likes enabled for all comments?',
		'sharing_button_style'         => '(string) Style to use for sharing buttons (icon-text, icon, text, or official)',
		'sharing_label'                => '(string) Label to use for sharing buttons, e.g. "Share this:"',
		'sharing_show'                 => '(string|array:string) Post type or array of types where sharing buttons are to be displayed',
		'sharing_open_links'           => '(string) Link target for sharing buttons (same or new)',
		'twitter_via'                  => '(string) Twitter username to include in tweets when people share using the Twitter button',
		'jetpack-twitter-cards-site-tag' => '(string) The Twitter username of the owner of the site\'s domain.',
		'eventbrite_api_token'         => '(int) The Keyring token ID for an Eventbrite token to associate with the site',
<<<<<<< HEAD
		'holidaysnow'                  => '(bool) Enable snowfall on front end of site?',
		'timezone_string'              => '(string) PHP-compatible timezone string like \'UTC-5\'',
		'gmt_offset'                   => '(int) Site offset from UTC in hours',
		'verification_services_codes'  => '(array) Website verification codes. Allowed keys: google, pinterest, bing, yandex',
		Jetpack_SEO_Utils::FRONT_PAGE_META_OPTION => '(string) The SEO meta description for the site.',
		Jetpack_SEO_Titles::TITLE_FORMATS_OPTION  => '(array) SEO meta title formats. Allowed keys: front_page, posts, pages, groups, archives',
		'api_cache'                    => '(bool) Turn on/off the Jetpack JSON API cache'
=======
		'holidaysnow'                  => '(bool) Enable snowfall on frontend of site?',
		'timezone_string'              => '(string) PHP-compatible timezone string like \'UTC-5\'',
		'gmt_offset'                   => '(int) Site offset from UTC in hours',
		Jetpack_SEO_Utils::FRONT_PAGE_META_OPTION => '(string) The seo meta description for the site.',
		Jetpack_SEO_Titles::TITLE_FORMATS_OPTION => '(array) SEO meta title formats. Allowed keys: front_page, posts, pages, groups, archives',
		'verification_services_codes'  => '(array) Website verification codes. Allowed keys: google, pinterest, bing, yandex',
		'amp_is_enabled'               => '(bool) Whether AMP is enabled for this site',
		'podcasting_archive'           => '(string) The post category, if any, used for publishing podcasts',
		'api_cache'                    => '(bool) Turn on/off the Jetpack JSON API cache',
>>>>>>> bab7db4c
	),

	'response_format' => array(
		'updated' => '(array)'
	),

<<<<<<< HEAD
	'example_request' => 'https://public-api.wordpress.com/rest/v1.2/sites/en.blog.wordpress.com/settings?pretty=1',
=======
	'example_request' => 'https://public-api.wordpress.com/rest/v1.2/sites/en.blog.wordpress.com/settings',
>>>>>>> bab7db4c
) );

/**
 * Sharing Button Endpoints
 */

new WPCOM_JSON_API_Get_Sharing_Buttons_Endpoint( array(
	'description' => 'Get a list of a site\'s sharing buttons.',
	'group'       => 'sharing',
	'stat'        => 'sharing-buttons',
	'method'      => 'GET',
	'path'        => '/sites/%s/sharing-buttons/',
	'path_labels' => array(
		'$site' => '(int|string) Site ID or domain',
	),
	'query_parameters' => array(
		'enabled_only' => '(bool) If true, only enabled sharing buttons are included in the response',
		'visibility'   => '(string) The type of enabled sharing buttons to filter by, either "visible" or "hidden"',
	),
	'response_format' => array(
		'found'           => '(int) The total number of sharing buttons found that match the request.',
 		'sharing_buttons' => '(array:object) Array of sharing button objects',
	),
	'example_request'      => 'https://public-api.wordpress.com/rest/v1/sites/30434183/sharing-buttons/',
	'example_request_data' => array(
		'headers' => array( 'authorization' => 'Bearer YOUR_API_TOKEN' ),
	),
	'example_response' => '
{
    "found": 2,
    "sharing_buttons": [
        {
            "ID": "twitter",
            "name": "Twitter",
            "shortname": "twitter",
            "custom": false,
            "enabled": true,
            "visibility": "visible",
            "genericon": "\\f202"
        },
        {
            "ID": "facebook",
            "name": "Facebook",
            "shortname": "facebook",
            "custom": false,
            "enabled": true,
            "visibility": "visible",
            "genericon": "\\f203"
        }
    ]
}'
) );

new WPCOM_JSON_API_Get_Sharing_Button_Endpoint( array(
	'description' => 'Get information about a single sharing button.',
	'group'       => '__do_not_document',
	'stat'        => 'sharing-buttons:1',
	'method'      => 'GET',
	'path'        => '/sites/%s/sharing-buttons/%s',
	'path_labels' => array(
		'$site'      => '(int|string) Site ID or domain',
		'$button_id' => '(string) The button ID',
	),
	'response_format' => array(
		'ID'           => '(int) Sharing button ID',
		'name'         => '(string) Sharing button name, used as a label on the button itself',
		'shortname'    => '(string) A generated short name for the sharing button',
		'URL'          => '(string) The URL pattern defined for a custom sharing button',
		'icon'         => '(string) URL to the 16x16 icon defined for a custom sharing button',
		'genericon'    => '(string) Icon character in Genericons icon set',
		'custom'       => '(bool) Is the button a user-created custom sharing button?',
		'enabled'      => '(bool) Is the button currently enabled for the site?',
		'visibility'   => '(string) If enabled, the current visibility of the sharing button, either "visible" or "hidden"',
	),
	'example_request' => 'https://public-api.wordpress.com/rest/v1/sites/30434183/sharing-buttons/facebook',
	'example_request_data' => array(
		'headers' => array( 'authorization' => 'Bearer YOUR_API_TOKEN' ),
	),
	'example_response' => '{
	"ID": "facebook",
	"name": "Facebook",
	"shortname": "facebook",
	"custom": false,
	"enabled": true,
	"visibility": "visible",
	"genericon": "\\f203"
}'
) );

new WPCOM_JSON_API_Update_Sharing_Buttons_Endpoint( array(
	'description' => 'Edit all sharing buttons for a site.',
	'group'       => 'sharing',
	'stat'        => 'sharing-buttons:X:POST',
	'method'      => 'POST',
	'path'        => '/sites/%s/sharing-buttons',
	'path_labels' => array(
		'$site'      => '(int|string) Site ID or domain',
	),
	'request_format' => array(
		'sharing_buttons' => '(array:sharing_button) An array of sharing button objects',
	),
	'response_format' => array(
		'success' => '(bool) Confirmation that all sharing buttons were updated as specified',
		'updated' => '(array) An array of updated sharing buttons',
	),
	'example_request' => 'https://public-api.wordpress.com/rest/v1/sites/30434183/sharing-buttons',
	'example_request_data' => array(
		'headers' => array(
			'authorization' => 'Bearer YOUR_API_TOKEN',
		),
		'body' => array(
			'sharing_buttons' => array(
				array(
					'ID'         => 'facebook',
					'visibility' => 'hidden',
				)
			)
		)
	),
	'example_response' => '{
	"success": true,
	"updated": [
		{
			"ID": "facebook",
			"name": "Facebook",
			"shortname": "facebook",
			"custom": false,
			"enabled": true,
			"visibility": "hidden",
			"genericon": "\\f204"
		}
	]
}'
) );

new WPCOM_JSON_API_Update_Sharing_Button_Endpoint( array(
	'description' => 'Create a new custom sharing button.',
	'group'       => '__do_not_document',
	'stat'        => 'sharing-buttons:new',
	'method'      => 'POST',
	'path'        => '/sites/%s/sharing-buttons/new',
	'path_labels' => array(
		'$site' => '(int|string) Site ID or domain',
	),
	'request_format' => array(
		'name'       => '(string) The name for your custom sharing button, used as a label on the button itself',
		'URL'        => '(string) The URL to use for share links, including optional placeholders (%post_id%, %post_title%, %post_slug%, %post_url%, %post_full_url%, %post_excerpt%, %post_tags%, %home_url%)',
		'icon'       => '(string) The full URL to a 16x16 icon to display on the sharing button',
		'enabled'    => '(bool) Is the button currently enabled for the site?',
		'visibility' => '(string) If enabled, the visibility of the sharing button, either "visible" (default) or "hidden"',
	),
	'response_format' => array(
		'ID'           => '(string) Sharing button ID',
		'name'         => '(string) Sharing button name, used as a label on the button itself',
		'shortname'    => '(string) A generated short name for the sharing button',
		'URL'          => '(string) The URL pattern defined for a custom sharing button',
		'icon'         => '(string) URL to the 16x16 icon defined for a custom sharing button',
		'genericon'    => '(string) Icon character in Genericons icon set',
		'custom'       => '(bool) Is the button a user-created custom sharing button?',
		'enabled'      => '(bool) Is the button currently enabled for the site?',
		'visibility'   => '(string) If enabled, the current visibility of the sharing button, either "visible" or "hidden"',
	),
	'example_request' => 'https://public-api.wordpress.com/rest/v1/sites/30434183/sharing-buttons/new/',
	'example_request_data' => array(
		'headers' => array(
			'authorization' => 'Bearer YOUR_API_TOKEN'
		),
		'body' => array(
			'name'       => 'Custom',
			'URL'        => 'https://www.wordpress.com/%post_name%',
			'icon'       => 'https://en.wordpress.com/i/stats-icon.gif',
			'enabled'    => true,
			'visibility' => 'visible'
		)
	),
	'example_response' => '{
	"ID": "custom-123456789",
	"name": "Custom",
	"shortname": "custom",
	"url": "https://www.wordpress.com/%post_name%",
	"icon": "https://en.wordpress.com/i/stats-icon.gif",
	"custom": true,
	"enabled": true,
	"visibility": "visible"
}'
) );

new WPCOM_JSON_API_Update_Sharing_Button_Endpoint( array(
	'description' => 'Edit a sharing button.',
	'group'       => '__do_not_document',
	'stat'        => 'sharing-buttons:1:POST',
	'method'      => 'POST',
	'path'        => '/sites/%s/sharing-buttons/%s',
	'path_labels' => array(
		'$site'      => '(int|string) Site ID or domain',
		'$button_id' => '(string) The button ID',
	),
	'request_format' => array(
		'name'       => '(string) Only if a custom sharing button, a new name used as a label on the button itself',
		'URL'        => '(string) Only if a custom sharing button, the URL to use for share links, including optional placeholders (%post_title%, %post_url%, %post_full_url%, %post_excerpt%, %post_tags%)',
		'icon'       => '(string) Only if a custom sharing button, the full URL to a 16x16 icon to display on the sharing button',
		'enabled'    => '(bool) Is the button currently enabled for the site?',
		'visibility' => '(string) If enabled, the visibility of the sharing button, either "visible" (default) or "hidden"',
	),
	'response_format' => array(
		'ID'           => '(string) Sharing button ID',
		'name'         => '(string) Sharing button name, used as a label on the button itself',
		'shortname'    => '(string) A generated short name for the sharing button',
		'URL'          => '(string) The URL pattern defined for a custom sharing button',
		'icon'         => '(string) URL to the 16x16 icon defined for a custom sharing button',
		'genericon'    => '(string) Icon character in Genericons icon set',
		'custom'       => '(bool) Is the button a user-created custom sharing button?',
		'enabled'      => '(bool) Is the button currently enabled for the site?',
		'visibility'   => '(string) If enabled, the current visibility of the sharing button, either "visible" or "hidden"',
	),
	'example_request' => 'https://public-api.wordpress.com/rest/v1/sites/30434183/sharing-buttons/custom-123456789/',
	'example_request_data' => array(
		'headers' => array(
			'authorization' => 'Bearer YOUR_API_TOKEN'
		),
		'body' => array(
			'enabled' => false,
		)
	),
	'example_response' => '{
	"ID": "custom-123456789",
	"name": "Custom",
	"shortname": "custom",
	"custom": true,
	"enabled": false,
	"icon": "https://en.wordpress.com/i/stats-icon.gif",
	"url": "https://www.wordpress.com/%post_name%"
}'
) );

new WPCOM_JSON_API_Delete_Sharing_Button_Endpoint( array(
	'description' => 'Delete a custom sharing button.',
	'group'		  => '__do_not_document',
	'stat'		  => 'sharing-buttons:1:delete',
	'method'	  => 'POST',
	'path'        => '/sites/%s/sharing-buttons/%s/delete',
	'path_labels' => array(
		'$site'      => '(int|string) Site ID or domain',
		'$button_id' => '(string) The button ID',
	),
	'response_format' => array(
		'ID'      => '(int) The ID of the deleted sharing button',
		'success' => '(bool) Confirmation that the sharing button has been removed'
	),
	'example_request' => 'https://public-api.wordpress.com/rest/v1/sites/30434183/sharing-buttons/custom-123456789/delete',
	'example_request_data' => array(
		'headers' => array( 'authorization' => 'Bearer YOUR_API_TOKEN' ),
	),
	'example_response' => '{
	"ID": "custom-123456789",
	"success": "true"
}'
) );

/*
 * Custom CSS endpoints
 */
new WPCOM_JSON_API_Get_CustomCss_Endpoint( array (
	'description'      => 'Retrieve custom-css data for a site.',
	'group'            => '__do_not_document',
	'stat'             => 'customcss:1:get',
	'method'           => 'GET',
	'min_version'      => '1.1',
	'path'             => '/sites/%s/customcss',
	'path_labels'      => array(
		'$site' => '(string) Site ID or domain.',
	),
	'response_format'  => array(
		'css' => '(string) The raw CSS.',
		'preprocessor' => '(string) The name of the preprocessor if any.',
		'add_to_existing' => '(bool) False to skip the existing styles.',
	),
	'example_request'  => 'https://public-api.wordpress.com/rest/v1.1/sites/12345678/customcss',
	'example_response' => '
	{
		"css": ".site-title { color: #fff; }",
		"preprocessor": "sass",
		"add_to_existing": "true"
	}'
) );

new WPCOM_JSON_API_Update_CustomCss_Endpoint( array (
	'description'      => 'Set custom-css data for a site.',
	'group'            => '__do_not_document',
	'stat'             => 'customcss:1:update',
	'method'           => 'POST',
	'min_version'      => '1.1',
	'path'             => '/sites/%s/customcss',
	'path_labels'      => array(
		'$site' => '(string) Site ID or domain.',
	),
	'request_format'  => array(
		'css' => '(string) Optional. The raw CSS.',
		'preprocessor' => '(string) Optional. The name of the preprocessor if any.',
		'add_to_existing' => '(bool) Optional. False to skip the existing styles.',
	),
	'response_format'  => array(
		'css' => '(string) The raw CSS.',
		'preprocessor' => '(string) The name of the preprocessor if any.',
		'add_to_existing' => '(bool) False to skip the existing styles.',
	),
	'example_request'  => 'https://public-api.wordpress.com/rest/v1.1/sites/12345678/customcss',
	'example_request_data' => array(
		'headers' => array( 'authorization' => 'Bearer YOUR_API_TOKEN' ),
		'body' => array(
			'css' => '.stie-title { color: #fff; }',
			'preprocessor' => 'sass'
		),
	),
	'example_response' => '
	{
		"css": ".site-title { color: #fff; }",
		"preprocessor": "sass",
		"add_to_existing": "true"
	}'
) );

/**
 * Site Logo endpoint
 */
new WPCOM_JSON_API_Update_Site_Logo_Endpoint( array (
	'description'      => 'Set site logo settings',
	'group'            => '__do_not_document',
	'stat'             => 'sites:1:logo',
	'method'           => 'POST',
	'min_version'      => '1.1',
	'path'             => '/sites/%s/logo',
	'path_labels'      => array(
		'$site' => '(string) Site ID or domain.',
	),
	'request_format'  => array(
		'id' => '(int) The ID of the logo post',
		'url' => '(string) The URL of the logo post',
	),
	'response_format'  => array(
		'id' => '(int) The ID of the logo post',
		'url' => '(string) The URL of the logo post',
	),
	'example_request'  => 'https://public-api.wordpress.com/rest/v1.1/sites/82974409/logo',
	'example_request_data' => array(
		'headers' => array( 'authorization' => 'Bearer YOUR_API_TOKEN' ),
		'body' => array(
			'id' => 12345,
			'url' => 'https://s.w.org/about/images/logos/codeispoetry-rgb.png',
		),
	),
	'example_response' => '
	{
		"id": 12345,
		"url": "https:\/\/s.w.org\/about\/images\/logos\/codeispoetry-rgb.png"
	}'
) );

new WPCOM_JSON_API_Update_Site_Logo_Endpoint( array (
	'description'      => 'Delete site logo settings',
	'group'            => '__do_not_document',
	'stat'             => 'sites:1:logo:delete',
	'method'           => 'POST',
	'min_version'      => '1.1',
	'path'             => '/sites/%s/logo/delete',
	'path_labels'      => array(
		'$site' => '(string) Site ID or domain.',
	),
	'example_request'  => 'https://public-api.wordpress.com/rest/v1.1/sites/82974409/logo/delete',
	'example_request_data' => array(
		'headers' => array( 'authorization' => 'Bearer YOUR_API_TOKEN' ),
	),
) );

/**
 * Site Homepage endpoint
 */
new WPCOM_JSON_API_Update_Site_Homepage_Endpoint( array (
	'description'      => 'Set site homepage settings',
	'group'            => '__do_not_document',
	'stat'             => 'sites:1:homepage',
	'method'           => 'POST',
	'min_version'      => '1.1',
	'path'             => '/sites/%s/homepage',
	'path_labels'      => array(
		'$site' => '(string) Site ID or domain.',
	),
	'request_format'  => array(
		'is_page_on_front' => '(bool) True if we will use a page as the homepage; false to use a blog page as the homepage.',
		'page_on_front_id' => '(int) Optional. The ID of the page to use as the homepage if is_page_on_front is true.',
		'page_for_posts_id' => '(int) Optional. The ID of the page to use as the blog page if is_page_on_front is true.',
	),
	'response_format'  => array(
		'is_page_on_front' => '(bool) True if we will use a page as the homepage; false to use a blog page as the homepage.',
		'page_on_front_id' => '(int) The ID of the page to use as the homepage if is_page_on_front is true.',
		'page_for_posts_id' => '(int) The ID of the page to use as the blog page if is_page_on_front is true.',
	),
	'example_request'  => 'https://public-api.wordpress.com/rest/v1.1/sites/82974409/homepage',
	'example_request_data' => array(
		'headers' => array( 'authorization' => 'Bearer YOUR_API_TOKEN' ),
		'body' => array(
			'is_page_on_front' => true,
			'page_on_front_id' => 1,
			'page_for_posts_id' => 0,
		),
	),
	'example_response' => '{"is_page_on_front":true,"page_on_front_id":1,"page_for_posts_id":0}'
) );

/*
 * Custom Menus endpoints
 */
new WPCOM_JSON_API_Menus_New_Menu_Endpoint( array (
	'method' => 'POST',
	'description' => 'Create a new navigation menu.',
	'group' => 'menus',
	'stat' => 'menus:new-menu',
	'path' => '/sites/%s/menus/new',
	'path_labels' => array(
		'$site' => '(int|string) Site ID or domain',
	),
	'request_format'  => array(
		'name' => '(string) Name of menu',
	),
	'response_format' => array(
		'id' => '(int) Newly created menu ID',
	),
	'example_request' => 'https://public-api.wordpress.com/rest/v1.1/sites/82974409/menus/new',
	'example_request_data' => array(
		'headers' => array( 'authorization' => 'Bearer YOUR_API_TOKEN' ),
		'body' => array(
			'name' => 'Menu 1'
		)
	),
) );

new WPCOM_JSON_API_Menus_Update_Menu_Endpoint( array (
	'method' => 'POST',
	'description' => 'Update a navigation menu.',
	'group' => 'menus',
	'stat' => 'menus:update-menu',
	'path' => '/sites/%s/menus/%d',
	'path_labels' => array(
		'$site' => '(int|string) Site ID or domain',
		'$menu_id' => '(int) Menu ID',
	),
	'request_format'  => array(
		'name'  => '(string) Name of menu',
		'items' => '(array) A list of menu item objects.
			<br/><br/>
			Item objects contain fields relating to that item, e.g. id, type, content_id,
			but they can also contain other items objects - this nesting represents parents
			and child items in the item tree.'
	),
	'response_format' => array(
		'menu' => '(object) Updated menu object',
	),
	'example_request' => 'https://public-api.wordpress.com/rest/v1.1/sites/82974409/menus/510604099',
	'example_request_data' => array(
		'headers' => array( 'authorization' => 'Bearer YOUR_API_TOKEN' ),
		'body' => array(
			'name' => 'Test Menu'
		),
	),
) );

new WPCOM_JSON_API_Menus_List_Menus_Endpoint( array (
	'method'=> 'GET',
	'description' => 'Get a list of all navigation menus.',
	'group' => 'menus',
	'stat' => 'menus:list-menu',
	'path' => '/sites/%s/menus',
	'path_labels' => array(
		'$site' => '(int|string) Site ID or domain',
	),
	'response_format' => array(
		'menus' => '(array) A list of menu objects.<br/><br/>
			A menu object contains a name, items, locations, etc.
			Check the example response for the full structure.
			<br/><br/>
			Item objects contain fields relating to that item, e.g. id, type, content_id,
			but they can also contain other items objects - this nesting represents parents
			and child items in the item tree.',
		'locations' => '(array) Locations where menus can be placed. List of objects, one per location.'
	),
	'example_request' => 'https://public-api.wordpress.com/rest/v1.1/sites/82974409/menus',
	'example_request_data' => array(
		'headers' => array( 'authorization' => 'Bearer YOUR_API_TOKEN' ),
	),
) );

new WPCOM_JSON_API_Menus_Get_Menu_Endpoint( array (
	'method'=> 'GET',
	'description' => 'Get a single navigation menu.',
	'group' => 'menus',
	'stat' => 'menus:get-menu',
	'path' => '/sites/%s/menus/%d',
	'path_labels' => array(
		'$site' => '(int|string) Site ID or domain',
		'$menu_id' => '(int) Menu ID',
	),
	'response_format' => array(
		'menu' => '(object) A menu object.<br/><br/>
			A menu object contains a name, items, locations, etc.
			Check the example response for the full structure.
			<br/><br/>
			Item objects contain fields relating to that item, e.g. id, type, content_id,
			but they can also contain other items objects - this nesting represents parents
			and child items in the item tree.'
	),
	'example_request' => 'https://public-api.wordpress.com/rest/v1.1/sites/82974409/menus/510604099',
	'example_request_data' => array(
		'headers' => array( 'authorization' => 'Bearer YOUR_API_TOKEN' ),
	),
) );

new WPCOM_JSON_API_Menus_Delete_Menu_Endpoint( array (
	'method' => 'POST',
	'description' => 'Delete a navigation menu',
	'group' => 'menus',
	'stat' => 'menus:delete-menu',
	'path' => '/sites/%s/menus/%d/delete',
	'path_labels' => array(
		'$site' => '(int|string) Site ID or domain',
		'$menu_id' => '(int) Menu ID',
	),
	'response_format' => array(
		'deleted' => '(bool) Has the menu been deleted?',
	),
	'example_request' => 'https://public-api.wordpress.com/rest/v1.1/sites/82974409/menus/$menu_id/delete',
	'example_request_data' => array(
		'headers' => array( 'authorization' => 'Bearer YOUR_API_TOKEN' ),
	),
) );

new WPCOM_JSON_API_Publicize_Endpoint( array(
	'description' => 'Share a post.',
	'group'       => '__do_not_document',
	'stat'        => 'publicize:new',
	'min_version' => '1',
	'method'      => 'POST',
	'force'       => 'wpcom',
	'path'        => '/sites/%s/post/%d/publicize',
	'path_labels' => array(
		'$site' => '(int|string) Site ID or domain',
		'$post_id' => '(int) Post ID',
	),

	'request_format'  => array(
		'message'  => '(string) The custom message that gets publicized',
		'skipped_connections' => '(array) List of publicize account ids that we don\'t want publicize to'
	),

	'response_format' => array(
		'success' => '(bool) Whether the operation was successful',
	),

	'example_request'      => 'https://public-api.wordpress.com/rest/v1/sites/82974409/post/1/publicize/',
	'example_request_data' => array(
		'headers' => array(
			'authorization' => 'Bearer YOUR_API_TOKEN'
		),
		'body' => array(
			'message'   => 'Hello World',
		)
	)	
 ) );<|MERGE_RESOLUTION|>--- conflicted
+++ resolved
@@ -103,10 +103,7 @@
 require_once( $json_endpoints_dir . 'class.wpcom-json-api-update-post-v1-2-endpoint.php' );
 require_once( $json_endpoints_dir . 'class.wpcom-json-api-site-settings-v1-2-endpoint.php' );
 require_once( $json_endpoints_dir . 'class.wpcom-json-api-get-site-v1-2-endpoint.php' );
-<<<<<<< HEAD
-=======
-
->>>>>>> bab7db4c
+
 
 // Jetpack Only Endpoints
 $json_jetpack_endpoints_dir = dirname( __FILE__ ) . '/json-endpoints/jetpack/';
@@ -2917,15 +2914,6 @@
 		'twitter_via'                  => '(string) Twitter username to include in tweets when people share using the Twitter button',
 		'jetpack-twitter-cards-site-tag' => '(string) The Twitter username of the owner of the site\'s domain.',
 		'eventbrite_api_token'         => '(int) The Keyring token ID for an Eventbrite token to associate with the site',
-<<<<<<< HEAD
-		'holidaysnow'                  => '(bool) Enable snowfall on front end of site?',
-		'timezone_string'              => '(string) PHP-compatible timezone string like \'UTC-5\'',
-		'gmt_offset'                   => '(int) Site offset from UTC in hours',
-		'verification_services_codes'  => '(array) Website verification codes. Allowed keys: google, pinterest, bing, yandex',
-		Jetpack_SEO_Utils::FRONT_PAGE_META_OPTION => '(string) The SEO meta description for the site.',
-		Jetpack_SEO_Titles::TITLE_FORMATS_OPTION  => '(array) SEO meta title formats. Allowed keys: front_page, posts, pages, groups, archives',
-		'api_cache'                    => '(bool) Turn on/off the Jetpack JSON API cache'
-=======
 		'holidaysnow'                  => '(bool) Enable snowfall on frontend of site?',
 		'timezone_string'              => '(string) PHP-compatible timezone string like \'UTC-5\'',
 		'gmt_offset'                   => '(int) Site offset from UTC in hours',
@@ -2935,18 +2923,13 @@
 		'amp_is_enabled'               => '(bool) Whether AMP is enabled for this site',
 		'podcasting_archive'           => '(string) The post category, if any, used for publishing podcasts',
 		'api_cache'                    => '(bool) Turn on/off the Jetpack JSON API cache',
->>>>>>> bab7db4c
 	),
 
 	'response_format' => array(
 		'updated' => '(array)'
 	),
 
-<<<<<<< HEAD
-	'example_request' => 'https://public-api.wordpress.com/rest/v1.2/sites/en.blog.wordpress.com/settings?pretty=1',
-=======
 	'example_request' => 'https://public-api.wordpress.com/rest/v1.2/sites/en.blog.wordpress.com/settings',
->>>>>>> bab7db4c
 ) );
 
 /**
