--- conflicted
+++ resolved
@@ -105,13 +105,6 @@
 require_once( $json_endpoints_dir . 'class.wpcom-json-api-site-settings-v1-2-endpoint.php' );
 require_once( $json_endpoints_dir . 'class.wpcom-json-api-get-site-v1-2-endpoint.php' );
 
-<<<<<<< HEAD
-// Media
-require_once( $json_endpoints_dir . 'class.wpcom-json-api-get-media-v1-2-endpoint.php' );
-require_once( $json_endpoints_dir . 'class.wpcom-json-api-edit-media-v1-2-endpoint.php' );
-=======
->>>>>>> deec63d0
-
 // Jetpack Only Endpoints
 $json_jetpack_endpoints_dir = dirname( __FILE__ ) . '/json-endpoints/jetpack/';
 
@@ -1423,16 +1416,10 @@
 		'exif'             => '(array) (Image & audio only) Exif (meta) information about the media item',
 		'videopress_guid'  => '(string) (Video only) VideoPress GUID of the video when uploaded on a blog with VideoPress',
 		'videopress_processing_done'  => '(bool) (Video only) If the video is uploaded on a blog with VideoPress, this will return the status of processing on the video.',
-<<<<<<< HEAD
-		'revision_history' => '(array) An array of snapshots of the previous images of this Media.' .
-                                'Each item has useful data such as `URL`, `date, `extension`, `width` and `height`,' .
-		                        '`mime_type` and the `thumbnails` array.'
-=======
 		'revision_history' => '(object) An object with `items` and `original` keys. ' .
 		                        '`original` is an object with data about the original image. ' .
 		                        '`items` is an array of snapshots of the previous images of this Media. ' .
 		                        'Each item has the `URL`, `file, `extension`, `date`, and `mime_type` fields.'
->>>>>>> deec63d0
 	),
 
 	'example_request'      => 'https://public-api.wordpress.com/rest/v1.2/sites/82974409/media/934',
@@ -2933,40 +2920,25 @@
 		'twitter_via'                  => '(string) Twitter username to include in tweets when people share using the Twitter button',
 		'jetpack-twitter-cards-site-tag' => '(string) The Twitter username of the owner of the site\'s domain.',
 		'eventbrite_api_token'         => '(int) The Keyring token ID for an Eventbrite token to associate with the site',
-<<<<<<< HEAD
 		'holidaysnow'                  => '(bool) Enable snowfall on front end of site?',
-=======
-		'holidaysnow'                  => '(bool) Enable snowfall on frontend of site?',
->>>>>>> deec63d0
 		'timezone_string'              => '(string) PHP-compatible timezone string like \'UTC-5\'',
 		'gmt_offset'                   => '(int) Site offset from UTC in hours',
 		'date_format'                  => '(string) PHP Date-compatible date format',
 		'time_format'                  => '(string) PHP Date-compatible time format',
 		'start_of_week'                => '(int) Starting day of week (0 = Sunday, 6 = Saturday)',
-<<<<<<< HEAD
 		'verification_services_codes'  => '(array) Website verification codes. Allowed keys: google, pinterest, bing, yandex',
 		Jetpack_SEO_Utils::FRONT_PAGE_META_OPTION => '(string) The SEO meta description for the site.',
-		Jetpack_SEO_Titles::TITLE_FORMATS_OPTION  => '(array) SEO meta title formats. Allowed keys: front_page, posts, pages, groups, archives',
-		'api_cache'                    => '(bool) Turn on/off the Jetpack JSON API cache'
-=======
-		Jetpack_SEO_Utils::FRONT_PAGE_META_OPTION => '(string) The seo meta description for the site.',
 		Jetpack_SEO_Titles::TITLE_FORMATS_OPTION => '(array) SEO meta title formats. Allowed keys: front_page, posts, pages, groups, archives',
-		'verification_services_codes'  => '(array) Website verification codes. Allowed keys: google, pinterest, bing, yandex',
 		'amp_is_enabled'               => '(bool) Whether AMP is enabled for this site',
 		'podcasting_archive'           => '(string) The post category, if any, used for publishing podcasts',
-		'api_cache'                    => '(bool) Turn on/off the Jetpack JSON API cache',
->>>>>>> deec63d0
+		'api_cache'                    => '(bool) Turn on/off the Jetpack JSON API cache'
 	),
 
 	'response_format' => array(
 		'updated' => '(array)'
 	),
 
-<<<<<<< HEAD
 	'example_request' => 'https://public-api.wordpress.com/rest/v1.2/sites/en.blog.wordpress.com/settings?pretty=1',
-=======
-	'example_request' => 'https://public-api.wordpress.com/rest/v1.2/sites/en.blog.wordpress.com/settings',
->>>>>>> deec63d0
 ) );
 
 /**
