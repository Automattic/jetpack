#!/bin/bash

function run_cmd {
	echo "Running command \`$@\`"

	if $@; then
		# Everything is fine
		:
	else
		exit 1
	fi
}
function run_packages_tests {
	echo "Running \`$WP_TRAVISCI\` for Packages:"
	export WP_TRAVISCI_PACKAGES="composer phpunit"
	export PACKAGES='./packages/**/tests/php'
	for PACKAGE in $PACKAGES
	do
		if [ -d "$PACKAGE" ]; then
			cd "$PACKAGE/../.."
			export NAME=$(basename $(pwd))

			if [ ! -e tests/php/travis-can-run.sh ] || tests/php/travis-can-run.sh; then
				echo "Running \`$WP_TRAVISCI_PACKAGES\` for package \`$NAME\` "

				if $WP_TRAVISCI_PACKAGES; then
					# Everything is fine
					:
				else
					exit 1
				fi
			fi
			cd ../..
		fi
	done
}

function print_build_info {
	echo
	echo "--------------------------------------------"
	echo "Running \`$WP_TRAVISCI\` with:"
	echo " - $(phpunit --version)"
	echo " - WordPress branch: $WP_BRANCH"
	if [ "master" == "$WP_BRANCH" ]; then
		echo " - Because WordPress is in master branch, will also attempt to test multisite."
	fi
	echo "--------------------------------------------"
	echo
}

<<<<<<< HEAD
=======
function run_php_compatibility {
	if ./vendor/bin/phpcs -i | grep -q 'PHPCompatibilityWP'; then
		# PHPCompatibilityWP is installed
		:
	else
		echo "Skipping PHP:Compatibility checks, PHPCompatibilityWP is not installed (PHP is too old?)"
		return
	fi

	export PHPCOMP_EXEC="composer phpcs:compatibility ."
	export PHPCS_CHECK_EXEC="./vendor/bin/phpcs --version | grep -e PHP_CodeSniffer"
	echo "Running PHP:Compatibility checks:"
	echo "PHP Compatibility command: \`$PHPCOMP_EXEC\` "

	if $PHPCS_CHECK_EXEC; then
		# Everything is fine
		:
	else
		exit 1
	fi

	if $PHPCOMP_EXEC; then
		# Everything is fine
		:
	else
		exit 1
	fi
}

>>>>>>> 77f29401
function run_coverage_tests {
	export PHPUNIT=$(which phpunit)
	export BACKEND_CMD="phpdbg -qrr $PHPUNIT --coverage-clover $GITHUB_WORKSPACE/coverage/backend-clover.xml"
	export LEGACY_SYNC_CMD="phpdbg -qrr $PHPUNIT --group=legacy-full-sync --coverage-clover $GITHUB_WORKSPACE/coverage/legacy-sync-clover.xml"
	export MULTISITE_CMD="phpdbg -qrr $PHPUNIT -c tests/php.multisite.xml --coverage-clover $GITHUB_WORKSPACE/coverage/multisite-clover.xml"

	print_build_info


	cd "/tmp/wordpress-$WP_BRANCH/src/wp-content/plugins/jetpack"


	run_cmd $BACKEND_CMD
	export LEGACY_FULL_SYNC=1
	run_cmd $LEGACY_SYNC_CMD
	unset LEGACY_FULL_SYNC
	export WP_MULTISITE=1
	run_cmd $MULTISITE_CMD
	unset WP_MULTISITE


	echo "Running code coverage for packages:"
	export PACKAGES='./packages/**/tests/php'
	for PACKAGE in $PACKAGES
	do
		if [ -d "$PACKAGE" ]; then
			cd "$PACKAGE/../.."
			export NAME=$(basename $(pwd))
			composer install
			export PACKAGE_CMD="phpdbg -d memory_limit=2048M -d max_execution_time=900 -qrr ./vendor/bin/phpunit --coverage-clover $GITHUB_WORKSPACE/coverage/packages/$NAME-clover.xml"

			echo "Running \`$PACKAGE_CMD\` for package \`$NAME\` "
			run_cmd $PACKAGE_CMD
			cd ../..
		fi
	done


}

echo "Travis CI command: $WP_TRAVISCI"

if [[ "$DO_COVERAGE" == "true" && -x "$(command -v phpdbg)" ]]; then
		run_coverage_tests
		exit 0
fi

if [ "$WP_TRAVISCI" == "phpunit" ]; then

	# Run package tests only for the latest WordPress branch, because the
	# tests are independent of the version.
	if [ "latest" == "$WP_BRANCH" ]; then
		run_packages_tests
	fi

	# Run a external-html group tests
	if [ "$TRAVIS_EVENT_TYPE" == "cron" ]; then
		export WP_TRAVISCI="phpunit --group external-http"
	elif [[ "$TRAVIS_EVENT_TYPE" == "api" && ! -z $PHPUNIT_COMMAND_OVERRIDE ]]; then
		export WP_TRAVISCI="${PHPUNIT_COMMAND_OVERRIDE}"
	fi

  if [ "$LEGACY_FULL_SYNC" == "1" ]; then
    export WP_TRAVISCI="phpunit --group=legacy-full-sync"
  fi

	print_build_info

	# WP_BRANCH = master | latest | previous
	cd "/tmp/wordpress-$WP_BRANCH/src/wp-content/plugins/jetpack"

	if [ "$WP_BRANCH" == "master" ]; then
		# Test multi WP in addition to single, but only in master branch mode.
		if WP_MULTISITE=1 $WP_TRAVISCI -c tests/php.multisite.xml; then
			# Everything is fine
			:
		else
			exit 1
		fi
		:
	fi

	# Test single WP
	if $WP_TRAVISCI; then
		# Everything is fine
		:
	else
		exit 1
	fi

else
	# Run linter/tests
	if $WP_TRAVISCI; then
		# Everything is fine
		:
	else
		exit 1
	fi
fi

exit 0<|MERGE_RESOLUTION|>--- conflicted
+++ resolved
@@ -48,38 +48,6 @@
 	echo
 }
 
-<<<<<<< HEAD
-=======
-function run_php_compatibility {
-	if ./vendor/bin/phpcs -i | grep -q 'PHPCompatibilityWP'; then
-		# PHPCompatibilityWP is installed
-		:
-	else
-		echo "Skipping PHP:Compatibility checks, PHPCompatibilityWP is not installed (PHP is too old?)"
-		return
-	fi
-
-	export PHPCOMP_EXEC="composer phpcs:compatibility ."
-	export PHPCS_CHECK_EXEC="./vendor/bin/phpcs --version | grep -e PHP_CodeSniffer"
-	echo "Running PHP:Compatibility checks:"
-	echo "PHP Compatibility command: \`$PHPCOMP_EXEC\` "
-
-	if $PHPCS_CHECK_EXEC; then
-		# Everything is fine
-		:
-	else
-		exit 1
-	fi
-
-	if $PHPCOMP_EXEC; then
-		# Everything is fine
-		:
-	else
-		exit 1
-	fi
-}
-
->>>>>>> 77f29401
 function run_coverage_tests {
 	export PHPUNIT=$(which phpunit)
 	export BACKEND_CMD="phpdbg -qrr $PHPUNIT --coverage-clover $GITHUB_WORKSPACE/coverage/backend-clover.xml"
