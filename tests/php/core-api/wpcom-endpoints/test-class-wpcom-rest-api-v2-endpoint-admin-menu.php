--- conflicted
+++ resolved
@@ -317,47 +317,29 @@
 			array(
 				'upload.php',
 				'',
-<<<<<<< HEAD
+				null,
 				admin_url( 'uploads.php' ),
-=======
-				null,
-				'http://example.org/wp-admin/upload.php',
->>>>>>> 9309b6bf
 			),
 			// Submenu item URL.
 			array(
 				'custom_settings',
 				'upload.php',
-<<<<<<< HEAD
+				'__return_true',
 				admin_url( 'upload.php?page=custom_settings' ),
-=======
-				'__return_true',
-				'http://example.org/wp-admin/upload.php?page=custom_settings',
->>>>>>> 9309b6bf
 			),
 			// Plugin menu item URL.
 			array(
 				'custom_settings',
-<<<<<<< HEAD
+				'',
+				'__return_true',
+				admin_url( 'admin.php?page=custom_settings' ),
+			),
+			// Plugin menu item URL without a parent.
+			array(
+				'custom_settings',
 				'admin.php',
+				'__return_true',
 				admin_url( 'admin.php?page=custom_settings' ),
-=======
-				'',
-				'__return_true',
-				'http://example.org/wp-admin/admin.php?page=custom_settings',
->>>>>>> 9309b6bf
-			),
-			// Plugin menu item URL without a parent.
-			array(
-				'custom_settings',
-<<<<<<< HEAD
-				'',
-				admin_url( 'admin.php?page=custom_settings' ),
-=======
-				'admin.php',
-				'__return_true',
-				'http://example.org/wp-admin/admin.php?page=custom_settings',
->>>>>>> 9309b6bf
 			),
 			// Jetpack.
 			array(
