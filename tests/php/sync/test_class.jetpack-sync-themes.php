--- conflicted
+++ resolved
@@ -70,18 +70,8 @@
 	public static function tearDownAfterClass() {
 		parent::tearDownAfterClass();
 
-<<<<<<< HEAD
-		// Copy themes from tests/php/files/ to wp-content/themes.
+		// Remove themes previously copied from tests/php/files/ to wp-content/themes.
 		foreach ( static::$themes as $theme ) {
-=======
-		$themes = array(
-			'theme-file-sync-parent',
-			'theme-file-sync-child',
-		);
-
-		// Remove themes previously copied from tests/php/files/ to wp-content/themes.
-		foreach ( $themes as $theme ) {
->>>>>>> 0d979226
 			$dest_dir = WP_CONTENT_DIR . '/themes/' . $theme;
 
 			foreach ( glob( $dest_dir . '/*.*' ) as $theme_file ) {
