--- conflicted
+++ resolved
@@ -481,7 +481,6 @@
 	}
 
 	/**
-<<<<<<< HEAD
 	 * Test that `*_comment_meta` actions are sent for known comment types and meta.
 	 */
 	public function test_sync_comment_meta_known() {
@@ -543,8 +542,9 @@
 
 		$deleted_comment_meta_event = $this->server_event_storage->get_most_recent_event( 'deleted_comment_meta' );
 		$this->assertFalse( $deleted_comment_meta_event );
-
-=======
+	}
+
+   /**
 	 * Test that `trashed_comment` actions are not sent for unknown comment types.
 	 */
 	public function test_wp_trash_comment_unknown_type() {
@@ -676,7 +676,6 @@
 
 		$untrash_post_comments_event = $this->server_event_storage->get_most_recent_event( 'untrash_post_comments' );
 		$this->assertFalse( $untrash_post_comments_event );
->>>>>>> 2fdb2912
 	}
 
 }