--- conflicted
+++ resolved
@@ -1,12 +1,9 @@
 <?php
 
-<<<<<<< HEAD
-=======
 use Automattic\Jetpack\Sync\Sender;
 
 require_once dirname( __FILE__ ) . '/../../../class.jetpack-xmlrpc-server.php';
 
->>>>>>> 2364e8bd
 class WP_Test_Jetpack_XMLRPC_Server extends WP_UnitTestCase {
 	static $xmlrpc_admin = 0;
 
