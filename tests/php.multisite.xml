--- conflicted
+++ resolved
@@ -1,91 +1,3 @@
-<<<<<<< HEAD
-<phpunit bootstrap="php/bootstrap.php" backupGlobals="false" colors="true"
-         convertErrorsToExceptions="true"
-         convertNoticesToExceptions="true"
-         convertWarningsToExceptions="true" >
-    <php>
-        <const name="WP_TESTS_MULTISITE" value="1" />
-        <const name="PHPUNIT_JETPACK_TESTSUITE" value="true"/>
-    </php>
-    <testsuites>
-        <testsuite name="general">
-            <file>php/test_class.jetpack.php</file>
-            <file>php/test_class.functions.compat.php</file>
-            <file>php/test_class.jetpack-network.php</file>
-            <file>php/test_class.jetpack-client-server.php</file>
-            <file>php/test_class.jetpack-xmlrpc-server.php</file>
-            <file>php/test_class.jetpack-heartbeat.php</file>
-        </testsuite>
-        <testsuite name="core-api">
-            <directory phpVersion="5.6.0" phpVersionOperator=">=" prefix="test_" suffix=".php">tests/php/core-api</directory>
-        </testsuite>
-        <testsuite name="media">
-            <file>php/test_class.jetpack-media-extractor.php</file>
-            <file>php/test_class.jetpack-media-summary.php</file>
-            <file>php/test_class.jetpack-post-images.php</file>
-        </testsuite>
-        <testsuite name="photon">
-            <file>php/test_class.jetpack_photon.php</file>
-            <file>php/test_functions.photon.php</file>
-            <directory prefix="test_" suffix=".php">tests/php/modules/photon</directory>
-            <file>php/test_class.functions.opengraph.php</file>
-        </testsuite>
-        <testsuite name="json-api">
-            <file>php/test_class.json-api-jetpack-endpoints.php</file>
-        </testsuite>
-
-        <testsuite name="infinite-scroll">
-            <directory prefix="test_" suffix=".php">php/modules/infinite-scroll</directory>
-        </testsuite>
-        <testsuite name="publicize">
-            <directory prefix="test_" suffix=".php">php/modules/publicize</directory>
-        </testsuite>
-        <testsuite name="sharedaddy">
-            <directory prefix="test_" suffix=".php">php/modules/sharedaddy</directory>
-        </testsuite>
-        <testsuite name="shortcodes">
-            <directory prefix="test_" suffix=".php">php/modules/shortcodes</directory>
-        </testsuite>
-        <testsuite name="after-the-deadline">
-            <file>php/modules/test_class.after_the_deadline.php</file>
-        </testsuite>
-        <testsuite name="widgets">
-            <directory prefix="test_" suffix=".php">php/modules/widgets</directory>
-        </testsuite>
-        <testsuite name="sso">
-            <directory prefix="test_" suffix=".php">php/modules/sso</directory>
-        </testsuite>
-        <testsuite name="contact-form">
-            <directory prefix="test_" suffix=".php">php/modules/contact-form</directory>
-        </testsuite>
-        <testsuite name="sync">
-            <directory prefix="test_" suffix=".php">php/sync</directory>
-        </testsuite>
-        <testsuite name="theme-tools">
-            <directory prefix="test_" suffix=".php">php/modules/theme-tools</directory>
-        </testsuite>
-        <testsuite name="uninstall">
-            <directory prefix="test_" suffix=".php">php/uninstall</directory>
-        </testsuite>
-        <testsuite name="restapi">
-            <directory prefix="test_class.rest-api" suffix=".php">tests/php/_inc/lib</directory>
-        </testsuite>
-    </testsuites>
-    <groups>
-        <exclude>
-            <group>external-http</group>
-            <group>uninstall</group>
-        </exclude>
-    </groups>
-    <filter>
-        <whitelist processUncoveredFilesFromWhitelist="false">
-            <directory suffix=".php">.</directory>
-            <exclude>
-                <directory suffix=".php">php</directory>
-            </exclude>
-        </whitelist>
-    </filter>
-=======
 <phpunit
 	bootstrap="php/bootstrap.php"
 	backupGlobals="false"
@@ -143,6 +55,9 @@
 			<directory prefix="test_" suffix=".php">tests/php/sync</directory>
 			<exclude>tests/php/sync/test_class.jetpack-sync-full-immediately.php</exclude>
 		</testsuite>
+		<testsuite name="theme-tools">
+            <directory prefix="test_" suffix=".php">php/modules/theme-tools</directory>
+        </testsuite>
 		<testsuite name="uninstall">
 			<directory prefix="test_" suffix=".php">php/uninstall</directory>
 		</testsuite>
@@ -164,5 +79,4 @@
 			</exclude>
 		</whitelist>
 	</filter>
->>>>>>> 8537cdd3
 </phpunit>