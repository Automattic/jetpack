--- conflicted
+++ resolved
@@ -508,21 +508,13 @@
 			'args'          => $es_args,
 			'response'      => $response,
 			'response_code' => $response_code,
-<<<<<<< HEAD
 			'elapsed_time'  => ( $end_time - $start_time ) * 1000, // Convert from float seconds to ms.
-=======
-			'elapsed_time'   => ( $end_time - $start_time ) * 1000, // Convert from float seconds to ms
->>>>>>> 64ab8f43
 			'es_time'       => $took,
 			'url'           => $service_url,
 		);
 
 		/**
-<<<<<<< HEAD
 		 * Fires after a search request has been performed.
-=======
-		 * Fires after a search request has been performed
->>>>>>> 64ab8f43
 		 *
 		 * Includes the following info in the $query parameter:
 		 *
@@ -533,14 +525,10 @@
 		 * float es_time Amount of time Elasticsearch spent running the request, in milliseconds
 		 * string url API url that was queried
 		 *
-<<<<<<< HEAD
 		 * @module search
 		 *
 		 * @since  5.0.0
 		 * @since  5.8.0 This action now fires on all queries instead of just successful queries.
-=======
-		 * @since 5.0
->>>>>>> 64ab8f43
 		 *
 		 * @param array $query Array of information about the query performed
 		 */
@@ -609,18 +597,12 @@
 
 		// Query all posts now.
 		$args = array(
-<<<<<<< HEAD
 			'post__in'            => $post_ids,
 			'orderby'             => 'post__in',
 			'perm'                => 'readable',
 			'post_type'           => 'any',
 			'ignore_sticky_posts' => true,
 			'suppress_filters'    => true,
-=======
-			'post__in'  => $post_ids,
-			'perm'      => 'readable',
-			'post_type' => 'any',
->>>>>>> 64ab8f43
 		);
 
 		$posts_query = new WP_Query( $args );
@@ -640,14 +622,10 @@
 	 * @param WP_Query $query The original WP_Query to use for the parameters of our search.
 	 */
 	public function do_search( WP_Query $query ) {
-<<<<<<< HEAD
 		if ( ! $this->should_handle_query( $query ) ) {
 			// If we make it here, either 'filter__posts_pre_query' somehow allowed it or a different entry to do_search.
 			/** This action is documented in modules/search/class.jetpack-search.php */
 			do_action( 'jetpack_search_abort', 'search_attempted_non_search_query', $query );
-=======
-		if ( ! $query->is_main_query() || ! $query->is_search() ) {
->>>>>>> 64ab8f43
 			return;
 		}
 
@@ -872,10 +850,7 @@
 	}
 
 	/**
-<<<<<<< HEAD
-	 * Get the Elasticsearch result.
-=======
-	 * Initialze widgets for the Search module
+	 * Initialize widgets for the Search module.
 	 *
 	 * @module search
 	 */
@@ -886,8 +861,7 @@
 	}
 
 	/**
-	 * Get the Elasticsearch result
->>>>>>> 64ab8f43
+	 * Get the Elasticsearch result.
 	 *
 	 * @since 5.0.0
 	 *
@@ -908,13 +882,8 @@
 	 *
 	 * @since 5.0.0
 	 *
-<<<<<<< HEAD
 	 * @param array    $es_wp_query_args The Elasticsearch query arguments in WordPress form.
 	 * @param WP_Query $query            The original WP_Query.
-=======
-	 * @param array    $es_wp_query_args
-	 * @param WP_Query $query The original WP_Query
->>>>>>> 64ab8f43
 	 *
 	 * @return array The es wp query args, with date filters added (as needed).
 	 */
@@ -1387,15 +1356,9 @@
 	 *
 	 * @since 5.0.0
 	 *
-<<<<<<< HEAD
 	 * @param array                      $aggregation The aggregation to add to the query builder.
 	 * @param string                     $label       The 'label' (unique id) for this aggregation.
 	 * @param Jetpack_WPES_Query_Builder $builder     The builder instance that is creating the Elasticsearch query.
-=======
-	 * @param array $aggregation The aggregation to add to the query builder
-	 * @param string $label The 'label' (unique id) for this aggregation
-	 * @param Jetpack_WPES_Query_Builder $builder The builder instance that is creating the ES query
->>>>>>> 64ab8f43
 	 */
 	public function add_taxonomy_aggregation_to_es_query_builder( array $aggregation, $label, Jetpack_WPES_Query_Builder $builder ) {
 		$field = null;
@@ -1430,15 +1393,9 @@
 	 *
 	 * @since 5.0.0
 	 *
-<<<<<<< HEAD
 	 * @param array                      $aggregation The aggregation to add to the query builder.
 	 * @param string                     $label       The 'label' (unique id) for this aggregation.
 	 * @param Jetpack_WPES_Query_Builder $builder     The builder instance that is creating the Elasticsearch query.
-=======
-	 * @param array $aggregation The aggregation to add to the query builder
-	 * @param string $label The 'label' (unique id) for this aggregation
-	 * @param Jetpack_WPES_Query_Builder $builder The builder instance that is creating the ES query
->>>>>>> 64ab8f43
 	 */
 	public function add_post_type_aggregation_to_es_query_builder( array $aggregation, $label, Jetpack_WPES_Query_Builder $builder ) {
 		$builder->add_aggs(
@@ -1457,15 +1414,9 @@
 	 *
 	 * @since 5.0.0
 	 *
-<<<<<<< HEAD
 	 * @param array                      $aggregation The aggregation to add to the query builder.
 	 * @param string                     $label       The 'label' (unique id) for this aggregation.
 	 * @param Jetpack_WPES_Query_Builder $builder     The builder instance that is creating the Elasticsearch query.
-=======
-	 * @param array $aggregation The aggregation to add to the query builder
-	 * @param string $label The 'label' (unique id) for this aggregation
-	 * @param Jetpack_WPES_Query_Builder $builder The builder instance that is creating the ES query
->>>>>>> 64ab8f43
 	 */
 	public function add_date_histogram_aggregation_to_es_query_builder( array $aggregation, $label, Jetpack_WPES_Query_Builder $builder ) {
 		$args = array(
@@ -1602,11 +1553,7 @@
 	 *
 	 * @since 5.0.0
 	 *
-<<<<<<< HEAD
 	 * @param WP_Query $query The optional original WP_Query to use for determining which filters are active. Defaults to the main query.
-=======
-	 * @param WP_Query $query The optional original WP_Query to use for determining which filters are active. Defaults to the main query
->>>>>>> 64ab8f43
 	 *
 	 * @return array Array of filters applied and info about them.
 	 */
@@ -1797,11 +1744,7 @@
 
 								// Is this month currently selected?
 								if ( ! empty( $current_year ) && (int) $current_year === $year &&
-<<<<<<< HEAD
 									! empty( $current_month ) && (int) $current_month === $month ) {
-=======
-								     ! empty( $current_month ) && (int) $current_month === $month ) {
->>>>>>> 64ab8f43
 									$active = true;
 
 									$remove_url = Jetpack_Search_Helpers::remove_query_arg( array( 'year', 'monthnum' ) );
@@ -1824,13 +1767,8 @@
 
 								// Is this day currently selected?
 								if ( ! empty( $current_year ) && (int) $current_year === $year &&
-<<<<<<< HEAD
 									! empty( $current_month ) && (int) $current_month === $month &&
 									! empty( $current_day ) && (int) $current_day === $day ) {
-=======
-								     ! empty( $current_month ) && (int) $current_month === $month &&
-								     ! empty( $current_day ) && (int) $current_day === $day ) {
->>>>>>> 64ab8f43
 									$active = true;
 
 									$remove_url = Jetpack_Search_Helpers::remove_query_arg( array( 'day' ) );
@@ -1852,11 +1790,7 @@
 				$url_params = urlencode_deep( $query_vars );
 
 				$aggregation_data[ $label ]['buckets'][] = array(
-<<<<<<< HEAD
 					'url'        => Jetpack_Search_Helpers::add_query_arg( $url_params ),
-=======
-					'url'        => add_query_arg( $url_params ),
->>>>>>> 64ab8f43
 					'query_vars' => $query_vars,
 					'name'       => $name,
 					'count'      => $item['doc_count'],
@@ -1869,7 +1803,6 @@
 			} // End foreach.
 		} // End foreach.
 
-<<<<<<< HEAD
 		/**
 		 * Modify the aggregation filters returned by get_filters().
 		 *
@@ -1884,9 +1817,6 @@
 		 * @param WP_Query $query            The WP_Query object.
 		 */
 		return apply_filters( 'jetpack_search_get_filters', $aggregation_data, $query );
-=======
-		return $aggregation_data;
->>>>>>> 64ab8f43
 	}
 
 	/**
@@ -1909,11 +1839,7 @@
 	 *
 	 * @since 5.0.0
 	 *
-<<<<<<< HEAD
 	 * @return array Array of filters that were applied.
-=======
-	 * @return array Array if Filters that were applied
->>>>>>> 64ab8f43
 	 */
 	public function get_active_filter_buckets() {
 		$active_buckets = array();
@@ -1924,17 +1850,10 @@
 			return $active_buckets;
 		}
 
-<<<<<<< HEAD
 		foreach ( $filters as $filter ) {
 			if ( isset( $filter['buckets'] ) && is_array( $filter['buckets'] ) ) {
 				foreach ( $filter['buckets'] as $item ) {
 					if ( isset( $item['active'] ) && $item['active'] ) {
-=======
-		foreach( $filters as $filter ) {
-			if ( isset( $filter['buckets'] ) && is_array( $filter['buckets'] ) ) {
-				foreach( $filter['buckets'] as $item ) {
-					if (  $item['active'] ) {
->>>>>>> 64ab8f43
 						$active_buckets[] = $item;
 					}
 				}
@@ -1949,13 +1868,9 @@
 	 *
 	 * @deprecated 5.0 Please use Jetpack_Search::get_active_filter_buckets() instead.
 	 *
-<<<<<<< HEAD
 	 * @see        Jetpack_Search::get_active_filter_buckets()
 	 *
 	 * @return array Array of filters that were applied.
-=======
-	 * @return array Array if Filters that were applied
->>>>>>> 64ab8f43
 	 */
 	public function get_current_filters() {
 		_deprecated_function( __METHOD__, 'jetpack-5.0', 'Jetpack_Search::get_active_filter_buckets()' );
