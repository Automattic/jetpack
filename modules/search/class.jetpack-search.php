--- conflicted
+++ resolved
@@ -233,15 +233,12 @@
 				// This is probably a temporary filter for testing the prototype.
 				$options = array(
 					'postTypes' => $post_type_labels,
-					'siteId'		=> Jetpack::get_option( 'id' ),
-					'widgets' 	=> array_values( $widgets ),
-<<<<<<< HEAD
+					'siteId'    => Jetpack::get_option( 'id' ),
+					'widgets'   => array_values( $widgets ),
 					'sort'      => $widget_options['sort'],
 					'postTypeFilters' => $widget_options['post_types'],
 					'enableLoadOnScroll' => false,
-=======
 					'locale'    => str_replace( '_', '-', get_locale() ),
->>>>>>> e8df94c3
 				);
 				/**
 				 * Customize Instant Search Options.
