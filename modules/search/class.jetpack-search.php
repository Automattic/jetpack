<?php

class Jetpack_Search {

	protected $found_posts = 0;

	/**
	 * The maximum offset ('from' param), since deep pages get exponentially slower.
	 *
	 * @see https://www.elastic.co/guide/en/elasticsearch/guide/current/pagination.html
	 */
	protected $max_offset = 200;

	protected $search_result;

	protected $original_blog_id;
	protected $jetpack_blog_id;

	protected $aggregations = array();
	protected $max_aggregations_count = 100;

	// used to output query meta into page
	protected $last_query_info;
	protected $last_query_failure_info;

	protected static $instance;

	//Languages with custom analyzers, other languages are supported,
	// but are analyzed with the default analyzer.
	public static $analyzed_langs = array( 'ar', 'bg', 'ca', 'cs', 'da', 'de', 'el', 'en', 'es', 'eu', 'fa', 'fi', 'fr', 'he', 'hi', 'hu', 'hy', 'id', 'it', 'ja', 'ko', 'nl', 'no', 'pt', 'ro', 'ru', 'sv', 'tr', 'zh' );

	protected function __construct() {
		/* Don't do anything, needs to be initialized via instance() method */
	}

	public function __clone() {
		wp_die( "Please don't __clone Jetpack_Search" );
	}

	public function __wakeup() {
		wp_die( "Please don't __wakeup Jetpack_Search" );
	}

	/**
	 * Get singleton instance of Jetpack_Search
	 *
	 * Instantiates and sets up a new instance if needed, or returns the singleton
	 *
	 * @module search
	 *
	 * @return Jetpack_Search The Jetpack_Search singleton
	 */
	public static function instance() {
		if ( ! isset( self::$instance ) ) {
			self::$instance = new Jetpack_Search();

			self::$instance->setup();
		}

		return self::$instance;
	}

	/**
	 * Perform various setup tasks for the class
	 *
	 * Checks various pre-requisites and adds hooks
	 *
	 * @module search
	 */
	public function setup() {
		if ( ! Jetpack::is_active() || ! Jetpack::active_plan_supports( 'search' ) ) {
			return;
		}

		$this->jetpack_blog_id = Jetpack::get_option( 'id' );

		if ( ! $this->jetpack_blog_id ) {
			return;
		}

		require_once( dirname( __FILE__ ) . '/class.jetpack-search-helpers.php' );

		$this->init_hooks();
	}

	/**
	 * Setup the various hooks needed for the plugin to take over Search duties
	 *
	 * @module search
	 */
	public function init_hooks() {
		add_action( 'widgets_init', array( $this, 'action__widgets_init' ) );

		if ( ! is_admin() ) {
			add_filter( 'posts_pre_query', array( $this, 'filter__posts_pre_query' ), 10, 2 );

			add_filter( 'jetpack_search_es_wp_query_args', array( $this, 'filter__add_date_filter_to_query' ),  10, 2 );

			add_action( 'did_jetpack_search_query', array( $this, 'store_query_success' ) );
			add_action( 'failed_jetpack_search_query', array( $this, 'store_query_failure' ) );

			add_action( 'init', array( $this, 'set_filters_from_widgets' ) );

			add_action( 'pre_get_posts', array( $this, 'maybe_add_post_type_as_var' ) );
		}
	}

	/**
	 * Print query info as a HTML comment in the footer
	 */

	public function store_query_failure( $meta ) {
		$this->last_query_failure_info = $meta;
		add_action( 'wp_footer', array( $this, 'print_query_failure' ) );
	}

	public function print_query_failure() {
		if ( $this->last_query_failure_info ) {
			printf(
				'<!-- Jetpack Search failed with code %s: %s - %s -->',
				esc_html( $this->last_query_failure_info['response_code'] ),
				esc_html( $this->last_query_failure_info['json']['error'] ),
				esc_html( $this->last_query_failure_info['json']['message'] )
			);
		}
	}

	public function store_query_success( $meta ) {
		$this->last_query_info = $meta;
		add_action( 'wp_footer', array( $this, 'print_query_success' ) );
	}

	public function print_query_success() {
		if ( $this->last_query_info ) {
			printf(
				'<!-- Jetpack Search took %s ms, ES time %s ms -->',
				intval( $this->last_query_info['elapsed_time'] ),
				esc_html( $this->last_query_info['es_time'] )
			);
		}
	}

	function are_filters_by_widget_disabled() {
		/**
		 * Allows developers to disable filters being set by widget, in favor of manually
		 * setting filters via `Jetpack_Search::set_filters()`.
		 *
		 * @module search
		 *
		 * @since 5.7.0
		 *
		 * @param bool false
		 */
		return apply_filters( 'jetpack_search_disable_widget_filters', false );
	}

	/**
	 * Retrieves a list of known Jetpack search filters widget IDs, gets the filters for each widget,
	 * and applies those filters to this Jetpack_Search object.
	 *
	 * @since 5.7.0
	 *
	 * @return void
	 */
	function set_filters_from_widgets() {
		if ( $this->are_filters_by_widget_disabled() ) {
			return;
		}

		$filters = Jetpack_Search_Helpers::get_filters_from_widgets();

		if ( ! empty( $filters ) ) {
			$this->set_filters( $filters );
		}
	}

	function maybe_add_post_type_as_var( WP_Query $query ) {
		if ( $query->is_main_query() && $query->is_search && ! empty( $_GET['post_type'] ) ) {
			$post_types = ( is_string( $_GET['post_type'] ) && false !== strpos( $_GET['post_type'], ',' ) )
				? $post_type = explode( ',', $_GET['post_type'] )
				: (array) $_GET['post_type'];
			$post_types = array_map( 'sanitize_key', $post_types );
			$query->set('post_type', $post_types );
		}
	}

	/*
	 * Run a search on the WP.com public API.
	 *
	 * @module search
	 *
	 * @param array $es_args Args conforming to the WP.com /sites/<blog_id>/search endpoint
	 *
	 * @return object|WP_Error The response from the public api, or a WP_Error
	 */
	public function search( array $es_args ) {
		$endpoint    = sprintf( '/sites/%s/search', $this->jetpack_blog_id );
		$service_url = 'https://public-api.wordpress.com/rest/v1' . $endpoint;

		$do_authenticated_request = false;

		if ( class_exists( 'Jetpack_Client' ) &&
			isset( $es_args['authenticated_request'] ) &&
			true === $es_args['authenticated_request'] ) {
			$do_authenticated_request = true;
		}

		unset( $es_args['authenticated_request'] );

		$request_args = array(
			'headers' => array(
				'Content-Type' => 'application/json',
			),
			'timeout'    => 10,
			'user-agent' => 'jetpack_search',
		);

		$request_body = json_encode( $es_args );

		$start_time = microtime( true );

		if ( $do_authenticated_request ) {
			$request_args['method'] = 'POST';

			$request = Jetpack_Client::wpcom_json_api_request_as_blog( $endpoint, Jetpack_Client::WPCOM_JSON_API_VERSION, $request_args, $request_body );
		} else {
			$request_args = array_merge( $request_args, array(
				'body' => $request_body,
			) );

			$request = wp_remote_post( $service_url, $request_args );
		}

		$end_time = microtime( true );

		if ( is_wp_error( $request ) ) {
			return $request;
		}

		$response_code = wp_remote_retrieve_response_code( $request );
		$response = json_decode( wp_remote_retrieve_body( $request ), true );

		if ( ! $response_code || $response_code < 200 || $response_code >= 300 ) {
			/**
			 * Fires after a search query request has failed
			 *
			 * @module search
			 *
			 * @since 5.6.0
			 *
			 * @param array Array containing the response code and response from the failed search query
			 */
			do_action( 'failed_jetpack_search_query', array( 'response_code' => $response_code, 'json' => $response ) );
			return new WP_Error( 'invalid_search_api_response', 'Invalid response from API - ' . $response_code );
		}

		$took = is_array( $response ) && $response['took'] ? $response['took'] : null;

		$query = array(
			'args'          => $es_args,
			'response'      => $response,
			'response_code' => $response_code,
			'elapsed_time'   => ( $end_time - $start_time ) * 1000, // Convert from float seconds to ms
			'es_time'       => $took,
			'url'           => $service_url,
		);

		/**
		 * Fires after a search request has been performed
		 *
		 * Includes the following info in the $query parameter:
		 *
		 * array args Array of Elasticsearch arguments for the search
		 * array response Raw API response, JSON decoded
		 * int response_code HTTP response code of the request
		 * float elapsed_time Roundtrip time of the search request, in milliseconds
		 * float es_time Amount of time Elasticsearch spent running the request, in milliseconds
		 * string url API url that was queried
		 *
		 * @module search
		 *
		 * @since 5.0.0
		 *
		 * @param array $query Array of information about the query performed
		 */
		do_action( 'did_jetpack_search_query', $query );

		return $response;
	}

	/**
	 * Bypass the normal Search query and offload it to Jetpack servers
	 *
	 * This is the main hook of the plugin and is responsible for returning the posts that match the search query
	 *
	 * @module search
	 *
	 * @param array $posts Current array of posts (still pre-query)
	 * @param WP_Query $query The WP_Query being filtered
	 *
	 * @return array Array of matching posts
	 */
	public function filter__posts_pre_query( $posts, $query ) {
		/**
		 * Determine whether a given WP_Query should be handled by ElasticSearch
		 *
		 * @module search
		 *
		 * @since 5.6.0
		 * @param bool $should_handle Should be handled by Jetpack Search
		 * @param WP_Query $query The wp_query object
		 */
		if ( ! apply_filters( 'jetpack_search_should_handle_query', ( $query->is_main_query() && $query->is_search() ), $query ) ) {
			return $posts;
		}

		$this->do_search( $query );

		if ( ! is_array( $this->search_result ) ) {
			return $posts;
		}

		// If no results, nothing to do
		if ( ! count( $this->search_result['results']['hits'] ) ) {
			return array();
		}

		$post_ids = array();

		foreach ( $this->search_result['results']['hits'] as $result ) {
			$post_ids[] = (int) $result['fields']['post_id'];
		}

		// Query all posts now
		$args = array(
<<<<<<< HEAD
			'post__in'            => $post_ids,
			'perm'                => 'readable',
			'post_type'           => 'any',
			'ignore_sticky_posts' => true,
=======
			'post__in'  => $post_ids,
			'perm'      => 'readable',
			'post_type' => 'any'
>>>>>>> f88694fd
		);

		if ( isset( $query->query_vars['order'] ) ) {
			$args['order'] = $query->query_vars['order'];
		}

		if ( isset( $query->query_vars['orderby'] ) ) {
			$args['orderby'] = $query->query_vars['orderby'];
		}

		$posts_query = new WP_Query( $args );

		// WP Core doesn't call the set_found_posts and its filters when filtering posts_pre_query like we do, so need to do these manually.
		$query->found_posts   = $this->found_posts;
		$query->max_num_pages = ceil( $this->found_posts / $query->get( 'posts_per_page' ) );

		return $posts_query->posts;
	}

	/**
	 * Build up the search, then run it against the Jetpack servers
	 *
	 * @param WP_Query $query The original WP_Query to use for the parameters of our search
	 */
	public function do_search( WP_Query $query ) {
		$page = ( $query->get( 'paged' ) ) ? absint( $query->get( 'paged' ) ) : 1;

		$posts_per_page = $query->get( 'posts_per_page' );

		// ES API does not allow more than 15 results at a time
		if ( $posts_per_page > 15 ) {
			$posts_per_page = 15;
		}

		// Start building the WP-style search query args
		// They'll be translated to ES format args later
		$es_wp_query_args = array(
			'query'          => $query->get( 's' ),
			'posts_per_page' => $posts_per_page,
			'paged'          => $page,
			'orderby'        => $query->get( 'orderby' ),
			'order'          => $query->get( 'order' ),
		);

		if ( ! empty( $this->aggregations ) ) {
			$es_wp_query_args['aggregations'] = $this->aggregations;
		}

		// Did we query for authors?
		if ( $query->get( 'author_name' ) ) {
			$es_wp_query_args['author_name'] = $query->get( 'author_name' );
		}

		$es_wp_query_args['post_type'] = $this->get_es_wp_query_post_type_for_query( $query );

		$es_wp_query_args['terms']     = $this->get_es_wp_query_terms_for_query( $query );


		/**
		 * Modify the search query parameters, such as controlling the post_type.
		 *
		 * These arguments are in the format of WP_Query arguments
		 *
		 * @module search
		 *
		 * @since 5.0.0
		 *
		 * @param array $es_wp_query_args The current query args, in WP_Query format
		 * @param WP_Query $query The original query object
		 */
		$es_wp_query_args = apply_filters( 'jetpack_search_es_wp_query_args', $es_wp_query_args, $query );

		// If page * posts_per_page is greater than our max offset, send a 404. This is necessary because the offset is
		// capped at $this->max_offset, so a high page would always return the last page of results otherwise
		if ( ( $es_wp_query_args['paged'] * $es_wp_query_args['posts_per_page'] ) > $this->max_offset ) {
			$query->set_404();

			return;
		}

		// If there were no post types returned, then 404 to avoid querying against non-public post types, which could
		// happen if we don't add the post type restriction to the ES query
		if ( empty( $es_wp_query_args['post_type'] ) ) {
			$query->set_404();

			return;
		}

		// Convert the WP-style args into ES args
		$es_query_args = $this->convert_wp_es_to_es_args( $es_wp_query_args );

		//Only trust ES to give us IDs, not the content since it is a mirror
		$es_query_args['fields'] = array(
			'post_id',
		);

		/**
		 * Modify the underlying ES query that is passed to the search endpoint. The returned args must represent a valid ES query
		 *
		 * This filter is harder to use if you're unfamiliar with ES, but allows complete control over the query
		 *
		 * @module search
		 *
		 * @since 5.0.0
		 *
		 * @param array $es_query_args The raw ES query args
		 * @param WP_Query $query The original query object
		 */
		$es_query_args = apply_filters( 'jetpack_search_es_query_args', $es_query_args, $query );

		// Do the actual search query!
		$this->search_result = $this->search( $es_query_args );

		if ( is_wp_error( $this->search_result ) || ! is_array( $this->search_result ) || empty( $this->search_result['results'] ) || empty( $this->search_result['results']['hits'] ) ) {
			$this->found_posts = 0;

			return;
		}

		// If we have aggregations, fix the ordering to match the input order (ES doesn't guarantee the return order)
		if ( isset( $this->search_result['results']['aggregations'] ) && ! empty( $this->search_result['results']['aggregations'] ) ) {
			$this->search_result['results']['aggregations'] = $this->fix_aggregation_ordering( $this->search_result['results']['aggregations'], $this->aggregations );
		}

		// Total number of results for paging purposes. Capped at $this->>max_offset + $posts_per_page, as deep paging
		// gets quite expensive
		$this->found_posts = min( $this->search_result['results']['total'], $this->max_offset + $posts_per_page );

		return;
	}

	/**
	 * If the query has already been run before filters have been updated, then we need to re-run the query
	 * to get the latest aggregations.
	 *
	 * This is especially useful for supporting widget management in the customizer.
	 *
	 * @return bool Whether the query was successful or not.
	 */
	public function update_search_results_aggregations() {
		if ( empty( $this->last_query_info ) || empty( $this->last_query_info['args'] ) ) {
			return false;
		}

		$es_args = $this->last_query_info['args'];
		$builder = new Jetpack_WPES_Query_Builder();
		$this->add_aggregations_to_es_query_builder( $this->aggregations, $builder );
		$es_args['aggregations'] = $builder->build_aggregation();

		$this->search_result = $this->search( $es_args );

		return ! is_wp_error( $this->search_result );
	}

	/**
	 * Given a WP_Query, convert its WP_Tax_Query (if present) into the WP-style ES term arguments for the search
	 *
	 * @module search
	 *
	 * @param WP_Query $query The original WP_Query object for which to parse the taxonomy query
	 *
	 * @return array The new WP-style ES arguments (that will be converted into 'real' ES arguments)
	 */
	public function get_es_wp_query_terms_for_query( WP_Query $query ) {
		$args = array();

		$the_tax_query = $query->tax_query;

		if ( ! $the_tax_query ) {
			return $args;
		}


		if ( ! $the_tax_query instanceof WP_Tax_Query || empty( $the_tax_query->queried_terms ) || ! is_array( $the_tax_query->queried_terms ) ) {
			return $args;
		}

		$args = array();

		foreach ( $the_tax_query->queries as $tax_query ) {
			// Right now we only support slugs...see note above
			if ( ! is_array( $tax_query ) || 'slug' !== $tax_query['field'] ) {
				continue;
			}

			$taxonomy = $tax_query['taxonomy'];

			if ( ! isset( $args[ $taxonomy ] ) || ! is_array( $args[ $taxonomy ] ) ) {
				$args[ $taxonomy ] = array();
			}

			$args[ $taxonomy ] = array_merge( $args[ $taxonomy ], $tax_query['terms'] );
		}

		return $args;
	}

	/**
	 * Parse out the post type from a WP_Query
	 *
	 * Only allows post types that are not marked as 'exclude_from_search'
	 *
	 * @module search
	 *
	 * @param WP_Query $query Original WP_Query object
	 *
	 * @return array Array of searchable post types corresponding to the original query
	 */
	public function get_es_wp_query_post_type_for_query( WP_Query $query ) {
		$post_types = $query->get( 'post_type' );

		// If we're searching 'any', we want to only pass searchable post types to ES
		if ( 'any' === $post_types ) {
			$post_types = array_values( get_post_types( array(
				'exclude_from_search' => false,
			) ) );
		}

		if ( ! is_array( $post_types ) ) {
			$post_types = array( $post_types );
		}

		$post_types = array_unique( $post_types );

		$sanitized_post_types = array();

		// Make sure the post types are queryable
		foreach ( $post_types as $post_type ) {
			if ( ! $post_type ) {
				continue;
			}

			$post_type_object = get_post_type_object( $post_type );
			if ( ! $post_type_object || $post_type_object->exclude_from_search ) {
				continue;
			}

			$sanitized_post_types[] = $post_type;
		}

		return $sanitized_post_types;
	}

	/**
	 * Initialize widgets for the Search module
	 *
	 * @module search
	 */
	public function action__widgets_init() {
		require_once( dirname( __FILE__ ) . '/class.jetpack-search-widget-filters.php' );

		register_widget( 'Jetpack_Search_Widget_Filters' );
	}

	/**
	 * Get the Elasticsearch result
	 *
	 * @module search
	 *
	 * @param bool $raw If true, does not check for WP_Error or return the 'results' array - the JSON decoded HTTP response
	 *
	 * @return array|bool The search results, or false if there was a failure
	 */
	public function get_search_result( $raw = false ) {
		if ( $raw ) {
			return $this->search_result;
		}

		return ( ! empty( $this->search_result ) && ! is_wp_error( $this->search_result ) && is_array( $this->search_result ) && ! empty( $this->search_result['results'] ) ) ? $this->search_result['results'] : false;
	}

	/**
	 * Add the date portion of a WP_Query onto the query args
	 *
	 * @param array    $es_wp_query_args
	 * @param WP_Query $query The original WP_Query
	 *
	 * @return array The es wp query args, with date filters added (as needed)
	 */
	public function filter__add_date_filter_to_query( array $es_wp_query_args, WP_Query $query ) {
		if ( $query->get( 'year' ) ) {
			if ( $query->get( 'monthnum' ) ) {
				// Padding
				$date_monthnum = sprintf( '%02d', $query->get( 'monthnum' ) );

				if ( $query->get( 'day' ) ) {
					// Padding
					$date_day = sprintf( '%02d', $query->get( 'day' ) );

					$date_start = $query->get( 'year' ) . '-' . $date_monthnum . '-' . $date_day . ' 00:00:00';
					$date_end   = $query->get( 'year' ) . '-' . $date_monthnum . '-' . $date_day . ' 23:59:59';
				} else {
					$days_in_month = date( 't', mktime( 0, 0, 0, $query->get( 'monthnum' ), 14, $query->get( 'year' ) ) ); // 14 = middle of the month so no chance of DST issues

					$date_start = $query->get( 'year' ) . '-' . $date_monthnum . '-01 00:00:00';
					$date_end   = $query->get( 'year' ) . '-' . $date_monthnum . '-' . $days_in_month . ' 23:59:59';
				}
			} else {
				$date_start = $query->get( 'year' ) . '-01-01 00:00:00';
				$date_end   = $query->get( 'year' ) . '-12-31 23:59:59';
			}

			$es_wp_query_args['date_range'] = array(
				'field' => 'date',
				'gte'   => $date_start,
				'lte'   => $date_end,
			);
		}

		return $es_wp_query_args;
	}

	/**
	 * Converts WP_Query style args to ES args
	 *
	 * @module search
	 *
	 * @param array $args Array of WP_Query style arguments
	 *
	 * @return array Array of ES style query arguments
	 */
	function convert_wp_es_to_es_args( array $args ) {
		jetpack_require_lib( 'jetpack-wpes-query-builder/jetpack-wpes-query-parser' );

		$defaults = array(
			'blog_id'        => get_current_blog_id(),

			'query'          => null,    // Search phrase
			'query_fields'   => array( 'title', 'content', 'author', 'tag', 'category' ),

			'post_type'      => null,  // string or an array
			'terms'          => array(), // ex: array( 'taxonomy-1' => array( 'slug' ), 'taxonomy-2' => array( 'slug-a', 'slug-b' ) )

			'author'         => null,    // id or an array of ids
			'author_name'    => array(), // string or an array

			'date_range'     => null,    // array( 'field' => 'date', 'gt' => 'YYYY-MM-dd', 'lte' => 'YYYY-MM-dd' ); date formats: 'YYYY-MM-dd' or 'YYYY-MM-dd HH:MM:SS'

			'orderby'        => null,    // Defaults to 'relevance' if query is set, otherwise 'date'. Pass an array for multiple orders.
			'order'          => 'DESC',

			'posts_per_page' => 10,

			'offset'         => null,
			'paged'          => null,

			/**
			 * Aggregations. Examples:
			 * array(
			 *     'Tag'       => array( 'type' => 'taxonomy', 'taxonomy' => 'post_tag', 'count' => 10 ) ),
			 *     'Post Type' => array( 'type' => 'post_type', 'count' => 10 ) ),
			 * );
			 */
			'aggregations'   => null,
		);

		$args = wp_parse_args( $args, $defaults );

		$parser = new Jetpack_WPES_Search_Query_Parser( $args['query'], array( get_locale() ) );

		$match_content_fields = $parser->merge_ml_fields(
			array(
				'title'    => 0.2,
				'content'  => 0.2,
				'author'   => 0.1,
				'tag'      => 0.1,
				'category' => 0.1,
			),
			array()
		);

		$boost_content_fields = $parser->merge_ml_fields(
			array(
				'title'       => 2,
				'description' => 1,
				'tags'        => 1,
			),
			array(
				'author_login^2',
				'author^2',
			)
		);

		$parser->phrase_filter( array(
			'must_query_fields'  => $match_content_fields,
			'boost_query_fields' => $boost_content_fields,
		) );
		$parser->remaining_query( array(
			'must_query_fields'  => $match_content_fields,
			'boost_query_fields' => $boost_content_fields,
		) );

		// Boost on phrases
		$parser->remaining_query( array(
			'boost_query_fields' => $boost_content_fields,
			'boost_query_type'   => 'phrase',
		) );

		// Newer content gets weighted slightly higher
		$parser->add_decay( 'gauss', array(
			'date_gmt' => array(
				'origin' => date( 'Y-m-d' ),
				'scale'  => '360d',
				'decay'  => 0.9,
			),
		));

		$es_query_args = array(
			'blog_id' => absint( $args['blog_id'] ),
			'size'    => absint( $args['posts_per_page'] ),
		);

		// ES "from" arg (offset)
		if ( $args['offset'] ) {
			$es_query_args['from'] = absint( $args['offset'] );
		} elseif ( $args['paged'] ) {
			$es_query_args['from'] = max( 0, ( absint( $args['paged'] ) - 1 ) * $es_query_args['size'] );
		}

		// Limit the offset to $this->max_offset posts, as deep pages get exponentially slower
		// See https://www.elastic.co/guide/en/elasticsearch/guide/current/pagination.html
		$es_query_args['from'] = min( $es_query_args['from'], $this->max_offset );

		if ( ! is_array( $args['author_name'] ) ) {
			$args['author_name'] = array( $args['author_name'] );
		}

		// ES stores usernames, not IDs, so transform
		if ( ! empty( $args['author'] ) ) {
			if ( ! is_array( $args['author'] ) ) {
				$args['author'] = array( $args['author'] );
			}

			foreach ( $args['author'] as $author ) {
				$user = get_user_by( 'id', $author );

				if ( $user && ! empty( $user->user_login ) ) {
					$args['author_name'][] = $user->user_login;
				}
			}
		}

		//////////////////////////////////////////////////
		// Build the filters from the query elements.
		// Filters rock because they are cached from one query to the next
		// but they are cached as individual filters, rather than all combined together.
		// May get performance boost by also caching the top level boolean filter too.

		if ( $args['post_type'] ) {
			if ( ! is_array( $args['post_type'] ) ) {
				$args['post_type'] = array( $args['post_type'] );
			}

			$parser->add_filter( array(
				'terms' => array(
					'post_type' => $args['post_type'],
				),
			) );
		}

		if ( $args['author_name'] ) {
			$parser->add_filter( array(
				'terms' => array(
					'author_login' => $args['author_name'],
				),
			) );
		}

		if ( ! empty( $args['date_range'] ) && isset( $args['date_range']['field'] ) ) {
			$field = $args['date_range']['field'];

			unset( $args['date_range']['field'] );

			$parser->add_filter( array(
				'range' => array(
					$field => $args['date_range'],
				),
			) );
		}

		if ( is_array( $args['terms'] ) ) {
			foreach ( $args['terms'] as $tax => $terms ) {
				$terms = (array) $terms;

				if ( count( $terms ) && mb_strlen( $tax ) ) {
					switch ( $tax ) {
						case 'post_tag':
							$tax_fld = 'tag.slug';

							break;

						case 'category':
							$tax_fld = 'category.slug';

							break;

						default:
							$tax_fld = 'taxonomy.' . $tax . '.slug';

							break;
					}

					foreach ( $terms as $term ) {
						$parser->add_filter( array(
							'term' => array(
								$tax_fld => $term,
							),
						) );
					}
				}
			}
		}

		if ( ! $args['orderby'] ) {
			if ( $args['query'] ) {
				$args['orderby'] = array( 'relevance' );
			} else {
				$args['orderby'] = array( 'date' );
			}
		}

		// Validate the "order" field
		switch ( strtolower( $args['order'] ) ) {
			case 'asc':
				$args['order'] = 'asc';
				break;

			case 'desc':
			default:
				$args['order'] = 'desc';
				break;
		}

		$es_query_args['sort'] = array();

		foreach ( (array) $args['orderby'] as $orderby ) {
			// Translate orderby from WP field to ES field
			switch ( $orderby ) {
				case 'relevance' :
					//never order by score ascending
					$es_query_args['sort'][] = array(
						'_score' => array(
							'order' => 'desc',
						),
					);

					break;

				case 'date' :
					$es_query_args['sort'][] = array(
						'date' => array(
							'order' => $args['order'],
						),
					);

					break;

				case 'ID' :
					$es_query_args['sort'][] = array(
						'id' => array(
							'order' => $args['order'],
						),
					);

					break;

				case 'author' :
					$es_query_args['sort'][] = array(
						'author.raw' => array(
							'order' => $args['order'],
						),
					);

					break;
			} // End switch().
		} // End foreach().

		if ( empty( $es_query_args['sort'] ) ) {
			unset( $es_query_args['sort'] );
		}

		$es_query_args['filter'] = $parser->build_filter();
		$es_query_args['query']  = $parser->build_query();

		// Aggregations
		if ( ! empty( $args['aggregations'] ) ) {
			$this->add_aggregations_to_es_query_builder( $args['aggregations'], $parser );

			$es_query_args['aggregations'] = $parser->build_aggregation();
		}

		return $es_query_args;
	}

	/**
	 * Given an array of aggregations, parse and add them onto the Jetpack_WPES_Query_Builder object for use in ES
	 *
	 * @module search
	 *
	 * @param array $aggregations Array of Aggregations (filters) to add to the Jetpack_WPES_Query_Builder
	 *
	 * @param Jetpack_WPES_Query_Builder $builder The builder instance that is creating the ES query
	 */
	public function add_aggregations_to_es_query_builder( array $aggregations, Jetpack_WPES_Query_Builder $builder ) {
		foreach ( $aggregations as $label => $aggregation ) {
			switch ( $aggregation['type'] ) {
				case 'taxonomy':
					$this->add_taxonomy_aggregation_to_es_query_builder( $aggregation, $label, $builder );

					break;

				case 'post_type':
					$this->add_post_type_aggregation_to_es_query_builder( $aggregation, $label, $builder );

					break;

				case 'date_histogram':
					$this->add_date_histogram_aggregation_to_es_query_builder( $aggregation, $label, $builder );

					break;
			}
		}
	}

	/**
	 * Given an individual taxonomy aggregation, add it to the Jetpack_WPES_Query_Builder object for use in ES
	 *
	 * @module search
	 *
	 * @param array $aggregation The aggregation to add to the query builder
	 * @param string $label The 'label' (unique id) for this aggregation
	 * @param Jetpack_WPES_Query_Builder $builder The builder instance that is creating the ES query
	 */
	public function add_taxonomy_aggregation_to_es_query_builder( array $aggregation, $label, Jetpack_WPES_Query_Builder $builder ) {
		$field = null;

		switch ( $aggregation['taxonomy'] ) {
			case 'post_tag':
				$field = 'tag';
				break;

			case 'category':
				$field = 'category';
				break;

			default:
				$field = 'taxonomy.' . $aggregation['taxonomy'];
				break;
		}

		$builder->add_aggs( $label, array(
			'terms' => array(
				'field' => $field . '.slug',
				'size' => min( (int) $aggregation['count'], $this->max_aggregations_count ),
			),
		));
	}

	/**
	 * Given an individual post_type aggregation, add it to the Jetpack_WPES_Query_Builder object for use in ES
	 *
	 * @module search
	 *
	 * @param array $aggregation The aggregation to add to the query builder
	 * @param string $label The 'label' (unique id) for this aggregation
	 * @param Jetpack_WPES_Query_Builder $builder The builder instance that is creating the ES query
	 */
	public function add_post_type_aggregation_to_es_query_builder( array $aggregation, $label, Jetpack_WPES_Query_Builder $builder ) {
		$builder->add_aggs( $label, array(
			'terms' => array(
				'field' => 'post_type',
				'size' => min( (int) $aggregation['count'], $this->max_aggregations_count ),
			),
		));
	}

	/**
	 * Given an individual date_histogram aggregation, add it to the Jetpack_WPES_Query_Builder object for use in ES
	 *
	 * @module search
	 *
	 * @param array $aggregation The aggregation to add to the query builder
	 * @param string $label The 'label' (unique id) for this aggregation
	 * @param Jetpack_WPES_Query_Builder $builder The builder instance that is creating the ES query
	 */
	public function add_date_histogram_aggregation_to_es_query_builder( array $aggregation, $label, Jetpack_WPES_Query_Builder $builder ) {
		$args = array(
			'interval' => $aggregation['interval'],
			'field'    => ( ! empty( $aggregation['field'] ) && 'post_date_gmt' == $aggregation['field'] ) ? 'date_gmt' : 'date',
		);

		if ( isset( $aggregation['min_doc_count'] ) ) {
			$args['min_doc_count'] = intval( $aggregation['min_doc_count'] );
		} else {
			$args['min_doc_count'] = 1;
		}

		$builder->add_aggs( $label, array(
			'date_histogram' => $args,
		));
	}

	/**
	 * And an existing filter object with a list of additional filters.
	 *
	 * Attempts to optimize the filters somewhat.
	 *
	 * @module search
	 *
	 * @param array $curr_filter The existing filters to build upon
	 * @param array $filters The new filters to add
	 *
	 * @return array The resulting merged filters
	 */
	public static function and_es_filters( array $curr_filter, array $filters ) {
		if ( ! is_array( $curr_filter ) || isset( $curr_filter['match_all'] ) ) {
			if ( 1 === count( $filters ) ) {
				return $filters[0];
			}

			return array(
				'and' => $filters,
			);
		}

		return array(
			'and' => array_merge( array( $curr_filter ), $filters ),
		);
	}

	/**
	 * Set the available filters for the search
	 *
	 * These get rendered via the Jetpack_Search_Widget_Filters() widget
	 *
	 * Behind the scenes, these are implemented using Elasticsearch Aggregations.
	 *
	 * If you do not require counts of how many documents match each filter, please consider using regular WP Query
	 * arguments instead, such as via the jetpack_search_es_wp_query_args filter
	 *
	 * @module search
	 *
	 * @see https://www.elastic.co/guide/en/elasticsearch/reference/current/search-aggregations.html
	 *
	 * @param array $aggregations Array of filters (aggregations) to apply to the search
	 */
	public function set_filters( array $aggregations ) {
		foreach ( (array) $aggregations as $key => $agg ) {
			if ( empty( $agg['name'] ) ) {
				$aggregations[ $key ]['name'] = $key;
			}
		}
		$this->aggregations = $aggregations;
	}

	/**
	 * Set the search's facets (deprecated)
	 *
	 * @module search
	 *
	 * @deprecated 5.0 Please use Jetpack_Search::set_filters() instead
	 *
	 * @see Jetpack_Search::set_filters()
	 *
	 * @param array $facets Array of facets to apply to the search
	 */
	public function set_facets( array $facets ) {
		_deprecated_function( __METHOD__, 'jetpack-5.0', 'Jetpack_Search::set_filters()' );

		$this->set_filters( $facets );
	}

	/**
	 * Get the raw Aggregation results from the ES response
	 *
	 * @module search
	 *
	 * @see https://www.elastic.co/guide/en/elasticsearch/reference/current/search-aggregations.html
	 *
	 * @return array Array of Aggregations performed on the search
	 */
	public function get_search_aggregations_results() {
		$aggregations = array();

		$search_result = $this->get_search_result();

		if ( ! empty( $search_result ) && ! empty( $search_result['aggregations'] ) ) {
			$aggregations = $search_result['aggregations'];
		}

		return $aggregations;
	}

	/**
	 * Get the raw Facet results from the ES response
	 *
	 * @module search
	 *
	 * @deprecated 5.0 Please use Jetpack_Search::get_search_aggregations_results() instead
	 *
	 * @see Jetpack_Search::get_search_aggregations_results()
	 *
	 * @return array Array of Facets performed on the search
	 */
	public function get_search_facets() {
		_deprecated_function( __METHOD__, 'jetpack-5.0', 'Jetpack_Search::get_search_aggregations_results()' );

		return $this->get_search_aggregations_results();
	}

	/**
	 * Get the results of the Filters performed, including the number of matching documents
	 *
	 * Returns an array of Filters (keyed by $label, as passed to Jetpack_Search::set_filters()), containing the Filter and all resulting
	 * matching buckets, the url for applying/removing each bucket, etc.
	 *
	 * NOTE - if this is called before the search is performed, an empty array will be returned. Use the $aggregations class
	 * member if you need to access the raw filters set in Jetpack_Search::set_filters()
	 *
	 * @module search
	 *
	 * @param WP_Query $query The optional original WP_Query to use for determining which filters are active. Defaults to the main query
	 *
	 * @return array Array of Filters applied and info about them
	 */
	public function get_filters( WP_Query $query = null ) {
		if ( ! $query instanceof WP_Query ) {
			global $wp_query;

			$query = $wp_query;
		}

		$aggregation_data = $this->aggregations;

		if ( empty( $aggregation_data ) ) {
			return $aggregation_data;
		}

		$aggregation_results = $this->get_search_aggregations_results();

		if ( ! $aggregation_results ) {
			return $aggregation_data;
		}

		// NOTE - Looping over the _results_, not the original configured aggregations, so we get the 'real' data from ES
		foreach ( $aggregation_results as $label => $aggregation ) {
			if ( empty( $aggregation ) ) {
				continue;
			}

			$type = $this->aggregations[ $label ]['type'];

			$aggregation_data[ $label ]['buckets'] = array();

			$existing_term_slugs = array();

			$tax_query_var = null;

			// Figure out which terms are active in the query, for this taxonomy
			if ( 'taxonomy' === $this->aggregations[ $label ]['type'] ) {
				$tax_query_var = $this->get_taxonomy_query_var(  $this->aggregations[ $label ]['taxonomy'] );

				if ( ! empty( $query->tax_query ) && ! empty( $query->tax_query->queries ) && is_array( $query->tax_query->queries ) ) {
					foreach( $query->tax_query->queries as $tax_query ) {
						if ( is_array( $tax_query ) && $this->aggregations[ $label ]['taxonomy'] === $tax_query['taxonomy'] &&
						     'slug' === $tax_query['field'] &&
						     is_array( $tax_query['terms'] ) ) {
							$existing_term_slugs = array_merge( $existing_term_slugs, $tax_query['terms'] );
						}
					}
				}
			}

			// Now take the resulting found aggregation items and generate the additional info about them, such as
			// activation/deactivation url, name, count, etc
			$buckets = array();

			if ( ! empty( $aggregation['buckets'] ) ) {
				$buckets = (array) $aggregation['buckets'];
			}

			if ( 'date_histogram' == $type ) {
				//re-order newest to oldest
				$buckets = array_reverse( $buckets );
			}

			// Some aggregation types like date_histogram don't support the max results parameter
			if ( is_int( $this->aggregations[ $label ]['count'] ) && count( $buckets ) > $this->aggregations[ $label ]['count'] ) {
				$buckets = array_slice( $buckets, 0, $this->aggregations[ $label ]['count'] );
			}

			foreach ( $buckets as $item ) {
				$query_vars = array();
				$active     = false;
				$remove_url = null;
				$name       = '';

				// What type was the original aggregation?
				switch ( $type ) {
					case 'taxonomy':
						$taxonomy = $this->aggregations[ $label ]['taxonomy'];

						$term = get_term_by( 'slug', $item['key'], $taxonomy );

						if ( ! $term || ! $tax_query_var ) {
							continue 2; // switch() is considered a looping structure
						}

						$query_vars = array(
							$tax_query_var => implode( '+', array_merge( $existing_term_slugs, array( $term->slug ) ) ),
						);

						$name = $term->name;

						// Let's determine if this term is active or not

						if ( in_array( $item['key'], $existing_term_slugs, true ) ) {
							$active = true;

							$slug_count = count( $existing_term_slugs );

							if ( $slug_count > 1 ) {
								$remove_url = Jetpack_Search_Helpers::add_query_arg(
									$tax_query_var,
									urlencode( implode( '+', array_diff( $existing_term_slugs, array( $item['key'] ) ) ) )
								);
							} else {
								$remove_url = Jetpack_Search_Helpers::remove_query_arg( $tax_query_var );
							}
						}

						break;

					case 'post_type':
						$post_type = get_post_type_object( $item['key'] );

						if ( ! $post_type || $post_type->exclude_from_search ) {
							continue 2;  // switch() is considered a looping structure
						}

						$query_vars = array(
							'post_type' => $item['key'],
						);

						$name = $post_type->labels->singular_name;

						// Is this post type active on this search?
						$post_types = $query->get( 'post_type' );

						if ( ! is_array( $post_types ) ) {
							$post_types = array( $post_types );
						}

						if ( in_array( $item['key'], $post_types ) ) {
							$active = true;

							$post_type_count = count( $post_types );

							// For the right 'remove filter' url, we need to remove the post type from the array, or remove the param entirely if it's the only one
							if ( $post_type_count > 1 ) {
								$remove_url = Jetpack_Search_Helpers::add_query_arg(
									'post_type',
									implode( ',',  array_diff( $post_types, array( $item['key'] ) ) )
								);
							} else {
								$remove_url = Jetpack_Search_Helpers::remove_query_arg( 'post_type' );
							}
						}

						break;

					case 'date_histogram':
						$timestamp = $item['key'] / 1000;

						$current_year  = $query->get( 'year' );
						$current_month = $query->get( 'monthnum' );
						$current_day   = $query->get( 'day' );

						switch ( $this->aggregations[ $label ]['interval'] ) {
							case 'year':
								$year = (int) date( 'Y', $timestamp );

								$query_vars = array(
									'year'     => $year,
									'monthnum' => false,
									'day'      => false,
								);

								$name = $year;

								// Is this year currently selected?
								if ( ! empty( $current_year ) && (int) $current_year === $year ) {
									$active = true;

									$remove_url = Jetpack_Search_Helpers::remove_query_arg( array( 'year', 'monthnum', 'day' ) );
								}

								break;

							case 'month':
								$year  = (int) date( 'Y', $timestamp );
								$month = (int) date( 'n', $timestamp );

								$query_vars = array(
									'year'     => $year,
									'monthnum' => $month,
									'day'      => false,
								);

								$name = date( 'F Y', $timestamp );

								// Is this month currently selected?
								if ( ! empty( $current_year ) && (int) $current_year === $year &&
								     ! empty( $current_month ) && (int) $current_month === $month ) {
									$active = true;

									$remove_url = Jetpack_Search_Helpers::remove_query_arg( array( 'year', 'monthnum' ) );
								}

								break;

							case 'day':
								$year  = (int) date( 'Y', $timestamp );
								$month = (int) date( 'n', $timestamp );
								$day   = (int) date( 'j', $timestamp );

								$query_vars = array(
									'year'     => $year,
									'monthnum' => $month,
									'day'      => $day,
								);

								$name = date( 'F jS, Y', $timestamp );

								// Is this day currently selected?
								if ( ! empty( $current_year ) && (int) $current_year === $year &&
								     ! empty( $current_month ) && (int) $current_month === $month &&
								     ! empty( $current_day ) && (int) $current_day === $day ) {
									$active = true;

									$remove_url = Jetpack_Search_Helpers::remove_query_arg( array( 'day' ) );
								}

								break;

							default:
								continue 3; // switch() is considered a looping structure
						} // End switch().

						break;

					default:
						//continue 2; // switch() is considered a looping structure
				} // End switch().

				// Need to urlencode param values since add_query_arg doesn't
				$url_params = urlencode_deep( $query_vars );

				$aggregation_data[ $label ]['buckets'][] = array(
					'url'        => Jetpack_Search_Helpers::add_query_arg( $url_params ),
					'query_vars' => $query_vars,
					'name'       => $name,
					'count'      => $item['doc_count'],
					'active'     => $active,
					'remove_url' => $remove_url,
					'type'       => $type,
					'type_label' => $aggregation_data[ $label ]['name'],
					'widget_id'  => ! empty( $aggregation_data[ $label ]['widget_id'] ) ? $aggregation_data[ $label ]['widget_id'] : 0
				);
			} // End foreach().
		} // End foreach().

		return $aggregation_data;
	}

	/**
	 * Get the results of the Facets performed
	 *
	 * @module search
	 *
	 * @deprecated 5.0 Please use Jetpack_Search::get_filters() instead
	 *
	 * @see Jetpack_Search::get_filters()
	 *
	 * @return array $facets Array of Facets applied and info about them
	 */
	public function get_search_facet_data() {
		_deprecated_function( __METHOD__, 'jetpack-5.0', 'Jetpack_Search::get_filters()' );

		return $this->get_filters();
	}

	/**
	 * Get the Filters that are currently applied to this search
	 *
	 * @module search
	 *
	 * @return array Array if Filters that were applied
	 */
	public function get_active_filter_buckets() {
		$active_buckets = array();

		$filters = $this->get_filters();

		if ( ! is_array( $filters ) ) {
			return $active_buckets;
		}

		foreach( $filters as $filter ) {
			if ( isset( $filter['buckets'] ) && is_array( $filter['buckets'] ) ) {
				foreach( $filter['buckets'] as $item ) {
					if ( isset( $item['active'] ) && $item['active'] ) {
						$active_buckets[] = $item;
					}
				}
			}
		}

		return $active_buckets;
	}

	/**
	 * Get the Filters that are currently applied to this search
	 *
	 * @module search
	 *
	 * @return array Array if Filters that were applied
	 */
	public function get_current_filters() {
		_deprecated_function( __METHOD__, 'jetpack-5.0', 'Jetpack_Search::get_active_filter_buckets()' );

		return $this->get_active_filter_buckets();
	}

	/**
	 * Calculate the right query var to use for a given taxonomy
	 *
	 * Allows custom code to modify the GET var that is used to represent a given taxonomy, via the jetpack_search_taxonomy_query_var filter
	 *
	 * @module search
	 *
	 * @param string $taxonomy_name The name of the taxonomy for which to get the query var
	 *
	 * @return bool|string The query var to use for this taxonomy, or false if none found
	 */
	public function get_taxonomy_query_var( $taxonomy_name ) {
		$taxonomy = get_taxonomy( $taxonomy_name );

		if ( ! $taxonomy || is_wp_error( $taxonomy ) ) {
			return false;
		}

		/**
		 * Modify the query var to use for a given taxonomy
		 *
		 * @module search
		 *
		 * @since 5.0.0
		 *
		 * @param string $query_var The current query_var for the taxonomy
		 * @param string $taxonomy_name The taxonomy name
		 */
		return apply_filters( 'jetpack_search_taxonomy_query_var', $taxonomy->query_var, $taxonomy_name );
	}

	/**
	 * Takes an array of aggregation results, and ensures the array key ordering matches the key order in $desired
	 * which is the input order
	 *
	 * Necessary because ES does not always return Aggs in the same order that you pass them in, and it should be possible
	 * to control the display order easily
	 *
	 * @module search
	 *
	 * @param array $aggregations Agg results to be reordered
	 * @param array $desired Array with keys representing the desired ordering
	 *
	 * @return array A new array with reordered keys, matching those in $desired
	 */
	public function fix_aggregation_ordering( array $aggregations, array $desired ) {
		if ( empty( $aggregations ) || empty( $desired ) ) {
			return $aggregations;
		}

		$reordered = array();

		foreach( array_keys( $desired ) as $agg_name ) {
			if ( isset( $aggregations[ $agg_name ] ) ) {
				$reordered[ $agg_name ] = $aggregations[ $agg_name ];
			}
		}

		return $reordered;
	}
}<|MERGE_RESOLUTION|>--- conflicted
+++ resolved
@@ -333,16 +333,10 @@
 
 		// Query all posts now
 		$args = array(
-<<<<<<< HEAD
 			'post__in'            => $post_ids,
 			'perm'                => 'readable',
 			'post_type'           => 'any',
 			'ignore_sticky_posts' => true,
-=======
-			'post__in'  => $post_ids,
-			'perm'      => 'readable',
-			'post_type' => 'any'
->>>>>>> f88694fd
 		);
 
 		if ( isset( $query->query_vars['order'] ) ) {
