<?php
/**
 * Jetpack Search: Jetpack_Search_Widget class
 *
 * @package    Jetpack
 * @subpackage Jetpack Search
 * @since      5.0.0
 */

/**
 * Provides a widget to show available/selected filters on searches.
 *
 * @since 5.0.0
 *
 * @see   WP_Widget
 */
class Jetpack_Search_Widget extends WP_Widget {

	/**
	 * The Jetpack_Search instance.
	 *
	 * @since 5.7.0
	 * @var Jetpack_Search
	 */
	protected $jetpack_search;

	/**
	 * Number of aggregations (filters) to show by default.
	 *
	 * @since 5.8.0
	 * @var int
	 */
	const DEFAULT_FILTER_COUNT = 5;

	/**
	 * Default sort order for search results.
	 *
	 * @since 5.8.0
	 * @var string
	 */
	const DEFAULT_SORT = 'relevance_desc';

	/**
	 * Jetpack_Search_Widget constructor.
	 *
	 * @since 5.0.0
	 */
	function __construct() {
		if ( ! class_exists( 'Jetpack_Search' ) ) {
			return;
		}

		parent::__construct(
			'jetpack-search-filters',
			/** This filter is documented in modules/widgets/facebook-likebox.php */
			apply_filters( 'jetpack_widget_name', esc_html__( 'Search', 'jetpack' ) ),
			array(
				'classname'   => 'jetpack-filters widget_search',
				'description' => __( 'Displays Jetpack Search box and filters.', 'jetpack' ),
			)
		);

		$this->jetpack_search = Jetpack_Search::instance();

		if ( is_admin() ) {
			add_action( 'sidebar_admin_setup', array( $this, 'widget_admin_setup' ) );
		} else {
			add_action( 'wp_enqueue_scripts', array( $this, 'enqueue_frontend_scripts' ) );
		}

		add_action( 'jetpack_search_render_filters_widget_title', array( 'Jetpack_Search_Template_Tags', 'render_widget_title' ), 10, 3 );
		add_action( 'jetpack_search_render_filters', array( 'Jetpack_Search_Template_Tags', 'render_available_filters' ), 10, 2 );
	}

	/**
	 * Enqueues the scripts and styles needed for the customizer.
	 *
	 * @since 5.7.0
	 */
	function widget_admin_setup() {
		wp_enqueue_style( 'widget-jetpack-search-filters', plugins_url( 'css/search-widget-admin-ui.css', __FILE__ ) );

		// Required for Tracks
		wp_register_script(
			'jp-tracks',
			'//stats.wp.com/w.js',
			array(),
			gmdate( 'YW' ),
			true
		);

		wp_register_script(
			'jp-tracks-functions',
			plugins_url( '_inc/lib/tracks/tracks-callables.js', JETPACK__PLUGIN_FILE ),
			array(),
			JETPACK__VERSION,
			false
		);

		wp_register_script(
			'jetpack-search-widget-admin',
			plugins_url( 'js/search-widget-admin.js', __FILE__ ),
			array( 'jquery', 'jquery-ui-sortable', 'jp-tracks', 'jp-tracks-functions' ),
			JETPACK__VERSION
		);

		wp_localize_script( 'jetpack-search-widget-admin', 'jetpack_search_filter_admin', array(
			'defaultFilterCount' => self::DEFAULT_FILTER_COUNT,
			'tracksUserData'     => Jetpack_Tracks_Client::get_connected_user_tracks_identity(),
			'tracksEventData'    => array(
<<<<<<< HEAD
				'is_customizer' => ( function_exists( 'is_customize_preview' ) && is_customize_preview() ) ? 1 : 0,
=======
				'is_customizer'  => ( function_exists( 'is_customize_preview' ) && is_customize_preview() ) ? 1 : 0,
			),
			'i18n'               => array(
				'month'        => Jetpack_Search_Helpers::get_date_filter_type_name( 'month', false ),
				'year'         => Jetpack_Search_Helpers::get_date_filter_type_name( 'year', false ),
				'monthUpdated' => Jetpack_Search_Helpers::get_date_filter_type_name( 'month', true ),
				'yearUpdated'  => Jetpack_Search_Helpers::get_date_filter_type_name( 'year', true ),
>>>>>>> 759377ca
			),
		) );

		wp_enqueue_script( 'jetpack-search-widget-admin' );
	}

	/**
	 * Enqueue scripts and styles for the frontend.
	 *
	 * @since 5.8.0
	 */
	public function enqueue_frontend_scripts() {
		if ( ! is_active_widget( false, false, $this->id_base, true ) ) {
			return;
		}

		wp_enqueue_script(
			'jetpack-search-widget',
			plugins_url( 'js/search-widget.js', __FILE__ ),
			array( 'jquery' ),
			JETPACK__VERSION,
			true
		);

		wp_enqueue_style( 'jetpack-search-widget', plugins_url( 'modules/search/css/search-widget-frontend.css', JETPACK__PLUGIN_FILE ) );
	}

	/**
	 * Get the list of valid sort types/orders.
	 *
	 * @since 5.8.0
	 *
	 * @return array The sort orders.
	 */
	private function get_sort_types() {
		return array(
			'relevance|DESC' => is_admin() ? esc_html__( 'Relevance (recommended)', 'jetpack' ) : esc_html__( 'Relevance', 'jetpack' ),
			'date|DESC'      => esc_html__( 'Newest first', 'jetpack' ),
			'date|ASC'       => esc_html__( 'Oldest first', 'jetpack' )
		);
	}

	/**
	 * Callback for an array_filter() call in order to only get filters for the current widget.
	 *
	 * @see   Jetpack_Search_Widget::widget()
	 *
	 * @since 5.7.0
	 *
	 * @param array $item Filter item.
	 *
	 * @return bool Whether the current filter item is for the current widget.
	 */
	function is_for_current_widget( $item ) {
		return isset( $item['widget_id'] ) && $this->id == $item['widget_id'];
	}

	/**
	 * This method returns a boolean for whether the widget should show site-wide filters for the site.
	 *
	 * This is meant to provide backwards-compatibility for VIP, and other professional plan users, that manually
	 * configured filters via `Jetpack_Search::set_filters()`.
	 *
	 * @since 5.7.0
	 *
	 * @return bool Whether the widget should display site-wide filters or not.
	 */
	function should_display_sitewide_filters() {
		$filter_widgets = get_option( 'widget_jetpack-search-filters' );

		// This shouldn't be empty, but just for sanity
		if ( empty( $filter_widgets ) ) {
			return false;
		}

		// If any widget has any filters, return false
		foreach ( $filter_widgets as $number => $widget ) {
			$widget_id = Jetpack_Search_Helpers::FILTER_WIDGET_BASE . $number;
			if ( ! empty( $widget['filters'] ) && is_active_widget( false, $widget_id, $this->id_base ) ) {
				return false;
			}
		}

		return true;
	}

	/**
	 * Responsible for rendering the widget on the frontend.
	 *
	 * @since 5.0.0
	 *
	 * @param array $args     Widgets args supplied by the theme.
	 * @param array $instance The current widget instance.
	 */
	public function widget( $args, $instance ) {
		$display_filters = false;

		if ( is_search() ) {
			if ( Jetpack_Search_Helpers::should_rerun_search_in_customizer_preview() ) {
				$this->jetpack_search->update_search_results_aggregations();
			}

			$filters = $this->jetpack_search->get_filters();

			if ( ! $this->jetpack_search->are_filters_by_widget_disabled() && ! $this->should_display_sitewide_filters() ) {
				$filters = array_filter( $filters, array( $this, 'is_for_current_widget' ) );
			}

			if ( ! empty( $filters ) ) {
				$display_filters = true;
			}
		}

		if ( ! $display_filters && empty( $instance['search_box_enabled'] ) && empty( $instance['user_sort_enabled'] ) ) {
			return;
		}

		$title = isset( $instance['title'] ) ? $instance['title'] : '';

		if ( empty( $title ) ) {
			$title = '';
		}

		/** This filter is documented in core/src/wp-includes/default-widgets.php */
		$title = apply_filters( 'widget_title', $title, $instance, $this->id_base );

		echo $args['before_widget'];

		if ( ! empty( $title ) ) {
			/**
			 * Responsible for displaying the title of the Jetpack Search filters widget.
			 *
			 * @module search
			 *
			 * @since  5.7.0
			 *
			 * @param string $title                The widget's title
			 * @param string $args['before_title'] The HTML tag to display before the title
			 * @param string $args['after_title']  The HTML tag to display after the title
			 */
			do_action( 'jetpack_search_render_filters_widget_title', $title, $args['before_title'], $args['after_title'] );
		}

		$default_sort = isset( $instance['sort'] ) ? $instance['sort'] : self::DEFAULT_SORT;
		list( $orderby, $order ) = $this->sorting_to_wp_query_param( $default_sort );
		$current_sort = "{$orderby}|{$order}";

		// we need to dynamically inject the sort field into the search box when the search box is enabled, and display
		// it separately when it's not.
		if ( ! empty( $instance['search_box_enabled'] ) ) {
			Jetpack_Search_Template_Tags::render_widget_search_form( $instance['post_types'], $orderby, $order );
		}

		if ( ! empty( $instance['search_box_enabled'] ) && ! empty( $instance['user_sort_enabled'] ) ): ?>
			<h4 class="jetpack-search-filters-widget__sub-heading"><?php esc_html_e( 'Sort by', 'jetpack' ); ?></h4>
			<div class="jetpack-search-sort-wrapper">
				<select class="jetpack-search-sort">
					<?php foreach ( $this->get_sort_types() as $sort => $label ) { ?>
						<option value="<?php echo esc_attr( $sort ); ?>" <?php selected( $current_sort, $sort ); ?>>
							<?php echo esc_html( $label ); ?>
						</option>
					<?php } ?>
				</select>
			</div>
		<?php endif;

		if ( $display_filters ) {
			/**
			 * Responsible for rendering filters to narrow down search results.
			 *
			 * @module search
			 *
			 * @since  5.8.0
			 *
			 * @param array $filters    The possible filters for the current query.
			 * @param array $post_types An array of post types to limit filtering to.
			 */
			do_action(
				'jetpack_search_render_filters',
				$filters,
				isset( $instance['post_types'] ) ? $instance['post_types'] : null
			);
		}

		$this->maybe_render_sort_javascript( $instance, $order, $orderby );

		echo $args['after_widget'];
	}

	/**
	 * Renders JavaScript for the sorting controls on the frontend.
	 *
	 * This JS is a bit complicated, but here's what it's trying to do:
	 * - find the search form
	 * - find the orderby/order fields and set default values
	 * - detect changes to the sort field, if it exists, and use it to set the order field values
	 *
	 * @param array  $instance The current widget instance.
	 * @param string $order    The order to initialize the select with.
	 * @param string $orderby  The orderby to initialize the select with.
	 */
	private function maybe_render_sort_javascript( $instance, $order, $orderby ) {
		if ( ! empty( $instance['user_sort_enabled'] ) ) :
		?>
		<script type="text/javascript">
				jQuery( document ).ready( function( $ ) {
					var orderByDefault = <?php echo wp_json_encode( $orderby ); ?>,
						orderDefault   = <?php echo wp_json_encode( $order ); ?>,
						widgetId       = <?php echo wp_json_encode( $this->id ); ?>,
						currentSearch  = <?php echo wp_json_encode( isset( $_GET['s'] ) ? $_GET['s'] : '' ); ?>;

					var container = $('#' + widgetId);
					var form = container.find('.jetpack-search-form form');
					var orderBy = form.find( 'input[name=orderby]');
					var order = form.find( 'input[name=order]');
					orderBy.val(orderByDefault);
					order.val(orderDefault);

					container.find( '.jetpack-search-sort' ).change( function( event ) {
						var values  = event.target.value.split( '|' );
						orderBy.val( values[0] );
						order.val( values[1] );

						if ( currentSearch ) {
							form.submit();
						}
					} );
				} );
			</script>
		<?php endif;
	}

	/**
	 * Convert a sort string into the separate order by and order parts.
	 *
	 * @param string $sort A sort string.
	 *
	 * @return array Order by and order.
	 */
	private function sorting_to_wp_query_param( $sort ) {
		$parts   = explode( '|', $sort );
		$orderby = isset( $_GET['orderby'] )
			? $_GET['orderby']
			: $parts[0];

		$order = isset( $_GET['order'] )
			? strtoupper( $_GET['order'] )
			: ( ( isset( $parts[1] ) && 'ASC' === strtoupper( $parts[1] ) ) ? 'ASC' : 'DESC' );

		return array( $orderby, $order );
	}

	/**
	 * Updates a particular instance of the widget. Validates and sanitizes the options.
	 *
	 * @since 5.0.0
	 *
	 * @param array $new_instance New settings for this instance as input by the user via Jetpack_Search_Widget::form().
	 * @param array $old_instance Old settings for this instance.
	 *
	 * @return array Settings to save.
	 */
	function update( $new_instance, $old_instance ) {
		$instance = array();

		$instance['title']              = sanitize_text_field( $new_instance['title'] );
		$instance['search_box_enabled'] = empty( $new_instance['search_box_enabled'] ) ? '0' : '1';
		$instance['user_sort_enabled']  = empty( $new_instance['user_sort_enabled'] ) ? '0' : '1';
		$instance['sort']               = $new_instance['sort'];
		$instance['post_types']         = empty( $new_instance['post_types'] ) || empty( $instance['search_box_enabled'] )
			? array()
			: array_map( 'sanitize_key', $new_instance['post_types'] );

		$filters = array();
		foreach ( (array) $new_instance['filter_type'] as $index => $type ) {
			$count = intval( $new_instance['num_filters'][ $index ] );
			$count = min( 50, $count ); // Set max boundary at 20
			$count = max( 1, $count );  // Set min boundary at 1

			switch ( $type ) {
				case 'taxonomy':
					$filters[] = array(
						'name'     => sanitize_text_field( $new_instance['filter_name'][ $index ] ),
						'type'     => 'taxonomy',
						'taxonomy' => sanitize_key( $new_instance['taxonomy_type'][ $index ] ),
						'count'    => $count,
					);
					break;
				case 'post_type':
					$filters[] = array(
						'name'  => sanitize_text_field( $new_instance['filter_name'][ $index ] ),
						'type'  => 'post_type',
						'count' => $count,
					);
					break;
				case 'date_histogram':
					$filters[] = array(
						'name'     => sanitize_text_field( $new_instance['filter_name'][ $index ] ),
						'type'     => 'date_histogram',
						'count'    => $count,
						'field'    => sanitize_key( $new_instance['date_histogram_field'][ $index ] ),
						'interval' => sanitize_key( $new_instance['date_histogram_interval'][ $index ] ),
					);
					break;
			}
		}

		if ( ! empty( $filters ) ) {
			$instance['filters'] = $filters;
		}

		return $instance;
	}

	/**
	 * Outputs the settings update form.
	 *
	 * @since 5.0.0
	 *
	 * @param array $instance Current settings.
	 */
	function form( $instance ) {
		$instance = wp_parse_args( (array) $instance, array(
			'title'   => '',
			'filters' => array( array() )
		) );

		$title = strip_tags( $instance['title'] );

		$hide_filters       = $this->jetpack_search->are_filters_by_widget_disabled();
		$search_box_enabled = ! isset( $instance['search_box_enabled'] ) || ! empty( $instance['search_box_enabled'] );
		$user_sort_enabled  = ! empty( $instance['user_sort_enabled'] );
		$sort               = isset( $instance['sort'] ) ? $instance['sort'] : self::DEFAULT_SORT;
		$classes            = sprintf(
			'jetpack-search-filters-widget %s %s %s',
			$hide_filters ? 'hide-filters' : '',
			$search_box_enabled ? '' : 'hide-post-types',
			$this->id
		);
		?>
		<div class="<?php echo esc_attr( $classes ); ?>">
			<p>
				<label for="<?php echo esc_attr( $this->get_field_id( 'title' ) ); ?>">
					<?php esc_html_e( 'Title (optional):', 'jetpack' ); ?>
				</label>
				<input
					class="widefat"
					id="<?php echo esc_attr( $this->get_field_id( 'title' ) ); ?>"
					name="<?php echo esc_attr( $this->get_field_name( 'title' ) ); ?>"
					type="text"
					value="<?php echo esc_attr( $title ); ?>"
				/>
			</p>

			<p>
				<label>
					<input
						type="checkbox"
						class="jetpack-search-filters-widget__search-box-enabled"
						name="<?php echo esc_attr( $this->get_field_name( 'search_box_enabled' ) ); ?>"
						<?php checked( $search_box_enabled ); ?>
					/>
					<?php esc_html_e( 'Show search box', 'jetpack' ); ?>
				</label>
			</p>
			<p>
				<label>
					<input
						type="checkbox"
						class="jetpack-search-filters-widget__sort-controls-enabled"
						name="<?php echo esc_attr( $this->get_field_name( 'user_sort_enabled' ) ); ?>"
						<?php checked( $user_sort_enabled ); ?>
					/>
					<?php esc_html_e( 'Show sort selection dropdown', 'jetpack' ); ?>
				</label>
			</p>

			<p class="jetpack-search-filters-widget__post-types-select">
				<label><?php esc_html_e( 'Post types to search (minimum of 1):', 'jetpack' ); ?></label>
				<?php foreach ( get_post_types( array( 'exclude_from_search' => false ), 'objects' ) as $post_type ) : ?>
					<label>
						<input
							type="checkbox"
							value="<?php echo esc_attr( $post_type->name ); ?>"
							name="<?php echo esc_attr( $this->get_field_name( 'post_types' ) ); ?>[]"
							<?php checked( empty( $instance['post_types'] ) || in_array( $post_type->name, $instance['post_types'] ) ); ?>
						/>&nbsp;
						<?php echo esc_html( $post_type->label ); ?>
					</label>
				<?php endforeach; ?>
			</p>

			<p>
				<label>
					<?php esc_html_e( 'Default sort order:', 'jetpack' ); ?>
					<select
						name="<?php echo esc_attr( $this->get_field_name( 'sort' ) ); ?>"
						class="widefat jetpack-search-filters-widget__sort-order">
						<?php foreach ( $this->get_sort_types() as $sort_type => $label ) { ?>
							<option value="<?php echo esc_attr( $sort_type ); ?>" <?php selected( $sort, $sort_type ); ?>>
								<?php echo esc_html( $label ); ?>
							</option>
						<?php } ?>
					</select>
				</label>
			</p>

			<?php if ( ! $hide_filters ): ?>
				<script class="jetpack-search-filters-widget__filter-template" type="text/template">
					<?php echo $this->render_widget_edit_filter( array(), true ); ?>
				</script>
				<div class="jetpack-search-filters-widget__filters">
					<?php foreach ( (array) $instance['filters'] as $filter ) : ?>
						<?php $this->render_widget_edit_filter( $filter ); ?>
					<?php endforeach; ?>
				</div>
				<p class="jetpack-search-filters-widget__add-filter-wrapper">
					<a class="button jetpack-search-filters-widget__add-filter" href="#">
						<?php esc_html_e( 'Add a filter', 'jetpack' ); ?>
					</a>
				</p>
				<noscript>
					<p class="jetpack-search-filters-help">
						<?php echo esc_html_e( 'Adding filters requires JavaScript!', 'jetpack' ); ?>
					</p>
				</noscript>
				<?php if ( is_customize_preview() ) : ?>
					<p class="jetpack-search-filters-help">
						<a href="https://jetpack.com/support/search/#filters-not-showing-up" target="_blank">
							<?php esc_html_e( "Why aren't my filters appearing?", 'jetpack' ); ?>
						</a>
					</p>
				<?php endif; ?>
			<?php endif; ?>
		</div>
		<?php
	}

	/**
	 * We basically render the values in two formats:
	 * - underscore template
	 * - native PHP
	 *
	 * This is so we can use the same code to render a client-side and server-side template.
	 */
	private function render_widget_attr( $name, $value, $is_template ) {
		echo $is_template ? "<%= $name %>" : esc_attr( $value );
	}

	/**
	 * See above ^^
	 */
	private function render_widget_option_selected( $name, $value, $compare, $is_template ) {
		$compare_json = wp_json_encode( $compare );
		echo $is_template ? "<%= $compare_json === $name ? 'selected=\"selected\"' : '' %>" : selected( $value, $compare );
	}

	/**
	 * Responsible for rendering a single filter in the customizer or the widget administration screen in wp-admin.
	 *
	 * We use this method for two purposes - rendering the fields server-side, and also rendering a script template for underscore.
	 *
	 * @since 5.7.0
	 *
	 * @param array $filter
	 */
	function render_widget_edit_filter( $filter, $is_template = false ) {
		$args = wp_parse_args( $filter, array(
			'name'      => '',
			'type'      => 'taxonomy',
			'taxonomy'  => '',
			'post_type' => '',
			'field'     => '',
			'interval'  => '',
			'count'     => self::DEFAULT_FILTER_COUNT,
		) );

		$args['name_placeholder'] = Jetpack_Search_Helpers::generate_widget_filter_name( $args );

		?>
		<div class="jetpack-search-filters-widget__filter is-<?php $this->render_widget_attr( 'type', $args['type'], $is_template ); ?>">
			<p class="jetpack-search-filters-widget__type-select">
				<label>
					<?php esc_html_e( 'Filter Type:', 'jetpack' ); ?>
					<select name="<?php echo esc_attr( $this->get_field_name( 'filter_type' ) ); ?>[]" class="widefat filter-select">
						<option value="taxonomy" <?php $this->render_widget_option_selected( 'type', $args['type'], 'taxonomy', $is_template ); ?>>
							<?php esc_html_e( 'Taxonomy', 'jetpack' ); ?>
						</option>
						<option value="post_type" <?php $this->render_widget_option_selected( 'type', $args['type'], 'post_type', $is_template ); ?>>
							<?php esc_html_e( 'Post Type', 'jetpack' ); ?>
						</option>
						<option value="date_histogram" <?php $this->render_widget_option_selected( 'type', $args['type'], 'date_histogram', $is_template ); ?>>
							<?php esc_html_e( 'Date', 'jetpack' ); ?>
						</option>
					</select>
				</label>
			</p>

			<p class="jetpack-search-filters-widget__taxonomy-select">
				<label>
					<?php
						esc_html_e( 'Choose a taxonomy:', 'jetpack' );
						$seen_taxonomy_labels = array();
					?>
					<select name="<?php echo esc_attr( $this->get_field_name( 'taxonomy_type' ) ); ?>[]" class="widefat taxonomy-select">
						<?php foreach ( get_taxonomies( array( 'public' => true ), 'objects' ) as $taxonomy ) : ?>
							<option value="<?php echo esc_attr( $taxonomy->name ); ?>" <?php $this->render_widget_option_selected( 'taxonomy', $args['taxonomy'], $taxonomy->name, $is_template ); ?>>
								<?php
									$label = in_array( $taxonomy->label, $seen_taxonomy_labels )
										? sprintf(
											/* translators: %1$s is the taxonomy name, %2s is the name of its type to help distinguish between several taxonomies with the same name, e.g. category and tag. */
											_x( '%1$s (%2$s)', 'A label for a taxonomy selector option', 'jetpack' ),
											$taxonomy->label,
											$taxonomy->name
										)
										: $taxonomy->label;
									echo esc_html( $label );
									$seen_taxonomy_labels[] = $taxonomy->label;
								?>
							</option>
						<?php endforeach; ?>
					</select>
				</label>
			</p>

			<p class="jetpack-search-filters-widget__date-histogram-select">
				<label>
					<?php esc_html_e( 'Choose a field:', 'jetpack' ); ?>
					<select name="<?php echo esc_attr( $this->get_field_name( 'date_histogram_field' ) ); ?>[]" class="widefat date-field-select">
						<option value="post_date" <?php $this->render_widget_option_selected( 'field', $args['field'], 'post_date', $is_template ); ?>>
							<?php esc_html_e( 'Date', 'jetpack' ); ?>
						</option>
						<option value="post_date_gmt" <?php $this->render_widget_option_selected( 'field', $args['field'], 'post_date_gmt', $is_template ); ?>>
							<?php esc_html_e( 'Date GMT', 'jetpack' ); ?>
						</option>
						<option value="post_modified" <?php $this->render_widget_option_selected( 'field', $args['field'], 'post_modified', $is_template ); ?>>
							<?php esc_html_e( 'Modified', 'jetpack' ); ?>
						</option>
						<option value="post_modified_gmt" <?php $this->render_widget_option_selected( 'field', $args['field'], 'post_modified_gmt', $is_template ); ?>>
							<?php esc_html_e( 'Modified GMT', 'jetpack' ); ?>
						</option>
					</select>
				</label>
			</p>

			<p class="jetpack-search-filters-widget__date-histogram-select">
				<label>
					<?php esc_html_e( 'Choose an interval:' ); ?>
					<select name="<?php echo esc_attr( $this->get_field_name( 'date_histogram_interval' ) ); ?>[]" class="widefat date-interval-select">
						<option value="month" <?php $this->render_widget_option_selected( 'interval', $args['interval'], 'month', $is_template ); ?>>
							<?php esc_html_e( 'Month', 'jetpack' ); ?>
						</option>
						<option value="year" <?php $this->render_widget_option_selected( 'interval', $args['interval'], 'year', $is_template ); ?>>
							<?php esc_html_e( 'Year', 'jetpack' ); ?>
						</option>
					</select>
				</label>
			</p>

			<p class="jetpack-search-filters-widget__title">
				<label>
					<?php esc_html_e( 'Title:', 'jetpack' ); ?>
					<input
						class="widefat"
						type="text"
						name="<?php echo esc_attr( $this->get_field_name( 'filter_name' ) ); ?>[]"
						value="<?php $this->render_widget_attr( 'name', $args['name'], $is_template ); ?>"
						placeholder="<?php $this->render_widget_attr( 'name_placeholder', $args['name_placeholder'], $is_template ); ?>"
					/>
				</label>
			</p>

			<p>
				<label>
					<?php esc_html_e( 'Maximum number of filters (1-50):', 'jetpack' ); ?>
					<input
						class="widefat filter-count"
						name="<?php echo esc_attr( $this->get_field_name( 'num_filters' ) ); ?>[]"
						type="number"
						value="<?php $this->render_widget_attr( 'count', $args['count'], $is_template ); ?>"
						min="1"
						max="50"
						step="1"
						required
					/>
				</label>
			</p>

			<p class="jetpack-search-filters-widget__controls">
				<a href="#" class="delete"><?php esc_html_e( 'Remove', 'jetpack' ); ?></a>
			</p>
		</div>
	<?php }
}<|MERGE_RESOLUTION|>--- conflicted
+++ resolved
@@ -108,17 +108,13 @@
 			'defaultFilterCount' => self::DEFAULT_FILTER_COUNT,
 			'tracksUserData'     => Jetpack_Tracks_Client::get_connected_user_tracks_identity(),
 			'tracksEventData'    => array(
-<<<<<<< HEAD
 				'is_customizer' => ( function_exists( 'is_customize_preview' ) && is_customize_preview() ) ? 1 : 0,
-=======
-				'is_customizer'  => ( function_exists( 'is_customize_preview' ) && is_customize_preview() ) ? 1 : 0,
 			),
 			'i18n'               => array(
 				'month'        => Jetpack_Search_Helpers::get_date_filter_type_name( 'month', false ),
 				'year'         => Jetpack_Search_Helpers::get_date_filter_type_name( 'year', false ),
 				'monthUpdated' => Jetpack_Search_Helpers::get_date_filter_type_name( 'month', true ),
 				'yearUpdated'  => Jetpack_Search_Helpers::get_date_filter_type_name( 'year', true ),
->>>>>>> 759377ca
 			),
 		) );
 
