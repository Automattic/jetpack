--- conflicted
+++ resolved
@@ -323,16 +323,9 @@
 		?>
 		<script type="text/javascript">
 				jQuery( document ).ready( function( $ ) {
-<<<<<<< HEAD
 					var orderByDefault = <?php echo wp_json_encode( $orderby ); ?>,
-						orderDefault   = <?php echo wp_json_encode( $order ); ?>,
-						widgetId       = <?php echo wp_json_encode( $this->id ); ?>,
-						currentSearch  = <?php echo wp_json_encode( isset( $_GET['s'] ) ? $_GET['s'] : '' ); ?>;
-=======
-					var orderByDefault = <?php echo json_encode( $orderby ); ?>,
-						orderDefault   = <?php echo json_encode( $order ); ?>,
-						widgetId       = <?php echo json_encode( $this->id ); ?>;
->>>>>>> 080de54c
+						orderDefault     = <?php echo wp_json_encode( $order ); ?>,
+						widgetId         = <?php echo wp_json_encode( $this->id ); ?>;
 
 					var container = $('#' + widgetId);
 					var form = container.find('.jetpack-search-form form');
@@ -346,15 +339,8 @@
 						orderBy.val( values[0] );
 						order.val( values[1] );
 
-<<<<<<< HEAD
-						if ( currentSearch ) {
-							form.submit();
-						}
-					} );
-=======
 						form.submit();
 					});
->>>>>>> 080de54c
 				} );
 			</script>
 		<?php
