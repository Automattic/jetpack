<?php

/**
 * Provides a widget to show available/selected filters on searches
 */
class Jetpack_Search_Widget_Filters extends WP_Widget {

	protected $jetpack_search;

	const DEFAULT_FILTER_COUNT = 5;
	const DEFAULT_SORT = 'relevance_desc';

	function __construct() {
		if ( ! class_exists( 'Jetpack_Search' ) ) {
			return;
		}

		parent::__construct(
			'jetpack-search-filters',
			/** This filter is documented in modules/widgets/facebook-likebox.php */
			apply_filters( 'jetpack_widget_name', esc_html__( 'Search', 'jetpack' ) ),
			array(
				'classname'   => 'jetpack-filters widget_search',
				'description' => __( 'Displays Jetpack Search box and filters.', 'jetpack' ),
			)
		);

		$this->jetpack_search = Jetpack_Search::instance();

		if ( is_admin() ) {
			add_action( 'sidebar_admin_setup', array( $this, 'widget_admin_setup' ) );
		}

		add_action( 'jetpack_search_render_filters_widget_title', array( $this, 'render_widget_title' ), 10, 3 );
		add_action( 'jetpack_search_render_active_filters', array( $this, 'render_current_filters' ), 10, 2 );
		add_action( 'jetpack_search_render_filters', array( $this, 'render_available_filters' ), 10, 1 );
	}

	function widget_admin_setup() {
		wp_register_script( 'widget-jetpack-search-filters', plugins_url( 'js/search-widget-filters-admin.js', __FILE__ ), array( 'jquery' ) );
		wp_enqueue_style( 'widget-jetpack-search-filters', plugins_url( 'css/search-widget-filters-admin-ui.css', __FILE__ ) );

		wp_localize_script( 'widget-jetpack-search-filters', 'jetpack_search_filter_admin', array(
			'defaultFilterCount' => self::DEFAULT_FILTER_COUNT,
		) );

		wp_enqueue_script( 'widget-jetpack-search-filters' );
	}

	private function get_sort_types() {
		return array(
			'relevance|DESC' => esc_html( 'Relevance' ),
			'date|DESC' => esc_html( 'Newest first' ),
			'date|ASC' => esc_html( 'Oldest first' )
		);
	}

	function is_for_current_widget( $item ) {
		return isset( $item['widget_id'] ) && $this->id == $item['widget_id'];
	}

	/**
	 * This method returns a boolean for whether the widget should show site-wide filters for the site.
	 *
	 * This is meant to provide backwards-compatibility for VIP, and other professional plan users, that manually
	 * configured filters via `Jetpack_Search::set_filters()`.
	 *
	 * @since 5.7.0
	 *
	 * @return bool Whether the widget should display site-wide filters or not
	 */
	function should_display_sitewide_filters() {
		$filter_widgets = get_option( 'widget_jetpack-search-filters' );

		// This shouldn't be empty, but just for sanity
		if ( empty( $filter_widgets ) )  {
			return false;
		}

		// If any widget has checked add filters, return false
		foreach ( $filter_widgets as $number => $widget ) {
			$widget_id = sprintf( 'jetpack-search-filters-%d', $number );
			if ( ! empty( $widget['use_filters'] ) && is_active_widget( false, $widget_id, 'jetpack-search-filters' ) ) {
				return false;
			}
		}

		return true;
	}

	function widget( $args, $instance ) {
		$display_filters = false;

		if ( is_search() ) {
			if ( Jetpack_Search_Helpers::should_rerun_search_in_customizer_preview( $instance, $this->id ) ) {
				$this->jetpack_search->update_search_results_aggregations();
			}
			$filters = $this->jetpack_search->get_filters();
			$active_buckets = $this->jetpack_search->get_active_filter_buckets();

			if ( ! empty( $filters ) || ! empty( $active_buckets ) ) {

				if ( ! $this->jetpack_search->are_filters_by_widget_disabled() && ! $this->should_display_sitewide_filters() ) {
					$filters = array_filter( $filters, array( $this, 'is_for_current_widget' ) );
					$active_buckets = array_filter( $active_buckets, array( $this, 'is_for_current_widget' ) );
				}

				foreach ( $filters as $filter ) {
					if ( isset( $filter['buckets'] ) && count( $filter['buckets'] ) > 1 ) {
						$display_filters = true;

						break;
					}
				}

				if ( ! empty( $active_buckets ) ) {
					$display_filters = true;
				}
			}
		}

		if ( ! $display_filters && empty( $instance['search_box_enabled'] ) && empty( $instance['user_sort_enabled'] ) ) {
			return;
		}

		$title = $instance['title'];

		if ( empty( $title ) ) {
			$title = '';
		}

		/** This filter is documented in core/src/wp-includes/default-widgets.php */
		$title = apply_filters( 'widget_title', $title, $instance, $this->id_base );

		echo $args['before_widget'];

		if ( ! empty( $title ) ) {
			/**
			 * Responsible for displaying the title of the Jetpack Search filters widget.
			 *
			 * @module search
			 *
			 * @since 5.7.0
			 *
			 * @param string $title                The widget's title
			 * @param string $args['before_title'] The HTML tag to display before the title
			 * @param string $args['after_title']  The HTML tag to display after the title
			 */
			do_action( 'jetpack_search_render_filters_widget_title', $title, $args['before_title'], $args['after_title'] );
		}

		// we need to dynamically inject the sort field into the search box when the search box is enabled, and display
		// it separately when it's not.
		if ( ! empty( $instance['search_box_enabled'] ) ) {
			$this->render_widget_search_form( $instance );
		}

		$default_sort = isset( $instance['sort'] ) ? $instance['sort'] : self::DEFAULT_SORT;
		list( $orderby, $order ) = $this->sorting_to_wp_query_param( $default_sort );
		$current_sort = "{$orderby}|{$order}";

		if ( ! empty( $instance['search_box_enabled'] ) && ! empty( $instance['user_sort_enabled'] ) ) {
			?>
			<label class="jetpack-search-sort-wrapper">
				<?php esc_html_e('Sort by', 'jetpack'); ?>
				<select name="<?php echo esc_attr( $this->get_field_name( 'sort' ) ); ?>" class="jetpack-search-sort">
					<?php foreach( $this->get_sort_types() as $sort => $label ) { ?>
						<option value="<?php echo $sort; ?>" <?php selected( $current_sort, $sort ); ?>>
							<?php echo $label; ?>
						</option>
					<?php } ?>
				</select>
			</label> <?php
		}

		/*
		 * this JS is a bit complicated, but here's what it's trying to do:
		 * - find or create a search form
		 * - find or create the orderby/order fields with default values
		 * - detect changes to the sort field, if it exists, and use it to set the order field values
		 */
		?>
		<script type="text/javascript">
			jQuery( document ).ready( function( $ ) {
				var actionUrl      = <?php echo json_encode( home_url( '/' ) ); ?>,
					orderByDefault = <?php echo json_encode( $orderby ); ?>,
					orderDefault   = <?php echo json_encode( $order ); ?>,
					widgetId       = <?php echo json_encode( $this->id ); ?>,
					currentSearch  = <?php echo json_encode( isset( $_GET['s'] ) ? $_GET['s'] : '' ); ?>

				var container = $('#' + widgetId);
				var form = container.find('.jetpack-search-form form');
				if ( form.length === 0 ) {
					form = $('<form></form>')
						.prop({
							'action': actionUrl,
							'role': 'search',
							'method': 'get',
							'class': 'search-form'
						});
					container.append(form);
				}

				// create hidden fields if necessary
				var orderBy = form.find( 'input[name=orderby]');
				if ( orderBy.length === 0 ) {
					orderBy = $('<input>')
						.prop({
							'name': 'orderby',
							'type': 'hidden'
						});
					form.append(orderBy);
				}

				var order = form.find( 'input[name=order]');
				if ( order.length === 0 ) {
					order = $('<input>')
						.prop({
							'name': 'order',
							'type': 'hidden'
						});
					form.append(order);
				}

				orderBy.val(orderByDefault);
				order.val(orderDefault);

				container.find( '.jetpack-search-sort' ).change( function( event ) {
					var values  = event.target.value.split( '|' );
					orderBy.val( values[0] );
					order.val( values[1] );

					if ( currentSearch ) {
						form.submit();
					}
				});
			} );
		</script>
		<?php
		if ( $display_filters ) {

			/**
			 * Responsible for rendering the widget's active filters that are applied to the search.
			 *
			 * @module search
			 *
			 * @since 5.8.0
			 *
			 * @param $active_bucket                       The selected filters for the currenet query
			 * @param $instance                            The current widget instance
			 * @param Jetpack_Search $this->jetpack_search The Jetpack_Search instance
			 */
			do_action( 'jetpack_search_render_active_filters', $active_buckets, $instance, $this->jetpack_search );

			/**
			 * Responsible for rendering filters to narrow down search results.
			 *
			 * @module search
			 *
			 * @since 5.8.0
			 *
			 * @param array $filters                       The possible filters for the current query
			 * @param $instance                            The current widget instance
			 * @param Jetpack_Search $this->jetpack_search The Jetpack_Search instance
			 */
			do_action( 'jetpack_search_render_filters', $filters, $instance, $this->jetpack_search );
		}

		echo $args['after_widget'];
	}

	private function sorting_to_wp_query_param( $sort ) {
		$parts = explode( '|', $sort );
		$orderby = isset( $_GET['orderby'] ) ? $_GET['orderby']             : $parts[0];
		$order   = isset( $_GET['order'] )   ? $_GET['order'] : ( 'asc' === $parts[1] ) ? 'ASC' : 'DESC';
		return array( $orderby, $order );
	}

	function update( $new_instance, $old_instance ) {
		$instance = array();

		$instance['title'] = sanitize_text_field( $new_instance['title'] );
		$instance['use_filters'] = empty( $new_instance['use_filters'] ) ? '0' : '1';
		$instance['search_box_enabled'] = empty( $new_instance['search_box_enabled'] ) ? '0' : '1';
<<<<<<< HEAD
		$instance['user_sort_enabled'] = empty( $new_instance['user_sort_enabled'] ) ? '0' : '1';
		$instance['sort'] = $new_instance['sort'];
		$instance['post_types'] = empty( $new_instance['post_types'] )
=======
		$instance['post_types'] = empty( $new_instance['post_types'] ) || empty( $instance['search_box_enabled'] )
>>>>>>> 9e68b2f7
			? array()
			: array_map( 'sanitize_key', $new_instance['post_types'] );

		if ( $instance['use_filters'] ) {
			$filters = array();
			foreach ( (array) $new_instance['filter_type'] as $index => $type ) {
				$count = intval( $new_instance['num_filters'][ $index ] );
				$count = min( 50, $count ); // Set max boundary at 20
				$count = max( 1, $count );  // Set min boundary at 1

				switch ( $type ) {
					case 'taxonomy':
						$filters[] = array(
							'name' => sanitize_text_field( $new_instance['filter_name'][ $index ] ),
							'type' => 'taxonomy',
							'taxonomy' => sanitize_key( $new_instance['taxonomy_type'][ $index ] ),
							'count' => $count,
						);
						break;
					case 'post_type':
						$filters[] = array(
							'name' => sanitize_text_field( $new_instance['filter_name'][ $index ] ),
							'type' => 'post_type',
							'count' => $count,
						);
						break;
					case 'date_histogram':
						$filters[] = array(
							'name' => sanitize_text_field( $new_instance['filter_name'][ $index ] ),
							'type' => 'date_histogram',
							'count' => $count,
							'field' => sanitize_key( $new_instance['date_histogram_field'][ $index ] ),
							'interval' => sanitize_key( $new_instance['date_histogram_interval'][ $index ] ),
						);
						break;
				}
			}

			if ( ! empty( $filters ) ) {
				$instance['filters'] = $filters;
			}
		}

		return $instance;
	}

	function form( $instance ) {
		$instance = wp_parse_args( (array) $instance, array(
			'title' => '',
			'filters' => array( array() )
		) );

		$title = strip_tags( $instance['title'] );

		$hide_filters = $this->jetpack_search->are_filters_by_widget_disabled();
		$use_filters = ! empty( $instance['use_filters'] ) && ! $hide_filters;
		$search_box_enabled = ! empty( $instance['search_box_enabled'] );
		$user_sort_enabled = ! empty( $instance['user_sort_enabled'] );
		$sort = isset( $instance['sort'] ) ? $instance['sort'] : self::DEFAULT_SORT;
		$classes = sprintf(
			'jetpack-search-filters-widget %s %s',
			$use_filters ? '' : 'hide-filters',
			$search_box_enabled ? '' : 'hide-post-types'
		);
		?>
		<div class="<?php echo esc_attr( $classes ); ?>">
			<p>
				<label for="<?php echo esc_attr( $this->get_field_id( 'title' ) ); ?>">
					<?php esc_html_e( 'Title:', 'jetpack' ); ?>
				</label>
				<input
					class="widefat"
					id="<?php echo esc_attr( $this->get_field_id( 'title' ) ); ?>"
					name="<?php echo esc_attr( $this->get_field_name( 'title' ) ); ?>"
					type="text"
					value="<?php echo esc_attr( $title ); ?>"
				/>
			</p>

			<p>
				<label>
					<input
						type="checkbox"
						class="jetpack-search-filters-widget__search-box-enabled"
						name="<?php echo esc_attr( $this->get_field_name( 'search_box_enabled' ) ); ?>"
						<?php checked( $search_box_enabled ); ?>
					/>
					<?php esc_html_e( 'Show search box', 'jetpack' ); ?>
				</label>
			</p>
			<p>
				<label>
					<input
						type="checkbox"
						class="jetpack-search-filters-widget__sort-controls-enabled"
						name="<?php echo esc_attr( $this->get_field_name( 'user_sort_enabled' ) ); ?>"
						<?php checked( $user_sort_enabled ); ?>
					/>
					<?php esc_html_e( 'Show sorting controls', 'jetpack' ); ?>
				</label>
			</p>

			<p>
				<label>
					<?php esc_html_e( 'Default sort order:', 'jetpack' ); ?>
					<select name="<?php echo esc_attr( $this->get_field_name( 'sort' ) ); ?>" class="widefat">
		 				<?php foreach( $this->get_sort_types() as $sort_type => $label ) { ?>
							<option value="<?php echo $sort_type; ?>" <?php selected( $sort, $sort_type ); ?>>
								<?php echo $label; ?>
							</option>
						<?php } ?>
					</select>
				</label>
			</p>

			<div class="jetpack-search-filters-widget__post-types-select">
				<p class="jetpack-search">
					<label><?php esc_html_e( 'Post types included in results:' ); ?></label>
					<select
						class="widefat jetpack-search-filters-widget__post-type-selector"
						name="<?php echo esc_attr( $this->get_field_name( 'post_types' ) ); ?>[]"
						multiple="multiple">
						<?php foreach ( get_post_types( array( 'exclude_from_search' => false ), 'objects' ) as $post_type ) : ?>
							<option
								value="<?php echo esc_attr( $post_type->name ); ?>"
								<?php selected( empty( $instance['post_types'] ) || in_array( $post_type->name, $instance['post_types'] ) ); ?>
							>
								<?php echo esc_html( $post_type->label ); ?>
							</option>
						<?php endforeach; ?>
					</select>
				</p>
			</div>

			<?php if ( ! $hide_filters ): ?>
				<p>
					<label>
						<input
							type="checkbox"
							class="jetpack-search-filters-widget__use-filters"
							name="<?php echo esc_attr( $this->get_field_name( 'use_filters' ) ); ?>"
							<?php checked( $use_filters ); ?>
						/>
						<?php esc_html_e( 'Show filters when a search has multiple results', 'jetpack' ); ?>
					</label>
				</p>
				<?php foreach ( (array) $instance['filters'] as $filter ) : ?>
					<?php $this->render_widget_filter( $filter ); ?>
				<?php endforeach; ?>
			<?php endif; ?>
		</div>
		<?php
	}

	/**
	 * Responsible for rendering a single filter in the customizer or the widget administration screen in wp-admin.
	 *
	 * @since 5.7.0
	 *
	 * @param array $filter
	 */
	function render_widget_filter( $filter ) {
		$args = wp_parse_args( $filter, array(
			'name' => '',
			'type' => 'taxonomy',
			'taxonomy' => '',
			'post_type' => '',
			'date_histogram_field' => '',
			'date_histogram_interval' => '',
			'count' => self::DEFAULT_FILTER_COUNT,
		) );

		$classes = sprintf(
			'jetpack-search-filters-widget__filter is-%s',
			sanitize_key( $args['type'] )
		);

		?>
		<div class="<?php echo esc_attr( $classes ); ?>">
			<p>
				<label>
					<?php esc_html_e( 'Filter Name:', 'jetpack' ); ?>
					<input
						class="widefat"
						type="text"
						name="<?php echo esc_attr( $this->get_field_name( 'filter_name' ) ); ?>[]"
						value="<?php
							echo ! empty( $args['name'] )
								? esc_attr( $args['name'] )
								: '';
						?>"
					/>
				</label>
			</p>

			<p>
				<label>
					<?php esc_html_e( 'Filter Type:', 'jetpack' ); ?>
					<select name="<?php echo esc_attr( $this->get_field_name( 'filter_type' ) ); ?>[]" class="widefat filter-select">
						<option value="taxonomy" <?php selected( $args['type'], 'taxonomy' ); ?>>
							<?php esc_html_e( 'Taxonomy', 'jetpack' ); ?>
						</option>
						<option value="post_type" <?php selected( $args['type'], 'post_type' ); ?>>
							<?php esc_html_e( 'Post Type', 'jetpack' ); ?>
						</option>
						<option value="date_histogram" <?php selected( $args['type'], 'date_histogram' ); ?>>
							<?php esc_html_e( 'Date', 'jetpack' ); ?>
						</option>
					</select>
				</label>
			</p>

			<p class="jetpack-search-filters-widget__taxonomy-select">
				<label>
					<?php esc_html_e( 'Choose a taxonomy:', 'jetpack' ); ?>
					<select name="<?php echo esc_attr( $this->get_field_name( 'taxonomy_type' ) ); ?>[]" class="widefat">
						<?php foreach ( get_taxonomies( false, 'objects' ) as $taxonomy ) : ?>
							<option value="<?php echo esc_attr( $taxonomy->name ); ?>" <?php selected( $taxonomy->name, $args['taxonomy'] ); ?>>
								<?php echo esc_html( $taxonomy->label ); ?>
							</option>
						<?php endforeach; ?>
					</select>
				</label>
			</p>

			<p class="jetpack-search-filters-widget__date-histogram-select">
				<label>
					<?php esc_html_e( 'Choose a field:', 'jetpack' ); ?>
					<select name="<?php echo esc_attr( $this->get_field_name( 'date_histogram_field' ) ); ?>[]" class="widefat">
						<option value="post_date" <?php selected( 'post_date', $args['date_histogram_field'] ); ?>>
							<?php esc_html_e( 'Date', 'jetpack' ); ?>
						</option>
						<option value="post_date_gmt" <?php selected( 'post_date_gmt', $args['date_histogram_field'] ); ?>>
							<?php esc_html_e( 'Date GMT', 'jetpack' ); ?>
						</option>
						<option value="post_modified" <?php selected( 'post_modified', $args['date_histogram_field'] ); ?>>
							<?php esc_html_e( 'Modified', 'jetpack' ); ?>
						</option>
						<option value="post_modified" <?php selected( 'post_modified_gmt', $args['date_histogram_field'] ); ?>>
							<?php esc_html_e( 'Modified GMT', 'jetpack' ); ?>
						</option>
					</select>
				</label>
			</p>

			<p class="jetpack-search-filters-widget__date-histogram-select">
				<label>
					<?php esc_html_e( 'Choose an interval:' ); ?>
					<select name="<?php echo esc_attr( $this->get_field_name( 'date_histogram_interval' ) ); ?>[]" class="widefat">
						<option value="month" <?php selected( 'month', $args['date_histogram_interval'] ); ?>>
							<?php esc_html_e( 'Month', 'jetpack' ); ?>
						</option>
						<option value="year" <?php selected( 'year', $args['date_histogram_interval'] ); ?>>
							<?php esc_html_e( 'Year', 'jetpack' ); ?>
						</option>
					</select>
				</label>
			</p>

			<p>
				<label>
					<?php esc_html_e( 'Maximum number of filters (1-50):', 'jetpack' ); ?>
					<input
						class="widefat"
						name="<?php echo esc_attr( $this->get_field_name( 'num_filters' ) ); ?>[]"
						type="number"
						value="<?php echo intval( $args['count'] ); ?>"
						min="1"
						max="50"
						step="1"
						required
					/>
				</label>
			</p>

			<p class="jetpack-search-filters-widget__controls">
				<a href="#" class="delete"><?php esc_html_e( 'Remove', 'jetpack' ); ?></a>
				<span class="control-separator">|</span>
				<a href="#" class="add"><?php esc_html_e( 'Add', 'jetpack' ); ?></a>
			</p>
		</div>
	<?php }

	/**
	 * Responsible for rendering the search box within our widget on the frontend.
	 *
	 * @param array $instance
	 */
	function render_widget_search_form( $instance ) {
		$form = get_search_form( false );

		$form_injection = '';

		// If the widget has specified post types to search within and IF the post types differ
		// from the default post types that would have been searched, set the selected post
		// types via hidden inputs.
		if ( Jetpack_Search_Helpers::post_types_differ_searchable( $instance ) ) {
			$form_injection = sprintf(
				'<input type="hidden" name="post_type" value="%s" />',
				esc_attr( implode( ',', $instance['post_types'] ) )
			);
		}

		if ( $form_injection ) {
			// This shouldn't need to be escaped since we've escaped above as we built $form_injection
			$form = str_replace(
				'</form>',
				sprintf(
					'%s</form>',
					$form_injection
				),
				$form
			);
		}

<<<<<<< HEAD
		// This shouldn't need to be escaped since we escaped above when we imploded the selected post types
		echo '<div class="jetpack-search-form">';
		echo $form;
		echo '</div>';
=======
		echo $form;
>>>>>>> 9e68b2f7
	}

	/**
	 * Renders all available filters that can be used to filter down search results on the frontend.
	 *
	 * @param array $filters
	 */
	function render_available_filters( $filters ) {
		foreach ( (array) $filters as $filter ) {
			if ( count( $filter['buckets'] ) < 2 ) {
				continue;
			}
			$this->render_filter( $filter );
		}
	}

	function render_widget_title( $title, $before_title, $after_title ) {
		echo $before_title . esc_html( $title ) . $after_title;
	}

	/**
	 * Responsible for removing all active buckets with a type of post_type.
	 *
	 * If the current post type filters match the post type filters that the widget has restricted the
	 * search too, then we don't want to show the post type buckets. Otherwise, when a user first search, we
	 * would end up showing an active filters and a post types section that look very similar.
	 *
	 * See: https://github.com/Automattic/jetpack/pull/8471#issuecomment-355711814
	 *
	 * @param array $active_bucket
	 */
	function filter_post_types_from_active_buckets( $active_bucket ) {
		return empty( $active_bucket['type'] ) || 'post_type' != $active_bucket['type'];
	}

	/**
	 * Since we provide support for the widget restricting post types by adding the selected post types as
	 * active filters, if removing a post type filter would result in there no longer be post_type args in the URL,
	 * we need to be sure to add them back.
	 *
	 * @param array $active_buckets
	 * @param array $post_types
	 */
	function ensure_post_types_on_remove_url( $active_buckets, $post_types ) {
		$modified = array();

		foreach ( (array) $active_buckets as $active_bucket ) {
			if ( 'post_type' != $active_bucket['type'] ) {
				$modified[] = $active_bucket;
				continue;
			}

			$parsed = wp_parse_url( $active_bucket['remove_url'] );
			if ( ! $parsed ) {
				$modified[] = $active_bucket;
			}

			$query = array();
			wp_parse_str( $parsed['query'], $query );

			if ( empty( $query['post_type'] ) ) {
				$active_bucket['remove_url'] = $this->add_post_types_to_url( $active_bucket['remove_url'], $post_types );
			}

			$modified[] = $active_bucket;
		}

		return $modified;
	}

	/**
	 * Given a url and an array of post types, will ensure that the post types are properly applied to the URL as args.
	 *
	 * @param string $url
	 * @param array $post_types
	 */
	function add_post_types_to_url( $url, $post_types ) {
		$url = Jetpack_Search_Helpers::remove_query_arg( 'post_type', $url );
		if ( empty( $post_types ) ) {
			return $url;
		}

		$url = Jetpack_Search_Helpers::add_query_arg(
			'post_type',
			implode( ',', $post_types )
		);

		return $url;
	}

	/**
	 * Renders the current filters applied to the search.
	 *
	 * @param array $active_buckets
	 * @param array $instance
	 */
	function render_current_filters( $active_buckets, $instance ) {
		if ( ! Jetpack_Search_Helpers::post_types_differ_query( $instance, true ) ) {
			$active_buckets = array_filter( $active_buckets, array( $this, 'filter_post_types_from_active_buckets' ) );
		}

		if ( empty( $active_buckets ) ) {
			return;
		}

		$remove_all_filters = add_query_arg( 's', get_query_var( 's' ), home_url() );
		if ( Jetpack_Search_Helpers::post_types_differ_searchable( $instance ) ) {
			$remove_all_filters = $this->add_post_types_to_url( $remove_all_filters, $instance['post_types'] );
			$active_buckets = $this->ensure_post_types_on_remove_url( $active_buckets, $instance['post_types'] );
		}

		?>
		<h4 class="widget-title"><?php echo esc_html__( 'Current Filters', 'jetpack' ); ?></h4>
		<ul>
			<?php foreach ( $active_buckets as $item ) : ?>
				<li>
					<a href="<?php echo esc_url( $item['remove_url'] ); ?>">
						<?php
							echo sprintf(
								_x( '&larr; %1$s: %2$s', 'aggregation widget: active filter type and name', 'jetpack' ),
								esc_html( $item['type_label'] ),
								esc_html( $item['name'] )
							);
						?>
					</a>
				</li>
			<?php endforeach; ?>
			<?php if ( count( $active_buckets ) > 1 ) : ?>
				<li>
					<a href="<?php echo esc_url( $remove_all_filters ); ?>">
						<?php echo esc_html__( 'Remove All Filters', 'jetpack' ); ?>
					</a>
				</li>
			<?php endif; ?>
		</ul>
		<br />
	<?php }

	/**
	 * Renders a single filter that can be applied to the current search.
	 *
	 * @param array $filter
	 */
	function render_filter( $filter ) { ?>
		<h4  class="widget-title"><?php echo esc_html( $filter['name'] ); ?></h4>
		<ul>
			<?php foreach ( $filter['buckets'] as $item ) : ?>
				<li>
					<a href="<?php echo esc_url( $item['url'] ); ?>">
						<?php echo esc_html( $item['name'] ); ?>
					</a>

					(<?php echo number_format_i18n( absint( $item['count'] ) ); ?>)
				</li>
			<?php endforeach;?>
		</ul>
		<br />
	<?php }
}<|MERGE_RESOLUTION|>--- conflicted
+++ resolved
@@ -282,13 +282,9 @@
 		$instance['title'] = sanitize_text_field( $new_instance['title'] );
 		$instance['use_filters'] = empty( $new_instance['use_filters'] ) ? '0' : '1';
 		$instance['search_box_enabled'] = empty( $new_instance['search_box_enabled'] ) ? '0' : '1';
-<<<<<<< HEAD
 		$instance['user_sort_enabled'] = empty( $new_instance['user_sort_enabled'] ) ? '0' : '1';
 		$instance['sort'] = $new_instance['sort'];
-		$instance['post_types'] = empty( $new_instance['post_types'] )
-=======
 		$instance['post_types'] = empty( $new_instance['post_types'] ) || empty( $instance['search_box_enabled'] )
->>>>>>> 9e68b2f7
 			? array()
 			: array_map( 'sanitize_key', $new_instance['post_types'] );
 
@@ -604,14 +600,10 @@
 			);
 		}
 
-<<<<<<< HEAD
 		// This shouldn't need to be escaped since we escaped above when we imploded the selected post types
 		echo '<div class="jetpack-search-form">';
 		echo $form;
 		echo '</div>';
-=======
-		echo $form;
->>>>>>> 9e68b2f7
 	}
 
 	/**
