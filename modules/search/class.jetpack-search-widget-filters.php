--- conflicted
+++ resolved
@@ -466,7 +466,7 @@
 							<label>
 								<?php esc_html_e( 'Choose a taxonomy:', 'jetpack' ); $seen_taxonomy_labels = array(); ?>
 								<select name="<?php echo esc_attr( $this->get_field_name( 'taxonomy_type' ) ); ?>[]" class="widefat taxonomy-select">
-									<?php foreach ( get_taxonomies( false, 'objects' ) as $taxonomy ) : ?>
+									<?php foreach ( get_taxonomies( array( 'public' => true ), 'objects' ) as $taxonomy ) : ?>
 										<option value="<?php echo esc_attr( $taxonomy->name ); ?>" <%= <?php echo json_encode( $taxonomy->name ); ?> === taxonomy ? 'selected="selected"' : '' %>>
 											<?php
 												$label = in_array( $taxonomy->label, $seen_taxonomy_labels )
@@ -593,129 +593,12 @@
 		$args['name_placeholder'] = Jetpack_Search_Helpers::generate_widget_filter_name( $args );
 
 		?>
-<<<<<<< HEAD
 		<script type="text/javascript">
 			// output as JSON and render
 			jQuery( document ).ready( function( $ ) {
 				window.JetpackSearch.addFilter( $('.jetpack-search-filters-widget__filters'), <?php echo json_encode($args) ?> );
 			});
 		</script>
-=======
-		<div class="<?php echo esc_attr( $classes ); ?>">
-			<p>
-				<label>
-					<?php esc_html_e( 'Filter Name:', 'jetpack' ); ?>
-					<input
-						class="widefat"
-						type="text"
-						name="<?php echo esc_attr( $this->get_field_name( 'filter_name' ) ); ?>[]"
-						value="<?php
-							echo ! empty( $args['name'] )
-								? esc_attr( $args['name'] )
-								: '';
-						?>"
-					/>
-				</label>
-			</p>
-
-			<p>
-				<label>
-					<?php esc_html_e( 'Filter Type:', 'jetpack' ); ?>
-					<select name="<?php echo esc_attr( $this->get_field_name( 'filter_type' ) ); ?>[]" class="widefat filter-select">
-						<option value="taxonomy" <?php selected( $args['type'], 'taxonomy' ); ?>>
-							<?php esc_html_e( 'Taxonomy', 'jetpack' ); ?>
-						</option>
-						<option value="post_type" <?php selected( $args['type'], 'post_type' ); ?>>
-							<?php esc_html_e( 'Post Type', 'jetpack' ); ?>
-						</option>
-						<option value="date_histogram" <?php selected( $args['type'], 'date_histogram' ); ?>>
-							<?php esc_html_e( 'Date', 'jetpack' ); ?>
-						</option>
-					</select>
-				</label>
-			</p>
-
-			<p class="jetpack-search-filters-widget__taxonomy-select">
-				<label>
-					<?php esc_html_e( 'Choose a taxonomy:', 'jetpack' ); $seen_taxonomy_labels = array(); ?>
-					<select name="<?php echo esc_attr( $this->get_field_name( 'taxonomy_type' ) ); ?>[]" class="widefat">
-						<?php foreach ( get_taxonomies( array( 'public' => true ), 'objects' ) as $taxonomy ) : ?>
-							<option value="<?php echo esc_attr( $taxonomy->name ); ?>" <?php selected( $taxonomy->name, $args['taxonomy'] ); ?>>
-								<?php
-									$label = in_array( $taxonomy->label, $seen_taxonomy_labels )
-										? sprintf(
-											/* translators: %1$s is the taxonomy name, %2s is the name of its type to help distinguish between several taxonomies with the same name, e.g. category and tag. */
-											_x( '%1$s (%2$s)', 'A label for a taxonomy selector option', 'jetpack' ),
-											$taxonomy->label,
-											$taxonomy->name
-										)
-										: $taxonomy->label;
-									echo esc_html( $label );
-									$seen_taxonomy_labels[] = $taxonomy->label;
-								?>
-							</option>
-						<?php endforeach; ?>
-					</select>
-				</label>
-			</p>
-
-			<p class="jetpack-search-filters-widget__date-histogram-select">
-				<label>
-					<?php esc_html_e( 'Choose a field:', 'jetpack' ); ?>
-					<select name="<?php echo esc_attr( $this->get_field_name( 'date_histogram_field' ) ); ?>[]" class="widefat">
-						<option value="post_date" <?php selected( 'post_date', $args['field'] ); ?>>
-							<?php esc_html_e( 'Date', 'jetpack' ); ?>
-						</option>
-						<option value="post_date_gmt" <?php selected( 'post_date_gmt', $args['field'] ); ?>>
-							<?php esc_html_e( 'Date GMT', 'jetpack' ); ?>
-						</option>
-						<option value="post_modified" <?php selected( 'post_modified', $args['field'] ); ?>>
-							<?php esc_html_e( 'Modified', 'jetpack' ); ?>
-						</option>
-						<option value="post_modified_gmt" <?php selected( 'post_modified_gmt', $args['field'] ); ?>>
-							<?php esc_html_e( 'Modified GMT', 'jetpack' ); ?>
-						</option>
-					</select>
-				</label>
-			</p>
-
-			<p class="jetpack-search-filters-widget__date-histogram-select">
-				<label>
-					<?php esc_html_e( 'Choose an interval:' ); ?>
-					<select name="<?php echo esc_attr( $this->get_field_name( 'date_histogram_interval' ) ); ?>[]" class="widefat">
-						<option value="month" <?php selected( 'month', $args['interval'] ); ?>>
-							<?php esc_html_e( 'Month', 'jetpack' ); ?>
-						</option>
-						<option value="year" <?php selected( 'year', $args['interval'] ); ?>>
-							<?php esc_html_e( 'Year', 'jetpack' ); ?>
-						</option>
-					</select>
-				</label>
-			</p>
-
-			<p>
-				<label>
-					<?php esc_html_e( 'Maximum number of filters (1-50):', 'jetpack' ); ?>
-					<input
-						class="widefat filter-count"
-						name="<?php echo esc_attr( $this->get_field_name( 'num_filters' ) ); ?>[]"
-						type="number"
-						value="<?php echo intval( $args['count'] ); ?>"
-						min="1"
-						max="50"
-						step="1"
-						required
-					/>
-				</label>
-			</p>
-
-			<p class="jetpack-search-filters-widget__controls">
-				<a href="#" class="delete"><?php esc_html_e( 'Remove', 'jetpack' ); ?></a>
-				<span class="control-separator">|</span>
-				<a href="#" class="add"><?php esc_html_e( 'Add another', 'jetpack' ); ?></a>
-			</p>
-		</div>
->>>>>>> 73401c39
 	<?php }
 
 	/**
