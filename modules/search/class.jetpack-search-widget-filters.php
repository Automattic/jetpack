--- conflicted
+++ resolved
@@ -60,13 +60,8 @@
 		wp_register_script(
 			'jetpack-search-widget-filters-admin',
 			plugins_url( 'js/search-widget-filters-admin.js', __FILE__ ),
-<<<<<<< HEAD
-			array( 'jquery', 'jp-tracks', 'jp-tracks-functions' ),
+			array( 'jquery', 'jquery-ui-sortable', 'jp-tracks', 'jp-tracks-functions' ),
 			JETPACK__VERSION
-=======
-			array( 'jquery', 'jquery-ui-sortable', 'jp-tracks', 'jp-tracks-functions' )
-
->>>>>>> 7f433bbe
 		);
 
 		wp_localize_script( 'jetpack-search-widget-filters-admin', 'jetpack_search_filter_admin', array(
