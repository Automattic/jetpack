<?php

/**
 * Provides a widget to show available/selected filters on searches
 */
class Jetpack_Search_Widget_Filters extends WP_Widget {

	protected $jetpack_search;

	const DEFAULT_FILTER_COUNT = 5;
	const DEFAULT_SORT = 'relevance_desc';

	function __construct() {
		if ( ! class_exists( 'Jetpack_Search' ) ) {
			return;
		}

		parent::__construct(
			'jetpack-search-filters',
			/** This filter is documented in modules/widgets/facebook-likebox.php */
			apply_filters( 'jetpack_widget_name', esc_html__( 'Search', 'jetpack' ) ),
			array(
				'classname'   => 'jetpack-filters widget_search',
				'description' => __( 'Displays Jetpack Search box and filters.', 'jetpack' ),
			)
		);

		$this->jetpack_search = Jetpack_Search::instance();

		if ( is_admin() ) {
			add_action( 'sidebar_admin_setup', array( $this, 'widget_admin_setup' ) );
		}

		add_action( 'jetpack_search_render_filters_widget_title', array( $this, 'render_widget_title' ), 10, 3 );
		add_action( 'jetpack_search_render_active_filters', array( $this, 'render_current_filters' ), 10, 2 );
		add_action( 'jetpack_search_render_filters', array( $this, 'render_available_filters' ), 10, 1 );
	}

	function widget_admin_setup() {
		wp_register_script( 'widget-jetpack-search-filters', plugins_url( 'js/search-widget-filters-admin.js', __FILE__ ), array( 'jquery' ) );
		wp_enqueue_style( 'widget-jetpack-search-filters', plugins_url( 'css/search-widget-filters-admin-ui.css', __FILE__ ) );

		wp_localize_script( 'widget-jetpack-search-filters', 'jetpack_search_filter_admin', array(
			'defaultFilterCount' => self::DEFAULT_FILTER_COUNT,
		) );

		wp_enqueue_script( 'widget-jetpack-search-filters' );
	}

	private function get_sort_types() {
		return array(
			'relevance_desc' => esc_html( 'Relevance' ),
			'date_desc' => esc_html( 'Newest first' ),
			'date_asc' => esc_html( 'Oldest first' )
		);
	}

	function is_for_current_widget( $item ) {
		return isset( $item['widget_id'] ) && $this->id == $item['widget_id'];
	}

	/**
	 * Given the widget instance, will return true when selected post types differ from searchable post types.
	 *
	 * @since 5.8.0
	 *
	 * @param array $instance
	 * @return bool
	 */
	function post_types_differ_searchable( $instance ) {
		if ( empty( $instance['post_types'] ) ) {
			return false;
		}

		$searchable_post_types = get_post_types( array( 'exclude_from_search' => false ) );
		$diff_of_searchable = array_diff( $searchable_post_types, (array) $instance['post_types'] );

		return ! empty( $diff_of_searchable );
	}

	/**
	 * Given the widget instance, will return true when selected post types differ from the post type filters
	 * applied to the search.
	 *
	 * @since 5.8.0
	 *
	 * @param array $instance
	 * @return bool
	 */
	function post_types_differ_query( $instance ) {
		if ( empty( $instance['post_types'] ) ) {
			return false;
		}

		$post_types_from_query = isset( $_GET['post_type' ] )
			? (array) $_GET['post_type']
			: array();

		$diff_query = array_diff( (array) $instance['post_types'], $post_types_from_query );
		return ! empty( $diff_query );
	}

	/**
	 * This method returns a boolean for whether the widget should show site-wide filters for the site.
	 *
	 * This is meant to provide backwards-compatibility for VIP, and other professional plan users, that manually
	 * configured filters via `Jetpack_Search::set_filters()`.
	 *
	 * @since 5.7.0
	 *
	 * @return bool Whether the widget should display site-wide filters or not
	 */
	function should_display_sitewide_filters() {
		$filter_widgets = get_option( 'widget_jetpack-search-filters' );

		// This shouldn't be empty, but just for sanity
		if ( empty( $filter_widgets ) )  {
			return false;
		}

		// If any widget has checked add filters, return false
		foreach ( $filter_widgets as $number => $widget ) {
			$widget_id = sprintf( 'jetpack-search-filters-%d', $number );
			if ( ! empty( $widget['use_filters'] ) && is_active_widget( false, $widget_id, 'jetpack-search-filters' ) ) {
				return false;
			}
		}

		return true;
	}

	function widget( $args, $instance ) {

		$display_filters = false;
		if ( is_search() ) {
			$filters = $this->jetpack_search->get_filters();
			$active_buckets = $this->jetpack_search->get_active_filter_buckets();

			if ( ! empty( $filters ) || ! empty( $active_buckets ) ) {

				if ( ! $this->jetpack_search->are_filters_by_widget_disabled() && ! $this->should_display_sitewide_filters() ) {
					$filters = array_filter( $filters, array( $this, 'is_for_current_widget' ) );
					$active_buckets = array_filter( $active_buckets, array( $this, 'is_for_current_widget' ) );
				}

				foreach ( $filters as $filter ) {
					if ( isset( $filter['buckets'] ) && count( $filter['buckets'] ) > 1 ) {
						$display_filters = true;

						break;
					}
				}

				if ( ! empty( $active_buckets ) ) {
					$display_filters = true;
				}
			}
		}

		if ( ! $display_filters && empty( $instance['search_box_enabled'] ) && empty( $instance['user_sort_enabled'] ) ) {
			return;
		}

		$title = $instance['title'];

		if ( empty( $title ) ) {
			$title = '';
		}

		/** This filter is documented in core/src/wp-includes/default-widgets.php */
		$title = apply_filters( 'widget_title', $title, $instance, $this->id_base );

		echo $args['before_widget'];

		/**
		 * Responsible for displaying the title of the Jetpack Search filters widget.
		 *
		 * @module search
		 *
		 * @since 5.7.0
		 *
		 * @param string $title                The widget's title
		 * @param string $args['before_title'] The HTML tag to display before the title
		 * @param string $args['after_title']  The HTML tag to display after the title
		 */
		do_action( 'jetpack_search_render_filters_widget_title', esc_html( $title ), $args['before_title'], $args['after_title'] );

		// we need to dynamically inject the sort field into the search box when the search box is enabled, and display
		// it separately when it's not.
		if ( ! empty( $instance['search_box_enabled'] ) ) {
<<<<<<< HEAD
			echo '<div class="jetpack-search-form">';
			get_search_form();
			echo '</div>';
=======
			$this->render_widget_search_form( $instance );
>>>>>>> c3f7c2b9
		}

		$default_sort = isset( $instance['sort'] ) ? $instance['sort'] : self::DEFAULT_SORT;
		list( $orderby, $order ) = $this->sorting_to_wp_query_param( $default_sort );
		$current_sort = strtolower("{$orderby}_{$order}");

		if ( ! empty( $instance['search_box_enabled'] ) && ! empty( $instance['user_sort_enabled'] ) ) {
			?>
			<label class="jetpack-search-sort-wrapper">
				<?php esc_html_e('Sort by', 'jetpack'); ?>
				<select name="<?php echo esc_attr( $this->get_field_name( 'sort' ) ); ?>" class="jetpack-search-sort">
					<?php foreach( $this->get_sort_types() as $sort => $label ) { ?>
						<option value="<?php echo $sort; ?>" <?php selected( $current_sort, $sort ); ?>>
							<?php echo $label; ?>
						</option>
					<?php } ?>
				</select>
			</label> <?php
		}

		/*
		 * this JS is a bit complicated, but here's what it's trying to do:
		 * - find or create a search form
		 * - find or create the orderby/order fields with default values
		 * - detect changes to the sort field, if it exists, and use it to set the order field values
		 */
		?>
		<script type="text/javascript">
			jQuery( document ).ready( function( $ ) {
				var actionUrl      = <?php echo json_encode( home_url( '/' ) ); ?>,
					orderByDefault = <?php echo json_encode( $orderby ); ?>,
					orderDefault   = <?php echo json_encode( $order ); ?>,
					widgetId       = <?php echo json_encode( $this->id ); ?>,
					currentSearch  = <?php echo json_encode( isset( $_GET['s'] ) ? $_GET['s'] : '' ); ?>

				var container = $('#' + widgetId);
				var form = container.find('.jetpack-search-form form');
				if ( form.length === 0 ) {
					form = $('<form></form>')
						.prop({
							'action': actionUrl,
							'role': 'search',
							'method': 'get',
							'class': 'search-form'
						});
					container.append(form);
				}

				// create hidden fields if necessary
				var orderBy = form.find( 'input[name=orderby]');
				if ( orderBy.length === 0 ) {
					orderBy = $('<input>')
						.prop({
							'name': 'orderby',
							'type': 'hidden'
						});
					form.append(orderBy);
				}

				var order = form.find( 'input[name=order]');
				if ( order.length === 0 ) {
					order = $('<input>')
						.prop({
							'name': 'order',
							'type': 'hidden'
						});
					form.append(order);
				}

				orderBy.val(orderByDefault);
				order.val(orderDefault);

				container.find( '.jetpack-search-sort' ).change( function( event ) {
					var values  = event.target.value.split( '_' );
					orderBy.val( values[0] );
					order.val( values[1] );

					if ( currentSearch ) {
						form.submit();
					}
				});
			} );
		</script>
		<?php
		if ( $display_filters ) {

			/**
			 * Responsible for rendering the widget's active filters that are applied to the search.
			 *
			 * @module search
			 *
			 * @since 5.8.0
			 *
			 * @param $active_bucket                       The selected filters for the currenet query
			 * @param $instance                            The current widget instance
			 * @param Jetpack_Search $this->jetpack_search The Jetpack_Search instance
			 */
			do_action( 'jetpack_search_render_active_filters', $active_buckets, $instance, $this->jetpack_search );

			/**
			 * Responsible for rendering filters to narrow down search results.
			 *
			 * @module search
			 *
			 * @since 5.8.0
			 *
			 * @param array $filters                       The possible filters for the current query
			 * @param $instance                            The current widget instance
			 * @param Jetpack_Search $this->jetpack_search The Jetpack_Search instance
			 */
			do_action( 'jetpack_search_render_filters', $filters, $instance, $this->jetpack_search );
		}

		echo $args['after_widget'];
	}

	private function sorting_to_wp_query_param( $sort ) {
		$orderby = isset( $_GET['orderby'] ) ? $_GET['orderby'] : explode( '_', $sort )[0];
		$order   = isset( $_GET['order'] )   ? $_GET['order']   : ( substr( $sort, -4 ) === '_asc' ) ? 'ASC' : 'DESC';
		return array( $orderby, $order );
	}

	function update( $new_instance, $old_instance ) {
		$instance = array();

		$instance['title'] = sanitize_text_field( $new_instance['title'] );
		$instance['use_filters'] = empty( $new_instance['use_filters'] ) ? '0' : '1';
		$instance['search_box_enabled'] = empty( $new_instance['search_box_enabled'] ) ? '0' : '1';
<<<<<<< HEAD
		$instance['user_sort_enabled'] = empty( $new_instance['user_sort_enabled'] ) ? '0' : '1';
		$instance['sort'] = $new_instance['sort'];
=======
		$instance['post_types'] = empty( $new_instance['post_types'] )
			? array()
			: array_map( 'sanitize_key', $new_instance['post_types'] );
>>>>>>> c3f7c2b9

		if ( $instance['use_filters'] ) {
			$filters = array();
			foreach ( (array) $new_instance['filter_type'] as $index => $type ) {
				$count = intval( $new_instance['num_filters'][ $index ] );
				$count = min( 50, $count ); // Set max boundary at 20
				$count = max( 1, $count );  // Set min boundary at 1

				switch ( $type ) {
					case 'taxonomy':
						$filters[] = array(
							'name' => sanitize_text_field( $new_instance['filter_name'][ $index ] ),
							'type' => 'taxonomy',
							'taxonomy' => sanitize_key( $new_instance['taxonomy_type'][ $index ] ),
							'count' => $count,
						);
						break;
					case 'post_type':
						$filters[] = array(
							'name' => sanitize_text_field( $new_instance['filter_name'][ $index ] ),
							'type' => 'post_type',
							'count' => $count,
						);
						break;
					case 'date_histogram':
						$filters[] = array(
							'name' => sanitize_text_field( $new_instance['filter_name'][ $index ] ),
							'type' => 'date_histogram',
							'count' => $count,
							'field' => sanitize_key( $new_instance['date_histogram_field'][ $index ] ),
							'interval' => sanitize_key( $new_instance['date_histogram_interval'][ $index ] ),
						);
						break;
				}
			}

			if ( ! empty( $filters ) ) {
				$instance['filters'] = $filters;
			}
		}

		return $instance;
	}

	function form( $instance ) {
		$instance = wp_parse_args( (array) $instance, array(
			'title' => '',
			'filters' => array( array() )
		) );

		$title = strip_tags( $instance['title'] );

		$hide_filters = $this->jetpack_search->are_filters_by_widget_disabled();
		$use_filters = ! empty( $instance['use_filters'] ) && ! $hide_filters;
		$search_box_enabled = ! empty( $instance['search_box_enabled'] );
		$user_sort_enabled = ! empty( $instance['user_sort_enabled'] );
		$sort = isset( $instance['sort'] ) ? $instance['sort'] : self::DEFAULT_SORT;
		$classes = sprintf(
			'jetpack-search-filters-widget %s',
			$use_filters ? '' : 'hide-filters'
		);
		?>
		<div class="<?php echo esc_attr( $classes ); ?>">
			<p>
				<label for="<?php echo esc_attr( $this->get_field_id( 'title' ) ); ?>">
					<?php esc_html_e( 'Title:', 'jetpack' ); ?>
				</label>
				<input
					class="widefat"
					id="<?php echo esc_attr( $this->get_field_id( 'title' ) ); ?>"
					name="<?php echo esc_attr( $this->get_field_name( 'title' ) ); ?>"
					type="text"
					value="<?php echo esc_attr( $title ); ?>"
				/>
			</p>

			<p>
				<label><?php esc_html_e( 'Post types included in results:' ); ?></label>
				<select class="widefat" name="<?php echo esc_attr( $this->get_field_name( 'post_types' ) ); ?>[]" multiple="multiple">
					<?php foreach ( get_post_types( array( 'exclude_from_search' => false ), 'objects' ) as $post_type ) : ?>
						<option
							value="<?php echo esc_attr( $post_type->name ); ?>"
							<?php selected( empty( $instance['post_types'] ) || in_array( $post_type->name, $instance['post_types'] ) ); ?>
						>
							<?php echo esc_html( $post_type->label ); ?>
						</option>
					<?php endforeach; ?>
				</select>
			</p>

			<p>
				<label>
					<input
						type="checkbox"
						class="jetpack-search-filters-widget__search-box-enabled"
						name="<?php echo esc_attr( $this->get_field_name( 'search_box_enabled' ) ); ?>"
						<?php checked( $search_box_enabled ); ?>
					/>
					<?php esc_html_e( 'Show search box', 'jetpack' ); ?>
				</label>
			</p>
			<p>
				<label>
					<input
						type="checkbox"
						class="jetpack-search-filters-widget__sort-controls-enabled"
						name="<?php echo esc_attr( $this->get_field_name( 'user_sort_enabled' ) ); ?>"
						<?php checked( $user_sort_enabled ); ?>
					/>
					<?php esc_html_e( 'Show sorting controls', 'jetpack' ); ?>
				</label>
			</p>

			<p>
				<label>
					<?php esc_html_e( 'Default sort order:', 'jetpack' ); ?>
					<select name="<?php echo esc_attr( $this->get_field_name( 'sort' ) ); ?>" class="widefat">
		 				<?php foreach( $this->get_sort_types() as $sort_type => $label ) { ?>
							<option value="<?php echo $sort_type; ?>" <?php selected( $sort, $sort_type ); ?>>
								<?php echo $label; ?>
							</option>
						<?php } ?>
					</select>
				</label>
			</p>

			<?php if ( ! $hide_filters ): ?>
				<p>
					<label>
						<input
							type="checkbox"
							class="jetpack-search-filters-widget__use-filters"
							name="<?php echo esc_attr( $this->get_field_name( 'use_filters' ) ); ?>"
							<?php checked( $use_filters ); ?>
						/>
						<?php esc_html_e( 'Show filters when a search has multiple results', 'jetpack' ); ?>
					</label>
				</p>
				<?php foreach ( (array) $instance['filters'] as $filter ) : ?>
					<?php $this->render_widget_filter( $filter ); ?>
				<?php endforeach; ?>
			<?php endif; ?>
		</div>
		<?php
	}

	/**
	 * Responsible for rendering a single filter in the customizer or the widget administration screen in wp-admin.
	 *
	 * @since 5.7.0
	 *
	 * @param array $filter
	 */
	function render_widget_filter( $filter ) {
		$args = wp_parse_args( $filter, array(
			'name' => '',
			'type' => 'taxonomy',
			'taxonomy' => '',
			'post_type' => '',
			'date_histogram_field' => '',
			'date_histogram_interval' => '',
			'count' => self::DEFAULT_FILTER_COUNT,
		) );

		$classes = sprintf(
			'jetpack-search-filters-widget__filter is-%s',
			sanitize_key( $args['type'] )
		);

		?>
		<div class="<?php echo esc_attr( $classes ); ?>">
			<p>
				<label>
					<?php esc_html_e( 'Filter Name:', 'jetpack' ); ?>
					<input
						class="widefat"
						type="text"
						name="<?php echo esc_attr( $this->get_field_name( 'filter_name' ) ); ?>[]"
						value="<?php
							echo ! empty( $args['name'] )
								? esc_attr( $args['name'] )
								: '';
						?>"
					/>
				</label>
			</p>

			<p>
				<label>
					<?php esc_html_e( 'Filter Type:', 'jetpack' ); ?>
					<select name="<?php echo esc_attr( $this->get_field_name( 'filter_type' ) ); ?>[]" class="widefat filter-select">
						<option value="taxonomy" <?php selected( $args['type'], 'taxonomy' ); ?>>
							<?php esc_html_e( 'Taxonomy', 'jetpack' ); ?>
						</option>
						<option value="post_type" <?php selected( $args['type'], 'post_type' ); ?>>
							<?php esc_html_e( 'Post Type', 'jetpack' ); ?>
						</option>
						<option value="date_histogram" <?php selected( $args['type'], 'date_histogram' ); ?>>
							<?php esc_html_e( 'Date', 'jetpack' ); ?>
						</option>
					</select>
				</label>
			</p>

			<p class="jetpack-search-filters-widget__taxonomy-select">
				<label>
					<?php esc_html_e( 'Choose a taxonomy:', 'jetpack' ); ?>
					<select name="<?php echo esc_attr( $this->get_field_name( 'taxonomy_type' ) ); ?>[]" class="widefat">
						<?php foreach ( get_taxonomies( false, 'objects' ) as $taxonomy ) : ?>
							<option value="<?php echo esc_attr( $taxonomy->name ); ?>" <?php selected( $taxonomy->name, $args['taxonomy'] ); ?>>
								<?php echo esc_html( $taxonomy->label ); ?>
							</option>
						<?php endforeach; ?>
					</select>
				</label>
			</p>

			<p class="jetpack-search-filters-widget__date-histogram-select">
				<label>
					<?php esc_html_e( 'Choose a field:', 'jetpack' ); ?>
					<select name="<?php echo esc_attr( $this->get_field_name( 'date_histogram_field' ) ); ?>[]" class="widefat">
						<option value="post_date" <?php selected( 'post_date', $args['date_histogram_field'] ); ?>>
							<?php esc_html_e( 'Date', 'jetpack' ); ?>
						</option>
						<option value="post_date_gmt" <?php selected( 'post_date_gmt', $args['date_histogram_field'] ); ?>>
							<?php esc_html_e( 'Date GMT', 'jetpack' ); ?>
						</option>
						<option value="post_modified" <?php selected( 'post_modified', $args['date_histogram_field'] ); ?>>
							<?php esc_html_e( 'Modified', 'jetpack' ); ?>
						</option>
						<option value="post_modified" <?php selected( 'post_modified_gmt', $args['date_histogram_field'] ); ?>>
							<?php esc_html_e( 'Modified GMT', 'jetpack' ); ?>
						</option>
					</select>
				</label>
			</p>

			<p class="jetpack-search-filters-widget__date-histogram-select">
				<label>
					<?php esc_html_e( 'Choose an interval:' ); ?>
					<select name="<?php echo esc_attr( $this->get_field_name( 'date_histogram_interval' ) ); ?>[]" class="widefat">
						<option value="month" <?php selected( 'month', $args['date_histogram_interval'] ); ?>>
							<?php esc_html_e( 'Month', 'jetpack' ); ?>
						</option>
						<option value="year" <?php selected( 'year', $args['date_histogram_interval'] ); ?>>
							<?php esc_html_e( 'Year', 'jetpack' ); ?>
						</option>
					</select>
				</label>
			</p>

			<p>
				<label>
					<?php esc_html_e( 'Maximum number of filters (1-50):', 'jetpack' ); ?>
					<input
						class="widefat"
						name="<?php echo esc_attr( $this->get_field_name( 'num_filters' ) ); ?>[]"
						type="number"
						value="<?php echo intval( $args['count'] ); ?>"
						min="1"
						max="50"
						step="1"
						required
					/>
				</label>
			</p>

			<p class="jetpack-search-filters-widget__controls">
				<a href="#" class="delete"><?php esc_html_e( 'Remove', 'jetpack' ); ?></a>
				<span class="control-separator">|</span>
				<a href="#" class="add"><?php esc_html_e( 'Add', 'jetpack' ); ?></a>
			</p>
		</div>
	<?php }

	/**
	 * Responsible for rendering the search box within our widget on the frontend.
	 *
	 * @param array $instance
	 */
	function render_widget_search_form( $instance ) {
		$form = get_search_form( false );

		// If the widget has specified post types to search within and IF the post types differ
		// from the default post types that would have been searched, set the selected post
		// types via hidden inputs.
		if ( $this->post_types_differ_searchable( $instance ) ) {
			$post_type_inputs = '';
			foreach ( $instance['post_types'] as $post_type ) {
				$post_type_inputs .= sprintf( '<input type="hidden" name="post_type[]" value="%s" />', esc_attr( $post_type ) );
			}

			// The form should have a closing form tag, so let's add our hidden inputs before that
			$form = str_replace(
				'</form>',
				sprintf( '%s</form>', $post_type_inputs ),
				$form
			);
		}

		// This shouldn't need to be escaped since we escaped above when we imploded the selected post types
		echo $form;

		echo '<br />';
	}

	/**
	 * Renders all available filters that can be used to filter down search results on the frontend.
	 *
	 * @param array $filters
	 */
	function render_available_filters( $filters ) {
		foreach ( (array) $filters as $filter ) {
			if ( count( $filter['buckets'] ) < 2 ) {
				continue;
			}
			$this->render_filter( $filter );
		}
	}

	function render_widget_title( $title, $before_title, $after_title ) {
		echo $before_title . esc_html( $title ) . $after_title;
	}

	/**
	 * Responsible for removing all active buckets with a type of post_type.
	 *
	 * If the current post type filters match the post type filters that the widget has restricted the
	 * search too, then we don't want to show the post type buckets. Otherwise, when a user first search, we
	 * would end up showing an active filters and a post types section that look very similar.
	 *
	 * See: https://github.com/Automattic/jetpack/pull/8471#issuecomment-355711814
	 *
	 * @param array $active_bucket
	 */
	function filter_post_types_from_active_buckets( $active_bucket ) {
		return empty( $active_bucket['type'] ) || 'post_type' != $active_bucket['type'];
	}

	/**
	 * Since we provide support for the widget restricting post types by adding the selected post types as
	 * active filters, if removing a post type filter would result in there no longer be post_type args in the URL,
	 * we need to be sure to add them back.
	 *
	 * @param array $active_buckets
	 * @param array $post_types
	 */
	function ensure_post_types_on_remove_url( $active_buckets, $post_types ) {
		$modified = array();

		foreach ( (array) $active_buckets as $active_bucket ) {
			if ( 'post_type' != $active_bucket['type'] ) {
				$modified[] = $active_bucket;
				continue;
			}

			$parsed = wp_parse_url( $active_bucket['remove_url'] );
			if ( ! $parsed ) {
				$modified[] = $active_bucket;
			}

			$query = array();
			wp_parse_str( $parsed['query'], $query );

			if ( empty( $query['post_type'] ) ) {
				$active_bucket['remove_url'] = $this->add_post_types_to_url( $active_bucket['remove_url'], $post_types );
			}

			$modified[] = $active_bucket;
		}

		return $modified;
	}

	/**
	 * Given a url and an array of post types, will ensure that the post types are properly applied to the URL as args.
	 *
	 * @param string $url
	 * @param array $post_types
	 */
	function add_post_types_to_url( $url, $post_types ) {
		$url = remove_query_arg( 'post_type', $url );
		foreach ( (array) $post_types as $post_type ) {
			$url = add_query_arg( 'post_type[]', $post_type, $url );
		}

		return $url;
	}

	/**
	 * Renders the current filters applied to the search.
	 *
	 * @param array $active_buckets
	 * @param array $instance
	 */
	function render_current_filters( $active_buckets, $instance ) {
		if ( ! $this->post_types_differ_query( $instance, true ) ) {
			$active_buckets = array_filter( $active_buckets, array( $this, 'filter_post_types_from_active_buckets' ) );
		}

		if ( empty( $active_buckets ) ) {
			return;
		}

		$remove_all_filters = add_query_arg( 's', get_query_var( 's' ), home_url() );
		if ( $this->post_types_differ_searchable( $instance ) ) {
			$remove_all_filters = $this->add_post_types_to_url( $remove_all_filters, $instance['post_types'] );
			$active_buckets = $this->ensure_post_types_on_remove_url( $active_buckets, $instance['post_types'] );
		}

		?>
		<h4 class="widget-title"><?php echo esc_html__( 'Current Filters', 'jetpack' ); ?></h4>
		<ul>
			<?php foreach ( $active_buckets as $item ) : ?>
				<li>
					<a href="<?php echo esc_url( $item['remove_url'] ); ?>">
						<?php
							echo sprintf(
								_x( '&larr; %1$s: %2$s', 'aggregation widget: active filter type and name', 'jetpack' ),
								esc_html( $item['type_label'] ),
								esc_html( $item['name'] )
							);
						?>
					</a>
				</li>
			<?php endforeach; ?>
			<?php if ( count( $active_buckets ) > 1 ) : ?>
				<li>
					<a href="<?php echo esc_url( $remove_all_filters ); ?>">
						<?php echo esc_html__( 'Remove All Filters', 'jetpack' ); ?>
					</a>
				</li>
			<?php endif; ?>
		</ul>
		<br />
	<?php }

	/**
	 * Renders a single filter that can be applied to the current search.
	 *
	 * @param array $filter
	 */
	function render_filter( $filter ) { ?>
		<h4  class="widget-title"><?php echo esc_html( $filter['name'] ); ?></h4>
		<ul>
			<?php foreach ( $filter['buckets'] as $item ) : ?>
				<li>
					<a href="<?php echo esc_url( $item['url'] ); ?>">
						<?php echo esc_html( $item['name'] ); ?>
					</a>

					(<?php echo number_format_i18n( absint( $item['count'] ) ); ?>)
				</li>
			<?php endforeach;?>
		</ul>
		<br />
	<?php }
}<|MERGE_RESOLUTION|>--- conflicted
+++ resolved
@@ -188,13 +188,7 @@
 		// we need to dynamically inject the sort field into the search box when the search box is enabled, and display
 		// it separately when it's not.
 		if ( ! empty( $instance['search_box_enabled'] ) ) {
-<<<<<<< HEAD
-			echo '<div class="jetpack-search-form">';
-			get_search_form();
-			echo '</div>';
-=======
 			$this->render_widget_search_form( $instance );
->>>>>>> c3f7c2b9
 		}
 
 		$default_sort = isset( $instance['sort'] ) ? $instance['sort'] : self::DEFAULT_SORT;
@@ -323,14 +317,11 @@
 		$instance['title'] = sanitize_text_field( $new_instance['title'] );
 		$instance['use_filters'] = empty( $new_instance['use_filters'] ) ? '0' : '1';
 		$instance['search_box_enabled'] = empty( $new_instance['search_box_enabled'] ) ? '0' : '1';
-<<<<<<< HEAD
 		$instance['user_sort_enabled'] = empty( $new_instance['user_sort_enabled'] ) ? '0' : '1';
 		$instance['sort'] = $new_instance['sort'];
-=======
 		$instance['post_types'] = empty( $new_instance['post_types'] )
 			? array()
 			: array_map( 'sanitize_key', $new_instance['post_types'] );
->>>>>>> c3f7c2b9
 
 		if ( $instance['use_filters'] ) {
 			$filters = array();
@@ -632,9 +623,9 @@
 		}
 
 		// This shouldn't need to be escaped since we escaped above when we imploded the selected post types
+    echo '<div class="jetpack-search-form">';
 		echo $form;
-
-		echo '<br />';
+    echo '</div>';
 	}
 
 	/**
