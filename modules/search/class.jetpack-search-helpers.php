--- conflicted
+++ resolved
@@ -178,19 +178,7 @@
 		return $filters;
 	}
 
-<<<<<<< HEAD
-	/**
-	 * Creates a default name for a filter. Used when the filter label is blank.
-	 *
-	 * @since 5.8.0
-	 *
-	 * @param array $widget_filter The filter to generate the title for.
-	 *
-	 * @return string The suggested filter name.
-	 */
-=======
 	static function get_date_filter_type_name( $type, $is_updated = false ) {
-		$string = '';
 		switch ( $type ) {
 			case 'year':
 				$string = ( $is_updated )
@@ -208,7 +196,15 @@
 		return $string;
 	}
 
->>>>>>> 759377ca
+	/**
+	 * Creates a default name for a filter. Used when the filter label is blank.
+	 *
+	 * @since 5.8.0
+	 *
+	 * @param array $widget_filter The filter to generate the title for.
+	 *
+	 * @return string The suggested filter name.
+	 */
 	static function generate_widget_filter_name( $widget_filter ) {
 		$name = '';
 
@@ -229,26 +225,12 @@
 							in_array( $widget_filter['field'], $modified_fields )
 						);
 						break;
-<<<<<<< HEAD
-
-					case 'post_modified':
-					case 'post_modified_gmt':
-						switch ( $widget_filter['interval'] ) {
-							case 'month':
-								$name = _x( 'Month Updated', 'label for filtering posts', 'jetpack' );
-								break;
-							case 'year':
-								$name = _x( 'Year Updated', 'label for filtering posts', 'jetpack' );
-								break;
-						}
-=======
 					case 'month':
 					default:
 						$name = self::get_date_filter_type_name(
 							'month',
 							in_array( $widget_filter['field'], $modified_fields )
 						);
->>>>>>> 759377ca
 						break;
 				}
 				break;
