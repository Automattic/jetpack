/** @jsx h */

/**
 * External dependencies
 */
import { h, render } from 'preact';

/**
 * Internal dependencies
 */
import SearchApp from './components/search-app';
<<<<<<< HEAD
import { getSearchQuery, getFilterQuery, getSearchSort } from './lib/query-string';
import { getThemeOptions } from './lib/dom';
=======
import { getSearchQuery, getFilterQuery, getSortQuery } from './lib/query-string';
import { getThemeOptions } from './lib/dom';
import { SERVER_OBJECT_NAME } from './lib/constants';
>>>>>>> bbc501e0

const injectSearchApp = grabFocus => {
	render(
		<SearchApp
			grabFocus={ grabFocus }
			initialFilters={ getFilterQuery() }
			initialSort={ getSortQuery() }
			initialValue={ getSearchQuery() }
<<<<<<< HEAD
			options={ window.JetpackInstantSearchOptions }
			themeOptions={ getThemeOptions( window.JetpackInstantSearchOptions ) }
=======
			options={ window[ SERVER_OBJECT_NAME ] }
			themeOptions={ getThemeOptions( window[ SERVER_OBJECT_NAME ] ) }
>>>>>>> bbc501e0
		/>,
		document.body
	);
};

document.addEventListener( 'DOMContentLoaded', function() {
<<<<<<< HEAD
	if ( !! window.JetpackInstantSearchOptions && 'siteId' in window.JetpackInstantSearchOptions ) {
=======
	if (
		!! window[ SERVER_OBJECT_NAME ] &&
		'siteId' in window[ SERVER_OBJECT_NAME ] &&
		document.body.classList.contains( 'search' )
	) {
>>>>>>> bbc501e0
		injectSearchApp();
	}
} );<|MERGE_RESOLUTION|>--- conflicted
+++ resolved
@@ -9,14 +9,9 @@
  * Internal dependencies
  */
 import SearchApp from './components/search-app';
-<<<<<<< HEAD
-import { getSearchQuery, getFilterQuery, getSearchSort } from './lib/query-string';
-import { getThemeOptions } from './lib/dom';
-=======
 import { getSearchQuery, getFilterQuery, getSortQuery } from './lib/query-string';
 import { getThemeOptions } from './lib/dom';
 import { SERVER_OBJECT_NAME } from './lib/constants';
->>>>>>> bbc501e0
 
 const injectSearchApp = grabFocus => {
 	render(
@@ -25,28 +20,15 @@
 			initialFilters={ getFilterQuery() }
 			initialSort={ getSortQuery() }
 			initialValue={ getSearchQuery() }
-<<<<<<< HEAD
-			options={ window.JetpackInstantSearchOptions }
-			themeOptions={ getThemeOptions( window.JetpackInstantSearchOptions ) }
-=======
 			options={ window[ SERVER_OBJECT_NAME ] }
 			themeOptions={ getThemeOptions( window[ SERVER_OBJECT_NAME ] ) }
->>>>>>> bbc501e0
 		/>,
 		document.body
 	);
 };
 
 document.addEventListener( 'DOMContentLoaded', function() {
-<<<<<<< HEAD
-	if ( !! window.JetpackInstantSearchOptions && 'siteId' in window.JetpackInstantSearchOptions ) {
-=======
-	if (
-		!! window[ SERVER_OBJECT_NAME ] &&
-		'siteId' in window[ SERVER_OBJECT_NAME ] &&
-		document.body.classList.contains( 'search' )
-	) {
->>>>>>> bbc501e0
+	if ( !! window[ SERVER_OBJECT_NAME ] && 'siteId' in window[ SERVER_OBJECT_NAME ] ) {
 		injectSearchApp();
 	}
 } );