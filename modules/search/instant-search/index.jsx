--- conflicted
+++ resolved
@@ -24,16 +24,11 @@
 };
 
 document.addEventListener( 'DOMContentLoaded', function() {
-<<<<<<< HEAD
-	if ( !! window.JetpackInstantSearchOptions && 'siteId' in window.JetpackInstantSearchOptions ) {
-		injectSearchWidget();
-=======
 	if (
 		!! window.JetpackInstantSearchOptions &&
 		'siteId' in window.JetpackInstantSearchOptions &&
 		document.body.classList.contains( 'search' )
 	) {
 		injectSearchWidget( getSearchQuery() );
->>>>>>> 05e57bf2
 	}
 } );