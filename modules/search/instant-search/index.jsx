--- conflicted
+++ resolved
@@ -11,20 +11,12 @@
 import SearchWidget from './components/search-widget';
 import { getSearchQuery, getSearchSort } from './lib/query-string';
 
-<<<<<<< HEAD
 const injectSearchWidget = ( initialSearch, initialSort, grabFocus ) => {
 	render(
 		<SearchWidget
 			grabFocus={ grabFocus }
 			initialValue={ initialSearch }
 			initialSort={ initialSort }
-=======
-const injectSearchWidget = ( initialValue, grabFocus ) => {
-	render(
-		<SearchWidget
-			grabFocus={ grabFocus }
-			initialValue={ initialValue }
->>>>>>> eedd2824
 			options={ window.JetpackInstantSearchOptions }
 		/>,
 		document.body
@@ -32,11 +24,11 @@
 };
 
 document.addEventListener( 'DOMContentLoaded', function() {
-	if ( !! window.JetpackInstantSearchOptions && 'siteId' in window.JetpackInstantSearchOptions ) {
-<<<<<<< HEAD
+	if (
+		!! window.JetpackInstantSearchOptions &&
+		'siteId' in window.JetpackInstantSearchOptions &&
+		document.body.classList.contains( 'search' )
+	) {
 		injectSearchWidget( getSearchQuery(), getSearchSort() );
-=======
-		injectSearchWidget( getSearchQuery() );
->>>>>>> eedd2824
 	}
 } );