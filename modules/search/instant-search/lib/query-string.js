/**
 * External dependencies
 */
import { decode, encode } from 'qss';

function getQuery() {
	return decode( window.location.search.substring( 1 ) );
}

function pushQueryString( queryString ) {
	if ( history.pushState ) {
		const newurl = `${ window.location.protocol }//${ window.location.host }${
			window.location.pathname
		}?${ queryString }`;
		window.history.pushState( { path: newurl }, '', newurl );
	}
}

export function getSearchQuery() {
	const query = getQuery();
	return 's' in query ? decodeURIComponent( query.s.replace( /\+/g, '%20' ) ) : '';
}

export function setSearchQuery( searchValue ) {
	const query = getQuery();
	query.s = searchValue;
	pushQueryString( encode( query ) );
}

<<<<<<< HEAD
export function getSearchSort() {
	const query = getQuery();
	const order = 'order' in query ? query.order : 'DESC';
	const orderby = 'orderby' in query ? query.orderby : 'relevance';
	let sort;
	switch ( orderby ) {
		case 'date':
			if ( order === 'ASC' ) {
				sort = 'date_asc';
			} else {
				sort = 'date_desc';
			}
			break;
		case 'price':
			if ( order === 'ASC' ) {
				sort = 'price_asc';
			} else {
				sort = 'price_desc';
			}
			break;
		case 'rating':
			if ( order === 'ASC' ) {
				sort = 'rating_asc';
			} else {
				sort = 'rating_desc';
			}
			break;
		case 'recency':
			sort = 'score_recency';
			break;
		case 'keyword':
			sort = 'score_keyword';
			break;
		case 'popularity':
			sort = 'score_popularity';
			break;
		case 'relevance':
		case 'score_default':
		default:
			sort = 'score_default';
			break;
	}
	return sort;
=======
function getFilterQueryByKey( filterKey ) {
	const query = getQuery();
	if ( ! ( filterKey in query ) ) {
		return [];
	}
	if ( typeof query[ filterKey ] === 'string' ) {
		return [ query[ filterKey ] ];
	}
	return query[ filterKey ];
}

export function getFilterQuery( filterKey ) {
	if ( filterKey ) {
		return getFilterQueryByKey( filterKey );
	}

	return {
		category: getFilterQueryByKey( 'category' ),
		post_tag: getFilterQueryByKey( 'post_tag' ),
		post_types: getFilterQueryByKey( 'post_types' ),
	};
}

export function setFilterQuery( filterKey, filterValue ) {
	const query = getQuery();
	query[ filterKey ] = filterValue;
	pushQueryString( encode( query ) );
>>>>>>> 8cd8f8f8
}<|MERGE_RESOLUTION|>--- conflicted
+++ resolved
@@ -27,7 +27,6 @@
 	pushQueryString( encode( query ) );
 }
 
-<<<<<<< HEAD
 export function getSearchSort() {
 	const query = getQuery();
 	const order = 'order' in query ? query.order : 'DESC';
@@ -71,7 +70,8 @@
 			break;
 	}
 	return sort;
-=======
+}
+
 function getFilterQueryByKey( filterKey ) {
 	const query = getQuery();
 	if ( ! ( filterKey in query ) ) {
@@ -99,5 +99,4 @@
 	const query = getQuery();
 	query[ filterKey ] = filterValue;
 	pushQueryString( encode( query ) );
->>>>>>> 8cd8f8f8
 }