--- conflicted
+++ resolved
@@ -120,16 +120,12 @@
 	return filter;
 }
 
-<<<<<<< HEAD
-export function search( { aggregations, filter, query, resultFormat, siteId, sort } ) {
+export function search( { aggregations, filter, pageHandle, query, resultFormat, siteId, sort } ) {
 	const key = hash( Array.from( arguments ) );
 	const cachedVal = apiCache.get( key );
 	if ( cachedVal ) {
 		return cachedVal;
 	}
-=======
-export function search( { aggregations, filter, pageHandle, query, resultFormat, siteId, sort } ) {
->>>>>>> 670243f4
 	let fields = [];
 	let highlight_fields = [];
 	switch ( resultFormat ) {
