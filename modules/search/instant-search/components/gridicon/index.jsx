--- conflicted
+++ resolved
@@ -43,13 +43,9 @@
 			case 'gridicons-comment':
 				return <title>{ __( 'Matching comment.', 'jetpack' ) }</title>;
 			case 'gridicons-cross':
-<<<<<<< HEAD
-				return <title>{ __( 'Close search overlay' ) }</title>;
+				return <title>{ __( 'Close search overlay', 'jetpack' ) }</title>;
 			case 'gridicons-filter':
-				return <title>{ __( 'Toggle search filters.' ) }</title>;
-=======
-				return <title>{ __( 'Close search overlay', 'jetpack' ) }</title>;
->>>>>>> 1e3f25f0
+				return <title>{ __( 'Toggle search filters.', 'jetpack' ) }</title>;
 			case 'gridicons-folder':
 				return <title>{ __( 'Category', 'jetpack' ) }</title>;
 			case 'gridicons-image-multiple':
@@ -64,13 +60,7 @@
 			case 'gridicons-tag':
 				return <title>{ __( 'Tag', 'jetpack' ) }</title>;
 			case 'gridicons-video':
-<<<<<<< HEAD
-				return <title>{ __( 'Has a video.' ) }</title>;
-=======
 				return <title>{ __( 'Has a video.', 'jetpack' ) }</title>;
-			case 'gridicons-filter':
-				return <title>{ __( 'Toggle search filters.', 'jetpack' ) }</title>;
->>>>>>> 1e3f25f0
 		}
 	}
 
