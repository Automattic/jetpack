--- conflicted
+++ resolved
@@ -15,7 +15,7 @@
  */
 import SearchResults from './search-results';
 import SearchFiltersWidget from './search-filters-widget';
-import { search } from '../lib/api';
+import { search, buildFilterAggregations } from '../lib/api';
 import { setSearchQuery } from '../lib/query-string';
 import { removeChildren, hideSearchHeader } from '../lib/dom';
 
@@ -25,6 +25,8 @@
 		this.input = Preact.createRef();
 		this.requestId = 0;
 		this.props.resultFormat = 'minimal';
+		this.props.aggregations = buildFilterAggregations( this.props.options.widgets );
+		this.props.widgets = this.props.options.widgets ? this.props.options.widgets : [];
 		this.state = {
 			query: this.props.initialValue,
 			results: {},
@@ -57,11 +59,13 @@
 			this.requestId++;
 			const requestId = this.requestId;
 
-<<<<<<< HEAD
-			search( this.props.siteId, query, this.props.aggregations )
-=======
-			search( this.props.options.siteId, query, {}, {}, this.props.options.resultFormat )
->>>>>>> a4e056f9
+			search(
+				this.props.options.siteId,
+				query,
+				this.props.aggregations,
+				{},
+				this.props.options.resultFormat
+			)
 				.then( response => response.json() )
 				.then( json => {
 					if ( this.requestId === requestId ) {
@@ -98,7 +102,7 @@
 							</div>
 							<div className="jetpack-search-sort-wrapper" />
 							<SearchFiltersWidget
-								postTypes={ this.props.postTypes }
+								postTypes={ this.props.options.postTypes }
 								results={ this.state.results }
 								widget={ widget }
 							/>
