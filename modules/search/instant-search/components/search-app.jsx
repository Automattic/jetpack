--- conflicted
+++ resolved
@@ -224,32 +224,19 @@
 						</Portal>
 					) ) }
 
-<<<<<<< HEAD
 				{ this.state.resultsActive && (
 					<Portal into={ this.props.themeOptions.results_selector }>
 						<SearchResults
 							hasNextPage={ this.hasNextPage() }
 							isLoading={ this.state.isLoading }
 							onLoadNextPage={ this.loadNextPage }
+							locale={ this.props.options.locale }
 							query={ this.state.query }
 							response={ this.state.response }
 							resultFormat={ this.props.options.resultFormat }
 						/>
 					</Portal>
 				) }
-=======
-				<Portal into={ this.props.themeOptions.results_selector }>
-					<SearchResults
-						hasNextPage={ this.hasNextPage() }
-						isLoading={ this.state.isLoading }
-						onLoadNextPage={ this.loadNextPage }
-						locale={ this.props.options.locale }
-						query={ this.state.query }
-						response={ this.state.response }
-						resultFormat={ this.props.options.resultFormat }
-					/>
-				</Portal>
->>>>>>> e8df94c3
 			</Preact.Fragment>
 		);
 	}
