--- conflicted
+++ resolved
@@ -26,11 +26,8 @@
 	setSortQuery,
 	getSortKeyFromSortOption,
 	getSortOptionFromSortKey,
-<<<<<<< HEAD
 	setFilterQuery,
-=======
 	restorePreviousHref,
->>>>>>> eab1d5e5
 } from '../lib/query-string';
 import { bindCustomizerChanges } from '../lib/customize';
 
