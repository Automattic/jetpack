--- conflicted
+++ resolved
@@ -51,7 +51,8 @@
 .jetpack-instant-search__box input,
 .jetpack-instant-search__box input[type='search'].jetpack-instant-search__box-input {
 	width: 100%;
-<<<<<<< HEAD
+  height: 52px;
+	transition: color, border-color 0.25s ease-in-out;
 
 	&::-webkit-search-decoration,
 	&::-webkit-search-cancel-button,
@@ -60,8 +61,4 @@
 		display: initial;
 		-webkit-appearance: searchfield;
 	}
-=======
-	height: 52px;
-	transition: color, border-color 0.25s ease-in-out;
->>>>>>> 99bc596c
 }