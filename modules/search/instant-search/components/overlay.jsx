--- conflicted
+++ resolved
@@ -25,11 +25,6 @@
 	}, [] );
 
 	return (
-<<<<<<< HEAD
-		<div className={ classNames.join( ' ' ) }>
-			<button className="jetpack-instant-search__overlay-close" onClick={ closeOverlay }>
-				<Gridicon icon="cross" size="24" />
-=======
 		<div
 			className={ [
 				'jetpack-instant-search__overlay',
@@ -43,8 +38,7 @@
 				onClick={ closeOverlay }
 				style={ { background: closeColor } }
 			>
-				{ __( 'Close', 'jetpack' ) }
->>>>>>> a9bc1bd8
+				<Gridicon icon="cross" size="24" />
 			</button>
 			{ children }
 		</div>
