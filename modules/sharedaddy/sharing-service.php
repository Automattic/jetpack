<?php

include_once dirname( __FILE__ ).'/sharing-sources.php';

define( 'WP_SHARING_PLUGIN_VERSION', JETPACK__VERSION );

class Sharing_Service {
	private $global = false;
	var $default_sharing_label = '';

	public function __construct() {
		$this->default_sharing_label = __( 'Share this:', 'jetpack' );
	}

	/**
	 * Gets a generic list of all services, without any config
	 */
	public function get_all_services_blog() {
		$options  = get_option( 'sharing-options' );

		$all = $this->get_all_services();
		$services = array();

		foreach ( $all AS $id => $name ) {
			if ( isset( $all[$id] ) ) {
				$config = array();

				// Pre-load custom modules otherwise they won't know who they are
				if ( substr( $id, 0, 7 ) == 'custom-' && is_array( $options[$id] ) )
					$config = $options[$id];

				$services[$id] = new $all[$id]( $id, $config );
			}
		}

		return $services;
	}

	/**
	 * Gets a list of all available service names and classes
	 */
	public function get_all_services( $include_custom = true ) {
		// Default services
		// if you update this list, please update the REST API tests
		// in bin/tests/api/suites/SharingTest.php
		$services = array(
			'email'         => 'Share_Email',
			'print'         => 'Share_Print',
			'facebook'      => 'Share_Facebook',
			'linkedin'      => 'Share_LinkedIn',
			'reddit'        => 'Share_Reddit',
			'twitter'       => 'Share_Twitter',
			'press-this'    => 'Share_PressThis',
			'google-plus-1' => 'Share_GooglePlus1',
			'tumblr'        => 'Share_Tumblr',
			'pinterest'     => 'Share_Pinterest',
			'pocket'        => 'Share_Pocket',
		);

		if ( $include_custom ) {
			// Add any custom services in
			$options = $this->get_global_options();
			foreach ( (array) $options['custom'] AS $custom_id ) {
				$services[$custom_id] = 'Share_Custom';
			}
		}

		/**
		 * Filters the list of available Sharing Services.
		 *
		 * @since 1.1.0
		 *
		 * @param array $services Array of all available Sharing Services.
		 */
		return apply_filters( 'sharing_services', $services );
	}

	public function new_service( $label, $url, $icon ) {
		// Validate
		$label = trim( wp_html_excerpt( wp_kses( $label, array() ), 30 ) );
		$url   = trim( esc_url_raw( $url ) );
		$icon  = trim( esc_url_raw( $icon ) );

		if ( $label && $url && $icon ) {
			$options = get_option( 'sharing-options' );
			if ( !is_array( $options ) )
				$options = array();

			$service_id = 'custom-'.time();

			// Add a new custom service
			$options['global']['custom'][] = $service_id;
			if ( false !== $this->global ) {
				$this->global['custom'][] = $service_id;
			}

			update_option( 'sharing-options', $options );

			// Create a custom service and set the options for it
			$service = new Share_Custom( $service_id, array( 'name' => $label, 'url' => $url, 'icon' => $icon ) );
			$this->set_service( $service_id, $service );

			// Return the service
			return $service;
		}

		return false;
	}

	public function delete_service( $service_id ) {
		$options = get_option( 'sharing-options' );
		if ( isset( $options[$service_id] ) )
			unset( $options[$service_id] );

		$key = array_search( $service_id, $options['global']['custom'] );
		if ( $key !== false )
			unset( $options['global']['custom'][$key] );

		update_option( 'sharing-options', $options );
		return true;
	}

	public function set_blog_services( array $visible, array $hidden ) {
		$services =  $this->get_all_services();
		// Validate the services
		$available = array_keys( $services );

		// Only allow services that we have defined
		$hidden  = array_intersect( $hidden, $available );
		$visible = array_intersect( $visible, $available );

		// Ensure we don't have the same ones in hidden and visible
		$hidden = array_diff( $hidden, $visible );

		/**
		 * Control the state of the list of sharing services.
		 *
		 * @since 1.1.0
		 *
		 * @param array $args {
		 *	Array of options describing the state of the sharing services.
		 *
		 *	@type array $services List of all available service names and classes.
		 *	@type array $available Validated list of all available service names and classes.
		 *	@type array $hidden List of services hidden behind a "More" button.
		 *	@type array $visible List of visible services.
		 *	@type array $this->get_blog_services() Array of Sharing Services currently enabled.
		 * }
		 */
		do_action( 'sharing_get_services_state', array(
			'services'			=> $services,
			'available' 		=> $available,
			'hidden' 			=> $hidden,
			'visible' 			=> $visible,
			'currently_enabled' => $this->get_blog_services()
		) );

		update_option( 'sharing-services', array( 'visible' => $visible, 'hidden' => $hidden ) );
	}

	public function get_blog_services() {
		$options  = get_option( 'sharing-options' );
		$enabled  = get_option( 'sharing-services' );
		$services = $this->get_all_services();

		if ( !is_array( $options ) )
			$options = array( 'global' => $this->get_global_options() );

		$global = $options['global'];

		// Default services
		if ( ! is_array( $enabled ) ) {
			$enabled = array(
				'visible' => array(),
				'hidden' => array()
			);

			/**
			 * Filters the list of default Sharing Services.
			 *
			 * @since 1.1.0
			 *
			 * @param array $enabled Array of default Sharing Services.
			 */
			$enabled = apply_filters( 'sharing_default_services', $enabled );
		}

		// Cleanup after any filters that may have produced duplicate services
		$enabled['visible'] = array_unique( $enabled['visible'] );
		$enabled['hidden']  = array_unique( $enabled['hidden'] );

		// Form the enabled services
		$blog = array( 'visible' => array(), 'hidden' => array() );

		foreach ( $blog AS $area => $stuff ) {
			foreach ( (array)$enabled[$area] AS $service ) {
				if ( isset( $services[$service] ) ) {
					$blog[$area][$service] = new $services[$service]( $service, array_merge( $global, isset( $options[$service] ) ? $options[$service] : array() ) );
				}
			}
		}

		/**
		 * Filters the list of enabled Sharing Services.
		 *
		 * @since 1.1.0
		 *
		 * @param array $blog Array of enabled Sharing Services.
		 */
		$blog = apply_filters( 'sharing_services_enabled', $blog );

		// Add CSS for NASCAR
		if ( count( $blog['visible'] ) || count( $blog['hidden'] ) )
			add_filter( 'post_flair_block_css', 'post_flair_service_enabled_sharing' );

		// Convenience for checking if a service is present
		$blog['all'] = array_flip( array_merge( array_keys( $blog['visible'] ), array_keys( $blog['hidden'] ) ) );
		return $blog;
	}

	public function get_service( $service_name ) {
		$services = $this->get_blog_services();

		if ( isset( $services['visible'][$service_name] ) )
			return $services['visible'][$service_name];

		if ( isset( $services['hidden'][$service_name] ) )
			return $services['hidden'][$service_name];

		return false;
	}

	public function set_global_options( $data ) {
		$options = get_option( 'sharing-options' );

		// No options yet
		if ( !is_array( $options ) )
			$options = array();

		// Defaults
		$options['global'] = array(
			'button_style'  => 'icon',
			'sharing_label' => $this->default_sharing_label,
			'open_links'    => 'same',
			'show'          => array(),
			'custom'        => isset( $options['global']['custom'] ) ? $options['global']['custom'] : array()
		);

		/**
		 * Filters global sharing settings.
		 *
		 * @since 1.1.0
		 *
		 * @param array $options['global'] Array of global sharing settings.
		 */
		$options['global'] = apply_filters( 'sharing_default_global', $options['global'] );

		// Validate options and set from our data
		if ( isset( $data['button_style'] ) && in_array( $data['button_style'], array( 'icon-text', 'icon', 'text', 'official' ) ) )
			$options['global']['button_style'] = $data['button_style'];

		if ( isset( $data['sharing_label'] ) ) {
			if ( $this->default_sharing_label === $data['sharing_label'] ) {
				$options['global']['sharing_label'] = false;
			} else {
				$options['global']['sharing_label'] = trim( wp_kses( stripslashes( $data['sharing_label'] ), array() ) );
			}
		}

		if ( isset( $data['open_links'] ) && in_array( $data['open_links'], array( 'new', 'same' ) ) )
			$options['global']['open_links'] = $data['open_links'];

		$shows = array_values( get_post_types( array( 'public' => true ) ) );
		$shows[] = 'index';
		if ( isset( $data['show'] ) ) {
			if ( is_scalar( $data['show'] ) ) {
				switch ( $data['show'] ) {
				case 'posts' :
					$data['show'] = array( 'post', 'page' );
					break;
				case 'index' :
					$data['show'] = array( 'index' );
					break;
				case 'posts-index' :
					$data['show'] = array( 'post', 'page', 'index' );
					break;
				}
			}

			if ( $data['show'] = array_intersect( $data['show'], $shows ) ) {
				$options['global']['show'] = $data['show'];
			}
		}

		update_option( 'sharing-options', $options );
		return $options['global'];
	}

	public function get_global_options() {
		if ( $this->global === false ) {
			$options = get_option( 'sharing-options' );

			if ( is_array( $options ) && isset( $options['global'] ) )
				$this->global = $options['global'];
			else
				$this->global = $this->set_global_options( $options['global'] );
		}

		if ( ! isset( $this->global['show'] ) ) {
			$this->global['show'] = array( 'post', 'page' );
		} elseif ( is_scalar( $this->global['show'] ) ) {
			switch ( $this->global['show'] ) {
			case 'posts' :
				$this->global['show'] = array( 'post', 'page' );
				break;
			case 'index' :
				$this->global['show'] = array( 'index' );
				break;
			case 'posts-index' :
				$this->global['show'] = array( 'post', 'page', 'index' );
				break;
			}
		}

		if ( false === $this->global['sharing_label'] ) {
			$this->global['sharing_label'] = $this->default_sharing_label;
		}

		return $this->global;
	}

	public function set_service( $id, Sharing_Source $service ) {
		// Update the options for this service
		$options = get_option( 'sharing-options' );

		// No options yet
		if ( ! is_array( $options ) ) {
			$options = array();
		}

		/**
		 * Get the state of a sharing button.
		 *
		 * @since 1.1.0
		 *
		 * @param array $args {
		 *	State of a sharing button.
		 *
		 *	@type string $id Service ID.
		 *	@type array $options Array of all sharing options.
		 *	@type array $service Details about a service.
		 * }
		 */
		do_action( 'sharing_get_button_state', array( 'id' => $id, 'options' => $options, 'service' => $service ) );

		$options[$id] = $service->get_options();

		update_option( 'sharing-options', array_filter( $options ) );
	}

	// Soon to come to a .org plugin near you!
	public function get_total( $service_name = false, $post_id = false, $_blog_id = false ) {
		global $wpdb, $blog_id;
		if ( !$_blog_id ) {
			$_blog_id = $blog_id;
		}
		if ( $service_name == false ) {
			if ( $post_id > 0 ) {
				// total number of shares for this post
				return (int) $wpdb->get_var( $wpdb->prepare( "SELECT SUM( count ) FROM sharing_stats WHERE blog_id = %d AND post_id = %d", $_blog_id, $post_id ) );
			} else {
				// total number of shares for this blog
				return (int) $wpdb->get_var( $wpdb->prepare( "SELECT SUM( count ) FROM sharing_stats WHERE blog_id = %d", $_blog_id ) );
			}
		}

		if ( $post_id > 0 )
			return (int) $wpdb->get_var( $wpdb->prepare( "SELECT SUM( count ) FROM sharing_stats WHERE blog_id = %d AND post_id = %d AND share_service = %s", $_blog_id, $post_id, $service_name ) );
		else
			return (int) $wpdb->get_var( $wpdb->prepare( "SELECT SUM( count ) FROM sharing_stats WHERE blog_id = %d AND share_service = %s", $_blog_id, $service_name ) );
	}

	public function get_services_total( $post_id = false ) {
		$totals = array();
		$services = $this->get_blog_services();

		if ( !empty( $services ) && isset( $services[ 'all' ] ) )
			foreach( $services[ 'all' ] as $key => $value ) {
				$totals[$key] = new Sharing_Service_Total( $key, $this->get_total( $key, $post_id ) );
			}
		usort( $totals, array( 'Sharing_Service_Total', 'cmp' ) );

		return $totals;
	}

	public function get_posts_total() {
		$totals = array();
		global $wpdb, $blog_id;

		$my_data = $wpdb->get_results( $wpdb->prepare( "SELECT post_id as id, SUM( count ) as total FROM sharing_stats WHERE blog_id = %d GROUP BY post_id ORDER BY count DESC ", $blog_id ) );

		if ( !empty( $my_data ) )
			foreach( $my_data as $row )
				$totals[] = new Sharing_Post_Total( $row->id, $row->total );

		usort( $totals, array( 'Sharing_Post_Total', 'cmp' ) );

		return $totals;
	}
}

class Sharing_Service_Total {
	var $id 		= '';
	var $name 		= '';
	var $service	= '';
	var $total 		= 0;

	public function Sharing_Service_Total( $id, $total ) {
		$services 		= new Sharing_Service();
		$this->id 		= esc_html( $id );
		$this->service 	= $services->get_service( $id );
		$this->total 	= (int) $total;

		$this->name 	= $this->service->get_name();
	}

	static function cmp( $a, $b ) {
		if ( $a->total == $b->total )
			return $a->name < $b->name;
		return $a->total < $b->total;
	}
}

class Sharing_Post_Total {
	var $id		= 0;
	var $total	= 0;
	var $title 	= '';
	var $url	= '';

	public function Sharing_Post_Total( $id, $total ) {
		$this->id 		= (int) $id;
		$this->total 	= (int) $total;
		$this->title	= get_the_title( $this->id );
		$this->url		= get_permalink( $this->id );
	}

	static function cmp( $a, $b ) {
		if ( $a->total == $b->total )
			return $a->id < $b->id;
		return $a->total < $b->total;
	}
}

function sharing_register_post_for_share_counts( $post_id ) {
	global $jetpack_sharing_counts;

	if ( ! isset( $jetpack_sharing_counts ) || ! is_array( $jetpack_sharing_counts ) )
		$jetpack_sharing_counts = array();

	$jetpack_sharing_counts[ (int) $post_id ] = get_permalink( $post_id );
}

function sharing_maybe_enqueue_scripts() {
	$sharer          = new Sharing_Service();
	$global_options  = $sharer->get_global_options();

	$enqueue         = false;
	if ( is_singular() && in_array( get_post_type(), $global_options['show'] ) ) {
		$enqueue = true;
	} elseif ( in_array( 'index', $global_options['show'] ) && ( is_home() || is_front_page() || is_archive() || is_search() || in_array( get_post_type(), $global_options['show'] ) ) ) {
		$enqueue = true;
	}

	/**
	 * Filter to decide when sharing scripts should be enqueued.
	 *
	 * @since 3.2.0
	 *
	 * @param bool $enqueue Decide if the sharing scripts should be enqueued.
	 */
	return (bool) apply_filters( 'sharing_enqueue_scripts', $enqueue );
}

function sharing_add_footer() {
	global $jetpack_sharing_counts;

	/**
	 * Filter all Javascript output by the sharing module.
	 *
	 * @since 1.1.0
	 *
	 * @param bool true Control whether the sharing module should add any Javascript to the site. Default to true.
	 */
	if ( apply_filters( 'sharing_js', true ) && sharing_maybe_enqueue_scripts() ) {

		/**
		 * Filter the display of sharing counts next to the sharing buttons.
		 *
		 * @since 3.2.0
		 *
		 * @param bool true Control the display of counters next to the sharing buttons. Default to true.
		 */
		if ( apply_filters( 'jetpack_sharing_counts', true ) && is_array( $jetpack_sharing_counts ) && count( $jetpack_sharing_counts ) ) :
			$sharing_post_urls = array_filter( $jetpack_sharing_counts );
			if ( $sharing_post_urls ) :
				$is_jetpack = true === apply_filters( 'is_jetpack_site', false, get_current_blog_id() );
				$site_id = $is_jetpack ? Jetpack_Options::get_option( 'id' ) : get_current_blog_id();
?>

	<script type="text/javascript">
		window.WPCOM_sharing_counts = <?php echo json_encode( array_flip( $sharing_post_urls ) ); ?>;
		window.WPCOM_jetpack = <?php echo var_export( $is_jetpack, true ); ?>;
		<?php if ( is_int( $site_id ) ): ?>
		window.WPCOM_site_ID = <?php echo $site_id ?>;
		<?php endif; ?>
	</script>
<?php
			endif;
		endif;

		wp_enqueue_script( 'sharing-js' );
		$sharing_js_options = array(
			'lang'   => get_base_recaptcha_lang_code(),
			/** This filter is documented in modules/sharedaddy/sharing-service.php */
			'counts' => apply_filters( 'jetpack_sharing_counts', true )
		);
		wp_localize_script( 'sharing-js', 'sharing_js_options', $sharing_js_options);
	}

	$sharer = new Sharing_Service();
	$enabled = $sharer->get_blog_services();
	foreach ( array_merge( $enabled['visible'], $enabled['hidden'] ) AS $service ) {
		$service->display_footer();
	}
}

function sharing_add_header() {
	$sharer = new Sharing_Service();
	$enabled = $sharer->get_blog_services();

	foreach ( array_merge( $enabled['visible'], $enabled['hidden'] ) AS $service ) {
		$service->display_header();
	}

	if ( count( $enabled['all'] ) > 0 && sharing_maybe_enqueue_scripts() ) {
		// @todo: Remove this opt-out filter in the future
		if ( ( ! defined( 'IS_WPCOM' ) ) || ( ! IS_WPCOM ) || apply_filters( 'wpl_sharing_2014_1', true ) ) {
			wp_enqueue_style( 'sharedaddy', plugin_dir_url( __FILE__ ) .'sharing.css', array(), JETPACK__VERSION );
			wp_enqueue_style( 'genericons' );
		} else {
			wp_enqueue_style( 'sharedaddy', plugin_dir_url( __FILE__ ) .'sharing-legacy.css', array(), JETPACK__VERSION );
		}
	}

}
add_action( 'wp_head', 'sharing_add_header', 1 );

function sharing_process_requests() {
	global $post;

	// Only process if: single post and share=X defined
	if ( ( is_page() || is_single() ) && isset( $_GET['share'] ) ) {
		$sharer = new Sharing_Service();

		$service = $sharer->get_service( $_GET['share'] );
		if ( $service ) {
			$service->process_request( $post, $_POST );
		}
	}
}
add_action( 'template_redirect', 'sharing_process_requests', 9 );

function sharing_display( $text = '', $echo = false ) {
	global $post, $wp_current_filter;

	if ( empty( $post ) )
		return $text;

	if ( is_preview() || is_admin() ) {
		return $text;
	}

	// Don't output flair on excerpts
	if ( in_array( 'get_the_excerpt', (array) $wp_current_filter ) ) {
		return $text;
	}

	// Don't allow flair to be added to the_content more than once (prevent infinite loops)
	$done = false;
	foreach ( $wp_current_filter as $filter ) {
		if ( 'the_content' == $filter ) {
			if ( $done )
				return $text;
			else
				$done = true;
		}
	}

	// check whether we are viewing the front page and whether the front page option is checked
	$options = get_option( 'sharing-options' );
	$display_options = $options['global']['show'];

	if ( is_front_page() && ( is_array( $display_options ) && ! in_array( 'index', $display_options ) ) )
		return $text;

	if ( is_attachment() && in_array( 'the_excerpt', (array) $wp_current_filter ) ) {
		// Many themes run the_excerpt() conditionally on an attachment page, then run the_content().
		// We only want to output the sharing buttons once.  Let's stick with the_content().
		return $text;
	}

	$sharer = new Sharing_Service();
	$global = $sharer->get_global_options();

	$show = false;
	if ( !is_feed() ) {
		if ( is_singular() && in_array( get_post_type(), $global['show'] ) ) {
			$show = true;
		} elseif ( in_array( 'index', $global['show'] ) && ( is_home() || is_archive() || is_search() || in_array( get_post_type(), $global['show'] ) ) ) {
			$show = true;
		}
	}

	/**
	 * Filter to decide if sharing buttons should be displayed.
	 *
	 * @since 1.1.0
	 *
	 * @param
	 * @param WP_Post $post The post to share.
	 */
	$show = apply_filters( 'sharing_show', $show, $post );

	// Disabled for this post?
	$switched_status = get_post_meta( $post->ID, 'sharing_disabled', false );

	if ( !empty( $switched_status ) )
		$show = false;

	// Private post?
	$post_status = get_post_status( $post->ID );

<<<<<<< HEAD
	if ( $post_status == 'private' ) {
=======
	if ( 'private' === $post_status ) {
>>>>>>> 3bf08104
		$show = false;
	}

	// Allow to be used on P2 ajax requests for latest posts.
	if ( defined( 'DOING_AJAX' ) && DOING_AJAX && isset( $_REQUEST['action'] ) && 'get_latest_posts' == $_REQUEST['action'] )
		$show = true;

	$sharing_content = '';

	if ( $show ) {
		/**
		 * Filters the list of enabled Sharing Services.
		 *
		 * @since 2.2.3
		 *
		 * @param array $sharer->get_blog_services() Array of Sharing Services currently enabled.
		 */
		$enabled = apply_filters( 'sharing_enabled', $sharer->get_blog_services() );

		if ( count( $enabled['all'] ) > 0 ) {
			global $post;

			$dir = get_option( 'text_direction' );

			// Wrapper
			$sharing_content .= '<div class="sharedaddy sd-sharing-enabled"><div class="robots-nocontent sd-block sd-social sd-social-' . $global['button_style'] . ' sd-sharing">';
			if ( $global['sharing_label'] != '' )
				$sharing_content .= '<h3 class="sd-title">' . $global['sharing_label'] . '</h3>';
			$sharing_content .= '<div class="sd-content"><ul>';

			// Visible items
			$visible = '';
			foreach ( $enabled['visible'] as $id => $service ) {
				// Individual HTML for sharing service
				$visible .= '<li class="share-' . $service->get_class() . '">' . $service->get_display( $post ) . '</li>';
			}

			$parts = array();
			$parts[] = $visible;
			if ( count( $enabled['hidden'] ) > 0 ) {
				if ( count( $enabled['visible'] ) > 0 )
					$expand = __( 'More', 'jetpack' );
				else
					$expand = __( 'Share', 'jetpack' );
				$parts[] = '<li><a href="#" class="sharing-anchor sd-button share-more"><span>'.$expand.'</span></a></li>';
			}

			if ( $dir == 'rtl' )
				$parts = array_reverse( $parts );

			$sharing_content .= implode( '', $parts );
			$sharing_content .= '<li class="share-end"></li></ul>';

			if ( count( $enabled['hidden'] ) > 0 ) {
				$sharing_content .= '<div class="sharing-hidden"><div class="inner" style="display: none;';

				if ( count( $enabled['hidden'] ) == 1 )
					$sharing_content .= 'width:150px;';

				$sharing_content .= '">';

				if ( count( $enabled['hidden'] ) == 1 )
					$sharing_content .= '<ul style="background-image:none;">';
				else
					$sharing_content .= '<ul>';

				$count = 1;
				foreach ( $enabled['hidden'] as $id => $service ) {
					// Individual HTML for sharing service
					$sharing_content .= '<li class="share-'.$service->get_class().'">';
					$sharing_content .= $service->get_display( $post );
					$sharing_content .= '</li>';

					if ( ( $count % 2 ) == 0 )
						$sharing_content .= '<li class="share-end"></li>';

					$count ++;
				}

				// End of wrapper
				$sharing_content .= '<li class="share-end"></li></ul></div></div>';
			}

			$sharing_content .= '</div></div></div>';

			// Register our JS
			if ( defined( 'JETPACK__VERSION' ) ) {
				$ver = JETPACK__VERSION;
			} else {
				$ver = '20141212';
			}
			wp_register_script( 'sharing-js', plugin_dir_url( __FILE__ ).'sharing.js', array( 'jquery' ), $ver );
			add_action( 'wp_footer', 'sharing_add_footer' );
		}
	}

	if ( $echo )
		echo $text.$sharing_content;
	else
		return $text.$sharing_content;
}

add_filter( 'the_content', 'sharing_display', 19 );
add_filter( 'the_excerpt', 'sharing_display', 19 );
function get_base_recaptcha_lang_code() {

	$base_recaptcha_lang_code_mapping = array(
		'en'    => 'en',
		'nl'    => 'nl',
		'fr'    => 'fr',
		'fr-be' => 'fr',
		'fr-ca' => 'fr',
		'fr-ch' => 'fr',
		'de'    => 'de',
		'pt'    => 'pt',
		'pt-br' => 'pt',
		'ru'    => 'ru',
		'es'    => 'es',
		'tr'    => 'tr'
	);

	$blog_lang_code = function_exists( 'get_blog_lang_code' ) ? get_blog_lang_code() : get_bloginfo( 'language' );
	if( isset( $base_recaptcha_lang_code_mapping[ $blog_lang_code ] ) )
		return $base_recaptcha_lang_code_mapping[ $blog_lang_code ];

	// if no base mapping is found return default 'en'
	return 'en';
}<|MERGE_RESOLUTION|>--- conflicted
+++ resolved
@@ -640,11 +640,7 @@
 	// Private post?
 	$post_status = get_post_status( $post->ID );
 
-<<<<<<< HEAD
-	if ( $post_status == 'private' ) {
-=======
 	if ( 'private' === $post_status ) {
->>>>>>> 3bf08104
 		$show = false;
 	}
 
