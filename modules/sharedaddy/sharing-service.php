<?php

include_once dirname( __FILE__ ) . '/sharing-sources.php';

define( 'WP_SHARING_PLUGIN_VERSION', JETPACK__VERSION );

class Sharing_Service {
	private $global               = false;
	public $default_sharing_label = '';

	public function __construct() {
		$this->default_sharing_label = __( 'Share this:', 'jetpack' );
	}

	/**
	 * Gets a generic list of all services, without any config
	 */
	public function get_all_services_blog() {
		$options = get_option( 'sharing-options' );

		$all      = $this->get_all_services();
		$services = array();

		foreach ( $all as $id => $name ) {
			if ( isset( $all[ $id ] ) ) {
				$config = array();

				// Pre-load custom modules otherwise they won't know who they are
				if ( substr( $id, 0, 7 ) == 'custom-' && is_array( $options[ $id ] ) ) {
					$config = $options[ $id ];
				}

				$services[ $id ] = new $all[ $id ]( $id, $config );
			}
		}

		return $services;
	}

	/**
	 * Gets a list of all available service names and classes
	 */
	public function get_all_services( $include_custom = true ) {
		global $wp_version;
		// Default services
		// if you update this list, please update the REST API tests
		// in bin/tests/api/suites/SharingTest.php
		$services = array(
			'print'            => 'Share_Print',
			'facebook'         => 'Share_Facebook',
			'linkedin'         => 'Share_LinkedIn',
			'reddit'           => 'Share_Reddit',
			'twitter'          => 'Share_Twitter',
			'tumblr'           => 'Share_Tumblr',
			'pinterest'        => 'Share_Pinterest',
			'pocket'           => 'Share_Pocket',
			'telegram'         => 'Share_Telegram',
			'jetpack-whatsapp' => 'Jetpack_Share_WhatsApp',
			'skype'            => 'Share_Skype',

			// Deprecated
			'google-plus-1'    => 'Share_GooglePlus1',
		);

		/**
		 * Filters if Email Sharing is enabled.
		 *
		 * E-Mail sharing is often problematic due to spam concerns, so this filter enables it to be quickly and simply toggled.
		 * @module sharedaddy
		 *
		 * @since 5.1.0
		 *
		 * @param bool $email Is e-mail sharing enabled? Default false if Akismet is not active or true if Akismet is active.
		 */
		if ( apply_filters( 'sharing_services_email', Jetpack::is_akismet_active() ) ) {
			$services['email'] = 'Share_Email';
		}

		if ( is_multisite() && ( version_compare( $wp_version, '4.9-RC1-42107', '<' ) || is_plugin_active( 'press-this/press-this-plugin.php' ) ) ) {
			$services['press-this'] = 'Share_PressThis';
		}

		if ( $include_custom ) {
			// Add any custom services in
			$options = $this->get_global_options();
			foreach ( (array) $options['custom'] as $custom_id ) {
				$services[ $custom_id ] = 'Share_Custom';
			}
		}

		/**
		 * Filters the list of available Sharing Services.
		 *
		 * @module sharedaddy
		 *
		 * @since 1.1.0
		 *
		 * @param array $services Array of all available Sharing Services.
		 */
		return apply_filters( 'sharing_services', $services );
	}

	public function new_service( $label, $url, $icon ) {
		// Validate
		$label = trim( wp_html_excerpt( wp_kses( $label, array() ), 30 ) );
		$url   = trim( esc_url_raw( $url ) );
		$icon  = trim( esc_url_raw( $icon ) );

		if ( $label && $url && $icon ) {
			$options = get_option( 'sharing-options' );
			if ( ! is_array( $options ) ) {
				$options = array();
			}

			$service_id = 'custom-' . time();

			// Add a new custom service
			$options['global']['custom'][] = $service_id;
			if ( false !== $this->global ) {
				$this->global['custom'][] = $service_id;
			}

			update_option( 'sharing-options', $options );

			// Create a custom service and set the options for it
			$service = new Share_Custom(
				$service_id, array(
					'name' => $label,
					'url'  => $url,
					'icon' => $icon,
				)
			);
			$this->set_service( $service_id, $service );

			// Return the service
			return $service;
		}

		return false;
	}

	public function delete_service( $service_id ) {
		$options = get_option( 'sharing-options' );
		if ( isset( $options[ $service_id ] ) ) {
			unset( $options[ $service_id ] );
		}

		$key = array_search( $service_id, $options['global']['custom'] );
		if ( $key !== false ) {
			unset( $options['global']['custom'][ $key ] );
		}

		update_option( 'sharing-options', $options );
		return true;
	}

	public function set_blog_services( array $visible, array $hidden ) {
		$services = $this->get_all_services();
		// Validate the services
		$available = array_keys( $services );

		// Only allow services that we have defined
		$hidden  = array_intersect( $hidden, $available );
		$visible = array_intersect( $visible, $available );

		// Ensure we don't have the same ones in hidden and visible
		$hidden = array_diff( $hidden, $visible );

		/**
		 * Control the state of the list of sharing services.
		 *
		 * @module sharedaddy
		 *
		 * @since 1.1.0
		 *
		 * @param array $args {
		 *  Array of options describing the state of the sharing services.
		 *
		 *  @type array $services List of all available service names and classes.
		 *  @type array $available Validated list of all available service names and classes.
		 *  @type array $hidden List of services hidden behind a "More" button.
		 *  @type array $visible List of visible services.
		 *  @type array $this->get_blog_services() Array of Sharing Services currently enabled.
		 * }
		 */
		do_action(
			'sharing_get_services_state', array(
				'services'          => $services,
				'available'         => $available,
				'hidden'            => $hidden,
				'visible'           => $visible,
				'currently_enabled' => $this->get_blog_services(),
			)
		);

		return update_option(
			'sharing-services', array(
				'visible' => $visible,
				'hidden'  => $hidden,
			)
		);
	}

	public function get_blog_services() {
		$options  = get_option( 'sharing-options' );
		$enabled  = get_option( 'sharing-services' );
		$services = $this->get_all_services();

		/**
		 * Check if options exist and are well formatted.
		 * This avoids issues on sites with corrupted options.
		 * @see https://github.com/Automattic/jetpack/issues/6121
		 */
		if ( ! is_array( $options ) || ! isset( $options['button_style'], $options['global'] ) ) {
			$global_options = array( 'global' => $this->get_global_options() );
			$options        = is_array( $options )
				? array_merge( $options, $global_options )
				: $global_options;
		}

		$global = $options['global'];

		// Default services
		if ( ! is_array( $enabled ) ) {
			$enabled = array(
				'visible' => array(),
				'hidden'  => array(),
			);

			/**
			 * Filters the list of default Sharing Services.
			 *
			 * @module sharedaddy
			 *
			 * @since 1.1.0
			 *
			 * @param array $enabled Array of default Sharing Services.
			 */
			$enabled = apply_filters( 'sharing_default_services', $enabled );
		}

		// Cleanup after any filters that may have produced duplicate services
		if ( is_array( $enabled['visible'] ) ) {
			$enabled['visible'] = array_unique( $enabled['visible'] );
		} else {
			$enabled['visible'] = array();
		}

		if ( is_array( $enabled['hidden'] ) ) {
			$enabled['hidden'] = array_unique( $enabled['hidden'] );
		} else {
			$enabled['hidden'] = array();
		}

		// Form the enabled services
		$blog = array(
			'visible' => array(),
			'hidden'  => array(),
		);

		foreach ( $blog as $area => $stuff ) {
			foreach ( (array) $enabled[ $area ] as $service ) {
				if ( isset( $services[ $service ] ) ) {
					if ( ! isset( $options[ $service ] ) || ! is_array( $options[ $service ] ) ) {
						$options[ $service ] = array();
					}
					$blog[ $area ][ $service ] = new $services[ $service ]( $service, array_merge( $global, $options[ $service ] ) );
				}
			}
		}

		/**
		 * Filters the list of enabled Sharing Services.
		 *
		 * @module sharedaddy
		 *
		 * @since 1.1.0
		 *
		 * @param array $blog Array of enabled Sharing Services.
		 */
		$blog = apply_filters( 'sharing_services_enabled', $blog );

		// Add CSS for NASCAR
		if ( count( $blog['visible'] ) || count( $blog['hidden'] ) ) {
			add_filter( 'post_flair_block_css', 'post_flair_service_enabled_sharing' );
		}

		// Convenience for checking if a service is present
		$blog['all'] = array_flip( array_merge( array_keys( $blog['visible'] ), array_keys( $blog['hidden'] ) ) );
		return $blog;
	}

	public function get_service( $service_name ) {
		$services = $this->get_blog_services();

		if ( isset( $services['visible'][ $service_name ] ) ) {
			return $services['visible'][ $service_name ];
		}

		if ( isset( $services['hidden'][ $service_name ] ) ) {
			return $services['hidden'][ $service_name ];
		}

		return false;
	}

	public function set_global_options( $data ) {
		$options = get_option( 'sharing-options' );

		// No options yet
		if ( ! is_array( $options ) ) {
			$options = array();
		}

		// Defaults
		$options['global'] = array(
			'button_style'  => 'icon-text',
			'sharing_label' => $this->default_sharing_label,
			'open_links'    => 'same',
			'show'          => array(),
			'custom'        => isset( $options['global']['custom'] ) ? $options['global']['custom'] : array(),
		);

		/**
		 * Filters global sharing settings.
		 *
		 * @module sharedaddy
		 *
		 * @since 1.1.0
		 *
		 * @param array $options['global'] Array of global sharing settings.
		 */
		$options['global'] = apply_filters( 'sharing_default_global', $options['global'] );

		// Validate options and set from our data
		if ( isset( $data['button_style'] ) && in_array( $data['button_style'], array( 'icon-text', 'icon', 'text', 'official' ) ) ) {
			$options['global']['button_style'] = $data['button_style'];
		}

		if ( isset( $data['sharing_label'] ) ) {
			if ( $this->default_sharing_label === $data['sharing_label'] ) {
				$options['global']['sharing_label'] = false;
			} else {
				$options['global']['sharing_label'] = trim( wp_kses( stripslashes( $data['sharing_label'] ), array() ) );
			}
		}

		if ( isset( $data['open_links'] ) && in_array( $data['open_links'], array( 'new', 'same' ) ) ) {
			$options['global']['open_links'] = $data['open_links'];
		}

		$shows   = array_values( get_post_types( array( 'public' => true ) ) );
		$shows[] = 'index';
		if ( isset( $data['show'] ) ) {
			if ( is_scalar( $data['show'] ) ) {
				switch ( $data['show'] ) {
					case 'posts':
						$data['show'] = array( 'post', 'page' );
						break;
					case 'index':
						$data['show'] = array( 'index' );
						break;
					case 'posts-index':
						$data['show'] = array( 'post', 'page', 'index' );
						break;
				}
			}

			if ( $data['show'] = array_intersect( $data['show'], $shows ) ) {
				$options['global']['show'] = $data['show'];
			}
		}

		update_option( 'sharing-options', $options );
		return $options['global'];
	}

	public function get_global_options() {
		if ( $this->global === false ) {
			$options = get_option( 'sharing-options' );

			if ( is_array( $options ) && isset( $options['global'] ) && is_array( $options['global'] ) ) {
				$this->global = $options['global'];
			} else {
				$this->global = $this->set_global_options( $options['global'] );
			}
		}

		if ( ! isset( $this->global['show'] ) ) {
			$this->global['show'] = array( 'post', 'page' );
		} elseif ( is_scalar( $this->global['show'] ) ) {
			switch ( $this->global['show'] ) {
				case 'posts':
					$this->global['show'] = array( 'post', 'page' );
					break;
				case 'index':
					$this->global['show'] = array( 'index' );
					break;
				case 'posts-index':
					$this->global['show'] = array( 'post', 'page', 'index' );
					break;
			}
		}

		if ( false === $this->global['sharing_label'] ) {
			$this->global['sharing_label'] = $this->default_sharing_label;
		}

		return $this->global;
	}

	public function set_service( $id, Sharing_Source $service ) {
		// Update the options for this service
		$options = get_option( 'sharing-options' );

		// No options yet
		if ( ! is_array( $options ) ) {
			$options = array();
		}

		/**
		 * Get the state of a sharing button.
		 *
		 * @module sharedaddy
		 *
		 * @since 1.1.0
		 *
		 * @param array $args {
		 *  State of a sharing button.
		 *
		 *  @type string $id Service ID.
		 *  @type array $options Array of all sharing options.
		 *  @type array $service Details about a service.
		 * }
		 */
		do_action(
			'sharing_get_button_state', array(
				'id'      => $id,
				'options' => $options,
				'service' => $service,
			)
		);

		$options[ $id ] = $service->get_options();

		update_option( 'sharing-options', array_filter( $options ) );
	}

	// Soon to come to a .org plugin near you!
	public function get_total( $service_name = false, $post_id = false, $_blog_id = false ) {
		global $wpdb, $blog_id;
		if ( ! $_blog_id ) {
			$_blog_id = $blog_id;
		}
		if ( $service_name == false ) {
			if ( $post_id > 0 ) {
				// total number of shares for this post
				return (int) $wpdb->get_var( $wpdb->prepare( 'SELECT SUM( count ) FROM sharing_stats WHERE blog_id = %d AND post_id = %d', $_blog_id, $post_id ) );
			} else {
				// total number of shares for this blog
				return (int) $wpdb->get_var( $wpdb->prepare( 'SELECT SUM( count ) FROM sharing_stats WHERE blog_id = %d', $_blog_id ) );
			}
		}

		if ( $post_id > 0 ) {
			return (int) $wpdb->get_var( $wpdb->prepare( 'SELECT SUM( count ) FROM sharing_stats WHERE blog_id = %d AND post_id = %d AND share_service = %s', $_blog_id, $post_id, $service_name ) );
		} else {
			return (int) $wpdb->get_var( $wpdb->prepare( 'SELECT SUM( count ) FROM sharing_stats WHERE blog_id = %d AND share_service = %s', $_blog_id, $service_name ) );
		}
	}

	public function get_services_total( $post_id = false ) {
		$totals   = array();
		$services = $this->get_blog_services();

		if ( ! empty( $services ) && isset( $services['all'] ) ) {
			foreach ( $services['all'] as $key => $value ) {
				$totals[ $key ] = new Sharing_Service_Total( $key, $this->get_total( $key, $post_id ) );
			}
		}
		usort( $totals, array( 'Sharing_Service_Total', 'cmp' ) );

		return $totals;
	}

	public function get_posts_total() {
		$totals = array();
		global $wpdb, $blog_id;

		$my_data = $wpdb->get_results( $wpdb->prepare( 'SELECT post_id as id, SUM( count ) as total FROM sharing_stats WHERE blog_id = %d GROUP BY post_id ORDER BY count DESC ', $blog_id ) );

		if ( ! empty( $my_data ) ) {
			foreach ( $my_data as $row ) {
				$totals[] = new Sharing_Post_Total( $row->id, $row->total );
			}
		}

		usort( $totals, array( 'Sharing_Post_Total', 'cmp' ) );

		return $totals;
	}
}

class Sharing_Service_Total {
	public $id      = '';
	public $name    = '';
	public $service = '';
	public $total   = 0;

	public function __construct( $id, $total ) {
		$services      = new Sharing_Service();
		$this->id      = esc_html( $id );
		$this->service = $services->get_service( $id );
		$this->total   = (int) $total;

		$this->name = $this->service->get_name();
	}

	static function cmp( $a, $b ) {
		if ( $a->total == $b->total ) {
			return $a->name < $b->name;
		}
		return $a->total < $b->total;
	}
}

class Sharing_Post_Total {
	public $id    = 0;
	public $total = 0;
	public $title = '';
	public $url   = '';

	public function __construct( $id, $total ) {
		$this->id    = (int) $id;
		$this->total = (int) $total;
		$this->title = get_the_title( $this->id );
		$this->url   = get_permalink( $this->id );
	}

	static function cmp( $a, $b ) {
		if ( $a->total == $b->total ) {
			return $a->id < $b->id;
		}
		return $a->total < $b->total;
	}
}

function sharing_register_post_for_share_counts( $post_id ) {
	global $jetpack_sharing_counts;

	if ( ! isset( $jetpack_sharing_counts ) || ! is_array( $jetpack_sharing_counts ) ) {
		$jetpack_sharing_counts = array();
	}

	$jetpack_sharing_counts[ (int) $post_id ] = get_permalink( $post_id );
}

function sharing_maybe_enqueue_scripts() {
	$sharer         = new Sharing_Service();
	$global_options = $sharer->get_global_options();

	$enqueue = false;
	if ( is_singular() && in_array( get_post_type(), $global_options['show'] ) ) {
		$enqueue = true;
	} elseif ( in_array( 'index', $global_options['show'] ) && ( is_home() || is_front_page() || is_archive() || is_search() || in_array( get_post_type(), $global_options['show'] ) ) ) {
		$enqueue = true;
	}

	/**
	 * Filter to decide when sharing scripts should be enqueued.
	 *
	 * @module sharedaddy
	 *
	 * @since 3.2.0
	 *
	 * @param bool $enqueue Decide if the sharing scripts should be enqueued.
	 */
	return (bool) apply_filters( 'sharing_enqueue_scripts', $enqueue );
}

function sharing_add_footer() {
	if ( Jetpack_AMP_Support::is_amp_request() ) {
		return;
	}

	global $jetpack_sharing_counts;

	/**
	 * Filter all JavaScript output by the sharing module.
	 *
	 * @module sharedaddy
	 *
	 * @since 1.1.0
	 *
	 * @param bool true Control whether the sharing module should add any JavaScript to the site. Default to true.
	 */
	if ( apply_filters( 'sharing_js', true ) && sharing_maybe_enqueue_scripts() ) {

		/**
		 * Filter the display of sharing counts next to the sharing buttons.
		 *
		 * @module sharedaddy
		 *
		 * @since 3.2.0
		 *
		 * @param bool true Control the display of counters next to the sharing buttons. Default to true.
		 */
		if ( apply_filters( 'jetpack_sharing_counts', true ) && is_array( $jetpack_sharing_counts ) && count( $jetpack_sharing_counts ) ) :
			$sharing_post_urls = array_filter( $jetpack_sharing_counts );
			if ( $sharing_post_urls ) :
				?>

	<script type="text/javascript">
		window.WPCOM_sharing_counts = <?php echo json_encode( array_flip( $sharing_post_urls ) ); ?>;
	</script>
				<?php
			endif;
		endif;

		wp_enqueue_script( 'sharing-js' );
		$sharing_js_options = array(
			'lang'            => get_base_recaptcha_lang_code(),
			/** This filter is documented in modules/sharedaddy/sharing-service.php */
			'counts'          => apply_filters( 'jetpack_sharing_counts', true ),
			'is_stats_active' => Jetpack::is_module_active( 'stats' ),
		);
		wp_localize_script( 'sharing-js', 'sharing_js_options', $sharing_js_options );
	}
	$sharer  = new Sharing_Service();
	$enabled = $sharer->get_blog_services();
	foreach ( array_merge( $enabled['visible'], $enabled['hidden'] ) as $service ) {
		$service->display_footer();
	}
}

function sharing_add_header() {
	$sharer  = new Sharing_Service();
	$enabled = $sharer->get_blog_services();

	foreach ( array_merge( $enabled['visible'], $enabled['hidden'] ) as $service ) {
		$service->display_header();
	}

	if ( count( $enabled['all'] ) > 0 && sharing_maybe_enqueue_scripts() ) {
		wp_enqueue_style( 'sharedaddy', plugin_dir_url( __FILE__ ) . 'sharing.css', array(), JETPACK__VERSION );
		wp_enqueue_style( 'social-logos' );
	}

}
add_action( 'wp_head', 'sharing_add_header', 1 );

function sharing_process_requests() {
	global $post;

	// Only process if: single post and share=X defined
	if ( ( is_page() || is_single() ) && isset( $_GET['share'] ) ) {
		$sharer = new Sharing_Service();

		$service = $sharer->get_service( $_GET['share'] );
		if ( $service ) {
			$service->process_request( $post, $_POST );
		}
	}
}
add_action( 'template_redirect', 'sharing_process_requests', 9 );

function sharing_display( $text = '', $echo = false ) {
	global $post, $wp_current_filter;

	require_once JETPACK__PLUGIN_DIR . '/sync/class.jetpack-sync-settings.php';
	if ( Jetpack_Sync_Settings::is_syncing() ) {
		return $text;
	}

	if ( empty( $post ) ) {
		return $text;
	}

	if ( ( is_preview() || is_admin() ) && ! ( defined( 'DOING_AJAX' ) && DOING_AJAX ) ) {
		return $text;
	}

	// Don't output flair on excerpts
	if ( in_array( 'get_the_excerpt', (array) $wp_current_filter ) ) {
		return $text;
	}

	// Don't allow flair to be added to the_content more than once (prevent infinite loops)
	$done = false;
	foreach ( $wp_current_filter as $filter ) {
		if ( 'the_content' == $filter ) {
			if ( $done ) {
				return $text;
			} else {
				$done = true;
			}
		}
	}

	// check whether we are viewing the front page and whether the front page option is checked
	$options         = get_option( 'sharing-options' );
	$display_options = $options['global']['show'];

	if ( is_front_page() && ( is_array( $display_options ) && ! in_array( 'index', $display_options ) ) ) {
		return $text;
	}

	if ( is_attachment() && in_array( 'the_excerpt', (array) $wp_current_filter ) ) {
		// Many themes run the_excerpt() conditionally on an attachment page, then run the_content().
		// We only want to output the sharing buttons once.  Let's stick with the_content().
		return $text;
	}

	$sharer = new Sharing_Service();
	$global = $sharer->get_global_options();

	$show = false;
	if ( ! is_feed() ) {
		if ( is_singular() && in_array( get_post_type(), $global['show'] ) ) {
			$show = true;
		} elseif ( in_array( 'index', $global['show'] ) && ( is_home() || is_front_page() || is_archive() || is_search() || in_array( get_post_type(), $global['show'] ) ) ) {
			$show = true;
		}
	}

	/**
	 * Filter to decide if sharing buttons should be displayed.
	 *
	 * @module sharedaddy
	 *
	 * @since 1.1.0
	 *
	 * @param bool $show Should the sharing buttons be displayed.
	 * @param WP_Post $post The post to share.
	 */
	$show = apply_filters( 'sharing_show', $show, $post );

	// Disabled for this post?
	$switched_status = get_post_meta( $post->ID, 'sharing_disabled', false );

	if ( ! empty( $switched_status ) ) {
		$show = false;
	}

	// Private post?
	$post_status = get_post_status( $post->ID );

	if ( 'private' === $post_status ) {
		$show = false;
	}

	// Allow to be used on P2 ajax requests for latest posts.
	if ( defined( 'DOING_AJAX' ) && DOING_AJAX && isset( $_REQUEST['action'] ) && 'get_latest_posts' == $_REQUEST['action'] ) {
		$show = true;
	}

	$sharing_content = '';
	$enabled         = false;

	if ( $show ) {
		/**
		 * Filters the list of enabled Sharing Services.
		 *
		 * @module sharedaddy
		 *
		 * @since 2.2.3
		 *
		 * @param array $sharer->get_blog_services() Array of Sharing Services currently enabled.
		 */
		$enabled = apply_filters( 'sharing_enabled', $sharer->get_blog_services() );

		if ( count( $enabled['all'] ) > 0 ) {
			global $post;

			$dir = get_option( 'text_direction' );

			// Wrapper
			$sharing_content .= '<div class="sharedaddy sd-sharing-enabled"><div class="robots-nocontent sd-block sd-social sd-social-' . $global['button_style'] . ' sd-sharing">';
			if ( $global['sharing_label'] != '' ) {
				$sharing_content .= sprintf(
					/**
					 * Filter the sharing buttons' headline structure.
					 *
					 * @module sharedaddy
					 *
					 * @since 4.4.0
					 *
					 * @param string $sharing_headline Sharing headline structure.
					 * @param string $global['sharing_label'] Sharing title.
					 * @param string $sharing Module name.
					 */
					apply_filters( 'jetpack_sharing_headline_html', '<h3 class="sd-title">%s</h3>', $global['sharing_label'], 'sharing' ),
					esc_html( $global['sharing_label'] )
				);
			}
			$sharing_content .= '<div class="sd-content"><ul>';

			// Visible items
			$visible = '';
			foreach ( $enabled['visible'] as $id => $service ) {
				$klasses = array( 'share-' . $service->get_class() );
				if ( $service->is_deprecated() ) {
					if ( ! current_user_can( 'manage_options' ) ) {
						continue;
					}
					$klasses[] = 'share-deprecated';
				}
				// Individual HTML for sharing service
				$visible .= '<li class="' . implode( ' ', $klasses ) . '">' . $service->get_display( $post ) . '</li>';
			}

			$parts   = array();
			$parts[] = $visible;
			if ( count( $enabled['hidden'] ) > 0 ) {
				if ( count( $enabled['visible'] ) > 0 ) {
					$expand = __( 'More', 'jetpack' );
				} else {
					$expand = __( 'Share', 'jetpack' );
				}
				$parts[] = '<li><a href="#" class="sharing-anchor sd-button share-more"><span>' . $expand . '</span></a></li>';
			}

			if ( $dir == 'rtl' ) {
				$parts = array_reverse( $parts );
			}

			$sharing_content .= implode( '', $parts );
			$sharing_content .= '<li class="share-end"></li></ul>';

			if ( count( $enabled['hidden'] ) > 0 ) {
				$sharing_content .= '<div class="sharing-hidden"><div class="inner" style="display: none;';

				if ( count( $enabled['hidden'] ) == 1 ) {
					$sharing_content .= 'width:150px;';
				}

				$sharing_content .= '">';

				if ( count( $enabled['hidden'] ) == 1 ) {
					$sharing_content .= '<ul style="background-image:none;">';
				} else {
					$sharing_content .= '<ul>';
				}

				$count = 1;
				foreach ( $enabled['hidden'] as $id => $service ) {
					// Individual HTML for sharing service
					$klasses = array( 'share-' . $service->get_class() );
					if ( $service->is_deprecated() ) {
						if ( ! current_user_can( 'manage_options' ) ) {
							continue;
						}
						$klasses[] = 'share-deprecated';
					}
					$sharing_content .= '<li class="' . implode( ' ', $klasses ) . '">';
					$sharing_content .= $service->get_display( $post );
					$sharing_content .= '</li>';

					if ( ( $count % 2 ) == 0 ) {
						$sharing_content .= '<li class="share-end"></li>';
					}

					$count ++;
				}

				// End of wrapper
				$sharing_content .= '<li class="share-end"></li></ul></div></div>';
			}

			$sharing_content .= '</div></div></div>';

			// Register our JS
			if ( defined( 'JETPACK__VERSION' ) ) {
				$ver = JETPACK__VERSION;
			} else {
				$ver = '20141212';
			}
			wp_register_script(
				'sharing-js',
				Jetpack::get_file_url_for_environment(
					'_inc/build/sharedaddy/sharing.min.js',
					'modules/sharedaddy/sharing.js'
				),
				array( 'jquery' ),
				$ver
			);

			// Enqueue scripts for the footer
			add_action( 'wp_footer', 'sharing_add_footer' );
		}
	}

	/**
	 * Filters the content markup of the Jetpack sharing links
	 *
	 * @module sharedaddy
	 *
	 * @since 3.8.0
	 * @since 6.2.0 Started sending $enabled as a second parameter.
	 *
	 * @param string $sharing_content Content markup of the Jetpack sharing links
	 * @param array  $enabled         Array of Sharing Services currently enabled.
	 */
	$sharing_markup = apply_filters( 'jetpack_sharing_display_markup', $sharing_content, $enabled );

	if ( $echo ) {
		echo $text . $sharing_markup;
	} else {
		return $text . $sharing_markup;
	}
}

add_filter( 'the_content', 'sharing_display', 19 );
add_filter( 'the_excerpt', 'sharing_display', 19 );
function get_base_recaptcha_lang_code() {

	$base_recaptcha_lang_code_mapping = array(
		'en'    => 'en',
		'nl'    => 'nl',
		'fr'    => 'fr',
		'fr-be' => 'fr',
		'fr-ca' => 'fr',
		'fr-ch' => 'fr',
		'de'    => 'de',
		'pt'    => 'pt',
		'pt-br' => 'pt',
		'ru'    => 'ru',
		'es'    => 'es',
		'tr'    => 'tr',
	);

<<<<<<< HEAD
	$blog_lang_code = get_bloginfo( 'language' );
=======
	$blog_lang_code = function_exists( 'get_blog_lang_code' ) ? get_blog_lang_code() : get_bloginfo( 'language' );
>>>>>>> 204ea378
	if ( isset( $base_recaptcha_lang_code_mapping[ $blog_lang_code ] ) ) {
		return $base_recaptcha_lang_code_mapping[ $blog_lang_code ];
	}

	// if no base mapping is found return default 'en'
	return 'en';
}<|MERGE_RESOLUTION|>--- conflicted
+++ resolved
@@ -929,11 +929,7 @@
 		'tr'    => 'tr',
 	);
 
-<<<<<<< HEAD
 	$blog_lang_code = get_bloginfo( 'language' );
-=======
-	$blog_lang_code = function_exists( 'get_blog_lang_code' ) ? get_blog_lang_code() : get_bloginfo( 'language' );
->>>>>>> 204ea378
 	if ( isset( $base_recaptcha_lang_code_mapping[ $blog_lang_code ] ) ) {
 		return $base_recaptcha_lang_code_mapping[ $blog_lang_code ];
 	}
