--- conflicted
+++ resolved
@@ -21,11 +21,7 @@
 				requests = {
 					// LinkedIn actually gets the share count for both the http and https version automatically -- so we don't need to do extra magic
 					linkedin: [
-<<<<<<< HEAD
-							'https://www.linkedin.com/countserv/count/share?format=jsonp&callback=updateLinkedInCount&url=' +
-=======
 						'https://www.linkedin.com/countserv/count/share?format=jsonp&callback=WPCOMSharing.update_linkedin_count&url=' +
->>>>>>> 485b5c88
 							encodeURIComponent( url )
 					],
 					// Pinterest, like LinkedIn, handles share counts for both http and https
