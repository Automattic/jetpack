--- conflicted
+++ resolved
@@ -38,7 +38,6 @@
 						encodeURIComponent( url )
 				]
 			};
-<<<<<<< HEAD
 
 			for ( service in urls ) {
 				if ( ! jQuery( 'a[data-shared=sharing-' + service + '-' + id  + ']' ).length ) {
@@ -50,18 +49,6 @@
 				}
 			}
 
-=======
-
-			for ( service in urls ) {
-				if ( ! jQuery( 'a[data-shared=sharing-' + service + '-' + id  + ']' ).length ) {
-					continue;
-				}
-
-				while ( ( service_url = urls[ service ].pop() ) ) {
-					jQuery.getScript( service_url );
-				}
-			}
->>>>>>> 5503b13d
 			WPCOMSharing.done_urls[ id ] = true;
 		},
 		// get the version of the url that was stored in the dom (sharing-$service-URL)
