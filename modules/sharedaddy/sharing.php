<?php

class Sharing_Admin {
	public function __construct() {
		if ( ! defined( 'WP_SHARING_PLUGIN_URL' ) ) {
			define( 'WP_SHARING_PLUGIN_URL', plugin_dir_url( __FILE__ ) );
			define( 'WP_SHARING_PLUGIN_DIR', plugin_dir_path( __FILE__ ) );
		}

		require_once WP_SHARING_PLUGIN_DIR . 'sharing-service.php';

		add_action( 'admin_init', array( &$this, 'admin_init' ) );
		add_action( 'admin_menu', array( &$this, 'subscription_menu' ) );

		// Insert our CSS and JS
		add_action( 'load-settings_page_sharing', array( &$this, 'sharing_head' ) );

		// Catch AJAX
		add_action( 'wp_ajax_sharing_save_services', array( &$this, 'ajax_save_services' ) );
		add_action( 'wp_ajax_sharing_save_options', array( &$this, 'ajax_save_options' ) );
		add_action( 'wp_ajax_sharing_new_service', array( &$this, 'ajax_new_service' ) );
		add_action( 'wp_ajax_sharing_delete_service', array( &$this, 'ajax_delete_service' ) );
	}

	public function sharing_head() {
		wp_enqueue_script( 'sharing-js', WP_SHARING_PLUGIN_URL . 'admin-sharing.js', array( 'jquery-ui-draggable', 'jquery-ui-droppable', 'jquery-ui-sortable', 'jquery-form' ), 2 );
<<<<<<< HEAD
		wp_enqueue_style( 'sharing-admin', WP_SHARING_PLUGIN_URL . 'admin-sharing.css', false, JETPACK__VERSION );
		wp_enqueue_style( 'sharing', WP_SHARING_PLUGIN_URL . 'sharing.css', false, JETPACK__VERSION );
		wp_enqueue_style( 'genericons' );
		wp_enqueue_script( 'sharing-js-fe', WP_SHARING_PLUGIN_URL . 'sharing.js', array(), 4 );
=======
		$postfix = ( defined( 'SCRIPT_DEBUG' ) && SCRIPT_DEBUG ) ? '' : '.min';
		if ( is_rtl() ) {
			wp_enqueue_style( 'sharing-admin', WP_SHARING_PLUGIN_URL . 'admin-sharing-rtl' . $postfix . '.css', false, JETPACK__VERSION );
		} else {
			wp_enqueue_style( 'sharing-admin', WP_SHARING_PLUGIN_URL . 'admin-sharing' . $postfix . '.css', false, JETPACK__VERSION );
		}
		wp_enqueue_style( 'sharing', WP_SHARING_PLUGIN_URL . 'sharing.css', false, JETPACK__VERSION );

		wp_enqueue_style( 'social-logos' );
		wp_enqueue_script( 'sharing-js-fe', WP_SHARING_PLUGIN_URL . 'sharing.js', array( ), 4 );
>>>>>>> 0ef64c0e

		add_thickbox();
	}

	public function admin_init() {
		if ( isset( $_GET['page'] ) && ( $_GET['page'] == 'sharing.php' || $_GET['page'] == 'sharing' ) ) {
			$this->process_requests();
		}
	}

	public function process_requests() {
		if ( isset( $_POST['_wpnonce'] ) && wp_verify_nonce( $_POST['_wpnonce'], 'sharing-options' ) ) {
			$sharer = new Sharing_Service();
			$sharer->set_global_options( $_POST );
			/**
			 * Fires when updating sharing settings.
			 *
			 * @module sharedaddy
			 *
			 * @since 1.1.0
			 */
			do_action( 'sharing_admin_update' );

			wp_safe_redirect( admin_url( 'options-general.php?page=sharing&update=saved' ) );
			die();
		}
	}

	public function subscription_menu( $user ) {
		if ( ! defined( 'IS_WPCOM' ) || ! IS_WPCOM ) {
			$active = Jetpack::get_active_modules();
			if ( ! in_array( 'publicize', $active ) && ! current_user_can( 'manage_options' ) ) {
				return;
			}
		}

		add_submenu_page( 'options-general.php', __( 'Sharing Settings', 'jetpack' ), __( 'Sharing', 'jetpack' ), 'publish_posts', 'sharing', array( &$this, 'management_page' ) );
	}

	public function ajax_save_services() {
		if ( isset( $_POST['_wpnonce'] ) && wp_verify_nonce( $_POST['_wpnonce'], 'sharing-options' ) && isset( $_POST['hidden'] ) && isset( $_POST['visible'] ) ) {
			$sharer = new Sharing_Service();

			$sharer->set_blog_services( explode( ',', $_POST['visible'] ), explode( ',', $_POST['hidden'] ) );
			die();
		}
	}

	public function ajax_new_service() {
		if ( isset( $_POST['_wpnonce'] ) && isset( $_POST['sharing_name'] ) && isset( $_POST['sharing_url'] ) && isset( $_POST['sharing_icon'] ) && wp_verify_nonce( $_POST['_wpnonce'], 'sharing-new_service' ) ) {
			$sharer = new Sharing_Service();
			if ( $service = $sharer->new_service( stripslashes( $_POST['sharing_name'] ), stripslashes( $_POST['sharing_url'] ), stripslashes( $_POST['sharing_icon'] ) ) ) {
				$this->output_service( $service->get_id(), $service );
				echo '<!--->';
				$service->button_style = 'icon-text';
				$this->output_preview( $service );

				die();
			}
		}

		// Fail
		die( '1' );
	}

	public function ajax_delete_service() {
		if ( isset( $_POST['_wpnonce'] ) && isset( $_POST['service'] ) && wp_verify_nonce( $_POST['_wpnonce'], 'sharing-options_' . $_POST['service'] ) ) {
			$sharer = new Sharing_Service();
			$sharer->delete_service( $_POST['service'] );
		}
	}

	public function ajax_save_options() {
		if ( isset( $_POST['_wpnonce'] ) && isset( $_POST['service'] ) && wp_verify_nonce( $_POST['_wpnonce'], 'sharing-options_' . $_POST['service'] ) ) {
			$sharer = new Sharing_Service();
			$service = $sharer->get_service( $_POST['service'] );

			if ( $service && $service instanceof Sharing_Advanced_Source ) {
				$service->update_options( $_POST );

				$sharer->set_service( $_POST['service'], $service );
			}

			$this->output_service( $service->get_id(), $service, true );
			echo '<!--->';
			$service->button_style = 'icon-text';
			$this->output_preview( $service );
			die();
		}
	}

	public function output_preview( $service ) {
		$klasses = array( 'advanced', 'preview-item' );

		if ( $service->button_style != 'text' || $service->has_custom_button_style() ) {
			$klasses[] = 'preview-' . $service->get_class();
			$klasses[] = 'share-' . $service->get_class();

			if ( $service->get_class() != $service->get_id() ) {
				$klasses[] = 'preview-' . $service->get_id();
			}
		}

		echo '<li class="' . implode( ' ', $klasses ) . '">';
		$service->display_preview();
		echo '</li>';
	}

	public function output_service( $id, $service, $show_dropdown = false ) {
?>
	<li class="service advanced share-<?php echo $service->get_class(); ?>" id="<?php echo $service->get_id(); ?>" tabindex="0">
		<span class="options-left"><?php echo esc_html( $service->get_name() ); ?></span>
		<?php if ( 0 === strpos( $service->get_id(), 'custom-' ) || $service->has_advanced_options() ) : ?>
		<span class="close"><a href="#" class="remove">&times;</a></span>
		<form method="post" action="<?php echo admin_url( 'admin-ajax.php' ); ?>">
			<input type="hidden" name="action" value="sharing_delete_service" />
			<input type="hidden" name="service" value="<?php echo esc_attr( $id ); ?>" />
			<input type="hidden" name="_wpnonce" value="<?php echo wp_create_nonce( 'sharing-options_' . $id );?>" />
		</form>
		<?php endif; ?>
	</li>
<?php
	}

	public function management_page() {
		$sharer  = new Sharing_Service();
		$enabled = $sharer->get_blog_services();
		$global  = $sharer->get_global_options();

		$shows = array_values( get_post_types( array( 'public' => true ) ) );
		array_unshift( $shows, 'index' );

		if ( false == function_exists( 'mb_stripos' ) ) {
			echo '<div id="message" class="updated fade"><h3>' . __( 'Warning! Multibyte support missing!', 'jetpack' ) . '</h3>';
<<<<<<< HEAD
			echo '<p>' . sprintf( __( 'This plugin will work without it, but multibyte support is used <a href="%s">if available</a>. You may see minor problems with Tweets and other sharing services.', 'jetpack' ), 'http://www.php.net/manual/en/mbstring.installation.php' ) . '</p></div>';
=======
			echo "<p>" . sprintf( __( 'This plugin will work without it, but multibyte support is used <a href="%s" target="_blank">if available</a>. You may see minor problems with Tweets and other sharing services.', 'jetpack' ), "http://www.php.net/manual/en/mbstring.installation.php" ) . '</p></div>';
>>>>>>> 0ef64c0e
		}

		if ( isset( $_GET['update'] ) && $_GET['update'] == 'saved' ) {
			echo '<div class="updated"><p>' . __( 'Settings have been saved', 'jetpack' ) . '</p></div>';
		}

		if ( ! isset( $global['sharing_label'] ) ) {
			$global['sharing_label'] = __( 'Share this:', 'jetpack' );
		}
?>

	<div class="wrap">
		<div class="icon32" id="icon-options-general"><br /></div>
		<h1><?php _e( 'Sharing Settings', 'jetpack' ); ?></h1>

		<?php
		/**
		 * Fires at the top of the admin sharing settings screen.
		 *
		 * @module sharedaddy
		 *
		 * @since 1.6.0
		 */
		do_action( 'pre_admin_screen_sharing' );
		?>

		<?php if ( current_user_can( 'manage_options' ) ) : ?>

		<div class="share_manage_options">
		<h2><?php _e( 'Sharing Buttons', 'jetpack' ) ?></h2>
		<p><?php _e( 'Add sharing buttons to your blog and allow your visitors to share posts with their friends.', 'jetpack' ) ?></p>

		<div id="services-config">
			<table id="available-services">
					<tr>
					<td class="description">
						<h3><?php _e( 'Available Services', 'jetpack' ); ?></h3>
						<p><?php _e( "Drag and drop the services you'd like to enable into the box below.", 'jetpack' ); ?></p>
						<p><a href="#TB_inline?height=395&amp;width=600&amp;inlineId=new-service" class="thickbox" id="add-a-new-service"><?php _e( 'Add a new service', 'jetpack' ); ?></a></p>
					</td>
					<td class="services">
						<ul class="services-available" style="height: 100px;">
							<?php foreach ( $sharer->get_all_services_blog() as $id => $service ) : ?>
								<?php
								if ( ! isset( $enabled['all'][ $id ] ) ) {
										$this->output_service( $id, $service );
								}
									?>
							<?php endforeach; ?>
						</ul>
						<?php
						if ( -1 == get_option( 'blog_public' ) ) {
							echo '<p><strong>' . __( 'Please note that your services have been restricted because your site is private.', 'jetpack' ) . '</strong></p>';
						}
						?>
						<br class="clearing" />
					</td>
					</tr>
			</table>

			<table id="enabled-services">
				<tr>
					<td class="description">
						<h3>
							<?php _e( 'Enabled Services', 'jetpack' ); ?>
							<img src="<?php echo admin_url( 'images/loading.gif' ); ?>" width="16" height="16" alt="loading" style="vertical-align: middle; display: none" />
						</h3>
						<p><?php _e( 'Services dragged here will appear individually.', 'jetpack' ); ?></p>
					</td>
					<td class="services" id="share-drop-target">
							<h2 id="drag-instructions" <?php if ( count( $enabled['visible'] ) > 0 ) { echo ' style="display: none"';} ?>><?php _e( 'Drag and drop available services here.', 'jetpack' ); ?></h2>

								<ul class="services-enabled">
									<?php foreach ( $enabled['visible'] as $id => $service ) : ?>
										<?php $this->output_service( $id, $service, true ); ?>
									<?php endforeach; ?>

									<li class="end-fix"></li>
								</ul>
					</td>
					<td id="hidden-drop-target" class="services">
							<p><?php _e( 'Services dragged here will be hidden behind a share button.', 'jetpack' ); ?></p>

							<ul class="services-hidden">
									<?php foreach ( $enabled['hidden'] as $id => $service ) : ?>
										<?php $this->output_service( $id, $service, true ); ?>
									<?php endforeach; ?>
									<li class="end-fix"></li>
							</ul>
					</td>
				</tr>
			</table>

			<table id="live-preview">
				<tr>
					<td class="description">
						<h3><?php _e( 'Live Preview', 'jetpack' ); ?></h3>
					</td>
					<td class="services">
						<h2<?php if ( count( $enabled['all'] ) > 0 ) { echo ' style="display: none"';} ?>><?php _e( 'Sharing is off. Add services above to enable.', 'jetpack' ); ?></h2>
						<div class="sharedaddy sd-sharing-enabled">
							<?php if ( count( $enabled['all'] ) > 0 ) : ?>
							<h3 class="sd-title"><?php echo esc_html( $global['sharing_label'] ); ?></h3>
							<?php endif; ?>
							<div class="sd-content">
								<ul class="preview">
									<?php foreach ( $enabled['visible'] as $id => $service ) : ?>
										<?php $this->output_preview( $service ); ?>
									<?php endforeach; ?>

									<?php if ( count( $enabled['hidden'] ) > 0 ) : ?>
									<li class="advanced"><a href="#" class="sharing-anchor sd-button share-more"><span><?php _e( 'More', 'jetpack' ); ?></span></a></li>
									<?php endif; ?>
								</ul>

								<?php if ( count( $enabled['hidden'] ) > 0 ) : ?>
								<div class="sharing-hidden">
									<div class="inner" style="display: none; <?php echo count( $enabled['hidden'] ) == 1 ? 'width:150px;' : ''; ?>">
									<?php if ( count( $enabled['hidden'] ) == 1 ) : ?>
										<ul style="background-image:none;">
									<?php else : ?>
										<ul>
									<?php endif; ?>

									<?php foreach ( $enabled['hidden'] as $id => $service ) {
											$this->output_preview( $service );
}?>
										</ul>
									</div>
								</div>
								<?php endif; ?>

								<ul class="archive" style="display:none;">
								<?php
								foreach ( $sharer->get_all_services_blog() as $id => $service ) :
									if ( isset( $enabled['visible'][ $id ] ) ) {
										$service = $enabled['visible'][ $id ];
									} elseif ( isset( $enabled['hidden'][ $id ] ) ) {
										$service = $enabled['hidden'][ $id ];
									}

									$service->button_style = 'icon-text';   // The archive needs the full text, which is removed in JS later
									$service->smart = false;
									$this->output_preview( $service );
									endforeach; ?>
									<li class="advanced"><a href="#" class="sharing-anchor sd-button share-more"><span><?php _e( 'More', 'jetpack' ); ?></span></a></li>
								</ul>
							</div>
						</div>
						<br class="clearing" />
					</td>
				</tr>
			</table>

				<form method="post" action="<?php echo admin_url( 'admin-ajax.php' ); ?>" id="save-enabled-shares">
					<input type="hidden" name="action" value="sharing_save_services" />
					<input type="hidden" name="visible" value="<?php echo implode( ',', array_keys( $enabled['visible'] ) ); ?>" />
					<input type="hidden" name="hidden" value="<?php echo implode( ',', array_keys( $enabled['hidden'] ) ); ?>" />
					<input type="hidden" name="_wpnonce" value="<?php echo wp_create_nonce( 'sharing-options' );?>" />
				</form>
		</div>

		<form method="post" action="">
			<table class="form-table">
				<tbody>
					<tr valign="top">
						<th scope="row"><label><?php _e( 'Button style', 'jetpack' ); ?></label></th>
						<td>
							<select name="button_style" id="button_style">
								<option<?php if ( $global['button_style'] == 'icon-text' ) { echo ' selected="selected"';}?> value="icon-text"><?php _e( 'Icon + text', 'jetpack' ); ?></option>
								<option<?php if ( $global['button_style'] == 'icon' ) { echo ' selected="selected"';}?> value="icon"><?php _e( 'Icon only', 'jetpack' ); ?></option>
								<option<?php if ( $global['button_style'] == 'text' ) { echo ' selected="selected"';}?> value="text"><?php _e( 'Text only', 'jetpack' ); ?></option>
								<option<?php if ( $global['button_style'] == 'official' ) { echo ' selected="selected"';}?> value="official"><?php _e( 'Official buttons', 'jetpack' ); ?></option>
							</select>
						</td>
					</tr>
					<tr valign="top">
						<th scope="row"><label><?php _e( 'Sharing label', 'jetpack' ); ?></label></th>
						<td>
							<input type="text" name="sharing_label" value="<?php echo esc_attr( $global['sharing_label'] ); ?>" />
						</td>
					</tr>
					<?php
					/**
					 * Filters the HTML at the beginning of the "Show button on" row.
					 *
					 * @module sharedaddy
					 *
					 * @since 2.1.0
					 *
					 * @param string $var Opening HTML tag at the beginning of the "Show button on" row.
					 */
					echo apply_filters( 'sharing_show_buttons_on_row_start', '<tr valign="top">' );
					?>
						<th scope="row"><label><?php _e( 'Show buttons on', 'jetpack' ); ?></label></th>
						<td>
						<?php
							$br = false;
						foreach ( $shows as $show ) :
							if ( 'index' == $show ) {
								$label = __( 'Front Page, Archive Pages, and Search Results', 'jetpack' );
							} else {
								$post_type_object = get_post_type_object( $show );
								$label = $post_type_object->labels->name;
							}
						?>
						<?php if ( $br ) { echo '<br />';} ?><label><input type="checkbox"<?php checked( in_array( $show, $global['show'] ) ); ?> name="show[]" value="<?php echo esc_attr( $show ); ?>" /> <?php echo esc_html( $label ); ?></label>
						<?php	$br = true;
endforeach; ?>
						</td>
					<?php
					/**
					 * Filters the HTML at the end of the "Show button on" row.
					 *
					 * @module sharedaddy
					 *
					 * @since 2.1.0
					 *
					 * @param string $var Closing HTML tag at the end of the "Show button on" row.
					 */
					echo apply_filters( 'sharing_show_buttons_on_row_end', '</tr>' );
					?>

					<?php
					/**
					 * Fires at the end of the sharing global options settings table.
					 *
					 * @module sharedaddy
					 *
					 * @since 1.1.0
					 */
					do_action( 'sharing_global_options' );
					?>
				</tbody>
			</table>

			<p class="submit">
					<input type="submit" name="submit" class="button-primary" value="<?php _e( 'Save Changes', 'jetpack' ); ?>" />
			</p>

				<input type="hidden" name="_wpnonce" value="<?php echo wp_create_nonce( 'sharing-options' );?>" />
		</form>

	<div id="new-service" style="display: none">
		<form method="post" action="<?php echo admin_url( 'admin-ajax.php' ); ?>" id="new-service-form">
			<table class="form-table">
				<tbody>
					<tr valign="top">
						<th scope="row" width="100"><label><?php _e( 'Service name', 'jetpack' ); ?></label></th>
						<td>
							<input type="text" name="sharing_name" id="new_sharing_name" size="40" />
						</td>
					</tr>
					<tr valign="top">
						<th scope="row" width="100"><label><?php _e( 'Sharing URL', 'jetpack' ); ?></label></th>
						<td>
							<input type="text" name="sharing_url" id="new_sharing_url" size="40" />

							<p><?php _e( 'You can add the following variables to your service sharing URL:', 'jetpack' ); ?><br/>
							<code>%post_id%</code>, <code>%post_title%</code>, <code>%post_slug%</code>, <code>%post_url%</code>, <code>%post_full_url%</code>, <code>%post_excerpt%</code>, <code>%post_tags%</code>, <code>%site_url%</code></p>
						</td>
					</tr>
					<tr valign="top">
						<th scope="row" width="100"><label><?php _e( 'Icon URL', 'jetpack' ); ?></label></th>
						<td>
							<input type="text" name="sharing_icon" id="new_sharing_icon" size="40" />
							<p><?php _e( 'Enter the URL of a 16x16px icon you want to use for this service.', 'jetpack' ); ?></p>
						</td>
					</tr>
					<tr valign="top" width="100">
						<th scope="row"></th>
						<td>
								<input type="submit" class="button-primary" value="<?php _e( 'Create Share Button', 'jetpack' ); ?>" />
							<img src="<?php echo admin_url( 'images/loading.gif' ); ?>" width="16" height="16" alt="loading" style="vertical-align: middle; display: none" />
						</td>
					</tr>

					<?php
					/**
					 * Fires after the custom sharing service form
					 *
					 * @module sharedaddy
					 *
					 * @since 1.1.0
					 */
					do_action( 'sharing_new_service_form' );
					?>
				</tbody>
			</table>

		<?php
		/**
		 * Fires at the bottom of the admin sharing settings screen.
		 *
		 * @module sharedaddy
		 *
		 * @since 1.6.0
		 */
		do_action( 'post_admin_screen_sharing' );
		?>

				<div class="inerror" style="display: none; margin-top: 15px">
					<p><?php _e( 'An error occurred creating your new sharing service - please check you gave valid details.', 'jetpack' ); ?></p>
				</div>

			<input type="hidden" name="action" value="sharing_new_service" />
			<input type="hidden" name="_wpnonce" value="<?php echo wp_create_nonce( 'sharing-new_service' );?>" />
		</form>
	</div>
	</div>

	<?php endif; ?>


	</div>

	<script type="text/javascript">
		var sharing_loading_icon = '<?php echo esc_js( admin_url( '/images/loading.gif' ) ); ?>';
		<?php if ( isset( $_GET['create_new_service'] ) && 'true' == $_GET['create_new_service'] ) : ?>
		jQuery(document).ready(function() {
			// Prefill new service box and then open it
			jQuery( '#new_sharing_name' ).val( '<?php echo esc_js( $_GET['name'] ); ?>' );
			jQuery( '#new_sharing_url' ).val( '<?php echo esc_js( $_GET['url'] ); ?>' );
			jQuery( '#new_sharing_icon' ).val( '<?php echo esc_js( $_GET['icon'] ); ?>' );
			jQuery( '#add-a-new-service' ).click();
		});
		<?php endif; ?>
	</script>
<?php
	}
}

function sharing_admin_init() {
	global $sharing_admin;

	$sharing_admin = new Sharing_Admin();
}

add_action( 'init', 'sharing_admin_init' );<|MERGE_RESOLUTION|>--- conflicted
+++ resolved
@@ -24,12 +24,6 @@
 
 	public function sharing_head() {
 		wp_enqueue_script( 'sharing-js', WP_SHARING_PLUGIN_URL . 'admin-sharing.js', array( 'jquery-ui-draggable', 'jquery-ui-droppable', 'jquery-ui-sortable', 'jquery-form' ), 2 );
-<<<<<<< HEAD
-		wp_enqueue_style( 'sharing-admin', WP_SHARING_PLUGIN_URL . 'admin-sharing.css', false, JETPACK__VERSION );
-		wp_enqueue_style( 'sharing', WP_SHARING_PLUGIN_URL . 'sharing.css', false, JETPACK__VERSION );
-		wp_enqueue_style( 'genericons' );
-		wp_enqueue_script( 'sharing-js-fe', WP_SHARING_PLUGIN_URL . 'sharing.js', array(), 4 );
-=======
 		$postfix = ( defined( 'SCRIPT_DEBUG' ) && SCRIPT_DEBUG ) ? '' : '.min';
 		if ( is_rtl() ) {
 			wp_enqueue_style( 'sharing-admin', WP_SHARING_PLUGIN_URL . 'admin-sharing-rtl' . $postfix . '.css', false, JETPACK__VERSION );
@@ -40,8 +34,6 @@
 
 		wp_enqueue_style( 'social-logos' );
 		wp_enqueue_script( 'sharing-js-fe', WP_SHARING_PLUGIN_URL . 'sharing.js', array( ), 4 );
->>>>>>> 0ef64c0e
-
 		add_thickbox();
 	}
 
@@ -175,11 +167,7 @@
 
 		if ( false == function_exists( 'mb_stripos' ) ) {
 			echo '<div id="message" class="updated fade"><h3>' . __( 'Warning! Multibyte support missing!', 'jetpack' ) . '</h3>';
-<<<<<<< HEAD
-			echo '<p>' . sprintf( __( 'This plugin will work without it, but multibyte support is used <a href="%s">if available</a>. You may see minor problems with Tweets and other sharing services.', 'jetpack' ), 'http://www.php.net/manual/en/mbstring.installation.php' ) . '</p></div>';
-=======
 			echo "<p>" . sprintf( __( 'This plugin will work without it, but multibyte support is used <a href="%s" target="_blank">if available</a>. You may see minor problems with Tweets and other sharing services.', 'jetpack' ), "http://www.php.net/manual/en/mbstring.installation.php" ) . '</p></div>';
->>>>>>> 0ef64c0e
 		}
 
 		if ( isset( $_GET['update'] ) && $_GET['update'] == 'saved' ) {
