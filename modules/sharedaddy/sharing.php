<?php

class Sharing_Admin {
	public function __construct() {
		if ( ! defined( 'WP_SHARING_PLUGIN_URL' ) ) {
			define( 'WP_SHARING_PLUGIN_URL', plugin_dir_url( __FILE__ ) );
			define( 'WP_SHARING_PLUGIN_DIR', plugin_dir_path( __FILE__ ) );
		}

		require_once WP_SHARING_PLUGIN_DIR . 'sharing-service.php';

		add_action( 'admin_init', array( &$this, 'admin_init' ) );
		add_action( 'admin_menu', array( &$this, 'subscription_menu' ) );

		// Insert our CSS and JS
		add_action( 'load-settings_page_sharing', array( &$this, 'sharing_head' ) );

		// Catch AJAX
		add_action( 'wp_ajax_sharing_save_services', array( &$this, 'ajax_save_services' ) );
		add_action( 'wp_ajax_sharing_save_options', array( &$this, 'ajax_save_options' ) );
		add_action( 'wp_ajax_sharing_new_service', array( &$this, 'ajax_new_service' ) );
		add_action( 'wp_ajax_sharing_delete_service', array( &$this, 'ajax_delete_service' ) );
	}

	public function sharing_head() {
<<<<<<< HEAD
		wp_enqueue_script( 'sharing-js', WP_SHARING_PLUGIN_URL . 'admin-sharing.js', array( 'jquery-ui-draggable', 'jquery-ui-droppable', 'jquery-ui-sortable', 'jquery-form' ), 2 );
		$postfix = ( defined( 'SCRIPT_DEBUG' ) && SCRIPT_DEBUG ) ? '' : '.min';
		if ( is_rtl() ) {
			wp_enqueue_style( 'sharing-admin', WP_SHARING_PLUGIN_URL . 'admin-sharing-rtl' . $postfix . '.css', false, JETPACK__VERSION );
		} else {
			wp_enqueue_style( 'sharing-admin', WP_SHARING_PLUGIN_URL . 'admin-sharing' . $postfix . '.css', false, JETPACK__VERSION );
		}
		wp_enqueue_style( 'sharing', WP_SHARING_PLUGIN_URL . 'sharing.css', false, JETPACK__VERSION );
=======
		wp_enqueue_script( 'sharing-js', WP_SHARING_PLUGIN_URL.'admin-sharing.js', array( 'jquery-ui-draggable', 'jquery-ui-droppable', 'jquery-ui-sortable', 'jquery-form' ), 2 );
		wp_enqueue_style( 'sharing-admin', WP_SHARING_PLUGIN_URL.'admin-sharing.css', false, JETPACK__VERSION );
		wp_enqueue_style( 'sharing', WP_SHARING_PLUGIN_URL.'sharing.css', false, JETPACK__VERSION );
		wp_enqueue_style( 'social-logos' );
		wp_enqueue_script( 'sharing-js-fe', WP_SHARING_PLUGIN_URL . 'sharing.js', array( ), 4 );
>>>>>>> 081b0959

		wp_enqueue_style( 'social-logos' );
		wp_enqueue_script( 'sharing-js-fe', WP_SHARING_PLUGIN_URL . 'sharing.js', array(), 4 );
		add_thickbox();
	}

	public function admin_init() {
		if ( isset( $_GET['page'] ) && ( $_GET['page'] == 'sharing.php' || $_GET['page'] == 'sharing' ) ) {
			$this->process_requests();
		}
	}

	public function process_requests() {
		if ( isset( $_POST['_wpnonce'] ) && wp_verify_nonce( $_POST['_wpnonce'], 'sharing-options' ) ) {
			$sharer = new Sharing_Service();
			$sharer->set_global_options( $_POST );
			/**
			 * Fires when updating sharing settings.
			 *
			 * @module sharedaddy
			 *
			 * @since 1.1.0
			 */
			do_action( 'sharing_admin_update' );

			wp_safe_redirect( admin_url( 'options-general.php?page=sharing&update=saved' ) );
			die();
		}
	}

	public function subscription_menu( $user ) {
		if ( ! defined( 'IS_WPCOM' ) || ! IS_WPCOM ) {
			$active = Jetpack::get_active_modules();
			if ( ! in_array( 'publicize', $active ) && ! current_user_can( 'manage_options' ) ) {
				return;
			}
		}

		add_submenu_page( 'options-general.php', __( 'Sharing Settings', 'jetpack' ), __( 'Sharing', 'jetpack' ), 'publish_posts', 'sharing', array( &$this, 'management_page' ) );
	}

	public function ajax_save_services() {
		if ( isset( $_POST['_wpnonce'] ) && wp_verify_nonce( $_POST['_wpnonce'], 'sharing-options' ) && isset( $_POST['hidden'] ) && isset( $_POST['visible'] ) ) {
			$sharer = new Sharing_Service();

			$sharer->set_blog_services( explode( ',', $_POST['visible'] ), explode( ',', $_POST['hidden'] ) );
			die();
		}
	}

	public function ajax_new_service() {
		if ( isset( $_POST['_wpnonce'] ) && isset( $_POST['sharing_name'] ) && isset( $_POST['sharing_url'] ) && isset( $_POST['sharing_icon'] ) && wp_verify_nonce( $_POST['_wpnonce'], 'sharing-new_service' ) ) {
			$sharer = new Sharing_Service();
			if ( $service = $sharer->new_service( stripslashes( $_POST['sharing_name'] ), stripslashes( $_POST['sharing_url'] ), stripslashes( $_POST['sharing_icon'] ) ) ) {
				$this->output_service( $service->get_id(), $service );
				echo '<!--->';
				$service->button_style = 'icon-text';
				$this->output_preview( $service );

				die();
			}
		}

		// Fail
		die( '1' );
	}

	public function ajax_delete_service() {
		if ( isset( $_POST['_wpnonce'] ) && isset( $_POST['service'] ) && wp_verify_nonce( $_POST['_wpnonce'], 'sharing-options_' . $_POST['service'] ) ) {
			$sharer = new Sharing_Service();
			$sharer->delete_service( $_POST['service'] );
		}
	}

	public function ajax_save_options() {
		if ( isset( $_POST['_wpnonce'] ) && isset( $_POST['service'] ) && wp_verify_nonce( $_POST['_wpnonce'], 'sharing-options_' . $_POST['service'] ) ) {
			$sharer = new Sharing_Service();
			$service = $sharer->get_service( $_POST['service'] );

			if ( $service && $service instanceof Sharing_Advanced_Source ) {
				$service->update_options( $_POST );

				$sharer->set_service( $_POST['service'], $service );
			}

			$this->output_service( $service->get_id(), $service, true );
			echo '<!--->';
			$service->button_style = 'icon-text';
			$this->output_preview( $service );
			die();
		}
	}

	public function output_preview( $service ) {
		$klasses = array( 'advanced', 'preview-item' );

		if ( $service->button_style != 'text' || $service->has_custom_button_style() ) {
			$klasses[] = 'preview-' . $service->get_class();
			$klasses[] = 'share-' . $service->get_class();

			if ( $service->get_class() != $service->get_id() ) {
				$klasses[] = 'preview-' . $service->get_id();
			}
		}

		echo '<li class="' . implode( ' ', $klasses ) . '">';
		$service->display_preview();
		echo '</li>';
	}

	public function output_service( $id, $service, $show_dropdown = false ) {
?>
	<li class="service advanced share-<?php echo $service->get_class(); ?>" id="<?php echo $service->get_id(); ?>" tabindex="0">
		<span class="options-left"><?php echo esc_html( $service->get_name() ); ?></span>
		<?php if ( 0 === strpos( $service->get_id(), 'custom-' ) || $service->has_advanced_options() ) : ?>
		<span class="close"><a href="#" class="remove">&times;</a></span>
		<form method="post" action="<?php echo admin_url( 'admin-ajax.php' ); ?>">
			<input type="hidden" name="action" value="sharing_delete_service" />
			<input type="hidden" name="service" value="<?php echo esc_attr( $id ); ?>" />
			<input type="hidden" name="_wpnonce" value="<?php echo wp_create_nonce( 'sharing-options_' . $id );?>" />
		</form>
		<?php endif; ?>
	</li>
<?php
	}

	public function management_page() {
		$sharer	 = new Sharing_Service();
		$enabled = $sharer->get_blog_services();
		$global	 = $sharer->get_global_options();

		$shows = array_values( get_post_types( array( 'public' => true ) ) );
		array_unshift( $shows, 'index' );

		if ( false == function_exists( 'mb_stripos' ) ) {
			echo '<div id="message" class="updated fade"><h3>' . __( 'Warning! Multibyte support missing!', 'jetpack' ) . '</h3>';
			echo '<p>' . sprintf( __( 'This plugin will work without it, but multibyte support is used <a href="%s" target="_blank">if available</a>. You may see minor problems with Tweets and other sharing services.', 'jetpack' ), 'http://www.php.net/manual/en/mbstring.installation.php' ) . '</p></div>';
		}

		if ( isset( $_GET['update'] ) && $_GET['update'] == 'saved' ) {
			echo '<div class="updated"><p>' . __( 'Settings have been saved', 'jetpack' ) . '</p></div>';
		}

		if ( ! isset( $global['sharing_label'] ) ) {
			$global['sharing_label'] = __( 'Share this:', 'jetpack' );
		}
?>

	<div class="wrap">
		<div class="icon32" id="icon-options-general"><br /></div>
		<h1><?php _e( 'Sharing Settings', 'jetpack' ); ?></h1>

		<?php
		/**
		 * Fires at the top of the admin sharing settings screen.
		 *
		 * @module sharedaddy
		 *
		 * @since 1.6.0
		 */
		do_action( 'pre_admin_screen_sharing' );
		?>

		<?php if ( current_user_can( 'manage_options' ) ) : ?>

		<div class="share_manage_options">
		<h2><?php _e( 'Sharing Buttons', 'jetpack' ) ?></h2>
		<p><?php _e( 'Add sharing buttons to your blog and allow your visitors to share posts with their friends.', 'jetpack' ) ?></p>

		<div id="services-config">
			<table id="available-services">
					<tr>
					<td class="description">
						<h3><?php _e( 'Available Services', 'jetpack' ); ?></h3>
						<p><?php _e( "Drag and drop the services you'd like to enable into the box below.", 'jetpack' ); ?></p>
						<p><a href="#TB_inline?height=395&amp;width=600&amp;inlineId=new-service" class="thickbox" id="add-a-new-service"><?php _e( 'Add a new service', 'jetpack' ); ?></a></p>
					</td>
					<td class="services">
						<ul class="services-available" style="height: 100px;">
							<?php foreach ( $sharer->get_all_services_blog() as $id => $service ) : ?>
								<?php
								if ( ! isset( $enabled['all'][ $id ] ) ) {
										$this->output_service( $id, $service );
								}
									?>
							<?php endforeach; ?>
						</ul>
						<?php
						if ( -1 == get_option( 'blog_public' ) ) {
							echo '<p><strong>' . __( 'Please note that your services have been restricted because your site is private.', 'jetpack' ) . '</strong></p>';
						}
						?>
						<br class="clearing" />
					</td>
					</tr>
			</table>

			<table id="enabled-services">
				<tr>
					<td class="description">
						<h3>
							<?php _e( 'Enabled Services', 'jetpack' ); ?>
							<img src="<?php echo admin_url( 'images/loading.gif' ); ?>" width="16" height="16" alt="loading" style="vertical-align: middle; display: none" />
						</h3>
						<p><?php _e( 'Services dragged here will appear individually.', 'jetpack' ); ?></p>
					</td>
					<td class="services" id="share-drop-target">
							<h2 id="drag-instructions" <?php if ( count( $enabled['visible'] ) > 0 ) { echo ' style="display: none"';} ?>><?php _e( 'Drag and drop available services here.', 'jetpack' ); ?></h2>

								<ul class="services-enabled">
									<?php foreach ( $enabled['visible'] as $id => $service ) : ?>
										<?php $this->output_service( $id, $service, true ); ?>
									<?php endforeach; ?>

									<li class="end-fix"></li>
								</ul>
					</td>
					<td id="hidden-drop-target" class="services">
							<p><?php _e( 'Services dragged here will be hidden behind a share button.', 'jetpack' ); ?></p>

							<ul class="services-hidden">
									<?php foreach ( $enabled['hidden'] as $id => $service ) : ?>
										<?php $this->output_service( $id, $service, true ); ?>
									<?php endforeach; ?>
									<li class="end-fix"></li>
							</ul>
					</td>
				</tr>
			</table>

			<table id="live-preview">
				<tr>
					<td class="description">
						<h3><?php _e( 'Live Preview', 'jetpack' ); ?></h3>
					</td>
					<td class="services">
						<h2 <?php echo ( count( $enabled['all'] ) > 0 ) ? ' style="display: none"' : ''; ?>><?php _e( 'Sharing is off. Add services above to enable.', 'jetpack' ); ?></h2>
						<div class="sharedaddy sd-sharing-enabled">
							<?php if ( count( $enabled['all'] ) > 0 ) : ?>
							<h3 class="sd-title"><?php echo esc_html( $global['sharing_label'] ); ?></h3>
							<?php endif; ?>
							<div class="sd-content">
								<ul class="preview">
									<?php foreach ( $enabled['visible'] as $id => $service ) : ?>
										<?php $this->output_preview( $service ); ?>
									<?php endforeach; ?>

									<?php if ( count( $enabled['hidden'] ) > 0 ) : ?>
									<li class="advanced"><a href="#" class="sharing-anchor sd-button share-more"><span><?php _e( 'More', 'jetpack' ); ?></span></a></li>
									<?php endif; ?>
								</ul>

								<?php if ( count( $enabled['hidden'] ) > 0 ) : ?>
								<div class="sharing-hidden">
									<div class="inner" style="display: none; <?php echo count( $enabled['hidden'] ) == 1 ? 'width:150px;' : ''; ?>">
										<?php if ( count( $enabled['hidden'] ) == 1 ) : ?>
											<ul style="background-image:none;">
										<?php else : ?>
											<ul>
										<?php endif; ?>

										<?php
										foreach ( $enabled['hidden'] as $id => $service ) {
											$this->output_preview( $service );
										}
										?>
										</ul>
									</div>
								</div>
								<?php endif; ?>

								<ul class="archive" style="display:none;">
								<?php
								foreach ( $sharer->get_all_services_blog() as $id => $service ) :
									if ( isset( $enabled['visible'][ $id ] ) ) {
										$service = $enabled['visible'][ $id ];
									} elseif ( isset( $enabled['hidden'][ $id ] ) ) {
										$service = $enabled['hidden'][ $id ];
									}

									$service->button_style = 'icon-text';	// The archive needs the full text, which is removed in JS later
									$service->smart = false;
									$this->output_preview( $service );
									endforeach; ?>
									<li class="advanced"><a href="#" class="sharing-anchor sd-button share-more"><span><?php _e( 'More', 'jetpack' ); ?></span></a></li>
								</ul>
							</div>
						</div>
						<br class="clearing" />
					</td>
				</tr>
			</table>

				<form method="post" action="<?php echo admin_url( 'admin-ajax.php' ); ?>" id="save-enabled-shares">
					<input type="hidden" name="action" value="sharing_save_services" />
					<input type="hidden" name="visible" value="<?php echo implode( ',', array_keys( $enabled['visible'] ) ); ?>" />
					<input type="hidden" name="hidden" value="<?php echo implode( ',', array_keys( $enabled['hidden'] ) ); ?>" />
					<input type="hidden" name="_wpnonce" value="<?php echo wp_create_nonce( 'sharing-options' );?>" />
				</form>
		</div>

		<form method="post" action="">
			<table class="form-table">
				<tbody>
					<tr valign="top">
						<th scope="row"><label><?php _e( 'Button style', 'jetpack' ); ?></label></th>
						<td>
							<select name="button_style" id="button_style">
								<option<?php echo ( $global['button_style'] == 'icon-text' ) ? ' selected="selected"' : ''; ?> value="icon-text"><?php _e( 'Icon + text', 'jetpack' ); ?></option>
								<option<?php echo ( $global['button_style'] == 'icon' ) ? ' selected="selected"' : ''; ?> value="icon"><?php _e( 'Icon only', 'jetpack' ); ?></option>
								<option<?php echo ( $global['button_style'] == 'text' ) ? ' selected="selected"' : ''; ?> value="text"><?php _e( 'Text only', 'jetpack' ); ?></option>
								<option<?php echo ( $global['button_style'] == 'official' ) ? ' selected="selected"' : ''; ?> value="official"><?php _e( 'Official buttons', 'jetpack' ); ?></option>
							</select>
						</td>
					</tr>
					<tr valign="top">
						<th scope="row"><label><?php _e( 'Sharing label', 'jetpack' ); ?></label></th>
						<td>
							<input type="text" name="sharing_label" value="<?php echo esc_attr( $global['sharing_label'] ); ?>" />
						</td>
					</tr>
					<?php
					/**
					 * Filters the HTML at the beginning of the "Show button on" row.
					 *
					 * @module sharedaddy
					 *
					 * @since 2.1.0
					 *
					 * @param string $var Opening HTML tag at the beginning of the "Show button on" row.
					 */
					echo apply_filters( 'sharing_show_buttons_on_row_start', '<tr valign="top">' );
					?>
						<th scope="row"><label><?php _e( 'Show buttons on', 'jetpack' ); ?></label></th>
							<td>
								<?php
								$br = false;
								foreach ( $shows as $show ) :
									if ( 'index' == $show ) {
										$label = __( 'Front Page, Archive Pages, and Search Results', 'jetpack' );
									} else {
										$post_type_object = get_post_type_object( $show );
										$label = $post_type_object->labels->name;
									}
								?>
								<?php 
								if ( $br ) { 
									echo '<br />';
								} 
								?>
								<label><input type="checkbox"<?php checked( in_array( $show, $global['show'] ) ); ?> name="show[]" value="<?php echo esc_attr( $show ); ?>" /> <?php echo esc_html( $label ); ?></label>
								<?php
								$br = true;
								endforeach;
								?>
							</td>
					<?php
					/**
					 * Filters the HTML at the end of the "Show button on" row.
					 *
					 * @module sharedaddy
					 *
					 * @since 2.1.0
					 *
					 * @param string $var Closing HTML tag at the end of the "Show button on" row.
					 */
					echo apply_filters( 'sharing_show_buttons_on_row_end', '</tr>' );
					?>

					<?php
					/**
					 * Fires at the end of the sharing global options settings table.
					 *
					 * @module sharedaddy
					 *
					 * @since 1.1.0
					 */
					do_action( 'sharing_global_options' );
					?>
				</tbody>
			</table>

			<p class="submit">
					<input type="submit" name="submit" class="button-primary" value="<?php esc_attr_e( 'Save Changes', 'jetpack' ); ?>" />
			</p>

				<input type="hidden" name="_wpnonce" value="<?php echo wp_create_nonce( 'sharing-options' );?>" />
		</form>

	<div id="new-service" style="display: none">
		<form method="post" action="<?php echo admin_url( 'admin-ajax.php' ); ?>" id="new-service-form">
			<table class="form-table">
				<tbody>
					<tr valign="top">
						<th scope="row" width="100"><label><?php _e( 'Service name', 'jetpack' ); ?></label></th>
						<td>
							<input type="text" name="sharing_name" id="new_sharing_name" size="40" />
						</td>
					</tr>
					<tr valign="top">
						<th scope="row" width="100"><label><?php _e( 'Sharing URL', 'jetpack' ); ?></label></th>
						<td>
							<input type="text" name="sharing_url" id="new_sharing_url" size="40" />

							<p><?php _e( 'You can add the following variables to your service sharing URL:', 'jetpack' ); ?><br/>
							<code>%post_id%</code>, <code>%post_title%</code>, <code>%post_slug%</code>, <code>%post_url%</code>, <code>%post_full_url%</code>, <code>%post_excerpt%</code>, <code>%post_tags%</code>, <code>%home_url%</code></p>
						</td>
					</tr>
					<tr valign="top">
						<th scope="row" width="100"><label><?php _e( 'Icon URL', 'jetpack' ); ?></label></th>
						<td>
							<input type="text" name="sharing_icon" id="new_sharing_icon" size="40" />
							<p><?php _e( 'Enter the URL of a 16x16px icon you want to use for this service.', 'jetpack' ); ?></p>
						</td>
					</tr>
					<tr valign="top" width="100">
						<th scope="row"></th>
						<td>
							<input type="submit" class="button-primary" value="<?php esc_attr_e( 'Create Share Button', 'jetpack' ); ?>" />
							<img src="<?php echo admin_url( 'images/loading.gif' ); ?>" width="16" height="16" alt="loading" style="vertical-align: middle; display: none" />
						</td>
					</tr>

					<?php
					/**
					 * Fires after the custom sharing service form
					 *
					 * @module sharedaddy
					 *
					 * @since 1.1.0
					 */
					do_action( 'sharing_new_service_form' );
					?>
				</tbody>
			</table>

		<?php
		/**
		 * Fires at the bottom of the admin sharing settings screen.
		 *
		 * @module sharedaddy
		 *
		 * @since 1.6.0
		 */
		do_action( 'post_admin_screen_sharing' );
		?>

				<div class="inerror" style="display: none; margin-top: 15px">
					<p><?php _e( 'An error occurred creating your new sharing service - please check you gave valid details.', 'jetpack' ); ?></p>
				</div>

			<input type="hidden" name="action" value="sharing_new_service" />
			<input type="hidden" name="_wpnonce" value="<?php echo wp_create_nonce( 'sharing-new_service' );?>" />
		</form>
	</div>
	</div>

	<?php endif; ?>


	</div>

	<script type="text/javascript">
		var sharing_loading_icon = '<?php echo esc_js( admin_url( '/images/loading.gif' ) ); ?>';
		<?php if ( isset( $_GET['create_new_service'] ) && 'true' == $_GET['create_new_service'] ) : ?>
		jQuery(document).ready(function() {
			// Prefill new service box and then open it
			jQuery( '#new_sharing_name' ).val( '<?php echo esc_js( $_GET['name'] ); ?>' );
			jQuery( '#new_sharing_url' ).val( '<?php echo esc_js( $_GET['url'] ); ?>' );
			jQuery( '#new_sharing_icon' ).val( '<?php echo esc_js( $_GET['icon'] ); ?>' );
			jQuery( '#add-a-new-service' ).click();
		});
		<?php endif; ?>
	</script>
<?php
	}
}

function sharing_admin_init() {
	global $sharing_admin;

	$sharing_admin = new Sharing_Admin();
}

add_action( 'init', 'sharing_admin_init' );<|MERGE_RESOLUTION|>--- conflicted
+++ resolved
@@ -23,7 +23,6 @@
 	}
 
 	public function sharing_head() {
-<<<<<<< HEAD
 		wp_enqueue_script( 'sharing-js', WP_SHARING_PLUGIN_URL . 'admin-sharing.js', array( 'jquery-ui-draggable', 'jquery-ui-droppable', 'jquery-ui-sortable', 'jquery-form' ), 2 );
 		$postfix = ( defined( 'SCRIPT_DEBUG' ) && SCRIPT_DEBUG ) ? '' : '.min';
 		if ( is_rtl() ) {
@@ -32,13 +31,6 @@
 			wp_enqueue_style( 'sharing-admin', WP_SHARING_PLUGIN_URL . 'admin-sharing' . $postfix . '.css', false, JETPACK__VERSION );
 		}
 		wp_enqueue_style( 'sharing', WP_SHARING_PLUGIN_URL . 'sharing.css', false, JETPACK__VERSION );
-=======
-		wp_enqueue_script( 'sharing-js', WP_SHARING_PLUGIN_URL.'admin-sharing.js', array( 'jquery-ui-draggable', 'jquery-ui-droppable', 'jquery-ui-sortable', 'jquery-form' ), 2 );
-		wp_enqueue_style( 'sharing-admin', WP_SHARING_PLUGIN_URL.'admin-sharing.css', false, JETPACK__VERSION );
-		wp_enqueue_style( 'sharing', WP_SHARING_PLUGIN_URL.'sharing.css', false, JETPACK__VERSION );
-		wp_enqueue_style( 'social-logos' );
-		wp_enqueue_script( 'sharing-js-fe', WP_SHARING_PLUGIN_URL . 'sharing.js', array( ), 4 );
->>>>>>> 081b0959
 
 		wp_enqueue_style( 'social-logos' );
 		wp_enqueue_script( 'sharing-js-fe', WP_SHARING_PLUGIN_URL . 'sharing.js', array(), 4 );
