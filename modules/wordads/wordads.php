<?php

define( 'WORDADS_ROOT', dirname( __FILE__ ) );
define( 'WORDADS_BASENAME', plugin_basename( __FILE__ ) );
define( 'WORDADS_FILE_PATH', WORDADS_ROOT . '/' . basename( __FILE__ ) );
define( 'WORDADS_URL', plugins_url( '/', __FILE__ ) );
define( 'WORDADS_API_TEST_ID', '26942' );
define( 'WORDADS_API_TEST_ID2', '114160' );

require_once( WORDADS_ROOT . '/php/widgets.php' );
require_once( WORDADS_ROOT . '/php/api.php' );
require_once( WORDADS_ROOT . '/php/cron.php' );

class WordAds {

	public $params = null;

	public $ads = array();

	/**
	 * The different supported ad types.
	 * v0.1 - mrec only for now
	 * @var array
	 */
	public static $ad_tag_ids = array(
		'mrec' => array(
			'tag'       => '300x250_mediumrectangle',
			'height'    => '250',
			'width'     => '300',
		),
		'lrec' => array(
			'tag'       => '336x280_largerectangle',
			'height'    => '280',
			'width'     => '336',
		),
		'leaderboard' => array(
			'tag'       => '728x90_leaderboard',
			'height'    => '90',
			'width'     => '728',
		),
		'wideskyscraper' => array(
			'tag'       => '160x600_wideskyscraper',
			'height'    => '600',
			'width'     => '160',
		),
	);

	/**
	 * Convenience function for grabbing options from params->options
	 * @param  string $option the option to grab
	 * @param  mixed  $default (optional)
	 * @return option or $default if not set
	 *
	 * @since 4.5.0
	 */
	function option( $option, $default = false ) {
		if ( ! isset( $this->params->options[ $option ] ) ) {
			return $default;
		}

		return $this->params->options[ $option ];
	}

	/**
	 * Instantiate the plugin
	 *
	 * @since 4.5.0
	 */
	function __construct() {
		add_action( 'init', array( $this, 'init' ) );
	}

	/**
	 * Code to run on WordPress 'init' hook
	 *
	 * @since 4.5.0
	 */
	function init() {
		// bail on infinite scroll
		if ( self::is_infinite_scroll() ) {
			return;
		}

		require_once( WORDADS_ROOT . '/php/params.php' );
		$this->params = new WordAds_Params();

		if ( is_admin() ) {
			require_once( WORDADS_ROOT . '/php/admin.php' );
			return;
		}

		if ( $this->should_bail() ) {
			return;
		}

		$this->insert_adcode();
	}

	/**
	 * Check for Jetpack's The_Neverending_Home_Page and use got_infinity
	 * @return boolean true if load came from infinite scroll
	 *
	 * @since 4.5.0
	 */
	public static function is_infinite_scroll() {
		return class_exists( 'The_Neverending_Home_Page' ) && The_Neverending_Home_Page::got_infinity();
	}

	/**
	 * Add the actions/filters to insert the ads. Checks for mobile or desktop.
	 *
	 * @since 4.5.0
	 */
	private function insert_adcode() {
		add_action( 'wp_head', array( $this, 'insert_head_meta' ), 20 );
		add_action( 'wp_head', array( $this, 'insert_head_iponweb' ), 30 );
		add_action( 'wp_enqueue_scripts', array( $this, 'enqueue_scripts' ) );

		/**
		 * Filters enabling ads in `the_content` filter
		 *
		 * @see https://jetpack.com/support/ads/
		 *
		 * @module wordads
		 *
		 * @since 5.8.0
		 *
		 * @param bool True to disable ads in `the_content`
		 */
		if ( ! apply_filters( 'wordads_content_disable', false ) ) {
			add_filter( 'the_content', array( $this, 'insert_ad' ) );
		}

		/**
		 * Filters enabling ads in `the_excerpt` filter
		 *
		 * @see https://jetpack.com/support/ads/
		 *
		 * @module wordads
		 *
		 * @since 5.8.0
		 *
		 * @param bool True to disable ads in `the_excerpt`
		 */
		if ( ! apply_filters( 'wordads_excerpt_disable', false ) ) {
			add_filter( 'the_excerpt', array( $this, 'insert_ad' ) );
		}

		if ( $this->option( 'enable_header_ad', true ) ) {
			switch ( get_stylesheet() ) {
				case 'twentyseventeen':
				case 'twentyfifteen':
				case 'twentyfourteen':
					add_action( 'wp_footer', array( $this, 'insert_header_ad_special' ) );
					break;
				default:
					add_action( 'wp_head', array( $this, 'insert_header_ad' ), 100 );
					break;
			}
		}
	}

	/**
	 * Register desktop scripts and styles
	 *
	 * @since 4.5.0
	 */
	function enqueue_scripts() {
		wp_enqueue_style(
			'wordads',
			WORDADS_URL . 'css/style.css',
			array(),
			'2015-12-18'
		);
	}

	/**
	 * IPONWEB metadata used by the various scripts
	 * @return [type] [description]
	 */
	function insert_head_meta() {
		$themename = esc_js( get_stylesheet() );
		$pagetype = intval( $this->params->get_page_type_ipw() );
		$data_tags = ( $this->params->cloudflare ) ? ' data-cfasync="false"' : '';
		$site_id = $this->params->blog_id;
		echo <<<HTML
		<script$data_tags type="text/javascript">
			var __ATA_PP = { pt: $pagetype, ht: 2, tn: '$themename', amp: false, siteid: $site_id };
			var __ATA = __ATA || {};
			__ATA.cmd = __ATA.cmd || [];
			__ATA.criteo = __ATA.criteo || {};
			__ATA.criteo.cmd = __ATA.criteo.cmd || [];
		</script>
HTML;
	}

	/**
	 * IPONWEB scripts in <head>
	 *
	 * @since 4.5.0
	 */
	function insert_head_iponweb() {
		$data_tags = ( $this->params->cloudflare ) ? ' data-cfasync="false"' : '';
		echo <<<HTML
		<link rel='dns-prefetch' href='//s.pubmine.com' />
		<link rel='dns-prefetch' href='//x.bidswitch.net' />
		<link rel='dns-prefetch' href='//static.criteo.net' />
		<link rel='dns-prefetch' href='//ib.adnxs.com' />
		<link rel='dns-prefetch' href='//aax.amazon-adsystem.com' />
		<link rel='dns-prefetch' href='//bidder.criteo.com' />
		<link rel='dns-prefetch' href='//cas.criteo.com' />
		<link rel='dns-prefetch' href='//gum.criteo.com' />
		<link rel='dns-prefetch' href='//ads.pubmatic.com' />
		<link rel='dns-prefetch' href='//gads.pubmatic.com' />
		<link rel='dns-prefetch' href='//tpc.googlesyndication.com' />
		<link rel='dns-prefetch' href='//ad.doubleclick.net' />
		<link rel='dns-prefetch' href='//googleads.g.doubleclick.net' />
		<link rel='dns-prefetch' href='//www.googletagservices.com' />
		<script$data_tags async type="text/javascript" src="//s.pubmine.com/head.js"></script>
HTML;
	}

	/**
	 * Insert the ad onto the page
	 *
	 * @since 4.5.0
	 */
	function insert_ad( $content ) {
		// Ad JS won't work in XML feeds.
		if ( is_feed() ) {
			return $content;
		}
		/**
		 * Allow third-party tools to disable the display of in post ads.
		 *
		 * @module wordads
		 *
		 * @since 4.5.0
		 *
		 * @param bool true Should the in post unit be disabled. Default to false.
		 */
		$disable = apply_filters( 'wordads_inpost_disable', false );
		if ( ! $this->params->should_show() || $disable ) {
			return $content;
		}

		$ad_type = $this->option( 'wordads_house' ) ? 'house' : 'iponweb';
		return $content . $this->get_ad( 'belowpost', $ad_type );
	}

	/**
	 * Insert an inline ad into a post content
	 * Used for rendering the `wordad` shortcode.
	 *
	 * @since 6.1.0
	 */
	function insert_inline_ad( $content ) {
		// Ad JS won't work in XML feeds.
		if ( is_feed() ) {
			return $content;
		}
		/**
		 * Allow third-party tools to disable the display of in post ads.
		 *
		 * @module wordads
		 *
		 * @since 4.5.0
		 *
		 * @param bool true Should the in post unit be disabled. Default to false.
		 */
		$disable = apply_filters( 'wordads_inpost_disable', false );
		if ( $disable ) {
			return $content;
		}

		$ad_type = $this->option( 'wordads_house' ) ? 'house' : 'iponweb';
		$content .= $this->get_ad( 'inline', $ad_type );
		return $content;
	}

	/**
	 * Inserts ad into header
	 *
	 * @since 4.5.0
	 */
	function insert_header_ad() {
		/**
		 * Allow third-party tools to disable the display of header ads.
		 *
		 * @module wordads
		 *
		 * @since 4.5.0
		 *
		 * @param bool true Should the header unit be disabled. Default to false.
		 */
		if ( apply_filters( 'wordads_header_disable', false ) ) {
			return;
		}

		$ad_type = $this->option( 'wordads_house' ) ? 'house' : 'iponweb';
		echo $this->get_ad( 'top', $ad_type );
	}

	/**
	 * Special cases for inserting header unit via jQuery
	 *
	 * @since 4.5.0
	 */
	function insert_header_ad_special() {
		/**
		 * Allow third-party tools to disable the display of header ads.
		 *
		 * @module wordads
		 *
		 * @since 4.5.0
		 *
		 * @param bool true Should the header unit be disabled. Default to false.
		 */
		if ( apply_filters( 'wordads_header_disable', false ) ) {
			return;
		}

		$selector = '#content';
		switch ( get_stylesheet() ) {
			case 'twentyseventeen':
				$selector = '#content';
				break;
			case 'twentyfifteen':
				$selector = '#main';
				break;
			case 'twentyfourteen':
				$selector = 'article:first';
				break;
		}

		$ad_type = $this->option( 'wordads_house' ) ? 'house' : 'iponweb';
		echo $this->get_ad( 'top', $ad_type );
		echo <<<HTML
		<script type="text/javascript">
			jQuery('.wpcnt-header').insertBefore('$selector');
		</script>
HTML;
	}

	/**
	 * Get the ad for the spot and type.
	 * @param  string $spot top, side, inline, or belowpost
	 * @param  string $type iponweb or adsense
	 */
	function get_ad( $spot, $type = 'iponweb' ) {
		$snippet = '';
		if ( 'iponweb' == $type ) {
			$width = 300;
			$height = 250;
			$second_belowpost = '';
			$snippet = '';
			if ( 'top' == $spot ) {
				// mrec for mobile, leaderboard for desktop
				$width = $this->params->mobile_device ? 300 : 728;
				$height = $this->params->mobile_device ? 250 : 90;
<<<<<<< HEAD
				$blocker_unit = $this->params->mobile_device ? 'top_mrec' : 'top';
				$snippet = $this->get_ad_snippet( $height, $width, $spot, $blocker_unit );
=======
				$snippet = $this->get_ad_snippet( $section_id, $height, $width );
>>>>>>> edfca44e
			} else if ( 'belowpost' == $spot ) {
				$width = 300;
				$height = 250;

<<<<<<< HEAD
				$snippet = $this->get_ad_snippet( $height, $width, $spot, 'mrec', 'float:left;margin-right:5px;margin-top:0px;' );
				if ( $this->option( 'wordads_second_belowpost', true ) ) {
					$snippet .= $this->get_ad_snippet( $height, $width, $spot, 'mrec2', 'float:left;margin-top:0px;' );
=======
				$snippet = $this->get_ad_snippet( $section_id, $height, $width, 'float:left;margin-right:5px;margin-top:0px;' );
				if ( $this->option( 'wordads_second_belowpost', true ) ) {
					$section_id2 = 0 === $this->params->blog_id ? WORDADS_API_TEST_ID2 : $this->params->blog_id . '4';
					$snippet .= $this->get_ad_snippet( $section_id2, $height, $width, 'float:left;margin-top:0px;' );
>>>>>>> edfca44e
				}
			} else if ( 'inline' === $spot ) {
				$snippet = $this->get_ad_snippet( $height, $width, $spot, 'mrec', 'float:left;margin-right:5px;margin-top:0px;' );
			}
		} else if ( 'house' == $type ) {
			$leaderboard = 'top' == $spot && ! $this->params->mobile_device;
			$snippet = $this->get_house_ad( $leaderboard ? 'leaderboard' : 'mrec' );
			if ( 'belowpost' == $spot && $this->option( 'wordads_second_belowpost', true ) ) {
				$snippet .= $this->get_house_ad( $leaderboard ? 'leaderboard' : 'mrec' );
			}
		}

		$header = 'top' == $spot ? 'wpcnt-header' : '';
		$about = __( 'Advertisements', 'jetpack' );
		return <<<HTML
		<div class="wpcnt $header">
			<div class="wpa">
				<span class="wpa-about">$about</span>
				<div class="u $spot">
					$snippet
				</div>
			</div>
		</div>
HTML;
	}


	/**
	 * Returns the snippet to be inserted into the ad unit
	 * @param  int $height
	 * @param  int $width
	 * @param  int $location
	 * @param  string $css
	 * @return string
	 *
	 * @since 5.7
	 */
<<<<<<< HEAD
	function get_ad_snippet( $height, $width, $location = '', $adblock_unit = 'mrec', $css = '' ) {
		$this->ads[] = array( 'location' => $location, 'width' => $width, 'height' => $height );
		$ad_number = count( $this->ads );
		// Max 6 ads per page.
		if ( $ad_number > 6 ) {
			return;
		}
=======
	function get_ad_snippet( $section_id, $height, $width, $css = '' ) {
		$this->ads[] = array( 'id' => $section_id, 'width' => $width, 'height' => $height );
>>>>>>> edfca44e
		$data_tags = $this->params->cloudflare ? ' data-cfasync="false"' : '';
		
		return <<<HTML
		<div style="padding-bottom:15px;width:{$width}px;height:{$height}px;$css">
			<div id="atatags-{$ad_number}">
				<script$data_tags type="text/javascript">
				__ATA.cmd.push(function() {
					__ATA.initSlot('atatags-{$ad_number}',  {
						collapseEmpty: 'before',
						location: '{$location}',
						width: {$width},
						height: {$height}
					});
				});
				</script>
			</div>
		</div>
HTML;
	}

	/**
	 * Check the reasons to bail before we attempt to insert ads.
	 * @return true if we should bail (don't insert ads)
	 *
	 * @since 4.5.0
	 */
	public function should_bail() {
		return ! $this->option( 'wordads_approved' );
	}

	/**
	 * Returns markup for HTML5 house ad base on unit
	 * @param  string $unit mrec, widesky, or leaderboard
	 * @return string       markup for HTML5 house ad
	 *
	 * @since 4.7.0
	 */
	public function get_house_ad( $unit = 'mrec' ) {
		if ( ! in_array( $unit, array( 'mrec', 'widesky', 'leaderboard' ) ) ) {
			$unit = 'mrec';
		}

		$width  = 300;
		$height = 250;
		if ( 'widesky' == $unit ) {
			$width  = 160;
			$height = 600;
		} else if ( 'leaderboard' == $unit ) {
			$width  = 728;
			$height = 90;
		}

		return <<<HTML
		<iframe
			src="https://s0.wp.com/wp-content/blog-plugins/wordads/house/html5/$unit/index.html"
			width="$width"
			height="$height"
			frameborder="0"
			scrolling="no"
			marginheight="0"
			marginwidth="0">
		</iframe>
HTML;
	}

	/**
	 * Activation hook actions
	 *
	 * @since 4.5.0
	 */
	public static function activate() {
		WordAds_API::update_wordads_status_from_api();
	}
}

add_action( 'jetpack_activate_module_wordads', array( 'WordAds', 'activate' ) );
add_action( 'jetpack_activate_module_wordads', array( 'WordAds_Cron', 'activate' ) );
add_action( 'jetpack_deactivate_module_wordads', array( 'WordAds_Cron', 'deactivate' ) );

global $wordads;
$wordads = new WordAds();<|MERGE_RESOLUTION|>--- conflicted
+++ resolved
@@ -358,26 +358,14 @@
 				// mrec for mobile, leaderboard for desktop
 				$width = $this->params->mobile_device ? 300 : 728;
 				$height = $this->params->mobile_device ? 250 : 90;
-<<<<<<< HEAD
-				$blocker_unit = $this->params->mobile_device ? 'top_mrec' : 'top';
-				$snippet = $this->get_ad_snippet( $height, $width, $spot, $blocker_unit );
-=======
-				$snippet = $this->get_ad_snippet( $section_id, $height, $width );
->>>>>>> edfca44e
+				$snippet = $this->get_ad_snippet( $height, $width, $spot );
 			} else if ( 'belowpost' == $spot ) {
 				$width = 300;
 				$height = 250;
 
-<<<<<<< HEAD
-				$snippet = $this->get_ad_snippet( $height, $width, $spot, 'mrec', 'float:left;margin-right:5px;margin-top:0px;' );
+				$snippet = $this->get_ad_snippet( $height, $width, $spot, 'float:left;margin-right:5px;margin-top:0px;' );
 				if ( $this->option( 'wordads_second_belowpost', true ) ) {
-					$snippet .= $this->get_ad_snippet( $height, $width, $spot, 'mrec2', 'float:left;margin-top:0px;' );
-=======
-				$snippet = $this->get_ad_snippet( $section_id, $height, $width, 'float:left;margin-right:5px;margin-top:0px;' );
-				if ( $this->option( 'wordads_second_belowpost', true ) ) {
-					$section_id2 = 0 === $this->params->blog_id ? WORDADS_API_TEST_ID2 : $this->params->blog_id . '4';
-					$snippet .= $this->get_ad_snippet( $section_id2, $height, $width, 'float:left;margin-top:0px;' );
->>>>>>> edfca44e
+					$snippet .= $this->get_ad_snippet( $height, $width, $spot, 'float:left;margin-top:0px;' );
 				}
 			} else if ( 'inline' === $spot ) {
 				$snippet = $this->get_ad_snippet( $height, $width, $spot, 'mrec', 'float:left;margin-right:5px;margin-top:0px;' );
@@ -415,18 +403,13 @@
 	 *
 	 * @since 5.7
 	 */
-<<<<<<< HEAD
-	function get_ad_snippet( $height, $width, $location = '', $adblock_unit = 'mrec', $css = '' ) {
+	function get_ad_snippet( $height, $width, $location = '', $css = '' ) {
 		$this->ads[] = array( 'location' => $location, 'width' => $width, 'height' => $height );
 		$ad_number = count( $this->ads );
 		// Max 6 ads per page.
 		if ( $ad_number > 6 ) {
 			return;
 		}
-=======
-	function get_ad_snippet( $section_id, $height, $width, $css = '' ) {
-		$this->ads[] = array( 'id' => $section_id, 'width' => $width, 'height' => $height );
->>>>>>> edfca44e
 		$data_tags = $this->params->cloudflare ? ' data-cfasync="false"' : '';
 		
 		return <<<HTML
