--- conflicted
+++ resolved
@@ -372,10 +372,7 @@
 	function get_ad( $spot, $type = 'iponweb' ) {
 		$snippet = '';
 		if ( 'iponweb' == $type ) {
-<<<<<<< HEAD
 			// Default to mrec
-=======
->>>>>>> b5454247
 			$width = 300;
 			$height = 250;
 
@@ -383,24 +380,6 @@
 			$second_belowpost = '';
 			$snippet = '';
 			if ( 'top' == $spot ) {
-<<<<<<< HEAD
-				// Switch to leaderboard on desktop
-				if ( ! $this->params->mobile_device ) {
-					$width = 728;
-					$height = 90;
-				}
-
-				$section_id     = 0 === $this->params->blog_id  ? WORDADS_API_TEST_ID   : $this->params->blog_id . '2';
-				$blocker_unit   = $this->params->mobile_device  ? 'top_mrec'            : 'top';
-				$snippet        = $this->get_ad_snippet( $section_id, $height, $width, $blocker_unit );
-
-			} else if ( 'belowpost' == $spot ) {
-				$section_id     = 0 === $this->params->blog_id	? WORDADS_API_TEST_ID   : $this->params->blog_id . '1';
-				$snippet = $this->get_ad_snippet( $section_id, $height, $width, 'mrec', 'float:left;margin-right:5px;margin-top:0px;' );
-				$width = 300;
-				$height = 250;
-
-=======
 				// mrec for mobile, leaderboard for desktop
 				$width = $this->params->mobile_device ? 300 : 728;
 				$height = $this->params->mobile_device ? 250 : 90;
@@ -410,7 +389,6 @@
 				$height = 250;
 
 				$snippet = $this->get_ad_snippet( $height, $width, $spot, 'float:left;margin-right:5px;margin-top:0px;' );
->>>>>>> b5454247
 				if ( $this->option( 'wordads_second_belowpost', true ) ) {
 					$snippet .= $this->get_ad_snippet( $height, $width, $spot, 'float:left;margin-top:0px;' );
 				}
