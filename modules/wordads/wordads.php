<?php

define( 'WORDADS_ROOT', dirname( __FILE__ ) );
define( 'WORDADS_BASENAME', plugin_basename( __FILE__ ) );
define( 'WORDADS_FILE_PATH', WORDADS_ROOT . '/' . basename( __FILE__ ) );
define( 'WORDADS_URL', plugins_url( '/', __FILE__ ) );
define( 'WORDADS_API_TEST_ID', '26942' );
define( 'WORDADS_API_TEST_ID2', '114160' );

require_once( WORDADS_ROOT . '/php/widgets.php' );
require_once( WORDADS_ROOT . '/php/api.php' );
require_once( WORDADS_ROOT . '/php/cron.php' );

class WordAds {

	public $params = null;

	public $ads = array();

	/**
	 * Array of supported ad types.
	 *
	 * @var array
	 */
	public static $ad_tag_ids = array(
		'mrec' => array(
			'tag'       => '300x250_mediumrectangle',
			'height'    => '250',
			'width'     => '300',
		),
		'lrec' => array(
			'tag'       => '336x280_largerectangle',
			'height'    => '280',
			'width'     => '336',
		),
		'leaderboard' => array(
			'tag'       => '728x90_leaderboard',
			'height'    => '90',
			'width'     => '728',
		),
		'wideskyscraper' => array(
			'tag'       => '160x600_wideskyscraper',
			'height'    => '600',
			'width'     => '160',
		),
	);

	/**
	 * Convenience function for grabbing options from params->options
	 *
	 * @param  string $option the option to grab
	 * @param  mixed  $default (optional)
	 * @return option or $default if not set
	 *
	 * @since 4.5.0
	 */
	function option( $option, $default = false ) {
		if ( ! isset( $this->params->options[ $option ] ) ) {
			return $default;
		}

		return $this->params->options[ $option ];
	}

	/**
	 * Instantiate the plugin
	 *
	 * @since 4.5.0
	 */
	function __construct() {
		add_action( 'init', array( $this, 'init' ) );
	}

	/**
	 * Code to run on WordPress 'init' hook
	 *
	 * @since 4.5.0
	 */
	function init() {
		// bail on infinite scroll
		if ( self::is_infinite_scroll() ) {
			return;
		}

		require_once( WORDADS_ROOT . '/php/params.php' );
		$this->params = new WordAds_Params();

		if ( is_admin() ) {
			require_once( WORDADS_ROOT . '/php/admin.php' );
			return;
		}

		if ( $this->should_bail() ) {
			return;
		}

		$this->insert_adcode();

		if ( '/ads.txt' === $_SERVER['REQUEST_URI'] ) {

			if ( false === ( $ads_txt_transient = get_transient( 'jetpack_ads_txt' ) ) ) {
				$ads_txt_transient = ! is_wp_error( WordAds_API::get_wordads_ads_txt() ) ? WordAds_API::get_wordads_ads_txt() : '';
				set_transient( 'jetpack_ads_txt', $ads_txt_transient, DAY_IN_SECONDS );
			}

			/**
			 * Provide plugins a way of modifying the contents of the automatically-generated ads.txt file.
			 *
			 * @module wordads
			 *
			 * @since 6.1.0
			 *
			 * @param string WordAds_API::get_wordads_ads_txt() The contents of the ads.txt file.
			 */
			$ads_txt_content = apply_filters( 'wordads_ads_txt', $ads_txt_transient );

			header( 'Content-Type: text/plain; charset=utf-8' );
			echo esc_html( $ads_txt_content );
			die();
		}
	}

	/**
	 * Check for Jetpack's The_Neverending_Home_Page and use got_infinity
	 *
	 * @return boolean true if load came from infinite scroll
	 *
	 * @since 4.5.0
	 */
	public static function is_infinite_scroll() {
		return class_exists( 'The_Neverending_Home_Page' ) && The_Neverending_Home_Page::got_infinity();
	}

	/**
	 * Add the actions/filters to insert the ads. Checks for mobile or desktop.
	 *
	 * @since 4.5.0
	 */
	private function insert_adcode() {
		add_action( 'wp_head',              array( $this, 'insert_head_meta' ), 20 );
		add_action( 'wp_head',              array( $this, 'insert_head_iponweb' ), 30 );
		add_action( 'wp_enqueue_scripts',   array( $this, 'enqueue_scripts' ) );

		/**
		 * Filters enabling ads in `the_content` filter
		 *
		 * @see https://jetpack.com/support/ads/
		 *
		 * @module wordads
		 *
		 * @since 5.8.0
		 *
		 * @param bool True to disable ads in `the_content`
		 */
		if ( ! apply_filters( 'wordads_content_disable', false ) ) {
			add_filter( 'the_content', array( $this, 'insert_ad' ) );
		}

		/**
		 * Filters enabling ads in `the_excerpt` filter
		 *
		 * @see https://jetpack.com/support/ads/
		 *
		 * @module wordads
		 *
		 * @since 5.8.0
		 *
		 * @param bool True to disable ads in `the_excerpt`
		 */
		if ( ! apply_filters( 'wordads_excerpt_disable', false ) ) {
			add_filter( 'the_excerpt', array( $this, 'insert_ad' ) );
		}

		if ( $this->option( 'enable_header_ad', true ) ) {
			switch ( get_stylesheet() ) {
				case 'twentyseventeen':
				case 'twentyfifteen':
				case 'twentyfourteen':
					add_action( 'wp_footer', array( $this, 'insert_header_ad_special' ) );
					break;
				default:
					add_action( 'wp_head', array( $this, 'insert_header_ad' ), 100 );
					break;
			}
		}
	}

	/**
	 * Register desktop scripts and styles
	 *
	 * @since 4.5.0
	 */
	function enqueue_scripts() {
		wp_enqueue_style(
			'wordads',
			WORDADS_URL . 'css/style.css',
			array(),
			'2015-12-18'
		);
	}

	/**
	 * IPONWEB metadata used by the various scripts
	 * @return [type] [description]
	 */
	function insert_head_meta() {
		$themename = esc_js( get_stylesheet() );
		$pagetype = intval( $this->params->get_page_type_ipw() );
		$data_tags = ( $this->params->cloudflare ) ? ' data-cfasync="false"' : '';
		$site_id = $this->params->blog_id;
		$consent = intval( isset( $_COOKIE['personalized-ads-consent'] ) );
		echo <<<HTML
		<script$data_tags type="text/javascript">
			var __ATA_PP = { pt: $pagetype, ht: 2, tn: '$themename', amp: false, siteid: $site_id, consent: $consent };
			var __ATA = __ATA || {};
			__ATA.cmd = __ATA.cmd || [];
			__ATA.criteo = __ATA.criteo || {};
			__ATA.criteo.cmd = __ATA.criteo.cmd || [];
		</script>
HTML;
	}

	/**
	 * IPONWEB scripts in <head>
	 *
	 * @since 4.5.0
	 */
	function insert_head_iponweb() {
		$data_tags = ( $this->params->cloudflare ) ? ' data-cfasync="false"' : '';
		echo <<<HTML
		<link rel='dns-prefetch' href='//s.pubmine.com' />
		<link rel='dns-prefetch' href='//x.bidswitch.net' />
		<link rel='dns-prefetch' href='//static.criteo.net' />
		<link rel='dns-prefetch' href='//ib.adnxs.com' />
		<link rel='dns-prefetch' href='//aax.amazon-adsystem.com' />
		<link rel='dns-prefetch' href='//bidder.criteo.com' />
		<link rel='dns-prefetch' href='//cas.criteo.com' />
		<link rel='dns-prefetch' href='//gum.criteo.com' />
		<link rel='dns-prefetch' href='//ads.pubmatic.com' />
		<link rel='dns-prefetch' href='//gads.pubmatic.com' />
		<link rel='dns-prefetch' href='//tpc.googlesyndication.com' />
		<link rel='dns-prefetch' href='//ad.doubleclick.net' />
		<link rel='dns-prefetch' href='//googleads.g.doubleclick.net' />
		<link rel='dns-prefetch' href='//www.googletagservices.com' />
		<script$data_tags async type="text/javascript" src="//s.pubmine.com/head.js"></script>
HTML;
	}

	/**
	 * Insert the ad onto the page
	 *
	 * @since 4.5.0
	 */
	function insert_ad( $content ) {
		// Ad JS won't work in XML feeds.
		if ( is_feed() ) {
			return $content;
		}
		/**
		 * Allow third-party tools to disable the display of in post ads.
		 *
		 * @module wordads
		 *
		 * @since 4.5.0
		 *
		 * @param bool true Should the in post unit be disabled. Default to false.
		 */
		$disable = apply_filters( 'wordads_inpost_disable', false );
		if ( ! $this->params->should_show() || $disable ) {
			return $content;
		}

		$ad_type = $this->option( 'wordads_house' ) ? 'house' : 'iponweb';
		return $content . $this->get_ad( 'belowpost', $ad_type );
	}

	/**
	 * Insert an inline ad into a post content
	 * Used for rendering the `wordads` shortcode.
	 *
	 * @since 6.1.0
	 */
	function insert_inline_ad( $content ) {
		// Ad JS won't work in XML feeds.
		if ( is_feed() ) {
			return $content;
		}
		/**
		 * Allow third-party tools to disable the display of in post ads.
		 *
		 * @module wordads
		 *
		 * @since 4.5.0
		 *
		 * @param bool true Should the in post unit be disabled. Default to false.
		 */
		$disable = apply_filters( 'wordads_inpost_disable', false );
		if ( $disable ) {
			return $content;
		}

		$ad_type = $this->option( 'wordads_house' ) ? 'house' : 'iponweb';
		$content .= $this->get_ad( 'inline', $ad_type );
		return $content;
	}

	/**
	 * Inserts ad into header
	 *
	 * @since 4.5.0
	 */
	function insert_header_ad() {
		/**
		 * Allow third-party tools to disable the display of header ads.
		 *
		 * @module wordads
		 *
		 * @since 4.5.0
		 *
		 * @param bool true Should the header unit be disabled. Default to false.
		 */
		if ( apply_filters( 'wordads_header_disable', false ) ) {
			return;
		}

		$ad_type = $this->option( 'wordads_house' ) ? 'house' : 'iponweb';
		echo $this->get_ad( 'top', $ad_type );
	}

	/**
	 * Special cases for inserting header unit via jQuery
	 *
	 * @since 4.5.0
	 */
	function insert_header_ad_special() {
		/**
		 * Allow third-party tools to disable the display of header ads.
		 *
		 * @module wordads
		 *
		 * @since 4.5.0
		 *
		 * @param bool true Should the header unit be disabled. Default to false.
		 */
		if ( apply_filters( 'wordads_header_disable', false ) ) {
			return;
		}

		$selector = '#content';
		switch ( get_stylesheet() ) {
			case 'twentyseventeen':
				$selector = '#content';
				break;
			case 'twentyfifteen':
				$selector = '#main';
				break;
			case 'twentyfourteen':
				$selector = 'article:first';
				break;
		}

		$ad_type = $this->option( 'wordads_house' ) ? 'house' : 'iponweb';
		echo $this->get_ad( 'top', $ad_type );
		echo <<<HTML
		<script type="text/javascript">
			jQuery('.wpcnt-header').insertBefore('$selector');
		</script>
HTML;
	}

	/**
	 * Get the ad for the spot and type.
	 * @param  string $spot top, side, inline, or belowpost
	 * @param  string $type iponweb or adsense
	 */
	function get_ad( $spot, $type = 'iponweb' ) {
		$snippet = '';
		if ( 'iponweb' == $type ) {
<<<<<<< HEAD
			// Default to mrec
=======
			$section_id = WORDADS_API_TEST_ID;
>>>>>>> 6f3cb911
			$width = 300;
			$height = 250;

			$section_id = WORDADS_API_TEST_ID;
			$second_belowpost = '';
			$snippet = '';
			if ( 'top' == $spot ) {
				// mrec for mobile, leaderboard for desktop
				$section_id = 0 === $this->params->blog_id ? WORDADS_API_TEST_ID : $this->params->blog_id . '2';
				$width = $this->params->mobile_device ? 300 : 728;
				$height = $this->params->mobile_device ? 250 : 90;
				$snippet = $this->get_ad_snippet( $section_id, $height, $width, $spot );
			} else if ( 'belowpost' == $spot ) {
				$section_id = 0 === $this->params->blog_id ? WORDADS_API_TEST_ID : $this->params->blog_id . '1';
				$width = 300;
				$height = 250;

				$snippet = $this->get_ad_snippet( $section_id, $height, $width, $spot, 'float:left;margin-right:5px;margin-top:0px;' );
				if ( $this->option( 'wordads_second_belowpost', true ) ) {
					$section_id2 = 0 === $this->params->blog_id ? WORDADS_API_TEST_ID2 : $this->params->blog_id . '4';
					$snippet .= $this->get_ad_snippet( $section_id2, $height, $width, $spot, 'float:left;margin-top:0px;' );
				}
			} else if ( 'inline' === $spot ) {
				$section_id = 0 === $this->params->blog_id ? WORDADS_API_TEST_ID : $this->params->blog_id . '5';
				$snippet = $this->get_ad_snippet( $section_id, $height, $width, $spot, 'mrec', 'float:left;margin-right:5px;margin-top:0px;' );
			}
		} else if ( 'house' == $type ) {
			$leaderboard = 'top' == $spot && ! $this->params->mobile_device;
			$snippet = $this->get_house_ad( $leaderboard ? 'leaderboard' : 'mrec' );
			if ( 'belowpost' == $spot && $this->option( 'wordads_second_belowpost', true ) ) {
				$snippet .= $this->get_house_ad( $leaderboard ? 'leaderboard' : 'mrec' );
			}
		}

		$header = 'top' == $spot ? 'wpcnt-header' : '';
		$about = __( 'Advertisements', 'jetpack' );
		return <<<HTML
		<div class="wpcnt $header">
			<div class="wpa">
				<span class="wpa-about">$about</span>
				<div class="u $spot">
					$snippet
				</div>
			</div>
		</div>
HTML;
	}


	/**
	 * Returns the snippet to be inserted into the ad unit
	 * @param  int $section_id
	 * @param  int $height
	 * @param  int $width
	 * @param  int $location
	 * @param  string $css
	 * @return string
	 *
	 * @since 5.7
	 */
	function get_ad_snippet( $section_id, $height, $width, $location = '', $css = '' ) {
		$this->ads[] = array( 'location' => $location, 'width' => $width, 'height' => $height );
		$ad_number = count( $this->ads );
		// Max 6 ads per page.
		if ( $ad_number > 5 && 'top' !== $location ) {
			return;
		}
		$data_tags = $this->params->cloudflare ? ' data-cfasync="false"' : '';

		return <<<HTML
		<div style="padding-bottom:15px;width:{$width}px;height:{$height}px;$css">
			<div id="atatags-{$ad_number}">
				<script$data_tags type="text/javascript">
				__ATA.cmd.push(function() {
					__ATA.initSlot('atatags-{$ad_number}',  {
						collapseEmpty: 'before',
						sectionId: '{$section_id}',
						location: '{$location}',
						width: {$width},
						height: {$height}
					});
				});
				</script>
			</div>
		</div>
HTML;
	}

	/**
	 * Check the reasons to bail before we attempt to insert ads.
	 * @return true if we should bail (don't insert ads)
	 *
	 * @since 4.5.0
	 */
	public function should_bail() {
		return ! $this->option( 'wordads_approved' );
	}

	/**
	 * Returns markup for HTML5 house ad base on unit
	 * @param  string $unit mrec, widesky, or leaderboard
	 * @return string       markup for HTML5 house ad
	 *
	 * @since 4.7.0
	 */
	public function get_house_ad( $unit = 'mrec' ) {

		switch ( $unit ) {
			case 'widesky':
				$width  = 160;
				$height = 600;
				break;
			case 'leaderboard':
				$width  = 728;
				$height = 90;
				break;
			case 'mrec':
			default:
				$width  = 300;
				$height = 250;
				break;
		}

		return <<<HTML
		<iframe
			src="https://s0.wp.com/wp-content/blog-plugins/wordads/house/html5/$unit/index.html"
			width="$width"
			height="$height"
			frameborder="0"
			scrolling="no"
			marginheight="0"
			marginwidth="0">
		</iframe>
HTML;
	}

	/**
	 * Activation hook actions
	 *
	 * @since 4.5.0
	 */
	public static function activate() {
		WordAds_API::update_wordads_status_from_api();
	}
}

add_action( 'jetpack_activate_module_wordads', array( 'WordAds', 'activate' ) );
add_action( 'jetpack_activate_module_wordads', array( 'WordAds_Cron', 'activate' ) );
add_action( 'jetpack_deactivate_module_wordads', array( 'WordAds_Cron', 'deactivate' ) );

global $wordads;
$wordads = new WordAds();<|MERGE_RESOLUTION|>--- conflicted
+++ resolved
@@ -376,11 +376,7 @@
 	function get_ad( $spot, $type = 'iponweb' ) {
 		$snippet = '';
 		if ( 'iponweb' == $type ) {
-<<<<<<< HEAD
 			// Default to mrec
-=======
-			$section_id = WORDADS_API_TEST_ID;
->>>>>>> 6f3cb911
 			$width = 300;
 			$height = 250;
 
