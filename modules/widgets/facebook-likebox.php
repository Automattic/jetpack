--- conflicted
+++ resolved
@@ -76,17 +76,11 @@
 		$title    = apply_filters( 'widget_title', $instance['title'] );
 		$page_url = set_url_scheme( $like_args['href'], 'https' );
 
-<<<<<<< HEAD
-		$like_args['show_faces'] 		= (bool) $like_args['show_faces'] ? 'true' : 'false';
-		$like_args['stream']     		= (bool) $like_args['stream'] ? 'true' : 'false';
-		$like_args['cover']      		= (bool) $like_args['cover'] ? 'false' : 'true';
+    $like_args['show_faces'] = (bool) $like_args['show_faces'] ? 'true' : 'false';
+		$like_args['stream']     = (bool) $like_args['stream'] ? 'timeline' : 'false';
+		$like_args['cover']      = (bool) $like_args['cover'] ? 'false' : 'true';
 		$like_args['hide_cta']      	= (bool) $like_args['hide_cta'] ? 'true' : 'false';
 		$like_args['small_header']      = (bool) $like_args['small_header'] ? 'true' : 'false';
-=======
-		$like_args['show_faces'] = (bool) $like_args['show_faces'] ? 'true' : 'false';
-		$like_args['stream']     = (bool) $like_args['stream'] ? 'timeline' : 'false';
-		$like_args['cover']      = (bool) $like_args['cover'] ? 'false' : 'true';
->>>>>>> 0eb05052
 
 		echo $before_widget;
 
@@ -113,11 +107,7 @@
 
 		?>
 		<div id="fb-root"></div>
-<<<<<<< HEAD
-		<div class="fb-page" data-href="<?php echo esc_url( $page_url ); ?>" data-width="<?php echo intval( $like_args['width'] ); ?>"  data-height="<?php echo intval( $like_args['height'] ); ?>" data-hide-cover="<?php echo esc_attr( $like_args['cover'] ); ?>" data-show-facepile="<?php echo esc_attr( $like_args['show_faces'] ); ?>" data-show-posts="<?php echo esc_attr( $like_args['stream'] ); ?>" data-hide-cta="<?php echo esc_attr( $like_args['hide_cta'] ); ?>" data-small-header="<?php echo esc_attr( $like_args['small_header'] ); ?>">
-=======
-		<div class="fb-page" data-href="<?php echo esc_url( $page_url ); ?>" data-width="<?php echo intval( $like_args['width'] ); ?>"  data-height="<?php echo intval( $like_args['height'] ); ?>" data-hide-cover="<?php echo esc_attr( $like_args['cover'] ); ?>" data-show-facepile="<?php echo esc_attr( $like_args['show_faces'] ); ?>" data-tabs="<?php echo esc_attr( $like_args['stream'] ); ?>">
->>>>>>> 0eb05052
+		<div class="fb-page" data-href="<?php echo esc_url( $page_url ); ?>" data-width="<?php echo intval( $like_args['width'] ); ?>"  data-height="<?php echo intval( $like_args['height'] ); ?>" data-hide-cover="<?php echo esc_attr( $like_args['cover'] ); ?>" data-show-facepile="<?php echo esc_attr( $like_args['show_faces'] ); ?>" data-tabs="<?php echo esc_attr( $like_args['stream'] ); ?>" data-hide-cta="<?php echo esc_attr( $like_args['hide_cta'] ); ?>" data-small-header="<?php echo esc_attr( $like_args['small_header'] ); ?>">
 		<div class="fb-xfbml-parse-ignore"><blockquote cite="<?php echo esc_url( $page_url ); ?>"><a href="<?php echo esc_url( $page_url ); ?>"><?php echo esc_html( $title ); ?></a></blockquote></div>
 		</div>
 		<?php
