--- conflicted
+++ resolved
@@ -37,41 +37,6 @@
 
 <p>
 	<strong>
-<<<<<<< HEAD
-		<?php _e( 'Color scheme', 'jetpack' ); ?>
-	</strong>
-	<ul>
-		<li>
-			<label>
-				<input
-					<?php checked( $instance['color-scheme'], 'default' ); ?>
-					name="<?php echo esc_attr( $this->get_field_name( 'color-scheme' ) ); ?>"
-					type="radio"
-					value="default"
-				/>
-				<?php esc_html_e( 'Light', 'jetpack' ); ?>
-			</label>
-		</li>
-		<li>
-			<label>
-				<input
-					<?php checked( $instance['color-scheme'], 'negative' ); ?>
-					name="<?php echo esc_attr( $this->get_field_name( 'color-scheme' ) ); ?>"
-					type="radio"
-					value="negative"
-				/>
-				<?php esc_html_e( 'Dark', 'jetpack' ); ?>
-			</label>
-		</li>
-	</ul>
-</p>
-
-<hr />
-
-<p>
-	<strong>
-=======
->>>>>>> 636bddb6
 		<?php esc_html_e( 'Privacy Policy Link', 'jetpack' ); ?>
 	</strong>
 	<ul class="eu-cookie-law-widget-policy-url">
