--- conflicted
+++ resolved
@@ -2,11 +2,7 @@
 
 /*
  * Based on Evolution Twitter Timeline
-<<<<<<< HEAD
  * (https://wordpress.org/extend/plugins/evolution-twitter-timeline/)
-=======
- * (http://wordpress.org/extend/plugins/evolution-twitter-timeline/)
->>>>>>> caee377a
  * For details on Twitter Timelines see:
  *  - https://twitter.com/settings/widgets
  *  - https://dev.twitter.com/docs/embedded-timelines
@@ -96,15 +92,12 @@
 
 		$title = isset( $instance['title'] ) ? $instance['title'] : '';
 
-<<<<<<< HEAD
 		/** This filter is documented in core/src/wp-includes/default-widgets.php */
 		$title = apply_filters( 'widget_title', $title );
 		if ( ! empty( $title ) ) {
 			echo $args['before_title'] . $title . $args['after_title'];
 		}
 
-=======
->>>>>>> caee377a
 		// Start tag output
 		// This tag is transformed into the widget markup by Twitter's
 		// widgets.js code
@@ -125,7 +118,6 @@
 			}
 		}
 
-<<<<<<< HEAD
 		/** This filter is documented in modules/shortcodes/tweet.php */
 		$partner = apply_filters( 'jetpack_twitter_partner_id', 'jetpack' );
 		if ( ! empty( $partner ) ) {
@@ -145,20 +137,6 @@
 			case 'widget-id':
 			default:
 				echo ' data-widget-id="' . esc_attr( $widget_id ) . '"';
-=======
-		if ( ! empty( $instance['chrome'] ) && is_array( $instance['chrome'] ) ) {
-			echo ' data-chrome="' . esc_attr( join( ' ', $instance['chrome'] ) ) . '"';
-		}
-
-		$type = ( isset( $instance['type'] ) ? $instance['type'] : '' );
-		switch ( $type ) {
-			case 'profile':
-				echo ' href="https://twitter.com/' . esc_attr( $instance['widget-id'] ) . '"';
-				break;
-			case 'widget-id':
-			default:
-				echo ' data-widget-id="' . esc_attr( $instance['widget-id'] ) . '"';
->>>>>>> caee377a
 				break;
 		}
 
@@ -271,12 +249,8 @@
 			'noheader',
 			'nofooter',
 			'noborders',
-<<<<<<< HEAD
 			'transparent',
 			'noscrollbar',
-=======
-			'transparent'
->>>>>>> caee377a
 		);
 		if ( isset( $new_instance['chrome'] ) ) {
 			foreach ( $new_instance['chrome'] as $chrome ) {
@@ -469,7 +443,6 @@
 			</label>
 			<br />
 			<input
-<<<<<<< HEAD
 				type="checkbox"<?php checked( in_array( 'noscrollbar', $instance['chrome'] ) ); ?>
 				id="<?php echo $this->get_field_id( 'chrome-noscrollbar' ); ?>"
 				name="<?php echo $this->get_field_name( 'chrome' ); ?>[]"
@@ -480,8 +453,6 @@
 			</label>
 			<br />
 			<input
-=======
->>>>>>> caee377a
 				type="checkbox"<?php checked( in_array( 'transparent', $instance['chrome'] ) ); ?>
 				id="<?php echo $this->get_field_id( 'chrome-transparent' ); ?>"
 				name="<?php echo $this->get_field_name( 'chrome' ); ?>[]"
