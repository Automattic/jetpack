<?php

/**
 * Disable direct access/execution to/of the widget code.
 */
if ( ! defined( 'ABSPATH' ) ) {
	exit;
}

if ( ! class_exists( 'Jetpack_EU_Cookie_Law_Widget' ) ) {
	/**
	 * EU Cookie Law Widget
	 *
	 * Display the EU Cookie Law banner in the bottom part of the screen.
	 */
	class Jetpack_EU_Cookie_Law_Widget extends WP_Widget {
		/**
		 * EU Cookie Law cookie name.
		 *
		 * @var string
		 */
		public static $cookie_name = 'eucookielaw';

		/**
		 * EU Cookie Law cookie validity (30 days).
		 *
		 * @var int
		 */
		public static $cookie_validity = 2592000;

		/**
		 * Default hide options.
		 *
		 * @var array
		 */
		private $hide_options = array(
			'button',
			'scroll',
			'time',
		);

		/**
		 * Default text options.
		 *
		 * @var array
		 */
		private $text_options = array(
			'default',
			'custom',
		);

		/**
		 * Default color scheme options.
		 *
		 * @var array
		 */
		private $color_scheme_options = array(
			'default',
			'negative',
		);

		/**
		 * Default policy URL options.
		 *
		 * @var array
		 */
		private $policy_url_options = array(
			'default',
			'custom',
		);

		/**
		 * Constructor.
		 */
		function __construct() {
			parent::__construct(
				'eu_cookie_law_widget',
				/** This filter is documented in modules/widgets/facebook-likebox.php */
				apply_filters( 'jetpack_widget_name', esc_html__( 'Cookies & Consents Banner', 'jetpack' ) ),
				array(
					'description' => esc_html__( 'Display a banner for EU Cookie Law and GDPR compliance.', 'jetpack' ),
					'customize_selective_refresh' => true,
				),
				array()
			);

			if ( is_active_widget( false, false, $this->id_base ) || is_customize_preview() ) {
				add_action( 'wp_enqueue_scripts', array( $this, 'enqueue_frontend_scripts' ) );
			}
		}

		/**
		 * Enqueue scripts and styles.
		 */
		function enqueue_frontend_scripts() {
			wp_enqueue_style( 'eu-cookie-law-style', plugins_url( 'eu-cookie-law/style.css', __FILE__ ), array(), '20170403' );
			wp_enqueue_script(
				'eu-cookie-law-script',
				Jetpack::get_file_url_for_environment(
					'_inc/build/widgets/eu-cookie-law/eu-cookie-law.min.js',
					'modules/widgets/eu-cookie-law/eu-cookie-law.js'
				),
				array( 'jquery' ),
				'20170404',
				true
			);
		}

		/**
		 * Return an associative array of default values.
		 *
		 * These values are used in new widgets.
		 *
		 * @return array Default values for the widget options.
		 */
		public function defaults() {
			return array(
				'hide'               => $this->hide_options[0],
				'hide-timeout'       => 30,
				'text'               => $this->text_options[0],
				'customtext'         => '',
				'color-scheme'       => $this->color_scheme_options[0],
<<<<<<< HEAD
				'policy-url'         => get_option( 'wp_page_for_privacy_policy' ) ? $this->policy_url_options[1] : $this->policy_url_options[0],
				'default-policy-url' => 'https://jetpack.com/support/cookies/',
				'custom-policy-url'  => get_option( 'wp_page_for_privacy_policy' ) ? get_permalink( (int) get_option( 'wp_page_for_privacy_policy' ) ) : '',
				'policy-link-text'   => esc_html__( 'Our Cookie Policy', 'jetpack' ),
=======
				'policy-url'         => $this->policy_url_options[0],
				'default-policy-url' => 'https://automattic.com/cookies/',
				'custom-policy-url'  => '',
				'policy-link-text'   => esc_html__( 'Cookie Policy', 'jetpack' ),
>>>>>>> 3f7d8f64
				'button'             => esc_html__( 'Close and accept', 'jetpack' ),
				'default-text'       => esc_html__( 'Privacy & Cookies: This site uses cookies. By continuing to use this website, you agree to their use.', 'jetpack' ),
			);
		}

		/**
		 * Front-end display of the widget.
		 *
		 * @param array $args     Widget arguments.
		 * @param array $instance Saved values from database.
		 */
		public function widget( $args, $instance ) {
			$instance = wp_parse_args( $instance, $this->defaults() );
			echo $args['before_widget'];
			require( dirname( __FILE__ ) . '/eu-cookie-law/widget.php' );
			echo $args['after_widget'];
			/** This action is already documented in modules/widgets/gravatar-profile.php */
			do_action( 'jetpack_stats_extra', 'widget_view', 'eu_cookie_law' );
		}

		/**
		 * Back-end widget form.
		 *
		 * @param array $instance Previously saved values from database.
		 */
		public function form( $instance ) {
			$instance = wp_parse_args( $instance, $this->defaults() );

			wp_enqueue_script(
				'eu-cookie-law-widget-admin',
				Jetpack::get_file_url_for_environment(
					'_inc/build/widgets/eu-cookie-law/eu-cookie-law-admin.min.js',
					'modules/widgets/eu-cookie-law/eu-cookie-law-admin.js'
				),
				array( 'jquery' ),
				20180417
			);

			require( dirname( __FILE__ ) . '/eu-cookie-law/form.php' );
		}

		/**
		 * Sanitize widget form values as they are saved.
		 *
		 * @param  array $new_instance Values just sent to be saved.
		 * @param  array $old_instance Previously saved values from database.
		 * @return array Updated safe values to be saved.
		 */
		public function update( $new_instance, $old_instance ) {
			$instance = array();
			$defaults = $this->defaults();

			$instance['hide']         = $this->filter_value( $new_instance['hide'], $this->hide_options );
			$instance['text']         = $this->filter_value( $new_instance['text'], $this->text_options );
			$instance['color-scheme'] = $this->filter_value( $new_instance['color-scheme'], $this->color_scheme_options );
			$instance['policy-url']   = $this->filter_value( $new_instance['policy-url'], $this->policy_url_options );

			if ( isset( $new_instance['hide-timeout'] ) ) {
				// Time can be a value between 3 and 1000 seconds.
				$instance['hide-timeout'] = min( 1000, max( 3, intval( $new_instance['hide-timeout'] ) ) );
			}

			if ( isset( $new_instance['customtext'] ) ) {
				$instance['customtext'] = mb_substr( wp_kses( $new_instance['customtext'], array() ), 0, 4096 );
			} else {
				$instance['text'] = $this->text_options[0];
			}

			if ( isset( $new_instance['policy-url'] ) ) {
				$instance['policy-url'] = 'custom' === $new_instance['policy-url']
					? 'custom'
					: 'default';
			} else {
				$instance['policy-url'] = $this->policy_url_options[0];
			}

			if ( 'custom' === $instance['policy-url'] && isset( $new_instance['custom-policy-url'] ) ) {
				$instance['custom-policy-url'] = esc_url( $new_instance['custom-policy-url'], array( 'http', 'https' ) );

				if ( strlen( $instance['custom-policy-url'] ) < 10 ) {
					unset( $instance['custom-policy-url'] );
					global $wp_customize;
					if ( ! isset( $wp_customize ) ) {
						$instance['policy-url'] = $this->policy_url_options[0];
					}
				}
			}

			if ( isset( $new_instance['policy-link-text'] ) ) {
				$instance['policy-link-text'] = trim( mb_substr( wp_kses( $new_instance['policy-link-text'], array() ), 0, 100 ) );
			}

			if ( empty( $instance['policy-link-text'] ) || $instance['policy-link-text'] == $defaults['policy-link-text'] ) {
				unset( $instance['policy-link-text'] );
			}

			if ( isset( $new_instance['button'] ) ) {
				$instance['button'] = trim( mb_substr( wp_kses( $new_instance['button'], array() ), 0, 100 ) );
			}

			if ( empty( $instance['button'] ) || $instance['button'] == $defaults['button'] ) {
				unset( $instance['button'] );
			}

			// Show the banner again if a setting has been changed.
			setcookie( self::$cookie_name, '', time() - 86400, '/' );

			return $instance;
		}

		/**
		 * Check if the value is allowed and not empty.
		 *
		 * @param  string $value Value to check.
		 * @param  array  $allowed Array of allowed values.
		 *
		 * @return string $value if pass the check or first value from allowed values.
		 */
		function filter_value( $value, $allowed = array() ) {
			$allowed = (array) $allowed;
			if ( empty( $value ) || ( ! empty( $allowed ) && ! in_array( $value, $allowed ) ) ) {
				$value = $allowed[0];
			}
			return $value;
		}
	}

	// Register Jetpack_EU_Cookie_Law_Widget widget.
	function jetpack_register_eu_cookie_law_widget() {
		register_widget( 'Jetpack_EU_Cookie_Law_Widget' );
	};

	add_action( 'widgets_init', 'jetpack_register_eu_cookie_law_widget' );
}<|MERGE_RESOLUTION|>--- conflicted
+++ resolved
@@ -120,17 +120,10 @@
 				'text'               => $this->text_options[0],
 				'customtext'         => '',
 				'color-scheme'       => $this->color_scheme_options[0],
-<<<<<<< HEAD
 				'policy-url'         => get_option( 'wp_page_for_privacy_policy' ) ? $this->policy_url_options[1] : $this->policy_url_options[0],
-				'default-policy-url' => 'https://jetpack.com/support/cookies/',
+				'default-policy-url' => 'https://automattic.com/cookies/',
 				'custom-policy-url'  => get_option( 'wp_page_for_privacy_policy' ) ? get_permalink( (int) get_option( 'wp_page_for_privacy_policy' ) ) : '',
-				'policy-link-text'   => esc_html__( 'Our Cookie Policy', 'jetpack' ),
-=======
-				'policy-url'         => $this->policy_url_options[0],
-				'default-policy-url' => 'https://automattic.com/cookies/',
-				'custom-policy-url'  => '',
 				'policy-link-text'   => esc_html__( 'Cookie Policy', 'jetpack' ),
->>>>>>> 3f7d8f64
 				'button'             => esc_html__( 'Close and accept', 'jetpack' ),
 				'default-text'       => esc_html__( 'Privacy & Cookies: This site uses cookies. By continuing to use this website, you agree to their use.', 'jetpack' ),
 			);
