<?php

/**
 * Disable direct access/execution to/of the widget code.
 */
if ( ! defined( 'ABSPATH' ) ) {
	exit;
}

if ( ! class_exists( 'Jetpack_EU_Cookie_Law_Widget' ) ) {
	/**
	 * EU Cookie Law Widget
	 *
	 * Display the EU Cookie Law banner in the bottom part of the screen.
	 */
	class Jetpack_EU_Cookie_Law_Widget extends WP_Widget {
		/**
		 * EU Cookie Law cookie name.
		 *
		 * @var string
		 */
		public static $cookie_name = 'eucookielaw';

		/**
		 * Default hide options.
		 *
		 * @var array
		 */
		private $hide_options = array(
			'button',
			'scroll',
			'time',
		);

		/**
		 * Default text options.
		 *
		 * @var array
		 */
		private $text_options = array(
			'default',
			'custom',
		);

		/**
		 * Default color scheme options.
		 *
		 * @var array
		 */
		private $color_scheme_options = array(
			'default',
			'negative',
		);

		/**
		 * Default policy URL options.
		 *
		 * @var array
		 */
		private $policy_url_options = array(
			'default',
			'custom',
		);

		/**
		 * Constructor.
		 */
		function __construct() {
			parent::__construct(
				'eu_cookie_law_widget',
				/** This filter is documented in modules/widgets/facebook-likebox.php */
				apply_filters( 'jetpack_widget_name', esc_html__( 'EU Cookie Law Banner', 'jetpack' ) ),
				array(
					'description' => esc_html__( 'Display a banner for compliance with the EU Cookie Law.', 'jetpack' ),
					'customize_selective_refresh' => true,
				),
				array()
			);

			if ( is_active_widget( false, false, $this->id_base ) || is_customize_preview() ) {
				add_action( 'wp_enqueue_scripts', array( $this, 'enqueue_frontend_scripts' ) );
			}
		}

		/**
		 * Enqueue scripts and styles.
		 */
		function enqueue_frontend_scripts() {
			wp_enqueue_style( 'eu-cookie-law-style', plugins_url( 'eu-cookie-law/style.css', __FILE__ ), array(), '20170403' );
			wp_enqueue_script(
				'eu-cookie-law-script',
				Jetpack::get_file_url_for_environment(
					'_inc/build/widgets/eu-cookie-law/eu-cookie-law.min.js',
					'modules/widgets/eu-cookie-law/eu-cookie-law.js'
				),
				array( 'jquery' ),
				'20180522',
				true
			);
		}

		/**
		 * Return an associative array of default values.
		 *
		 * These values are used in new widgets.
		 *
		 * @return array Default values for the widget options.
		 */
		public function defaults() {
			return array(
				'hide'               => $this->hide_options[0],
				'hide-timeout'       => 30,
				'consent-expiration' => 180,
				'text'               => $this->text_options[0],
				'customtext'         => '',
				'color-scheme'       => $this->color_scheme_options[0],
				'policy-url'         => $this->policy_url_options[0],
				'default-policy-url' => 'https://jetpack.com/support/cookies/',
				'custom-policy-url'  => '',
				'policy-link-text'   => esc_html__( 'Our Cookie Policy', 'jetpack' ),
				'button'             => esc_html__( 'Close and accept', 'jetpack' ),
				'default-text'       => esc_html__( 'Privacy & Cookies: This site uses cookies.', 'jetpack' ),
			);
		}

		/**
		 * Front-end display of the widget.
		 *
		 * @param array $args     Widget arguments.
		 * @param array $instance Saved values from database.
		 */
		public function widget( $args, $instance ) {
			/**
			 * Filters the display of the EU Cookie Law widget.
			 *
			 * @since 6.1.1
			 *
			 * @param bool true Should the EU Cookie Law widget be disabled. Default to false.
			 */
			if ( apply_filters( 'jetpack_disable_eu_cookie_law_widget', false ) ) {
				return;
			}

			$instance = wp_parse_args( $instance, $this->defaults() );

			$classes = array();
			$classes['hide'] = 'hide-on-' . esc_attr( $instance['hide'] );
			if ( 'negative' === $instance['color-scheme'] ) {
				$classes['negative'] = 'negative';
			}

			if ( Jetpack::is_module_active( 'wordads' ) ) {
				$classes['ads'] = 'ads-active';
				$classes['hide'] = 'hide-on-button';
			}

			echo $args['before_widget'];
			require( dirname( __FILE__ ) . '/eu-cookie-law/widget.php' );
			echo $args['after_widget'];
			/** This action is already documented in modules/widgets/gravatar-profile.php */
			do_action( 'jetpack_stats_extra', 'widget_view', 'eu_cookie_law' );
		}

		/**
		 * Back-end widget form.
		 *
		 * @param array $instance Previously saved values from database.
		 */
		public function form( $instance ) {
			$instance = wp_parse_args( $instance, $this->defaults() );
<<<<<<< HEAD
			if ( Jetpack::is_module_active( 'wordads' ) ) {
				$instance['hide'] = 'button';
			}
=======

			wp_enqueue_script(
				'eu-cookie-law-widget-admin',
				Jetpack::get_file_url_for_environment(
					'_inc/build/widgets/eu-cookie-law/eu-cookie-law-admin.min.js',
					'modules/widgets/eu-cookie-law/eu-cookie-law-admin.js'
				),
				array( 'jquery' ),
				20180417
			);

>>>>>>> 90292fbe
			require( dirname( __FILE__ ) . '/eu-cookie-law/form.php' );
		}

		/**
		 * Sanitize widget form values as they are saved.
		 *
		 * @param  array $new_instance Values just sent to be saved.
		 * @param  array $old_instance Previously saved values from database.
		 * @return array Updated safe values to be saved.
		 */
		public function update( $new_instance, $old_instance ) {
			$instance = array();
			$defaults = $this->defaults();

			$instance['hide']           = $this->filter_value( $new_instance['hide'], $this->hide_options );
			$instance['text']           = $this->filter_value( $new_instance['text'], $this->text_options );
			$instance['color-scheme']   = $this->filter_value( $new_instance['color-scheme'], $this->color_scheme_options );
			$instance['policy-url']     = $this->filter_value( $new_instance['policy-url'], $this->policy_url_options );

			if ( isset( $new_instance['hide-timeout'] ) ) {
				// Time can be a value between 3 and 1000 seconds.
				$instance['hide-timeout'] = min( 1000, max( 3, intval( $new_instance['hide-timeout'] ) ) );
			}

			if ( isset( $new_instance['consent-expiration'] ) ) {
				// Time can be a value between 1 and 365 days.
				$instance['consent-expiration'] = min( 365, max( 1, intval( $new_instance['consent-expiration'] ) ) );
			}

			if ( isset( $new_instance['customtext'] ) ) {
				$instance['customtext'] = mb_substr( wp_kses( $new_instance['customtext'], array() ), 0, 4096 );
			} else {
				$instance['text'] = $this->text_options[0];
			}

			if ( isset( $new_instance['policy-url'] ) ) {
				$instance['policy-url'] = 'custom' === $new_instance['policy-url']
					? 'custom'
					: 'default';
			} else {
				$instance['policy-url'] = $this->policy_url_options[0];
			}

			if ( 'custom' === $instance['policy-url'] && isset( $new_instance['custom-policy-url'] ) ) {
				$instance['custom-policy-url'] = esc_url( $new_instance['custom-policy-url'], array( 'http', 'https' ) );

				if ( strlen( $instance['custom-policy-url'] ) < 10 ) {
					unset( $instance['custom-policy-url'] );
					global $wp_customize;
					if ( ! isset( $wp_customize ) ) {
						$instance['policy-url'] = $this->policy_url_options[0];
					}
				}
			}

			if ( isset( $new_instance['policy-link-text'] ) ) {
				$instance['policy-link-text'] = trim( mb_substr( wp_kses( $new_instance['policy-link-text'], array() ), 0, 100 ) );
			}

			if ( empty( $instance['policy-link-text'] ) || $instance['policy-link-text'] == $defaults['policy-link-text'] ) {
				unset( $instance['policy-link-text'] );
			}

			if ( isset( $new_instance['button'] ) ) {
				$instance['button'] = trim( mb_substr( wp_kses( $new_instance['button'], array() ), 0, 100 ) );
			}

			if ( empty( $instance['button'] ) || $instance['button'] == $defaults['button'] ) {
				unset( $instance['button'] );
			}

			// Show the banner again if a setting has been changed.
			setcookie( self::$cookie_name, '', time() - 86400, '/' );

			return $instance;
		}

		/**
		 * Check if the value is allowed and not empty.
		 *
		 * @param  string $value Value to check.
		 * @param  array  $allowed Array of allowed values.
		 *
		 * @return string $value if pass the check or first value from allowed values.
		 */
		function filter_value( $value, $allowed = array() ) {
			$allowed = (array) $allowed;
			if ( empty( $value ) || ( ! empty( $allowed ) && ! in_array( $value, $allowed ) ) ) {
				$value = $allowed[0];
			}
			return $value;
		}
	}

	// Register Jetpack_EU_Cookie_Law_Widget widget.
	function jetpack_register_eu_cookie_law_widget() {
		register_widget( 'Jetpack_EU_Cookie_Law_Widget' );
	};

	add_action( 'widgets_init', 'jetpack_register_eu_cookie_law_widget' );
}<|MERGE_RESOLUTION|>--- conflicted
+++ resolved
@@ -168,11 +168,9 @@
 		 */
 		public function form( $instance ) {
 			$instance = wp_parse_args( $instance, $this->defaults() );
-<<<<<<< HEAD
 			if ( Jetpack::is_module_active( 'wordads' ) ) {
 				$instance['hide'] = 'button';
 			}
-=======
 
 			wp_enqueue_script(
 				'eu-cookie-law-widget-admin',
@@ -184,7 +182,6 @@
 				20180417
 			);
 
->>>>>>> 90292fbe
 			require( dirname( __FILE__ ) . '/eu-cookie-law/form.php' );
 		}
 
