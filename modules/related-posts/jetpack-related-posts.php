<?php
class Jetpack_RelatedPosts {
<<<<<<< HEAD
	const VERSION = '20150408';
=======
	const VERSION = '20170109';
>>>>>>> 7e48c801
	const SHORTCODE = 'jetpack-related-posts';
	private static $instance = null;
	private static $instance_raw = null;

	/**
	 * Creates and returns a static instance of Jetpack_RelatedPosts.
	 *
	 * @return Jetpack_RelatedPosts
	 */
	public static function init() {
		if ( ! self::$instance ) {
			if ( class_exists('WPCOM_RelatedPosts') && method_exists( 'WPCOM_RelatedPosts', 'init' ) ) {
				self::$instance = WPCOM_RelatedPosts::init();
			} else {
				self::$instance = new Jetpack_RelatedPosts(
					get_current_blog_id(),
					Jetpack_Options::get_option( 'id' )
				);
			}
		}

		return self::$instance;
	}

	/**
	 * Creates and returns a static instance of Jetpack_RelatedPosts_Raw.
	 *
	 * @return Jetpack_RelatedPosts
	 */
	public static function init_raw() {
		if ( ! self::$instance_raw ) {
			if ( class_exists('WPCOM_RelatedPosts') && method_exists( 'WPCOM_RelatedPosts', 'init_raw' ) ) {
				self::$instance_raw = WPCOM_RelatedPosts::init_raw();
			} else {
				self::$instance_raw = new Jetpack_RelatedPosts_Raw(
					get_current_blog_id(),
					Jetpack_Options::get_option( 'id' )
				);
			}
		}

		return self::$instance_raw;
	}

	protected $_blog_id_local;
	protected $_blog_id_wpcom;
	protected $_options;
	protected $_allow_feature_toggle;
	protected $_blog_charset;
	protected $_convert_charset;
	protected $_previous_post_id;
	protected $_found_shortcode = false;
	protected $_citations_enabled = false;

	/**
	 * Constructor for Jetpack_RelatedPosts.
	 *
	 * @param int $blog_id_local
	 * @param int $blog_id_wpcom
	 * @uses get_option, add_action, apply_filters
	 * @return null
	 */
	public function __construct( $blog_id_local, $blog_id_wpcom ) {
		$this->_blog_id_local = $blog_id_local;
		$this->_blog_id_wpcom = $blog_id_wpcom;
		$this->_blog_charset = get_option( 'blog_charset' );
		$this->_convert_charset = ( function_exists( 'iconv' ) && ! preg_match( '/^utf\-?8$/i', $this->_blog_charset ) );

		add_action( 'admin_init', array( $this, 'action_admin_init' ) );
		add_action( 'wp', array( $this, 'action_frontend_init' ) );

		if ( ! class_exists( 'Jetpack_Media_Summary' ) ) {
			jetpack_require_lib( 'class.media-summary' );
		}

		// Add Related Posts to the REST API Post response.
		if ( function_exists( 'register_rest_field' ) ) {
			add_action( 'rest_api_init',  array( $this, 'rest_register_related_posts' ) );
		}
	}

	protected function set_citations_enabled() {
		//disable, some bugs causing query parsing errors
		return;
		if ( ! is_automattician() )
			return;
		$whitelist = array(
			56857843, //elasticsearchp2
			14838835, //datap2
			86187505, //readersquadp2
		);

		$_blog_id = get_current_blog_id();
		if ( in_array( $_blog_id, $whitelist ) )
			$this->_citations_enabled = true;
		else
			$this->_citations_enabled = false;
	}

	/**
	 * =================
	 * ACTIONS & FILTERS
	 * =================
	 */

	/**
	 * Add a checkbox field to Settings > Reading for enabling related posts.
	 *
	 * @action admin_init
	 * @uses add_settings_field, __, register_setting, add_action
	 * @return null
	 */
	public function action_admin_init() {

		// Add the setting field [jetpack_relatedposts] and place it in Settings > Reading
		add_settings_field( 'jetpack_relatedposts', '<span id="jetpack_relatedposts">' . __( 'Related posts', 'jetpack' ) . '</span>', array( $this, 'print_setting_html' ), 'reading' );
		register_setting( 'reading', 'jetpack_relatedposts', array( $this, 'parse_options' ) );
		add_action('admin_head', array( $this, 'print_setting_head' ) );

		if( 'options-reading.php' == $GLOBALS['pagenow'] ) {
			// Enqueue style for live preview on the reading settings page
			$this->_enqueue_assets( false, true );
		}
	}

	/**
	 * Load related posts assets if it's a elegiable front end page or execute search and return JSON if it's an endpoint request.
	 *
	 * @global $_GET
	 * @action wp
	 * @uses add_shortcode, get_the_ID
	 * @returns null
	 */
	public function action_frontend_init() {
		$this->set_citations_enabled();
		// Add a shortcode handler that outputs nothing, this gets overridden later if we can display related content
		add_shortcode( self::SHORTCODE, array( $this, 'get_target_html_unsupported' ) );

		if ( ! $this->_enabled_for_request() )
			return;

		if ( isset( $_GET['relatedposts'] ) ) {
			$excludes = array();
			if ( isset( $_GET['relatedposts_exclude'] ) ) {
				if ( is_string( $_GET['relatedposts_exclude'] ) ) {
					$excludes = explode( ',', $_GET['relatedposts_exclude'] );
				} elseif ( is_array( $_GET['relatedposts_exclude'] ) ) {
					$excludes = array_values( $_GET['relatedposts_exclude'] );
				}

				$excludes = array_unique( array_filter( array_map( 'absint', $excludes ) ) );
			}

			$this->_action_frontend_init_ajax( $excludes );
		} else {
			if ( isset( $_GET['relatedposts_hit'], $_GET['relatedposts_origin'], $_GET['relatedposts_position'] ) ) {
				$this->_log_click( $_GET['relatedposts_origin'], get_the_ID(), $_GET['relatedposts_position'] );
				$this->_previous_post_id = (int) $_GET['relatedposts_origin'];
			}

			$this->_action_frontend_init_page();
		}

	}

	/**
	 * Render insertion point.
	 *
	 * @since 4.2.0
	 *
	 * @return string
	 */
	public function get_headline() {
		$options = $this->get_options();

		if ( $options['show_headline'] ) {
			$headline = sprintf(
				/** This filter is already documented in modules/sharedaddy/sharing-service.php */
				apply_filters( 'jetpack_sharing_headline_html', '<h3 class="jp-relatedposts-headline"><em>%s</em></h3>', esc_html( $options['headline'] ), 'related-posts' ),
				esc_html( $options['headline'] )
			);
		} else {
			$headline = '';
		}
		return $headline;
	}

	/**
	 * Adds a target to the post content to load related posts into if a shortcode for it did not already exist.
	 *
	 * @filter the_content
	 * @param string $content
	 * @returns string
	 */
	public function filter_add_target_to_dom( $content ) {
		if ( !$this->_found_shortcode ) {
			$content .= "\n" . $this->get_target_html();
		}

		return $content;
	}

	/**
	 * Looks for our shortcode on the unfiltered content, this has to execute early.
	 *
	 * @filter the_content
	 * @param string $content
	 * @uses has_shortcode
	 * @returns string
	 */
	public function test_for_shortcode( $content ) {
		$this->_found_shortcode = has_shortcode( $content, self::SHORTCODE );

		return $content;
	}

	/**
	 * Returns the HTML for the related posts section.
	 *
	 * @uses esc_html__, apply_filters
	 * @returns string
	 */
	public function get_target_html() {
<<<<<<< HEAD
		require_once JETPACK__PLUGIN_DIR . '/sync/class.jetpack-sync-settings.php';
		if ( Jetpack_Sync_Settings::is_syncing() ) {
			return '';
=======
		$options = $this->get_options();

		if ( $options['show_headline'] ) {
			if ( $this->_citations_enabled ) {
				$headline = sprintf(
					'<h3 class="jp-relatedposts-headline"><em>%s</em></h3>',
					esc_html__( 'Potential Citations', 'jetpack' )
				);
			} else {
				$headline = sprintf(
					'<h3 class="jp-relatedposts-headline"><em>%s</em></h3>',
					esc_html__( 'Related', 'jetpack' )
				);
			}
		} else {
			$headline = '';
>>>>>>> 7e48c801
		}

		/**
		 * Filter the Related Posts headline.
		 *
<<<<<<< HEAD
		 * @module related-posts
		 *
=======
>>>>>>> 7e48c801
		 * @since 3.0.0
		 *
		 * @param string $headline Related Posts heading.
		 */
<<<<<<< HEAD
		$headline = apply_filters( 'jetpack_relatedposts_filter_headline', $this->get_headline() );
=======
		$headline = apply_filters( 'jetpack_relatedposts_filter_headline', $headline );
>>>>>>> 7e48c801

		if ( $this->_previous_post_id ) {
			$exclude = "data-exclude='{$this->_previous_post_id}'";
		} else {
			$exclude = "";
		}

		return <<<EOT
<div id='jp-relatedposts' class='jp-relatedposts' $exclude>
	$headline
</div>
EOT;
	}

	/**
	 * Returns the HTML for the related posts section if it's running in the loop or other instances where we don't support related posts.
	 *
	 * @returns string
	 */
	public function get_target_html_unsupported() {
		require_once JETPACK__PLUGIN_DIR . '/sync/class.jetpack-sync-settings.php';
		if ( Jetpack_Sync_Settings::is_syncing() ) {
			return '';
		}
		return "\n\n<!-- Jetpack Related Posts is not supported in this context. -->\n\n";
	}

	/**
	 * ========================
	 * PUBLIC UTILITY FUNCTIONS
	 * ========================
	 */

	/**
	 * Gets options set for Jetpack_RelatedPosts and merge with defaults.
	 *
	 * @uses Jetpack_Options::get_option, apply_filters
	 * @return array
	 */
	public function get_options() {
		if ( null === $this->_options ) {
<<<<<<< HEAD
			$this->_options = Jetpack_Options::get_option( 'relatedposts', array() );
=======
			$this->_options = Jetpack_Options::get_option( 'relatedposts' );
>>>>>>> 7e48c801
			if ( ! is_array( $this->_options ) )
				$this->_options = array();
			if ( ! isset( $this->_options['enabled'] ) )
				$this->_options['enabled'] = true;
			if ( ! isset( $this->_options['show_headline'] ) )
				$this->_options['show_headline'] = true;
			if ( ! isset( $this->_options['show_thumbnails'] ) )
				$this->_options['show_thumbnails'] = false;
<<<<<<< HEAD
			if ( ! isset( $this->_options['show_date'] ) ) {
				$this->_options['show_date'] = true;
			}
			if ( ! isset( $this->_options['show_context'] ) ) {
				$this->_options['show_context'] = true;
			}
			if ( ! isset( $this->_options['layout'] ) ) {
				$this->_options['layout'] = 'grid';
			}
			if ( ! isset( $this->_options['headline'] ) ) {
				$this->_options['headline'] = esc_html__( 'Related', 'jetpack' );
			}
			if ( empty( $this->_options['size'] ) || (int)$this->_options['size'] < 1 )
				$this->_options['size'] = 3;
=======
			if ( empty( $this->_options['size'] ) || (int)$this->_options['size'] < 1 ) {
				if ( $this->_citations_enabled )
					$this->_options['size'] = 12;
				else
					$this->_options['size'] = 3;
			}
>>>>>>> 7e48c801

			/**
			 * Filter Related Posts basic options.
			 *
<<<<<<< HEAD
			 * @module related-posts
			 *
=======
>>>>>>> 7e48c801
			 * @since 2.8.0
			 *
			 * @param array $this->_options Array of basic Related Posts options.
			 */
			$this->_options = apply_filters( 'jetpack_relatedposts_filter_options', $this->_options );
		}

		return $this->_options;
	}

	public function get_option( $option_name ) {
		$options = $this->get_options();

		if ( isset( $options[ $option_name ] ) ) {
			return $options[ $option_name ];
		}

		return false;
	}

	/**
	 * Parses input and returns normalized options array.
	 *
	 * @param array $input
	 * @uses self::get_options
	 * @return array
	 */
	public function parse_options( $input ) {
		$current = $this->get_options();

		if ( !is_array( $input ) )
			$input = array();

		if (
			! isset( $input['enabled'] )
			|| isset( $input['show_date'] )
			|| isset( $input['show_context'] )
			|| isset( $input['layout'] )
			|| isset( $input['headline'] )
			) {
			$input['enabled'] = '1';
		}

		if ( '1' == $input['enabled'] ) {
			$current['enabled'] = true;
			$current['show_headline'] = ( isset( $input['show_headline'] ) && '1' == $input['show_headline'] );
			$current['show_thumbnails'] = ( isset( $input['show_thumbnails'] ) && '1' == $input['show_thumbnails'] );
			$current['show_date'] = ( isset( $input['show_date'] ) && '1' == $input['show_date'] );
			$current['show_context'] = ( isset( $input['show_context'] ) && '1' == $input['show_context'] );
			$current['layout'] = isset( $input['layout'] ) && in_array( $input['layout'], array( 'grid', 'list' ), true ) ? $input['layout'] : 'grid';
			$current['headline'] = isset( $input['headline'] ) ? $input['headline'] : esc_html__( 'Related', 'jetpack' );
		} else {
			$current['enabled'] = false;
		}

		if ( isset( $input['size'] ) && (int)$input['size'] > 0 )
			$current['size'] = (int)$input['size'];
		else
			$current['size'] = null;

		return $current;
	}

	/**
	 * HTML for admin settings page.
	 *
	 * @uses self::get_options, checked, esc_html__
	 * @returns null
	 */
	public function print_setting_html() {
		$options = $this->get_options();

		$ui_settings_template = <<<EOT
<ul id="settings-reading-relatedposts-customize">
	<li>
		<label><input name="jetpack_relatedposts[show_headline]" type="checkbox" value="1" %s /> %s</label>
	</li>
	<li>
		<label><input name="jetpack_relatedposts[show_thumbnails]" type="checkbox" value="1" %s /> %s</label>
	</li>
	<li>
		<label><input name="jetpack_relatedposts[show_date]" type="checkbox" value="1" %s /> %s</label>
	</li>
	<li>
		<label><input name="jetpack_relatedposts[show_context]" type="checkbox" value="1" %s /> %s</label>
	</li>
</ul>
<div id='settings-reading-relatedposts-preview'>
	%s
	<div id="jp-relatedposts" class="jp-relatedposts"></div>
</div>
EOT;
		$ui_settings = sprintf(
			$ui_settings_template,
			checked( $options['show_headline'], true, false ),
			esc_html__( 'Show a "Related" header to more clearly separate the related section from posts', 'jetpack' ),
			checked( $options['show_thumbnails'], true, false ),
			esc_html__( 'Use a large and visually striking layout', 'jetpack' ),
			checked( $options['show_date'], true, false ),
			esc_html__( 'Show entry date', 'jetpack' ),
			checked( $options['show_context'], true, false ),
			esc_html__( 'Show context (category or tag)', 'jetpack' ),
			esc_html__( 'Preview:', 'jetpack' )
		);

		if ( !$this->_allow_feature_toggle() ) {
			$template = <<<EOT
<input type="hidden" name="jetpack_relatedposts[enabled]" value="1" />
%s
EOT;
			printf(
				$template,
				$ui_settings
			);
		} else {
			$template = <<<EOT
<ul id="settings-reading-relatedposts">
	<li>
		<label><input type="radio" name="jetpack_relatedposts[enabled]" value="0" class="tog" %s /> %s</label>
	</li>
	<li>
		<label><input type="radio" name="jetpack_relatedposts[enabled]" value="1" class="tog" %s /> %s</label>
		%s
	</li>
</ul>
EOT;
			printf(
				$template,
				checked( $options['enabled'], false, false ),
				esc_html__( 'Hide related content after posts', 'jetpack' ),
				checked( $options['enabled'], true, false ),
				esc_html__( 'Show related content after posts', 'jetpack' ),
				$ui_settings
			);
		}
	}

	/**
	 * Head JS/CSS for admin settings page.
	 *
	 * @uses esc_html__
	 * @returns null
	 */
	public function print_setting_head() {

		// only dislay the Related Posts JavaScript on the Reading Settings Admin Page
		$current_screen =  get_current_screen();

		if ( is_null( $current_screen ) ) {
			return;
		}

		if( 'options-reading' != $current_screen->id )
			return;

		$related_headline = sprintf(
			'<h3 class="jp-relatedposts-headline"><em>%s</em></h3>',
			esc_html__( 'Related', 'jetpack' )
		);

		$href_params = 'class="jp-relatedposts-post-a" href="#jetpack_relatedposts" rel="nofollow" data-origin="0" data-position="0"';
		$related_with_images = <<<EOT
<div class="jp-relatedposts-items jp-relatedposts-items-visual">
	<div class="jp-relatedposts-post jp-relatedposts-post0 jp-relatedposts-post-thumbs" data-post-id="0" data-post-format="image">
		<a $href_params>
			<img class="jp-relatedposts-post-img" src="https://jetpackme.files.wordpress.com/2014/08/1-wpios-ipad-3-1-viewsite.png?w=350&amp;h=200&amp;crop=1" width="350" alt="Big iPhone/iPad Update Now Available" scale="0">
		</a>
		<h4 class="jp-relatedposts-post-title">
			<a $href_params>Big iPhone/iPad Update Now Available</a>
		</h4>
		<p class="jp-relatedposts-post-excerpt">Big iPhone/iPad Update Now Available</p>
		<p class="jp-relatedposts-post-context">In "Mobile"</p>
	</div>
	<div class="jp-relatedposts-post jp-relatedposts-post1 jp-relatedposts-post-thumbs" data-post-id="0" data-post-format="image">
		<a $href_params>
			<img class="jp-relatedposts-post-img" src="https://jetpackme.files.wordpress.com/2014/08/wordpress-com-news-wordpress-for-android-ui-update2.jpg?w=350&amp;h=200&amp;crop=1" width="350" alt="The WordPress for Android App Gets a Big Facelift" scale="0">
		</a>
		<h4 class="jp-relatedposts-post-title">
			<a $href_params>The WordPress for Android App Gets a Big Facelift</a>
		</h4>
		<p class="jp-relatedposts-post-excerpt">The WordPress for Android App Gets a Big Facelift</p>
		<p class="jp-relatedposts-post-context">In "Mobile"</p>
	</div>
	<div class="jp-relatedposts-post jp-relatedposts-post2 jp-relatedposts-post-thumbs" data-post-id="0" data-post-format="image">
		<a $href_params>
			<img class="jp-relatedposts-post-img" src="https://jetpackme.files.wordpress.com/2014/08/videopresswedding.jpg?w=350&amp;h=200&amp;crop=1" width="350" alt="Upgrade Focus: VideoPress For Weddings" scale="0">
		</a>
		<h4 class="jp-relatedposts-post-title">
			<a $href_params>Upgrade Focus: VideoPress For Weddings</a>
		</h4>
		<p class="jp-relatedposts-post-excerpt">Upgrade Focus: VideoPress For Weddings</p>
		<p class="jp-relatedposts-post-context">In "Upgrade"</p>
	</div>
</div>
EOT;
		$related_with_images = str_replace( "\n", '', $related_with_images );
		$related_without_images = <<<EOT
<div class="jp-relatedposts-items jp-relatedposts-items-minimal">
	<p class="jp-relatedposts-post jp-relatedposts-post0" data-post-id="0" data-post-format="image">
		<span class="jp-relatedposts-post-title"><a $href_params>Big iPhone/iPad Update Now Available</a></span>
		<span class="jp-relatedposts-post-context">In "Mobile"</span>
	</p>
	<p class="jp-relatedposts-post jp-relatedposts-post1" data-post-id="0" data-post-format="image">
		<span class="jp-relatedposts-post-title"><a $href_params>The WordPress for Android App Gets a Big Facelift</a></span>
		<span class="jp-relatedposts-post-context">In "Mobile"</span>
	</p>
	<p class="jp-relatedposts-post jp-relatedposts-post2" data-post-id="0" data-post-format="image">
		<span class="jp-relatedposts-post-title"><a $href_params>Upgrade Focus: VideoPress For Weddings</a></span>
		<span class="jp-relatedposts-post-context">In "Upgrade"</span>
	</p>
</div>
EOT;
		$related_without_images = str_replace( "\n", '', $related_without_images );

		if ( $this->_allow_feature_toggle() ) {
			$extra_css = '#settings-reading-relatedposts-customize { padding-left:2em; margin-top:.5em; }';
		} else {
			$extra_css = '';
		}

		echo <<<EOT
<style type="text/css">
	#settings-reading-relatedposts .disabled { opacity:.5; filter:Alpha(opacity=50); }
	#settings-reading-relatedposts-preview .jp-relatedposts { background:#fff; padding:.5em; width:75%; }
	$extra_css
</style>
<script type="text/javascript">
	jQuery( document ).ready( function($) {
		var update_ui = function() {
			var is_enabled = true;
			if ( 'radio' == $( 'input[name="jetpack_relatedposts[enabled]"]' ).attr('type') ) {
				if ( '0' == $( 'input[name="jetpack_relatedposts[enabled]"]:checked' ).val() ) {
					is_enabled = false;
				}
			}
			if ( is_enabled ) {
				$( '#settings-reading-relatedposts-customize' )
					.removeClass( 'disabled' )
					.find( 'input' )
					.attr( 'disabled', false );
				$( '#settings-reading-relatedposts-preview' )
					.removeClass( 'disabled' );
			} else {
				$( '#settings-reading-relatedposts-customize' )
					.addClass( 'disabled' )
					.find( 'input' )
					.attr( 'disabled', true );
				$( '#settings-reading-relatedposts-preview' )
					.addClass( 'disabled' );
			}
		};

		var update_preview = function() {
			var html = '';
			if ( $( 'input[name="jetpack_relatedposts[show_headline]"]:checked' ).length ) {
				html += '$related_headline';
			}
			if ( $( 'input[name="jetpack_relatedposts[show_thumbnails]"]:checked' ).length ) {
				html += '$related_with_images';
			} else {
				html += '$related_without_images';
			}
			$( '#settings-reading-relatedposts-preview .jp-relatedposts' ).html( html );
			if ( $( 'input[name="jetpack_relatedposts[show_date]"]:checked' ).length ) {
				$( '.jp-relatedposts-post-title' ).each( function() {
					$( this ).after( $( '<span>August 8, 2005</span>' ) );
				} );
			}
			if ( $( 'input[name="jetpack_relatedposts[show_context]"]:checked' ).length ) {
				$( '.jp-relatedposts-post-context' ).show();
			} else {
				$( '.jp-relatedposts-post-context' ).hide();
			}
			$( '#settings-reading-relatedposts-preview .jp-relatedposts' ).show();
		};

		// Update on load
		update_preview();
		update_ui();

		// Update on change
		$( '#settings-reading-relatedposts-customize input' )
			.change( update_preview );
		$( '#settings-reading-relatedposts' )
			.find( 'input.tog' )
			.change( update_ui );
	});
</script>
EOT;
	}

	/**
	 * Gets an array of related posts that match the given post_id.
	 *
	 * @param int $post_id
	 * @param array $args - params to use when building ElasticSearch filters to narrow down the search domain.
	 * @uses self::get_options, get_post_type, wp_parse_args, apply_filters
	 * @return array
	 */
	public function get_for_post_id( $post_id, array $args ) {
		$options = $this->get_options();

		if ( ! empty( $args['size'] ) )
			$options['size'] = $args['size'];

		if ( ! $options['enabled'] || 0 == (int)$post_id || empty( $options['size'] ) )
			return array();

		$defaults = array(
			'size' => (int)$options['size'],
			'post_type' => get_post_type( $post_id ),
			'post_formats' => array(),
			'has_terms' => array(),
			'date_range' => array(),
			'exclude_post_ids' => array(),
		);
		$args = wp_parse_args( $args, $defaults );
		/**
		 * Filter the arguments used to retrieve a list of Related Posts.
		 *
<<<<<<< HEAD
		 * @module related-posts
		 *
=======
>>>>>>> 7e48c801
		 * @since 2.8.0
		 *
		 * @param array $args Array of options to retrieve Related Posts.
		 * @param string $post_id Post ID of the post for which we are retrieving Related Posts.
		 */
		$args = apply_filters( 'jetpack_relatedposts_filter_args', $args, $post_id );

		$filters = $this->_get_es_filters_from_args( $post_id, $args );
		/**
		 * Filter ElasticSearch options used to calculate Related Posts.
		 *
<<<<<<< HEAD
		 * @module related-posts
		 *
=======
>>>>>>> 7e48c801
		 * @since 2.8.0
		 *
		 * @param array $filters Array of ElasticSearch filters based on the post_id and args.
		 * @param string $post_id Post ID of the post for which we are retrieving Related Posts.
		 */
		$filters = apply_filters( 'jetpack_relatedposts_filter_filters', $filters, $post_id );

		$results = $this->_get_related_posts( $post_id, $args['size'], $filters );
		/**
		 * Filter the array of related posts matched by ElasticSearch.
		 *
<<<<<<< HEAD
		 * @module related-posts
		 *
=======
>>>>>>> 7e48c801
		 * @since 2.8.0
		 *
		 * @param array $results Array of related posts matched by ElasticSearch.
		 * @param string $post_id Post ID of the post for which we are retrieving Related Posts.
		 */
		return apply_filters( 'jetpack_relatedposts_returned_results', $results, $post_id );
	}

	/**
	 * Gets an array of auto citations for the given post_id.
	 *
	 * @param int $post_id
	 * @param array $args - params to use when building ElasticSearch filters to narrow down the search domain.
	 * @uses get_options, wp_parse_args, apply_filters
	 * @return array
	 */
	public function get_auto_citation_posts( $post_id, array $args ) {
		$options = $this->get_options();
		if ( ! $options['enabled'] || 0 == (int)$post_id )
			return array();

		$defaults = array(
			'size' => 12,
			'date_range' => array(),
			'seed' => mt_rand( 0, 10 ), //auto citations should change
		);
		$args = wp_parse_args( $args, $defaults );

		$filters = array();

		$results = $this->_get_auto_citation_posts( $post_id, $args['size'], $filters );

		$posts = array();
		foreach( $results as $i => $item )
			$posts[] = $this->_get_autocite_post_data_for_post( $item, $i, $post_id );

		return $posts;
	}


	/**
	 * Returns a UTF-8 encoded array of post information for the given post_id
	 *
	 * @param int $post_id
	 * @param int $position
	 * @param int $origin The post id that this is related to
	 * @uses get_post, get_permalink, remove_query_arg, get_post_format, apply_filters
	 * @return array
	 */
	protected function _get_autocite_post_data_for_post( $item, $position, $origin ) {
		switch_to_blog( $item['blog_id'] );

		$post = get_post( $item['post_id'] );

		$data = array(
			'id' => $post->ID,
			'url' => get_permalink( $post->ID ),
			'url_meta' => array( 'origin' => $origin, 'position' => $position ),
			'title' => $this->_to_utf8( $this->_get_title( $post->post_title, $post->post_content ) ),
			'date' => get_the_date( '', $post->ID ),
			'format' => get_post_format( $post->ID ),
			'excerpt' => $this->_to_utf8( $this->_get_excerpt( $post->post_excerpt, $post->post_content ) ),
			'rel' => 'nofollow',
			'context' => $item['context'],
			'img' => '',
		);

		restore_current_blog();
		return $data;
	}


	/**
	 * =========================
	 * PRIVATE UTILITY FUNCTIONS
	 * =========================
	 */

	/**
	 * Creates an array of ElasticSearch filters based on the post_id and args.
	 *
	 * @param int $post_id
	 * @param array $args
	 * @uses apply_filters, get_post_types, get_post_format_strings
	 * @return array
	 */
	protected function _get_es_filters_from_args( $post_id, array $args ) {
		$filters = array();

		/**
		 * Filter the terms used to search for Related Posts.
		 *
<<<<<<< HEAD
		 * @module related-posts
		 *
=======
>>>>>>> 7e48c801
		 * @since 2.8.0
		 *
		 * @param array $args['has_terms'] Array of terms associated to the Related Posts.
		 * @param string $post_id Post ID of the post for which we are retrieving Related Posts.
		 */
		$args['has_terms'] = apply_filters( 'jetpack_relatedposts_filter_has_terms', $args['has_terms'], $post_id );
		if ( ! empty( $args['has_terms'] ) ) {
			foreach( (array)$args['has_terms'] as $term ) {
				if ( mb_strlen( $term->taxonomy ) ) {
					switch ( $term->taxonomy ) {
						case 'post_tag':
							$tax_fld = 'tag.slug';
							break;
						case 'category':
							$tax_fld = 'category.slug';
							break;
						default:
							$tax_fld = 'taxonomy.' . $term->taxonomy . '.slug';
							break;
					}
					$filters[] = array( 'term' => array( $tax_fld => $term->slug ) );
				}
			}
		}

		/**
		 * Filter the Post Types where we search Related Posts.
		 *
<<<<<<< HEAD
		 * @module related-posts
		 *
=======
>>>>>>> 7e48c801
		 * @since 2.8.0
		 *
		 * @param array $args['post_type'] Array of Post Types.
		 * @param string $post_id Post ID of the post for which we are retrieving Related Posts.
		 */
		$args['post_type'] = apply_filters( 'jetpack_relatedposts_filter_post_type', $args['post_type'], $post_id );
		$valid_post_types = get_post_types();
		if ( is_array( $args['post_type'] ) ) {
			$sanitized_post_types = array();
			foreach ( $args['post_type'] as $pt ) {
				if ( in_array( $pt, $valid_post_types ) )
					$sanitized_post_types[] = $pt;
			}
			if ( ! empty( $sanitized_post_types ) )
				$filters[] = array( 'terms' => array( 'post_type' => $sanitized_post_types ) );
		} else if ( in_array( $args['post_type'], $valid_post_types ) && 'all' != $args['post_type'] ) {
			$filters[] = array( 'term' => array( 'post_type' => $args['post_type'] ) );
		}

		/**
		 * Filter the Post Formats where we search Related Posts.
		 *
<<<<<<< HEAD
		 * @module related-posts
		 *
=======
>>>>>>> 7e48c801
		 * @since 3.3.0
		 *
		 * @param array $args['post_formats'] Array of Post Formats.
		 * @param string $post_id Post ID of the post for which we are retrieving Related Posts.
		 */
		$args['post_formats'] = apply_filters( 'jetpack_relatedposts_filter_post_formats', $args['post_formats'], $post_id );
		$valid_post_formats = get_post_format_strings();
		$sanitized_post_formats = array();
		foreach ( $args['post_formats'] as $pf ) {
			if ( array_key_exists( $pf, $valid_post_formats ) ) {
				$sanitized_post_formats[] = $pf;
			}
		}
		if ( ! empty( $sanitized_post_formats ) ) {
			$filters[] = array( 'terms' => array( 'post_format' => $sanitized_post_formats ) );
		}

		/**
		 * Filter the date range used to search Related Posts.
		 *
<<<<<<< HEAD
		 * @module related-posts
		 *
=======
>>>>>>> 7e48c801
		 * @since 2.8.0
		 *
		 * @param array $args['date_range'] Array of a month interval where we search Related Posts.
		 * @param string $post_id Post ID of the post for which we are retrieving Related Posts.
		 */
		$args['date_range'] = apply_filters( 'jetpack_relatedposts_filter_date_range', $args['date_range'], $post_id );
		if ( is_array( $args['date_range'] ) && ! empty( $args['date_range'] ) ) {
			$args['date_range'] = array_map( 'intval', $args['date_range'] );
			if ( !empty( $args['date_range']['from'] ) && !empty( $args['date_range']['to'] ) ) {
				$filters[] = array(
					'range' => array(
						'date_gmt' => $this->_get_coalesced_range( $args['date_range'] ),
					)
				);
			}
		}

		/**
		 * Filter the Post IDs excluded from appearing in Related Posts.
		 *
<<<<<<< HEAD
		 * @module related-posts
		 *
=======
>>>>>>> 7e48c801
		 * @since 2.9.0
		 *
		 * @param array $args['exclude_post_ids'] Array of Post IDs.
		 * @param string $post_id Post ID of the post for which we are retrieving Related Posts.
		 */
		$args['exclude_post_ids'] = apply_filters( 'jetpack_relatedposts_filter_exclude_post_ids', $args['exclude_post_ids'], $post_id );
		if ( !empty( $args['exclude_post_ids'] ) && is_array( $args['exclude_post_ids'] ) ) {
			foreach ( $args['exclude_post_ids'] as $exclude_post_id) {
				$exclude_post_id = (int)$exclude_post_id;
				$excluded_post_ids = array();
				if ( $exclude_post_id > 0 )
					$excluded_post_ids[] = $exclude_post_id;
			}
			$filters[] = array( 'not' => array( 'terms' => array( 'post_id' => $excluded_post_ids ) ) );
		}

		return $filters;
	}

	/**
	 * Takes a range and coalesces it into a month interval bracketed by a time as determined by the blog_id to enhance caching.
	 *
	 * @param array $date_range
	 * @return array
	 */
	protected function _get_coalesced_range( array $date_range ) {
		$now = time();
		$coalesce_time = $this->_blog_id_wpcom % 86400;
		$current_time = $now - strtotime( 'today', $now );

		if ( $current_time < $coalesce_time && '01' == date( 'd', $now ) ) {
			// Move back 1 period
			return array(
				'from' => date( 'Y-m-01', strtotime( '-1 month', $date_range['from'] ) ) . ' ' . date( 'H:i:s', $coalesce_time ),
				'to'   => date( 'Y-m-01', $date_range['to'] ) . ' ' . date( 'H:i:s', $coalesce_time ),
			);
		} else {
			// Use current period
			return array(
				'from' => date( 'Y-m-01', $date_range['from'] ) . ' ' . date( 'H:i:s', $coalesce_time ),
				'to'   => date( 'Y-m-01', strtotime( '+1 month', $date_range['to'] ) ) . ' ' . date( 'H:i:s', $coalesce_time ),
			);
		}
	}

	/**
	 * Generate and output ajax response for related posts API call.
	 * NOTE: Calls exit() to end all further processing after payload has been outputed.
	 *
	 * @param array $excludes array of post_ids to exclude
	 * @uses send_nosniff_header, self::get_for_post_id, get_the_ID
	 * @return null
	 */
	protected function _action_frontend_init_ajax( array $excludes ) {
		define( 'DOING_AJAX', true );

		header( 'Content-type: application/json; charset=utf-8' ); // JSON can only be UTF-8
		send_nosniff_header();

<<<<<<< HEAD
=======
		if ( $this->_citations_enabled ) {
			$related_posts = $this->get_auto_citation_posts( get_the_ID(), array() );
		} else {
			$related_posts = $this->get_for_post_id(
				get_the_ID(),
				array(
					'exclude_post_ids' => $excludes,
				)
			);
		}

>>>>>>> 7e48c801
		$options = $this->get_options();

		if ( isset( $_GET['jetpackrpcustomize'] ) ) {

			// If we're in the customizer, add dummy content.
			$date_now = current_time( get_option( 'date_format' ) );
			$related_posts = array(
				array(
					'id'       => - 1,
					'url'      => 'https://jetpackme.files.wordpress.com/2014/08/1-wpios-ipad-3-1-viewsite.png?w=350&h=200&crop=1',
					'url_meta' => array(
						'origin'   => 0,
						'position' => 0
					),
					'title'    => esc_html__( 'Big iPhone/iPad Update Now Available', 'jetpack' ),
					'date'     => $date_now,
					'format'   => false,
					'excerpt'  => esc_html__( 'It is that time of the year when devices are shiny again.', 'jetpack' ),
					'rel'      => 'nofollow',
					'context'  => esc_html__( 'In "Mobile"', 'jetpack' ),
					'img'      => array(
						'src'    => 'https://jetpackme.files.wordpress.com/2014/08/1-wpios-ipad-3-1-viewsite.png?w=350&h=200&crop=1',
						'width'  => 350,
						'height' => 200
					),
					'classes'  => array()
				),
				array(
					'id'       => - 1,
					'url'      => 'https://jetpackme.files.wordpress.com/2014/08/wordpress-com-news-wordpress-for-android-ui-update2.jpg?w=350&h=200&crop=1',
					'url_meta' => array(
						'origin'   => 0,
						'position' => 0
					),
					'title'    => esc_html__( 'The WordPress for Android App Gets a Big Facelift', 'jetpack' ),
					'date'     => $date_now,
					'format'   => false,
					'excerpt'  => esc_html__( 'Writing is new again in Android with the new WordPress app.', 'jetpack' ),
					'rel'      => 'nofollow',
					'context'  => esc_html__( 'In "Mobile"', 'jetpack' ),
					'img'      => array(
						'src'    => 'https://jetpackme.files.wordpress.com/2014/08/wordpress-com-news-wordpress-for-android-ui-update2.jpg?w=350&h=200&crop=1',
						'width'  => 350,
						'height' => 200
					),
					'classes'  => array()
				),
				array(
					'id'       => - 1,
					'url'      => 'https://jetpackme.files.wordpress.com/2014/08/videopresswedding.jpg?w=350&h=200&crop=1',
					'url_meta' => array(
						'origin'   => 0,
						'position' => 0
					),
					'title'    => esc_html__( 'Upgrade Focus, VideoPress for weddings', 'jetpack' ),
					'date'     => $date_now,
					'format'   => false,
					'excerpt'  => esc_html__( 'Weddings are in the spotlight now with VideoPress for weddings.', 'jetpack' ),
					'rel'      => 'nofollow',
					'context'  => esc_html__( 'In "Mobile"', 'jetpack' ),
					'img'      => array(
						'src'    => 'https://jetpackme.files.wordpress.com/2014/08/videopresswedding.jpg?w=350&h=200&crop=1',
						'width'  => 350,
						'height' => 200
					),
					'classes'  => array()
				),
			);

			for ( $total = 0; $total < $options['size'] - 3; $total++ ) {
				$related_posts[] = $related_posts[ $total ];
			}

			$current_post = get_post();

			// Exclude current post after filtering to make sure it's excluded and not lost during filtering.
			$excluded_posts = array_merge(
				/** This filter is already documented in modules/related-posts/jetpack-related-posts.php */
				apply_filters( 'jetpack_relatedposts_filter_exclude_post_ids', array() ),
				array( $current_post->ID )
			);

			// Fetch posts with featured image.
			$with_post_thumbnails = get_posts( array(
				'posts_per_page'   => $options['size'],
				'post__not_in'     => $excluded_posts,
				'post_type'        => $current_post->post_type,
				'meta_key'         => '_thumbnail_id',
				'suppress_filters' => false,
			) );

			// If we don't have enough, fetch posts without featured image.
			if ( 0 < ( $more = $options['size'] - count( $with_post_thumbnails ) ) ) {
				$no_post_thumbnails = get_posts( array(
					'posts_per_page'  => $more,
					'post__not_in'    => $excluded_posts,
					'post_type'       => $current_post->post_type,
					'meta_query' => array(
						array(
							'key'     => '_thumbnail_id',
							'compare' => 'NOT EXISTS',
						),
					),
					'suppress_filters' => false,
				) );
			} else {
				$no_post_thumbnails = array();
			}

			foreach ( array_merge( $with_post_thumbnails, $no_post_thumbnails ) as $index => $real_post ) {
				$related_posts[ $index ]['id']      = $real_post->ID;
				$related_posts[ $index ]['url']     = esc_url( get_permalink( $real_post ) );
				$related_posts[ $index ]['title']   = $this->_to_utf8( $this->_get_title( $real_post->post_title, $real_post->post_content ) );
				$related_posts[ $index ]['date']    = get_the_date( '', $real_post );
				$related_posts[ $index ]['excerpt'] = html_entity_decode( $this->_to_utf8( $this->_get_excerpt( $real_post->post_excerpt, $real_post->post_content ) ), ENT_QUOTES, 'UTF-8' );
				$related_posts[ $index ]['img']     = $this->_generate_related_post_image_params( $real_post->ID );
				$related_posts[ $index ]['context'] = $this->_generate_related_post_context( $real_post->ID );
			}
		} else {
			$related_posts = $this->get_for_post_id(
				get_the_ID(),
				array(
					'exclude_post_ids' => $excludes,
				)
			);
		}

		$response = array(
			'version' => self::VERSION,
			'show_thumbnails' => (bool) $options['show_thumbnails'],
			'show_date' => (bool) $options['show_date'],
			'show_context' => (bool) $options['show_context'],
			'layout' => (string) $options['layout'],
			'headline' => (string) $options['headline'],
			'items' => array(),
		);

		if ( $this->_citations_enabled ) {
			if ( count( $related_posts ) > 3 ) {
				$i = 0;
				foreach( $related_posts as $p ) {
					$response['items'][$i][] = $p;
					$i++;
					if ( 3 == $i )
						$i = 0;
				}
			}
		} else {
			if ( count( $related_posts ) == $options['size'] )
				$response['items'] = $related_posts;
		}

		echo json_encode( $response );

		exit();
	}

	/**
	 * Returns a UTF-8 encoded array of post information for the given post_id
	 *
	 * @param int $post_id
	 * @param int $position
	 * @param int $origin The post id that this is related to
	 * @uses get_post, get_permalink, remove_query_arg, get_post_format, apply_filters
	 * @return array
	 */
	protected function _get_related_post_data_for_post( $post_id, $position, $origin ) {
		$post = get_post( $post_id );

		return array(
			'id' => $post->ID,
			'url' => get_permalink( $post->ID ),
			'url_meta' => array( 'origin' => $origin, 'position' => $position ),
			'title' => $this->_to_utf8( $this->_get_title( $post->post_title, $post->post_content ) ),
			'date' => get_the_date( '', $post->ID ),
			'format' => get_post_format( $post->ID ),
<<<<<<< HEAD
			'excerpt' => html_entity_decode( $this->_to_utf8( $this->_get_excerpt( $post->post_excerpt, $post->post_content ) ), ENT_QUOTES, 'UTF-8' ),
			/**
			 * Filters the rel attribute for the Related Posts' links.
			 *
			 * @module related-posts
			 *
=======
			'excerpt' => $this->_to_utf8( $this->_get_excerpt( $post->post_excerpt, $post->post_content ) ),
			/**
			 * Filters the rel attribute for the Related Posts' links.
			 *
>>>>>>> 7e48c801
			 * @since 3.7.0
			 *
			 * @param string nofollow Link rel attribute for Related Posts' link. Default is nofollow.
			 * @param int $post->ID Post ID.
			 */
			'rel' => apply_filters( 'jetpack_relatedposts_filter_post_link_rel', 'nofollow', $post->ID ),
			/**
			 * Filter the context displayed below each Related Post.
			 *
<<<<<<< HEAD
			 * @module related-posts
			 *
=======
>>>>>>> 7e48c801
			 * @since 3.0.0
			 *
			 * @param string $this->_to_utf8( $this->_generate_related_post_context( $post->ID ) ) Context displayed below each related post.
			 * @param string $post_id Post ID of the post for which we are retrieving Related Posts.
			 */
			'context' => apply_filters(
				'jetpack_relatedposts_filter_post_context',
				$this->_to_utf8( $this->_generate_related_post_context( $post->ID ) ),
				$post->ID
			),
			'img' => $this->_generate_related_post_image_params( $post->ID ),
			/**
			 * Filter the post css classes added on HTML markup.
			 *
			 * @module related-posts
			 *
			 * @since 3.8.0
			 *
			 * @param array array() CSS classes added on post HTML markup.
			 * @param string $post_id Post ID.
			 */
			'classes' => apply_filters(
				'jetpack_relatedposts_filter_post_css_classes',
				array(),
				$post->ID
			),
		);
	}

	/**
	 * Returns either the title or a small excerpt to use as title for post.
	 *
	 * @param string $post_title
	 * @param string $post_content
	 * @uses strip_shortcodes, wp_trim_words, __
	 * @return string
	 */
	protected function _get_title( $post_title, $post_content ) {
		if ( ! empty( $post_title ) ) {
			return wp_strip_all_tags( $post_title );
		}

		$post_title = wp_trim_words( wp_strip_all_tags( strip_shortcodes( $post_content ) ), 5, '…' );
		if ( ! empty( $post_title ) ) {
			return $post_title;
		}

		return __( 'Untitled Post', 'jetpack' );
	}

	/**
	 * Returns a plain text post excerpt for title attribute of links.
	 *
	 * @param string $post_excerpt
	 * @param string $post_content
	 * @uses strip_shortcodes, wp_strip_all_tags, wp_trim_words
	 * @return string
	 */
	protected function _get_excerpt( $post_excerpt, $post_content ) {
		if ( empty( $post_excerpt ) )
			$excerpt = $post_content;
		else
			$excerpt = $post_excerpt;

		return wp_trim_words( wp_strip_all_tags( strip_shortcodes( $excerpt ) ), 50, '…' );
	}

	/**
	 * Generates the thumbnail image to be used for the post. Uses the
	 * image as returned by Jetpack_PostImages::get_image()
	 *
	 * @param int $post_id
	 * @uses self::get_options, apply_filters, Jetpack_PostImages::get_image, Jetpack_PostImages::fit_image_url
	 * @return string
	 */
	protected function _generate_related_post_image_params( $post_id ) {
		$options = $this->get_options();
		$image_params = array(
			'src' => '',
			'width' => 0,
			'height' => 0,
		);

		if ( ! $options['show_thumbnails'] ) {
			return $image_params;
		}

		/**
		 * Filter the size of the Related Posts images.
		 *
<<<<<<< HEAD
		 * @module related-posts
		 *
=======
>>>>>>> 7e48c801
		 * @since 2.8.0
		 *
		 * @param array array( 'width' => 350, 'height' => 200 ) Size of the images displayed below each Related Post.
		 */
		$thumbnail_size = apply_filters(
			'jetpack_relatedposts_filter_thumbnail_size',
			array( 'width' => 350, 'height' => 200 )
		);
		if ( !is_array( $thumbnail_size ) ) {
			$thumbnail_size = array(
				'width' => (int)$thumbnail_size,
				'height' => (int)$thumbnail_size
			);
		}

		// Try to get post image
		if ( class_exists( 'Jetpack_PostImages' ) ) {
			$img_url = '';
			$post_image = Jetpack_PostImages::get_image(
				$post_id,
				$thumbnail_size
			);

			if ( is_array($post_image) ) {
				$img_url = $post_image['src'];
			} elseif ( class_exists( 'Jetpack_Media_Summary' ) ) {
				$media = Jetpack_Media_Summary::get( $post_id );

				if ( is_array($media) && !empty( $media['image'] ) ) {
					$img_url = $media['image'];
				}
			}

			if ( !empty( $img_url ) ) {
				$image_params['width'] = $thumbnail_size['width'];
				$image_params['height'] = $thumbnail_size['height'];
				$image_params['src'] = Jetpack_PostImages::fit_image_url(
					$img_url,
					$thumbnail_size['width'],
					$thumbnail_size['height']
				);
			}
		}

		return $image_params;
	}

	/**
	 * Returns the string UTF-8 encoded
	 *
	 * @param string $text
	 * @return string
	 */
	protected function _to_utf8( $text ) {
		if ( $this->_convert_charset ) {
			return iconv( $this->_blog_charset, 'UTF-8', $text );
		} else {
			return $text;
		}
	}

	/**
	 * =============================================
	 * PROTECTED UTILITY FUNCTIONS EXTENDED BY WPCOM
	 * =============================================
	 */

	/**
	 * Workhorse method to return array of related posts matched by ElasticSearch.
	 *
	 * @param int $post_id
	 * @param int $size
	 * @param array $filters
	 * @uses wp_remote_post, is_wp_error, get_option, wp_remote_retrieve_body, get_post, add_query_arg, remove_query_arg, get_permalink, get_post_format, apply_filters
	 * @return array
	 */
	protected function _get_related_posts( $post_id, $size, array $filters ) {
		$hits = $this->_filter_non_public_posts(
			$this->_get_related_post_ids(
				$post_id,
				$size,
				$filters
			)
		);

		/**
		 * Filter the Related Posts matched by ElasticSearch.
		 *
<<<<<<< HEAD
		 * @module related-posts
		 *
=======
>>>>>>> 7e48c801
		 * @since 2.9.0
		 *
		 * @param array $hits Array of Post IDs matched by ElasticSearch.
		 * @param string $post_id Post ID of the post for which we are retrieving Related Posts.
		 */
		$hits = apply_filters( 'jetpack_relatedposts_filter_hits', $hits, $post_id );

		$related_posts = array();
		foreach ( $hits as $i => $hit ) {
			$related_posts[] = $this->_get_related_post_data_for_post( $hit['id'], $i, $post_id );
		}
		return $related_posts;
	}

	/**
	 * Get array of related posts matched by ElasticSearch.
	 *
	 * @param int $post_id
	 * @param int $size
	 * @param array $filters
	 * @uses wp_remote_post, is_wp_error, wp_remote_retrieve_body, get_post_meta, update_post_meta
	 * @return array
	 */
	protected function _get_related_post_ids( $post_id, $size, array $filters ) {
		$now_ts = time();
		$cache_meta_key = '_jetpack_related_posts_cache';

		$body = array(
			'size' => (int) $size,
		);

		if ( !empty( $filters ) )
			$body['filter'] = array( 'and' => $filters );

		// Build cache key
		$cache_key = md5( serialize( $body ) );

<<<<<<< HEAD
		// Load all cached values
		if ( wp_using_ext_object_cache() ) {
			$transient_name = "{$cache_meta_key}_{$cache_key}_{$post_id}";
			$cache = get_transient( $transient_name );
			if ( false !== $cache ) {
				return $cache;
			}
		} else {
			$cache = get_post_meta( $post_id, $cache_meta_key, true );

			if ( empty( $cache ) )
				$cache = array();


			// Cache is valid! Return cached value.
			if ( isset( $cache[ $cache_key ] ) && is_array( $cache[ $cache_key ] ) && $cache[ $cache_key ][ 'expires' ] > $now_ts ) {
				return $cache[ $cache_key ][ 'payload' ];
			}
=======
		// Cache is valid! Return cached value.
		if ( isset( $cache[ $cache_key ] ) && is_array( $cache[ $cache_key ] ) && $cache[ $cache_key ][ 'expires' ] > $now_ts ) {
			return $cache[ $cache_key ][ 'payload' ];
>>>>>>> 7e48c801
		}

		$response = wp_remote_post(
			"https://public-api.wordpress.com/rest/v1/sites/{$this->_blog_id_wpcom}/posts/$post_id/related/",
			array(
				'timeout' => 10,
				'user-agent' => 'jetpack_related_posts',
				'sslverify' => true,
				'body' => $body,
			)
		);

		// Oh no... return nothing don't cache errors.
		if ( is_wp_error( $response ) ) {
			if ( isset( $cache[ $cache_key ] ) && is_array( $cache[ $cache_key ] ) )
				return $cache[ $cache_key ][ 'payload' ]; // return stale
			else
				return array();
		}

		$results = json_decode( wp_remote_retrieve_body( $response ), true );
		$related_posts = array();
		if ( is_array( $results ) && !empty( $results['hits'] ) ) {
			foreach( $results['hits'] as $hit ) {
				$related_posts[] = array(
					'id' => $hit['fields']['post_id'],
				);
			}
		}

		// An empty array might indicate no related posts or that posts
		// are not yet synced to WordPress.com, so we cache for only 1
		// minute in this case
		if ( empty( $related_posts ) ) {
			$cache_ttl = 60;
		} else {
			$cache_ttl = 12 * HOUR_IN_SECONDS;
		}

<<<<<<< HEAD
		// Update cache
		if ( wp_using_ext_object_cache() ) {
			set_transient( $transient_name, $related_posts, $cache_ttl );
		} else {
			// Copy all valid cache values
			$new_cache = array();
			foreach ( $cache as $k => $v ) {
				if ( is_array( $v ) && $v[ 'expires' ] > $now_ts ) {
					$new_cache[ $k ] = $v;
				}
			}

			// Set new cache value
			$cache_expires = $cache_ttl + $now_ts;
=======
		// Set new cache value if valid
		if ( ! empty( $related_posts ) ) {
>>>>>>> 7e48c801
			$new_cache[ $cache_key ] = array(
				'expires' => $cache_expires,
				'payload' => $related_posts,
			);
			update_post_meta( $post_id, $cache_meta_key, $new_cache );
		}

		return $related_posts;
	}

	/**
	 * Filter out any hits that are not public anymore.
	 *
	 * @param array $related_posts
	 * @uses get_post_stati, get_post_status
	 * @return array
	 */
	protected function _filter_non_public_posts( array $related_posts ) {
		$public_stati = get_post_stati( array( 'public' => true ) );

		$filtered = array();
		foreach ( $related_posts as $hit ) {
			if ( in_array( get_post_status( $hit['id'] ), $public_stati ) ) {
				$filtered[] = $hit;
			}
		}
		return $filtered;
	}

	/**
	 * Generates a context for the related content (second line in related post output).
	 * Order of importance:
	 *   - First category (Not 'Uncategorized')
	 *   - First post tag
	 *   - Number of comments
	 *
	 * @param int $post_id
	 * @uses get_the_category, get_the_terms, get_comments_number, number_format_i18n, __, _n
	 * @return string
	 */
	protected function _generate_related_post_context( $post_id ) {
		$categories = get_the_category( $post_id );
		if ( is_array( $categories ) ) {
			foreach ( $categories as $category ) {
				if ( 'uncategorized' != $category->slug && '' != trim( $category->name ) ) {
					$post_cat_context = sprintf(
						_x( 'In "%s"', 'in {category/tag name}', 'jetpack' ),
						$category->name
					);
					/**
					 * Filter the "In Category" line displayed in the post context below each Related Post.
					 *
<<<<<<< HEAD
					 * @module related-posts
					 *
=======
>>>>>>> 7e48c801
					 * @since 3.2.0
					 *
					 * @param string $post_cat_context "In Category" line displayed in the post context below each Related Post.
					 * @param array $category Array containing information about the category.
					 */
					return apply_filters( 'jetpack_relatedposts_post_category_context', $post_cat_context, $category );
				}
			}
		}

		$tags = get_the_terms( $post_id, 'post_tag' );
		if ( is_array( $tags ) ) {
			foreach ( $tags as $tag ) {
				if ( '' != trim( $tag->name ) ) {
					$post_tag_context = sprintf(
						_x( 'In "%s"', 'in {category/tag name}', 'jetpack' ),
						$tag->name
					);
					/**
					 * Filter the "In Tag" line displayed in the post context below each Related Post.
					 *
<<<<<<< HEAD
					 * @module related-posts
					 *
=======
>>>>>>> 7e48c801
					 * @since 3.2.0
					 *
					 * @param string $post_tag_context "In Tag" line displayed in the post context below each Related Post.
					 * @param array $tag Array containing information about the tag.
					 */
					return apply_filters( 'jetpack_relatedposts_post_tag_context', $post_tag_context, $tag );
				}
			}
		}

		$comment_count = get_comments_number( $post_id );
		if ( $comment_count > 0 ) {
			return sprintf(
				_n( 'With 1 comment', 'With %s comments', $comment_count, 'jetpack' ),
				number_format_i18n( $comment_count )
			);
		}

		return __( 'Similar post', 'jetpack' );
	}

	/**
	 * Logs clicks for clickthrough analysis and related result tuning.
	 *
	 * @return null
	 */
	protected function _log_click( $post_id, $to_post_id, $link_position ) {

	}

	/**
	 * Determines if the current post is able to use related posts.
	 *
	 * @uses self::get_options, is_admin, is_single, apply_filters
	 * @return bool
	 */
	protected function _enabled_for_request() {
<<<<<<< HEAD
		$enabled = is_single()
			&&
				! is_admin()
			&&
				( !$this->_allow_feature_toggle() || $this->get_option( 'enabled' ) );
=======
		// Default to enabled
		$enabled = true;

		// Must have feature enabled
		$options = $this->get_options();
		if ( ! $options['enabled'] ) {
			$enabled = false;
		}

		// Only run for frontend pages
		if ( is_admin() ) {
			$enabled = false;
		}

		// Only run for standalone posts
		if ( ! is_single() ) {
			$enabled = false;
		}
>>>>>>> 7e48c801

		/**
		 * Filter the Enabled value to allow related posts to be shown on pages as well.
		 *
<<<<<<< HEAD
		 * @module related-posts
		 *
=======
>>>>>>> 7e48c801
		 * @since 3.3.0
		 *
		 * @param bool $enabled Should Related Posts be enabled on the current page.
		 */
		return apply_filters( 'jetpack_relatedposts_filter_enabled_for_request', $enabled );
	}

	/**
	 * Adds filters and enqueues assets.
	 *
	 * @uses self::_enqueue_assets, self::_setup_shortcode, add_filter
	 * @return null
	 */
	protected function _action_frontend_init_page() {
		$this->_enqueue_assets( true, true );
		$this->_setup_shortcode();

		add_filter( 'the_content', array( $this, 'filter_add_target_to_dom' ), 40 );
	}

	/**
	 * Enqueues assets needed to do async loading of related posts.
	 *
	 * @uses wp_enqueue_script, wp_enqueue_style, plugins_url
	 * @return null
	 */
	protected function _enqueue_assets( $script, $style ) {
<<<<<<< HEAD
		$dependencies = is_customize_preview() ? array( 'customize-base' ) : array( 'jquery' );
		if ( $script ) {
			wp_enqueue_script( 'jetpack_related-posts', plugins_url( 'related-posts.js', __FILE__ ), $dependencies, self::VERSION );
			$related_posts_js_options = array(
				/**
				 * Filter each Related Post Heading structure.
				 *
				 * @since 4.0.0
				 *
				 * @param string $str Related Post Heading structure. Default to h4.
				 */
				'post_heading' => apply_filters( 'jetpack_relatedposts_filter_post_heading', esc_attr( 'h4' ) ),
			);
			wp_localize_script( 'jetpack_related-posts', 'related_posts_js_options', $related_posts_js_options );
		}
		if ( $style ){
			if( is_rtl() ) {
				wp_enqueue_style( 'jetpack_related-posts', plugins_url( 'rtl/related-posts-rtl.css', __FILE__ ), array(), self::VERSION );
=======
		if ( $script ) {
			if ( $this->_citations_enabled )
				wp_enqueue_script( 'jetpack_related-posts', plugins_url( 'auto-citations.js', __FILE__ ), array( 'jquery' ), self::VERSION );
			else
				wp_enqueue_script( 'jetpack_related-posts', plugins_url( 'related-posts.js', __FILE__ ), array( 'jquery' ), self::VERSION );
		}
		if ( $style ) {
			if ( $this->_citations_enabled ) {
				if ( is_rtl() ) {
					wp_enqueue_style( 'jetpack_related-posts', plugins_url( 'rtl/auto-citations-rtl.css', __FILE__ ), array(), self::VERSION );
				} else {
					wp_enqueue_style( 'jetpack_related-posts', plugins_url( 'auto-citations.css', __FILE__ ), array(), self::VERSION );
				}
>>>>>>> 7e48c801
			} else {
				if ( is_rtl() ) {
					wp_enqueue_style( 'jetpack_related-posts', plugins_url( 'rtl/related-posts-rtl.css', __FILE__ ), array(), self::VERSION );
				} else {
					wp_enqueue_style( 'jetpack_related-posts', plugins_url( 'related-posts.css', __FILE__ ), array(), self::VERSION );
				}
			}
		}
	}

	/**
	 * Sets up the shortcode processing.
	 *
	 * @uses add_filter, add_shortcode
	 * @return null
	 */
	protected function _setup_shortcode() {
		add_filter( 'the_content', array( $this, 'test_for_shortcode' ), 0 );

		add_shortcode( self::SHORTCODE, array( $this, 'get_target_html' ) );
	}

	protected function _allow_feature_toggle() {
		if ( null === $this->_allow_feature_toggle ) {
			/**
			 * Filter the display of the Related Posts toggle in Settings > Reading.
			 *
<<<<<<< HEAD
			 * @module related-posts
			 *
=======
>>>>>>> 7e48c801
			 * @since 2.8.0
			 *
			 * @param bool false Display a feature toggle. Default to false.
			 */
			$this->_allow_feature_toggle = apply_filters( 'jetpack_relatedposts_filter_allow_feature_toggle', false );
		}
		return $this->_allow_feature_toggle;
	}

	/**
	 * ===================================================
	 * FUNCTIONS EXPOSING RELATED POSTS IN THE WP REST API
	 * ===================================================
	 */

	/**
	 * Add Related Posts to the REST API Post response.
	 *
	 * @since 4.4.0
	 *
	 * @action rest_api_init
	 * @uses register_rest_field, self::rest_get_related_posts
	 * @return null
	 */
	public function rest_register_related_posts() {
		register_rest_field( 'post',
			'jetpack-related-posts',
			array(
				'get_callback' => array( $this, 'rest_get_related_posts' ),
				'update_callback' => null,
				'schema'          => null,
			)
		);
	}

	/**
	 * Build an array of Related Posts.
	 *
	 * @since 4.4.0
	 *
	 * @param array $object Details of current post.
	 * @param string $field_name Name of field.
	 * @param WP_REST_Request $request Current request
	 *
	 * @uses self::get_for_post_id
	 *
	 * @return array
	 */
	public function rest_get_related_posts( $object, $field_name, $request ) {
		return $this->get_for_post_id( $object['id'], array() );
	}
}

class Jetpack_RelatedPosts_Raw extends Jetpack_RelatedPosts {
	protected $_query_name;

	/**
	 * Allows callers of this class to tag each query with a unique name for tracking purposes.
	 *
	 * @param string $name
	 * @return Jetpack_RelatedPosts_Raw
	 */
	public function set_query_name( $name ) {
		$this->_query_name = (string) $name;
		return $this;
	}

	/**
	 * The raw related posts class can be used by other plugins or themes
	 * to get related content. This class wraps the existing RelatedPosts
	 * logic thus we never want to add anything to the DOM or do anything
	 * for event hooks. We will also not present any settings for this
	 * class and keep it enabled as calls to this class is done
	 * programmatically.
	 */
	public function action_admin_init() {}
	public function action_frontend_init() {}
	public function get_options() {
		return array(
			'enabled' => true,
		);
	}

	/**
	 * Workhorse method to return array of related posts ids matched by ElasticSearch.
	 *
	 * @param int $post_id
	 * @param int $size
	 * @param array $filters
	 * @uses wp_remote_post, is_wp_error, wp_remote_retrieve_body
	 * @return array
	 */
	protected function _get_related_posts( $post_id, $size, array $filters ) {
		$hits = $this->_filter_non_public_posts(
			$this->_get_related_post_ids(
				$post_id,
				$size,
				$filters
			)
		);

<<<<<<< HEAD
		/** This filter is already documented in modules/related-posts/related-posts.php */
=======
>>>>>>> 7e48c801
		$hits = apply_filters( 'jetpack_relatedposts_filter_hits', $hits, $post_id );

		return $hits;
	}

	/**
	 * Workhorse method to return array of auto citation posts ids matched by ElasticSearch.
	 *
	 * @param int $post_id
	 * @param int $size
	 * @param array $filters
	 * @uses wp_remote_post, is_wp_error, wp_remote_retrieve_body
	 * @return array
	 */
	protected function _get_auto_citation_posts( $post_id, $size, array $filters ) {
		return array();
	}

}<|MERGE_RESOLUTION|>--- conflicted
+++ resolved
@@ -1,10 +1,6 @@
 <?php
 class Jetpack_RelatedPosts {
-<<<<<<< HEAD
-	const VERSION = '20150408';
-=======
 	const VERSION = '20170109';
->>>>>>> 7e48c801
 	const SHORTCODE = 'jetpack-related-posts';
 	private static $instance = null;
 	private static $instance_raw = null;
@@ -181,6 +177,9 @@
 		$options = $this->get_options();
 
 		if ( $options['show_headline'] ) {
+			if ( $this->_citations_enabled ) {
+				$options['headline'] = __( 'Potential Citations', 'jetpack' );
+			}
 			$headline = sprintf(
 				/** This filter is already documented in modules/sharedaddy/sharing-service.php */
 				apply_filters( 'jetpack_sharing_headline_html', '<h3 class="jp-relatedposts-headline"><em>%s</em></h3>', esc_html( $options['headline'] ), 'related-posts' ),
@@ -228,47 +227,21 @@
 	 * @returns string
 	 */
 	public function get_target_html() {
-<<<<<<< HEAD
 		require_once JETPACK__PLUGIN_DIR . '/sync/class.jetpack-sync-settings.php';
 		if ( Jetpack_Sync_Settings::is_syncing() ) {
 			return '';
-=======
-		$options = $this->get_options();
-
-		if ( $options['show_headline'] ) {
-			if ( $this->_citations_enabled ) {
-				$headline = sprintf(
-					'<h3 class="jp-relatedposts-headline"><em>%s</em></h3>',
-					esc_html__( 'Potential Citations', 'jetpack' )
-				);
-			} else {
-				$headline = sprintf(
-					'<h3 class="jp-relatedposts-headline"><em>%s</em></h3>',
-					esc_html__( 'Related', 'jetpack' )
-				);
-			}
-		} else {
-			$headline = '';
->>>>>>> 7e48c801
 		}
 
 		/**
 		 * Filter the Related Posts headline.
 		 *
-<<<<<<< HEAD
 		 * @module related-posts
 		 *
-=======
->>>>>>> 7e48c801
 		 * @since 3.0.0
 		 *
 		 * @param string $headline Related Posts heading.
 		 */
-<<<<<<< HEAD
 		$headline = apply_filters( 'jetpack_relatedposts_filter_headline', $this->get_headline() );
-=======
-		$headline = apply_filters( 'jetpack_relatedposts_filter_headline', $headline );
->>>>>>> 7e48c801
 
 		if ( $this->_previous_post_id ) {
 			$exclude = "data-exclude='{$this->_previous_post_id}'";
@@ -310,11 +283,7 @@
 	 */
 	public function get_options() {
 		if ( null === $this->_options ) {
-<<<<<<< HEAD
 			$this->_options = Jetpack_Options::get_option( 'relatedposts', array() );
-=======
-			$this->_options = Jetpack_Options::get_option( 'relatedposts' );
->>>>>>> 7e48c801
 			if ( ! is_array( $this->_options ) )
 				$this->_options = array();
 			if ( ! isset( $this->_options['enabled'] ) )
@@ -323,7 +292,6 @@
 				$this->_options['show_headline'] = true;
 			if ( ! isset( $this->_options['show_thumbnails'] ) )
 				$this->_options['show_thumbnails'] = false;
-<<<<<<< HEAD
 			if ( ! isset( $this->_options['show_date'] ) ) {
 				$this->_options['show_date'] = true;
 			}
@@ -336,25 +304,18 @@
 			if ( ! isset( $this->_options['headline'] ) ) {
 				$this->_options['headline'] = esc_html__( 'Related', 'jetpack' );
 			}
-			if ( empty( $this->_options['size'] ) || (int)$this->_options['size'] < 1 )
-				$this->_options['size'] = 3;
-=======
 			if ( empty( $this->_options['size'] ) || (int)$this->_options['size'] < 1 ) {
 				if ( $this->_citations_enabled )
 					$this->_options['size'] = 12;
 				else
 					$this->_options['size'] = 3;
 			}
->>>>>>> 7e48c801
 
 			/**
 			 * Filter Related Posts basic options.
 			 *
-<<<<<<< HEAD
 			 * @module related-posts
 			 *
-=======
->>>>>>> 7e48c801
 			 * @since 2.8.0
 			 *
 			 * @param array $this->_options Array of basic Related Posts options.
@@ -675,11 +636,8 @@
 		/**
 		 * Filter the arguments used to retrieve a list of Related Posts.
 		 *
-<<<<<<< HEAD
 		 * @module related-posts
 		 *
-=======
->>>>>>> 7e48c801
 		 * @since 2.8.0
 		 *
 		 * @param array $args Array of options to retrieve Related Posts.
@@ -691,11 +649,8 @@
 		/**
 		 * Filter ElasticSearch options used to calculate Related Posts.
 		 *
-<<<<<<< HEAD
 		 * @module related-posts
 		 *
-=======
->>>>>>> 7e48c801
 		 * @since 2.8.0
 		 *
 		 * @param array $filters Array of ElasticSearch filters based on the post_id and args.
@@ -707,11 +662,8 @@
 		/**
 		 * Filter the array of related posts matched by ElasticSearch.
 		 *
-<<<<<<< HEAD
 		 * @module related-posts
 		 *
-=======
->>>>>>> 7e48c801
 		 * @since 2.8.0
 		 *
 		 * @param array $results Array of related posts matched by ElasticSearch.
@@ -804,11 +756,8 @@
 		/**
 		 * Filter the terms used to search for Related Posts.
 		 *
-<<<<<<< HEAD
 		 * @module related-posts
 		 *
-=======
->>>>>>> 7e48c801
 		 * @since 2.8.0
 		 *
 		 * @param array $args['has_terms'] Array of terms associated to the Related Posts.
@@ -837,11 +786,8 @@
 		/**
 		 * Filter the Post Types where we search Related Posts.
 		 *
-<<<<<<< HEAD
 		 * @module related-posts
 		 *
-=======
->>>>>>> 7e48c801
 		 * @since 2.8.0
 		 *
 		 * @param array $args['post_type'] Array of Post Types.
@@ -864,11 +810,8 @@
 		/**
 		 * Filter the Post Formats where we search Related Posts.
 		 *
-<<<<<<< HEAD
 		 * @module related-posts
 		 *
-=======
->>>>>>> 7e48c801
 		 * @since 3.3.0
 		 *
 		 * @param array $args['post_formats'] Array of Post Formats.
@@ -889,11 +832,8 @@
 		/**
 		 * Filter the date range used to search Related Posts.
 		 *
-<<<<<<< HEAD
 		 * @module related-posts
 		 *
-=======
->>>>>>> 7e48c801
 		 * @since 2.8.0
 		 *
 		 * @param array $args['date_range'] Array of a month interval where we search Related Posts.
@@ -914,11 +854,8 @@
 		/**
 		 * Filter the Post IDs excluded from appearing in Related Posts.
 		 *
-<<<<<<< HEAD
 		 * @module related-posts
 		 *
-=======
->>>>>>> 7e48c801
 		 * @since 2.9.0
 		 *
 		 * @param array $args['exclude_post_ids'] Array of Post IDs.
@@ -978,8 +915,6 @@
 		header( 'Content-type: application/json; charset=utf-8' ); // JSON can only be UTF-8
 		send_nosniff_header();
 
-<<<<<<< HEAD
-=======
 		if ( $this->_citations_enabled ) {
 			$related_posts = $this->get_auto_citation_posts( get_the_ID(), array() );
 		} else {
@@ -991,7 +926,6 @@
 			);
 		}
 
->>>>>>> 7e48c801
 		$options = $this->get_options();
 
 		if ( isset( $_GET['jetpackrpcustomize'] ) ) {
@@ -1168,19 +1102,12 @@
 			'title' => $this->_to_utf8( $this->_get_title( $post->post_title, $post->post_content ) ),
 			'date' => get_the_date( '', $post->ID ),
 			'format' => get_post_format( $post->ID ),
-<<<<<<< HEAD
 			'excerpt' => html_entity_decode( $this->_to_utf8( $this->_get_excerpt( $post->post_excerpt, $post->post_content ) ), ENT_QUOTES, 'UTF-8' ),
 			/**
 			 * Filters the rel attribute for the Related Posts' links.
 			 *
 			 * @module related-posts
 			 *
-=======
-			'excerpt' => $this->_to_utf8( $this->_get_excerpt( $post->post_excerpt, $post->post_content ) ),
-			/**
-			 * Filters the rel attribute for the Related Posts' links.
-			 *
->>>>>>> 7e48c801
 			 * @since 3.7.0
 			 *
 			 * @param string nofollow Link rel attribute for Related Posts' link. Default is nofollow.
@@ -1190,11 +1117,8 @@
 			/**
 			 * Filter the context displayed below each Related Post.
 			 *
-<<<<<<< HEAD
 			 * @module related-posts
 			 *
-=======
->>>>>>> 7e48c801
 			 * @since 3.0.0
 			 *
 			 * @param string $this->_to_utf8( $this->_generate_related_post_context( $post->ID ) ) Context displayed below each related post.
@@ -1285,11 +1209,8 @@
 		/**
 		 * Filter the size of the Related Posts images.
 		 *
-<<<<<<< HEAD
 		 * @module related-posts
 		 *
-=======
->>>>>>> 7e48c801
 		 * @since 2.8.0
 		 *
 		 * @param array array( 'width' => 350, 'height' => 200 ) Size of the images displayed below each Related Post.
@@ -1378,11 +1299,8 @@
 		/**
 		 * Filter the Related Posts matched by ElasticSearch.
 		 *
-<<<<<<< HEAD
 		 * @module related-posts
 		 *
-=======
->>>>>>> 7e48c801
 		 * @since 2.9.0
 		 *
 		 * @param array $hits Array of Post IDs matched by ElasticSearch.
@@ -1420,7 +1338,6 @@
 		// Build cache key
 		$cache_key = md5( serialize( $body ) );
 
-<<<<<<< HEAD
 		// Load all cached values
 		if ( wp_using_ext_object_cache() ) {
 			$transient_name = "{$cache_meta_key}_{$cache_key}_{$post_id}";
@@ -1439,11 +1356,6 @@
 			if ( isset( $cache[ $cache_key ] ) && is_array( $cache[ $cache_key ] ) && $cache[ $cache_key ][ 'expires' ] > $now_ts ) {
 				return $cache[ $cache_key ][ 'payload' ];
 			}
-=======
-		// Cache is valid! Return cached value.
-		if ( isset( $cache[ $cache_key ] ) && is_array( $cache[ $cache_key ] ) && $cache[ $cache_key ][ 'expires' ] > $now_ts ) {
-			return $cache[ $cache_key ][ 'payload' ];
->>>>>>> 7e48c801
 		}
 
 		$response = wp_remote_post(
@@ -1483,7 +1395,6 @@
 			$cache_ttl = 12 * HOUR_IN_SECONDS;
 		}
 
-<<<<<<< HEAD
 		// Update cache
 		if ( wp_using_ext_object_cache() ) {
 			set_transient( $transient_name, $related_posts, $cache_ttl );
@@ -1498,10 +1409,6 @@
 
 			// Set new cache value
 			$cache_expires = $cache_ttl + $now_ts;
-=======
-		// Set new cache value if valid
-		if ( ! empty( $related_posts ) ) {
->>>>>>> 7e48c801
 			$new_cache[ $cache_key ] = array(
 				'expires' => $cache_expires,
 				'payload' => $related_posts,
@@ -1554,11 +1461,8 @@
 					/**
 					 * Filter the "In Category" line displayed in the post context below each Related Post.
 					 *
-<<<<<<< HEAD
 					 * @module related-posts
 					 *
-=======
->>>>>>> 7e48c801
 					 * @since 3.2.0
 					 *
 					 * @param string $post_cat_context "In Category" line displayed in the post context below each Related Post.
@@ -1580,11 +1484,8 @@
 					/**
 					 * Filter the "In Tag" line displayed in the post context below each Related Post.
 					 *
-<<<<<<< HEAD
 					 * @module related-posts
 					 *
-=======
->>>>>>> 7e48c801
 					 * @since 3.2.0
 					 *
 					 * @param string $post_tag_context "In Tag" line displayed in the post context below each Related Post.
@@ -1622,13 +1523,6 @@
 	 * @return bool
 	 */
 	protected function _enabled_for_request() {
-<<<<<<< HEAD
-		$enabled = is_single()
-			&&
-				! is_admin()
-			&&
-				( !$this->_allow_feature_toggle() || $this->get_option( 'enabled' ) );
-=======
 		// Default to enabled
 		$enabled = true;
 
@@ -1647,16 +1541,12 @@
 		if ( ! is_single() ) {
 			$enabled = false;
 		}
->>>>>>> 7e48c801
 
 		/**
 		 * Filter the Enabled value to allow related posts to be shown on pages as well.
 		 *
-<<<<<<< HEAD
 		 * @module related-posts
 		 *
-=======
->>>>>>> 7e48c801
 		 * @since 3.3.0
 		 *
 		 * @param bool $enabled Should Related Posts be enabled on the current page.
@@ -1684,10 +1574,13 @@
 	 * @return null
 	 */
 	protected function _enqueue_assets( $script, $style ) {
-<<<<<<< HEAD
 		$dependencies = is_customize_preview() ? array( 'customize-base' ) : array( 'jquery' );
 		if ( $script ) {
-			wp_enqueue_script( 'jetpack_related-posts', plugins_url( 'related-posts.js', __FILE__ ), $dependencies, self::VERSION );
+			if ( $this->_citations_enabled )
+				wp_enqueue_script( 'jetpack_related-posts', plugins_url( 'auto-citations.js', __FILE__ ), array( 'jquery' ), self::VERSION );
+			else
+				wp_enqueue_script( 'jetpack_related-posts', plugins_url( 'related-posts.js', __FILE__ ), array( 'jquery' ), self::VERSION );
+
 			$related_posts_js_options = array(
 				/**
 				 * Filter each Related Post Heading structure.
@@ -1700,16 +1593,6 @@
 			);
 			wp_localize_script( 'jetpack_related-posts', 'related_posts_js_options', $related_posts_js_options );
 		}
-		if ( $style ){
-			if( is_rtl() ) {
-				wp_enqueue_style( 'jetpack_related-posts', plugins_url( 'rtl/related-posts-rtl.css', __FILE__ ), array(), self::VERSION );
-=======
-		if ( $script ) {
-			if ( $this->_citations_enabled )
-				wp_enqueue_script( 'jetpack_related-posts', plugins_url( 'auto-citations.js', __FILE__ ), array( 'jquery' ), self::VERSION );
-			else
-				wp_enqueue_script( 'jetpack_related-posts', plugins_url( 'related-posts.js', __FILE__ ), array( 'jquery' ), self::VERSION );
-		}
 		if ( $style ) {
 			if ( $this->_citations_enabled ) {
 				if ( is_rtl() ) {
@@ -1717,7 +1600,6 @@
 				} else {
 					wp_enqueue_style( 'jetpack_related-posts', plugins_url( 'auto-citations.css', __FILE__ ), array(), self::VERSION );
 				}
->>>>>>> 7e48c801
 			} else {
 				if ( is_rtl() ) {
 					wp_enqueue_style( 'jetpack_related-posts', plugins_url( 'rtl/related-posts-rtl.css', __FILE__ ), array(), self::VERSION );
@@ -1745,11 +1627,8 @@
 			/**
 			 * Filter the display of the Related Posts toggle in Settings > Reading.
 			 *
-<<<<<<< HEAD
 			 * @module related-posts
 			 *
-=======
->>>>>>> 7e48c801
 			 * @since 2.8.0
 			 *
 			 * @param bool false Display a feature toggle. Default to false.
@@ -1851,10 +1730,7 @@
 			)
 		);
 
-<<<<<<< HEAD
 		/** This filter is already documented in modules/related-posts/related-posts.php */
-=======
->>>>>>> 7e48c801
 		$hits = apply_filters( 'jetpack_relatedposts_filter_hits', $hits, $post_id );
 
 		return $hits;
