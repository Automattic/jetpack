<?php

if ( ! class_exists( 'Jetpack_Protect_Math_Authenticate' ) ) {
	/*
	 * The math captcha fallback if we can't talk to the Protect API
	 */
	class Jetpack_Protect_Math_Authenticate {

		static $loaded;

		function __construct() {

			if ( self::$loaded ) {
				return;
			}

			self::$loaded = 1;

			add_action( 'login_form', array( $this, 'math_form' ) );

			if( isset( $_POST[ 'jetpack_protect_process_math_form' ] ) ) {
				add_action( 'init', array( $this, 'process_generate_math_page' ) );
			}
		}


		/**
		 * Verifies that a user answered the math problem correctly while logging in.
		 *
		 * @return bool Returns true if the math is correct
		 * @throws Error if insuffient $_POST variables are present.
		 * @throws Error message if the math is wrong
		 */
		static function math_authenticate() {
			if( isset( $_COOKIE[ 'jpp_math_pass' ] ) ) {
				$transient = Jetpack_Protect_Module::get_transient( 'jpp_math_pass_' . $_COOKIE[ 'jpp_math_pass' ] );
				if( !$transient || $transient < 1 ) {
					Jetpack_Protect_Math_Authenticate::generate_math_page();
				}
				return true;
			}

			$salt        = get_site_option( 'jetpack_protect_key' ) . get_site_option( 'admin_email' );
			$ans         = isset( $_POST['jetpack_protect_num'] ) ? (int) $_POST['jetpack_protect_num'] : '' ;
			$salted_ans  = sha1( $salt . $ans );
			$correct_ans = isset( $_POST[ 'jetpack_protect_answer' ] ) ? $_POST[ 'jetpack_protect_answer' ] : '' ;

			if ( ! $correct_ans || ! $ans ) {
				Jetpack_Protect_Math_Authenticate::generate_math_page();
			} elseif ( $salted_ans != $correct_ans ) {
				wp_die(
				__( '<strong>You failed to correctly answer the math problem.</strong>  This is used to combat spam when the Protect API is unavailable.  Please use your browser\'s back button to return to the login form, press the "refresh" button to generate a new math problem, and try to log in again.', 'jetpack' ),
				__( 'Login Blocked by Jetpack', 'jetpack' ),
				403
				);
			} else {
				return true;
			}
		}

		/**
		 * Creates an interim page to collect answers to a math captcha
		 *
		 * @return none, execution stopped
		 */
		static function generate_math_page( $error = false ) {
			ob_start();
			?>
			<h2><?php _e( 'Please solve this math problem to prove that you are not a bot.  Once you solve it, you will need to log in again.', 'jetpack' ); ?></h2>
			<?php if ($error): ?>
				<h3><?php _e( 'Your answer was incorrect, please try again.', 'jetpack' ); ?></h3>
			<?php endif ?>

			<form action="<?php echo wp_login_url(); ?>" method="post" accept-charset="utf-8">
				<?php Jetpack_Protect_Math_Authenticate::math_form(); ?>
				<input type="hidden" name="jetpack_protect_process_math_form" value="1" id="jetpack_protect_process_math_form" />
				<p><input type="submit" value="<?php esc_html_e( 'Continue &rarr;', 'jetpack' ); ?>"></p>
			</form>
		<?php
			$mathpage = ob_get_contents();
			ob_end_clean();
<<<<<<< HEAD
			wp_die( $mathage,
			__( 'Prove your humanity:', 'jetpack' ),
			array ( 'response' => 200 )  );
=======
			wp_die(
				$mathpage,
				'',
				'401'
			);
>>>>>>> c527e153
		}

		public function process_generate_math_page() {
			$salt        = get_site_option( 'jetpack_protect_key' ) . get_site_option( 'admin_email' );
			$ans         = isset( $_POST['jetpack_protect_num'] ) ? (int)$_POST['jetpack_protect_num'] : '';
			$salted_ans  = sha1( $salt . $ans );
			$correct_ans = isset( $_POST[ 'jetpack_protect_answer' ] ) ? $_POST[ 'jetpack_protect_answer' ] : '' ;

			if ( $salted_ans != $correct_ans ) {
				Jetpack_Protect_Math_Authenticate::generate_math_page(true);
			} else {
				$temp_pass = substr( sha1( rand( 1, 100000000 ) . get_site_option( 'jetpack_protect_key' ) ), 5, 25 );
				Jetpack_Protect_Module::set_transient( 'jpp_math_pass_' . $temp_pass, 3, DAY_IN_SECONDS );
				setcookie('jpp_math_pass', $temp_pass, time() + DAY_IN_SECONDS, COOKIEPATH, COOKIE_DOMAIN, false);
				remove_action( 'login_form', array( $this, 'math_form' ) );
				return true;
			}
		}

		/**
		 * Requires a user to solve a simple equation. Added to any WordPress login form.
		 *
		 * @return VOID outputs html
		 */
		static function math_form() {
			// check if jpp_math_pass cookie is set and it matches valid transient
			if( isset( $_COOKIE[ 'jpp_math_pass' ] ) ) {
				$transient = Jetpack_Protect_Module::get_transient( 'jpp_math_pass_' . $_COOKIE[ 'jpp_math_pass' ] );
				if( $transient && $transient > 0 ) {
					return '';
				}
			}
			
			$salt = get_site_option( 'jetpack_protect_key' ) . get_site_option( 'admin_email' );
			$num1 = rand( 0, 10 );
			$num2 = rand( 1, 10 );
			$sum  = $num1 + $num2;
			$ans  = sha1( $salt . $sum );
			?>
			<div style="margin: 5px 0 20px;">
				<strong><?php esc_html_e( 'Prove your humanity:', 'jetpack' ); ?> </strong>
				<?php echo $num1 ?> &nbsp; + &nbsp; <?php echo $num2 ?> &nbsp; = &nbsp;
				<input type="input" name="jetpack_protect_num" value="" size="2" />
				<input type="hidden" name="jetpack_protect_answer" value="<?php echo $ans; ?>" />
			</div>
		<?php
		}

	}
}<|MERGE_RESOLUTION|>--- conflicted
+++ resolved
@@ -50,8 +50,8 @@
 			} elseif ( $salted_ans != $correct_ans ) {
 				wp_die(
 				__( '<strong>You failed to correctly answer the math problem.</strong>  This is used to combat spam when the Protect API is unavailable.  Please use your browser\'s back button to return to the login form, press the "refresh" button to generate a new math problem, and try to log in again.', 'jetpack' ),
-				__( 'Login Blocked by Jetpack', 'jetpack' ),
-				403
+				'',
+				401
 				);
 			} else {
 				return true;
@@ -79,17 +79,11 @@
 		<?php
 			$mathpage = ob_get_contents();
 			ob_end_clean();
-<<<<<<< HEAD
-			wp_die( $mathage,
-			__( 'Prove your humanity:', 'jetpack' ),
-			array ( 'response' => 200 )  );
-=======
 			wp_die(
 				$mathpage,
 				'',
 				'401'
 			);
->>>>>>> c527e153
 		}
 
 		public function process_generate_math_page() {
@@ -122,7 +116,7 @@
 					return '';
 				}
 			}
-			
+
 			$salt = get_site_option( 'jetpack_protect_key' ) . get_site_option( 'admin_email' );
 			$num1 = rand( 0, 10 );
 			$num2 = rand( 1, 10 );
