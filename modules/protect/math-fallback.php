<?php

if ( ! class_exists( 'Jetpack_Protect_Math_Authenticate' ) ) {
	/*
	 * The math captcha fallback if we can't talk to the Protect API
	 */
	class Jetpack_Protect_Math_Authenticate {

		static $loaded;

		function __construct() {

			if ( self::$loaded ) {
				return;
			}

			self::$loaded = 1;

			add_action( 'login_form', array( $this, 'math_form' ) );

			if( isset( $_POST[ 'jetpack_protect_process_math_form' ] ) ) {
				add_action( 'init', array( $this, 'process_generate_math_page' ) );
			}
		}

		/**
		 * Verifies that a user answered the math problem correctly while logging in.
		 *
		 * @return bool Returns true if the math is correct
		 * @throws Error if insuffient $_POST variables are present.
		 * @throws Error message if the math is wrong
		 */
		static function math_authenticate() {
			if( isset( $_COOKIE[ 'jpp_math_pass' ] ) ) {
				$jetpack_protect = Jetpack_Protect_Module::instance();
				$transient = $jetpack_protect->get_transient( 'jpp_math_pass_' . $_COOKIE[ 'jpp_math_pass' ] );

				if( !$transient || $transient < 1 ) {
					Jetpack_Protect_Math_Authenticate::generate_math_page();
				}
				return true;
			}

			$salt        = get_site_option( 'jetpack_protect_key' ) . get_site_option( 'admin_email' );
			$ans         = isset( $_POST['jetpack_protect_num'] ) ? (int) $_POST['jetpack_protect_num'] : '' ;
			$salted_ans  = sha1( $salt . $ans );
			$correct_ans = isset( $_POST[ 'jetpack_protect_answer' ] ) ? $_POST[ 'jetpack_protect_answer' ] : '' ;

			if ( ! $correct_ans || ! $ans ) {
				Jetpack_Protect_Math_Authenticate::generate_math_page();
			} elseif ( $salted_ans != $correct_ans ) {
				wp_die(
<<<<<<< HEAD
					__( '<strong>You failed to correctly answer the math problem.</strong>  This is used to combat spam when the Protect API is unavailable.  Please use your browser\'s back button to return to the login form, press the "refresh" button to generate a new math problem, and try to log in again.', 'jetpack' ),
					'',
					401
=======
				__( '<strong>You failed to correctly answer the math problem.</strong>  This is used to combat spam when the Protect API is unavailable.  Please use your browser\'s back button to return to the login form, press the "refresh" button to generate a new math problem, and try to log in again.', 'jetpack' ),
				'',
				array ( 'response' => 401 )
>>>>>>> 6188d4f8
				);
			} else {
				return true;
			}
		}

		/**
		 * Creates an interim page to collect answers to a math captcha
		 *
		 * @return none, execution stopped
		 */
		static function generate_math_page( $error = false ) {
			ob_start();
			?>
			<h2><?php _e( 'Please solve this math problem to prove that you are not a bot.  Once you solve it, you will need to log in again.', 'jetpack' ); ?></h2>
			<?php if ($error): ?>
				<h3><?php _e( 'Your answer was incorrect, please try again.', 'jetpack' ); ?></h3>
			<?php endif ?>

			<form action="<?php echo wp_login_url(); ?>" method="post" accept-charset="utf-8">
				<?php Jetpack_Protect_Math_Authenticate::math_form(); ?>
				<input type="hidden" name="jetpack_protect_process_math_form" value="1" id="jetpack_protect_process_math_form" />
				<p><input type="submit" value="<?php esc_html_e( 'Continue &rarr;', 'jetpack' ); ?>"></p>
			</form>
		<?php
			$mathpage = ob_get_contents();
			ob_end_clean();
			wp_die(
				$mathpage,
				'',
<<<<<<< HEAD
				401
=======
				array ( 'response' => 401 )
>>>>>>> 6188d4f8
			);
		}

		public function process_generate_math_page() {
			$salt        = get_site_option( 'jetpack_protect_key' ) . get_site_option( 'admin_email' );
			$ans         = isset( $_POST['jetpack_protect_num'] ) ? (int)$_POST['jetpack_protect_num'] : '';
			$salted_ans  = sha1( $salt . $ans );
			$correct_ans = isset( $_POST[ 'jetpack_protect_answer' ] ) ? $_POST[ 'jetpack_protect_answer' ] : '' ;

			if ( $salted_ans != $correct_ans ) {
				Jetpack_Protect_Math_Authenticate::generate_math_page(true);
			} else {
				$temp_pass = substr( sha1( rand( 1, 100000000 ) . get_site_option( 'jetpack_protect_key' ) ), 5, 25 );

				$jetpack_protect = Jetpack_Protect_Module::instance();
				$jetpack_protect->set_transient( 'jpp_math_pass_' . $temp_pass, 3, DAY_IN_SECONDS );
				setcookie('jpp_math_pass', $temp_pass, time() + DAY_IN_SECONDS, COOKIEPATH, COOKIE_DOMAIN, false);
				remove_action( 'login_form', array( $this, 'math_form' ) );
				return true;
			}
		}

		/**
		 * Requires a user to solve a simple equation. Added to any WordPress login form.
		 *
		 * @return VOID outputs html
		 */
		static function math_form() {
			// check if jpp_math_pass cookie is set and it matches valid transient
			if( isset( $_COOKIE[ 'jpp_math_pass' ] ) ) {
				$transient = Jetpack_Protect_Module::get_transient( 'jpp_math_pass_' . $_COOKIE[ 'jpp_math_pass' ] );
				if( $transient && $transient > 0 ) {
					return '';
				}
			}

			$salt = get_site_option( 'jetpack_protect_key' ) . get_site_option( 'admin_email' );
			$num1 = rand( 0, 10 );
			$num2 = rand( 1, 10 );
			$sum  = $num1 + $num2;
			$ans  = sha1( $salt . $sum );
			?>
			<div style="margin: 5px 0 20px;">
				<strong><?php esc_html_e( 'Prove your humanity:', 'jetpack' ); ?> </strong>
				<?php echo $num1 ?> &nbsp; + &nbsp; <?php echo $num2 ?> &nbsp; = &nbsp;
				<input type="input" name="jetpack_protect_num" value="" size="2" />
				<input type="hidden" name="jetpack_protect_answer" value="<?php echo $ans; ?>" />
			</div>
		<?php
		}

	}
}<|MERGE_RESOLUTION|>--- conflicted
+++ resolved
@@ -50,15 +50,9 @@
 				Jetpack_Protect_Math_Authenticate::generate_math_page();
 			} elseif ( $salted_ans != $correct_ans ) {
 				wp_die(
-<<<<<<< HEAD
-					__( '<strong>You failed to correctly answer the math problem.</strong>  This is used to combat spam when the Protect API is unavailable.  Please use your browser\'s back button to return to the login form, press the "refresh" button to generate a new math problem, and try to log in again.', 'jetpack' ),
-					'',
-					401
-=======
 				__( '<strong>You failed to correctly answer the math problem.</strong>  This is used to combat spam when the Protect API is unavailable.  Please use your browser\'s back button to return to the login form, press the "refresh" button to generate a new math problem, and try to log in again.', 'jetpack' ),
 				'',
 				array ( 'response' => 401 )
->>>>>>> 6188d4f8
 				);
 			} else {
 				return true;
@@ -89,11 +83,7 @@
 			wp_die(
 				$mathpage,
 				'',
-<<<<<<< HEAD
-				401
-=======
 				array ( 'response' => 401 )
->>>>>>> 6188d4f8
 			);
 		}
 
