<?php
/**
 * Module Name: Protect
 * Module Description: Enabling brute force protection will prevent bots and hackers from attempting to log in to your website with common username and password combinations.
 * Sort Order: 1
 * Recommendation Order: 4
 * First Introduced: 3.4
 * Requires Connection: Yes
 * Auto Activate: Yes
 * Module Tags: Recommended
 * Feature: Security
 * Additional Search Queries: security, jetpack protect, secure, protection, botnet, brute force, protect, login, bot, password, passwords, strong passwords, strong password, wp-login.php,  protect admin
 */

use Automattic\Jetpack\Constants;

include_once JETPACK__PLUGIN_DIR . 'modules/protect/shared-functions.php';

class Jetpack_Protect_Module {

	private static $__instance = null;
	public $api_key;
	public $api_key_error;
	public $whitelist;
	public $whitelist_error;
	public $whitelist_saved;
	private $user_ip;
	private $local_host;
	private $api_endpoint;
	public $last_request;
	public $last_response_raw;
	public $last_response;
	private $block_login_with_math;

	/**
	 * Singleton implementation
	 *
	 * @return object
	 */
	public static function instance() {
		if ( ! is_a( self::$__instance, 'Jetpack_Protect_Module' ) ) {
			self::$__instance = new Jetpack_Protect_Module();
		}

		return self::$__instance;
	}

	/**
	 * Registers actions
	 */
	private function __construct() {
		add_action( 'jetpack_activate_module_protect', array ( $this, 'on_activation' ) );
		add_action( 'jetpack_deactivate_module_protect', array ( $this, 'on_deactivation' ) );
		add_action( 'jetpack_modules_loaded', array ( $this, 'modules_loaded' ) );
		add_action( 'login_form', array ( $this, 'check_use_math' ), 0 );
		add_filter( 'authenticate', array ( $this, 'check_preauth' ), 10, 3 );
		add_action( 'wp_login', array ( $this, 'log_successful_login' ), 10, 2 );
		add_action( 'wp_login_failed', array ( $this, 'log_failed_attempt' ) );
		add_action( 'admin_init', array ( $this, 'maybe_update_headers' ) );
		add_action( 'admin_init', array ( $this, 'maybe_display_security_warning' ) );

		// This is a backup in case $pagenow fails for some reason
		add_action( 'login_form', array ( $this, 'check_login_ability' ), 1 );

		// Load math fallback after math page form submission
		if ( isset( $_POST[ 'jetpack_protect_process_math_form' ] ) ) {
			include_once dirname( __FILE__ ) . '/protect/math-fallback.php';
			new Jetpack_Protect_Math_Authenticate;
		}

		// Runs a script every day to clean up expired transients so they don't
		// clog up our users' databases
		require_once( JETPACK__PLUGIN_DIR . '/modules/protect/transient-cleanup.php' );
	}

	/**
	 * On module activation, try to get an api key
	 */
	public function on_activation() {
		if ( is_multisite() && is_main_site() && get_site_option( 'jetpack_protect_active', 0 ) == 0 ) {
			update_site_option( 'jetpack_protect_active', 1 );
		}

		update_site_option( 'jetpack_protect_activating', 'activating' );

		// Get BruteProtect's counter number
		Jetpack_Protect_Module::protect_call( 'check_key' );
	}

	/**
	 * On module deactivation, unset protect_active
	 */
	public function on_deactivation() {
		if ( is_multisite() && is_main_site() ) {
			update_site_option( 'jetpack_protect_active', 0 );
		}
	}

	public function maybe_get_protect_key() {
		if ( get_site_option( 'jetpack_protect_activating', false ) && ! get_site_option( 'jetpack_protect_key', false ) ) {
			$key = $this->get_protect_key();
			delete_site_option( 'jetpack_protect_activating' );
			return $key;
		}

		return get_site_option( 'jetpack_protect_key' );
	}

	/**
	 * Sends a "check_key" API call once a day.  This call allows us to track IP-related
	 * headers for this server via the Protect API, in order to better identify the source
	 * IP for login attempts
	 */
	public function maybe_update_headers( $force = false ) {
		$updated_recently = $this->get_transient( 'jpp_headers_updated_recently' );

		if ( ! $force ) {
			if ( isset( $_GET['protect_update_headers'] ) ) {
				$force = true;
			}
		}

		// check that current user is admin so we prevent a lower level user from adding
		// a trusted header, allowing them to brute force an admin account
		if ( ( $updated_recently && ! $force ) || ! current_user_can( 'update_plugins' ) ) {
			return;
		}

		$response = Jetpack_Protect_Module::protect_call( 'check_key' );
		$this->set_transient( 'jpp_headers_updated_recently', 1, DAY_IN_SECONDS );

		if ( isset( $response['msg'] ) && $response['msg'] ) {
			update_site_option( 'trusted_ip_header', json_decode( $response['msg'] ) );
		}

	}

	public function maybe_display_security_warning() {
		if ( is_multisite() && current_user_can( 'manage_network' ) ) {
			if ( ! function_exists( 'is_plugin_active_for_network' ) ) {
				require_once( ABSPATH . '/wp-admin/includes/plugin.php' );
			}

			if ( ! is_plugin_active_for_network( plugin_basename( JETPACK__PLUGIN_FILE ) ) ) {
				add_action( 'load-index.php', array( $this, 'prepare_jetpack_protect_multisite_notice' ) );
				add_action( 'wp_ajax_jetpack-protect-dismiss-multisite-banner', array( $this, 'ajax_dismiss_handler' ) );
			}
		}
	}

	public function prepare_jetpack_protect_multisite_notice() {
		$dismissed = get_site_option( 'jetpack_dismissed_protect_multisite_banner' );
		if ( $dismissed ) {
			return;
		}

		add_action( 'admin_notices', array ( $this, 'admin_jetpack_manage_notice' ) );
	}

	public function ajax_dismiss_handler() {
		check_ajax_referer( 'jetpack_protect_multisite_banner_opt_out' );

		if ( ! current_user_can( 'manage_network' ) ) {
			wp_send_json_error( new WP_Error( 'insufficient_permissions' ) );
		}

		update_site_option( 'jetpack_dismissed_protect_multisite_banner', true );

		wp_send_json_success();
	}

	/**
	 * Displays a warning about Jetpack Protect's network activation requirement.
	 * Attaches some custom JS to Core's `is-dismissible` UI to save the dismissed state.
	 */
	public function admin_jetpack_manage_notice() {
		?>
<<<<<<< HEAD
		<div id="message" class="updated jetpack-message jp-banner is-opt-in protect-error"
		     style="display:block !important;">
			<a class="jp-banner__dismiss" href="<?php echo esc_url( $opt_out_url ); ?>"
			   title="<?php esc_attr_e( 'Dismiss this notice.', 'jetpack' ); ?>"></a>

			<div class="jp-banner__content">
				<h2><?php esc_html_e( 'Protect cannot keep your site secure.', 'jetpack' ); ?></h2>

				<p><?php printf( __( 'Thanks for activating Protect! To start protecting your site, please network activate Jetpack on your Multisite installation and activate Protect on your primary site. Due to the way logins are handled on WordPress Multisite, Jetpack must be network-enabled in order for Protect to work properly. <a href="%s" target="_blank">Learn More</a>', 'jetpack' ), 'https://jetpack.com/support/multisite-protect' ); ?></p>
			</div>
			<div class="jp-banner__action-container is-opt-in">
				<a href="<?php echo esc_url( network_admin_url( 'plugins.php' ) ); ?>" class="jp-banner__button"
				   id="wpcom-connect"><?php _e( 'View Network Admin', 'jetpack' ); ?></a>
			</div>
=======
		<div class="jetpack-protect-warning notice notice-warning is-dismissible" data-dismiss-nonce="<?php echo esc_attr( wp_create_nonce( 'jetpack_protect_multisite_banner_opt_out' ) ); ?>">
			<h2><?php esc_html_e( 'Jetpack Brute Force Attack Prevention cannot keep your site secure', 'jetpack' ); ?></h2>

			<p><?php esc_html_e( "Thanks for activating Jetpack's brute force attack prevention feature! To start protecting your whole WordPress Multisite Network, please network activate the Jetpack plugin. Due to the way logins are handled on WordPress Multisite Networks, Jetpack must be network activated in order for the brute force attack prevention feature to work properly.", 'jetpack' ); ?></p>

			<p>
				<a class="button-primary" href="<?php echo esc_url( network_admin_url( 'plugins.php' ) ); ?>">
					<?php esc_html_e( 'View Network Admin', 'jetpack' ); ?>
				</a>
				<a class="button" href="<?php echo esc_url( __( 'http://jetpack.com/support/multisite-protect', 'jetpack' ) ); ?>" target="_blank">
					<?php esc_html_e( 'Learn More' ); ?>
				</a>
			</p>
>>>>>>> 6ed276ac
		</div>
		<script>
			jQuery( function( $ ) {
				$( '.jetpack-protect-warning' ).on( 'click', 'button.notice-dismiss', function( event ) {
					event.preventDefault();

					wp.ajax.post(
						'jetpack-protect-dismiss-multisite-banner',
						{
							_wpnonce: $( event.delegateTarget ).data( 'dismiss-nonce' ),
						}
					).fail( function( error ) { <?php
						// A failure here is really strange, and there's not really anything a site owner can do to fix one.
						// Just log the error for now to help debugging. ?>

						if ( 'function' === typeof error.done && '-1' === error.responseText ) {
							console.error( 'Notice dismissal failed: check_ajax_referer' );
						} else {
							console.error( 'Notice dismissal failed: ' + JSON.stringify( error ) );
						}
					} )
				} );
			} );
		</script>
		<?php
	}

	/**
	 * Request an api key from wordpress.com
	 *
	 * @return bool | string
	 */
	public function get_protect_key() {

		$protect_blog_id = Jetpack_Protect_Module::get_main_blog_jetpack_id();

		// If we can't find the the blog id, that means we are on multisite, and the main site never connected
		// the protect api key is linked to the main blog id - instruct the user to connect their main blog
		if ( ! $protect_blog_id ) {
			$this->api_key_error = __( 'Your main blog is not connected to WordPress.com. Please connect to get an API key.', 'jetpack' );

			return false;
		}

		$request = array (
			'jetpack_blog_id'      => $protect_blog_id,
			'bruteprotect_api_key' => get_site_option( 'bruteprotect_api_key' ),
			'multisite'            => '0',
		);

		// Send the number of blogs on the network if we are on multisite
		if ( is_multisite() ) {
			$request['multisite'] = get_blog_count();
			if ( ! $request['multisite'] ) {
				global $wpdb;
				$request['multisite'] = $wpdb->get_var( "SELECT COUNT(blog_id) as c FROM $wpdb->blogs WHERE spam = '0' AND deleted = '0' and archived = '0'" );
			}
		}

		// Request the key
		$xml = new Jetpack_IXR_Client( array (
			'user_id' => get_current_user_id()
		) );
		$xml->query( 'jetpack.protect.requestKey', $request );

		// Hmm, can't talk to wordpress.com
		if ( $xml->isError() ) {
			$code                = $xml->getErrorCode();
			$message             = $xml->getErrorMessage();
			$this->api_key_error = sprintf( __( 'Error connecting to WordPress.com. Code: %1$s, %2$s', 'jetpack' ), $code, $message );

			return false;
		}

		$response = $xml->getResponse();

		// Hmm. Can't talk to the protect servers ( api.bruteprotect.com )
		if ( ! isset( $response['data'] ) ) {
			$this->api_key_error = __( 'No reply from Jetpack servers', 'jetpack' );

			return false;
		}

		// There was an issue generating the key
		if ( empty( $response['success'] ) ) {
			$this->api_key_error = $response['data'];

			return false;
		}

		// Key generation successful!
		$active_plugins = Jetpack::get_active_plugins();

		// We only want to deactivate BruteProtect if we successfully get a key
		if ( in_array( 'bruteprotect/bruteprotect.php', $active_plugins ) ) {
			Jetpack_Client_Server::deactivate_plugin( 'bruteprotect/bruteprotect.php', 'BruteProtect' );
		}

		$key = $response['data'];
		update_site_option( 'jetpack_protect_key', $key );

		return $key;
	}

	/**
	 * Called via WP action wp_login_failed to log failed attempt with the api
	 *
	 * Fires custom, plugable action jpp_log_failed_attempt with the IP
	 *
	 * @return void
	 */
	function log_failed_attempt( $login_user = null ) {

		/**
		 * Fires before every failed login attempt.
		 *
		 * @module protect
		 *
		 * @since 3.4.0
		 *
		 * @param array Information about failed login attempt
		 *   [
		 *     'login' => (string) Username or email used in failed login attempt
		 *   ]
		 */
		do_action( 'jpp_log_failed_attempt', array( 'login' => $login_user ) );

		if ( isset( $_COOKIE['jpp_math_pass'] ) ) {

			$transient = $this->get_transient( 'jpp_math_pass_' . $_COOKIE['jpp_math_pass'] );
			$transient--;

			if ( ! $transient || $transient < 1 ) {
				$this->delete_transient( 'jpp_math_pass_' . $_COOKIE['jpp_math_pass'] );
				setcookie( 'jpp_math_pass', 0, time() - DAY_IN_SECONDS, COOKIEPATH, COOKIE_DOMAIN, false );
			} else {
				$this->set_transient( 'jpp_math_pass_' . $_COOKIE['jpp_math_pass'], $transient, DAY_IN_SECONDS );
			}

		}
		$this->protect_call( 'failed_attempt' );
	}

	/**
	 * Set up the Protect configuration page
	 */
	public function modules_loaded() {
		Jetpack::enable_module_configurable( __FILE__ );
	}

	/**
	 * Logs a successful login back to our servers, this allows us to make sure we're not blocking
	 * a busy IP that has a lot of good logins along with some forgotten passwords. Also saves current user's ip
	 * to the ip address whitelist
	 */
	public function log_successful_login( $user_login, $user = null ) {
		if ( ! $user ) { // For do_action( 'wp_login' ) calls that lacked passing the 2nd arg.
			$user = get_user_by( 'login', $user_login );
		}

		$this->protect_call( 'successful_login', array ( 'roles' => $user->roles ) );
	}


	/**
	 * Checks for loginability BEFORE authentication so that bots don't get to go around the log in form.
	 *
	 * If we are using our math fallback, authenticate via math-fallback.php
	 *
	 * @param string $user
	 * @param string $username
	 * @param string $password
	 *
	 * @return string $user
	 */
	function check_preauth( $user = 'Not Used By Protect', $username = 'Not Used By Protect', $password = 'Not Used By Protect' ) {
		$allow_login = $this->check_login_ability( true );
		$use_math    = $this->get_transient( 'brute_use_math' );

		if ( ! $allow_login ) {
			$this->block_with_math();
		}

		if ( ( 1 == $use_math || 1 == $this->block_login_with_math ) && isset( $_POST['log'] ) ) {
			include_once dirname( __FILE__ ) . '/protect/math-fallback.php';
			Jetpack_Protect_Math_Authenticate::math_authenticate();
		}

		return $user;
	}

	/**
	 * Get all IP headers so that we can process on our server...
	 *
	 * @return string
	 */
	function get_headers() {
		$ip_related_headers = array (
			'GD_PHP_HANDLER',
			'HTTP_AKAMAI_ORIGIN_HOP',
			'HTTP_CF_CONNECTING_IP',
			'HTTP_CLIENT_IP',
			'HTTP_FASTLY_CLIENT_IP',
			'HTTP_FORWARDED',
			'HTTP_FORWARDED_FOR',
			'HTTP_INCAP_CLIENT_IP',
			'HTTP_TRUE_CLIENT_IP',
			'HTTP_X_CLIENTIP',
			'HTTP_X_CLUSTER_CLIENT_IP',
			'HTTP_X_FORWARDED',
			'HTTP_X_FORWARDED_FOR',
			'HTTP_X_IP_TRAIL',
			'HTTP_X_REAL_IP',
			'HTTP_X_VARNISH',
			'REMOTE_ADDR'
		);

		foreach ( $ip_related_headers as $header ) {
			if ( isset( $_SERVER[ $header ] ) ) {
				$output[ $header ] = $_SERVER[ $header ];
			}
		}

		return $output;
	}

	/*
	 * Checks if the IP address has been whitelisted
	 *
	 * @param string $ip
	 *
	 * @return bool
	 */
	function ip_is_whitelisted( $ip ) {
		// If we found an exact match in wp-config
		if ( defined( 'JETPACK_IP_ADDRESS_OK' ) && JETPACK_IP_ADDRESS_OK == $ip ) {
			return true;
		}

		$whitelist = jetpack_protect_get_local_whitelist();

		if ( is_multisite() ) {
			$whitelist = array_merge( $whitelist, get_site_option( 'jetpack_protect_global_whitelist', array () ) );
		}

		if ( ! empty( $whitelist ) ) :
			foreach ( $whitelist as $item ) :
				// If the IPs are an exact match
				if ( ! $item->range && isset( $item->ip_address ) && $item->ip_address == $ip ) {
					return true;
				}

				if ( $item->range && isset( $item->range_low ) && isset( $item->range_high ) ) {
					if ( jetpack_protect_ip_address_is_in_range( $ip, $item->range_low, $item->range_high ) ) {
						return true;
					}
				}
			endforeach;
		endif;

		return false;
	}

	/**
	 * Checks the status for a given IP. API results are cached as transients
	 *
	 * @param bool $preauth Whether or not we are checking prior to authorization
	 *
	 * @return bool Either returns true, fires $this->kill_login, or includes a math fallback and returns false
	 */
	function check_login_ability( $preauth = false ) {

		/**
		 * JETPACK_ALWAYS_PROTECT_LOGIN will always disable the login page, and use a page provided by Jetpack.
		 */
		if ( Constants::is_true( 'JETPACK_ALWAYS_PROTECT_LOGIN' ) ) {
			$this->kill_login();
		}

		if ( $this->is_current_ip_whitelisted() ) {
		    return true;
        }

		$status = $this->get_cached_status();

		if ( empty( $status ) ) {
			// If we've reached this point, this means that the IP isn't cached.
			// Now we check with the Protect API to see if we should allow login
			$response = $this->protect_call( $action = 'check_ip' );

			if ( isset( $response['math'] ) && ! function_exists( 'brute_math_authenticate' ) ) {
				include_once dirname( __FILE__ ) . '/protect/math-fallback.php';
				new Jetpack_Protect_Math_Authenticate;

				return false;
			}

			$status = $response['status'];
		}

		if ( 'blocked' == $status ) {
			$this->block_with_math();
		}

		if ( 'blocked-hard' == $status ) {
			$this->kill_login();
		}

		return true;
	}

	function is_current_ip_whitelisted() {
		$ip = jetpack_protect_get_ip();

		// Server is misconfigured and we can't get an IP
		if ( ! $ip && class_exists( 'Jetpack' ) ) {
			Jetpack::deactivate_module( 'protect' );
			ob_start();
			Jetpack::state( 'message', 'protect_misconfigured_ip' );
			ob_end_clean();
			return true;
		}

		/**
		 * Short-circuit check_login_ability.
		 *
		 * If there is an alternate way to validate the current IP such as
		 * a hard-coded list of IP addresses, we can short-circuit the rest
		 * of the login ability checks and return true here.
		 *
		 * @module protect
		 *
		 * @since 4.4.0
		 *
		 * @param bool false Should we allow all logins for the current ip? Default: false
		 */
		if ( apply_filters( 'jpp_allow_login', false, $ip ) ) {
			return true;
		}

		if ( jetpack_protect_ip_is_private( $ip ) ) {
			return true;
		}

		if ( $this->ip_is_whitelisted( $ip ) ) {
			return true;
		}
    }

    function has_login_ability() {
	    if ( $this->is_current_ip_whitelisted() ) {
		    return true;
	    }
	    $status = $this->get_cached_status();
	    if ( empty( $status ) || $status === 'ok' ) {
	        return true;
        }
        return false;
    }

	function get_cached_status() {
		$transient_name  = $this->get_transient_name();
		$value = $this->get_transient( $transient_name );
		if ( isset( $value['status'] ) ) {
		    return $value['status'];
        }
        return '';
	}

	function block_with_math() {
		/**
		 * By default, Protect will allow a user who has been blocked for too
		 * many failed logins to start answering math questions to continue logging in
		 *
		 * For added security, you can disable this.
		 *
		 * @module protect
		 *
		 * @since 3.6.0
		 *
		 * @param bool Whether to allow math for blocked users or not.
		 */

		$this->block_login_with_math = 1;
		/**
		 * Allow Math fallback for blocked IPs.
		 *
		 * @module protect
		 *
		 * @since 3.6.0
		 *
		 * @param bool true Should we fallback to the Math questions when an IP is blocked. Default to true.
		 */
		$allow_math_fallback_on_fail = apply_filters( 'jpp_use_captcha_when_blocked', true );
		if ( ! $allow_math_fallback_on_fail  ) {
			$this->kill_login();
		}
		include_once dirname( __FILE__ ) . '/protect/math-fallback.php';
		new Jetpack_Protect_Math_Authenticate;

		return false;
	}

	/*
	 * Kill a login attempt
	 */
	function kill_login() {
		if (
			isset( $_GET['action'], $_GET['_wpnonce'] ) &&
			'logout' === $_GET['action'] &&
			wp_verify_nonce( $_GET['_wpnonce'], 'log-out' ) &&
			wp_get_current_user()

		) {
			// Allow users to logout
			return;
		}

		$ip = jetpack_protect_get_ip();
		/**
		 * Fires before every killed login.
		 *
		 * @module protect
		 *
		 * @since 3.4.0
		 *
		 * @param string $ip IP flagged by Protect.
		 */
		do_action( 'jpp_kill_login', $ip );

		if( defined( 'XMLRPC_REQUEST' ) && XMLRPC_REQUEST ) {
			$die_string = sprintf( __( 'Your IP (%1$s) has been flagged for potential security violations.', 'jetpack' ), str_replace( 'http://', '', esc_url( 'http://' . $ip ) ) );
			wp_die(
				$die_string,
				__( 'Login Blocked by Jetpack', 'jetpack' ),
				array ( 'response' => 403 )
			);
		}

		require_once dirname( __FILE__ ) . '/protect/blocked-login-page.php';
		$blocked_login_page = Jetpack_Protect_Blocked_Login_Page::instance( $ip );

		if ( $blocked_login_page->is_blocked_user_valid() ) {
			return;
		}

		$blocked_login_page->render_and_die();
	}

	/*
	 * Checks if the protect API call has failed, and if so initiates the math captcha fallback.
	 */
	public function check_use_math() {
		$use_math = $this->get_transient( 'brute_use_math' );
		if ( $use_math ) {
			include_once dirname( __FILE__ ) . '/protect/math-fallback.php';
			new Jetpack_Protect_Math_Authenticate;
		}
	}

	/**
	 * If we're in a multisite network, return the blog ID of the primary blog
	 *
	 * @return int
	 */
	public function get_main_blog_id() {
		if ( ! is_multisite() ) {
			return false;
		}

		global $current_site;
		$primary_blog_id = $current_site->blog_id;

		return $primary_blog_id;
	}

	/**
	 * Get jetpack blog id, or the jetpack blog id of the main blog in the main network
	 *
	 * @return int
	 */
	public function get_main_blog_jetpack_id() {
		if ( ! is_main_site() ) {
			switch_to_blog( $this->get_main_blog_id() );
			$id = Jetpack::get_option( 'id', false );
			restore_current_blog();
		} else {
			$id = Jetpack::get_option( 'id' );
		}

		return $id;
	}

	public function check_api_key() {
		$response = $this->protect_call( 'check_key' );

		if ( isset( $response['ckval'] ) ) {
			return true;
		}

		if ( isset( $response['error'] ) ) {

			if ( $response['error'] == 'Invalid API Key' ) {
				$this->api_key_error = __( 'Your API key is invalid', 'jetpack' );
			}

			if ( $response['error'] == 'API Key Required' ) {
				$this->api_key_error = __( 'No API key', 'jetpack' );
			}
		}

		$this->api_key_error = __( 'There was an error contacting Jetpack servers.', 'jetpack' );

		return false;
	}

	/**
	 * Calls over to the api using wp_remote_post
	 *
	 * @param string $action 'check_ip', 'check_key', or 'failed_attempt'
	 * @param array $request Any custom data to post to the api
	 *
	 * @return array
	 */
	function protect_call( $action = 'check_ip', $request = array () ) {
		global $wp_version;

		$api_key = $this->maybe_get_protect_key();

		$user_agent = "WordPress/{$wp_version} | Jetpack/" . constant( 'JETPACK__VERSION' );

		$request['action']            = $action;
		$request['ip']                = jetpack_protect_get_ip();
		$request['host']              = $this->get_local_host();
		$request['headers']           = json_encode( $this->get_headers() );
		$request['jetpack_version']   = constant( 'JETPACK__VERSION' );
		$request['wordpress_version'] = strval( $wp_version );
		$request['api_key']           = $api_key;
		$request['multisite']         = "0";

		if ( is_multisite() ) {
			$request['multisite'] = get_blog_count();
		}


		/**
		 * Filter controls maximum timeout in waiting for reponse from Protect servers.
		 *
		 * @module protect
		 *
		 * @since 4.0.4
		 *
		 * @param int $timeout Max time (in seconds) to wait for a response.
		 */
		$timeout = apply_filters( 'jetpack_protect_connect_timeout', 30 );

		$args = array (
			'body'        => $request,
			'user-agent'  => $user_agent,
			'httpversion' => '1.0',
			'timeout'     => absint( $timeout )
		);

		$response_json           = wp_remote_post( $this->get_api_host(), $args );
		$this->last_response_raw = $response_json;

		$transient_name = $this->get_transient_name();
		$this->delete_transient( $transient_name );

		if ( is_array( $response_json ) ) {
			$response = json_decode( $response_json['body'], true );
		}

		if ( isset( $response['blocked_attempts'] ) && $response['blocked_attempts'] ) {
			update_site_option( 'jetpack_protect_blocked_attempts', $response['blocked_attempts'] );
		}

		if ( isset( $response['status'] ) && ! isset( $response['error'] ) ) {
			$response['expire'] = time() + $response['seconds_remaining'];
			$this->set_transient( $transient_name, $response, $response['seconds_remaining'] );
			$this->delete_transient( 'brute_use_math' );
		} else { // Fallback to Math Captcha if no response from API host
			$this->set_transient( 'brute_use_math', 1, 600 );
			$response['status'] = 'ok';
			$response['math']   = true;
		}

		if ( isset( $response['error'] ) ) {
			update_site_option( 'jetpack_protect_error', $response['error'] );
		} else {
			delete_site_option( 'jetpack_protect_error' );
		}

		return $response;
	}

	function get_transient_name() {
		$headers     = $this->get_headers();
		$header_hash = md5( json_encode( $headers ) );

		return 'jpp_li_' . $header_hash;
	}

	/**
	 * Wrapper for WordPress set_transient function, our version sets
	 * the transient on the main site in the network if this is a multisite network
	 *
	 * We do it this way (instead of set_site_transient) because of an issue where
	 * sitewide transients are always autoloaded
	 * https://core.trac.wordpress.org/ticket/22846
	 *
	 * @param string $transient Transient name. Expected to not be SQL-escaped. Must be
	 *                           45 characters or fewer in length.
	 * @param mixed $value Transient value. Must be serializable if non-scalar.
	 *                           Expected to not be SQL-escaped.
	 * @param int $expiration Optional. Time until expiration in seconds. Default 0.
	 *
	 * @return bool False if value was not set and true if value was set.
	 */
	function set_transient( $transient, $value, $expiration ) {
		if ( is_multisite() && ! is_main_site() ) {
			switch_to_blog( $this->get_main_blog_id() );
			$return = set_transient( $transient, $value, $expiration );
			restore_current_blog();

			return $return;
		}

		return set_transient( $transient, $value, $expiration );
	}

	/**
	 * Wrapper for WordPress delete_transient function, our version deletes
	 * the transient on the main site in the network if this is a multisite network
	 *
	 * @param string $transient Transient name. Expected to not be SQL-escaped.
	 *
	 * @return bool true if successful, false otherwise
	 */
	function delete_transient( $transient ) {
		if ( is_multisite() && ! is_main_site() ) {
			switch_to_blog( $this->get_main_blog_id() );
			$return = delete_transient( $transient );
			restore_current_blog();

			return $return;
		}

		return delete_transient( $transient );
	}

	/**
	 * Wrapper for WordPress get_transient function, our version gets
	 * the transient on the main site in the network if this is a multisite network
	 *
	 * @param string $transient Transient name. Expected to not be SQL-escaped.
	 *
	 * @return mixed Value of transient.
	 */
	function get_transient( $transient ) {
		if ( is_multisite() && ! is_main_site() ) {
			switch_to_blog( $this->get_main_blog_id() );
			$return = get_transient( $transient );
			restore_current_blog();

			return $return;
		}

		return get_transient( $transient );
	}

	function get_api_host() {
		if ( isset( $this->api_endpoint ) ) {
			return $this->api_endpoint;
		}

		//Check to see if we can use SSL
		$this->api_endpoint = Jetpack::fix_url_for_bad_hosts( JETPACK_PROTECT__API_HOST );

		return $this->api_endpoint;
	}

	function get_local_host() {
		if ( isset( $this->local_host ) ) {
			return $this->local_host;
		}

		$uri = 'http://' . strtolower( $_SERVER['HTTP_HOST'] );

		if ( is_multisite() ) {
			$uri = network_home_url();
		}

		$uridata = parse_url( $uri );

		$domain = $uridata['host'];

		// If we still don't have the site_url, get it
		if ( ! $domain ) {
			$uri     = get_site_url( 1 );
			$uridata = parse_url( $uri );
			$domain  = $uridata['host'];
		}

		$this->local_host = $domain;

		return $this->local_host;
	}

}

$jetpack_protect = Jetpack_Protect_Module::instance();

global $pagenow;
if ( isset( $pagenow ) && 'wp-login.php' == $pagenow ) {
	$jetpack_protect->check_login_ability();
}<|MERGE_RESOLUTION|>--- conflicted
+++ resolved
@@ -175,22 +175,6 @@
 	 */
 	public function admin_jetpack_manage_notice() {
 		?>
-<<<<<<< HEAD
-		<div id="message" class="updated jetpack-message jp-banner is-opt-in protect-error"
-		     style="display:block !important;">
-			<a class="jp-banner__dismiss" href="<?php echo esc_url( $opt_out_url ); ?>"
-			   title="<?php esc_attr_e( 'Dismiss this notice.', 'jetpack' ); ?>"></a>
-
-			<div class="jp-banner__content">
-				<h2><?php esc_html_e( 'Protect cannot keep your site secure.', 'jetpack' ); ?></h2>
-
-				<p><?php printf( __( 'Thanks for activating Protect! To start protecting your site, please network activate Jetpack on your Multisite installation and activate Protect on your primary site. Due to the way logins are handled on WordPress Multisite, Jetpack must be network-enabled in order for Protect to work properly. <a href="%s" target="_blank">Learn More</a>', 'jetpack' ), 'https://jetpack.com/support/multisite-protect' ); ?></p>
-			</div>
-			<div class="jp-banner__action-container is-opt-in">
-				<a href="<?php echo esc_url( network_admin_url( 'plugins.php' ) ); ?>" class="jp-banner__button"
-				   id="wpcom-connect"><?php _e( 'View Network Admin', 'jetpack' ); ?></a>
-			</div>
-=======
 		<div class="jetpack-protect-warning notice notice-warning is-dismissible" data-dismiss-nonce="<?php echo esc_attr( wp_create_nonce( 'jetpack_protect_multisite_banner_opt_out' ) ); ?>">
 			<h2><?php esc_html_e( 'Jetpack Brute Force Attack Prevention cannot keep your site secure', 'jetpack' ); ?></h2>
 
@@ -200,11 +184,10 @@
 				<a class="button-primary" href="<?php echo esc_url( network_admin_url( 'plugins.php' ) ); ?>">
 					<?php esc_html_e( 'View Network Admin', 'jetpack' ); ?>
 				</a>
-				<a class="button" href="<?php echo esc_url( __( 'http://jetpack.com/support/multisite-protect', 'jetpack' ) ); ?>" target="_blank">
+				<a class="button" href="<?php echo esc_url( __( 'https://jetpack.com/support/multisite-protect', 'jetpack' ) ); ?>" target="_blank">
 					<?php esc_html_e( 'Learn More' ); ?>
 				</a>
 			</p>
->>>>>>> 6ed276ac
 		</div>
 		<script>
 			jQuery( function( $ ) {
