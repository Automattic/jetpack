--- conflicted
+++ resolved
@@ -58,11 +58,7 @@
 		add_action( 'admin_init', array ( $this, 'maybe_display_security_warning' ) );
 
 		// This is a backup in case $pagenow fails for some reason
-<<<<<<< HEAD
-		add_action( 'login_form', array ( $this, 'check_login_ability' ), 0 );
-=======
-		add_action( 'login_head', array ( $this, 'check_login_ability' ), 100, 3 );
->>>>>>> 1570d581
+		add_action( 'login_form', array ( $this, 'check_login_ability' ), 100 );
 
 		// Runs a script every day to clean up expired transients so they don't
 		// clog up our users' databases
