--- conflicted
+++ resolved
@@ -577,7 +577,6 @@
 
 		next : function() {
 			this.jp_carousel( 'previousOrNext', 'nextSlide' );
-<<<<<<< HEAD
 		},
 
 		previous : function() {
@@ -597,29 +596,6 @@
 				this.jp_carousel( 'selectSlide', slide );
 			}
 		},
-=======
-		},
-
-		previous : function() {
-			this.jp_carousel( 'previousOrNext', 'prevSlide' );
-		},
-
-		previousOrNext : function ( slideSelectionMethodName ) {
-			if ( ! this.jp_carousel( 'hasMultipleImages' ) ) {
-				return false;
-			}
-
-			var slide = gallery.jp_carousel( slideSelectionMethodName );
-
-			if ( slide ) {
-				container.animate( { scrollTop: 0 }, 'fast' );
-				this.jp_carousel( 'clearCommentTextAreaValue' );
-				this.jp_carousel( 'selectSlide', slide );
-			}
-        },
-
-
->>>>>>> d9567d0c
 
 		selectedSlide : function(){
 			return this.find('.selected');
@@ -769,10 +745,7 @@
 					'&post=' + encodeURIComponent( attachmentId ) +
 					'&rand=' + Math.random();
 			}
-<<<<<<< HEAD
-=======
-
->>>>>>> d9567d0c
+
 
 			// Load the images for the next and previous slides.
 			$( next ).add( previous ).each( function() {
@@ -1087,10 +1060,7 @@
 			return size_parts;
 		},
 
-<<<<<<< HEAD
-=======
-
->>>>>>> d9567d0c
+
 		originalDimensions: function() {
 			var splitted = $(this).data('orig-size').split(',');
 			return {width: parseInt(splitted[0], 10), height: parseInt(splitted[1], 10)};
