--- conflicted
+++ resolved
@@ -214,17 +214,14 @@
 	 * @return string $content Post content.
 	 */
 	function check_content_for_blocks( $content ) {
-<<<<<<< HEAD
 		if ( Jetpack_AMP_Support::is_amp_request() ) {
 			return $content;
 		}
-		if ( function_exists( 'has_block' ) && has_block( 'gallery', $content ) ) {
-=======
+    
 		if (
 			function_exists( 'has_block' )
 			&& ( has_block( 'gallery', $content ) || has_block( 'jetpack/tiled-gallery', $content ) )
 		) {
->>>>>>> d545d4f5
 			$this->enqueue_assets();
 			$content = $this->add_data_to_container( $content );
 		}
