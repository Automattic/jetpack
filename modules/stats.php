<?php
/**
 * Module Name: Site Stats
 * Module Description: Collect valuable traffic stats and insights.
 * Sort Order: 1
 * Recommendation Order: 2
 * First Introduced: 1.1
 * Requires Connection: Yes
 * Auto Activate: Yes
 * Module Tags: Site Stats, Recommended
 * Feature: Engagement
 * Additional Search Queries: statistics, tracking, analytics, views, traffic, stats
 *
 * @package Jetpack
 */

if ( defined( 'STATS_VERSION' ) ) {
	return;
}

define( 'STATS_VERSION', '9' );
defined( 'STATS_DASHBOARD_SERVER' ) or define( 'STATS_DASHBOARD_SERVER', 'dashboard.wordpress.com' );

add_action( 'jetpack_modules_loaded', 'stats_load' );

/**
 * Load Stats.
 *
 * @access public
 * @return void
 */
function stats_load() {
	Jetpack::enable_module_configurable( __FILE__ );
	Jetpack::module_configuration_load( __FILE__, 'stats_configuration_load' );
	Jetpack::module_configuration_head( __FILE__, 'stats_configuration_head' );
	Jetpack::module_configuration_screen( __FILE__, 'stats_configuration_screen' );

	// Generate the tracking code after wp() has queried for posts.
	add_action( 'template_redirect', 'stats_template_redirect', 1 );

	add_action( 'wp_head', 'stats_admin_bar_head', 100 );

	add_action( 'wp_head', 'stats_hide_smile_css' );

	add_action( 'jetpack_admin_menu', 'stats_admin_menu' );

	// Map stats caps.
	add_filter( 'map_meta_cap', 'stats_map_meta_caps', 10, 3 );

	if ( isset( $_GET['oldwidget'] ) ) {
		// Old one.
		add_action( 'wp_dashboard_setup', 'stats_register_dashboard_widget' );
	} else {
		add_action( 'admin_init', 'stats_merged_widget_admin_init' );
	}

	add_filter( 'jetpack_xmlrpc_methods', 'stats_xmlrpc_methods' );

	add_filter( 'pre_option_db_version', 'stats_ignore_db_version' );


	add_filter( 'jetpack_honor_dnt_header_for_stats', 'stats_honor_dnt_header_for_stats' );
}

/**
 * Delay conditional for current_user_can to after init.
 *
 * @access public
 * @return void
 */
function stats_merged_widget_admin_init() {
	if ( current_user_can( 'view_stats' ) ) {
		add_action( 'load-index.php', 'stats_enqueue_dashboard_head' );
		add_action( 'wp_dashboard_setup', 'stats_register_widget_control_callback' ); // Hacky but works.
		add_action( 'jetpack_dashboard_widget', 'stats_jetpack_dashboard_widget' );
	}
}

/**
 * Enqueue Stats Dashboard
 *
 * @access public
 * @return void
 */
function stats_enqueue_dashboard_head() {
	add_action( 'admin_head', 'stats_dashboard_head' );
}

/**
 * Checks do_not_track config.
 *
 * @return true if config honors DNT, false if not.
 */
function stats_honor_dnt_header_for_stats() {
	$options = stats_get_options();

	if ( true === $options['do_not_track'] ) {
		return true;
	}

	return false;
}

function is_dnt_enabled() {
	/**
	 * Filter the option which decides honor DNT or not.
	 *
	 * @module stats
	 *
	 * @return true if config honors DNT and client doesn't want to tracked, false if not.
	 */
	if ( false === apply_filters( 'jetpack_honor_dnt_header_for_stats', false ) ) {
		return false;
	}

	foreach ( $_SERVER as $name => $value ) {
		if ( 'http_dnt' == strtolower( $name ) && 1 == $value ) {
			return true;
		}
	}

	return false;
}

/**
 * Prevent sparkline img requests being redirected to upgrade.php.
 * See wp-admin/admin.php where it checks $wp_db_version.
 *
 * @access public
 * @param mixed $version Version.
 * @return string $version.
 */
function stats_ignore_db_version( $version ) {
	if (
		is_admin() &&
		isset( $_GET['page'] ) && 'stats' === $_GET['page'] &&
		isset( $_GET['chart'] ) && strpos($_GET['chart'], 'admin-bar-hours') === 0
	) {
		global $wp_db_version;
		return $wp_db_version;
	}
	return $version;
}

/**
 * Maps view_stats cap to read cap as needed.
 *
 * @access public
 * @param mixed $caps Caps.
 * @param mixed $cap Cap.
 * @param mixed $user_id User ID.
 * @return array Possibly mapped capabilities for meta capability.
 */
function stats_map_meta_caps( $caps, $cap, $user_id ) {
	// Map view_stats to exists.
	if ( 'view_stats' === $cap ) {
		$user        = new WP_User( $user_id );
		$user_role   = array_shift( $user->roles );
		$stats_roles = stats_get_option( 'roles' );

		// Is the users role in the available stats roles?
		if ( is_array( $stats_roles ) && in_array( $user_role, $stats_roles ) ) {
			$caps = array( 'read' );
		}
	}

	return $caps;
}

/**
 * Stats Template Redirect.
 *
 * @access public
 * @return void
 */
function stats_template_redirect() {
	global $current_user, $stats_footer;

<<<<<<< HEAD
	if ( is_feed() || is_robots() || is_trackback() || is_preview() || is_dnt_enabled() )
=======
	if ( is_feed() || is_robots() || is_trackback() || is_preview() ) {
>>>>>>> 728c96f8
		return;
	}

	// Should we be counting this user's views?
	if ( ! empty( $current_user->ID ) ) {
		$count_roles = stats_get_option( 'count_roles' );
		if ( ! array_intersect( $current_user->roles, $count_roles ) ) {
			return;
		}
	}

	add_action( 'wp_footer', 'stats_footer', 101 );
	add_action( 'wp_head', 'stats_add_shutdown_action' );

	$script = 'https://stats.wp.com/e-' . gmdate( 'YW' ) . '.js';
	$data = stats_build_view_data();
	$data_stats_array = stats_array( $data );

	$stats_footer = <<<END
<script type='text/javascript' src='{$script}' async defer></script>
<script type='text/javascript'>
	_stq = window._stq || [];
	_stq.push([ 'view', {{$data_stats_array}} ]);
	_stq.push([ 'clickTrackerInit', '{$data['blog']}', '{$data['post']}' ]);
</script>

END;
}


/**
 * Stats Build View Data.
 *
 * @access public
 * @return array.
 */
function stats_build_view_data() {
	global $wp_the_query;

	$blog = Jetpack_Options::get_option( 'id' );
	$tz = get_option( 'gmt_offset' );
	$v = 'ext';
	$blog_url = parse_url( site_url() );
	$srv = $blog_url['host'];
	$j = sprintf( '%s:%s', JETPACK__API_VERSION, JETPACK__VERSION );
	if ( $wp_the_query->is_single || $wp_the_query->is_page || $wp_the_query->is_posts_page ) {
		// Store and reset the queried_object and queried_object_id
		// Otherwise, redirect_canonical() will redirect to home_url( '/' ) for show_on_front = page sites where home_url() is not all lowercase.
		// Repro:
		// 1. Set home_url = https://ExamPle.com/
		// 2. Set show_on_front = page
		// 3. Set page_on_front = something
		// 4. Visit https://example.com/ !
		$queried_object = ( isset( $wp_the_query->queried_object ) ) ? $wp_the_query->queried_object : null;
		$queried_object_id = ( isset( $wp_the_query->queried_object_id ) ) ? $wp_the_query->queried_object_id : null;
		$post = $wp_the_query->get_queried_object_id();
		$wp_the_query->queried_object = $queried_object;
		$wp_the_query->queried_object_id = $queried_object_id;
	} else {
		$post = '0';
	}

	return compact( 'v', 'j', 'blog', 'post', 'tz', 'srv' );
}

/**
 * Stats Add Shutdown Action.
 *
 * @access public
 * @return void
 */
function stats_add_shutdown_action() {
	// Just in case wp_footer isn't in your theme.
	add_action( 'shutdown',  'stats_footer', 101 );
}

/**
 * Stats Footer.
 *
 * @access public
 * @return void
 */
function stats_footer() {
	global $stats_footer;
	print $stats_footer;
	$stats_footer = '';
}

/**
 * Stats Get Options.
 *
 * @access public
 * @return array.
 */
function stats_get_options() {
	$options = get_option( 'stats_options' );

	if ( ! isset( $options['version'] ) || $options['version'] < STATS_VERSION ) {
		$options = stats_upgrade_options( $options );
	}

	return $options;
}

/**
 * Get Stats Options.
 *
 * @access public
 * @param mixed $option Option.
 * @return mixed|null.
 */
function stats_get_option( $option ) {
	$options = stats_get_options();

	if ( 'blog_id' === $option ) {
		return Jetpack_Options::get_option( 'id' );
	}

	if ( isset( $options[ $option ] ) ) {
		return $options[ $option ];
	}

	return null;
}

/**
 * Stats Set Options.
 *
 * @access public
 * @param mixed $option Option.
 * @param mixed $value Value.
 * @return bool.
 */
function stats_set_option( $option, $value ) {
	$options = stats_get_options();

	$options[ $option ] = $value;

	return stats_set_options( $options );
}

/**
 * Stats Set Options.
 *
 * @access public
 * @param mixed $options Options.
 * @return bool
 */
function stats_set_options( $options ) {
	return update_option( 'stats_options', $options );
}

/**
 * Stats Upgrade Options.
 *
 * @access public
 * @param mixed $options Options.
 * @return array|bool
 */
function stats_upgrade_options( $options ) {
	$defaults = array(
		'admin_bar'    => true,
		'roles'        => array( 'administrator' ),
		'count_roles'  => array(),
		'blog_id'      => Jetpack_Options::get_option( 'id' ),
		'do_not_track' => false, // Default to not honor DNT
		'hide_smile'   => true,
	);

	if ( isset( $options['reg_users'] ) ) {
		if ( ! function_exists( 'get_editable_roles' ) ) {
			require_once ABSPATH . 'wp-admin/includes/user.php';
		}
		if ( $options['reg_users'] ) {
			$options['count_roles'] = array_keys( get_editable_roles() );
		}
		unset( $options['reg_users'] );
	}

	if ( is_array( $options ) && ! empty( $options ) ) {
		$new_options = array_merge( $defaults, $options );
	} else { $new_options = $defaults;
	}

	$new_options['version'] = STATS_VERSION;

	if ( ! stats_set_options( $new_options ) ) {
		return false;
	}

	stats_update_blog();

	return $new_options;
}

/**
 * Stats Array.
 *
 * @access public
 * @param mixed $kvs KVS.
 * @return array
 */
function stats_array( $kvs ) {
	/**
	 * Filter the options added to the JavaScript Stats tracking code.
	 *
	 * @module stats
	 *
	 * @since 1.1.0
	 *
	 * @param array $kvs Array of options about the site and page you're on.
	 */
	$kvs = apply_filters( 'stats_array', $kvs );
	$kvs = array_map( 'addslashes', $kvs );
	foreach ( $kvs as $k => $v ) {
		$jskvs[] = "$k:'$v'";
	}
	return join( ',', $jskvs );
}

/**
 * Admin Pages.
 *
 * @access public
 * @return void
 */
function stats_admin_menu() {
	global $pagenow;

	// If we're at an old Stats URL, redirect to the new one.
	// Don't even bother with caps, menu_page_url(), etc.  Just do it.
	if ( 'index.php' === $pagenow && isset( $_GET['page'] ) && 'stats' === $_GET['page'] ) {
		$redirect_url = str_replace( array( '/wp-admin/index.php?', '/wp-admin/?' ), '/wp-admin/admin.php?', $_SERVER['REQUEST_URI'] );
		$relative_pos = strpos( $redirect_url, '/wp-admin/' );
		if ( false !== $relative_pos ) {
			wp_safe_redirect( admin_url( substr( $redirect_url, $relative_pos + 10 ) ) );
			exit;
		}
	}

	$hook = add_submenu_page( 'jetpack', __( 'Site Stats', 'jetpack' ), __( 'Site Stats', 'jetpack' ), 'view_stats', 'stats', 'stats_reports_page' );
	add_action( "load-$hook", 'stats_reports_load' );
}

/**
 * Stats Admin Path.
 *
 * @access public
 * @return string
 */
function stats_admin_path() {
	return Jetpack::module_configuration_url( __FILE__ );
}

/**
 * Stats Reports Load.
 *
 * @access public
 * @return void
 */
function stats_reports_load() {
	wp_enqueue_script( 'jquery' );
	wp_enqueue_script( 'postbox' );
	wp_enqueue_script( 'underscore' );

	add_action( 'admin_print_styles', 'stats_reports_css' );

	if ( isset( $_GET['nojs'] ) && $_GET['nojs'] ) {
		$parsed = parse_url( admin_url() );
		// Remember user doesn't want JS.
		setcookie( 'stnojs', '1', time() + 172800, $parsed['path'] ); // 2 days.
	}

	if ( isset( $_COOKIE['stnojs'] ) && $_COOKIE['stnojs'] ) {
		// Detect if JS is on.  If so, remove cookie so next page load is via JS.
		add_action( 'admin_print_footer_scripts', 'stats_js_remove_stnojs_cookie' );
	} else if ( ! isset( $_GET['noheader'] ) && empty( $_GET['nojs'] ) ) {
		// Normal page load.  Load page content via JS.
		add_action( 'admin_print_footer_scripts', 'stats_js_load_page_via_ajax' );
	}
}

/**
 * Stats Reports CSS.
 *
 * @access public
 * @return void
 */
function stats_reports_css() {
?>
<style type="text/css">
#stats-loading-wrap p {
	text-align: center;
	font-size: 2em;
	margin: 7.5em 15px 0 0;
	height: 64px;
	line-height: 64px;
}
</style>
<?php
}


/**
 * Detect if JS is on.  If so, remove cookie so next page load is via JS.
 *
 * @access public
 * @return void
 */
function stats_js_remove_stnojs_cookie() {
	$parsed = parse_url( admin_url() );
?>
<script type="text/javascript">
/* <![CDATA[ */
document.cookie = 'stnojs=0; expires=Wed, 9 Mar 2011 16:55:50 UTC; path=<?php echo esc_js( $parsed['path'] ); ?>';
/* ]]> */
</script>
<?php
}

/**
 * Normal page load.  Load page content via JS.
 *
 * @access public
 * @return void
 */
function stats_js_load_page_via_ajax() {
?>
<script type="text/javascript">
/* <![CDATA[ */
if ( -1 == document.location.href.indexOf( 'noheader' ) ) {
	jQuery( function( $ ) {
		$.get( document.location.href + '&noheader', function( responseText ) {
			$( '#stats-loading-wrap' ).replaceWith( responseText );
		} );
	} );
}
/* ]]> */
</script>
<?php
}

/**
 * Stats Report Page.
 *
 * @access public
 * @param bool $main_chart_only (default: false) Main Chart Only.
 */
function stats_reports_page( $main_chart_only = false ) {

	if ( isset( $_GET['dashboard'] ) ) {
		return stats_dashboard_widget_content();
	}

	$blog_id = stats_get_option( 'blog_id' );
	$domain = Jetpack::build_raw_urls( get_home_url() );

	if ( ! $main_chart_only && ! isset( $_GET['noheader'] ) && empty( $_GET['nojs'] ) && empty( $_COOKIE['stnojs'] ) ) {
		$nojs_url = add_query_arg( 'nojs', '1' );
		$http = is_ssl() ? 'https' : 'http';
		// Loading message. No JS fallback message.
?>
<div class="wrap">
	<h2><?php esc_html_e( 'Site Stats', 'jetpack' ); ?> <?php if ( current_user_can( 'jetpack_manage_modules' ) ) : ?><a style="font-size:13px;" href="<?php echo esc_url( admin_url( 'admin.php?page=jetpack&configure=stats' ) ); ?>"><?php esc_html_e( 'Configure', 'jetpack' ); ?></a><?php endif; ?></h2>
</div>
<div id="stats-loading-wrap" class="wrap">
<p class="hide-if-no-js"><img width="32" height="32" alt="<?php esc_attr_e( 'Loading&hellip;', 'jetpack' ); ?>" src="<?php
		echo esc_url(
			/**
			 * Sets external resource URL.
			 *
			 * @module stats
			 *
			 * @since 1.4.0
			 *
			 * @param string $args URL of external resource.
			 */
			apply_filters( 'jetpack_static_url', "{$http}://en.wordpress.com/i/loading/loading-64.gif" )
		); ?>" /></p>
<p style="font-size: 11pt; margin: 0;"><a href="https://wordpress.com/stats/<?php echo esc_attr( $domain ); ?>" target="_blank"><?php esc_html_e( 'View stats on WordPress.com right now', 'jetpack' ); ?></a></p>
<p class="hide-if-js"><?php esc_html_e( 'Your Site Stats work better with JavaScript enabled.', 'jetpack' ); ?><br />
<a href="<?php echo esc_url( $nojs_url ); ?>"><?php esc_html_e( 'View Site Stats without JavaScript', 'jetpack' ); ?></a>.</p>
</div>
<?php
		return;
	}

	$day = isset( $_GET['day'] ) && preg_match( '/^\d{4}-\d{2}-\d{2}$/', $_GET['day'] ) ? $_GET['day'] : false;
	$q = array(
		'noheader' => 'true',
		'proxy' => '',
		'page' => 'stats',
		'day' => $day,
		'blog' => $blog_id,
		'charset' => get_option( 'blog_charset' ),
		'color' => get_user_option( 'admin_color' ),
		'ssl' => is_ssl(),
		'j' => sprintf( '%s:%s', JETPACK__API_VERSION, JETPACK__VERSION ),
	);
	if ( get_locale() !== 'en_US' ) {
		$q['jp_lang'] = get_locale();
	}
	// Only show the main chart, without extra header data, or metaboxes.
	$q['main_chart_only'] = $main_chart_only;
	$args = array(
		'view' => array( 'referrers', 'postviews', 'searchterms', 'clicks', 'post', 'table' ),
		'numdays' => 'int',
		'day' => 'date',
		'unit' => array( 1, 7, 31, 'human' ),
		'humanize' => array( 'true' ),
		'num' => 'int',
		'summarize' => null,
		'post' => 'int',
		'width' => 'int',
		'height' => 'int',
		'data' => 'data',
		'blog_subscribers' => 'int',
		'comment_subscribers' => null,
		'type' => array( 'wpcom', 'email', 'pending' ),
		'pagenum' => 'int',
	);
	foreach ( $args as $var => $vals ) {
		if ( ! isset( $_REQUEST[$var] ) )
			continue;
		if ( is_array( $vals ) ) {
			if ( in_array( $_REQUEST[$var], $vals ) )
				$q[$var] = $_REQUEST[$var];
		} elseif ( 'int' === $vals ) {
			$q[$var] = intval( $_REQUEST[$var] );
		} elseif ( 'date' === $vals ) {
			if ( preg_match( '/^\d{4}-\d{2}-\d{2}$/', $_REQUEST[$var] ) )
				$q[$var] = $_REQUEST[$var];
		} elseif ( null === $vals ) {
			$q[$var] = '';
		} elseif ( 'data' === $vals ) {
			if ( 'index.php' === substr( $_REQUEST[$var], 0, 9 ) )
				$q[$var] = $_REQUEST[$var];
		}
	}

	if ( isset( $_GET['chart'] ) ) {
		if ( preg_match( '/^[a-z0-9-]+$/', $_GET['chart'] ) ) {
			$chart = sanitize_title( $_GET['chart'] );
			$url = 'https://' . STATS_DASHBOARD_SERVER . "/wp-includes/charts/{$chart}.php";
		}
	} else {
		$url = 'https://' . STATS_DASHBOARD_SERVER . "/wp-admin/index.php";
	}

	$url = add_query_arg( $q, $url );
	$method = 'GET';
	$timeout = 90;
	$user_id = JETPACK_MASTER_USER; // means send the wp.com user_id

	$get = Jetpack_Client::remote_request( compact( 'url', 'method', 'timeout', 'user_id' ) );
	$get_code = wp_remote_retrieve_response_code( $get );
	if ( is_wp_error( $get ) || ( 2 !== intval( $get_code / 100 ) && 304 !== $get_code ) || empty( $get['body'] ) ) {
		stats_print_wp_remote_error( $get, $url );
	} else {
		if ( ! empty( $get['headers']['content-type'] ) ) {
			$type = $get['headers']['content-type'];
			if ( substr( $type, 0, 5 ) === 'image' ) {
				$img = $get['body'];
				header( 'Content-Type: ' . $type );
				header( 'Content-Length: ' . strlen( $img ) );
				echo $img;
				die();
			}
		}
		$body = stats_convert_post_titles( $get['body'] );
		$body = stats_convert_chart_urls( $body );
		$body = stats_convert_image_urls( $body );
		$body = stats_convert_admin_urls( $body );
		echo $body;
	}

	if ( isset( $_GET['page'] ) && 'stats' === $_GET['page'] && ! isset( $_GET['chart'] ) ) {
		JetpackTracking::record_user_event( 'wpa_page_view', array( 'path' => 'old_stats' ) );
	}

	if ( isset( $_GET['noheader'] ) ) {
		die;
	}
}

/**
 * Stats Convert Admin Urls.
 *
 * @access public
 * @param mixed $html HTML.
 * @return string
 */
function stats_convert_admin_urls( $html ) {
	return str_replace( 'index.php?page=stats', 'admin.php?page=stats', $html );
}

/**
 * Stats Convert Image URLs.
 *
 * @access public
 * @param mixed $html HTML.
 * @return string
 */
function stats_convert_image_urls( $html ) {
	$url = set_url_scheme( 'https://' . STATS_DASHBOARD_SERVER );
	$html = preg_replace( '|(["\'])(/i/stats.+)\\1|', '$1' . $url . '$2$1', $html );
	return $html;
}

/**
 * Stats Convert Chart URLs.
 *
 * @access public
 * @param mixed $html HTML.
 * @return string
 */
function stats_convert_chart_urls( $html ) {
	$html = preg_replace_callback( '|https?://[-.a-z0-9]+/wp-includes/charts/([-.a-z0-9]+).php(\??)|',
		create_function(
			'$matches',
			// If there is a query string, change the beginning '?' to a '&' so it fits into the middle of this query string.
			'return "admin.php?page=stats&noheader&chart=" . $matches[1] . str_replace( "?", "&", $matches[2] );'
		),
		$html );
	return $html;
}

/**
 * Stats Convert Post Title HTML
 *
 * @access public
 * @param mixed $html HTML.
 * @return string
 */
function stats_convert_post_titles( $html ) {
	global $stats_posts;
	$pattern = "<span class='post-(\d+)-link'>.*?</span>";
	if ( ! preg_match_all( "!$pattern!", $html, $matches ) ) {
		return $html;
	}
	$posts = get_posts(
		array(
			'include' => implode( ',', $matches[1] ),
			'post_type' => 'any',
			'post_status' => 'any',
			'numberposts' => -1,
		)
	);
	foreach ( $posts as $post ) {
		$stats_posts[ $post->ID ] = $post;
	}
	$html = preg_replace_callback( "!$pattern!", 'stats_convert_post_title', $html );
	return $html;
}

/**
 * Stats Convert Post Title Matches.
 *
 * @access public
 * @param mixed $matches Matches.
 * @return string
 */
function stats_convert_post_title( $matches ) {
	global $stats_posts;
	$post_id = $matches[1];
	if ( isset( $stats_posts[$post_id] ) )
		return '<a href="' . get_permalink( $post_id ) . '" target="_blank">' . get_the_title( $post_id ) . '</a>';
	return $matches[0];
}

/**
 * Stats Configuration Load.
 *
 * @access public
 * @return void
 */
function stats_configuration_load() {
	if ( isset( $_POST['action'] ) && 'save_options' === $_POST['action'] && $_POST['_wpnonce'] === wp_create_nonce( 'stats' ) ) {
		$options = stats_get_options();
		$options['admin_bar']  = isset( $_POST['admin_bar']  ) && $_POST['admin_bar'];
		$options['hide_smile'] = isset( $_POST['hide_smile'] ) && $_POST['hide_smile'];
		$options['do_not_track'] = isset( $_POST['do_not_track'] ) && $_POST['do_not_track'];

		$options['roles'] = array( 'administrator' );
		foreach ( get_editable_roles() as $role => $details ) {
			if ( isset( $_POST["role_$role"] ) && $_POST["role_$role"] ) {
				$options['roles'][] = $role;
			}
		}

		$options['count_roles'] = array();
		foreach ( get_editable_roles() as $role => $details ) {
			if ( isset( $_POST["count_role_$role"] ) && $_POST["count_role_$role"] ) {
				$options['count_roles'][] = $role;
			}
		}

		stats_set_options( $options );
		stats_update_blog();
		Jetpack::state( 'message', 'module_configured' );
		wp_safe_redirect( Jetpack::module_configuration_url( 'stats' ) );
		exit;
	}
}

/**
 * Stats Configuration Head.
 *
 * @access public
 * @return void
 */
function stats_configuration_head() {
?>
	<style type="text/css">
		#statserror {
			border: 1px solid #766;
			background-color: #d22;
			padding: 1em 3em;
		}
		.stats-smiley {
			vertical-align: 1px;
		}
	</style>
	<?php
}

/**
 * Stats Configuration Screen.
 *
 * @access public
 * @return void
 */
function stats_configuration_screen() {
	$options = stats_get_options();
?>
	<div class="narrow">
		<p><?php printf( __( 'Visit <a href="%s">Site Stats</a> to see your stats.', 'jetpack' ), esc_url( menu_page_url( 'stats', false ) ) ); ?></p>
		<form method="post">
		<input type='hidden' name='action' value='save_options' />
		<?php wp_nonce_field( 'stats' ); ?>
		<table id="menu" class="form-table">
		<tr valign="top"><th scope="row"><label for="admin_bar"><?php esc_html_e( 'Admin bar' , 'jetpack' ); ?></label></th>
		<td><label><input type='checkbox'<?php checked( $options['admin_bar'] ); ?> name='admin_bar' id='admin_bar' /> <?php esc_html_e( 'Put a chart showing 48 hours of views in the admin bar.', 'jetpack' ); ?></label></td></tr>
		<tr valign="top"><th scope="row"><?php esc_html_e( 'Registered users', 'jetpack' ); ?></th>
		<td>
			<?php esc_html_e( "Count the page views of registered users who are logged in.", 'jetpack' ); ?><br/>
			<?php
	$count_roles = stats_get_option( 'count_roles' );
	foreach ( get_editable_roles() as $role => $details ) {
?>
				<label><input type='checkbox' name='count_role_<?php echo $role; ?>'<?php checked( in_array( $role, $count_roles ) ); ?> /> <?php echo translate_user_role( $details['name'] ); ?></label><br/>
				<?php
	}
?>
		</td></tr>
		<tr valign="top"><th scope="row"><?php esc_html_e( 'Smiley' , 'jetpack' ); ?></th>
		<td><label><input type='checkbox'<?php checked( isset( $options['hide_smile'] ) && $options['hide_smile'] ); ?> name='hide_smile' id='hide_smile' /> <?php esc_html_e( 'Hide the stats smiley face image.', 'jetpack' ); ?></label><br /> <span class="description"><?php esc_html_e( 'The image helps collect stats and <strong>makes the world a better place</strong> but should still work when hidden', 'jetpack' ); ?> <img class="stats-smiley" alt="<?php esc_attr_e( 'Smiley face', 'jetpack' ); ?>" src="<?php echo esc_url( plugins_url( 'images/stats-smiley.gif', dirname( __FILE__ ) ) ); ?>" width="6" height="5" /></span></td></tr>
		<tr valign="top"><th scope="row"><?php esc_html_e( 'Report visibility' , 'jetpack' ); ?></th>
		<td>
			<?php esc_html_e( 'Select the roles that will be able to view stats reports.', 'jetpack' ); ?><br/>
			<?php
	$stats_roles = stats_get_option( 'roles' );
	foreach ( get_editable_roles() as $role => $details ) {
?>
				<label><input type='checkbox' <?php if ( 'administrator' === $role ) echo "disabled='disabled' "; ?>name='role_<?php echo $role; ?>'<?php checked( 'administrator' === $role || in_array( $role, $stats_roles ) ); ?> /> <?php echo translate_user_role( $details['name'] ); ?></label><br/>
				<?php
<<<<<<< HEAD
			}
			?>
		</td><tr valign="top"><th scope="row"><?php _e( 'Do Not Track' , 'jetpack' ); ?></th>
		<td><label><input type='checkbox'<?php checked( isset( $options['do_not_track'] ) && $options['do_not_track'] ); ?> name='do_not_track' id='do_not_track' /> <?php _e( 'Respect DNT header from user.', 'jetpack' ); ?></label><br /> <span class="description"><?php _e( 'Don\'t include tracking code when user doesn\'t want to be tracked.', 'jetpack' ); ?></span></td></tr>
=======
	}
?>
		</td></tr>
>>>>>>> 728c96f8
		</table>
		<p class="submit"><input type='submit' class='button-primary' value='<?php echo esc_attr( __( 'Save configuration', 'jetpack' ) ); ?>' /></p>
		</form>
	</div>
	<?php
}

/**
 * Stats Hide Smile.
 *
 * @access public
 * @return void
 */
function stats_hide_smile_css() {
	$options = stats_get_options();
	if ( isset( $options['hide_smile'] ) && $options['hide_smile'] ) {
?>
<style type='text/css'>img#wpstats{display:none}</style><?php
	}
}

/**
 * Stats Admin Bar Head.
 *
 * @access public
 * @return void
 */
function stats_admin_bar_head() {
	if ( ! stats_get_option( 'admin_bar' ) )
		return;

	if ( ! current_user_can( 'view_stats' ) )
		return;

	if ( function_exists( 'is_admin_bar_showing' ) && ! is_admin_bar_showing() ) {
		return;
	}

	add_action( 'admin_bar_menu', 'stats_admin_bar_menu', 100 );
?>

<style type='text/css'>
#wpadminbar .quicklinks li#wp-admin-bar-stats {
	height: 28px;
}
#wpadminbar .quicklinks li#wp-admin-bar-stats a {
	height: 28px;
	padding: 0;
}
#wpadminbar .quicklinks li#wp-admin-bar-stats a div {
	height: 28px;
	width: 95px;
	overflow: hidden;
	margin: 0 10px;
}
#wpadminbar .quicklinks li#wp-admin-bar-stats a:hover div {
	width: auto;
	margin: 0 8px 0 10px;
}
#wpadminbar .quicklinks li#wp-admin-bar-stats a img {
	height: 24px;
	padding: 2px 0;
	max-width: none;
	border: none;
}
</style>
<?php
}

/**
 * Stats AdminBar.
 *
 * @access public
 * @param mixed $wp_admin_bar WPAdminBar.
 * @return void
 */
function stats_admin_bar_menu( &$wp_admin_bar ) {
	$url = add_query_arg( 'page', 'stats', admin_url( 'admin.php' ) ); // no menu_page_url() blog-side.

	$img_src = esc_attr( add_query_arg( array( 'noheader' => '', 'proxy' => '', 'chart' => 'admin-bar-hours-scale' ), $url ) );
	$img_src_2x = esc_attr( add_query_arg( array( 'noheader' => '', 'proxy' => '', 'chart' => 'admin-bar-hours-scale-2x' ), $url ) );

	$alt = esc_attr( __( 'Stats', 'jetpack' ) );

	$title = esc_attr( __( 'Views over 48 hours. Click for more Site Stats.', 'jetpack' ) );

	$menu = array( 'id' => 'stats', 'title' => "<div><script type='text/javascript'>var src;if(typeof(window.devicePixelRatio)=='undefined'||window.devicePixelRatio<2){src='$img_src';}else{src='$img_src_2x';}document.write('<img src=\''+src+'\' alt=\'$alt\' title=\'$title\' />');</script></div>", 'href' => $url );

	$wp_admin_bar->add_menu( $menu );
}

/**
 * Stats Update Blog.
 *
 * @access public
 * @return void
 */
function stats_update_blog() {
	Jetpack::xmlrpc_async_call( 'jetpack.updateBlog', stats_get_blog() );
}

/**
 * Stats Get Blog.
 *
 * @access public
 * @return string
 */
function stats_get_blog() {
	$home = parse_url( trailingslashit( get_option( 'home' ) ) );
	$blog = array(
		'host'                => $home['host'],
		'path'                => $home['path'],
		'blogname'            => get_option( 'blogname' ),
		'blogdescription'     => get_option( 'blogdescription' ),
		'siteurl'             => get_option( 'siteurl' ),
		'gmt_offset'          => get_option( 'gmt_offset' ),
		'timezone_string'     => get_option( 'timezone_string' ),
		'stats_version'       => STATS_VERSION,
		'stats_api'           => 'jetpack',
		'page_on_front'       => get_option( 'page_on_front' ),
		'permalink_structure' => get_option( 'permalink_structure' ),
		'category_base'       => get_option( 'category_base' ),
		'tag_base'            => get_option( 'tag_base' ),
	);
	$blog = array_merge( stats_get_options(), $blog );
	unset( $blog['roles'], $blog['blog_id'] );
	return stats_esc_html_deep( $blog );
}

/**
 * Modified from stripslashes_deep()
 *
 * @access public
 * @param mixed $value Value.
 * @return string
 */
function stats_esc_html_deep( $value ) {
	if ( is_array( $value ) ) {
		$value = array_map( 'stats_esc_html_deep', $value );
	} elseif ( is_object( $value ) ) {
		$vars = get_object_vars( $value );
		foreach ( $vars as $key => $data ) {
			$value->{$key} = stats_esc_html_deep( $data );
		}
	} elseif ( is_string( $value ) ) {
		$value = esc_html( $value );
	}

	return $value;
}

/**
 * Stats xmlrpc_methods function.
 *
 * @access public
 * @param mixed $methods Methods.
 * @return array
 */
function stats_xmlrpc_methods( $methods ) {
	$my_methods = array(
		'jetpack.getBlog' => 'stats_get_blog',
	);

	return array_merge( $methods, $my_methods );
}

/**
 * Register Stats Dashboard Widget.
 *
 * @access public
 * @return void
 */
function stats_register_dashboard_widget() {
	if ( ! current_user_can( 'view_stats' ) )
		return;

	// With wp_dashboard_empty: we load in the content after the page load via JS.
	wp_add_dashboard_widget( 'dashboard_stats', __( 'Site Stats', 'jetpack' ), 'wp_dashboard_empty', 'stats_dashboard_widget_control' );

	add_action( 'admin_head', 'stats_dashboard_head' );
}

/**
 * Stats Dashboard Widget Options.
 *
 * @access public
 * @return array
 */
function stats_dashboard_widget_options() {
	$defaults = array( 'chart' => 1, 'top' => 1, 'search' => 7 );
	if ( ( ! $options = get_option( 'stats_dashboard_widget' ) ) || ! is_array( $options ) ) {
		$options = array();
	}

	// Ignore obsolete option values.
	$intervals = array( 1, 7, 31, 90, 365 );
	foreach ( array( 'top', 'search' ) as $key ) {
		if ( isset( $options[ $key ] ) && ! in_array( $options[ $key ], $intervals ) ) {
			unset( $options[ $key ] );
		}
	}

		return array_merge( $defaults, $options );
}

/**
 * Stats Dashboard Widget Control.
 *
 * @access public
 * @return void
 */
function stats_dashboard_widget_control() {
	$periods   = array(
		'1' => __( 'day', 'jetpack' ),
		'7' => __( 'week', 'jetpack' ),
		'31' => __( 'month', 'jetpack' ),
	);
	$intervals = array(
		'1' => __( 'the past day', 'jetpack' ),
		'7' => __( 'the past week', 'jetpack' ),
		'31' => __( 'the past month', 'jetpack' ),
		'90' => __( 'the past quarter', 'jetpack' ),
		'365' => __( 'the past year', 'jetpack' ),
	);
	$defaults = array(
		'top' => 1,
		'search' => 7,
	);

	$options = stats_dashboard_widget_options();

	if ( 'post' === strtolower( $_SERVER['REQUEST_METHOD'] ) && isset( $_POST['widget_id'] ) && 'dashboard_stats' === $_POST['widget_id'] ) {
		if ( isset( $periods[ $_POST['chart'] ] ) ) {
			$options['chart'] = $_POST['chart'];
		}
		foreach ( array( 'top', 'search' ) as $key ) {
			if ( isset( $intervals[ $_POST[ $key ] ] ) ) {
				$options[ $key ] = $_POST[ $key ];
			} else { $options[ $key ] = $defaults[ $key ];
			}
		}
		update_option( 'stats_dashboard_widget', $options );
	}
?>
	<p>
	<label for="chart"><?php esc_html_e( 'Chart stats by' , 'jetpack' ); ?></label>
	<select id="chart" name="chart">
	<?php
	foreach ( $periods as $val => $label ) {
?>
		<option value="<?php echo $val; ?>"<?php selected( $val, $options['chart'] ); ?>><?php echo esc_html( $label ); ?></option>
		<?php
	}
?>
	</select>.
	</p>

	<p>
	<label for="top"><?php esc_html_e( 'Show top posts over', 'jetpack' ); ?></label>
	<select id="top" name="top">
	<?php
	foreach ( $intervals as $val => $label ) {
?>
		<option value="<?php echo $val; ?>"<?php selected( $val, $options['top'] ); ?>><?php echo esc_html( $label ); ?></option>
		<?php
	}
?>
	</select>.
	</p>

	<p>
	<label for="search"><?php esc_html_e( 'Show top search terms over', 'jetpack' ); ?></label>
	<select id="search" name="search">
	<?php
	foreach ( $intervals as $val => $label ) {
?>
		<option value="<?php echo $val; ?>"<?php selected( $val, $options['search'] ); ?>><?php echo esc_html( $label ); ?></option>
		<?php
	}
?>
	</select>.
	</p>
	<?php
}

/**
 * Jetpack Stats Dashboard Widget.
 *
 * @access public
 * @return void
 */
function stats_jetpack_dashboard_widget() {
?>
	<form id="stats_dashboard_widget_control" action="<?php echo esc_url( admin_url() ); ?>" method="post">
		<?php stats_dashboard_widget_control(); ?>
		<?php wp_nonce_field( 'edit-dashboard-widget_dashboard_stats', 'dashboard-widget-nonce' ); ?>
		<input type="hidden" name="widget_id" value="dashboard_stats" />
		<?php submit_button( __( 'Submit', 'jetpack' ) ); ?>
	</form>
	<span id="js-toggle-stats_dashboard_widget_control">
		<?php esc_html_e( 'Configure', 'jetpack' ); ?>
	</span>
	<div id="dashboard_stats">
		<div class="inside">
			<div style="height: 250px;"></div>
		</div>
	</div>
	<script>
		jQuery(document).ready(function($){
			var $toggle = $('#js-toggle-stats_dashboard_widget_control');

			$toggle.parent().prev().append( $toggle );
			$toggle.show().click(function(e){
				e.preventDefault();
				e.stopImmediatePropagation();
				$(this).parent().toggleClass('controlVisible');
				$('#stats_dashboard_widget_control').slideToggle();
			});
		});
	</script>
	<style>
		#js-toggle-stats_dashboard_widget_control {
			display: none;
			float: right;
			margin-top: 0.2em;
			font-weight: 400;
			color: #444;
			font-size: .8em;
			text-decoration: underline;
			cursor: pointer;
		}
		#stats_dashboard_widget_control {
			display: none;
			padding: 0 10px;
			overflow: hidden;
		}
		#stats_dashboard_widget_control .button-primary {
			float: right;
		}
		#dashboard_stats {
			box-sizing: border-box;
			width: 100%;
			padding: 0 10px;
		}
	</style>
	<?php
}

/**
 * Register Stats Widget Control Callback.
 *
 * @access public
 * @return void
 */
function stats_register_widget_control_callback() {
	$GLOBALS['wp_dashboard_control_callbacks']['dashboard_stats'] = 'stats_dashboard_widget_control';
}

/**
 * JavaScript and CSS for dashboard widget.
 *
 * @access public
 * @return void
 */
function stats_dashboard_head() { ?>
<script type="text/javascript">
/* <![CDATA[ */
jQuery( function($) {
	var dashStats = jQuery( '#dashboard_stats div.inside' );

	if ( dashStats.find( '.dashboard-widget-control-form' ).length ) {
		return;
	}

	if ( ! dashStats.length ) {
		dashStats = jQuery( '#dashboard_stats div.dashboard-widget-content' );
		var h = parseInt( dashStats.parent().height() ) - parseInt( dashStats.prev().height() );
		var args = 'width=' + dashStats.width() + '&height=' + h.toString();
	} else {
		if ( jQuery('#dashboard_stats' ).hasClass('postbox') ) {
			var args = 'width=' + ( dashStats.prev().width() * 2 ).toString();
		} else {
			var args = 'width=' + ( dashStats.width() * 2 ).toString();
		}
	}

	dashStats
		.not( '.dashboard-widget-control' )
		.load( 'admin.php?page=stats&noheader&dashboard&' + args );

	jQuery( window ).one( 'resize', function() {
		jQuery( '#stat-chart' ).css( 'width', 'auto' );
	} );
} );
/* ]]> */
</script>
<style type="text/css">
/* <![CDATA[ */
#stat-chart {
	background: none !important;
}
#dashboard_stats .inside {
	margin: 10px 0 0 0 !important;
}
#dashboard_stats #stats-graph {
	margin: 0;
}
#stats-info {
	border-top: 1px solid #dfdfdf;
	margin: 7px -10px 0 -10px;
	padding: 10px;
	background: #fcfcfc;
	-moz-box-shadow:inset 0 1px 0 #fff;
	-webkit-box-shadow:inset 0 1px 0 #fff;
	box-shadow:inset 0 1px 0 #fff;
	overflow: hidden;
	border-radius: 0 0 2px 2px;
	-webkit-border-radius: 0 0 2px 2px;
	-moz-border-radius: 0 0 2px 2px;
	-khtml-border-radius: 0 0 2px 2px;
}
#stats-info #top-posts, #stats-info #top-search {
	float: left;
	width: 50%;
}
#top-posts .stats-section-inner p {
	white-space: nowrap;
	overflow: hidden;
}
#top-posts .stats-section-inner p a {
	overflow: hidden;
	text-overflow: ellipsis;
}
#stats-info div#active {
	border-top: 1px solid #dfdfdf;
	margin: 0 -10px;
	padding: 10px 10px 0 10px;
	-moz-box-shadow:inset 0 1px 0 #fff;
	-webkit-box-shadow:inset 0 1px 0 #fff;
	box-shadow:inset 0 1px 0 #fff;
	overflow: hidden;
}
#top-search p {
	color: #999;
}
#stats-info h3 {
	font-size: 1em;
	margin: 0 0 .5em 0 !important;
}
#stats-info p {
	margin: 0 0 .25em;
	color: #999;
}
#stats-info p.widget-loading {
	margin: 1em 0 0;
	color: #333;
}
#stats-info p a {
	display: block;
}
#stats-info p a.button {
	display: inline;
}
/* ]]> */
</style>
<?php
}

/**
 * Stats Dashboard Widget Content.
 *
 * @access public
 * @return void
 */
function stats_dashboard_widget_content() {
	if ( ! isset( $_GET['width'] ) || ( ! $width = (int) ( $_GET['width'] / 2 ) ) || $width < 250 ) {
		$width = 370;
	}
	if ( ! isset( $_GET['height'] ) || ( ! $height = (int) $_GET['height'] - 36 ) || $height < 230 ) {
		$height = 180;
	}

	$_width  = $width  - 5;
	$_height = $height - ( $GLOBALS['is_winIE'] ? 16 : 5 ); // Hack!

	$options = stats_dashboard_widget_options();
	$blog_id = Jetpack_Options::get_option( 'id' );

	$q = array(
		'noheader' => 'true',
		'proxy' => '',
		'blog' => $blog_id,
		'page' => 'stats',
		'chart' => '',
		'unit' => $options['chart'],
		'color' => get_user_option( 'admin_color' ),
		'width' => $_width,
		'height' => $_height,
		'ssl' => is_ssl(),
		'j' => sprintf( '%s:%s', JETPACK__API_VERSION, JETPACK__VERSION ),
	);

	$url = 'https://' . STATS_DASHBOARD_SERVER . "/wp-admin/index.php";

	$url = add_query_arg( $q, $url );
	$method = 'GET';
	$timeout = 90;
	$user_id = JETPACK_MASTER_USER;

	$get = Jetpack_Client::remote_request( compact( 'url', 'method', 'timeout', 'user_id' ) );
	$get_code = wp_remote_retrieve_response_code( $get );
	if ( is_wp_error( $get ) || ( 2 !== intval( $get_code / 100 ) && 304 !== $get_code ) || empty( $get['body'] ) ) {
		stats_print_wp_remote_error( $get, $url );
	} else {
		$body = stats_convert_post_titles( $get['body'] );
		$body = stats_convert_chart_urls( $body );
		$body = stats_convert_image_urls( $body );
		echo $body;
	}

	$post_ids = array();

	$csv_end_date = date( 'Y-m-d', current_time( 'timestamp' ) );
	$csv_args = array( 'top' => "&limit=8&end=$csv_end_date", 'search' => "&limit=5&end=$csv_end_date" );
	/* Translators: Stats dashboard widget postviews list: "$post_title $views Views". */
	$printf = __( '%1$s %2$s Views' , 'jetpack' );

	foreach ( $top_posts = stats_get_csv( 'postviews', "days=$options[top]$csv_args[top]" ) as $i => $post ) {
		if ( 0 === $post['post_id'] ) {
			unset( $top_posts[$i] );
			continue;
		}
		$post_ids[] = $post['post_id'];
	}

	// Cache.
	get_posts( array( 'include' => join( ',', array_unique( $post_ids ) ) ) );

	$searches = array();
	foreach ( $search_terms = stats_get_csv( 'searchterms', "days=$options[search]$csv_args[search]" ) as $search_term ) {
		if ( 'encrypted_search_terms' === $search_term['searchterm'] ) {
			continue;
		}
		$searches[] = esc_html( $search_term['searchterm'] );
	}

?>
<a class="button" href="admin.php?page=stats"><?php  esc_html_e( 'View All', 'jetpack' ); ?></a>
<div id="stats-info">
	<div id="top-posts" class='stats-section'>
		<div class="stats-section-inner">
		<h3 class="heading"><?php  esc_html_e( 'Top Posts' , 'jetpack' ); ?></h3>
		<?php
	if ( empty( $top_posts ) ) {
?>
			<p class="nothing"><?php  esc_html_e( 'Sorry, nothing to report.', 'jetpack' ); ?></p>
			<?php
	} else {
		foreach ( $top_posts as $post ) {
			if ( ! get_post( $post['post_id'] ) ) {
				continue;
			}
?>
				<p><?php printf(
				$printf,
				'<a href="' . get_permalink( $post['post_id'] ) . '">' . get_the_title( $post['post_id'] ) . '</a>',
				number_format_i18n( $post['views'] )
			); ?></p>
				<?php
		}
	}
?>
		</div>
	</div>
	<div id="top-search" class='stats-section'>
		<div class="stats-section-inner">
		<h3 class="heading"><?php  esc_html_e( 'Top Searches' , 'jetpack' ); ?></h3>
		<?php
	if ( empty( $searches ) ) {
?>
			<p class="nothing"><?php  esc_html_e( 'Sorry, nothing to report.', 'jetpack' ); ?></p>
			<?php
	} else {
?>
			<p><?php echo join( ',&nbsp; ', $searches );?></p>
			<?php
	}
?>
		</div>
	</div>
</div>
<div class="clear"></div>
<?php
	exit;
}

/**
 * Stats Print WP Remote Error.
 *
 * @access public
 * @param mixed $get Get.
 * @param mixed $url URL.
 * @return void
 */
function stats_print_wp_remote_error( $get, $url ) {
	$state_name = 'stats_remote_error_' . substr( md5( $url ), 0, 8 );
	$previous_error = Jetpack::state( $state_name );
	$error = md5( serialize( compact( 'get', 'url' ) ) );
	Jetpack::state( $state_name, $error );
	if ( $error !== $previous_error ) {
?>
	<div class="wrap">
	<p><?php esc_html_e( 'We were unable to get your stats just now. Please reload this page to try again.', 'jetpack' ); ?></p>
	</div>
<?php
		return;
	}
?>
	<div class="wrap">
	<p><?php printf( __( 'We were unable to get your stats just now. Please reload this page to try again. If this error persists, please <a href="%1$s" target="_blank">contact support</a>. In your report please include the information below.', 'jetpack' ), 'https://support.wordpress.com/contact/?jetpack=needs-service' ); ?></p>
	<pre>
	User Agent: "<?php echo esc_html( $_SERVER['HTTP_USER_AGENT'] ); ?>"
	Page URL: "http<?php echo (is_ssl()?'s':'') . '://' . esc_html( $_SERVER['HTTP_HOST'] . $_SERVER['REQUEST_URI'] ); ?>"
	API URL: "<?php echo esc_url( $url ); ?>"
<?php
if ( is_wp_error( $get ) ) {
	foreach ( $get->get_error_codes() as $code ) {
		foreach ( $get->get_error_messages( $code ) as $message ) {
?>
<?php print $code . ': "' . $message . '"' ?>

<?php
		}
	}
} else {
	$get_code = wp_remote_retrieve_response_code( $get );
	$content_length = strlen( wp_remote_retrieve_body( $get ) );
?>
Response code: "<?php print $get_code ?>"
Content length: "<?php print $content_length ?>"

<?php
}
	?></pre>
	</div>
	<?php
}

/**
 * Get stats from WordPress.com
 *
 * @param string $table The stats which you want to retrieve: postviews, or searchterms.
 * @param array  $args {
 *      An associative array of arguments.
 *
 *      @type bool    $end        The last day of the desired time frame. Format is 'Y-m-d' (e.g. 2007-05-01)
 *                                and default timezone is UTC date. Default value is Now.
 *      @type string  $days       The length of the desired time frame. Default is 30. Maximum 90 days.
 *      @type int     $limit      The maximum number of records to return. Default is 10. Maximum 100.
 *      @type int     $post_id    The ID of the post to retrieve stats data for
 *      @type string  $summarize  If present, summarizes all matching records. Default Null.
 *
 * }
 *
 * @return array {
 *      An array of post view data, each post as an array
 *
 *      array {
 *          The post view data for a single post
 *
 *          @type string  $post_id         The ID of the post
 *          @type string  $post_title      The title of the post
 *          @type string  $post_permalink  The permalink for the post
 *          @type string  $views           The number of views for the post within the $num_days specified
 *      }
 * }
 */
function stats_get_csv( $table, $args = null ) {
	$defaults = array( 'end' => false, 'days' => false, 'limit' => 3, 'post_id' => false, 'summarize' => '' );

	$args = wp_parse_args( $args, $defaults );
	$args['table'] = $table;
	$args['blog_id'] = Jetpack_Options::get_option( 'id' );

	$stats_csv_url = add_query_arg( $args, 'https://stats.wordpress.com/csv.php' );

	$key = md5( $stats_csv_url );

	// Get cache.
	$stats_cache = get_option( 'stats_cache' );
	if ( ! $stats_cache || ! is_array( $stats_cache ) ) {
		$stats_cache = array();
	}

	// Return or expire this key.
	if ( isset( $stats_cache[ $key ] ) ) {
		$time = key( $stats_cache[ $key ] );
		if ( time() - $time < 300 ) {
			return $stats_cache[ $key ][ $time ];
		}
		unset( $stats_cache[ $key ] );
	}

	$stats_rows = array();
	do {
		if ( ! $stats = stats_get_remote_csv( $stats_csv_url ) ) {
			break;
		}

		$labels = array_shift( $stats );

		if ( 0 === stripos( $labels[0], 'error' ) ) {
			break;
		}

		$stats_rows = array();
		for ( $s = 0; isset( $stats[ $s ] ); $s++ ) {
			$row = array();
			foreach ( $labels as $col => $label ) {
				$row[ $label ] = $stats[ $s ][ $col ];
			}
			$stats_rows[] = $row;
		}
	} while ( 0 );

	// Expire old keys.
	foreach ( $stats_cache as $k => $cache ) {
		if ( ! is_array( $cache ) || 300 < time() - key( $cache ) ) {
			unset( $stats_cache[ $k ] );
		}
	}

		// Set cache.
		$stats_cache[ $key ] = array( time() => $stats_rows );
	update_option( 'stats_cache', $stats_cache );

	return $stats_rows;
}

/**
 * Stats get remote CSV.
 *
 * @access public
 * @param mixed $url URL.
 * @return array
 */
function stats_get_remote_csv( $url ) {
	$method = 'GET';
	$timeout = 90;
	$user_id = JETPACK_MASTER_USER;

	$get = Jetpack_Client::remote_request( compact( 'url', 'method', 'timeout', 'user_id' ) );
	$get_code = wp_remote_retrieve_response_code( $get );
	if ( is_wp_error( $get ) || ( 2 !== intval( $get_code / 100 ) && 304 !== $get_code ) || empty( $get['body'] ) ) {
		return array(); // @todo: return an error?
	} else {
		return stats_str_getcsv( $get['body'] );
	}
}

/**
 * Rather than parsing the csv and its special cases, we create a new file and do fgetcsv on it.
 *
 * @access public
 * @param mixed $csv CSV.
 * @return array.
 */
function stats_str_getcsv( $csv ) {
	if ( function_exists( 'str_getcsv' ) ) {
		$lines = str_getcsv( $csv, "\n" );
		return array_map( 'str_getcsv', $lines );
	}
	if ( ! $temp = tmpfile() ) { // The tmpfile() automatically unlinks.
		return false;
	}

	$data = array();

	fwrite( $temp, $csv, strlen( $csv ) );
	fseek( $temp, 0 );
	while ( false !== $row = fgetcsv( $temp, 2000 ) ) {		
		$data[] = $row;
	}
	fclose( $temp );

	return $data;
}

/**
 * Abstract out building the rest api stats path.
 *
 * @param  string $resource Resource.
 * @return string
 */
function jetpack_stats_api_path( $resource = '' ) {
	$resource = ltrim( $resource, '/' );
	return sprintf( '/sites/%d/stats/%s', stats_get_option( 'blog_id' ), $resource );
}

/**
 * Fetches stats data from the REST API.  Caches locally for 5 minutes.
 *
 * @link: https://developer.wordpress.com/docs/api/1.1/get/sites/%24site/stats/
 * @access public
 * @param array  $args (default: array())  The args that are passed to the endpoint.
 * @param string $resource (default: '') Optional sub-endpoint following /stats/.
 * @return array|WP_Error.
 */
function stats_get_from_restapi( $args = array(), $resource = '' ) {
	$endpoint    = jetpack_stats_api_path( $resource );
	$api_version = '1.1';
	$args        = wp_parse_args( $args, array() );
	$cache_key   = md5( implode( '|', array( $endpoint, $api_version, serialize( $args ) ) ) );

	// Get cache.
	$stats_cache = Jetpack_Options::get_option( 'restapi_stats_cache', array() );
	if ( ! is_array( $stats_cache ) ) {
		$stats_cache = array();
	}

	// Return or expire this key.
	if ( isset( $stats_cache[ $cache_key ] ) ) {
		$time = key( $stats_cache[ $cache_key ] );
		if ( time() - $time < ( 5 * MINUTE_IN_SECONDS ) ) {
			$cached_stats = $stats_cache[ $cache_key ][ $time ];
			$cached_stats = (object) array_merge( array( 'cached_at' => $time ), (array) $cached_stats );
			return $cached_stats;
		}
		unset( $stats_cache[ $cache_key ] );
	}

	// Do the dirty work.
	$response = Jetpack_Client::wpcom_json_api_request_as_blog( $endpoint, $api_version, $args );
	if ( 200 !== wp_remote_retrieve_response_code( $response ) ) {
		// If bad, just return it, don't cache.
		return $response;
	}

	$data = json_decode( wp_remote_retrieve_body( $response ) );

	// Expire old keys.
	foreach ( $stats_cache as $k => $cache ) {
		if ( ! is_array( $cache ) || ( 5 * MINUTE_IN_SECONDS ) < time() - key( $cache ) ) {
			unset( $stats_cache[ $k ] );
		}
	}

	// Set cache.
	$stats_cache[ $cache_key ] = array(
		time() => $data,
	);
	Jetpack_Options::update_option( 'restapi_stats_cache', $stats_cache, false );

	return $data;
}<|MERGE_RESOLUTION|>--- conflicted
+++ resolved
@@ -176,11 +176,7 @@
 function stats_template_redirect() {
 	global $current_user, $stats_footer;
 
-<<<<<<< HEAD
-	if ( is_feed() || is_robots() || is_trackback() || is_preview() || is_dnt_enabled() )
-=======
-	if ( is_feed() || is_robots() || is_trackback() || is_preview() ) {
->>>>>>> 728c96f8
+	if ( is_feed() || is_robots() || is_trackback() || is_preview() || is_dnt_enabled() ) {
 		return;
 	}
 
@@ -846,17 +842,12 @@
 	foreach ( get_editable_roles() as $role => $details ) {
 ?>
 				<label><input type='checkbox' <?php if ( 'administrator' === $role ) echo "disabled='disabled' "; ?>name='role_<?php echo $role; ?>'<?php checked( 'administrator' === $role || in_array( $role, $stats_roles ) ); ?> /> <?php echo translate_user_role( $details['name'] ); ?></label><br/>
-				<?php
-<<<<<<< HEAD
-			}
-			?>
 		</td><tr valign="top"><th scope="row"><?php _e( 'Do Not Track' , 'jetpack' ); ?></th>
 		<td><label><input type='checkbox'<?php checked( isset( $options['do_not_track'] ) && $options['do_not_track'] ); ?> name='do_not_track' id='do_not_track' /> <?php _e( 'Respect DNT header from user.', 'jetpack' ); ?></label><br /> <span class="description"><?php _e( 'Don\'t include tracking code when user doesn\'t want to be tracked.', 'jetpack' ); ?></span></td></tr>
-=======
+				<?php
 	}
 ?>
 		</td></tr>
->>>>>>> 728c96f8
 		</table>
 		<p class="submit"><input type='submit' class='button-primary' value='<?php echo esc_attr( __( 'Save configuration', 'jetpack' ) ); ?>' /></p>
 		</form>
