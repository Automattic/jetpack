<?php
/*
Plugin Name: SoundCloud Shortcode
Plugin URI: http://wordpress.org/extend/plugins/soundcloud-shortcode/
Description: Converts SoundCloud WordPress shortcodes to a SoundCloud widget. Example: [soundcloud]http://soundcloud.com/forss/flickermood[/soundcloud]
Version: 2.3
Author: SoundCloud Inc., simplified for Jetpack by Automattic, Inc.
Author URI: http://soundcloud.com
License: GPLv2

Original version: Johannes Wagener <johannes@soundcloud.com>
Options support: Tiffany Conroy <tiffany@soundcloud.com>
HTML5 & oEmbed support: Tim Bormans <tim@soundcloud.com>
*/

/*
A8C: Taken from http://plugins.svn.wordpress.org/soundcloud-shortcode/trunk/
at revision 664386.

Commenting out (instead of removing) and replacing code with custom modifs
so it's eqsy to see what differs from the standard DOTORG version.

All custom modifs are annoted with "A8C" keyword in comment.
*/

/**
 * Register oEmbed provider
 */

wp_oembed_add_provider('#https?://(?:api\.)?soundcloud\.com/.*#i', 'http://soundcloud.com/oembed', true);


/**
 * Register SoundCloud shortcode
 */

add_shortcode("soundcloud", "soundcloud_shortcode");


/**
 * SoundCloud shortcode handler
 * @param  {string|array}  $atts     The attributes passed to the shortcode like [soundcloud attr1="value" /].
 *                                   Is an empty string when no arguments are given.
 * @param  {string}        $content  The content between non-self closing [soundcloud]…[/soundcloud] tags.
 * @return {string}                  Widget embed code HTML
 */
function soundcloud_shortcode( $atts, $content = null ) {

	// Custom shortcode options
	$shortcode_options = array_merge( array('url' => trim( $content ) ), is_array( $atts ) ? $atts : array() );

	// Turn shortcode option "param" (param=value&param2=value) into array
	$shortcode_params = array();
	if ( isset( $shortcode_options['params'] ) ) {
		parse_str( html_entity_decode( $shortcode_options['params'] ), $shortcode_params );
	}
	$shortcode_options['params'] = $shortcode_params;

	$player_type = soundcloud_get_option( 'player_type', 'visual' );
	$isIframe    = $player_type !== 'flash';
<<<<<<< HEAD
	$isVisual    = !$player_type || $player_type === 'visual';
=======
>>>>>>> 653c04de

	// User preference options
	$plugin_options = array_filter(array(
		'iframe' => $isIframe,
		'width'  => soundcloud_get_option( 'player_width' ),
		'height' => soundcloud_url_has_tracklist( $shortcode_options['url'] ) ? soundcloud_get_option( 'player_height_multi' ) : soundcloud_get_option( 'player_height' ),
		'params' => array_filter( array(
			'auto_play'     => soundcloud_get_option( 'auto_play' ),
			'show_comments' => soundcloud_get_option( 'show_comments' ),
			'color'         => soundcloud_get_option( 'color' ),
<<<<<<< HEAD
			'visual'        => ( $isVisual ? 'true' : 'false' )
=======
			'visual'        => ( $shortcode_options['visual'] ? $shortcode_options['visual'] : 'false' )
>>>>>>> 653c04de
		)),
	));

	// Needs to be an array
	if ( ! isset( $plugin_options['params'] ) ) {
		$plugin_options['params'] = array();
	}

	// plugin options < shortcode options
	$options = array_merge(
		$plugin_options,
		$shortcode_options
	);

	// plugin params < shortcode params
	$options['params'] = array_merge(
		$plugin_options['params'],
		$shortcode_options['params']
	);

	// The "url" option is required
	if ( ! isset( $options['url'] ) ) {
		return '';
	} else {
		$options['url'] = trim( $options['url'] );
	}

	// Both "width" and "height" need to be integers
	if (isset( $options['width'] ) && ! preg_match( '/^\d+$/', $options['width'] ) ) {
		// set to 0 so oEmbed will use the default 100% and WordPress themes will leave it alone
		$options['width'] = 0;
	}
	if ( isset( $options['height'] ) && ! preg_match( '/^\d+$/', $options['height'] ) ) {
		unset( $options['height'] );
	}

	// The "iframe" option must be true to load the iframe widget
	$iframe = soundcloud_booleanize( $options['iframe'] );

	// Remove visual parameter from Flash widget, when it's false because that's the default, or when displaying the smallest player
	if ( $options['params']['visual'] && ( ! $iframe || ! soundcloud_booleanize( $options['params']['visual'] ) || ( isset( $options['height'] ) && '20' == $options['height'] ) ) ) {
		unset( $options['params']['visual'] );
	}

	// Merge in "url" value
	$options['params'] = array_merge( array(
		'url' => $options['url']
	), $options['params'] );

	// Return html embed code
	if ( $iframe ) {
		return soundcloud_iframe_widget( $options );
	} else {
		return soundcloud_flash_widget( $options );
	}
}

/**
 * Plugin options getter
 * @param  {string|array}  $option   Option name
 * @param  {mixed}         $default  Default value
 * @return {mixed}                   Option value
 */
function soundcloud_get_option( $option, $default = false ) {
	$value = get_option( 'soundcloud_' . $option );
	return $value === '' ? $default : $value;
}

/**
 * Booleanize a value
 * @param  {boolean|string}  $value
 * @return {boolean}
 */
function soundcloud_booleanize( $value ) {
	return is_bool( $value ) ? $value : $value === 'true' ? true : false;
}

/**
 * Decide if a url has a tracklist
 * @param  {string}   $url
 * @return {boolean}
 */
function soundcloud_url_has_tracklist( $url ) {
	return preg_match( '/^(.+?)\/(sets|groups|playlists)\/(.+?)$/', $url );
}

/**
 * Parameterize url
 * @param  {array}  $match  Matched regex
 * @return {string}          Parameterized url
 */
function soundcloud_oembed_params_callback( $match ) {
	global $soundcloud_oembed_params;

	// Convert URL to array
	$url = parse_url( urldecode( $match[1] ) );
	// Convert URL query to array
	parse_str( $url['query'], $query_array );
	// Build new query string
	$query = http_build_query( array_merge( $query_array, $soundcloud_oembed_params ) );

	return 'src="' . $url['scheme'] . '://' . $url['host'] . $url['path'] . '?' . $query;
}

/**
 * Iframe widget embed code
 * @param  {array}   $options  Parameters
 * @return {string}            Iframe embed code
 */
function soundcloud_iframe_widget( $options ) {

	// Build URL
	$url = set_url_scheme( 'https://w.soundcloud.com/player/?' . http_build_query( $options['params'] ) );
	// Set default width if not defined
	$width = isset($options['width']) && $options['width'] !== 0 ? $options['width'] : '100%';
	// Set default height if not defined
	$height = isset($options['height']) && $options['height'] !== 0
			? $options['height']
			: ( soundcloud_url_has_tracklist( $options['url']) || ( isset( $options['params']['visual'] ) && soundcloud_booleanize( $options['params']['visual'] ) ) ? '450' : '166');

	return sprintf( '<iframe width="%s" height="%s" scrolling="no" frameborder="no" src="%s"></iframe>', $width, $height, $url );
}

/**
 * Legacy Flash widget embed code
 * @param  {array}   $options  Parameters
 * @return {string}            Flash embed code
 */
function soundcloud_flash_widget( $options ) {

	// Build URL
	$url = set_url_scheme( 'https://player.soundcloud.com/player.swf?' . http_build_query($options['params']) );
	// Set default width if not defined
	$width = isset( $options['width'] ) && $options['width'] !== 0 ? $options['width'] : '100%';
	// Set default height if not defined
	$height = isset( $options['height'] ) && $options['height'] !== 0 ? $options['height'] : ( soundcloud_url_has_tracklist( $options['url'] ) ? '255' : '81');

	return preg_replace( '/\s\s+/', "", sprintf( '<object width="%s" height="%s">
													<param name="movie" value="%s"></param>
													<param name="allowscriptaccess" value="always"></param>
													<embed width="%s" height="%s" src="%s" allowscriptaccess="always" type="application/x-shockwave-flash"></embed>
												</object>', $width, $height, $url, $width, $height, $url ) );
}


/**
 * SoundCloud Embed Reversal
 *
 * Converts a generic HTML embed code from SoundClound into a
 * WordPress.com-compatibly shortcode.
 */
function jetpack_soundcloud_embed_reversal( $content ) {
	if ( false === stripos( $content, 'w.soundcloud.com/player' ) )
		return $content;

	/* Sample embed code:

		<iframe width="100%" height="450" scrolling="no" frameborder="no" src="https://w.soundcloud.com/player/?url=https%3A//api.soundcloud.com/tracks/150745932&amp;auto_play=false&amp;hide_related=false&amp;show_comments=true&amp;show_user=true&amp;show_reposts=false&amp;visual=true"></iframe>
	*/

	$regexes = array();

	$regexes[] = '#<iframe[^>]+?src="((?:https?:)?//w\.soundcloud\.com/player/[^"\']++)"[^>]*+>\s*?</iframe>#i';
	$regexes[] = '#&lt;iframe(?:[^&]|&(?!gt;))+?src="((?:https?:)?//w\.soundcloud\.com/player/[^"\']++)"(?:[^&]|&(?!gt;))*+&gt;\s*?&lt;/iframe&gt;#i';

	foreach ( $regexes as $regex ) {
		if ( ! preg_match_all( $regex, $content, $matches, PREG_SET_ORDER ) )
			continue;

		foreach ( $matches as $match ) {

			// if pasted from the visual editor - prevent double encoding
			$match[1] = str_replace( '&amp;amp;', '&amp;', $match[1] );

			$args = parse_url( html_entity_decode( $match[1] ), PHP_URL_QUERY );
			$args = wp_parse_args( $args );

			if ( ! preg_match( '#^(?:https?:)?//api\.soundcloud\.com/.+$#i', $args['url'], $url_matches ) )
				continue;

			if ( ! preg_match( '#height="(\d+)"#i', $match[0], $hmatch ) ) {
				$height = '';
			} else {
				$height = " height='" . intval( $hmatch[1] ) . "'";
			}

			unset( $args['url'] );
			$params = 'params="';
			if ( count( $args ) > 0 ) {
				foreach ( $args as $key => $value ) {
					$params .= esc_html( $key ) . '=' . esc_html( $value ) . '&amp;';
				}
				$params = substr( $params, 0, -5 );
			}
			$params .= '"';

			$shortcode = '[soundcloud url="' . esc_url( $url_matches[0] ) . '" ' . $params . ' width="100%"' . $height . ' iframe="true" /]';

			$replace_regex = sprintf( '#\s*%s\s*#', preg_quote( $match[0], '#' ) );
			$content = preg_replace( $replace_regex, sprintf( "\n\n%s\n\n", $shortcode ), $content );
			/** This action is documented in modules/shortcodes/youtube.php */
			do_action( 'jetpack_embed_to_shortcode', 'soundcloud', $url_matches[0] );
		}
	}

	return $content;
}


add_filter( 'pre_kses', 'jetpack_soundcloud_embed_reversal' );<|MERGE_RESOLUTION|>--- conflicted
+++ resolved
@@ -58,10 +58,6 @@
 
 	$player_type = soundcloud_get_option( 'player_type', 'visual' );
 	$isIframe    = $player_type !== 'flash';
-<<<<<<< HEAD
-	$isVisual    = !$player_type || $player_type === 'visual';
-=======
->>>>>>> 653c04de
 
 	// User preference options
 	$plugin_options = array_filter(array(
@@ -72,11 +68,7 @@
 			'auto_play'     => soundcloud_get_option( 'auto_play' ),
 			'show_comments' => soundcloud_get_option( 'show_comments' ),
 			'color'         => soundcloud_get_option( 'color' ),
-<<<<<<< HEAD
-			'visual'        => ( $isVisual ? 'true' : 'false' )
-=======
 			'visual'        => ( $shortcode_options['visual'] ? $shortcode_options['visual'] : 'false' )
->>>>>>> 653c04de
 		)),
 	));
 
