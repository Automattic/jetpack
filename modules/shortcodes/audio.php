--- conflicted
+++ resolved
@@ -168,13 +168,8 @@
 		$not_supported = '';
 		foreach ( $sound_files as $sfile ) {
 			$not_supported .= sprintf(
-<<<<<<< HEAD
 				__( 'Download: <a href="%s">%s</a><br />', 'jetpack' ),
-				esc_url_raw( $sfile ),
-=======
-				__( 'Download: <a href="%s">%s</a><br />' ),
 				esc_url( $sfile ),
->>>>>>> be121861
 				esc_html( basename( $sfile ) ) );
 		}
 
