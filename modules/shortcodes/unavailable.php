--- conflicted
+++ resolved
@@ -70,15 +70,10 @@
 function jetpack_init_shortcode_unavailable() {
 	new Jetpack_Shortcode_Unavailable(
 		array(
-<<<<<<< HEAD
+     	'digg'                    => __( 'The Digg API was shut down in 2014.', 'jetpack' ),
 			'blip.tv'                 => __( 'The Blip.tv service has been shut down since August 20th, 2015.', 'jetpack' ),
-			'jetpack-email-subscribe' => __( 'The Email Subscribe shortcode is now available as a block in the Block editor.', 'jetpack' ),
 			'lytro'                   => __( 'Lytro has been shut down since March 2019.', 'jetpack' ),
-=======
-			'blip.tv' => __( 'The Blip.tv service has been shut down since August 20th, 2015.', 'jetpack' ),
-			'digg'    => __( 'The Digg API was shut down in 2014.', 'jetpack' ),
-			'lytro'   => __( 'Lytro has been shut down since March 2019.', 'jetpack' ),
->>>>>>> 6e4fbeaf
+      'jetpack-email-subscribe' => __( 'The Email Subscribe shortcode is now available as a block in the Block editor.', 'jetpack' ),
 		)
 	);
 }
