--- conflicted
+++ resolved
@@ -200,9 +200,6 @@
 
 	list( $w, $h ) = jetpack_shortcode_youtube_dimensions( $args );
 
-<<<<<<< HEAD
-	$fmt = ( isset( $args['fmt'] ) && (int) $args['fmt'] ) ? '&fmt=' . (int) $args['fmt'] : '';
-=======
 	$params = array(
 		'rel'            => ( isset( $args['rel'] ) && '0' === $args['rel'] ) ? 0 : 1,
 		'showsearch'     => ( isset( $args['showsearch'] ) && '1' === $args['showsearch'] ) ? 1 : 0, // Now deprecated. See https://developers.google.com/youtube/player_parameters#march-29,-2012.
@@ -211,10 +208,9 @@
 		'fs'             => 1,
 		'hl'             => str_replace( '_', '-', get_locale() ),
 	);
-	if ( isset( $args['fmt'] ) && intval( $args['fmt'] ) ) {
+	if ( isset( $args['fmt'] ) && (int) $args['fmt'] ) {
 		$params['fmt'] = (int) $args['fmt']; // Apparently an obsolete parameter. Not referenced on https://developers.google.com/youtube/player_parameters.
 	}
->>>>>>> ed7af99a
 
 	// The autohide parameter has been deprecated since 2015. See https://developers.google.com/youtube/player_parameters#august-19,-2015.
 	if ( ! isset( $args['autohide'] ) || ( $args['autohide'] < 0 || 2 < $args['autohide'] ) ) {
@@ -248,17 +244,10 @@
 		$params['start'] = (int) $start;
 	}
 
-<<<<<<< HEAD
-	$start = $start ? '&start=' . $start : '';
-	$end   = ( isset( $args['end'] ) && (int) $args['end'] ) ? '&end=' . (int) $args['end'] : '';
-	$hd    = ( isset( $args['hd'] ) && (int) $args['hd'] ) ? '&hd=' . (int) $args['hd'] : '';
-
-	$vq = ( isset( $args['vq'] ) && in_array( $args['vq'], array( 'hd720', 'hd1080' ), true ) ) ? '&vq=' . $args['vq'] : '';
-=======
-	if ( isset( $args['end'] ) && intval( $args['end'] ) ) {
+	if ( isset( $args['end'] ) && (int) $args['end'] ) {
 		$params['end'] = (int) $args['end'];
 	}
-	if ( isset( $args['hd'] ) && intval( $args['hd'] ) ) {
+	if ( isset( $args['hd'] ) && (int) $args['hd'] ) {
 		$params['hd'] = (int) $args['hd']; // Now obsolete per https://developers.google.com/youtube/player_parameters#march-29,-2012.
 	}
 	if ( isset( $args['vq'] ) && in_array( $args['vq'], array( 'hd720', 'hd1080' ), true ) ) {
@@ -270,7 +259,6 @@
 	if ( isset( $args['cc_lang_pref'] ) ) {
 		$params['cc_lang_pref'] = preg_replace( '/[^_a-z0-9-]/i', '', $args['cc_lang_pref'] );
 	}
->>>>>>> ed7af99a
 
 	// The wmode parameter appears to be obsolete. Not referenced on https://developers.google.com/youtube/player_parameters.
 	if ( isset( $args['wmode'] ) && in_array( strtolower( $args['wmode'] ), array( 'opaque', 'window', 'transparent' ), true ) ) {
