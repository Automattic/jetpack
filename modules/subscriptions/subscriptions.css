#subscribe-email input {
	width: 95%;
}

.comment-subscription-form {
	margin-bottom: 1em;
}

.comment-subscription-form .subscribe-label {
	display: inline !important;
}

<<<<<<< HEAD
.comment-subscription-form-list {
	padding: 0;
	margin: 0;
	list-style: none;
}

/* Meant only for screen readers */
.comment-subscription-form-title {
=======
/*
Text meant only for screen readers.
Provides support for themes that do not bundle this CSS yet.
@see https://make.wordpress.org/accessibility/2015/02/09/hiding-text-for-screen-readers-with-wordpress-core/
***********************************/
.screen-reader-text {
>>>>>>> a40d0840
	border: 0;
	clip: rect(1px, 1px, 1px, 1px);
	clip-path: inset(50%);
	height: 1px;
	margin: -1px;
	overflow: hidden;
	padding: 0;
<<<<<<< HEAD
	position: absolute !important;
	width: 1px;
	word-wrap: normal !important;
=======
	position: absolute ! important;
	width: 1px;
	word-wrap: normal ! important;
>>>>>>> a40d0840
}<|MERGE_RESOLUTION|>--- conflicted
+++ resolved
@@ -10,23 +10,19 @@
 	display: inline !important;
 }
 
-<<<<<<< HEAD
 .comment-subscription-form-list {
 	padding: 0;
 	margin: 0;
 	list-style: none;
 }
 
-/* Meant only for screen readers */
-.comment-subscription-form-title {
-=======
 /*
 Text meant only for screen readers.
 Provides support for themes that do not bundle this CSS yet.
 @see https://make.wordpress.org/accessibility/2015/02/09/hiding-text-for-screen-readers-with-wordpress-core/
 ***********************************/
-.screen-reader-text {
->>>>>>> a40d0840
+.screen-reader-text,
+.comment-subscription-form-title {
 	border: 0;
 	clip: rect(1px, 1px, 1px, 1px);
 	clip-path: inset(50%);
@@ -34,13 +30,7 @@
 	margin: -1px;
 	overflow: hidden;
 	padding: 0;
-<<<<<<< HEAD
 	position: absolute !important;
 	width: 1px;
 	word-wrap: normal !important;
-=======
-	position: absolute ! important;
-	width: 1px;
-	word-wrap: normal ! important;
->>>>>>> a40d0840
 }