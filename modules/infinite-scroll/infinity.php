--- conflicted
+++ resolved
@@ -394,13 +394,8 @@
 		$writing_url = Jetpack::build_redirect_url( 'calypso-settings-writing', array( 'site' => $details->domain ) );
 		echo '<span>' . sprintf(
 			/* translators: Variables are the enclosing link to the settings page */
-<<<<<<< HEAD
-			esc_html__( 'This option has moved. You can now manage it %1$shere%2$s.' ),
+			esc_html__( 'This option has moved. You can now manage it %1$shere%2$s.', 'jetpack' ),
 			'<a href="' . esc_url( $writing_url ) . '">',
-=======
-			esc_html__( 'This option has moved. You can now manage it %1$shere%2$s.', 'jetpack' ),
-			'<a href="' . esc_url( 'https://wordpress.com/settings/writing/' . $details->domain ) . '">',
->>>>>>> 314fab53
 			'</a>'
 		) . '</span>';
 	}
