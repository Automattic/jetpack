<?php

class Jetpack_Lazy_Images {
	private static $__instance = null;

	/**
	 * Singleton implementation
	 *
	 * @return object
	 */
	public static function instance() {
		if ( is_null( self::$__instance ) ) {
			self::$__instance = new Jetpack_Lazy_Images();
		}

		return self::$__instance;
	}

	/**
	 * Registers actions
	 */
	private function __construct() {
		if ( is_admin() ) {
			return;
		}

		/**
		 * Whether the lazy-images module should load.
		 *
		 * This filter is not prefixed with jetpack_ to provide a smoother migration
		 * process from the WordPress Lazy Load plugin.
		 *
		 * @module lazy-images
		 *
		 * @since 5.6.0
		 *
		 * @param bool true Whether lazy image loading should occur.
		 */
		if ( ! apply_filters( 'lazyload_is_enabled', true ) ) {
			return;
		}

		add_action( 'wp_head', array( $this, 'setup_filters' ), 9999 ); // we don't really want to modify anything in <head> since it's mostly all metadata
		add_action( 'wp_enqueue_scripts', array( $this, 'enqueue_assets' ) );

		// Do not lazy load avatar in admin bar
		add_action( 'admin_bar_menu', array( $this, 'remove_filters' ), 0 );
	}

	public function setup_filters() {
<<<<<<< HEAD
		add_filter( 'the_content', array( $this, 'add_image_placeholders' ), PHP_INT_MAX ); // run this later, so other content filters have run, including image_add_wh on WP.com
		add_filter( 'post_thumbnail_html', array( $this, 'add_image_placeholders' ), PHP_INT_MAX );
		add_filter( 'get_avatar', array( $this, 'add_image_placeholders' ), PHP_INT_MAX );
		add_filter( 'widget_text', array( $this, 'add_image_placeholders' ), PHP_INT_MAX );
		add_filter( 'get_image_tag', array( $this, 'add_image_placeholders' ), PHP_INT_MAX);
	}

	public function remove_filters() {
		remove_filter( 'the_content', array( $this, 'add_image_placeholders' ), PHP_INT_MAX );
		remove_filter( 'post_thumbnail_html', array( $this, 'add_image_placeholders' ), PHP_INT_MAX );
		remove_filter( 'get_avatar', array( $this, 'add_image_placeholders' ), PHP_INT_MAX );
		remove_filter( 'widget_text', array( $this, 'add_image_placeholders' ), PHP_INT_MAX );
		remove_filter( 'get_image_tag', array( $this, 'add_image_placeholders' ), PHP_INT_MAX);		
=======
		add_filter( 'the_content', array( $this, 'add_image_placeholders' ), 99 ); // run this later, so other content filters have run, including image_add_wh on WP.com
		add_filter( 'post_thumbnail_html', array( $this, 'add_image_placeholders' ), 11 );
		add_filter( 'get_avatar', array( $this, 'add_image_placeholders' ), 11 );
		add_filter( 'wp_get_attachment_image_attributes', array( __CLASS__, 'process_image_attributes' ), PHP_INT_MAX );
	}

	public function remove_filters() {
		remove_filter( 'the_content', array( $this, 'add_image_placeholders' ), 99 );
		remove_filter( 'post_thumbnail_html', array( $this, 'add_image_placeholders' ), 11 );
		remove_filter( 'get_avatar', array( $this, 'add_image_placeholders' ), 11 );
		remove_filter( 'wp_get_attachment_image_attributes', array( __CLASS__, 'process_image_attributes' ), PHP_INT_MAX );
>>>>>>> b76820f3
	}

	public function add_image_placeholders( $content ) {
		// Don't lazyload for feeds, previews
		if ( is_feed() || is_preview() ) {
			return $content;
		}

		// Don't lazy-load if the content has already been run through previously
		if ( false !== strpos( $content, 'data-lazy-src' ) ) {
			return $content;
		}

		// Don't lazyload for amp-wp content
		if ( function_exists( 'is_amp_endpoint' ) && is_amp_endpoint() ) {
			return $content;
		}

		// This is a pretty simple regex, but it works
		$content = preg_replace_callback( '#<(img)([^>]+?)(>(.*?)</\\1>|[\/]?>)#si', array( __CLASS__, 'process_image' ), $content );

		return $content;
	}

	/**
	 * Processes images in content by acting as the preg_replace_callback
	 *
	 * @since 5.6.0
	 *
	 * @param array $matches
	 *
	 * @return string The image with updated lazy attributes
	 */
	static function process_image( $matches ) {
		$old_attributes_str = $matches[2];
		$old_attributes_kses_hair = wp_kses_hair( $old_attributes_str, wp_allowed_protocols() );

		if ( empty( $old_attributes_kses_hair['src'] ) ) {
			return $matches[0];
		}

		$old_attributes = self::flatten_kses_hair_data( $old_attributes_kses_hair );
		$new_attributes = self::process_image_attributes( $old_attributes );
		$new_attributes_str = self::build_attributes_string( $new_attributes );

		return sprintf( '<img %1$s><noscript>%2$s</noscript>', $new_attributes_str, $matches[0] );
	}

	/**
	 * Given an array of image attributes, updates the `src`, `srcset`, and `sizes` attributes so
	 * that they load lazily.
	 *
	 * @since 5.7.0
	 *
	 * @param array $attributes
	 *
	 * @return array The updated image attributes array with lazy load attributes
	 */
	static function process_image_attributes( $attributes ) {
		if ( empty( $attributes['src'] ) ) {
			return $attributes;
		}

		// check for gazette featured images, which are incompatible
		if ( isset( $attributes['class'] ) && false !== strpos( $attributes['class'], 'gazette-featured-content-thumbnail' ) ) {
			return $attributes;
		}

		$old_attributes = $attributes;

		// Set placeholder and lazy-src
		$attributes['src'] = self::get_placeholder_image();
		$attributes['data-lazy-src'] = $old_attributes['src'];

		// Handle `srcset`
		if ( ! empty( $attributes['srcset'] ) ) {
			$attributes['data-lazy-srcset'] = $old_attributes['srcset'];
			unset( $attributes['srcset'] );
		}

		// Handle `sizes`
		if ( ! empty( $attributes['sizes'] ) ) {
			$attributes['data-lazy-sizes'] = $old_attributes['sizes'];
			unset( $attributes['sizes'] );
		}

		/**
		 * Allow plugins and themes to override the attributes on the image before the content is updated.
		 *
		 * One potential use of this filter is for themes that set `height:auto` on the `img` tag.
		 * With this filter, the theme could get the width and height attributes from the
		 * $attributes array and then add a style tag that sets those values as well, which could
		 * minimize reflow as images load.
		 *
		 * @module lazy-images
		 *
		 * @since 5.6.0
		 *
		 * @param array An array containing the attributes for the image, where the key is the attribute name
		 *              and the value is the attribute value.
		 */
		return apply_filters( 'jetpack_lazy_images_new_attributes', $attributes );
	}

	private static function get_placeholder_image() {
		/**
		 * Allows plugins and themes to modify the placeholder image.
		 *
		 * This filter is not prefixed with jetpack_ to provide a smoother migration
		 * process from the WordPress Lazy Load plugin.
		 *
		 * @module lazy-images
		 *
		 * @since 5.6.0
		 *
		 * @param string The URL to the placeholder image
		 */
		return apply_filters(
			'lazyload_images_placeholder_image',
			plugins_url( 'modules/lazy-images/images/1x1.trans.gif', JETPACK__PLUGIN_FILE )
		);
	}

	private static function flatten_kses_hair_data( $attributes ) {
		$flattened_attributes = array();
		foreach ( $attributes as $name => $attribute ) {
			$flattened_attributes[ $name ] = $attribute['value'];
		}
		return $flattened_attributes;
	}

	private static function build_attributes_string( $attributes ) {
		$string = array();
		foreach ( $attributes as $name => $value ) {
			if ( '' === $value ) {
				$string[] = sprintf( '%s', $name );
			} else {
				$string[] = sprintf( '%s="%s"', $name, esc_attr( $value ) );
			}
		}
		return implode( ' ', $string );
	}

	public function enqueue_assets() {
		wp_enqueue_script(
			'jetpack-lazy-images',
			Jetpack::get_file_url_for_environment(
				'_inc/build/lazy-images/js/lazy-images.min.js',
				'modules/lazy-images/js/lazy-images.js'
			),
			array( 'jquery' ),
			JETPACK__VERSION,
			true
		);
	}
}<|MERGE_RESOLUTION|>--- conflicted
+++ resolved
@@ -48,12 +48,12 @@
 	}
 
 	public function setup_filters() {
-<<<<<<< HEAD
 		add_filter( 'the_content', array( $this, 'add_image_placeholders' ), PHP_INT_MAX ); // run this later, so other content filters have run, including image_add_wh on WP.com
 		add_filter( 'post_thumbnail_html', array( $this, 'add_image_placeholders' ), PHP_INT_MAX );
 		add_filter( 'get_avatar', array( $this, 'add_image_placeholders' ), PHP_INT_MAX );
 		add_filter( 'widget_text', array( $this, 'add_image_placeholders' ), PHP_INT_MAX );
 		add_filter( 'get_image_tag', array( $this, 'add_image_placeholders' ), PHP_INT_MAX);
+    add_filter( 'wp_get_attachment_image_attributes', array( __CLASS__, 'process_image_attributes' ), PHP_INT_MAX );
 	}
 
 	public function remove_filters() {
@@ -62,19 +62,7 @@
 		remove_filter( 'get_avatar', array( $this, 'add_image_placeholders' ), PHP_INT_MAX );
 		remove_filter( 'widget_text', array( $this, 'add_image_placeholders' ), PHP_INT_MAX );
 		remove_filter( 'get_image_tag', array( $this, 'add_image_placeholders' ), PHP_INT_MAX);		
-=======
-		add_filter( 'the_content', array( $this, 'add_image_placeholders' ), 99 ); // run this later, so other content filters have run, including image_add_wh on WP.com
-		add_filter( 'post_thumbnail_html', array( $this, 'add_image_placeholders' ), 11 );
-		add_filter( 'get_avatar', array( $this, 'add_image_placeholders' ), 11 );
-		add_filter( 'wp_get_attachment_image_attributes', array( __CLASS__, 'process_image_attributes' ), PHP_INT_MAX );
-	}
-
-	public function remove_filters() {
-		remove_filter( 'the_content', array( $this, 'add_image_placeholders' ), 99 );
-		remove_filter( 'post_thumbnail_html', array( $this, 'add_image_placeholders' ), 11 );
-		remove_filter( 'get_avatar', array( $this, 'add_image_placeholders' ), 11 );
-		remove_filter( 'wp_get_attachment_image_attributes', array( __CLASS__, 'process_image_attributes' ), PHP_INT_MAX );
->>>>>>> b76820f3
+    remove_filter( 'wp_get_attachment_image_attributes', array( __CLASS__, 'process_image_attributes' ), PHP_INT_MAX );
 	}
 
 	public function add_image_placeholders( $content ) {
