--- conflicted
+++ resolved
@@ -86,20 +86,12 @@
 		add_filter( sprintf( 'manage_%s_posts_columns', self::CUSTOM_POST_TYPE),       array( $this, 'edit_admin_columns' ) );
 		add_filter( sprintf( 'manage_%s_posts_custom_column', self::CUSTOM_POST_TYPE), array( $this, 'image_column'       ), 10, 2 );
 
-<<<<<<< HEAD
-		// Track all the things
-		if ( defined( 'IS_WPCOM' ) && IS_WPCOM ) {
-			add_action( sprintf( 'add_option_%s', self::OPTION_NAME ),                     array( $this, 'new_activation_stat_bump' ) );
-			add_action( sprintf( 'update_option_%s', self::OPTION_NAME ),                  array( $this, 'update_option_stat_bump' ), 11, 2 );
-			add_action( sprintf( 'publish_%s', self::CUSTOM_POST_TYPE),                    array( $this, 'new_project_stat_bump' ) );
-=======
 		if ( defined( 'IS_WPCOM' ) && IS_WPCOM ) {
 
 			// Track all the things
 			add_action( sprintf( 'add_option_%s', self::OPTION_NAME ),                 array( $this, 'new_activation_stat_bump' ) );
 			add_action( sprintf( 'update_option_%s', self::OPTION_NAME ),              array( $this, 'update_option_stat_bump' ), 11, 2 );
 			add_action( sprintf( 'publish_%s', self::CUSTOM_POST_TYPE),                array( $this, 'new_project_stat_bump' ) );
->>>>>>> 95e35a18
 		}
 
 		add_image_size( 'jetpack-portfolio-admin-thumb', 50, 50, true );
@@ -128,17 +120,6 @@
 	 * @return null
 	 */
 	function settings_api_init() {
-<<<<<<< HEAD
-		if ( defined( 'IS_WPCOM' ) && IS_WPCOM ) {
-			add_settings_section(
-				'jetpack_cpt_section',
-				'<span id="cpt-options">' . __( 'Your Custom Content Types', 'jetpack' ) . '</span>',
-				array( $this, 'jetpack_cpt_section_callback' ),
-				'writing'
-			);
-		}
-=======
->>>>>>> 95e35a18
 		add_settings_field(
 			self::OPTION_NAME,
 			'<span class="cpt-options">' . __( 'Portfolio Projects', 'jetpack' ) . '</span>',
