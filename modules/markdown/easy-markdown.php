<?php

/*
Plugin Name: Easy Markdown
Plugin URI: http://automattic.com/
Description: Write in Markdown, publish in WordPress
Version: 0.1
Author: Matt Wiebe
Author URI: http://automattic.com/
*/

/**
 * Copyright (c) Automattic. All rights reserved.
 *
 * Released under the GPL license
 * http://www.opensource.org/licenses/gpl-license.php
 *
 * This is an add-on for WordPress
 * https://wordpress.org/
 *
 * **********************************************************************
 * This program is free software; you can redistribute it and/or modify
 * it under the terms of the GNU General Public License as published by
 * the Free Software Foundation; either version 2 of the License, or
 * (at your option) any later version.
 *
 * This program is distributed in the hope that it will be useful,
 * but WITHOUT ANY WARRANTY; without even the implied warranty of
 * MERCHANTABILITY or FITNESS FOR A PARTICULAR PURPOSE.  See the
 * GNU General Public License for more details.
 * **********************************************************************
 */

class WPCom_Markdown {


	const POST_OPTION = 'wpcom_publish_posts_with_markdown';
	const COMMENT_OPTION = 'wpcom_publish_comments_with_markdown';
	const POST_TYPE_SUPPORT = 'wpcom-markdown';
	const IS_MD_META = '_wpcom_is_markdown';

	private static $parser;
	private static $instance;

	// to ensure that our munged posts over xml-rpc are removed from the cache
	public $posts_to_uncache = array();
	private $monitoring = array( 'post' => array(), 'parent' => array() );


	/**
	 * Yay singletons!
	 * @return object WPCom_Markdown instance
	 */
	public static function get_instance() {
		if ( ! self::$instance )
			self::$instance = new self();
		return self::$instance;
	}

	/**
	 * Kicks things off on `init` action
	 * @return null
	 */
	public function load() {
		$this->add_default_post_type_support();
		$this->maybe_load_actions_and_filters();
		if ( defined( 'REST_API_REQUEST' ) && REST_API_REQUEST ) {
			add_action( 'switch_blog', array( $this, 'maybe_load_actions_and_filters' ), 10, 2 );
		}
		add_action( 'admin_init', array( $this, 'register_setting' ) );
		add_action( 'admin_init', array( $this, 'maybe_unload_for_bulk_edit' ) );
		if ( current_theme_supports( 'o2' ) || class_exists( 'P2' ) ) {
			$this->add_o2_helpers();
		}
	}

	/**
	 * If we're in a bulk edit session, unload so that we don't lose our markdown metadata
	 * @return null
	 */
	public function maybe_unload_for_bulk_edit() {
		if ( isset( $_REQUEST['bulk_edit'] ) && $this->is_posting_enabled() ) {
			$this->unload_markdown_for_posts();
		}
	}

	/**
	 * Called on init and fires on switch_blog to decide if our actions and filters
	 * should be running.
	 * @param int|null $new_blog_id New blog ID
	 * @param int|null $old_blog_id Old blog ID
	 * @return null
	 */
	public function maybe_load_actions_and_filters( $new_blog_id = null, $old_blog_id = null ) {
		// If this is a switch_to_blog call, and the blog isn't changing, we'll already be loaded
		if ( $new_blog_id && $new_blog_id === $old_blog_id ) {
			return;
		}

		if ( $this->is_posting_enabled() ) {
			$this->load_markdown_for_posts();
		} else {
			$this->unload_markdown_for_posts();
		}

		if ( $this->is_commenting_enabled() ) {
			$this->load_markdown_for_comments();
		} else {
			$this->unload_markdown_for_comments();
		}
	}

	/**
	 * Set up hooks for enabling Markdown conversion on posts
	 * @return null
	 */
	public function load_markdown_for_posts() {
<<<<<<< HEAD
		add_filter( 'the_content', array( $this, 'wpautop_markdown_blocks' ), 6, 1 );
        add_filter( 'jetpack_markdown_preserve_pattern', array( $this, 'jetpack_markdown_preserve' ), 10, 0 );
		add_filter( 'wp_kses_allowed_html', array( $this, 'wp_kses_allowed_html' ), 10, 2 );
		add_action( 'after_wp_tiny_mce', array( $this, 'after_wp_tiny_mce' ) );
=======
>>>>>>> 962df700
		add_action( 'wp_insert_post', array( $this, 'wp_insert_post' ) );
		add_filter( 'wp_insert_post_data', array( $this, 'wp_insert_post_data' ), 10, 2 );
		add_filter( 'edit_post_content', array( $this, 'edit_post_content' ), 10, 2 );
		add_filter( 'edit_post_content_filtered', array( $this, 'edit_post_content_filtered' ), 10, 2 );
		add_action( 'wp_restore_post_revision', array( $this, 'wp_restore_post_revision' ), 10, 2 );
		add_filter( '_wp_post_revision_fields', array( $this, '_wp_post_revision_fields' ) );
		add_action( 'xmlrpc_call', array( $this, 'xmlrpc_actions' ) );
		add_filter( 'content_save_pre', array( $this, 'preserve_code_blocks' ), 1 );
		if ( defined( 'XMLRPC_REQUEST' ) && XMLRPC_REQUEST ) {
			$this->check_for_early_methods();
		}
	}

	/**
	 * Removes hooks to disable Markdown conversion on posts
	 * @return null
	 */
	public function unload_markdown_for_posts() {
<<<<<<< HEAD
		remove_filter( 'the_content', array( $this, 'wpautop_markdown_blocks' ), 6 );
		remove_filter( 'jetpack_markdown_preserve_pattern', array( $this, 'jetpack_markdown_preserve' ), 10 );
		remove_filter( 'wp_kses_allowed_html', array( $this, 'wp_kses_allowed_html' ) );
		remove_action( 'after_wp_tiny_mce', array( $this, 'after_wp_tiny_mce' ) );
=======
>>>>>>> 962df700
		remove_action( 'wp_insert_post', array( $this, 'wp_insert_post' ) );
		remove_filter( 'wp_insert_post_data', array( $this, 'wp_insert_post_data' ), 10 );
		remove_filter( 'edit_post_content', array( $this, 'edit_post_content' ), 10 );
		remove_filter( 'edit_post_content_filtered', array( $this, 'edit_post_content_filtered' ), 10 );
		remove_action( 'wp_restore_post_revision', array( $this, 'wp_restore_post_revision' ), 10 );
		remove_filter( '_wp_post_revision_fields', array( $this, '_wp_post_revision_fields' ) );
		remove_action( 'xmlrpc_call', array( $this, 'xmlrpc_actions' ) );
		remove_filter( 'content_save_pre', array( $this, 'preserve_code_blocks' ), 1 );
	}

	/**
	 * Set up hooks for enabling Markdown conversion on comments
	 * @return null
	 */
	protected function load_markdown_for_comments() {
		// Use priority 9 so that Markdown runs before KSES, which can clean up
		// any munged HTML.
		add_filter( 'pre_comment_content', array( $this, 'pre_comment_content' ), 9 );
	}

	/**
	 * Removes hooks to disable Markdown conversion
	 * @return null
	 */
	protected function unload_markdown_for_comments() {
		remove_filter( 'pre_comment_content', array( $this, 'pre_comment_content' ), 9 );
	}

	/**
	 * o2 does some of what we do. Let's take precedence.
	 * @return null
	 */
	public function add_o2_helpers() {
		if ( $this->is_posting_enabled() ) {
			add_filter( 'content_save_pre', array( $this, 'o2_escape_lists' ), 1 );
		}

		add_filter( 'o2_preview_post', array( $this, 'o2_preview_post' ) );
		add_filter( 'o2_preview_comment', array( $this, 'o2_preview_comment' ) );

		add_filter( 'wpcom_markdown_transform_pre', array( $this, 'o2_unescape_lists' ) );
		add_filter( 'wpcom_untransformed_content', array( $this, 'o2_unescape_lists' ) );
	}

	/**
	 * If Markdown is enabled for posts on this blog, filter the text for o2 previews
	 * @param  string $text Post text
	 * @return string       Post text transformed through the magic of Markdown
	 */
	public function o2_preview_post( $text ) {
		if ( $this->is_posting_enabled() ) {
			$text = $this->transform( $text, array( 'unslash' => false ) );
		}
		return $text;
	}

	/**
	 * If Markdown is enabled for comments on this blog, filter the text for o2 previews
	 * @param  string $text Comment text
	 * @return string       Comment text transformed through the magic of Markdown
	 */
	public function o2_preview_comment( $text ) {
		if ( $this->is_commenting_enabled() ) {
			$text = $this->transform( $text, array( 'unslash' => false ) );
		}
		return $text;
	}

	/**
	 * Escapes lists so that o2 doesn't trounce them
	 * @param  string $text Post/comment text
	 * @return string       Text escaped with HTML entity for asterisk
	 */
	public function o2_escape_lists( $text ) {
		return preg_replace( '/^\\* /um', '&#42; ', $text );
	}

	/**
	 * Unescapes the token we inserted on o2_escape_lists
	 * @param  string $text Post/comment text with HTML entities for asterisks
	 * @return string       Text with the HTML entity removed
	 */
	public function o2_unescape_lists( $text ) {
		return preg_replace( '/^[&]\#042; /um', '* ', $text );
	}

	/**
	 * Preserve code blocks from being munged by KSES before they have a chance
	 * @param  string $text post content
	 * @return string       post content with code blocks escaped
	 */
	public function preserve_code_blocks( $text ) {
		return $this->get_parser()->codeblock_preserve( $text );
	}

	/**
	 * Remove KSES if it's there. Store the result to manually invoke later if needed.
	 * @return null
	 */
	public function maybe_remove_kses() {
		// Filters return true if they existed before you removed them
		if ( $this->is_posting_enabled() )
			$this->kses = remove_filter( 'content_filtered_save_pre', 'wp_filter_post_kses' ) && remove_filter( 'content_save_pre', 'wp_filter_post_kses' );
	}

	/**
	 * Add our Writing and Discussion settings.
	 * @return null
	 */
	public function register_setting() {
		add_settings_field( self::POST_OPTION, __( 'Markdown', 'jetpack' ), array( $this, 'post_field' ), 'writing' );
		register_setting( 'writing', self::POST_OPTION, array( $this, 'sanitize_setting') );
		add_settings_field( self::COMMENT_OPTION, __( 'Markdown', 'jetpack' ), array( $this, 'comment_field' ), 'discussion' );
		register_setting( 'discussion', self::COMMENT_OPTION, array( $this, 'sanitize_setting') );
	}

	/**
	 * Sanitize setting. Don't really want to store "on" value, so we'll store "1" instead!
	 * @param  string $input Value received by settings API via $_POST
	 * @return bool          Cast to boolean.
	 */
	public function sanitize_setting( $input ) {
		return (bool) $input;
	}

	/**
	 * Prints HTML for the Writing setting
	 * @return null
	 */
	public function post_field() {
		printf(
			'<label><input name="%s" id="%s" type="checkbox"%s /> %s</label><p class="description">%s</p>',
			self::POST_OPTION,
			self::POST_OPTION,
			checked( $this->is_posting_enabled(), true, false ),
			esc_html__( 'Use Markdown for posts and pages.', 'jetpack' ),
			sprintf( '<a href="%s">%s</a>', esc_url( $this->get_support_url() ), esc_html__( 'Learn more about Markdown.', 'jetpack' ) )
		);
	}

	/**
	 * Prints HTML for the Discussion setting
	 * @return null
	 */
	public function comment_field() {
		printf(
			'<label><input name="%s" id="%s" type="checkbox"%s /> %s</label><p class="description">%s</p>',
			self::COMMENT_OPTION,
			self::COMMENT_OPTION,
			checked( $this->is_commenting_enabled(), true, false ),
			esc_html__( 'Use Markdown for comments.', 'jetpack' ),
			sprintf( '<a href="%s">%s</a>', esc_url( $this->get_support_url() ), esc_html__( 'Learn more about Markdown.', 'jetpack' ) )
		);
	}

	/**
	 * Get the support url for Markdown
	 * @uses   apply_filters
	 * @return string support url
	 */
	protected function get_support_url() {
		/**
		 * Filter the Markdown support URL.
		 *
		 * @module markdown
		 *
		 * @since 2.8.0
		 *
		 * @param string $url Markdown support URL.
		 */
		return apply_filters( 'easy_markdown_support_url', 'http://en.support.wordpress.com/markdown-quick-reference/' );
	}

	/**
	 * Is Mardown conversion for posts enabled?
	 * @return boolean
	 */
	public function is_posting_enabled() {
		return (bool) Jetpack_Options::get_option_and_ensure_autoload( self::POST_OPTION, '' );
	}

	/**
	 * Is Markdown conversion for comments enabled?
	 * @return boolean
	 */
	public function is_commenting_enabled() {
		return (bool) Jetpack_Options::get_option_and_ensure_autoload( self::COMMENT_OPTION, '' );
	}

	/**
	 * Check if a $post_id has Markdown enabled
	 * @param  int  $post_id A post ID.
	 * @return boolean
	 */
	public function is_markdown( $post_id ) {
		return get_metadata( 'post', $post_id, self::IS_MD_META, true );
	}

	/**
	 * Set Markdown as enabled on a post_id. We skip over update_postmeta so we
	 * can sneakily set metadata on post revisions, which we need.
	 * @param int    $post_id A post ID.
	 * @return bool  The metadata was successfully set.
	 */
	protected function set_as_markdown( $post_id ) {
		return update_metadata( 'post', $post_id, self::IS_MD_META, true );
	}

	/**
	 * Get our Markdown parser object, optionally requiring all of our needed classes and
	 * instantiating our parser.
	 * @return object WPCom_GHF_Markdown_Parser instance.
	 */
	public function get_parser() {

		if ( ! self::$parser ) {
			jetpack_require_lib( 'markdown' );
			self::$parser = new WPCom_GHF_Markdown_Parser;
		}

		return self::$parser;
	}

	/**
	 * We don't want Markdown conversion all over the place.
	 * @return null
	 */
	public function add_default_post_type_support() {
		add_post_type_support( 'post', self::POST_TYPE_SUPPORT );
		add_post_type_support( 'page', self::POST_TYPE_SUPPORT );
		add_post_type_support( 'revision', self::POST_TYPE_SUPPORT );
	}

	/**
	 * Figure out the post type of the post screen we're on
	 * @return string Current post_type
	 */
	protected function get_post_screen_post_type() {
		global $pagenow;
		if ( 'post-new.php' === $pagenow )
			return ( isset( $_GET['post_type'] ) ) ? $_GET['post_type'] : 'post';
		if ( isset( $_GET['post'] ) ) {
			$post = get_post( (int) $_GET['post'] );
			if ( is_object( $post ) && isset( $post->post_type ) )
				return $post->post_type;
		}
		return 'post';
	}

	/**
	 * Swap post_content and post_content_filtered for editing
	 * @param  string $content Post content
	 * @param  int $id         post ID
	 * @return string          Swapped content
	 */
	public function edit_post_content( $content, $id ) {
		if ( $this->is_markdown( $id ) ) {
			$post = get_post( $id );
			if ( $post && ! empty( $post->post_content_filtered ) ) {
				$post = $this->swap_for_editing( $post );
				return $post->post_content;
			}
		}
		return $content;
	}

	/**
	 * Swap post_content_filtered and post_content for editing
	 * @param  string $content Post content_filtered
	 * @param  int $id         post ID
	 * @return string          Swapped content
	 */
	public function edit_post_content_filtered( $content, $id ) {
		// if markdown was disabled, let's turn this off
		if ( ! $this->is_posting_enabled() && $this->is_markdown( $id ) ) {
			$post = get_post( $id );
			if ( $post && ! empty( $post->post_content_filtered ) )
				$content = '';
		}
		return $content;
	}

	/**
	 * Magic happens here. Markdown is converted and stored on post_content. Original Markdown is stored
	 * in post_content_filtered so that we can continue editing as Markdown.
	 * @param  array $post_data  The post data that will be inserted into the DB. Slashed.
	 * @param  array $postarr    All the stuff that was in $_POST.
	 * @return array             $post_data with post_content and post_content_filtered modified
	 */
	public function wp_insert_post_data( $post_data, $postarr ) {
		// $post_data array is slashed!
		$post_id = isset( $postarr['ID'] ) ? $postarr['ID'] : false;
		// bail early if markdown is disabled or this post type is unsupported.
		if ( ! $this->is_posting_enabled() || ! post_type_supports( $post_data['post_type'], self::POST_TYPE_SUPPORT ) ) {
			// it's disabled, but maybe this *was* a markdown post before.
			if ( $this->is_markdown( $post_id ) && ! empty( $post_data['post_content_filtered'] ) ) {
				$post_data['post_content_filtered'] = '';
			}
			// we have no context to determine supported post types in the `post_content_pre` hook,
			// which already ran to sanitize code blocks. Undo that.
			$post_data['post_content'] = $this->get_parser()->codeblock_restore( $post_data['post_content'] );
			return $post_data;
		}
		// rejigger post_content and post_content_filtered
		// revisions are already in the right place, except when we're restoring, but that's taken care of elsewhere
		// also prevent quick edit feature from overriding already-saved markdown (issue https://github.com/Automattic/jetpack/issues/636)
		if ( 'revision' !== $post_data['post_type'] && ! isset( $_POST['_inline_edit'] ) ) {

		    /**
             * If this is a gutenberg metabox update we can assume that Markdown will be reparsed from
             * post_content to post_content_filtered therefore replacing the original Markdown with
             * the previously rendered markup. This should only happen when saving from Gutenberg.
             *
             * todo: verify assumption, a better check may be needed here
             *
             * We will invert the fields so that the update is successful and the previously saved
             * Markdown content remains the source of truth.
             */
            if(
                    isset( $_POST['gutenberg_meta_boxes']) &&
                    isset( $_GET['classic-editor']) &&
					!isset( $_GET['rest_route'])
            ) {
				$post_data['post_content'] = $post_data['post_content_filtered'];
			}

			/**
			 * Filter the original post content passed to Markdown.
			 *
			 * @module markdown
			 *
			 * @since 2.8.0
			 *
			 * @param string $post_data['post_content'] Untransformed post content.
			 */
			$post_data['post_content_filtered'] = apply_filters( 'wpcom_untransformed_content', $post_data['post_content'] );

			/**
			 * Remove the textarea wrapper from the markdown block so that it
             * renders as HTML text and not a textarea form element for the reader
			 */
			$text = $this->strip_gutenberg_text_area_wrapper($post_data['post_content']);

			$post_data['post_content'] = $this->transform( $text, array( 'id' => $post_id ) );
			/** This filter is already documented in core/wp-includes/default-filters.php */
			$post_data['post_content'] = apply_filters( 'content_save_pre', $post_data['post_content'] );
		} elseif ( 0 === strpos( $post_data['post_name'], $post_data['post_parent'] . '-autosave' ) ) {
			// autosaves for previews are weird
			/** This filter is already documented in modules/markdown/easy-markdown.php */
			$post_data['post_content_filtered'] = apply_filters( 'wpcom_untransformed_content', $post_data['post_content'] );
			$post_data['post_content'] = $this->transform( $post_data['post_content'], array( 'id' => $post_data['post_parent'] ) );
			/** This filter is already documented in core/wp-includes/default-filters.php */
			$post_data['post_content'] = apply_filters( 'content_save_pre', $post_data['post_content'] );
		}

		// set as markdown on the wp_insert_post hook later
		if ( $post_id )
			$this->monitoring['post'][ $post_id ] = true;
		else
			$this->monitoring['content'] = wp_unslash( $post_data['post_content'] );
		if ( 'revision' === $postarr['post_type'] && $this->is_markdown( $postarr['post_parent'] ) )
			$this->monitoring['parent'][ $postarr['post_parent'] ] = true;

		return $post_data;
	}

	/**
	 * Calls on wp_insert_post action, after wp_insert_post_data. This way we can
	 * still set postmeta on our revisions after it's all been deleted.
	 * @param  int $post_id The post ID that has just been added/updated
	 * @return null
	 */
	public function wp_insert_post( $post_id ) {
		$post_parent = get_post_field( 'post_parent', $post_id );
		// this didn't have an ID yet. Compare the content that was just saved.
		if ( isset( $this->monitoring['content'] ) && $this->monitoring['content'] === get_post_field( 'post_content', $post_id ) ) {
			unset( $this->monitoring['content'] );
			$this->set_as_markdown( $post_id );
		}
		if ( isset( $this->monitoring['post'][$post_id] ) ) {
			unset( $this->monitoring['post'][$post_id] );
			$this->set_as_markdown( $post_id );
		} elseif ( isset( $this->monitoring['parent'][$post_parent] ) ) {
			unset( $this->monitoring['parent'][$post_parent] );
			$this->set_as_markdown( $post_id );
		}
	}

	/**
	 * Run a comment through Markdown. Easy peasy.
	 * @param  string $content
	 * @return string
	 */
	public function pre_comment_content( $content ) {
		return $this->transform( $content, array(
			'id' => $this->comment_hash( $content ),
		) );
	}

	protected function comment_hash( $content ) {
		return 'c-' . substr( md5( $content ), 0, 8 );
	}


	/**
     * Strips the textarea tags from the jetpack markdown block.
     *
     * <textarea class="wp-block-jetpack-markdown-block">
     * </textarea>
     *
     * Converts the left angle brackets from markup tags inside.
     *
	 * @param $text string
	 * @return string
	 */
	protected function strip_gutenberg_text_area_wrapper($text) {

		$regex = '{
		(<!--\s*wp:jetpack\/markdown-block\s*-->)
		.*?<textarea\s+class=.+?wp-block-jetpack-markdown-block.+?>
		(.*?)
		<\/textarea>
		.*?(<!--\s*\/wp:jetpack\/markdown-block\s*-->)
		}xsm';


		$text = preg_replace_callback(
			$regex,
			array(&$this, '_strip_gutenberg_text_area_wrapper_callback'),
			$text
		);

		return $text;
	}

	/**
     * Concatenates the relevant matched results and adds newlines to
     * ensure the Markdown parser does not munge the results.
     *
     * Fix the angle brackets before sending to the markdown parser
     *
	 * @param $matches array
	 * @return string
	 */
	protected function _strip_gutenberg_text_area_wrapper_callback($matches) {
		$matches[2] = self::markdown_block_fix_angled_brackets($matches[2]);
		return $matches[1]."\n".$matches[2]."\n\n".$matches[3]; # String that will replace the block
	}

	/**
     * If this is a Gutenberg post then we must run wpautop on the content contained in each markdown block
     * since all blocks will be run through Gutenberns noop version of wpautop (gutenberg_wpautop) in compat.php
     *
     * We have placed the priority of the filter lower than the gutenberg_wpautop execution.
     *
	 * @param $content
	 * @return string
	 */
	public static function wpautop_markdown_blocks($content) {

		$regex = '{
		(<!--\s*wp:jetpack\/markdown-block\s*-->)(.*?)(<!--\s*\/wp:jetpack\/markdown-block\s*-->)
		}xsm';

		$content = preg_replace_callback(
			$regex,
			array(__CLASS__, '_wpautop_markdown_blocks_callback'),
			$content
		);

		return $content;
	}

	/**
	 * Returns content with wpautop'ed markdown blocks and fixed contents
	 *
	 * @param $matches array
	 * @return string
	 */
	protected static function _wpautop_markdown_blocks_callback( $matches ) {
		$matches[2] = self::markdown_block_fix_angled_brackets($matches[2]);
		return $matches[1]. wpautop($matches[2]) . $matches[3];
	}

	/**
	 * Sometimes we get (&lt;) an encoded < when the markup is coming from Gutenberg.
	 * The regex here will try to guess if it is an incomplete HTML tag
	 *
	 * &lt;bold>Important Text&lt;/bold>
     *
     * It is worth noting that this may be a "feature" of Gutenberg which will
     * prevent Markdown from following it's specification:
     * Markdown formatting syntax is not processed within block-level HTML tags.
     *
     * To meet the spec we are running it before rendering the markdown in:
     *
     * _strip_gutenberg_text_area_wrapper_callback
     *
	 *
	 * todo: find out cause of angle bracket munging.
	 *
	 */
	protected static function markdown_block_fix_angled_brackets( $content ) {
		return preg_replace( '/&lt;(.*?>)/m', '<$1', $content );
	}

	/**
	 * Define custom patterns that won't be processed by Markdown.
	 *
	 * @return array The patterns that will be ignored by Markdown.
	 */
	public function jetpack_markdown_preserve( ) {

		$regex_patterns = [];
		/**
		 * Preserve all markdown block comments
         * This will also hide the markdown blocks from the next pattern
		 */
		$regex_patterns[] = '{
		(<!--\s*[/]{0,1}wp:jetpack\/markdown-block\s*-->)
		}xsm';

		/**
		 * Preserve all Gutenberg blocks and their contents
         * This will prevent unnecessary munging of non markdown content
		 */
		$regex_patterns[] = '{
		(<!--\s*wp:.+?-->.*?<!--\s*\/wp:.+?-->)
		}xsm';

		return $regex_patterns;
	}

	/**
	 * Swap post_content <--> post_content_filtered swap on Gutenberg post edit
	 *
	 * @param $post_to_edit
	 * @return WP_Post
	 */
	public function after_gutenberg_gets_post_to_edit( $post_to_edit ) {
		if ( $post_to_edit instanceof WP_Post) {
			if ( $this->is_markdown( $post_to_edit->ID ) ) {
				$post_to_edit['content']['raw'] = $this->edit_post_content( $post_to_edit->post_content, $post_to_edit->ID );
			}
		}
		return $post_to_edit;
	}


	/**
	 * Markdown conversion. Some DRYness for repetitive tasks.
	 * @param  string $text  Content to be run through Markdown
	 * @param  array  $args  Arguments, with keys:
	 *                       id: provide a string to prefix footnotes with a unique identifier
	 *                       unslash: when true, expects and returns slashed data
	 *                       decode_code_blocks: when true, assume that text in fenced code blocks is already
	 *                         HTML encoded and should be decoded before being passed to Markdown, which does
	 *                         its own encoding.
	 * @return string        Markdown-processed content
	 */
	public function transform( $text, $args = array() ) {
		$args = wp_parse_args( $args, array(
			'id' => false,
			'unslash' => true,
			'decode_code_blocks' => ! $this->get_parser()->use_code_shortcode
		) );
		// probably need to unslash
		if ( $args['unslash'] )
			$text = wp_unslash( $text );

		/**
		 * Filter the content to be run through Markdown, before it's transformed by Markdown.
		 *
		 * @module markdown
		 *
		 * @since 2.8.0
		 *
		 * @param string $text Content to be run through Markdown
		 * @param array $args Array of Markdown options.
		 */
		$text = apply_filters( 'wpcom_markdown_transform_pre', $text, $args );
		// ensure our paragraphs are separated
		$text = str_replace( array( '</p><p>', "</p>\n<p>" ), "</p>\n\n<p>", $text );
		// visual editor likes to add <p>s. Buh-bye.
		$text = $this->get_parser()->unp( $text );
		// sometimes we get an encoded > at start of line, breaking blockquotes
		$text = preg_replace( '/^&gt;/m', '>', $text );
		// prefixes are because we need to namespace footnotes by post_id
		$this->get_parser()->fn_id_prefix = $args['id'] ? $args['id'] . '-' : '';
		// If we're not using the code shortcode, prevent over-encoding.
		if ( $args['decode_code_blocks'] ) {
			$text = $this->get_parser()->codeblock_restore( $text );
		}
		// Transform it!
		$text = $this->get_parser()->transform( $text );
		// Fix footnotes - kses doesn't like the : IDs it supplies
		$text = preg_replace( '/((id|href)="#?fn(ref)?):/', "$1-", $text );
		// Markdown inserts extra spaces to make itself work. Buh-bye.
		$text = rtrim( $text );
		/**
		 * Filter the content to be run through Markdown, after it was transformed by Markdown.
		 *
		 * @module markdown
		 *
		 * @since 2.8.0
		 *
		 * @param string $text Content to be run through Markdown
		 * @param array $args Array of Markdown options.
		 */
		$text = apply_filters( 'wpcom_markdown_transform_post', $text, $args );

		// probably need to re-slash
		if ( $args['unslash'] )
			$text = wp_slash( $text );

		return $text;
	}

	/**
	 * Shows Markdown in the Revisions screen, and ensures that post_content_filtered
	 * is maintained on revisions
	 * @param  array $fields  Post fields pertinent to revisions
	 * @return array          Modified array to include post_content_filtered
	 */
	public function _wp_post_revision_fields( $fields ) {
		$fields['post_content_filtered'] = __( 'Markdown content', 'jetpack' );
		return $fields;
	}

	/**
	 * Do some song and dance to keep all post_content and post_content_filtered content
	 * in the expected place when a post revision is restored.
	 * @param  int $post_id        The post ID have a restore done to it
	 * @param  int $revision_id    The revision ID being restored
	 * @return null
	 */
	public function wp_restore_post_revision( $post_id, $revision_id ) {
		if ( $this->is_markdown( $revision_id ) ) {
			$revision = get_post( $revision_id, ARRAY_A );
			$post = get_post( $post_id, ARRAY_A );
			$post['post_content'] = $revision['post_content_filtered']; // Yes, we put it in post_content, because our wp_insert_post_data() expects that
			// set this flag so we can restore the post_content_filtered on the last revision later
			$this->monitoring['restore'] = true;
			// let's not make a revision of our fixing update
			add_filter( 'wp_revisions_to_keep', '__return_false', 99 );
			wp_update_post( $post );
			$this->fix_latest_revision_on_restore( $post_id );
			remove_filter( 'wp_revisions_to_keep', '__return_false', 99 );
		}
	}

	/**
	 * We need to ensure the last revision has Markdown, not HTML in its post_content_filtered
	 * column after a restore.
	 * @param  int $post_id The post ID that was just restored.
	 * @return null
	 */
	protected function fix_latest_revision_on_restore( $post_id ) {
		global $wpdb;
		$post = get_post( $post_id );
		$last_revision = $wpdb->get_row( $wpdb->prepare( "SELECT * FROM $wpdb->posts WHERE post_type = 'revision' AND post_parent = %d ORDER BY ID DESC", $post->ID ) );
		$last_revision->post_content_filtered = $post->post_content_filtered;
		wp_insert_post( (array) $last_revision );
	}

	/**
	 * Kicks off magic for an XML-RPC session. We want to keep editing Markdown
	 * and publishing HTML.
	 * @param  string $xmlrpc_method The current XML-RPC method
	 * @return null
	 */
	public function xmlrpc_actions( $xmlrpc_method ) {
		switch ( $xmlrpc_method ) {
			case 'metaWeblog.getRecentPosts':
			case 'wp.getPosts':
			case 'wp.getPages':
				add_action( 'parse_query', array( $this, 'make_filterable' ), 10, 1 );
				break;
			case 'wp.getPost':
				$this->prime_post_cache();
				break;
		}
	}

	/**
	 * metaWeblog.getPost and wp.getPage fire xmlrpc_call action *after* get_post() is called.
	 * So, we have to detect those methods and prime the post cache early.
	 * @return null
	 */
	protected function check_for_early_methods() {
		global $HTTP_RAW_POST_DATA;
		if ( false === strpos( $HTTP_RAW_POST_DATA, 'metaWeblog.getPost' )
			&& false === strpos( $HTTP_RAW_POST_DATA, 'wp.getPage' ) ) {
			return;
		}
		include_once( ABSPATH . WPINC . '/class-IXR.php' );
		$message = new IXR_Message( $HTTP_RAW_POST_DATA );
		$message->parse();
		$post_id_position = 'metaWeblog.getPost' === $message->methodName ?  0 : 1;
		$this->prime_post_cache( $message->params[ $post_id_position ] );
	}

	/**
	 * Prime the post cache with swapped post_content. This is a sneaky way of getting around
	 * the fact that there are no good hooks to call on the *.getPost xmlrpc methods.
	 *
	 * @return null
	 */
	private function prime_post_cache( $post_id = false ) {
		global $wp_xmlrpc_server;
		if ( ! $post_id ) {
			$post_id = $wp_xmlrpc_server->message->params[3];
		}

		// prime the post cache
		if ( $this->is_markdown( $post_id ) ) {
			$post = get_post( $post_id );
			if ( ! empty( $post->post_content_filtered ) ) {
				wp_cache_delete( $post->ID, 'posts' );
				$post = $this->swap_for_editing( $post );
				wp_cache_add( $post->ID, $post, 'posts' );
				$this->posts_to_uncache[] = $post_id;
			}
		}
		// uncache munged posts if using a persistent object cache
		if ( wp_using_ext_object_cache() ) {
			add_action( 'shutdown', array( $this, 'uncache_munged_posts' ) );
		}
	}

	/**
	 * Swaps `post_content_filtered` back to `post_content` for editing purposes.
	 * @param  object $post WP_Post object
	 * @return object       WP_Post object with swapped `post_content_filtered` and `post_content`
	 */
	protected function swap_for_editing( $post ) {
		$markdown = $post->post_content_filtered;
		// unencode encoded code blocks
		$markdown = $this->get_parser()->codeblock_restore( $markdown );
		// restore beginning of line blockquotes
		$markdown = preg_replace( '/^&gt; /m', '> ', $markdown );
		$post->post_content_filtered = $post->post_content;
		$post->post_content = $markdown;
		return $post;
	}


	/**
	 * We munge the post cache to serve proper markdown content to XML-RPC clients.
	 * Uncache these after the XML-RPC session ends.
	 * @return null
	 */
	public function uncache_munged_posts() {
		// $this context gets lost in testing sometimes. Weird.
		foreach( WPCom_Markdown::get_instance()->posts_to_uncache as $post_id ) {
			wp_cache_delete( $post_id, 'posts' );
		}
	}

	/**
	 * Since *.(get)?[Rr]ecentPosts calls get_posts with suppress filters on, we need to
	 * turn them back on so that we can swap things for editing.
	 * @param  object $wp_query WP_Query object
	 * @return null
	 */
	public function make_filterable( $wp_query ) {
		$wp_query->set( 'suppress_filters', false );
		add_action( 'the_posts', array( $this, 'the_posts' ), 10, 2 );
	}

	/**
	 * Swaps post_content and post_content_filtered for editing.
	 * @param  array  $posts     Posts returned by the just-completed query
	 * @param  object $wp_query  Current WP_Query object
	 * @return array             Modified $posts
	 */
	public function the_posts( $posts, $wp_query ) {
		foreach ( $posts as $key => $post ) {
			if ( $this->is_markdown( $post->ID ) && ! empty( $posts[ $key ]->post_content_filtered ) ) {
				$markdown = $posts[ $key ]->post_content_filtered;
				$posts[ $key ]->post_content_filtered = $posts[ $key ]->post_content;
				$posts[ $key ]->post_content = $markdown;
			}
		}
		return $posts;
	}

	/**
	 * Singleton silence is golden
	 */
	private function __construct() {}
}

add_action( 'init', array( WPCom_Markdown::get_instance(), 'load' ) );<|MERGE_RESOLUTION|>--- conflicted
+++ resolved
@@ -115,13 +115,8 @@
 	 * @return null
 	 */
 	public function load_markdown_for_posts() {
-<<<<<<< HEAD
 		add_filter( 'the_content', array( $this, 'wpautop_markdown_blocks' ), 6, 1 );
-        add_filter( 'jetpack_markdown_preserve_pattern', array( $this, 'jetpack_markdown_preserve' ), 10, 0 );
-		add_filter( 'wp_kses_allowed_html', array( $this, 'wp_kses_allowed_html' ), 10, 2 );
-		add_action( 'after_wp_tiny_mce', array( $this, 'after_wp_tiny_mce' ) );
-=======
->>>>>>> 962df700
+    add_filter( 'jetpack_markdown_preserve_pattern', array( $this, 'jetpack_markdown_preserve' ), 10, 0 );
 		add_action( 'wp_insert_post', array( $this, 'wp_insert_post' ) );
 		add_filter( 'wp_insert_post_data', array( $this, 'wp_insert_post_data' ), 10, 2 );
 		add_filter( 'edit_post_content', array( $this, 'edit_post_content' ), 10, 2 );
@@ -140,13 +135,8 @@
 	 * @return null
 	 */
 	public function unload_markdown_for_posts() {
-<<<<<<< HEAD
 		remove_filter( 'the_content', array( $this, 'wpautop_markdown_blocks' ), 6 );
 		remove_filter( 'jetpack_markdown_preserve_pattern', array( $this, 'jetpack_markdown_preserve' ), 10 );
-		remove_filter( 'wp_kses_allowed_html', array( $this, 'wp_kses_allowed_html' ) );
-		remove_action( 'after_wp_tiny_mce', array( $this, 'after_wp_tiny_mce' ) );
-=======
->>>>>>> 962df700
 		remove_action( 'wp_insert_post', array( $this, 'wp_insert_post' ) );
 		remove_filter( 'wp_insert_post_data', array( $this, 'wp_insert_post_data' ), 10 );
 		remove_filter( 'edit_post_content', array( $this, 'edit_post_content' ), 10 );
