<?php

abstract class Publicize_Base {

	/**
	* Services that are currently connected to the given user
	* through publicize.
	*/
	public $connected_services = array();

	/**
	* Services that are supported by publicize. They don't
	* necessarily need to be connected to the current user.
	*/
	public $services;

	/**
	* key names for post meta
	*/
	public $ADMIN_PAGE        = 'wpas';
	public $POST_MESS         = '_wpas_mess';
	public $POST_SKIP         = '_wpas_skip_'; // connection id appended to indicate that a connection should NOT be publicized to
	public $POST_DONE         = '_wpas_done_'; // connection id appended to indicate a connection has already been publicized to
	public $USER_AUTH         = 'wpas_authorize';
	public $USER_OPT          = 'wpas_';
	public $PENDING           = '_publicize_pending'; // ready for Publicize to do its thing
	public $POST_SERVICE_DONE = '_publicize_done_external'; // array of external ids where we've Publicized

	/**
	* default pieces of the message used in constructing the
	* content pushed out to other social networks
	*/

	public $default_prefix  = '';
	public $default_message = '%title%';
	public $default_suffix  = ' ';

	/**
	 * What WP capability is require to create/delete global connections?
	 * All users with this cap can un-globalize all other global connections, and globalize any of their own
	 * Globalized connections cannot be unselected by users without this capability when publishing
	 */
	public $GLOBAL_CAP = 'publish_posts';

	/**
	* Sets up the basics of Publicize
	*/
	function __construct() {
		$this->default_message = self::build_sprintf( array(
			/**
			 * Filter the default Publicize message.
			 *
			 * @module publicize
			 *
			 * @since 2.0.0
			 *
			 * @param string $this->default_message Publicize's default message. Default is the post title.
			 */
			apply_filters( 'wpas_default_message', $this->default_message ),
			'title',
			'url',
		) );

		$this->default_prefix = self::build_sprintf( array(
			/**
			 * Filter the message prepended to the Publicize custom message.
			 *
			 * @module publicize
			 *
			 * @since 2.0.0
			 *
			 * @param string $this->default_prefix String prepended to the Publicize custom message.
			 */
			apply_filters( 'wpas_default_prefix', $this->default_prefix ),
			'url',
		) );

		$this->default_suffix = self::build_sprintf( array(
			/**
			 * Filter the message appended to the Publicize custom message.
			 *
			 * @module publicize
			 *
			 * @since 2.0.0
			 *
			 * @param string $this->default_suffix String appended to the Publicize custom message.
			 */
			apply_filters( 'wpas_default_suffix', $this->default_suffix ),
			'url',
		) );

		/**
		 * Filter the capability to change global Publicize connection options.
		 *
		 * All users with this cap can un-globalize all other global connections, and globalize any of their own
		 * Globalized connections cannot be unselected by users without this capability when publishing.
		 *
		 * @module publicize
		 *
		 * @since 2.2.1
		 *
		 * @param string $this->GLOBAL_CAP default capability in control of global Publicize connection options. Default to edit_others_posts.
		 */
		$this->GLOBAL_CAP = apply_filters( 'jetpack_publicize_global_connections_cap', $this->GLOBAL_CAP );

		// stage 1 and 2 of 3-stage Publicize. Flag for Publicize on creation, save meta,
		// then check meta and publicize based on that. stage 3 implemented on wpcom
		add_action( 'transition_post_status', array( $this, 'flag_post_for_publicize' ), 10, 3 );
		add_action( 'save_post', array( &$this, 'save_meta' ), 20, 2 );

		// Default checkbox state for each Connection
		add_filter( 'publicize_checkbox_default', array( $this, 'publicize_checkbox_default' ), 10, 4 );

		// Alter the "Post Publish" admin notice to mention the Connections we Publicized to.
		add_filter( 'post_updated_messages', array( $this, 'update_published_message' ), 20, 1 );

		// Connection test callback
		add_action( 'wp_ajax_test_publicize_conns', array( $this, 'test_publicize_conns' ) );

		add_action( 'init', array( $this, 'add_post_type_support' ) );
		add_action( 'init', array( $this, 'register_post_meta' ), 20 );
		add_action( 'jetpack_register_gutenberg_extensions', array( $this, 'register_gutenberg_extension' ) );
	}

/*
 * Services: Facebook, Twitter, etc.
 */

	/**
	 * Get services for the given blog and user.
	 *
	 * Can return all available services or just the ones with an active connection.
	 *
	 * @param string $filter
	 *        'all' (default) - Get all services available for connecting
	 *        'connected'     - Get all services currently connected
	 * @param false|int $_blog_id The blog ID. Use false (default) for the current blog
	 * @param false|int $_user_id The user ID. Use false (default) for the current user
	 * @return array
	 */
	abstract function get_services( $filter = 'all', $_blog_id = false, $_user_id = false );

	function can_connect_service( $service_name ) {
		return 'google_plus' !== $service_name;
	}

	/**
	 * Does the given user have a connection to the service on the given blog?
	 *
	 * @param string $service_name 'facebook', 'twitter', etc.
	 * @param false|int $_blog_id The blog ID. Use false (default) for the current blog
	 * @param false|int $_user_id The user ID. Use false (default) for the current user
	 * @return bool
	 */
	function is_enabled( $service_name, $_blog_id = false, $_user_id = false ) {
		if ( !$_blog_id )
			$_blog_id = $this->blog_id();

		if ( !$_user_id )
			$_user_id = $this->user_id();

		$connections = $this->get_connections( $service_name, $_blog_id, $_user_id );
		return ( is_array( $connections ) && count( $connections ) > 0 ? true : false );
	}

	/**
	 * Generates a connection URL.
	 *
	 * This is the URL, which, when visited by the user, starts the authentication
	 * process required to forge a connection.
	 *
	 * @param string $service_name 'facebook', 'twitter', etc.
	 * @return string
	 */
	abstract function connect_url( $service_name );

	/**
	 * Generates a Connection refresh URL.
	 *
	 * This is the URL, which, when visited by the user, re-authenticates their
	 * connection to the service.
	 *
	 * @param string $service_name 'facebook', 'twitter', etc.
	 * @return string
	 */
	abstract function refresh_url( $service_name );

	/**
	 * Generates a disconnection URL.
	 *
	 * This is the URL, which, when visited by the user, breaks their connection
	 * with the service.
	 *
	 * @param string $service_name 'facebook', 'twitter', etc.
	 * @param string $connection_id Connection ID
	 * @return string
	 */
	abstract function disconnect_url( $service_name, $connection_id );

	/**
	 * Returns a display name for the Service
	 *
	 * @param string $service_name 'facebook', 'twitter', etc.
	 * @return string
	 */
	public static function get_service_label( $service_name ) {
		switch ( $service_name ) {
			case 'linkedin':
				return 'LinkedIn';
				break;
			case 'google_plus':
				return  'Google+';
				break;
			case 'twitter':
			case 'facebook':
			case 'tumblr':
			default:
				return ucfirst( $service_name );
				break;
		}
	}

/*
 * Connections: For each Service, there can be multiple connections
 * for a given user. For example, one user could be connected to Twitter
 * as both @jetpack and as @wordpressdotcom
 *
 * For historical reasons, Connections are represented as an object
 * on WordPress.com and as an array in Jetpack.
 */

	/**
	 * Get the active Connections of a Service
	 *
	 * @param string $service_name 'facebook', 'twitter', etc.
	 * @param false|int $_blog_id The blog ID. Use false (default) for the current blog
	 * @param false|int $_user_id The user ID. Use false (default) for the current user
	 * @return false|object[]|array[] false if no connections exist
	 */
	abstract function get_connections( $service_name, $_blog_id = false, $_user_id = false );

	/**
	 * Get a single Connection of a Service
	 *
	 * @param string $service_name 'facebook', 'twitter', etc.
	 * @param string $connection_id Connection ID
	 * @param false|int $_blog_id The blog ID. Use false (default) for the current blog
	 * @param false|int $_user_id The user ID. Use false (default) for the current user
	 * @return false|object[]|array[] false if no connections exist
	 */
	abstract function get_connection( $service_name, $connection_id, $_blog_id = false, $_user_id = false );

	/**
	 * Get the Connection ID.
	 *
	 * Note that this is different than the Connection's uniqueid.
	 *
	 * Via a quirk of history, ID is globally unique and unique_id
	 * is only unique per site.
	 *
	 * @param object|array The Connection object (WordPress.com) or array (Jetpack)
	 * @return string
	 */
	abstract function get_connection_id( $connection );

	/**
	 * Get the Connection unique_id
	 *
	 * Note that this is different than the Connections ID.
	 *
	 * Via a quirk of history, ID is globally unique and unique_id
	 * is only unique per site.
	 *
	 * @param object|array The Connection object (WordPress.com) or array (Jetpack)
	 * @return string
	 */
	abstract function get_connection_unique_id( $connection );

	/**
	 * Get the Connection's Meta data
	 *
	 * @param object|array Connection
	 * @return array Connection Meta
	 */
	abstract function get_connection_meta( $connection );

	/**
	 * Disconnect a Connection
	 *
	 * @param string $service_name 'facebook', 'twitter', etc.
	 * @param string $connection_id Connection ID
	 * @param false|int $_blog_id The blog ID. Use false (default) for the current blog
	 * @param false|int $_user_id The user ID. Use false (default) for the current user
	 * @param bool $force_delete Whether to skip permissions checks
	 * @return false|void False on failure. Void on success.
	 */
	abstract function disconnect( $service_name, $connection_id, $_blog_id = false, $_user_id = false, $force_delete = false );

	/**
	 * Globalizes a Connection
	 *
	 * @param string $connection_id Connection ID
	 * @return bool Falsey on failure. Truthy on success.
	 */
	abstract function globalize_connection( $connection_id );

	/**
	 * Unglobalizes a Connection
	 *
	 * @param string $connection_id Connection ID
	 * @return bool Falsey on failure. Truthy on success.
	 */
	abstract function unglobalize_connection( $connection_id );

	/**
	 * Returns an external URL to the Connection's profile
	 *
	 * @param string $service_name 'facebook', 'twitter', etc.
	 * @param object|array The Connection object (WordPress.com) or array (Jetpack)
	 * @return false|string False on failure. URL on success.
	 */
	function get_profile_link( $service_name, $connection ) {
		$cmeta = $this->get_connection_meta( $connection );

		if ( isset( $cmeta['connection_data']['meta']['link'] ) ) {
			if ( 'facebook' == $service_name && 0 === strpos( parse_url( $cmeta['connection_data']['meta']['link'], PHP_URL_PATH ), '/app_scoped_user_id/' ) ) {
				// App-scoped Facebook user IDs are not usable profile links
				return false;
			}

			return $cmeta['connection_data']['meta']['link'];
		} elseif ( 'facebook' == $service_name && isset( $cmeta['connection_data']['meta']['facebook_page'] ) ) {
			return 'https://facebook.com/' . $cmeta['connection_data']['meta']['facebook_page'];
		} elseif ( 'tumblr' == $service_name && isset( $cmeta['connection_data']['meta']['tumblr_base_hostname'] ) ) {
			 return 'http://' . $cmeta['connection_data']['meta']['tumblr_base_hostname'];
		} elseif ( 'twitter' == $service_name ) {
			return 'https://twitter.com/' . substr( $cmeta['external_display'], 1 ); // Has a leading '@'
		} elseif ( 'google_plus' == $service_name && isset( $cmeta['connection_data']['meta']['google_plus_page'] ) ) {
			return 'https://plus.google.com/' . $cmeta['connection_data']['meta']['google_plus_page'];
		} elseif ( 'google_plus' == $service_name ) {
			return 'https://plus.google.com/' . $cmeta['external_id'];
		} else if ( 'linkedin' == $service_name ) {
			if ( !isset( $cmeta['connection_data']['meta']['profile_url'] ) ) {
				return false;
			}

			$profile_url_query = parse_url( $cmeta['connection_data']['meta']['profile_url'], PHP_URL_QUERY );
			wp_parse_str( $profile_url_query, $profile_url_query_args );
			if ( isset( $profile_url_query_args['key'] ) ) {
				$id = $profile_url_query_args['key'];
			} elseif ( isset( $profile_url_query_args['id'] ) ) {
				$id = $profile_url_query_args['id'];
			} else {
				return false;
			}

			return esc_url_raw( add_query_arg( 'id', urlencode( $id ), 'http://www.linkedin.com/profile/view' ) );
		} else {
			return false; // no fallback. we just won't link it
		}
	}

	/**
	 * Returns a display name for the Connection
	 *
	 * @param string $service_name 'facebook', 'twitter', etc.
	 * @param object|array The Connection object (WordPress.com) or array (Jetpack)
	 * @return string
	 */
	function get_display_name( $service_name, $connection ) {
		$cmeta = $this->get_connection_meta( $connection );

		if ( isset( $cmeta['connection_data']['meta']['display_name'] ) ) {
			return $cmeta['connection_data']['meta']['display_name'];
		} elseif ( $service_name == 'tumblr' && isset( $cmeta['connection_data']['meta']['tumblr_base_hostname'] ) ) {
			 return $cmeta['connection_data']['meta']['tumblr_base_hostname'];
		} elseif ( $service_name == 'twitter' ) {
			return $cmeta['external_display'];
		} else {
			$connection_display = $cmeta['external_display'];
			if ( empty( $connection_display ) )
				$connection_display = $cmeta['external_name'];
			return $connection_display;
		}
	}

	/**
	 * Whether the user needs to select additional options after connecting
	 *
	 * @param string $service_name 'facebook', 'twitter', etc.
	 * @param object|array The Connection object (WordPress.com) or array (Jetpack)
	 * @return bool
	 */
	function show_options_popup( $service_name, $connection ) {
		$cmeta = $this->get_connection_meta( $connection );

		// always show if no selection has been made for facebook
		if ( 'facebook' == $service_name && empty( $cmeta['connection_data']['meta']['facebook_profile'] ) && empty( $cmeta['connection_data']['meta']['facebook_page'] ) )
			return true;

		// always show if no selection has been made for tumblr
		if ( 'tumblr' == $service_name && empty ( $cmeta['connection_data']['meta']['tumblr_base_hostname'] ) )
			return true;

		// if we have the specific connection info..
		if ( isset( $_GET['id'] ) ) {
			if ( $cmeta['connection_data']['id'] == $_GET['id'] )
				return true;
		} else {
			// otherwise, just show if this is the completed step / first load
			if ( !empty( $_GET['action'] ) && 'completed' == $_GET['action'] && !empty( $_GET['service'] ) && $service_name == $_GET['service'] && ! in_array( $_GET['service'], array( 'facebook', 'tumblr' ) ) )
				return true;
		}

		return false;
	}

	/**
	 * Whether the Connection is "valid" wrt Facebook's requirements.
	 *
	 * Must be connected to a Page (not a Profile).
	 * (Also returns true if we're in the middle of the connection process)
	 *
	 * @param object|array The Connection object (WordPress.com) or array (Jetpack)
	 * @return bool
	 */
	function is_valid_facebook_connection( $connection ) {
		if ( $this->is_connecting_connection( $connection ) ) {
			return true;
		}
		$connection_meta = $this->get_connection_meta( $connection );
		$connection_data = $connection_meta['connection_data'];
		return isset( $connection_data[ 'meta' ][ 'facebook_page' ] );
	}

	/**
	 * Whether the Connection currently being connected
	 *
	 * @param object|array The Connection object (WordPress.com) or array (Jetpack)
	 * @return bool
	 */
	function is_connecting_connection( $connection ) {
		$connection_meta = $this->get_connection_meta( $connection );
		$connection_data = $connection_meta['connection_data'];
		return isset( $connection_data[ 'meta' ]['options_responses'] );
	}

	/**
	 * AJAX Handler to run connection tests on all Connections
	 * @return void
	 */
	function test_publicize_conns() {
		wp_send_json_success( $this->get_publicize_conns_test_results() );
	}

	/**
	 * Run connection tests on all Connections
	 *
	 * @return array {
	 *     Array of connection test results.
	 *
	 *     @type string 'connectionID'          Connection identifier string that is unique for each connection
	 *     @type string 'serviceName'           Slug of the connection's service (facebook, twitter, ...)
	 *     @type bool   'connectionTestPassed'  Whether the connection test was successful
	 *     @type string 'connectionTestMessage' Test success or error message
	 *     @type bool   'userCanRefresh'        Whether the user can re-authenticate their connection to the service
	 *     @type string 'refreshText'           Message instructing user to re-authenticate their connection to the service
	 *     @type string 'refreshURL'            URL, which, when visited by the user, re-authenticates their connection to the service.
	 *     @type string 'unique_id'             ID string representing connection
	 * }
	 */
	function get_publicize_conns_test_results() {
		$test_results = array();

		foreach ( (array) $this->get_services( 'connected' ) as $service_name => $connections ) {
			foreach ( $connections as $connection ) {

				$id = $this->get_connection_id( $connection );

				$connection_test_passed = true;
				$connection_test_message = __( 'This connection is working correctly.' , 'jetpack' );
				$user_can_refresh = false;
				$refresh_text = '';
				$refresh_url = '';

				$connection_test_result = true;
				if ( method_exists( $this, 'test_connection' ) ) {
					$connection_test_result = $this->test_connection( $service_name, $connection );
				}

				if ( is_wp_error( $connection_test_result ) ) {
					$connection_test_passed = false;
					$connection_test_message = $connection_test_result->get_error_message();
					$error_data = $connection_test_result->get_error_data();

					$user_can_refresh = $error_data['user_can_refresh'];
					$refresh_text = $error_data['refresh_text'];
					$refresh_url = $error_data['refresh_url'];
				}
				// Mark facebook profiles as deprecated
				if ( 'facebook' === $service_name ) {
					if ( ! $this->is_valid_facebook_connection( $connection ) ) {
						$connection_test_passed = false;
						$user_can_refresh = false;
<<<<<<< HEAD
						$connection_test_message = __( 'Please select a Facebook Page to publish updates.' );
=======
						$connection_test_message = __( 'Facebook no longer supports Publicize connections to Facebook Profiles, but you can still connect Facebook Pages. Please select a Facebook Page to publish updates to.', 'jetpack' );
>>>>>>> cb4dcbb8
					}
				}

				$unique_id = null;
				if ( ! empty( $connection->unique_id ) ) {
					$unique_id = $connection->unique_id;
				} else if ( ! empty( $connection['connection_data']['token_id'] ) ) {
					$unique_id = $connection['connection_data']['token_id'];
				}

				$test_results[] = array(
					'connectionID'          => $id,
					'serviceName'           => $service_name,
					'connectionTestPassed'  => $connection_test_passed,
					'connectionTestMessage' => esc_attr( $connection_test_message ),
					'userCanRefresh'        => $user_can_refresh,
					'refreshText'           => esc_attr( $refresh_text ),
					'refreshURL'            => $refresh_url,
					'unique_id'             => $unique_id,
				);
			}
		}

		return $test_results;
	}

	/**
	 * Run the connection test for the Connection
	 *
	 * @param string $service_name 'facebook', 'twitter', etc.
	 * @param object|array The Connection object (WordPress.com) or array (Jetpack)
	 * @return WP_Error|true WP_Error on failure. True on success
	 */
	abstract function test_connection( $service_name, $connection );

	/**
	 * Retrieves current list of connections and applies filters.
	 *
	 * Retrieves current available connections and checks if the connections
	 * have already been used to share current post. Finally, the checkbox
	 * form UI fields are calculated. This function exposes connection form
	 * data directly as array so it can be retrieved for static HTML generation
	 * or JSON consumption.
	 *
	 * @since 6.7.0
	 *
	 * @param integer $selected_post_id Optional. Post ID to query connection status for.
	 *
	 * @return array {
	 *     Array of UI setup data for connection list form.
	 *
	 *     @type string 'unique_id'     ID string representing connection
	 *     @type string 'service_name'  Slug of the connection's service (facebook, twitter, ...)
	 *     @type string 'service_label' Service Label (Facebook, Twitter, ...)
	 *     @type string 'display_name'  Connection's human-readable Username: "@jetpack"
	 *     @type bool   'enabled'       Default value for the connection (e.g., for a checkbox).
	 *     @type bool   'done'          Has this connection already been publicized to?
	 *     @type bool   'toggleable'    Is the user allowed to change the value for the connection?
	 *     @type bool   'global'        Is this connection a global one?
	 * }
	 */
	public function get_filtered_connection_data( $selected_post_id = null ) {
		$connection_list = array();

		$post = get_post( $selected_post_id ); // Defaults to current post if $post_id is null.
		// Handle case where there is no current post.
		if ( ! empty( $post ) ) {
			$post_id = $post->ID;
		} else {
			$post_id = null;
		}

		$services = $this->get_services( 'connected' );
		$all_done = $this->post_is_done_sharing( $post_id );

		// We don't allow Publicizing to the same external id twice, to prevent spam.
		$service_id_done = (array) get_post_meta( $post_id, $this->POST_SERVICE_DONE, true );

		foreach ( $services as $service_name => $connections ) {
			foreach ( $connections as $connection ) {
				$connection_meta = $this->get_connection_meta( $connection );
				$connection_data = $connection_meta['connection_data'];

				$unique_id = $this->get_connection_unique_id( $connection );


				// Was this connection (OR, old-format service) already Publicized to?
				$done = ! empty( $post ) && (
					// New flags
					1 == get_post_meta( $post->ID, $this->POST_DONE . $unique_id, true )
					||
					// old flags
					1 == get_post_meta( $post->ID, $this->POST_DONE . $service_name, true )
				);

				/**
				 * Filter whether a post should be publicized to a given service.
				 *
				 * @module publicize
				 *
				 * @since 2.0.0
				 *
				 * @param bool true Should the post be publicized to a given service? Default to true.
				 * @param int $post_id Post ID.
				 * @param string $service_name Service name.
				 * @param array $connection_data Array of information about all Publicize details for the site.
				 */
				if ( ! apply_filters( 'wpas_submit_post?', true, $post_id, $service_name, $connection_data ) ) {
					continue;
				}

				// Should we be skipping this one?
				$skip = (
					(
						! empty( $post )
						&&
						in_array( $post->post_status, array( 'publish', 'draft', 'future' ) )
						&&
						(
							// New flags
							get_post_meta( $post->ID, $this->POST_SKIP . $unique_id, true )
							||
							// Old flags
							get_post_meta( $post->ID, $this->POST_SKIP . $service_name )
						)
					)
					||
					(
						is_array( $connection )
						&&
						isset( $connection_meta['external_id'] ) && ! empty( $service_id_done[ $service_name ][ $connection_meta['external_id'] ] )
					)
				);

				// If this one has already been publicized to, don't let it happen again.
				$toggleable = ! $done && ! $all_done;

				// Determine the state of the checkbox (on/off) and allow filtering.
				$enabled = $done || ! $skip;
				/**
				 * Filter the checkbox state of each Publicize connection appearing in the post editor.
				 *
				 * @module publicize
				 *
				 * @since 2.0.1
				 *
				 * @param bool $enabled Should the Publicize checkbox be enabled for a given service.
				 * @param int $post_id Post ID.
				 * @param string $service_name Service name.
				 * @param array $connection Array of connection details.
				 */
				$enabled = apply_filters( 'publicize_checkbox_default', $enabled, $post_id, $service_name, $connection );

				/**
				 * If this is a global connection and this user doesn't have enough permissions to modify
				 * those connections, don't let them change it.
				 */
				if ( ! $done && ( 0 == $connection_data['user_id'] && ! current_user_can( $this->GLOBAL_CAP ) ) ) {
					$toggleable = false;

					/**
					 * Filters the checkboxes for global connections with non-prilvedged users.
					 *
					 * @module publicize
					 *
					 * @since 3.7.0
					 *
					 * @param bool   $enabled Indicates if this connection should be enabled. Default true.
					 * @param int    $post_id ID of the current post
					 * @param string $service_name Name of the connection (Facebook, Twitter, etc)
					 * @param array  $connection Array of data about the connection.
					 */
					$enabled = apply_filters( 'publicize_checkbox_global_default', $enabled, $post_id, $service_name, $connection );
				}

				// Force the checkbox to be checked if the post was DONE, regardless of what the filter does.
				if ( $done ) {
					$enabled = true;
				}

				$connection_list[] = array(
					'unique_id'     => $unique_id,
					'service_name'  => $service_name,
					'service_label' => $this->get_service_label( $service_name ),
					'display_name'  => $this->get_display_name( $service_name, $connection ),

					'enabled'      => $enabled,
					'done'         => $done,
					'toggleable'   => $toggleable,
					'global'       => 0 == $connection_data['user_id'],
				);
			}
		}

		return $connection_list;
	}

	/**
	 * Checks if post has already been shared by Publicize in the past.
	 *
	 * @since 6.7.0
	 *
	 * @param integer $post_id Optional. Post ID to query connection status for: will use current post if missing.
	 *
	 * @return bool True if post has already been shared by Publicize, false otherwise.
	 */
	abstract public function post_is_done_sharing( $post_id = null );

	/**
	 * Retrieves full list of available Publicize connection services.
	 *
	 * Retrieves current available publicize service connections
	 * with associated labels and URLs.
	 *
	 * @since 6.7.0
	 *
	 * @return array {
	 *     Array of UI service connection data for all services
	 *
	 *     @type string 'name'  Name of service.
	 *     @type string 'label' Display label for service.
	 *     @type string 'url'   URL for adding connection to service.
	 * }
	 */
	function get_available_service_data() {
		$available_services     = $this->get_services( 'all' );
		$available_service_data = array();

		foreach ( $available_services as $service_name => $service ) {
			$available_service_data[] = array(
				'name'  => $service_name,
				'label' => $this->get_service_label( $service_name ),
				'url'   => $this->connect_url( $service_name ),
			);
		}

		return $available_service_data;
	}

/*
 * Site Data
 */

	function user_id() {
		return get_current_user_id();
	}

	function blog_id() {
		return get_current_blog_id();
	}

/*
 * Posts
 */

	/**
	 * Checks old and new status to see if the post should be flagged as
	 * ready to Publicize.
	 *
	 * Attached to the `transition_post_status` filter.
	 *
	 * @param string $new_status
	 * @param string $old_status
	 * @param WP_Post $post
	 * @return void
	 */
	abstract function flag_post_for_publicize( $new_status, $old_status, $post );

	/**
	 * Ensures the Post internal post-type supports `publicize`
	 *
	 * This feature support flag is used by the REST API.
	 */
	function add_post_type_support() {
		add_post_type_support( 'post', 'publicize' );
	}

	/**
	 * Register the Publicize Gutenberg extension
	 */
	function register_gutenberg_extension() {
		// TODO: The `gutenberg/available-extensions` endpoint currently doesn't accept a post ID,
		// so we cannot pass one to `$this->current_user_can_access_publicize_data()`.

		if ( $this->current_user_can_access_publicize_data() ) {
			jetpack_register_plugin( 'publicize' );
		} else {
			jetpack_set_extension_unavailability_reason( 'publicize', 'unauthorized' );

		}
	}

	/**
	 * Can the current user access Publicize Data.
	 *
	 * @param int $post_id. 0 for general access. Post_ID for specific access.
	 * @return bool
	 */
	function current_user_can_access_publicize_data( $post_id = 0 ) {
		/**
		 * Filter what user capability is required to use the publicize form on the edit post page. Useful if publish post capability has been removed from role.
		 *
		 * @module publicize
		 *
		 * @since 4.1.0
		 *
		 * @param string $capability User capability needed to use publicize
		 */
		$capability = apply_filters( 'jetpack_publicize_capability', 'publish_posts' );

		if ( 'publish_posts' === $capability && $post_id ) {
			return current_user_can( 'publish_post', $post_id );
		}

		return current_user_can( $capability );
	}

	/**
	 * Auth callback for the protected ->POST_MESS post_meta
	 *
	 * @param bool $allowed
	 * @param string $meta_key
	 * @param int $object_id Post ID
	 * @return bool
	 */
	function message_meta_auth_callback( $allowed, $meta_key, $object_id ) {
		return $this->current_user_can_access_publicize_data( $object_id );
	}

	/**
	 * Registers the ->POST_MESS post_meta for use in the REST API.
	 *
	 * Registers for each post type that with `publicize` feature support.
	 */
	function register_post_meta() {
		$args = array(
			'type' => 'string',
			'description' => __( 'The message to use instead of the title when sharing to Publicize Services', 'jetpack' ),
			'single' => true,
			'default' => '',
			'show_in_rest' => array(
				'name' => 'jetpack_publicize_message'
			),
			'auth_callback' => array( $this, 'message_meta_auth_callback' ),
		);

		foreach ( get_post_types() as $post_type ) {
			if ( ! $this->post_type_is_publicizeable( $post_type ) ) {
				continue;
			}

			$args['object_subtype'] = $post_type;

			register_meta( 'post', $this->POST_MESS, $args );
		}
	}

	/**
	 * Fires when a post is saved, checks conditions and saves state in postmeta so that it
	 * can be picked up later by @see ::publicize_post() on WordPress.com codebase.
	 *
	 * Attached to the `save_post` action.
	 *
	 * @param int $post_id
	 * @param WP_Post $post
	 * @return void
	 */
	function save_meta( $post_id, $post ) {
		$cron_user = null;
		$submit_post = true;

		if ( ! $this->post_type_is_publicizeable( $post->post_type ) )
			return;

		// Don't Publicize during certain contexts:

		// - import
		if ( defined( 'WP_IMPORTING' ) && WP_IMPORTING  ) {
			$submit_post = false;
		}

		// - on quick edit, autosave, etc but do fire on p2, quickpress, and instapost ajax
		if (
			defined( 'DOING_AJAX' )
		&&
			DOING_AJAX
		&&
			!did_action( 'p2_ajax' )
		&&
			!did_action( 'wp_ajax_json_quickpress_post' )
		&&
			!did_action( 'wp_ajax_instapost_publish' )
		&&
			!did_action( 'wp_ajax_post_reblog' )
		&&
			!did_action( 'wp_ajax_press-this-save-post' )
		) {
			$submit_post = false;
		}

		// - bulk edit
		if ( isset( $_GET['bulk_edit'] ) ) {
			$submit_post = false;
		}

		// - API/XML-RPC Test Posts
		if (
			(
				defined( 'XMLRPC_REQUEST' )
			&&
				XMLRPC_REQUEST
			||
				defined( 'APP_REQUEST' )
			&&
				APP_REQUEST
			)
		&&
			0 === strpos( $post->post_title, 'Temporary Post Used For Theme Detection' )
		) {
			$submit_post = false;
		}

		// only work with certain statuses (avoids inherits, auto drafts etc)
		if ( !in_array( $post->post_status, array( 'publish', 'draft', 'future' ) ) ) {
			$submit_post = false;
		}

		// don't publish password protected posts
		if ( '' !== $post->post_password ) {
			$submit_post = false;
		}

		// Did this request happen via wp-admin?
		$from_web = isset( $_SERVER['REQUEST_METHOD'] )
			&&
			'post' == strtolower( $_SERVER['REQUEST_METHOD'] )
			&&
			isset( $_POST[$this->ADMIN_PAGE] );

		if ( ( $from_web || defined( 'POST_BY_EMAIL' ) ) && isset( $_POST['wpas_title'] ) ) {
			if ( empty( $_POST['wpas_title'] ) ) {
				delete_post_meta( $post_id, $this->POST_MESS );
			} else {
				update_post_meta( $post_id, $this->POST_MESS, trim( stripslashes( $_POST['wpas_title'] ) ) );
			}
		}

		// change current user to provide context for get_services() if we're running during cron
		if ( defined( 'DOING_CRON' ) && DOING_CRON ) {
			$cron_user = (int) $GLOBALS['user_ID'];
			wp_set_current_user( $post->post_author );
		}

		/**
		 * In this phase, we mark connections that we want to SKIP. When Publicize is actually triggered,
		 * it will Publicize to everything *except* those marked for skipping.
		 */
		foreach ( (array) $this->get_services( 'connected' ) as $service_name => $connections ) {
			foreach ( $connections as $connection ) {
				$connection_data = '';
				if ( method_exists( $connection, 'get_meta' ) )
					$connection_data = $connection->get_meta( 'connection_data' );
				elseif ( ! empty( $connection['connection_data'] ) )
					$connection_data = $connection['connection_data'];

				/** This action is documented in modules/publicize/ui.php */
				if ( false == apply_filters( 'wpas_submit_post?', $submit_post, $post_id, $service_name, $connection_data ) ) {
					delete_post_meta( $post_id, $this->PENDING );
					continue;
				}

				if ( !empty( $connection->unique_id ) )
					$unique_id = $connection->unique_id;
				else if ( !empty( $connection['connection_data']['token_id'] ) )
					$unique_id = $connection['connection_data']['token_id'];

				// This was a wp-admin request, so we need to check the state of checkboxes
				if ( $from_web ) {
					// delete stray service-based post meta
					delete_post_meta( $post_id, $this->POST_SKIP . $service_name );

					// We *unchecked* this stream from the admin page, or it's set to readonly, or it's a new addition
					if ( empty( $_POST[$this->ADMIN_PAGE]['submit'][$unique_id] ) ) {
						// Also make sure that the service-specific input isn't there.
						// If the user connected to a new service 'in-page' then a hidden field with the service
						// name is added, so we just assume they wanted to Publicize to that service.
						if ( empty( $_POST[$this->ADMIN_PAGE]['submit'][$service_name] ) ) {
							// Nothing seems to be checked, so we're going to mark this one to be skipped
							update_post_meta( $post_id, $this->POST_SKIP . $unique_id, 1 );
							continue;
						} else {
							// clean up any stray post meta
							delete_post_meta( $post_id, $this->POST_SKIP . $unique_id );
						}
					} else {
						// The checkbox for this connection is explicitly checked -- make sure we DON'T skip it
						delete_post_meta( $post_id, $this->POST_SKIP . $unique_id );
					}
				}

				/**
				 * Fires right before the post is processed for Publicize.
				 * Users may hook in here and do anything else they need to after meta is written,
				 * and before the post is processed for Publicize.
				 *
				 * @since 2.1.2
				 *
				 * @param bool $submit_post Should the post be publicized.
				 * @param int $post->ID Post ID.
				 * @param string $service_name Service name.
				 * @param array $connection Array of connection details.
				 */
				do_action( 'publicize_save_meta', $submit_post, $post_id, $service_name, $connection );
			}
		}

		if ( defined( 'DOING_CRON' ) && DOING_CRON ) {
			wp_set_current_user( $cron_user );
		}

		// Next up will be ::publicize_post()
	}

	/**
	 * Alters the "Post Published" message to include information about where the post
	 * was Publicized to.
	 *
	 * Attached to the `post_updated_messages` filter
	 *
	 * @param string[] $messages
	 * @return string[]
	 */
	public function update_published_message( $messages ) {
		global $post_type, $post_type_object, $post;
		if ( ! $this->post_type_is_publicizeable( $post_type ) ) {
			return $messages;
		}
		$view_post_link_html = '';
		$viewable = is_post_type_viewable( $post_type_object );
		if ( $viewable ) {
			$view_text = esc_html__( 'View post' ); // intentionally omitted domain

			if ( 'jetpack-portfolio' == $post_type ) {
				$view_text = esc_html__( 'View project', 'jetpack' );
			}

			$view_post_link_html = sprintf( ' <a href="%1$s">%2$s</a>',
				esc_url( get_permalink( $post ) ),
				$view_text
			);
		}

		$services = $this->get_publicizing_services( $post->ID );
		if ( empty( $services ) ) {
			return $messages;
		}

		$labels = array();
		foreach ( $services as $service_name => $display_names ) {
			$labels[] = sprintf(
				/* translators: Service name is %1$s, and account name is %2$s. */
				esc_html__( '%1$s (%2$s)', 'jetpack' ),
				esc_html( $service_name ),
				esc_html( implode( ', ', $display_names ) )
			);
		}

		$messages['post'][6] = sprintf(
			/* translators: %1$s is a comma-separated list of services and accounts. Ex. Facebook (@jetpack), Twitter (@jetpack) */
			esc_html__( 'Post published and sharing on %1$s.', 'jetpack' ),
			implode( ', ', $labels )
		) . $view_post_link_html;

		if ( $post_type == 'post' && class_exists('Jetpack_Subscriptions' ) ) {
			$subscription = Jetpack_Subscriptions::init();
			if ( $subscription->should_email_post_to_subscribers( $post ) ) {
				$messages['post'][6] = sprintf(
					/* translators: %1$s is a comma-separated list of services and accounts. Ex. Facebook (@jetpack), Twitter (@jetpack) */
					esc_html__( 'Post published, sending emails to subscribers and sharing post on %1$s.', 'jetpack' ),
					implode( ', ', $labels )
				) . $view_post_link_html;
			}
		}

		$messages['jetpack-portfolio'][6] = sprintf(
			/* translators: %1$s is a comma-separated list of services and accounts. Ex. Facebook (@jetpack), Twitter (@jetpack) */
			esc_html__( 'Project published and sharing project on %1$s.', 'jetpack' ),
			implode( ', ', $labels )
		) . $view_post_link_html;

		return $messages;
	}

	/**
	 * Get the Connections the Post was just Publicized to.
	 *
	 * Only reliable just after the Post was published.
	 *
	 * @param int $post_id
	 * @return string[] Array of Service display name => Connection display name
	 */
	function get_publicizing_services( $post_id ) {
		$services = array();

		foreach ( (array) $this->get_services( 'connected' ) as $service_name => $connections ) {
			// services have multiple connections.
			foreach ( $connections as $connection ) {
				$unique_id = '';
				if ( ! empty( $connection->unique_id ) )
					$unique_id = $connection->unique_id;
				else if ( ! empty( $connection['connection_data']['token_id'] ) )
					$unique_id = $connection['connection_data']['token_id'];

				// Did we skip this connection?
				if ( get_post_meta( $post_id, $this->POST_SKIP . $unique_id,  true ) ) {
					continue;
				}
				$services[ $this->get_service_label( $service_name ) ][] = $this->get_display_name( $service_name, $connection );
			}
		}

		return $services;
	}

	/**
	 * Is the post Publicize-able?
	 *
	 * Only valid prior to Publicizing a Post.
	 *
	 * @param WP_Post $post
	 * @return bool
	 */
	function post_is_publicizeable( $post ) {
		if ( ! $this->post_type_is_publicizeable( $post->post_type ) )
			return false;

		// This is more a precaution. To only publicize posts that are published. (Mostly relevant for Jetpack sites)
		if ( 'publish' !== $post->post_status ) {
			return false;
		}

		// If it's not flagged as ready, then abort. @see ::flag_post_for_publicize()
		if ( ! get_post_meta( $post->ID, $this->PENDING, true ) )
			return false;

		return true;
	}

	/**
	 * Is a given post type Publicize-able?
	 *
	 * Not every CPT lends itself to Publicize-ation.  Allow CPTs to register by adding their CPT via
	 * the publicize_post_types array filter.
	 *
	 * @param string $post_type The post type to check.
	 * @return bool True if the post type can be Publicized.
	 */
	function post_type_is_publicizeable( $post_type ) {
		if ( 'post' == $post_type )
			return true;

		return post_type_supports( $post_type, 'publicize' );
	}

	/**
	 * Already-published posts should not be Publicized by default. This filter sets checked to
	 * false if a post has already been published.
	 *
	 * Attached to the `publicize_checkbox_default` filter
	 *
	 * @param bool $checked
	 * @param int $post_id
	 * @param string $service_name 'facebook', 'twitter', etc
	 * @param object|array The Connection object (WordPress.com) or array (Jetpack)
	 * @return bool
	 */
	function publicize_checkbox_default( $checked, $post_id, $service_name, $connection ) {
		if ( 'publish' == get_post_status( $post_id ) ) {
			return false;
		}

		return $checked;
	}

/*
 * Util
 */

	/**
	 * Converts a Publicize message template string into a sprintf format string
	 *
	 * @param string[] $args
	 *               0 - The Publicize message template: 'Check out my post: %title% @ %url'
	 *             ... - The template tags 'title', 'url', etc.
	 * @return string
	 */
	protected static function build_sprintf( $args ) {
		$search = array();
		$replace = array();
		foreach ( $args as $k => $arg ) {
			if ( 0 == $k ) {
				$string = $arg;
				continue;
			}
			$search[] = "%$arg%";
			$replace[] = "%$k\$s";
		}
		return str_replace( $search, $replace, $string );
	}
}

function publicize_calypso_url() {
	$calypso_sharing_url = 'https://wordpress.com/sharing/';
	if ( class_exists( 'Jetpack' ) && method_exists( 'Jetpack', 'build_raw_urls' ) ) {
		$site_suffix = Jetpack::build_raw_urls( home_url() );
	} elseif ( class_exists( 'WPCOM_Masterbar' ) && method_exists( 'WPCOM_Masterbar', 'get_calypso_site_slug' ) ) {
		$site_suffix = WPCOM_Masterbar::get_calypso_site_slug( get_current_blog_id() );
	}

	if ( $site_suffix ) {
		return $calypso_sharing_url . $site_suffix;
	} else {
		return $calypso_sharing_url;
	}
}<|MERGE_RESOLUTION|>--- conflicted
+++ resolved
@@ -502,11 +502,7 @@
 					if ( ! $this->is_valid_facebook_connection( $connection ) ) {
 						$connection_test_passed = false;
 						$user_can_refresh = false;
-<<<<<<< HEAD
 						$connection_test_message = __( 'Please select a Facebook Page to publish updates.' );
-=======
-						$connection_test_message = __( 'Facebook no longer supports Publicize connections to Facebook Profiles, but you can still connect Facebook Pages. Please select a Facebook Page to publish updates to.', 'jetpack' );
->>>>>>> cb4dcbb8
 					}
 				}
 
