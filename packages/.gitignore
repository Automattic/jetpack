--- conflicted
+++ resolved
@@ -1,9 +1,3 @@
-<<<<<<< HEAD
-## Ignore composer.lock for our library packages
-/**/composer.lock
-/**/vendor
-=======
 ## Ignore composer.lock and vendor folders for our library packages
 /**/composer.lock
-/**/vendor/
->>>>>>> e0227136
+/**/vendor/