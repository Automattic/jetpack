<?php
/**
 * Initialize the testing environment.
 *
 * @package automattic/jetpack-connection
 */

/**
 * Load the composer autoloader.
 */
require_once __DIR__ . '/../../vendor/autoload.php';
<<<<<<< HEAD
define( 'WP_DEBUG', true );
\WorDBless\Load::load();
require_once ABSPATH . WPINC . '/class-IXR.php';
=======

// Work around WordPress bug when `@runInSeparateProcess` is used.
if ( empty( $_SERVER['SCRIPT_FILENAME'] ) ) {
	$_SERVER['SCRIPT_FILENAME'] = __DIR__ . '/vendor/phpunit/phpunit/phpunit';
}

\WorDBless\Load::load();
>>>>>>> fa5d085d
<|MERGE_RESOLUTION|>--- conflicted
+++ resolved
@@ -9,11 +9,8 @@
  * Load the composer autoloader.
  */
 require_once __DIR__ . '/../../vendor/autoload.php';
-<<<<<<< HEAD
+
 define( 'WP_DEBUG', true );
-\WorDBless\Load::load();
-require_once ABSPATH . WPINC . '/class-IXR.php';
-=======
 
 // Work around WordPress bug when `@runInSeparateProcess` is used.
 if ( empty( $_SERVER['SCRIPT_FILENAME'] ) ) {
@@ -21,4 +18,4 @@
 }
 
 \WorDBless\Load::load();
->>>>>>> fa5d085d
+require_once ABSPATH . WPINC . '/class-IXR.php';