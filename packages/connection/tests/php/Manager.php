--- conflicted
+++ resolved
@@ -49,17 +49,6 @@
 		$this->assertFalse( $this->manager->is_active() );
 	}
 
-<<<<<<< HEAD
-	public function test_api_url_defaults() {
-		$this->assertEquals(
-			'https://jetpack.wordpress.com/jetpack.something/1/',
-			$this->manager->api_url( 'something' )
-		);
-		$this->assertEquals(
-			'https://jetpack.wordpress.com/jetpack.another_thing/1/',
-			$this->manager->api_url( 'another_thing/' )
-		);
-=======
 	/**
 	 * @covers Automattic\Jetpack\Connection\Manager::is_user_connected
 	 */
@@ -137,6 +126,16 @@
 				return $return_value;
 			} );
 		return $builder->build()->enable();
->>>>>>> 4a225bc6
+	}
+
+	public function test_api_url_defaults() {
+		$this->assertEquals(
+			'https://jetpack.wordpress.com/jetpack.something/1/',
+			$this->manager->api_url( 'something' )
+		);
+		$this->assertEquals(
+			'https://jetpack.wordpress.com/jetpack.another_thing/1/',
+			$this->manager->api_url( 'another_thing/' )
+		);
 	}
 }