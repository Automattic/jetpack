<?php
/**
 * The Jetpack Connection signature class file.
 *
 * @package automattic/jetpack-connection
 */

use Automattic\Jetpack\Connection\Manager as Connection_Manager;

/**
 * The Jetpack Connection signature class that is used to sign requests.
 */
class Jetpack_Signature {
	/**
	 * Token part of the access token.
	 *
	 * @access public
	 * @var string
	 */
	public $token;

	/**
	 * Access token secret.
	 *
	 * @access public
	 * @var string
	 */
	public $secret;

	/**
	 * The current request URL.
	 *
	 * @access public
	 * @var string
	 */
	public $current_request_url;

	/**
	 * Constructor.
	 *
	 * @param array $access_token Access token.
	 * @param int   $time_diff    Timezone difference (in seconds).
	 */
	public function __construct( $access_token, $time_diff = 0 ) {
		$secret = explode( '.', $access_token );
		if ( 2 !== count( $secret ) ) {
			return;
		}

		$this->token     = $secret[0];
		$this->secret    = $secret[1];
		$this->time_diff = $time_diff;
	}

	/**
	 * Sign the current request.
	 *
	 * @todo Implement a proper nonce verification.
	 *
	 * @param array $override Optional arguments to override the ones from the current request.
	 * @return string|WP_Error Request signature, or a WP_Error on failure.
	 */
	public function sign_current_request( $override = array() ) {
		if ( isset( $override['scheme'] ) ) {
			$scheme = $override['scheme'];
			if ( ! in_array( $scheme, array( 'http', 'https' ), true ) ) {
				return new WP_Error( 'invalid_scheme', 'Invalid URL scheme' );
			}
		} else {
			if ( is_ssl() ) {
				$scheme = 'https';
			} else {
				$scheme = 'http';
			}
		}

		$host_port = isset( $_SERVER['HTTP_X_FORWARDED_PORT'] ) ? $_SERVER['HTTP_X_FORWARDED_PORT'] : $_SERVER['SERVER_PORT'];

		/**
		 * Note: This port logic is tested in the Jetpack_Cxn_Tests->test__server_port_value() test.
		 * Please update the test if any changes are made in this logic.
		 */
		if ( is_ssl() ) {
			// 443: Standard Port
			// 80: Assume we're behind a proxy without X-Forwarded-Port. Hardcoding "80" here means most sites
			// with SSL termination proxies (self-served, Cloudflare, etc.) don't need to fiddle with
			// the JETPACK_SIGNATURE__HTTPS_PORT constant. The code also implies we can't talk to a
			// site at https://example.com:80/ (which would be a strange configuration).
			// JETPACK_SIGNATURE__HTTPS_PORT: Set this constant in wp-config.php to the back end webserver's port
			// if the site is behind a proxy running on port 443 without
			// X-Forwarded-Port and the back end's port is *not* 80. It's better,
			// though, to configure the proxy to send X-Forwarded-Port.
			$https_port = defined( 'JETPACK_SIGNATURE__HTTPS_PORT' ) ? JETPACK_SIGNATURE__HTTPS_PORT : 443;
			$port       = in_array( $host_port, array( 443, 80, $https_port ), true ) ? '' : $host_port;
		} else {
			// 80: Standard Port
			// JETPACK_SIGNATURE__HTTPS_PORT: Set this constant in wp-config.php to the back end webserver's port
			// if the site is behind a proxy running on port 80 without
			// X-Forwarded-Port. It's better, though, to configure the proxy to
			// send X-Forwarded-Port.
			$http_port = defined( 'JETPACK_SIGNATURE__HTTP_PORT' ) ? JETPACK_SIGNATURE__HTTP_PORT : 80;
			$port      = in_array( $host_port, array( 80, $http_port ), true ) ? '' : $host_port;
		}

		$this->current_request_url = "{$scheme}://{$_SERVER['HTTP_HOST']}:{$port}" . stripslashes( $_SERVER['REQUEST_URI'] );

		if ( array_key_exists( 'body', $override ) && ! empty( $override['body'] ) ) {
			$body = $override['body'];
		} elseif ( 'POST' === strtoupper( $_SERVER['REQUEST_METHOD'] ) ) {
			$body = isset( $GLOBALS['HTTP_RAW_POST_DATA'] ) ? $GLOBALS['HTTP_RAW_POST_DATA'] : null;

			// Convert the $_POST to the body, if the body was empty. This is how arrays are hashed
			// and encoded on the Jetpack side.
			if ( defined( 'IS_WPCOM' ) && IS_WPCOM ) {
				// phpcs:ignore WordPress.Security.NonceVerification.Missing
				if ( empty( $body ) && is_array( $_POST ) && count( $_POST ) > 0 ) {
					$body = $_POST; // phpcs:ignore WordPress.Security.NonceVerification.Missing
				}
			}
		} elseif ( 'PUT' === strtoupper( $_SERVER['REQUEST_METHOD'] ) ) {
			// This is a little strange-looking, but there doesn't seem to be another way to get the PUT body.
			$raw_put_data = file_get_contents( 'php://input' );
			parse_str( $raw_put_data, $body );

			if ( defined( 'IS_WPCOM' ) && IS_WPCOM ) {
				$put_data = json_decode( $raw_put_data, true );
				if ( is_array( $put_data ) && count( $put_data ) > 0 ) {
					$body = $put_data;
				}
			}
		} else {
			$body = null;
		}

		if ( empty( $body ) ) {
			$body = null;
		}

		$a = array();
		foreach ( array( 'token', 'timestamp', 'nonce', 'body-hash' ) as $parameter ) {
			if ( isset( $override[ $parameter ] ) ) {
				$a[ $parameter ] = $override[ $parameter ];
			} else {
				// phpcs:ignore WordPress.Security.NonceVerification.Recommended
				$a[ $parameter ] = isset( $_GET[ $parameter ] ) ? stripslashes( $_GET[ $parameter ] ) : '';
			}
		}

		$method = isset( $override['method'] ) ? $override['method'] : $_SERVER['REQUEST_METHOD'];
		return $this->sign_request( $a['token'], $a['timestamp'], $a['nonce'], $a['body-hash'], $method, $this->current_request_url, $body, true );
	}

	/**
	 * Sign a specified request.
	 *
	 * @todo Having body_hash v. body-hash is annoying. Refactor to accept an array?
	 * @todo Use wp_json_encode() instead of json_encode()?
	 * @todo Use wp_parse_url() instead of parse_url()?
	 *
	 * @param string $token            Request token.
	 * @param int    $timestamp        Timestamp of the request.
	 * @param string $nonce            Request nonce.
	 * @param string $body_hash        Request body hash.
	 * @param string $method           Request method.
	 * @param string $url              Request URL.
	 * @param mixed  $body             Request body.
	 * @param bool   $verify_body_hash Whether to verify the body hash against the body.
	 * @return string|WP_Error Request signature, or a WP_Error on failure.
	 */
	public function sign_request( $token = '', $timestamp = 0, $nonce = '', $body_hash = '', $method = '', $url = '', $body = null, $verify_body_hash = true ) {
		if ( ! $this->secret ) {
			return new WP_Error( 'invalid_secret', 'Invalid secret' );
		}

		if ( ! $this->token ) {
			return new WP_Error( 'invalid_token', 'Invalid token' );
		}

		list( $token ) = explode( '.', $token );

		$signature_details = compact( 'token', 'timestamp', 'nonce', 'body_hash', 'method', 'url' );

		if ( 0 !== strpos( $token, "$this->token:" ) ) {
			return new WP_Error( 'token_mismatch', 'Incorrect token', compact( 'signature_details' ) );
		}

		// If we got an array at this point, let's encode it, so we can see what it looks like as a string.
		if ( is_array( $body ) ) {
			if ( count( $body ) > 0 ) {
				// phpcs:ignore WordPress.WP.AlternativeFunctions.json_encode_json_encode
				$body = json_encode( $body );

			} else {
				$body = '';
			}
		}

		$required_parameters = array( 'token', 'timestamp', 'nonce', 'method', 'url' );
		if ( ! is_null( $body ) ) {
			$required_parameters[] = 'body_hash';
			if ( ! is_string( $body ) ) {
				return new WP_Error( 'invalid_body', 'Body is malformed.', compact( 'signature_details' ) );
			}
		}

		foreach ( $required_parameters as $required ) {
			if ( ! is_scalar( $$required ) ) {
				return new WP_Error( 'invalid_signature', sprintf( 'The required "%s" parameter is malformed.', str_replace( '_', '-', $required ) ), compact( 'signature_details' ) );
			}

			if ( ! strlen( $$required ) ) {
				return new WP_Error( 'invalid_signature', sprintf( 'The required "%s" parameter is missing.', str_replace( '_', '-', $required ) ), compact( 'signature_details' ) );
			}
		}

		if ( empty( $body ) ) {
			if ( $body_hash ) {
				return new WP_Error( 'invalid_body_hash', 'Invalid body hash for empty body.', compact( 'signature_details' ) );
			}
		} else {
			$connection = new Connection_Manager();
			if ( $verify_body_hash && $connection->sha1_base64( $body ) !== $body_hash ) {
				return new WP_Error( 'invalid_body_hash', 'The body hash does not match.', compact( 'signature_details' ) );
			}
		}

		// phpcs:ignore WordPress.WP.AlternativeFunctions.parse_url_parse_url
		$parsed = parse_url( $url );
		if ( ! isset( $parsed['host'] ) ) {
			return new WP_Error( 'invalid_signature', sprintf( 'The required "%s" parameter is malformed.', 'url' ), compact( 'signature_details' ) );
		}

		if ( ! empty( $parsed['port'] ) ) {
			$port = $parsed['port'];
		} else {
			if ( 'http' === $parsed['scheme'] ) {
				$port = 80;
			} elseif ( 'https' === $parsed['scheme'] ) {
				$port = 443;
			} else {
				return new WP_Error( 'unknown_scheme_port', "The scheme's port is unknown", compact( 'signature_details' ) );
			}
		}

		if ( ! ctype_digit( "$timestamp" ) || 10 < strlen( $timestamp ) ) { // If Jetpack is around in 275 years, you can blame mdawaffe for the bug.
			return new WP_Error( 'invalid_signature', sprintf( 'The required "%s" parameter is malformed.', 'timestamp' ), compact( 'signature_details' ) );
		}

		$local_time = $timestamp - $this->time_diff;
		if ( $local_time < time() - 600 || $local_time > time() + 300 ) {
			return new WP_Error( 'invalid_signature', 'The timestamp is too old.', compact( 'signature_details' ) );
		}

		if ( 12 < strlen( $nonce ) || preg_match( '/[^a-zA-Z0-9]/', $nonce ) ) {
			return new WP_Error( 'invalid_signature', sprintf( 'The required "%s" parameter is malformed.', 'nonce' ), compact( 'signature_details' ) );
		}

		$normalized_request_pieces = array(
			$token,
			$timestamp,
			$nonce,
			$body_hash,
			strtoupper( $method ),
			strtolower( $parsed['host'] ),
			$port,
			$parsed['path'],
			// Normalized Query String.
		);

		$normalized_request_pieces      = array_merge( $normalized_request_pieces, $this->normalized_query_parameters( isset( $parsed['query'] ) ? $parsed['query'] : '' ) );
		$flat_normalized_request_pieces = array();
		foreach ( $normalized_request_pieces as $piece ) {
			if ( is_array( $piece ) ) {
				foreach ( $piece as $subpiece ) {
					$flat_normalized_request_pieces[] = $subpiece;
				}
			} else {
				$flat_normalized_request_pieces[] = $piece;
			}
		}
		$normalized_request_pieces = $flat_normalized_request_pieces;

		$normalized_request_string = join( "\n", $normalized_request_pieces ) . "\n";

		// phpcs:ignore WordPress.PHP.DiscouragedPHPFunctions.obfuscation_base64_encode
		return base64_encode( hash_hmac( 'sha1', $normalized_request_string, $this->secret, true ) );
	}

	/**
	 * Retrieve and normalize the parameters from a query string.
	 *
	 * @param string $query_string Query string.
	 * @return array Normalized query string parameters.
	 */
	public function normalized_query_parameters( $query_string ) {
		parse_str( $query_string, $array );
		if ( get_magic_quotes_gpc() ) {
			$array = stripslashes_deep( $array );
		}

		unset( $array['signature'] );

		$names  = array_keys( $array );
		$values = array_values( $array );

		$names  = array_map( array( $this, 'encode_3986' ), $names );
		$values = array_map( array( $this, 'encode_3986' ), $values );

		$pairs = array_map( array( $this, 'join_with_equal_sign' ), $names, $values );

		sort( $pairs );

		return $pairs;
	}

	/**
	 * Encodes a string or array of strings according to RFC 3986.
	 *
	 * @param string|array $string_or_array String or array to encode.
	 * @return string|array URL-encoded string or array.
	 */
	public function encode_3986( $string_or_array ) {
		if ( is_array( $string_or_array ) ) {
			return array_map( array( $this, 'encode_3986' ), $string_or_array );
		}

<<<<<<< HEAD
		return rawurlencode( $string_or_array );
=======
		$string_or_array = rawurlencode( $string_or_array );
		return str_replace( '%7E', '~', $string_or_array ); // Prior to PHP 5.3, rawurlencode was RFC 1738.
>>>>>>> cb98c0f7
	}

	/**
	 * Concatenates a parameter name and a parameter value with an equals sign between them.
	 * Supports one-dimensional arrays as `$value`.
	 *
	 * @param string $name  Parameter name.
	 * @param mixed  $value Parameter value.
	 * @return string A pair with parameter name and value (e.g. `name=value`).
	 */
	public function join_with_equal_sign( $name, $value ) {
		if ( is_array( $value ) ) {
			$result = array();
			foreach ( $value as $array_key => $array_value ) {
				$result[] = $name . '[' . $array_key . ']=' . $array_value;
			}
			return $result;
		}
		return "{$name}={$value}";
	}
}<|MERGE_RESOLUTION|>--- conflicted
+++ resolved
@@ -323,13 +323,8 @@
 		if ( is_array( $string_or_array ) ) {
 			return array_map( array( $this, 'encode_3986' ), $string_or_array );
 		}
-
-<<<<<<< HEAD
+    
 		return rawurlencode( $string_or_array );
-=======
-		$string_or_array = rawurlencode( $string_or_array );
-		return str_replace( '%7E', '~', $string_or_array ); // Prior to PHP 5.3, rawurlencode was RFC 1738.
->>>>>>> cb98c0f7
 	}
 
 	/**
