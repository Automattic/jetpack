--- conflicted
+++ resolved
@@ -160,11 +160,8 @@
 		'site_vertical',
 		'jetpack_excluded_extensions',
 		'jetpack_publicize_options',
-<<<<<<< HEAD
 		'jetpack_connection_active_plugins',
-=======
 		'jetpack_sync_non_blocking', // is non-blocking Jetpack Sync flow enabled.
->>>>>>> ed576795
 	);
 
 	/**
