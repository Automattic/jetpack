<?php

/**
 * simple wrapper that allows enumerating cached static instances
 * of sync modules
 */

namespace Automattic\Jetpack\Sync;

class Modules {

	const DEFAULT_SYNC_MODULES = array(
		'Jetpack_Sync_Modules_Constants',
		'Jetpack_Sync_Modules_Callables',
		'Jetpack_Sync_Modules_Network_Options',
		'Jetpack_Sync_Modules_Options',
		'Jetpack_Sync_Modules_Terms',
		'Jetpack_Sync_Modules_Menus',
		'Jetpack_Sync_Modules_Themes',
		'Jetpack_Sync_Modules_Users',
		'Jetpack_Sync_Modules_Import',
		'Jetpack_Sync_Modules_Posts',
		'Jetpack_Sync_Modules_Protect',
		'Jetpack_Sync_Modules_Comments',
		'Jetpack_Sync_Modules_Updates',
		'Jetpack_Sync_Modules_Attachments',
		'Jetpack_Sync_Modules_Meta',
		'Jetpack_Sync_Modules_Plugins',
		'Jetpack_Sync_Modules_Stats',
		'Jetpack_Sync_Modules_Full_Sync',
	);

	const LEGACY_SYNC_MODULES_MAP = array(
		'Jetpack_Sync_Modules_Constants'       => 'Automattic\\Jetpack\\Sync\\Modules\\Constants',
		'Jetpack_Sync_Modules_Callables'       => 'Automattic\\Jetpack\\Sync\\Modules\\Callables',
		'Jetpack_Sync_Modules_Network_Options' => 'Automattic\\Jetpack\\Sync\\Modules\\Network_Options',
		'Jetpack_Sync_Modules_Options'         => 'Automattic\\Jetpack\\Sync\\Modules\\Options',
		'Jetpack_Sync_Modules_Terms'           => 'Automattic\\Jetpack\\Sync\\Modules\\Terms',
		'Jetpack_Sync_Modules_Menus'           => 'Automattic\\Jetpack\\Sync\\Modules\\Menus',
		'Jetpack_Sync_Modules_Themes'          => 'Automattic\\Jetpack\\Sync\\Modules\\Themes',
		'Jetpack_Sync_Modules_Users'           => 'Automattic\\Jetpack\\Sync\\Modules\\Users',
		'Jetpack_Sync_Modules_Import'          => 'Automattic\\Jetpack\\Sync\\Modules\\Import',
		'Jetpack_Sync_Modules_Posts'           => 'Automattic\\Jetpack\\Sync\\Modules\\Posts',
		'Jetpack_Sync_Modules_Protect'         => 'Automattic\\Jetpack\\Sync\\Modules\\Protect',
		'Jetpack_Sync_Modules_Comments'        => 'Automattic\\Jetpack\\Sync\\Modules\\Comments',
		'Jetpack_Sync_Modules_Updates'         => 'Automattic\\Jetpack\\Sync\\Modules\\Updates',
		'Jetpack_Sync_Modules_Attachments'     => 'Automattic\\Jetpack\\Sync\\Modules\\Attachments',
		'Jetpack_Sync_Modules_Meta'            => 'Automattic\\Jetpack\\Sync\\Modules\\Meta',
		'Jetpack_Sync_Modules_Plugins'         => 'Automattic\\Jetpack\\Sync\\Modules\\Plugins',
		'Jetpack_Sync_Modules_Stats'           => 'Automattic\\Jetpack\\Sync\\Modules\\Stats',
		'Jetpack_Sync_Modules_Full_Sync'       => 'Automattic\\Jetpack\\Sync\\Modules\\Full_Sync',
	);

	private static $initialized_modules = null;

	public static function get_modules() {
		if ( null === self::$initialized_modules ) {
			self::$initialized_modules = self::initialize_modules();
		}

		return self::$initialized_modules;
	}

	public static function set_defaults() {
		foreach ( self::get_modules() as $module ) {
			$module->set_defaults();
		}
	}

	public static function get_module( $module_name ) {
		foreach ( self::get_modules() as $module ) {
			if ( $module->name() === $module_name ) {
				return $module;
			}
		}

		return false;
	}

	static function initialize_modules() {
		/**
		 * Filters the list of class names of sync modules.
		 * If you add to this list, make sure any classes implement the
		 * Jetpack_Sync_Module interface.
		 *
		 * @since 4.2.0
		 */
		$modules = apply_filters( 'jetpack_sync_modules', self::DEFAULT_SYNC_MODULES );

		$modules = array_map( array( 'Automattic\\Jetpack\\Sync\\Modules', 'map_legacy_modules' ), $modules );

		$modules = array_map( array( 'Automattic\\Jetpack\\Sync\\Modules', 'load_module' ), $modules );

		return array_map( array( 'Automattic\\Jetpack\\Sync\\Modules', 'set_module_defaults' ), $modules );
	}

<<<<<<< HEAD
	static function load_module( $module_name ) {
		// TODO: We'll need to map old module name to new module name. For example 'Automattic\\Jetpack\\Sync\\Modules\\Constants' => 'Jetpack_Sync_Module_Constants'.
		return new $module_name();
=======
	static function load_module( $module_class ) {
		return new $module_class();
	}

	static function map_legacy_modules( $module_class ) {
		$legacy_map = self::LEGACY_SYNC_MODULES_MAP;
		if ( isset( $legacy_map[ $module_class ] ) ) {
			return $legacy_map[ $module_class ];
		}
		return $module_class;
>>>>>>> 8acedd86
	}

	static function set_module_defaults( $module ) {
		$module->set_defaults();
		if ( method_exists( $module, 'set_late_default' ) ) {
			add_action( 'init', array( $module, 'set_late_default' ), 90 );
		}
		return $module;
	}

}<|MERGE_RESOLUTION|>--- conflicted
+++ resolved
@@ -94,11 +94,6 @@
 		return array_map( array( 'Automattic\\Jetpack\\Sync\\Modules', 'set_module_defaults' ), $modules );
 	}
 
-<<<<<<< HEAD
-	static function load_module( $module_name ) {
-		// TODO: We'll need to map old module name to new module name. For example 'Automattic\\Jetpack\\Sync\\Modules\\Constants' => 'Jetpack_Sync_Module_Constants'.
-		return new $module_name();
-=======
 	static function load_module( $module_class ) {
 		return new $module_class();
 	}
@@ -109,7 +104,6 @@
 			return $legacy_map[ $module_class ];
 		}
 		return $module_class;
->>>>>>> 8acedd86
 	}
 
 	static function set_module_defaults( $module ) {
