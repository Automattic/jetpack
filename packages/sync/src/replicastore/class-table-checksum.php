<?php
/**
 * Table Checksums Class.
 *
 * @package automattic/jetpack-sync
 */

namespace Automattic\Jetpack\Sync\Replicastore;

use Automattic\Jetpack\Sync\Settings;
use Exception;
use WP_error;

// TODO add rest endpoints to work with this, hopefully in the same folder
/**
 * Class to handle Table Checksums.
 */
class Table_Checksum {

	/**
	 * Table to be checksummed.
	 *
	 * @var string
	 */
	public $table = '';

	/**
	 * Table Checksum Configuration.
	 *
	 * @var array
	 */
	public $table_configuration = array();

	/**
	 * Field to be used for range queries.
	 *
	 * @var string
	 */
	public $range_field = '';

	/**
	 * ID Field(s) to be used.
	 *
	 * @var array
	 */
	public $key_fields = array();

	/**
	 * Field(s) to be used in generating the checksum value.
	 *
	 * @var array
	 */
	public $checksum_fields = array();

	/**
	 * SQL Query to be used to filter results (allow/disallow).
	 *
	 * @var string
	 */
	public $additional_filter_sql = '';

	/**
	 * Default Checksum Table Configurations.
	 *
	 * @var array
	 */
	public $default_tables = array();

	/**
	 * Salt to be used when generating checksum.
	 *
	 * @var string
	 */
	public $salt = '';

	/**
	 * Tables which are allowed to be checksummed.
	 *
	 * @var string
	 */
	public $allowed_tables = array();

	/**
	 * Table_Checksum constructor.
	 *
	 * @param string $table
	 * @param string $salt
	 *
	 * @throws Exception
	 */
	public function __construct( $table, $salt = null ) {
		$this->salt = $salt;

		$this->default_tables = $this->get_default_tables();

		// TODO change filters to allow the array format.
		// TODO add get_fields or similar method to get things out of the table.
		// TODO extract this configuration in a better way, still make it work with `$wpdb` names.
		// TODO take over the replicastore functions and move them over to this class.
		// TODO make the API work.

		$this->allowed_tables = apply_filters( 'jetpack_sync_checksum_allowed_tables', $this->default_tables );

		$this->table               = $this->validate_table_name( $table );
		$this->table_configuration = $this->allowed_tables[ $table ];

		$this->prepare_fields( $this->table_configuration );

	}

	/**
	 * Get Default Table configurations.
	 *
	 * @return array
	 */
	private function get_default_tables() {
		global $wpdb;

		 return array(
			 'posts'              => array(
				 'table'           => $wpdb->posts,
				 'range_field'     => 'ID',
				 'key_fields'      => array( 'ID' ),
				 'checksum_fields' => array( 'post_modified_gmt' ),
				 'filter_sql'      => Settings::get_blacklisted_post_types_sql(),
			 ),
			 'postmeta'           => array(
				 'table'           => $wpdb->postmeta,
				 'range_field'     => 'post_id',
				 'key_fields'      => array( 'post_id', 'meta_key' ),
				 'checksum_fields' => array( 'meta_key', 'meta_value' ),
				 'filter_sql'      => Settings::get_whitelisted_post_meta_sql(),
			 ),
			 'comments'           => array(
				 'table'           => $wpdb->comments,
				 'range_field'     => 'comment_ID',
				 'key_fields'      => array( 'comment_ID' ),
				 'checksum_fields' => array( 'comment_content' ),
				 'filter_sql'      => Settings::get_comments_filter_sql(),
			 ),
			 'commentmeta'        => array(
				 'table'           => $wpdb->commentmeta,
				 'range_field'     => 'comment_id',
				 'key_fields'      => array( 'comment_id', 'meta_key' ),
				 'checksum_fields' => array( 'meta_key', 'meta_value' ),
				 'filter_sql'      => Settings::get_whitelisted_comment_meta_sql(),
			 ),
			 'terms'              => array(
				 'table'           => $wpdb->terms,
				 'range_field'     => 'term_id',
				 'key_fields'      => array( 'term_id' ),
				 'checksum_fields' => array( 'term_id', 'name', 'slug' ),
			 ),
			 'termmeta'           => array(
				 'table'           => $wpdb->termmeta,
				 'range_field'     => 'term_id',
				 'key_fields'      => array( 'term_id', 'meta_key' ),
				 'checksum_fields' => array( 'meta_key', 'meta_value' ),
			 ),
			 'term_relationships' => array(
				 'table'           => $wpdb->term_relationships,
				 'range_field'     => 'object_id',
				 'key_fields'      => array( 'object_id' ),
				 'checksum_fields' => array( 'object_id', 'term_taxonomy_id' ),
			 ),
			 'term_taxonomy'      => array(
				 'table'           => $wpdb->term_taxonomy,
				 'range_field'     => 'term_taxonomy_id',
				 'key_fields'      => array( 'term_taxonomy_id' ),
				 'checksum_fields' => array( 'term_taxonomy_id', 'term_id', 'taxonomy', 'description', 'parent' ),
			 ),
			 'links'              => $wpdb->links, // TODO describe in the array format or add exceptions.
			 'options'            => $wpdb->options, // TODO describe in the array format or add exceptions.
		 );
	}

	/**
	 * Prepare field params based off provided configuration.
	 *
	 * @param $table_configuration
	 */
	private function prepare_fields( $table_configuration ) {
		$this->key_fields            = $table_configuration['key_fields'];
		$this->range_field           = $table_configuration['range_field'];
		$this->checksum_fields       = $table_configuration['checksum_fields'];
		$this->additional_filter_sql = ! empty( $table_configuration['filter_sql'] ) ? $table_configuration['filter_sql'] : '';
	}

	/**
	 * Verify provided table name is valid for checksum processing.
	 *
	 * @param $table
	 *
	 * @return mixed|string
	 * @throws Exception
	 */
	private function validate_table_name( $table ) {
		if ( empty( $table ) ) {
			throw new Exception( 'Invalid table name: empty' );
		}

		if ( ! array_key_exists( $table, $this->allowed_tables ) ) {
			throw new Exception( 'Invalid table name: not allowed' );
		}

		// TODO other checks if such are needed.

		return $this->allowed_tables[ $table ]['table'];
	}

	/**
	 * Verify provided fields are proper names.
	 *
	 * @param $fields
	 *
	 * @throws Exception
	 */
	private function validate_fields( $fields ) {
		foreach ( $fields as $field ) {
			if ( ! preg_match( '/^[0-9,a-z,A-Z$_]+$/i', $field ) ) {
				throw new Exception( "Invalid field name: {$field} is not allowed" );
			}

			// TODO other verifications of the field names.
		}
	}

	/**
	 * Verify the fields exist in the table.
	 *
	 * @param $fields
	 *
	 * @return bool
	 * @throws Exception
	 */
	private function validate_fields_against_table( $fields ) {
		global $wpdb;

		// TODO: Is this safe enough?
		$result = $wpdb->get_row( "SELECT * FROM {$this->table} LIMIT 1", ARRAY_A );
		if ( ! is_array( $result ) ) {
			throw new Exception( 'Unexpected $wpdb->query output: not array' );
		}

		// Check if the fields are actually contained in the table.
		foreach ( $fields as $field_to_check ) {
			if ( ! array_key_exists( $field_to_check, $result ) ) {
				throw new Exception( "Invalid field name: field '{$field_to_check}' doesn't exist in table {$this->table}" );
			}
		}

		return true;
	}

	/**
	 * Verify the configured fields.
	 *
	 * @throws Exception
	 */
	private function validate_input() {
		$fields = array_merge( array( $this->range_field ), $this->key_fields, $this->checksum_fields );

		$this->validate_fields( $fields );
		$this->validate_fields_against_table( $fields );
	}

	/**
	 * Build the filter query baased off range fields and values and the additional sql.
	 *
	 * @param null $range_from
	 * @param null $range_to
	 * @param null $filter_values
	 *
	 * @return string
	 */
	private function build_filter_statement( $range_from = null, $range_to = null, $filter_values = null ) {
		global $wpdb;

		/**
		 * Prepare the ranges.
		 */

		$filter_array = array();
		if ( $range_from !== null ) {
			$filter_array[] = $wpdb->prepare( "{$this->range_field} >= %d", array( intval( $range_from ) ) );
		}
		if ( $range_to !== null ) {
			$filter_array[] = $wpdb->prepare( "{$this->range_field} <= %d", array( intval( $range_to ) ) );
		}

		/**
		 * End prepare the ranges.
		 */

		/**
		 * Prepare data filters.
		 */
		// TODO add support for multiple filter fields from array syntax (i.e. filter => values, filter => values, ...).
		// TODO this doesn't work right now, until we properly migrate all the filtering functions to array syntax.
		$filter_prepared_statement = '';
<<<<<<< HEAD
//		if ( 0 & ! empty( $filter_values ) ) {
//			// Prepare filtering
//			$filter_placeholders = "AND {$this->filter_field} IN(" . implode( ',', array_fill( 0, count( $filter_values ), '%s' ) ) . ')';
//			$filter_array[]      = $wpdb->prepare( $filter_placeholders, $filter_values );
//		}
=======
		if ( 0 & ! empty( $filter_values ) ) {
			// Prepare filtering.
			$filter_placeholders = "AND {$this->filter_field} IN(" . implode( ',', array_fill( 0, count( $filter_values ), '%s' ) ) . ')';
			$filter_array[]      = $wpdb->prepare( $filter_placeholders, $filter_values );
		}
>>>>>>> c14db757

		// Add any additional filters via direct SQL statement.
		// Currently used only because the above isn't done ( `$filter_values` ).
		$additional_filter_sql = '';
		if ( $this->additional_filter_sql ) {
			$filter_array[] = $this->additional_filter_sql;
		}

		/**
		 * End prepare data filters.
		 */
		return implode( ' AND ', $filter_array );
	}

	/**
	 * Returns the checksum query. All validation of fields and configurations are expected to occur prior to usage.
	 *
	 * @param null $range_from
	 * @param null $range_to
	 * @param null $filter_values
	 * @param bool $granular_result
	 *
	 * @return string
	 */
	private function build_checksum_query( $range_from = null, $range_to = null, $filter_values = null, $granular_result = false ) {
		global $wpdb;

		// Escape the salt.
		$salt = $wpdb->prepare( '%s', $this->salt ); // TODO escape or prepare statement

		// Prepare the compound key.
		$key_fields = implode( ',', $this->key_fields );

		// Prepare the checksum fields.
		$checksum_fields_string = implode( ',', array_merge( $this->checksum_fields, array( $salt ) ) );

		$additional_fields = '';
		if ( $granular_result ) {
			// TODO uniq the fields as sometimes(most) range_index is the key and there's no need to select the same field twice.
			$additional_fields = "
				{$this->range_field} as range_index,
			    {$key_fields},
			";
		}

		$filter_stamenet = $this->build_filter_statement( $range_from, $range_to, $filter_values );

		$query = "
			SELECT
				{$additional_fields}
				SUM(
					CRC32(
						CONCAT_WS( '#', {$salt}, {$checksum_fields_string} )
					)
				)  AS checksum
			 FROM
			    {$this->table}
			 WHERE
				{$filter_stamenet}
		";

		/**
		 * We need the GROUP BY only for compound keys.
		 */
		if ( $granular_result ) {
			$query .= "
				GROUP BY {$key_fields}
			";
		}

		return $query;

	}

	/**
	 * Obtain the min-max values (edges) of the range.
	 *
	 * @param null $range_from
	 * @param null $range_to
	 * @param null $limit
	 *
	 * @return array|object|void
	 * @throws Exception
	 */
	public function get_range_edges( $range_from = null, $range_to = null, $limit = null ) {
		global $wpdb;

		$this->validate_fields( array( $this->range_field ) );

		// `trim()` to make sure we don't add the statement if it's empty.
		$filters = trim( $this->build_filter_statement( $range_from, $range_to ) );

		$filter_statement = '';
		if ( ! empty( $filters ) ) {
			$filter_statement = "
				WHERE
					{$filters}
			";
		}

		// Only make the distinct count when we know there can be multiple entries for the range column.
		$distinct_count = count( $this->key_fields ) > 1 ? 'DISTINCT' : '';

		$query = "
			SELECT
			       MIN({$this->range_field}) as min_range,
			       MAX({$this->range_field}) as max_range,
			       COUNT( {$distinct_count} {$this->range_field}) as item_count
			FROM
		";

		/**
		 * If `$limit` is not specified, we can directly use the table.
		 */
		if ( ! $limit ) {
			$query .= "
				{$this->table}
	            {$filter_statement}
			";
		} else {
			/**
			 * If there is `$limit` specified, we can't directly use `MIN/MAX()` as they don't work with `LIMIT`.
			 * That's why we will alter the query for this case.
			 */
			$limit = intval( $limit );

			$query .= "
				(
					SELECT
						{$distinct_count} {$this->range_field}
					FROM
						{$this->table}
						{$filter_statement}
					ORDER BY
						{$this->range_field} ASC
					LIMIT {$limit}
				) as ids_query
			";
		}

		$result = $wpdb->get_row( $query, ARRAY_A );

		if ( ! $result || ! is_array( $result ) ) {
			throw new Exception( 'Unable to get range edges' );
		}

		return $result;
	}

	/**
	 * Update the results to have key/checksum format.
	 *
	 * @param $results
	 */
	public function prepare_results_for_output( &$results ) {
		// get the compound key.
		// only return range and compound key for granular results.

		foreach ( $results as &$result ) {
			// Working on reference to save memory here.

			$key = array();
			foreach ( $this->key_fields as $field ) {
				$key[] = $result[ $field ];
			}

			$result = array(
				'key'      => implode( '-', $key ),
				'checksum' => $result['checksum'],
			);

		}
	}

	/**
	 * Calculate the checksum based on provided range and filters.
	 *
	 * @param null $range_from
	 * @param null $range_to
	 * @param null $filter_values
	 * @param bool $granular_result
	 * @param bool $simple_return_value
	 *
	 * @return array|mixed|object|WP_error|null
	 */
	public function calculate_checksum( $range_from = null, $range_to = null, $filter_values = null, $granular_result = false, $simple_return_value = true ) {
		try {
			$this->validate_input();
		} catch ( Exception $ex ) {
			return new WP_error( 'invalid_input', $ex->getMessage() );
		}

		$query = $this->build_checksum_query( $range_from, $range_to, $filter_values, $granular_result );

		global $wpdb;

		if ( ! $granular_result ) {
			$result = $wpdb->get_row( $query, ARRAY_A );

			if ( ! is_array( $result ) ) {
				return new WP_Error( 'invalid_query', "Result wasn't an array" );
			}

			if ( $simple_return_value ) {
				return $result['checksum'];
			}

			return array(
				'range'    => $range_from . '-' . $range_to,
				'checksum' => $result['checksum'],
			);
		} else {
			$result = $wpdb->get_results( $query, ARRAY_A );
			$this->prepare_results_for_output( $result );

			return $result;
		}
	}
}<|MERGE_RESOLUTION|>--- conflicted
+++ resolved
@@ -298,19 +298,11 @@
 		// TODO add support for multiple filter fields from array syntax (i.e. filter => values, filter => values, ...).
 		// TODO this doesn't work right now, until we properly migrate all the filtering functions to array syntax.
 		$filter_prepared_statement = '';
-<<<<<<< HEAD
-//		if ( 0 & ! empty( $filter_values ) ) {
-//			// Prepare filtering
-//			$filter_placeholders = "AND {$this->filter_field} IN(" . implode( ',', array_fill( 0, count( $filter_values ), '%s' ) ) . ')';
-//			$filter_array[]      = $wpdb->prepare( $filter_placeholders, $filter_values );
-//		}
-=======
 		if ( 0 & ! empty( $filter_values ) ) {
 			// Prepare filtering.
 			$filter_placeholders = "AND {$this->filter_field} IN(" . implode( ',', array_fill( 0, count( $filter_values ), '%s' ) ) . ')';
 			$filter_array[]      = $wpdb->prepare( $filter_placeholders, $filter_values );
 		}
->>>>>>> c14db757
 
 		// Add any additional filters via direct SQL statement.
 		// Currently used only because the above isn't done ( `$filter_values` ).
