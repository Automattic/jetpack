<?php
/**
 * Sync replicastore.
 *
 * @package automattic/jetpack-sync
 */

namespace Automattic\Jetpack\Sync;

use Automattic\Jetpack\Sync\Replicastore\Table_Checksum;
use Exception;
<<<<<<< HEAD
=======
use WP_Error;
>>>>>>> f2c23a4d

/**
 * An implementation of Replicastore Interface which returns data stored in a WordPress.org DB.
 * This is useful to compare values in the local WP DB to values in the synced replica store
 */
class Replicastore implements Replicastore_Interface {
	/**
	 * Empty and reset the replicastore.
	 *
	 * @access public
	 */
	public function reset() {
		global $wpdb;

		$wpdb->query( "DELETE FROM $wpdb->posts" );

		// Delete comments from cache.
		$comment_ids = $wpdb->get_col( "SELECT comment_ID FROM $wpdb->comments" );
		if ( ! empty( $comment_ids ) ) {
			clean_comment_cache( $comment_ids );
		}
		$wpdb->query( "DELETE FROM $wpdb->comments" );

		// Also need to delete terms from cache.
		$term_ids = $wpdb->get_col( "SELECT term_id FROM $wpdb->terms" );
		foreach ( $term_ids as $term_id ) {
			wp_cache_delete( $term_id, 'terms' );
		}

		$wpdb->query( "DELETE FROM $wpdb->terms" );

		$wpdb->query( "DELETE FROM $wpdb->term_taxonomy" );
		$wpdb->query( "DELETE FROM $wpdb->term_relationships" );

		// Callables and constants.
		$wpdb->query( "DELETE FROM $wpdb->options WHERE option_name LIKE 'jetpack_%'" );
		$wpdb->query( "DELETE FROM $wpdb->postmeta WHERE meta_key NOT LIKE '\_%'" );
	}

	/**
	 * Ran when full sync has just started.
	 *
	 * @access public
	 *
	 * @param array $config Full sync configuration for this sync module.
	 */
	public function full_sync_start( $config ) { // phpcs:ignore VariableAnalysis.CodeAnalysis.VariableAnalysis.UnusedVariable
		$this->reset();
	}

	/**
	 * Ran when full sync has just finished.
	 *
	 * @access public
	 *
	 * @param string $checksum Deprecated since 7.3.0.
	 */
	public function full_sync_end( $checksum ) { // phpcs:ignore VariableAnalysis.CodeAnalysis.VariableAnalysis.UnusedVariable
		// Noop right now.
	}

	/**
	 * Retrieve the number of terms.
	 *
	 * @access public
	 *
	 * @return int Number of terms.
	 */
	public function term_count() {
		global $wpdb;
		return $wpdb->get_var( "SELECT COUNT(*) FROM $wpdb->terms" );
	}

	/**
	 * Retrieve the number of rows in the `term_taxonomy` table.
	 *
	 * @access public
	 *
	 * @return int Number of terms.
	 */
	public function term_taxonomy_count() {
		global $wpdb;
		return $wpdb->get_var( "SELECT COUNT(*) FROM $wpdb->term_taxonomy" );
	}

	/**
	 * Retrieve the number of term relationships.
	 *
	 * @access public
	 *
	 * @return int Number of rows in the term relationships table.
	 */
	public function term_relationship_count() {
		global $wpdb;
		return $wpdb->get_var( "SELECT COUNT(*) FROM $wpdb->term_relationships" );
	}

	/**
	 * Retrieve the number of posts with a particular post status within a certain range.
	 *
	 * @access public
	 *
	 * @todo Prepare the SQL query before executing it.
	 *
	 * @param string $status Post status.
	 * @param int    $min_id Minimum post ID.
	 * @param int    $max_id Maximum post ID.
	 * @return int Number of posts.
	 */
	public function post_count( $status = null, $min_id = null, $max_id = null ) {
		global $wpdb;

		$where = '';

		if ( $status ) {
			$where = "post_status = '" . esc_sql( $status ) . "'";
		} else {
			$where = '1=1';
		}

		if ( ! empty( $min_id ) ) {
			$where .= ' AND ID >= ' . (int) $min_id;
		}

		if ( ! empty( $max_id ) ) {
			$where .= ' AND ID <= ' . (int) $max_id;
		}

		// phpcs:ignore WordPress.DB.PreparedSQL.InterpolatedNotPrepared
		return $wpdb->get_var( "SELECT COUNT(*) FROM $wpdb->posts WHERE $where" );
	}

	/**
	 * Retrieve the posts with a particular post status.
	 *
	 * @access public
	 *
	 * @todo Implement range and actually use max_id/min_id arguments.
	 *
	 * @param string $status Post status.
	 * @param int    $min_id Minimum post ID.
	 * @param int    $max_id Maximum post ID.
	 * @return array Array of posts.
	 */
	public function get_posts( $status = null, $min_id = null, $max_id = null ) { // phpcs:ignore VariableAnalysis.CodeAnalysis.VariableAnalysis.UnusedVariable
		$args = array(
			'orderby'        => 'ID',
			'posts_per_page' => -1,
		);

		if ( $status ) {
			$args['post_status'] = $status;
		} else {
			$args['post_status'] = 'any';
		}

		return get_posts( $args );
	}

	/**
	 * Retrieve a post object by the post ID.
	 *
	 * @access public
	 *
	 * @param int $id Post ID.
	 * @return \WP_Post Post object.
	 */
	public function get_post( $id ) {
		return get_post( $id );
	}

	/**
	 * Update or insert a post.
	 *
	 * @access public
	 *
	 * @param \WP_Post $post   Post object.
	 * @param bool     $silent Whether to perform a silent action. Not used in this implementation.
	 */
	public function upsert_post( $post, $silent = false ) { // phpcs:ignore VariableAnalysis.CodeAnalysis.VariableAnalysis.UnusedVariable
		global $wpdb;

		// Reject the post if it's not a \WP_Post.
		if ( ! $post instanceof \WP_Post ) {
			return;
		}

		$post = $post->to_array();

		// Reject posts without an ID.
		if ( ! isset( $post['ID'] ) ) {
			return;
		}

		$now     = current_time( 'mysql' );
		$now_gmt = get_gmt_from_date( $now );

		$defaults = array(
			'ID'                    => 0,
			'post_author'           => '0',
			'post_content'          => '',
			'post_content_filtered' => '',
			'post_title'            => '',
			'post_name'             => '',
			'post_excerpt'          => '',
			'post_status'           => 'draft',
			'post_type'             => 'post',
			'comment_status'        => 'closed',
			'comment_count'         => '0',
			'ping_status'           => '',
			'post_password'         => '',
			'to_ping'               => '',
			'pinged'                => '',
			'post_parent'           => 0,
			'menu_order'            => 0,
			'guid'                  => '',
			'post_date'             => $now,
			'post_date_gmt'         => $now_gmt,
			'post_modified'         => $now,
			'post_modified_gmt'     => $now_gmt,
		);

		$post = array_intersect_key( $post, $defaults );

		$post = sanitize_post( $post, 'db' );

		unset( $post['filter'] );

		$exists = $wpdb->get_var( $wpdb->prepare( "SELECT EXISTS( SELECT 1 FROM $wpdb->posts WHERE ID = %d )", $post['ID'] ) );

		if ( $exists ) {
			$wpdb->update( $wpdb->posts, $post, array( 'ID' => $post['ID'] ) );
		} else {
			$wpdb->insert( $wpdb->posts, $post );
		}

		clean_post_cache( $post['ID'] );
	}

	/**
	 * Delete a post by the post ID.
	 *
	 * @access public
	 *
	 * @param int $post_id Post ID.
	 */
	public function delete_post( $post_id ) {
		wp_delete_post( $post_id, true );
	}

	/**
	 * Retrieve the checksum for posts within a range.
	 *
	 * @access public
	 *
	 * @param int $min_id Minimum post ID.
	 * @param int $max_id Maximum post ID.
	 * @return int The checksum.
	 */
	public function posts_checksum( $min_id = null, $max_id = null ) {
		return $this->summarize_checksum_histogram( $this->checksum_histogram( 'posts', null, $min_id, $max_id ) );
	}

	/**
	 * Retrieve the checksum for post meta within a range.
	 *
	 * @access public
	 *
	 * @param int $min_id Minimum post meta ID.
	 * @param int $max_id Maximum post meta ID.
	 * @return int The checksum.
	 */
	public function post_meta_checksum( $min_id = null, $max_id = null ) {
		return $this->summarize_checksum_histogram( $this->checksum_histogram( 'postmeta', null, $min_id, $max_id ) );
	}

	/**
	 * Retrieve the number of comments with a particular comment status within a certain range.
	 *
	 * @access public
	 *
	 * @todo Prepare the SQL query before executing it.
	 *
	 * @param string $status Comment status.
	 * @param int    $min_id Minimum comment ID.
	 * @param int    $max_id Maximum comment ID.
	 * @return int Number of comments.
	 */
	public function comment_count( $status = null, $min_id = null, $max_id = null ) {
		global $wpdb;

		$comment_approved = $this->comment_status_to_approval_value( $status );

		if ( false !== $comment_approved ) {
			$where = "comment_approved = '" . esc_sql( $comment_approved ) . "'";
		} else {
			$where = '1=1';
		}

		if ( ! empty( $min_id ) ) {
			$where .= ' AND comment_ID >= ' . (int) $min_id;
		}

		if ( ! empty( $max_id ) ) {
			$where .= ' AND comment_ID <= ' . (int) $max_id;
		}

		// phpcs:ignore WordPress.DB.PreparedSQL.InterpolatedNotPrepared
		return $wpdb->get_var( "SELECT COUNT(*) FROM $wpdb->comments WHERE $where" );
	}

	/**
	 * Translate a comment status to a value of the comment_approved field.
	 *
	 * @access protected
	 *
	 * @param string $status Comment status.
	 * @return string|bool New comment_approved value, false if the status doesn't affect it.
	 */
	protected function comment_status_to_approval_value( $status ) {
		switch ( (string) $status ) {
			case 'approve':
			case '1':
				return '1';
			case 'hold':
			case '0':
				return '0';
			case 'spam':
				return 'spam';
			case 'trash':
				return 'trash';
			case 'post-trashed':
				return 'post-trashed';
			case 'any':
			case 'all':
			default:
				return false;
		}
	}

	/**
	 * Retrieve the comments with a particular comment status.
	 *
	 * @access public
	 *
	 * @todo Implement range and actually use max_id/min_id arguments.
	 *
	 * @param string $status Comment status.
	 * @param int    $min_id Minimum comment ID.
	 * @param int    $max_id Maximum comment ID.
	 * @return array Array of comments.
	 */
	public function get_comments( $status = null, $min_id = null, $max_id = null ) { // phpcs:ignore VariableAnalysis.CodeAnalysis.VariableAnalysis.UnusedVariable
		$args = array(
			'orderby' => 'ID',
			'status'  => 'all',
		);

		if ( $status ) {
			$args['status'] = $status;
		}

		return get_comments( $args );
	}

	/**
	 * Retrieve a comment object by the comment ID.
	 *
	 * @access public
	 *
	 * @param int $id Comment ID.
	 * @return \WP_Comment Comment object.
	 */
	public function get_comment( $id ) {
		return \WP_Comment::get_instance( $id );
	}

	/**
	 * Update or insert a comment.
	 *
	 * @access public
	 *
	 * @param \WP_Comment $comment Comment object.
	 */
	public function upsert_comment( $comment ) {
		global $wpdb;

		$comment = $comment->to_array();

		// Filter by fields on comment table.
		$comment_fields_whitelist = array(
			'comment_ID',
			'comment_post_ID',
			'comment_author',
			'comment_author_email',
			'comment_author_url',
			'comment_author_IP',
			'comment_date',
			'comment_date_gmt',
			'comment_content',
			'comment_karma',
			'comment_approved',
			'comment_agent',
			'comment_type',
			'comment_parent',
			'user_id',
		);

		foreach ( $comment as $key => $value ) {
			if ( ! in_array( $key, $comment_fields_whitelist, true ) ) {
				unset( $comment[ $key ] );
			}
		}

		$exists = $wpdb->get_var(
			$wpdb->prepare(
				"SELECT EXISTS( SELECT 1 FROM $wpdb->comments WHERE comment_ID = %d )",
				$comment['comment_ID']
			)
		);

		if ( $exists ) {
			$wpdb->update( $wpdb->comments, $comment, array( 'comment_ID' => $comment['comment_ID'] ) );
		} else {
			$wpdb->insert( $wpdb->comments, $comment );
		}
		// Remove comment from cache.
		clean_comment_cache( $comment['comment_ID'] );

		wp_update_comment_count( $comment['comment_post_ID'] );
	}

	/**
	 * Trash a comment by the comment ID.
	 *
	 * @access public
	 *
	 * @param int $comment_id Comment ID.
	 */
	public function trash_comment( $comment_id ) {
		wp_delete_comment( $comment_id );
	}

	/**
	 * Delete a comment by the comment ID.
	 *
	 * @access public
	 *
	 * @param int $comment_id Comment ID.
	 */
	public function delete_comment( $comment_id ) {
		wp_delete_comment( $comment_id, true );
	}

	/**
	 * Mark a comment by the comment ID as spam.
	 *
	 * @access public
	 *
	 * @param int $comment_id Comment ID.
	 */
	public function spam_comment( $comment_id ) {
		wp_spam_comment( $comment_id );
	}

	/**
	 * Trash the comments of a post.
	 *
	 * @access public
	 *
	 * @param int   $post_id  Post ID.
	 * @param array $statuses Post statuses. Not used in this implementation.
	 */
	public function trashed_post_comments( $post_id, $statuses ) { // phpcs:ignore VariableAnalysis.CodeAnalysis.VariableAnalysis.UnusedVariable
		wp_trash_post_comments( $post_id );
	}

	/**
	 * Untrash the comments of a post.
	 *
	 * @access public
	 *
	 * @param int $post_id Post ID.
	 */
	public function untrashed_post_comments( $post_id ) {
		wp_untrash_post_comments( $post_id );
	}

	/**
	 * Retrieve the checksum for comments within a range.
	 *
	 * @access public
	 *
	 * @param int $min_id Minimum comment ID.
	 * @param int $max_id Maximum comment ID.
	 * @return int The checksum.
	 */
	public function comments_checksum( $min_id = null, $max_id = null ) {
		return $this->summarize_checksum_histogram( $this->checksum_histogram( 'comments', null, $min_id, $max_id ) );
	}

	/**
	 * Retrieve the checksum for comment meta within a range.
	 *
	 * @access public
	 *
	 * @param int $min_id Minimum comment meta ID.
	 * @param int $max_id Maximum comment meta ID.
	 * @return int The checksum.
	 */
	public function comment_meta_checksum( $min_id = null, $max_id = null ) {
		return $this->summarize_checksum_histogram( $this->checksum_histogram( 'commentmeta', null, $min_id, $max_id ) );
	}

	/**
	 * Update the value of an option.
	 *
	 * @access public
	 *
	 * @param string $option Option name.
	 * @param mixed  $value  Option value.
	 * @return bool False if value was not updated and true if value was updated.
	 */
	public function update_option( $option, $value ) {
		return update_option( $option, $value );
	}

	/**
	 * Retrieve an option value based on an option name.
	 *
	 * @access public
	 *
	 * @param string $option  Name of option to retrieve.
	 * @param mixed  $default Optional. Default value to return if the option does not exist.
	 * @return mixed Value set for the option.
	 */
	public function get_option( $option, $default = false ) {
		return get_option( $option, $default );
	}

	/**
	 * Remove an option by name.
	 *
	 * @access public
	 *
	 * @param string $option Name of option to remove.
	 * @return bool True, if option is successfully deleted. False on failure.
	 */
	public function delete_option( $option ) {
		return delete_option( $option );
	}

	/**
	 * Change the info of the current theme.
	 *
	 * @access public
	 *
	 * @param array $theme_info Theme info array.
	 */
	public function set_theme_info( $theme_info ) { // phpcs:ignore VariableAnalysis.CodeAnalysis.VariableAnalysis.UnusedVariable
		// Noop.
	}

	/**
	 * Whether the current theme supports a certain feature.
	 *
	 * @access public
	 *
	 * @param string $feature Name of the feature.
	 */
	public function current_theme_supports( $feature ) {
		return current_theme_supports( $feature );
	}

	/**
	 * Retrieve metadata for the specified object.
	 *
	 * @access public
	 *
	 * @param string $type       Meta type.
	 * @param int    $object_id  ID of the object.
	 * @param string $meta_key   Meta key.
	 * @param bool   $single     If true, return only the first value of the specified meta_key.
	 *
	 * @return mixed Single metadata value, or array of values.
	 */
	public function get_metadata( $type, $object_id, $meta_key = '', $single = false ) {
		return get_metadata( $type, $object_id, $meta_key, $single );
	}

	/**
	 * Stores remote meta key/values alongside an ID mapping key.
	 *
	 * @access public
	 *
	 * @todo Refactor to not use interpolated values when preparing the SQL query.
	 *
	 * @param string $type       Meta type.
	 * @param int    $object_id  ID of the object.
	 * @param string $meta_key   Meta key.
	 * @param mixed  $meta_value Meta value.
	 * @param int    $meta_id    ID of the meta.
	 *
	 * @return bool False if meta table does not exist, true otherwise.
	 */
	public function upsert_metadata( $type, $object_id, $meta_key, $meta_value, $meta_id ) {
		$table = _get_meta_table( $type );
		if ( ! $table ) {
			return false;
		}

		global $wpdb;

		$exists = $wpdb->get_var(
			$wpdb->prepare(
				// phpcs:ignore WordPress.DB.PreparedSQL.InterpolatedNotPrepared
				"SELECT EXISTS( SELECT 1 FROM $table WHERE meta_id = %d )",
				$meta_id
			)
		);

		if ( $exists ) {
			$wpdb->update(
				$table,
				array(
					'meta_key'   => $meta_key,
					'meta_value' => maybe_serialize( $meta_value ),
				),
				array( 'meta_id' => $meta_id )
			);
		} else {
			$object_id_field = $type . '_id';
			$wpdb->insert(
				$table,
				array(
					'meta_id'        => $meta_id,
					$object_id_field => $object_id,
					'meta_key'       => $meta_key,
					'meta_value'     => maybe_serialize( $meta_value ),
				)
			);
		}

		wp_cache_delete( $object_id, $type . '_meta' );

		return true;
	}

	/**
	 * Delete metadata for the specified object.
	 *
	 * @access public
	 *
	 * @todo Refactor to not use interpolated values when preparing the SQL query.
	 *
	 * @param string $type      Meta type.
	 * @param int    $object_id ID of the object.
	 * @param array  $meta_ids  IDs of the meta objects to delete.
	 */
	public function delete_metadata( $type, $object_id, $meta_ids ) {
		global $wpdb;

		$table = _get_meta_table( $type );
		if ( ! $table ) {
			return false;
		}

		foreach ( $meta_ids as $meta_id ) {
			// phpcs:ignore WordPress.DB.PreparedSQL.InterpolatedNotPrepared
			$wpdb->query( $wpdb->prepare( "DELETE FROM $table WHERE meta_id = %d", $meta_id ) );
		}

		// If we don't have an object ID what do we do - invalidate ALL meta?
		if ( $object_id ) {
			wp_cache_delete( $object_id, $type . '_meta' );
		}
	}

	/**
	 * Delete metadata with a certain key for the specified objects.
	 *
	 * @access public
	 *
	 * @todo Test this out to make sure it works as expected.
	 * @todo Refactor to not use interpolated values when preparing the SQL query.
	 *
	 * @param string $type       Meta type.
	 * @param array  $object_ids IDs of the objects.
	 * @param string $meta_key   Meta key.
	 */
	public function delete_batch_metadata( $type, $object_ids, $meta_key ) {
		global $wpdb;

		$table = _get_meta_table( $type );
		if ( ! $table ) {
			return false;
		}
		$column = sanitize_key( $type . '_id' );
		// phpcs:ignore WordPress.DB.PreparedSQL.InterpolatedNotPrepared
		$wpdb->query( $wpdb->prepare( "DELETE FROM $table WHERE $column IN (%s) && meta_key = %s", implode( ',', $object_ids ), $meta_key ) );

		// If we don't have an object ID what do we do - invalidate ALL meta?
		foreach ( $object_ids as $object_id ) {
			wp_cache_delete( $object_id, $type . '_meta' );
		}
	}

	/**
	 * Retrieve value of a constant based on the constant name.
	 *
	 * We explicitly return null instead of false if the constant doesn't exist.
	 *
	 * @access public
	 *
	 * @param string $constant Name of constant to retrieve.
	 * @return mixed Value set for the constant.
	 */
	public function get_constant( $constant ) {
		$value = get_option( 'jetpack_constant_' . $constant );

		if ( $value ) {
			return $value;
		}

		return null;
	}

	/**
	 * Set the value of a constant.
	 *
	 * @access public
	 *
	 * @param string $constant Name of constant to retrieve.
	 * @param mixed  $value    Value set for the constant.
	 */
	public function set_constant( $constant, $value ) {
		update_option( 'jetpack_constant_' . $constant, $value );
	}

	/**
	 * Retrieve the number of the available updates of a certain type.
	 * Type is one of: `plugins`, `themes`, `wordpress`, `translations`, `total`, `wp_update_version`.
	 *
	 * @access public
	 *
	 * @param string $type Type of updates to retrieve.
	 * @return int|null Number of updates available, `null` if type is invalid or missing.
	 */
	public function get_updates( $type ) {
		$all_updates = get_option( 'jetpack_updates', array() );

		if ( isset( $all_updates[ $type ] ) ) {
			return $all_updates[ $type ];
		} else {
			return null;
		}
	}

	/**
	 * Set the available updates of a certain type.
	 * Type is one of: `plugins`, `themes`, `wordpress`, `translations`, `total`, `wp_update_version`.
	 *
	 * @access public
	 *
	 * @param string $type    Type of updates to set.
	 * @param int    $updates Total number of updates.
	 */
	public function set_updates( $type, $updates ) {
		$all_updates          = get_option( 'jetpack_updates', array() );
		$all_updates[ $type ] = $updates;
		update_option( 'jetpack_updates', $all_updates );
	}

	/**
	 * Retrieve a callable value based on its name.
	 *
	 * @access public
	 *
	 * @param string $name Name of the callable to retrieve.
	 * @return mixed Value of the callable.
	 */
	public function get_callable( $name ) {
		$value = get_option( 'jetpack_' . $name );

		if ( $value ) {
			return $value;
		}

		return null;
	}

	/**
	 * Update the value of a callable.
	 *
	 * @access public
	 *
	 * @param string $name  Callable name.
	 * @param mixed  $value Callable value.
	 */
	public function set_callable( $name, $value ) {
		update_option( 'jetpack_' . $name, $value );
	}

	/**
	 * Retrieve a network option value based on a network option name.
	 *
	 * @access public
	 *
	 * @param string $option Name of network option to retrieve.
	 * @return mixed Value set for the network option.
	 */
	public function get_site_option( $option ) {
		return get_option( 'jetpack_network_' . $option );
	}

	/**
	 * Update the value of a network option.
	 *
	 * @access public
	 *
	 * @param string $option Network option name.
	 * @param mixed  $value  Network option value.
	 * @return bool False if value was not updated and true if value was updated.
	 */
	public function update_site_option( $option, $value ) {
		return update_option( 'jetpack_network_' . $option, $value );
	}

	/**
	 * Remove a network option by name.
	 *
	 * @access public
	 *
	 * @param string $option Name of option to remove.
	 * @return bool True, if option is successfully deleted. False on failure.
	 */
	public function delete_site_option( $option ) {
		return delete_option( 'jetpack_network_' . $option );
	}

	/**
	 * Retrieve the terms from a particular taxonomy.
	 *
	 * @access public
	 *
	 * @param string $taxonomy Taxonomy slug.
	 * @return array|\WP_Error Array of terms or WP_Error object on failure.
	 */
	public function get_terms( $taxonomy ) {
		$t = $this->ensure_taxonomy( $taxonomy );
		if ( ! $t || is_wp_error( $t ) ) {
			return $t;
		}
		return get_terms( $taxonomy );
	}

	/**
	 * Retrieve a particular term.
	 *
	 * @access public
	 *
	 * @param string $taxonomy   Taxonomy slug.
	 * @param int    $term_id    ID of the term.
	 * @param string $term_key   ID Field `term_id` or `term_taxonomy_id`.
	 * @return \WP_Term|\WP_Error Term object on success, \WP_Error object on failure.
	 */
	public function get_term( $taxonomy, $term_id, $term_key = 'term_id' ) {

		// Full Sync will pass false for the $taxonomy so a check for term_taxonomy_id is needed before ensure_taxonomy.
		if ( 'term_taxonomy_id' === $term_key ) {
			return get_term_by( 'term_taxonomy_id', $term_id );
		}

		$t = $this->ensure_taxonomy( $taxonomy );
		if ( ! $t || is_wp_error( $t ) ) {
			return $t;
		}

		return get_term( $term_id, $taxonomy );
	}

	/**
	 * Verify a taxonomy is legitimate and register it if necessary.
	 *
	 * @access private
	 *
	 * @param string $taxonomy Taxonomy slug.
	 * @return bool|void|\WP_Error True if already exists; void if it was registered; \WP_Error on error.
	 */
	private function ensure_taxonomy( $taxonomy ) {
		if ( ! taxonomy_exists( $taxonomy ) ) {
			// Try re-registering synced taxonomies.
			$taxonomies = $this->get_callable( 'taxonomies' );
			if ( ! isset( $taxonomies[ $taxonomy ] ) ) {
				// Doesn't exist, or somehow hasn't been synced.
				return new \WP_Error( 'invalid_taxonomy', "The taxonomy '$taxonomy' doesn't exist" );
			}
			$t = $taxonomies[ $taxonomy ];

			return register_taxonomy(
				$taxonomy,
				$t->object_type,
				(array) $t
			);
		}

		return true;
	}

	/**
	 * Retrieve all terms from a taxonomy that are related to an object with a particular ID.
	 *
	 * @access public
	 *
	 * @param int    $object_id Object ID.
	 * @param string $taxonomy  Taxonomy slug.
	 * @return array|bool|\WP_Error Array of terms on success, `false` if no terms or post doesn't exist, \WP_Error on failure.
	 */
	public function get_the_terms( $object_id, $taxonomy ) {
		return get_the_terms( $object_id, $taxonomy );
	}

	/**
	 * Insert or update a term.
	 *
	 * @access public
	 *
	 * @param \WP_Term $term_object Term object.
	 * @return array|bool|\WP_Error Array of term_id and term_taxonomy_id if updated, true if inserted, \WP_Error on failure.
	 */
	public function update_term( $term_object ) {
		$taxonomy = $term_object->taxonomy;
		global $wpdb;
		$exists = $wpdb->get_var(
			$wpdb->prepare(
				"SELECT EXISTS( SELECT 1 FROM $wpdb->terms WHERE term_id = %d )",
				$term_object->term_id
			)
		);
		if ( ! $exists ) {
			$term_object   = sanitize_term( clone $term_object, $taxonomy, 'db' );
			$term          = array(
				'term_id'    => $term_object->term_id,
				'name'       => $term_object->name,
				'slug'       => $term_object->slug,
				'term_group' => $term_object->term_group,
			);
			$term_taxonomy = array(
				'term_taxonomy_id' => $term_object->term_taxonomy_id,
				'term_id'          => $term_object->term_id,
				'taxonomy'         => $term_object->taxonomy,
				'description'      => $term_object->description,
				'parent'           => (int) $term_object->parent,
				'count'            => (int) $term_object->count,
			);
			$wpdb->insert( $wpdb->terms, $term );
			$wpdb->insert( $wpdb->term_taxonomy, $term_taxonomy );

			return true;
		}

		return wp_update_term( $term_object->term_id, $taxonomy, (array) $term_object );
	}

	/**
	 * Delete a term by the term ID and its corresponding taxonomy.
	 *
	 * @access public
	 *
	 * @param int    $term_id  Term ID.
	 * @param string $taxonomy Taxonomy slug.
	 * @return bool|int|\WP_Error True on success, false if term doesn't exist. Zero if trying with default category. \WP_Error on invalid taxonomy.
	 */
	public function delete_term( $term_id, $taxonomy ) {
		$this->ensure_taxonomy( $taxonomy );
		return wp_delete_term( $term_id, $taxonomy );
	}

	/**
	 * Add/update terms of a particular taxonomy of an object with the specified ID.
	 *
	 * @access public
	 *
	 * @param int              $object_id The object to relate to.
	 * @param string           $taxonomy  The context in which to relate the term to the object.
	 * @param string|int|array $terms     A single term slug, single term id, or array of either term slugs or ids.
	 * @param bool             $append    Optional. If false will delete difference of terms. Default false.
	 */
	public function update_object_terms( $object_id, $taxonomy, $terms, $append ) {
		$this->ensure_taxonomy( $taxonomy );
		wp_set_object_terms( $object_id, $terms, $taxonomy, $append );
	}

	/**
	 * Remove certain term relationships from the specified object.
	 *
	 * @access public
	 *
	 * @todo Refactor to not use interpolated values when preparing the SQL query.
	 *
	 * @param int   $object_id ID of the object.
	 * @param array $tt_ids    Term taxonomy IDs.
	 * @return bool True on success, false on failure.
	 */
	public function delete_object_terms( $object_id, $tt_ids ) {
		global $wpdb;

		if ( is_array( $tt_ids ) && ! empty( $tt_ids ) ) {
			// Escape.
			$tt_ids_sanitized = array_map( 'intval', $tt_ids );

			$taxonomies = array();
			foreach ( $tt_ids_sanitized as $tt_id ) {
				$term                            = get_term_by( 'term_taxonomy_id', $tt_id );
				$taxonomies[ $term->taxonomy ][] = $tt_id;
			}
			$in_tt_ids = implode( ', ', $tt_ids_sanitized );

			/**
			 * Fires immediately before an object-term relationship is deleted.
			 *
			 * @since 2.9.0
			 *
			 * @param int   $object_id Object ID.
			 * @param array $tt_ids    An array of term taxonomy IDs.
			 */
			do_action( 'delete_term_relationships', $object_id, $tt_ids_sanitized );
			// phpcs:ignore WordPress.DB.PreparedSQL.InterpolatedNotPrepared
			$deleted = $wpdb->query( $wpdb->prepare( "DELETE FROM $wpdb->term_relationships WHERE object_id = %d AND term_taxonomy_id IN ($in_tt_ids)", $object_id ) );
			foreach ( $taxonomies as $taxonomy => $taxonomy_tt_ids ) {
				$this->ensure_taxonomy( $taxonomy );
				wp_cache_delete( $object_id, $taxonomy . '_relationships' );
				/**
				 * Fires immediately after an object-term relationship is deleted.
				 *
				 * @since 2.9.0
				 *
				 * @param int   $object_id Object ID.
				 * @param array $tt_ids    An array of term taxonomy IDs.
				 */
				do_action( 'deleted_term_relationships', $object_id, $taxonomy_tt_ids );
				wp_update_term_count( $taxonomy_tt_ids, $taxonomy );
			}

			return (bool) $deleted;
		}

		return false;
	}

	/**
	 * Retrieve the number of users.
	 * Not supported in this replicastore.
	 *
	 * @access public
	 */
	public function user_count() {
		// Noop.
	}

	/**
	 * Retrieve a user object by the user ID.
	 *
	 * @access public
	 *
	 * @param int $user_id User ID.
	 * @return \WP_User User object.
	 */
	public function get_user( $user_id ) {
		return \WP_User::get_instance( $user_id );
	}

	/**
	 * Insert or update a user.
	 * Not supported in this replicastore.
	 *
	 * @access public
	 * @throws Exception If this method is invoked.
	 *
	 * @param \WP_User $user User object.
	 */
	public function upsert_user( $user ) { // phpcs:ignore VariableAnalysis.CodeAnalysis.VariableAnalysis.UnusedVariable
		$this->invalid_call();
	}

	/**
	 * Delete a user.
	 * Not supported in this replicastore.
	 *
	 * @access public
	 * @throws Exception If this method is invoked.
	 *
	 * @param int $user_id User ID.
	 */
	public function delete_user( $user_id ) { // phpcs:ignore VariableAnalysis.CodeAnalysis.VariableAnalysis.UnusedVariable
		$this->invalid_call();
	}

	/**
	 * Update/insert user locale.
	 * Not supported in this replicastore.
	 *
	 * @access public
	 * @throws Exception If this method is invoked.
	 *
	 * @param int    $user_id User ID.
	 * @param string $local   The user locale.
	 */
	public function upsert_user_locale( $user_id, $local ) { // phpcs:ignore VariableAnalysis.CodeAnalysis.VariableAnalysis.UnusedVariable
		$this->invalid_call();
	}

	/**
	 * Delete user locale.
	 * Not supported in this replicastore.
	 *
	 * @access public
	 * @throws Exception If this method is invoked.
	 *
	 * @param int $user_id User ID.
	 */
	public function delete_user_locale( $user_id ) { // phpcs:ignore VariableAnalysis.CodeAnalysis.VariableAnalysis.UnusedVariable
		$this->invalid_call();
	}

	/**
	 * Retrieve the user locale.
	 *
	 * @access public
	 *
	 * @param int $user_id User ID.
	 * @return string The user locale.
	 */
	public function get_user_locale( $user_id ) {
		return get_user_locale( $user_id );
	}

	/**
	 * Retrieve the allowed mime types for the user.
	 * Not supported in this replicastore.
	 *
	 * @access public
	 *
	 * @param int $user_id User ID.
	 */
	public function get_allowed_mime_types( $user_id ) { // phpcs:ignore VariableAnalysis.CodeAnalysis.VariableAnalysis.UnusedVariable
		// Noop.
	}

	/**
	 * Retrieve all the checksums we are interested in.
	 * Currently that is posts, comments, post meta and comment meta.
	 *
	 * @access public
	 *
	 * @return array Checksums.
	 */
	public function checksum_all() {
		$post_checksum               = $this->checksum_histogram( 'posts' );
		$comments_checksum           = $this->checksum_histogram( 'comments' );
		$post_meta_checksum          = $this->checksum_histogram( 'postmeta' );
		$comment_meta_checksum       = $this->checksum_histogram( 'commentmeta' );
		$terms_checksum              = $this->checksum_histogram( 'terms' );
		$term_relationships_checksum = $this->checksum_histogram( 'term_relationships' );
		$term_taxonomy_checksum      = $this->checksum_histogram( 'term_taxonomy' );

		return array(
			'posts'              => $this->summarize_checksum_histogram( $post_checksum ),
			'comments'           => $this->summarize_checksum_histogram( $comments_checksum ),
			'post_meta'          => $this->summarize_checksum_histogram( $post_meta_checksum ),
			'comment_meta'       => $this->summarize_checksum_histogram( $comment_meta_checksum ),
			'terms'              => $this->summarize_checksum_histogram( $terms_checksum ),
			'term_relationships' => $this->summarize_checksum_histogram( $term_relationships_checksum ),
			'term_taxonomy'      => $this->summarize_checksum_histogram( $term_taxonomy_checksum ),
		);
	}

	/**
	 * Return the summarized checksum from buckets or the WP_Error.
	 *
	 * @param array $histogram checksum_histogram result.
	 *
	 * @return int|WP_Error checksum or Error.
	 */
	protected function summarize_checksum_histogram( $histogram ) {
		if ( is_wp_error( $histogram ) ) {
			return $histogram;
		} else {
			return array_sum( $histogram );
		}
	}

	/**
	 * Grabs the minimum and maximum object ids for the given parameters.
	 *
	 * @access public
	 *
	 * @param string $id_field     The id column in the table to query.
	 * @param string $object_table The table to query.
	 * @param string $where        A sql where clause without 'WHERE'.
	 * @param int    $bucket_size  The maximum amount of objects to include in the query.
	 *                             For `term_relationships` table, the bucket size will refer to the amount
	 *                             of distinct object ids. This will likely include more database rows than
	 *                             the bucket size implies.
	 *
	 * @return object An object with min_id and max_id properties.
	 */
	public function get_min_max_object_id( $id_field, $object_table, $where, $bucket_size ) {
		global $wpdb;

		// The term relationship table's unique key is a combination of 2 columns. `DISTINCT` helps us get a more acurate query.
		$distinct_sql = ( $wpdb->term_relationships === $object_table ) ? 'DISTINCT' : '';
		$where_sql    = $where ? "WHERE $where" : '';

		// Since MIN() and MAX() do not work with LIMIT, we'll need to adjust the dataset we query if a limit is present.
		// With a limit present, we'll look at a dataset consisting of object_ids that meet the constructs of the $where clause.
		// Without a limit, we can use the actual table as a dataset.
		$from = $bucket_size ?
			"( SELECT $distinct_sql $id_field FROM $object_table $where_sql ORDER BY $id_field ASC LIMIT $bucket_size ) as ids" :
			"$object_table $where_sql ORDER BY $id_field ASC";

		return $wpdb->get_row(
		// phpcs:ignore WordPress.DB.PreparedSQL.InterpolatedNotPrepared
			"SELECT MIN($id_field) as min, MAX($id_field) as max FROM $from"
		);
	}

	/**
	 * Retrieve the checksum histogram for a specific object type.
	 *
	 * @access public
	 *
	 * @param string $table            Object type.
	 * @param int    $buckets          Number of buckets to split the objects to.
	 * @param int    $start_id         Minimum object ID.
	 * @param int    $end_id           Maximum object ID.
	 * @param array  $columns          Table columns to calculate the checksum from.
	 * @param bool   $strip_non_ascii  Whether to strip non-ASCII characters.
	 * @param string $salt             Salt, used for $wpdb->prepare()'s args.
	 * @param bool   $only_range_edges Only return the range edges and not the actual checksums.
	 *
<<<<<<< HEAD
	 * @return array The checksum histogram.
	 * @throws Exception Throws an exception if data validation fails inside `Table_Checksum` calls.
	 */
	public function checksum_histogram( $table, $buckets, $start_id = null, $end_id = null, $columns = null, $strip_non_ascii = true, $salt = '', $only_range_edges = false ) {
=======
	 * @return array|WP_Error The checksum histogram.
	 */
	public function checksum_histogram( $table, $buckets = null, $start_id = null, $end_id = null, $columns = null, $strip_non_ascii = true, $salt = '' ) {
>>>>>>> f2c23a4d
		global $wpdb;

		$wpdb->queries = array();
		try {
			$checksum_table = new Table_Checksum( $table, $salt );
		} catch ( Exception $ex ) {
			return new WP_Error( 'checksum_disabled', $ex->getMessage() );
		}

		// Validate / Determine Buckets.
		if ( is_null( $buckets ) || $buckets < 1 ) {
			$buckets = $this->calculate_buckets( $table, $start_id, $end_id );
		}
		if ( is_wp_error( $buckets ) ) {
			return $buckets;
		}

		$range_edges = $checksum_table->get_range_edges( $start_id, $end_id );

		if ( $only_range_edges ) {
			return $range_edges;
		}

		$object_count = $range_edges['item_count'];

		$bucket_size     = (int) ceil( $object_count / $buckets );
		$previous_max_id = max( 0, $range_edges['min_range'] );
		$histogram       = array();

		do {
			$ids_range = $checksum_table->get_range_edges( $previous_max_id, null, $bucket_size );

			if ( empty( $ids_range['min_range'] ) || empty( $ids_range['max_range'] ) ) {
				// Nothing to checksum here...
				break;
			}

			// Get the checksum value.
			$batch_checksum = $checksum_table->calculate_checksum( $ids_range['min_range'], $ids_range['max_range'] );

			if ( is_wp_error( $batch_checksum ) ) {
				return $batch_checksum;
			}

			if ( $ids_range['min_range'] === $ids_range['max_range'] ) {
				$histogram[ $ids_range['min_range'] ] = $batch_checksum;
			} else {
				$histogram[ "{$ids_range[ 'min_range' ]}-{$ids_range[ 'max_range' ]}" ] = $batch_checksum;
			}

			$previous_max_id = $ids_range['max_range'] + 1;
			// If we've reached the max_range lets bail out.
			if ( $previous_max_id >= $range_edges['max_range'] ) {
				break;
			}
		} while ( true );

		return $histogram;
	}

	/**
	 * Retrieve the type of the checksum.
	 *
	 * @access public
	 *
	 * @return string Type of the checksum.
	 */
	public function get_checksum_type() {
		return 'sum';
	}

	/**
	 * Used in methods that are not implemented and shouldn't be invoked.
	 *
	 * @access private
	 * @throws Exception If this method is invoked.
	 */
	private function invalid_call() {
		// phpcs:ignore WordPress.PHP.DevelopmentFunctions.error_log_debug_backtrace
		$backtrace = debug_backtrace();
		$caller    = $backtrace[1]['function'];
		throw new Exception( "This function $caller is not supported on the WP Replicastore" );
	}

	/**
	 * Determine number of buckets to use in full table checksum.
	 *
	 * @param string $table Object Type.
	 * @param int    $start_id Min Object ID.
	 * @param int    $end_id Max Object ID.
	 * @return int|WP_Error Number of Buckets to use.
	 */
	private function calculate_buckets( $table, $start_id = null, $end_id = null ) {
		// Get # of objects.
		try {
			$checksum_table = new Table_Checksum( $table );
		} catch ( Exception $ex ) {
			return new WP_Error( 'checksum_disabled', $ex->getMessage() );
		}
		$range_edges  = $checksum_table->get_range_edges( $start_id, $end_id );
		$object_count = $range_edges['item_count'];

		// Ensure no division by 0.
		if ( 0 === (int) $object_count ) {
			return 1;
		}

		// Default Bucket sizes.
		$bucket_size = 10000; // Default bucket size is 10,000 items.
		switch ( $table ) {
			case 'postmeta':
			case 'commentmeta':
				$bucket_size = 5000; // Meta bucket size is restricted to 5,000 items.
		}

		return (int) ceil( $object_count / $bucket_size );
	}
}<|MERGE_RESOLUTION|>--- conflicted
+++ resolved
@@ -9,10 +9,7 @@
 
 use Automattic\Jetpack\Sync\Replicastore\Table_Checksum;
 use Exception;
-<<<<<<< HEAD
-=======
 use WP_Error;
->>>>>>> f2c23a4d
 
 /**
  * An implementation of Replicastore Interface which returns data stored in a WordPress.org DB.
@@ -1254,16 +1251,11 @@
 	 * @param string $salt             Salt, used for $wpdb->prepare()'s args.
 	 * @param bool   $only_range_edges Only return the range edges and not the actual checksums.
 	 *
-<<<<<<< HEAD
 	 * @return array The checksum histogram.
 	 * @throws Exception Throws an exception if data validation fails inside `Table_Checksum` calls.
-	 */
-	public function checksum_histogram( $table, $buckets, $start_id = null, $end_id = null, $columns = null, $strip_non_ascii = true, $salt = '', $only_range_edges = false ) {
-=======
 	 * @return array|WP_Error The checksum histogram.
 	 */
-	public function checksum_histogram( $table, $buckets = null, $start_id = null, $end_id = null, $columns = null, $strip_non_ascii = true, $salt = '' ) {
->>>>>>> f2c23a4d
+	public function checksum_histogram( $table, $buckets = null, $start_id = null, $end_id = null, $columns = null, $strip_non_ascii = true, $salt = '', $only_range_edges = false ) {
 		global $wpdb;
 
 		$wpdb->queries = array();
