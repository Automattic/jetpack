--- conflicted
+++ resolved
@@ -1153,19 +1153,13 @@
 	 * @return array Checksums.
 	 */
 	public function checksum_all() {
-<<<<<<< HEAD
-		$post_meta_checksum    = $this->checksum_histogram( 'postmeta', 1 );
-		$comment_meta_checksum = $this->checksum_histogram( 'commentmeta', 1 );
-=======
-
 		$post_checksum               = $this->checksum_histogram( 'posts', $this->calculate_buckets( 'posts' ) );
 		$comments_checksum           = $this->checksum_histogram( 'comments', $this->calculate_buckets( 'comments' ) );
-		$post_meta_checksum          = $this->checksum_histogram( 'post_meta', $this->calculate_buckets( 'post_meta' ) );
-		$comment_meta_checksum       = $this->checksum_histogram( 'comment_meta', $this->calculate_buckets( 'comment_meta' ) );
+		$post_meta_checksum          = $this->checksum_histogram( 'postmeta', $this->calculate_buckets( 'post_meta' ) );
+		$comment_meta_checksum       = $this->checksum_histogram( 'commentmeta', $this->calculate_buckets( 'comment_meta' ) );
 		$terms_checksum              = $this->checksum_histogram( 'terms', $this->calculate_buckets( 'terms' ) );
 		$term_relationships_checksum = $this->checksum_histogram( 'term_relationships', $this->calculate_buckets( 'term_relationships' ) );
 		$term_taxonomy_checksum      = $this->checksum_histogram( 'term_taxonomy', $this->calculate_buckets( 'term_taxonomy' ) );
->>>>>>> c14db757
 
 		return array(
 			'posts'              => array_sum( $post_checksum ),
@@ -1233,29 +1227,15 @@
 
 		$wpdb->queries = array();
 
-<<<<<<< HEAD
-=======
-		/**
-		 * TODO TEMPORARY!
-		 *
-		 * Translate $object_type to $table
-		 */
-		$table = $this->translate_object_type( $object_type );
-		if ( false === $table ) {
-			return false; // early return if unknown object_type.
-		}
-
->>>>>>> c14db757
 		$checksum_table = new Table_Checksum( $table, $salt );
-		$range_edges = $checksum_table->get_range_edges( $start_id, $end_id );
+		$range_edges    = $checksum_table->get_range_edges( $start_id, $end_id );
 
 		$object_count = $range_edges['item_count'];
 
 		$bucket_size     = (int) ceil( $object_count / $buckets );
-		$previous_max_id = max( 0, $range_edges[ 'min_range' ] );
+		$previous_max_id = max( 0, $range_edges['min_range'] );
 		$histogram       = array();
 
-		error_log('Buckets: '. $buckets);
 		do {
 			$ids_range = $checksum_table->get_range_edges( $previous_max_id, null, $bucket_size );
 
@@ -1314,17 +1294,10 @@
 	/**
 	 * Determine number of buckets to use in full table checksum.
 	 *
-	 * @param string $object_type Object Type.
+	 * @param string $table Object Type.
 	 * @return int Number of Buckets to use.
 	 */
-	private function calculate_buckets( $object_type ) {
-
-		// TODO : Temporary map object to table.
-		$table = $this->translate_object_type( $object_type );
-		if ( false === $table ) {
-			return 1; // default to 0 if unknown table.
-		}
-
+	private function calculate_buckets( $table ) {
 		// Get # of objects.
 		$checksum_table = new Table_Checksum( $table );
 		$range_edges    = $checksum_table->get_range_edges();
@@ -1345,33 +1318,4 @@
 
 		return (int) ceil( $object_count / $bucket_size );
 	}
-
-	/**
-	 * Translate the object_type to the table name.
-	 *
-	 * @param string $object_type Object Type.
-	 * @return bool|string
-	 */
-	private function translate_object_type( $object_type ) {
-
-		switch ( $object_type ) {
-			case 'posts':
-			case 'term_taxonomy':
-			case 'comments':
-			case 'terms':
-			case 'term_relationships':
-				$table = $object_type;
-				break;
-			case 'post_meta':
-				$table = 'postmeta';
-				break;
-			case 'comment_meta':
-				$table = 'commentmeta';
-				break;
-			default:
-				return false;
-		}
-		return $table;
-	}
-
 }