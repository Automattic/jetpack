<?php

use Automattic\Jetpack\Assets\Logo as Jetpack_Logo;
use Automattic\Jetpack\Connection\Client;
use Automattic\Jetpack\Connection\Manager as Connection_Manager;
use Automattic\Jetpack\Connection\REST_Connector as REST_Connector;
use Automattic\Jetpack\Connection\XMLRPC_Connector as XMLRPC_Connector;
use Automattic\Jetpack\Constants;
use Automattic\Jetpack\Roles;
use Automattic\Jetpack\Sync\Functions;
use Automattic\Jetpack\Sync\Sender;
use Automattic\Jetpack\Sync\Users;
use Automattic\Jetpack\Tracking;
use Automattic\Jetpack\Assets;

/*
Options:
jetpack_options (array)
	An array of options.
	@see Jetpack_Options::get_option_names()

jetpack_register (string)
	Temporary verification secrets.

jetpack_activated (int)
	1: the plugin was activated normally
	2: the plugin was activated on this site because of a network-wide activation
	3: the plugin was auto-installed
	4: the plugin was manually disconnected (but is still installed)

jetpack_active_modules (array)
	Array of active module slugs.

jetpack_do_activate (bool)
	Flag for "activating" the plugin on sites where the activation hook never fired (auto-installs)
*/

require_once JETPACK__PLUGIN_DIR . '_inc/lib/class.media.php';

class Jetpack {
	public $xmlrpc_server = null;

	private $rest_authentication_status = null;

	public $HTTP_RAW_POST_DATA = null; // copy of $GLOBALS['HTTP_RAW_POST_DATA']

	private $tracking;

	/**
	 * @var array The handles of styles that are concatenated into jetpack.css.
	 *
	 * When making changes to that list, you must also update concat_list in tools/builder/frontend-css.js.
	 */
	public $concatenated_style_handles = array(
		'jetpack-carousel',
		'grunion.css',
		'the-neverending-homepage',
		'jetpack_likes',
		'jetpack_related-posts',
		'sharedaddy',
		'jetpack-slideshow',
		'presentations',
		'quiz',
		'jetpack-subscriptions',
		'jetpack-responsive-videos-style',
		'jetpack-social-menu',
		'tiled-gallery',
		'jetpack_display_posts_widget',
		'gravatar-profile-widget',
		'goodreads-widget',
		'jetpack_social_media_icons_widget',
		'jetpack-top-posts-widget',
		'jetpack_image_widget',
		'jetpack-my-community-widget',
		'jetpack-authors-widget',
		'wordads',
		'eu-cookie-law-style',
		'flickr-widget-style',
		'jetpack-search-widget',
		'jetpack-simple-payments-widget-style',
		'jetpack-widget-social-icons-styles',
	);

	/**
	 * The handles of scripts that can be loaded asynchronously.
	 *
	 * @var array
	 */
	public $async_script_handles = array(
		'woocommerce-analytics',
	);

	/**
	 * Contains all assets that have had their URL rewritten to minified versions.
	 *
	 * @var array
	 */
	static $min_assets = array();

	public $plugins_to_deactivate = array(
		'stats'               => array( 'stats/stats.php', 'WordPress.com Stats' ),
		'shortlinks'          => array( 'stats/stats.php', 'WordPress.com Stats' ),
		'sharedaddy'          => array( 'sharedaddy/sharedaddy.php', 'Sharedaddy' ),
		'twitter-widget'      => array( 'wickett-twitter-widget/wickett-twitter-widget.php', 'Wickett Twitter Widget' ),
		'contact-form'        => array( 'grunion-contact-form/grunion-contact-form.php', 'Grunion Contact Form' ),
		'contact-form'        => array( 'mullet/mullet-contact-form.php', 'Mullet Contact Form' ),
		'custom-css'          => array( 'safecss/safecss.php', 'WordPress.com Custom CSS' ),
		'random-redirect'     => array( 'random-redirect/random-redirect.php', 'Random Redirect' ),
		'videopress'          => array( 'video/video.php', 'VideoPress' ),
		'widget-visibility'   => array( 'jetpack-widget-visibility/widget-visibility.php', 'Jetpack Widget Visibility' ),
		'widget-visibility'   => array( 'widget-visibility-without-jetpack/widget-visibility-without-jetpack.php', 'Widget Visibility Without Jetpack' ),
		'sharedaddy'          => array( 'jetpack-sharing/sharedaddy.php', 'Jetpack Sharing' ),
		'gravatar-hovercards' => array( 'jetpack-gravatar-hovercards/gravatar-hovercards.php', 'Jetpack Gravatar Hovercards' ),
		'latex'               => array( 'wp-latex/wp-latex.php', 'WP LaTeX' ),
	);

	/**
	 * Map of roles we care about, and their corresponding minimum capabilities.
	 *
	 * @deprecated 7.6 Use Automattic\Jetpack\Roles::$capability_translations instead.
	 *
	 * @access public
	 * @static
	 *
	 * @var array
	 */
	public static $capability_translations = array(
		'administrator' => 'manage_options',
		'editor'        => 'edit_others_posts',
		'author'        => 'publish_posts',
		'contributor'   => 'edit_posts',
		'subscriber'    => 'read',
	);

	/**
	 * Map of modules that have conflicts with plugins and should not be auto-activated
	 * if the plugins are active.  Used by filter_default_modules
	 *
	 * Plugin Authors: If you'd like to prevent a single module from auto-activating,
	 * change `module-slug` and add this to your plugin:
	 *
	 * add_filter( 'jetpack_get_default_modules', 'my_jetpack_get_default_modules' );
	 * function my_jetpack_get_default_modules( $modules ) {
	 *     return array_diff( $modules, array( 'module-slug' ) );
	 * }
	 *
	 * @var array
	 */
	private $conflicting_plugins = array(
		'comments'           => array(
			'Intense Debate'                 => 'intensedebate/intensedebate.php',
			'Disqus'                         => 'disqus-comment-system/disqus.php',
			'Livefyre'                       => 'livefyre-comments/livefyre.php',
			'Comments Evolved for WordPress' => 'gplus-comments/comments-evolved.php',
			'Google+ Comments'               => 'google-plus-comments/google-plus-comments.php',
			'WP-SpamShield Anti-Spam'        => 'wp-spamshield/wp-spamshield.php',
		),
		'comment-likes'      => array(
			'Epoch' => 'epoch/plugincore.php',
		),
		'contact-form'       => array(
			'Contact Form 7'           => 'contact-form-7/wp-contact-form-7.php',
			'Gravity Forms'            => 'gravityforms/gravityforms.php',
			'Contact Form Plugin'      => 'contact-form-plugin/contact_form.php',
			'Easy Contact Forms'       => 'easy-contact-forms/easy-contact-forms.php',
			'Fast Secure Contact Form' => 'si-contact-form/si-contact-form.php',
			'Ninja Forms'              => 'ninja-forms/ninja-forms.php',
		),
		'minileven'          => array(
			'WPtouch' => 'wptouch/wptouch.php',
		),
		'latex'              => array(
			'LaTeX for WordPress'     => 'latex/latex.php',
			'Youngwhans Simple Latex' => 'youngwhans-simple-latex/yw-latex.php',
			'Easy WP LaTeX'           => 'easy-wp-latex-lite/easy-wp-latex-lite.php',
			'MathJax-LaTeX'           => 'mathjax-latex/mathjax-latex.php',
			'Enable Latex'            => 'enable-latex/enable-latex.php',
			'WP QuickLaTeX'           => 'wp-quicklatex/wp-quicklatex.php',
		),
		'protect'            => array(
			'Limit Login Attempts'              => 'limit-login-attempts/limit-login-attempts.php',
			'Captcha'                           => 'captcha/captcha.php',
			'Brute Force Login Protection'      => 'brute-force-login-protection/brute-force-login-protection.php',
			'Login Security Solution'           => 'login-security-solution/login-security-solution.php',
			'WPSecureOps Brute Force Protect'   => 'wpsecureops-bruteforce-protect/wpsecureops-bruteforce-protect.php',
			'BulletProof Security'              => 'bulletproof-security/bulletproof-security.php',
			'SiteGuard WP Plugin'               => 'siteguard/siteguard.php',
			'Security-protection'               => 'security-protection/security-protection.php',
			'Login Security'                    => 'login-security/login-security.php',
			'Botnet Attack Blocker'             => 'botnet-attack-blocker/botnet-attack-blocker.php',
			'Wordfence Security'                => 'wordfence/wordfence.php',
			'All In One WP Security & Firewall' => 'all-in-one-wp-security-and-firewall/wp-security.php',
			'iThemes Security'                  => 'better-wp-security/better-wp-security.php',
		),
		'random-redirect'    => array(
			'Random Redirect 2' => 'random-redirect-2/random-redirect.php',
		),
		'related-posts'      => array(
			'YARPP'                       => 'yet-another-related-posts-plugin/yarpp.php',
			'WordPress Related Posts'     => 'wordpress-23-related-posts-plugin/wp_related_posts.php',
			'nrelate Related Content'     => 'nrelate-related-content/nrelate-related.php',
			'Contextual Related Posts'    => 'contextual-related-posts/contextual-related-posts.php',
			'Related Posts for WordPress' => 'microkids-related-posts/microkids-related-posts.php',
			'outbrain'                    => 'outbrain/outbrain.php',
			'Shareaholic'                 => 'shareaholic/shareaholic.php',
			'Sexybookmarks'               => 'sexybookmarks/shareaholic.php',
		),
		'sharedaddy'         => array(
			'AddThis'     => 'addthis/addthis_social_widget.php',
			'Add To Any'  => 'add-to-any/add-to-any.php',
			'ShareThis'   => 'share-this/sharethis.php',
			'Shareaholic' => 'shareaholic/shareaholic.php',
		),
		'seo-tools'          => array(
			'WordPress SEO by Yoast'         => 'wordpress-seo/wp-seo.php',
			'WordPress SEO Premium by Yoast' => 'wordpress-seo-premium/wp-seo-premium.php',
			'All in One SEO Pack'            => 'all-in-one-seo-pack/all_in_one_seo_pack.php',
			'All in One SEO Pack Pro'        => 'all-in-one-seo-pack-pro/all_in_one_seo_pack.php',
			'The SEO Framework'              => 'autodescription/autodescription.php',
		),
		'verification-tools' => array(
			'WordPress SEO by Yoast'         => 'wordpress-seo/wp-seo.php',
			'WordPress SEO Premium by Yoast' => 'wordpress-seo-premium/wp-seo-premium.php',
			'All in One SEO Pack'            => 'all-in-one-seo-pack/all_in_one_seo_pack.php',
			'All in One SEO Pack Pro'        => 'all-in-one-seo-pack-pro/all_in_one_seo_pack.php',
			'The SEO Framework'              => 'autodescription/autodescription.php',
		),
		'widget-visibility'  => array(
			'Widget Logic'    => 'widget-logic/widget_logic.php',
			'Dynamic Widgets' => 'dynamic-widgets/dynamic-widgets.php',
		),
		'sitemaps'           => array(
			'Google XML Sitemaps'                  => 'google-sitemap-generator/sitemap.php',
			'Better WordPress Google XML Sitemaps' => 'bwp-google-xml-sitemaps/bwp-simple-gxs.php',
			'Google XML Sitemaps for qTranslate'   => 'google-xml-sitemaps-v3-for-qtranslate/sitemap.php',
			'XML Sitemap & Google News feeds'      => 'xml-sitemap-feed/xml-sitemap.php',
			'Google Sitemap by BestWebSoft'        => 'google-sitemap-plugin/google-sitemap-plugin.php',
			'WordPress SEO by Yoast'               => 'wordpress-seo/wp-seo.php',
			'WordPress SEO Premium by Yoast'       => 'wordpress-seo-premium/wp-seo-premium.php',
			'All in One SEO Pack'                  => 'all-in-one-seo-pack/all_in_one_seo_pack.php',
			'All in One SEO Pack Pro'              => 'all-in-one-seo-pack-pro/all_in_one_seo_pack.php',
			'The SEO Framework'                    => 'autodescription/autodescription.php',
			'Sitemap'                              => 'sitemap/sitemap.php',
			'Simple Wp Sitemap'                    => 'simple-wp-sitemap/simple-wp-sitemap.php',
			'Simple Sitemap'                       => 'simple-sitemap/simple-sitemap.php',
			'XML Sitemaps'                         => 'xml-sitemaps/xml-sitemaps.php',
			'MSM Sitemaps'                         => 'msm-sitemap/msm-sitemap.php',
		),
		'lazy-images'        => array(
			'Lazy Load'              => 'lazy-load/lazy-load.php',
			'BJ Lazy Load'           => 'bj-lazy-load/bj-lazy-load.php',
			'Lazy Load by WP Rocket' => 'rocket-lazy-load/rocket-lazy-load.php',
		),
	);

	/**
	 * Plugins for which we turn off our Facebook OG Tags implementation.
	 *
	 * Note: All in One SEO Pack, All in one SEO Pack Pro, WordPress SEO by Yoast, and WordPress SEO Premium by Yoast automatically deactivate
	 * Jetpack's Open Graph tags via filter when their Social Meta modules are active.
	 *
	 * Plugin authors: If you'd like to prevent Jetpack's Open Graph tag generation in your plugin, you can do so via this filter:
	 * add_filter( 'jetpack_enable_open_graph', '__return_false' );
	 */
	private $open_graph_conflicting_plugins = array(
		'2-click-socialmedia-buttons/2-click-socialmedia-buttons.php',
		// 2 Click Social Media Buttons
		'add-link-to-facebook/add-link-to-facebook.php',         // Add Link to Facebook
		'add-meta-tags/add-meta-tags.php',                       // Add Meta Tags
		'easy-facebook-share-thumbnails/esft.php',               // Easy Facebook Share Thumbnail
		'heateor-open-graph-meta-tags/heateor-open-graph-meta-tags.php',
		// Open Graph Meta Tags by Heateor
		'facebook/facebook.php',                                 // Facebook (official plugin)
		'facebook-awd/AWD_facebook.php',                         // Facebook AWD All in one
		'facebook-featured-image-and-open-graph-meta-tags/fb-featured-image.php',
		// Facebook Featured Image & OG Meta Tags
		'facebook-meta-tags/facebook-metatags.php',              // Facebook Meta Tags
		'wonderm00ns-simple-facebook-open-graph-tags/wonderm00n-open-graph.php',
		// Facebook Open Graph Meta Tags for WordPress
		'facebook-revised-open-graph-meta-tag/index.php',        // Facebook Revised Open Graph Meta Tag
		'facebook-thumb-fixer/_facebook-thumb-fixer.php',        // Facebook Thumb Fixer
		'facebook-and-digg-thumbnail-generator/facebook-and-digg-thumbnail-generator.php',
		// Fedmich's Facebook Open Graph Meta
		'network-publisher/networkpub.php',                      // Network Publisher
		'nextgen-facebook/nextgen-facebook.php',                 // NextGEN Facebook OG
		'social-networks-auto-poster-facebook-twitter-g/NextScripts_SNAP.php',
		// NextScripts SNAP
		'og-tags/og-tags.php',                                   // OG Tags
		'opengraph/opengraph.php',                               // Open Graph
		'open-graph-protocol-framework/open-graph-protocol-framework.php',
		// Open Graph Protocol Framework
		'seo-facebook-comments/seofacebook.php',                 // SEO Facebook Comments
		'seo-ultimate/seo-ultimate.php',                         // SEO Ultimate
		'sexybookmarks/sexy-bookmarks.php',                      // Shareaholic
		'shareaholic/sexy-bookmarks.php',                        // Shareaholic
		'sharepress/sharepress.php',                             // SharePress
		'simple-facebook-connect/sfc.php',                       // Simple Facebook Connect
		'social-discussions/social-discussions.php',             // Social Discussions
		'social-sharing-toolkit/social_sharing_toolkit.php',     // Social Sharing Toolkit
		'socialize/socialize.php',                               // Socialize
		'squirrly-seo/squirrly.php',                             // SEO by SQUIRRLY™
		'only-tweet-like-share-and-google-1/tweet-like-plusone.php',
		// Tweet, Like, Google +1 and Share
		'wordbooker/wordbooker.php',                             // Wordbooker
		'wpsso/wpsso.php',                                       // WordPress Social Sharing Optimization
		'wp-caregiver/wp-caregiver.php',                         // WP Caregiver
		'wp-facebook-like-send-open-graph-meta/wp-facebook-like-send-open-graph-meta.php',
		// WP Facebook Like Send & Open Graph Meta
		'wp-facebook-open-graph-protocol/wp-facebook-ogp.php',   // WP Facebook Open Graph protocol
		'wp-ogp/wp-ogp.php',                                     // WP-OGP
		'zoltonorg-social-plugin/zosp.php',                      // Zolton.org Social Plugin
		'wp-fb-share-like-button/wp_fb_share-like_widget.php',   // WP Facebook Like Button
		'open-graph-metabox/open-graph-metabox.php',              // Open Graph Metabox
	);

	/**
	 * Plugins for which we turn off our Twitter Cards Tags implementation.
	 */
	private $twitter_cards_conflicting_plugins = array(
		// 'twitter/twitter.php',                       // The official one handles this on its own.
		// https://github.com/twitter/wordpress/blob/master/src/Twitter/WordPress/Cards/Compatibility.php
			'eewee-twitter-card/index.php',              // Eewee Twitter Card
		'ig-twitter-cards/ig-twitter-cards.php',     // IG:Twitter Cards
		'jm-twitter-cards/jm-twitter-cards.php',     // JM Twitter Cards
		'kevinjohn-gallagher-pure-web-brilliants-social-graph-twitter-cards-extention/kevinjohn_gallagher___social_graph_twitter_output.php',
		// Pure Web Brilliant's Social Graph Twitter Cards Extension
		'twitter-cards/twitter-cards.php',           // Twitter Cards
		'twitter-cards-meta/twitter-cards-meta.php', // Twitter Cards Meta
		'wp-to-twitter/wp-to-twitter.php',           // WP to Twitter
		'wp-twitter-cards/twitter_cards.php',        // WP Twitter Cards
	);

	/**
	 * Message to display in admin_notice
	 *
	 * @var string
	 */
	public $message = '';

	/**
	 * Error to display in admin_notice
	 *
	 * @var string
	 */
	public $error = '';

	/**
	 * Modules that need more privacy description.
	 *
	 * @var string
	 */
	public $privacy_checks = '';

	/**
	 * Stats to record once the page loads
	 *
	 * @var array
	 */
	public $stats = array();

	/**
	 * Jetpack_Sync object
	 */
	public $sync;

	/**
	 * Verified data for JSON authorization request
	 */
	public $json_api_authorization_request = array();

	/**
	 * @var Automattic\Jetpack\Connection\Manager
	 */
	protected $connection_manager;

	/**
	 * @var string Transient key used to prevent multiple simultaneous plugin upgrades
	 */
	public static $plugin_upgrade_lock_key = 'jetpack_upgrade_lock';

	/**
	 * Holds the singleton instance of this class
	 *
	 * @since 2.3.3
	 * @var Jetpack
	 */
	static $instance = false;

	/**
	 * Singleton
	 *
	 * @static
	 */
	public static function init() {
		if ( ! self::$instance ) {
			self::$instance = new Jetpack();

			self::$instance->plugin_upgrade();
		}

		return self::$instance;
	}

	/**
	 * Must never be called statically
	 */
	function plugin_upgrade() {
		if ( self::is_active() ) {
			list( $version ) = explode( ':', Jetpack_Options::get_option( 'version' ) );
			if ( JETPACK__VERSION != $version ) {
				// Prevent multiple upgrades at once - only a single process should trigger
				// an upgrade to avoid stampedes
				if ( false !== get_transient( self::$plugin_upgrade_lock_key ) ) {
					return;
				}

				// Set a short lock to prevent multiple instances of the upgrade
				set_transient( self::$plugin_upgrade_lock_key, 1, 10 );

				// check which active modules actually exist and remove others from active_modules list
				$unfiltered_modules = self::get_active_modules();
				$modules            = array_filter( $unfiltered_modules, array( 'Jetpack', 'is_module' ) );
				if ( array_diff( $unfiltered_modules, $modules ) ) {
					self::update_active_modules( $modules );
				}

				add_action( 'init', array( __CLASS__, 'activate_new_modules' ) );

				// Upgrade to 4.3.0
				if ( Jetpack_Options::get_option( 'identity_crisis_whitelist' ) ) {
					Jetpack_Options::delete_option( 'identity_crisis_whitelist' );
				}

				// Make sure Markdown for posts gets turned back on
				if ( ! get_option( 'wpcom_publish_posts_with_markdown' ) ) {
					update_option( 'wpcom_publish_posts_with_markdown', true );
				}

				if ( did_action( 'wp_loaded' ) ) {
					self::upgrade_on_load();
				} else {
					add_action(
						'wp_loaded',
						array( __CLASS__, 'upgrade_on_load' )
					);
				}
			}
		}
	}

	/**
	 * Runs upgrade routines that need to have modules loaded.
	 */
	static function upgrade_on_load() {

		// Not attempting any upgrades if jetpack_modules_loaded did not fire.
		// This can happen in case Jetpack has been just upgraded and is
		// being initialized late during the page load. In this case we wait
		// until the next proper admin page load with Jetpack active.
		if ( ! did_action( 'jetpack_modules_loaded' ) ) {
			delete_transient( self::$plugin_upgrade_lock_key );

			return;
		}

		self::maybe_set_version_option();

		if ( method_exists( 'Jetpack_Widget_Conditions', 'migrate_post_type_rules' ) ) {
			Jetpack_Widget_Conditions::migrate_post_type_rules();
		}

		if (
			class_exists( 'Jetpack_Sitemap_Manager' )
			&& version_compare( JETPACK__VERSION, '5.3', '>=' )
		) {
			do_action( 'jetpack_sitemaps_purge_data' );
		}

		// Delete old stats cache
		delete_option( 'jetpack_restapi_stats_cache' );

		delete_transient( self::$plugin_upgrade_lock_key );
	}

	/**
	 * Saves all the currently active modules to options.
	 * Also fires Action hooks for each newly activated and deactivated module.
	 *
	 * @param $modules Array Array of active modules to be saved in options.
	 *
	 * @return $success bool true for success, false for failure.
	 */
	static function update_active_modules( $modules ) {
		$current_modules      = Jetpack_Options::get_option( 'active_modules', array() );
		$active_modules       = self::get_active_modules();
		$new_active_modules   = array_diff( $modules, $current_modules );
		$new_inactive_modules = array_diff( $active_modules, $modules );
		$new_current_modules  = array_diff( array_merge( $current_modules, $new_active_modules ), $new_inactive_modules );
		$reindexed_modules    = array_values( $new_current_modules );
		$success              = Jetpack_Options::update_option( 'active_modules', array_unique( $reindexed_modules ) );

		foreach ( $new_active_modules as $module ) {
			/**
			 * Fires when a specific module is activated.
			 *
			 * @since 1.9.0
			 *
			 * @param string $module Module slug.
			 * @param boolean $success whether the module was activated. @since 4.2
			 */
			do_action( 'jetpack_activate_module', $module, $success );
			/**
			 * Fires when a module is activated.
			 * The dynamic part of the filter, $module, is the module slug.
			 *
			 * @since 1.9.0
			 *
			 * @param string $module Module slug.
			 */
			do_action( "jetpack_activate_module_$module", $module );
		}

		foreach ( $new_inactive_modules as $module ) {
			/**
			 * Fired after a module has been deactivated.
			 *
			 * @since 4.2.0
			 *
			 * @param string $module Module slug.
			 * @param boolean $success whether the module was deactivated.
			 */
			do_action( 'jetpack_deactivate_module', $module, $success );
			/**
			 * Fires when a module is deactivated.
			 * The dynamic part of the filter, $module, is the module slug.
			 *
			 * @since 1.9.0
			 *
			 * @param string $module Module slug.
			 */
			do_action( "jetpack_deactivate_module_$module", $module );
		}

		return $success;
	}

	static function delete_active_modules() {
		self::update_active_modules( array() );
	}

	/**
	 * Constructor.  Initializes WordPress hooks
	 */
	private function __construct() {
		/*
		 * Check for and alert any deprecated hooks
		 */
		add_action( 'init', array( $this, 'deprecated_hooks' ) );

		/*
		 * Enable enhanced handling of previewing sites in Calypso
		 */
		if ( self::is_active() ) {
			require_once JETPACK__PLUGIN_DIR . '_inc/lib/class.jetpack-iframe-embed.php';
			add_action( 'init', array( 'Jetpack_Iframe_Embed', 'init' ), 9, 0 );
			require_once JETPACK__PLUGIN_DIR . '_inc/lib/class.jetpack-keyring-service-helper.php';
			add_action( 'init', array( 'Jetpack_Keyring_Service_Helper', 'init' ), 9, 0 );
		}

		if ( self::jetpack_tos_agreed() ) {
			$tracking = new Automattic\Jetpack\Plugin\Tracking();
			add_action( 'init', array( $tracking, 'init' ) );
		}

		add_filter(
			'jetpack_connection_secret_generator',
			function( $callable ) {
				return function() {
					return wp_generate_password( 32, false );
				};
			}
		);

		add_action( 'jetpack_verify_signature_error', array( $this, 'track_xmlrpc_error' ) );

		$this->connection_manager = new Connection_Manager();
		$this->connection_manager->init();

		/*
		 * Load things that should only be in Network Admin.
		 *
		 * For now blow away everything else until a more full
		 * understanding of what is needed at the network level is
		 * available
		 */
		if ( is_multisite() ) {
			$network = Jetpack_Network::init();
			$network->set_connection( $this->connection_manager );
		}

		add_filter(
			'jetpack_signature_check_token',
			array( __CLASS__, 'verify_onboarding_token' ),
			10,
			3
		);

		/**
		 * Prepare Gutenberg Editor functionality
		 */
		require_once JETPACK__PLUGIN_DIR . 'class.jetpack-gutenberg.php';
		Jetpack_Gutenberg::init();
		Jetpack_Gutenberg::load_independent_blocks();
		add_action( 'enqueue_block_editor_assets', array( 'Jetpack_Gutenberg', 'enqueue_block_editor_assets' ) );

		add_action( 'set_user_role', array( $this, 'maybe_clear_other_linked_admins_transient' ), 10, 3 );

		// Unlink user before deleting the user from WP.com.
		add_action( 'deleted_user', array( 'Automattic\\Jetpack\\Connection\\Manager', 'disconnect_user' ), 10, 1 );
		add_action( 'remove_user_from_blog', array( 'Automattic\\Jetpack\\Connection\\Manager', 'disconnect_user' ), 10, 1 );

		// Initialize remote file upload request handlers.
		$this->add_remote_request_handlers();

		if ( self::is_active() ) {
			add_action( 'login_form_jetpack_json_api_authorization', array( $this, 'login_form_json_api_authorization' ) );

			Jetpack_Heartbeat::init();
			if ( self::is_module_active( 'stats' ) && self::is_module_active( 'search' ) ) {
				require_once JETPACK__PLUGIN_DIR . '_inc/lib/class.jetpack-search-performance-logger.php';
				Jetpack_Search_Performance_Logger::init();
			}
		}

		add_action( 'jetpack_event_log', array( 'Jetpack', 'log' ), 10, 2 );

		add_filter( 'determine_current_user', array( $this, 'wp_rest_authenticate' ) );
		add_filter( 'rest_authentication_errors', array( $this, 'wp_rest_authentication_errors' ) );

		add_action( 'admin_init', array( $this, 'admin_init' ) );
		add_action( 'admin_init', array( $this, 'dismiss_jetpack_notice' ) );

		add_filter( 'admin_body_class', array( $this, 'admin_body_class' ) );

		add_action( 'wp_dashboard_setup', array( $this, 'wp_dashboard_setup' ) );
		// Filter the dashboard meta box order to swap the new one in in place of the old one.
		add_filter( 'get_user_option_meta-box-order_dashboard', array( $this, 'get_user_option_meta_box_order_dashboard' ) );

		// returns HTTPS support status
		add_action( 'wp_ajax_jetpack-recheck-ssl', array( $this, 'ajax_recheck_ssl' ) );

		// JITM AJAX callback function
		add_action( 'wp_ajax_jitm_ajax', array( $this, 'jetpack_jitm_ajax_callback' ) );

		add_action( 'wp_ajax_jetpack_connection_banner', array( $this, 'jetpack_connection_banner_callback' ) );

		add_action( 'wp_loaded', array( $this, 'register_assets' ) );
		add_action( 'wp_enqueue_scripts', array( $this, 'devicepx' ) );
		add_action( 'customize_controls_enqueue_scripts', array( $this, 'devicepx' ) );
		add_action( 'admin_enqueue_scripts', array( $this, 'devicepx' ) );

		add_action( 'plugins_loaded', array( $this, 'extra_oembed_providers' ), 100 );

		/**
		 * These actions run checks to load additional files.
		 * They check for external files or plugins, so they need to run as late as possible.
		 */
		add_action( 'wp_head', array( $this, 'check_open_graph' ), 1 );
<<<<<<< HEAD
		add_action( 'amp_story_head', array( $this, 'check_open_graph' ), 1 );
=======
>>>>>>> 2484900b
		add_action( 'plugins_loaded', array( $this, 'check_twitter_tags' ), 999 );
		add_action( 'plugins_loaded', array( $this, 'check_rest_api_compat' ), 1000 );

		add_filter( 'plugins_url', array( 'Jetpack', 'maybe_min_asset' ), 1, 3 );
		add_action( 'style_loader_src', array( 'Jetpack', 'set_suffix_on_min' ), 10, 2 );
		add_filter( 'style_loader_tag', array( 'Jetpack', 'maybe_inline_style' ), 10, 2 );

		add_filter( 'map_meta_cap', array( $this, 'jetpack_custom_caps' ), 1, 4 );
		add_filter( 'profile_update', array( 'Jetpack', 'user_meta_cleanup' ) );

		add_filter( 'jetpack_get_default_modules', array( $this, 'filter_default_modules' ) );
		add_filter( 'jetpack_get_default_modules', array( $this, 'handle_deprecated_modules' ), 99 );

		// A filter to control all just in time messages
		add_filter( 'jetpack_just_in_time_msgs', array( $this, 'is_active_and_not_development_mode' ), 9 );

		add_filter( 'jetpack_just_in_time_msg_cache', '__return_true', 9 );

		// If enabled, point edit post, page, and comment links to Calypso instead of WP-Admin.
		// We should make sure to only do this for front end links.
		if ( self::get_option( 'edit_links_calypso_redirect' ) && ! is_admin() ) {
			add_filter( 'get_edit_post_link', array( $this, 'point_edit_post_links_to_calypso' ), 1, 2 );
			add_filter( 'get_edit_comment_link', array( $this, 'point_edit_comment_links_to_calypso' ), 1 );

			// we'll override wp_notify_postauthor and wp_notify_moderator pluggable functions
			// so they point moderation links on emails to Calypso
			jetpack_require_lib( 'functions.wp-notify' );
		}

		// Hide edit post link if mobile app.
		if ( Jetpack_User_Agent_Info::is_mobile_app() ) {
			add_filter( 'edit_post_link', '__return_empty_string' );
		}

		// Update the Jetpack plan from API on heartbeats
		add_action( 'jetpack_heartbeat', array( 'Jetpack_Plan', 'refresh_from_wpcom' ) );

		/**
		 * This is the hack to concatenate all css files into one.
		 * For description and reasoning see the implode_frontend_css method
		 *
		 * Super late priority so we catch all the registered styles
		 */
		if ( ! is_admin() ) {
			add_action( 'wp_print_styles', array( $this, 'implode_frontend_css' ), -1 ); // Run first
			add_action( 'wp_print_footer_scripts', array( $this, 'implode_frontend_css' ), -1 ); // Run first to trigger before `print_late_styles`
		}

		/**
		 * These are sync actions that we need to keep track of for jitms
		 */
		add_filter( 'jetpack_sync_before_send_updated_option', array( $this, 'jetpack_track_last_sync_callback' ), 99 );

		// Actually push the stats on shutdown.
		if ( ! has_action( 'shutdown', array( $this, 'push_stats' ) ) ) {
			add_action( 'shutdown', array( $this, 'push_stats' ) );
		}

		/*
		 * Load some scripts asynchronously.
		 */
		add_action( 'script_loader_tag', array( $this, 'script_add_async' ), 10, 3 );
	}

	/**
	 * Sets up the XMLRPC request handlers.
	 *
	 * @deprecated since 7.7.0
	 * @see Automattic\Jetpack\Connection\Manager::setup_xmlrpc_handlers()
	 *
	 * @param Array                 $request_params Incoming request parameters.
	 * @param Boolean               $is_active      Whether the connection is currently active.
	 * @param Boolean               $is_signed      Whether the signature check has been successful.
	 * @param Jetpack_XMLRPC_Server $xmlrpc_server  (optional) An instance of the server to use instead of instantiating a new one.
	 */
	public function setup_xmlrpc_handlers(
		$request_params,
		$is_active,
		$is_signed,
		Jetpack_XMLRPC_Server $xmlrpc_server = null
	) {
		_deprecated_function( __METHOD__, 'jetpack-7.7', 'Automattic\\Jetpack\\Connection\\Manager::setup_xmlrpc_handlers' );
		return $this->connection_manager->setup_xmlrpc_handlers(
			$request_params,
			$is_active,
			$is_signed,
			$xmlrpc_server
		);
	}

	/**
	 * Initialize REST API registration connector.
	 *
	 * @deprecated since 7.7.0
	 * @see Automattic\Jetpack\Connection\Manager::initialize_rest_api_registration_connector()
	 */
	public function initialize_rest_api_registration_connector() {
		_deprecated_function( __METHOD__, 'jetpack-7.7', 'Automattic\\Jetpack\\Connection\\Manager::initialize_rest_api_registration_connector' );
		$this->connection_manager->initialize_rest_api_registration_connector();
	}

	/**
	 * This is ported over from the manage module, which has been deprecated and baked in here.
	 *
	 * @param $domains
	 */
	function add_wpcom_to_allowed_redirect_hosts( $domains ) {
		add_filter( 'allowed_redirect_hosts', array( $this, 'allow_wpcom_domain' ) );
	}

	/**
	 * Return $domains, with 'wordpress.com' appended.
	 * This is ported over from the manage module, which has been deprecated and baked in here.
	 *
	 * @param $domains
	 * @return array
	 */
	function allow_wpcom_domain( $domains ) {
		if ( empty( $domains ) ) {
			$domains = array();
		}
		$domains[] = 'wordpress.com';
		return array_unique( $domains );
	}

	function point_edit_post_links_to_calypso( $default_url, $post_id ) {
		$post = get_post( $post_id );

		if ( empty( $post ) ) {
			return $default_url;
		}

		$post_type = $post->post_type;

		// Mapping the allowed CPTs on WordPress.com to corresponding paths in Calypso.
		// https://en.support.wordpress.com/custom-post-types/
		$allowed_post_types = array(
			'post'                => 'post',
			'page'                => 'page',
			'jetpack-portfolio'   => 'edit/jetpack-portfolio',
			'jetpack-testimonial' => 'edit/jetpack-testimonial',
		);

		if ( ! in_array( $post_type, array_keys( $allowed_post_types ) ) ) {
			return $default_url;
		}

		$path_prefix = $allowed_post_types[ $post_type ];

		$site_slug = self::build_raw_urls( get_home_url() );

		return esc_url( sprintf( 'https://wordpress.com/%s/%s/%d', $path_prefix, $site_slug, $post_id ) );
	}

	function point_edit_comment_links_to_calypso( $url ) {
		// Take the `query` key value from the URL, and parse its parts to the $query_args. `amp;c` matches the comment ID.
		wp_parse_str( wp_parse_url( $url, PHP_URL_QUERY ), $query_args );
		return esc_url(
			sprintf(
				'https://wordpress.com/comment/%s/%d',
				self::build_raw_urls( get_home_url() ),
				$query_args['amp;c']
			)
		);
	}

	function jetpack_track_last_sync_callback( $params ) {
		/**
		 * Filter to turn off jitm caching
		 *
		 * @since 5.4.0
		 *
		 * @param bool false Whether to cache just in time messages
		 */
		if ( ! apply_filters( 'jetpack_just_in_time_msg_cache', false ) ) {
			return $params;
		}

		if ( is_array( $params ) && isset( $params[0] ) ) {
			$option = $params[0];
			if ( 'active_plugins' === $option ) {
				// use the cache if we can, but not terribly important if it gets evicted
				set_transient( 'jetpack_last_plugin_sync', time(), HOUR_IN_SECONDS );
			}
		}

		return $params;
	}

	function jetpack_connection_banner_callback() {
		check_ajax_referer( 'jp-connection-banner-nonce', 'nonce' );

		if ( isset( $_REQUEST['dismissBanner'] ) ) {
			Jetpack_Options::update_option( 'dismissed_connection_banner', 1 );
			wp_send_json_success();
		}

		wp_die();
	}

	/**
	 * Removes all XML-RPC methods that are not `jetpack.*`.
	 * Only used in our alternate XML-RPC endpoint, where we want to
	 * ensure that Core and other plugins' methods are not exposed.
	 *
	 * @deprecated since 7.7.0
	 * @see Automattic\Jetpack\Connection\Manager::remove_non_jetpack_xmlrpc_methods()
	 *
	 * @param array $methods A list of registered WordPress XMLRPC methods.
	 * @return array Filtered $methods
	 */
	public function remove_non_jetpack_xmlrpc_methods( $methods ) {
		_deprecated_function( __METHOD__, 'jetpack-7.7', 'Automattic\\Jetpack\\Connection\\Manager::remove_non_jetpack_xmlrpc_methods' );
		return $this->connection_manager->remove_non_jetpack_xmlrpc_methods( $methods );
	}

	/**
	 * Since a lot of hosts use a hammer approach to "protecting" WordPress sites,
	 * and just blanket block all requests to /xmlrpc.php, or apply other overly-sensitive
	 * security/firewall policies, we provide our own alternate XML RPC API endpoint
	 * which is accessible via a different URI. Most of the below is copied directly
	 * from /xmlrpc.php so that we're replicating it as closely as possible.
	 *
	 * @deprecated since 7.7.0
	 * @see Automattic\Jetpack\Connection\Manager::alternate_xmlrpc()
	 */
	public function alternate_xmlrpc() {
		_deprecated_function( __METHOD__, 'jetpack-7.7', 'Automattic\\Jetpack\\Connection\\Manager::alternate_xmlrpc' );
		$this->connection_manager->alternate_xmlrpc();
	}

	/**
	 * The callback for the JITM ajax requests.
	 */
	function jetpack_jitm_ajax_callback() {
		// Check for nonce
		if ( ! isset( $_REQUEST['jitmNonce'] ) || ! wp_verify_nonce( $_REQUEST['jitmNonce'], 'jetpack-jitm-nonce' ) ) {
			wp_die( 'Module activation failed due to lack of appropriate permissions' );
		}
		if ( isset( $_REQUEST['jitmActionToTake'] ) && 'activate' == $_REQUEST['jitmActionToTake'] ) {
			$module_slug = $_REQUEST['jitmModule'];
			self::log( 'activate', $module_slug );
			self::activate_module( $module_slug, false, false );
			self::state( 'message', 'no_message' );

			// A Jetpack module is being activated through a JITM, track it
			$this->stat( 'jitm', $module_slug . '-activated-' . JETPACK__VERSION );
			$this->do_stats( 'server_side' );

			wp_send_json_success();
		}
		if ( isset( $_REQUEST['jitmActionToTake'] ) && 'dismiss' == $_REQUEST['jitmActionToTake'] ) {
			// get the hide_jitm options array
			$jetpack_hide_jitm = Jetpack_Options::get_option( 'hide_jitm' );
			$module_slug       = $_REQUEST['jitmModule'];

			if ( ! $jetpack_hide_jitm ) {
				$jetpack_hide_jitm = array(
					$module_slug => 'hide',
				);
			} else {
				$jetpack_hide_jitm[ $module_slug ] = 'hide';
			}

			Jetpack_Options::update_option( 'hide_jitm', $jetpack_hide_jitm );

			// jitm is being dismissed forever, track it
			$this->stat( 'jitm', $module_slug . '-dismissed-' . JETPACK__VERSION );
			$this->do_stats( 'server_side' );

			wp_send_json_success();
		}
		if ( isset( $_REQUEST['jitmActionToTake'] ) && 'launch' == $_REQUEST['jitmActionToTake'] ) {
			$module_slug = $_REQUEST['jitmModule'];

			// User went to WordPress.com, track this
			$this->stat( 'jitm', $module_slug . '-wordpress-tools-' . JETPACK__VERSION );
			$this->do_stats( 'server_side' );

			wp_send_json_success();
		}
		if ( isset( $_REQUEST['jitmActionToTake'] ) && 'viewed' == $_REQUEST['jitmActionToTake'] ) {
			$track = $_REQUEST['jitmModule'];

			// User is viewing JITM, track it.
			$this->stat( 'jitm', $track . '-viewed-' . JETPACK__VERSION );
			$this->do_stats( 'server_side' );

			wp_send_json_success();
		}
	}

	/**
	 * If there are any stats that need to be pushed, but haven't been, push them now.
	 */
	function push_stats() {
		if ( ! empty( $this->stats ) ) {
			$this->do_stats( 'server_side' );
		}
	}

	function jetpack_custom_caps( $caps, $cap, $user_id, $args ) {
		switch ( $cap ) {
			case 'jetpack_connect':
			case 'jetpack_reconnect':
				if ( self::is_development_mode() ) {
					$caps = array( 'do_not_allow' );
					break;
				}
				/**
				 * Pass through. If it's not development mode, these should match disconnect.
				 * Let users disconnect if it's development mode, just in case things glitch.
				 */
			case 'jetpack_disconnect':
				/**
				 * In multisite, can individual site admins manage their own connection?
				 *
				 * Ideally, this should be extracted out to a separate filter in the Jetpack_Network class.
				 */
				if ( is_multisite() && ! is_super_admin() && is_plugin_active_for_network( 'jetpack/jetpack.php' ) ) {
					if ( ! Jetpack_Network::init()->get_option( 'sub-site-connection-override' ) ) {
						/**
						 * We need to update the option name -- it's terribly unclear which
						 * direction the override goes.
						 *
						 * @todo: Update the option name to `sub-sites-can-manage-own-connections`
						 */
						$caps = array( 'do_not_allow' );
						break;
					}
				}

				$caps = array( 'manage_options' );
				break;
			case 'jetpack_manage_modules':
			case 'jetpack_activate_modules':
			case 'jetpack_deactivate_modules':
				$caps = array( 'manage_options' );
				break;
			case 'jetpack_configure_modules':
				$caps = array( 'manage_options' );
				break;
			case 'jetpack_manage_autoupdates':
				$caps = array(
					'manage_options',
					'update_plugins',
				);
				break;
			case 'jetpack_network_admin_page':
			case 'jetpack_network_settings_page':
				$caps = array( 'manage_network_plugins' );
				break;
			case 'jetpack_network_sites_page':
				$caps = array( 'manage_sites' );
				break;
			case 'jetpack_admin_page':
				if ( self::is_development_mode() ) {
					$caps = array( 'manage_options' );
					break;
				} else {
					$caps = array( 'read' );
				}
				break;
			case 'jetpack_connect_user':
				if ( self::is_development_mode() ) {
					$caps = array( 'do_not_allow' );
					break;
				}
				$caps = array( 'read' );
				break;
		}
		return $caps;
	}

	/**
	 * Require a Jetpack authentication.
	 *
	 * @deprecated since 7.7.0
	 * @see Automattic\Jetpack\Connection\Manager::require_jetpack_authentication()
	 */
	public function require_jetpack_authentication() {
		_deprecated_function( __METHOD__, 'jetpack-7.7', 'Automattic\\Jetpack\\Connection\\Manager::require_jetpack_authentication' );
		$this->connection_manager->require_jetpack_authentication();
	}

	/**
	 * Load language files
	 *
	 * @action plugins_loaded
	 */
	public static function plugin_textdomain() {
		// Note to self, the third argument must not be hardcoded, to account for relocated folders.
		load_plugin_textdomain( 'jetpack', false, dirname( plugin_basename( JETPACK__PLUGIN_FILE ) ) . '/languages/' );
	}

	/**
	 * Register assets for use in various modules and the Jetpack admin page.
	 *
	 * @uses wp_script_is, wp_register_script, plugins_url
	 * @action wp_loaded
	 * @return null
	 */
	public function register_assets() {
		if ( ! wp_script_is( 'spin', 'registered' ) ) {
			wp_register_script(
				'spin',
				Assets::get_file_url_for_environment( '_inc/build/spin.min.js', '_inc/spin.js' ),
				false,
				'1.3'
			);
		}

		if ( ! wp_script_is( 'jquery.spin', 'registered' ) ) {
			wp_register_script(
				'jquery.spin',
				Assets::get_file_url_for_environment( '_inc/build/jquery.spin.min.js', '_inc/jquery.spin.js' ),
				array( 'jquery', 'spin' ),
				'1.3'
			);
		}

		if ( ! wp_script_is( 'jetpack-gallery-settings', 'registered' ) ) {
			wp_register_script(
				'jetpack-gallery-settings',
				Assets::get_file_url_for_environment( '_inc/build/gallery-settings.min.js', '_inc/gallery-settings.js' ),
				array( 'media-views' ),
				'20121225'
			);
		}

		if ( ! wp_script_is( 'jetpack-twitter-timeline', 'registered' ) ) {
			wp_register_script(
				'jetpack-twitter-timeline',
				Assets::get_file_url_for_environment( '_inc/build/twitter-timeline.min.js', '_inc/twitter-timeline.js' ),
				array( 'jquery' ),
				'4.0.0',
				true
			);
		}

		if ( ! wp_script_is( 'jetpack-facebook-embed', 'registered' ) ) {
			wp_register_script(
				'jetpack-facebook-embed',
				Assets::get_file_url_for_environment( '_inc/build/facebook-embed.min.js', '_inc/facebook-embed.js' ),
				array( 'jquery' ),
				null,
				true
			);

			/** This filter is documented in modules/sharedaddy/sharing-sources.php */
			$fb_app_id = apply_filters( 'jetpack_sharing_facebook_app_id', '249643311490' );
			if ( ! is_numeric( $fb_app_id ) ) {
				$fb_app_id = '';
			}
			wp_localize_script(
				'jetpack-facebook-embed',
				'jpfbembed',
				array(
					'appid'  => $fb_app_id,
					'locale' => $this->get_locale(),
				)
			);
		}

		/**
		 * As jetpack_register_genericons is by default fired off a hook,
		 * the hook may have already fired by this point.
		 * So, let's just trigger it manually.
		 */
		require_once JETPACK__PLUGIN_DIR . '_inc/genericons.php';
		jetpack_register_genericons();

		/**
		 * Register the social logos
		 */
		require_once JETPACK__PLUGIN_DIR . '_inc/social-logos.php';
		jetpack_register_social_logos();

		if ( ! wp_style_is( 'jetpack-icons', 'registered' ) ) {
			wp_register_style( 'jetpack-icons', plugins_url( 'css/jetpack-icons.min.css', JETPACK__PLUGIN_FILE ), false, JETPACK__VERSION );
		}
	}

	/**
	 * Guess locale from language code.
	 *
	 * @param string $lang Language code.
	 * @return string|bool
	 */
	function guess_locale_from_lang( $lang ) {
		if ( 'en' === $lang || 'en_US' === $lang || ! $lang ) {
			return 'en_US';
		}

		if ( ! class_exists( 'GP_Locales' ) ) {
			if ( ! defined( 'JETPACK__GLOTPRESS_LOCALES_PATH' ) || ! file_exists( JETPACK__GLOTPRESS_LOCALES_PATH ) ) {
				return false;
			}

			require JETPACK__GLOTPRESS_LOCALES_PATH;
		}

		if ( defined( 'IS_WPCOM' ) && IS_WPCOM ) {
			// WP.com: get_locale() returns 'it'
			$locale = GP_Locales::by_slug( $lang );
		} else {
			// Jetpack: get_locale() returns 'it_IT';
			$locale = GP_Locales::by_field( 'facebook_locale', $lang );
		}

		if ( ! $locale ) {
			return false;
		}

		if ( empty( $locale->facebook_locale ) ) {
			if ( empty( $locale->wp_locale ) ) {
				return false;
			} else {
				// Facebook SDK is smart enough to fall back to en_US if a
				// locale isn't supported. Since supported Facebook locales
				// can fall out of sync, we'll attempt to use the known
				// wp_locale value and rely on said fallback.
				return $locale->wp_locale;
			}
		}

		return $locale->facebook_locale;
	}

	/**
	 * Get the locale.
	 *
	 * @return string|bool
	 */
	function get_locale() {
		$locale = $this->guess_locale_from_lang( get_locale() );

		if ( ! $locale ) {
			$locale = 'en_US';
		}

		return $locale;
	}

	/**
	 * Device Pixels support
	 * This improves the resolution of gravatars and wordpress.com uploads on hi-res and zoomed browsers.
	 */
	function devicepx() {
		if ( self::is_active() && ! Jetpack_AMP_Support::is_amp_request() ) {
			wp_enqueue_script( 'devicepx', 'https://s0.wp.com/wp-content/js/devicepx-jetpack.js', array(), gmdate( 'oW' ), true );
		}
	}

	/**
	 * Return the network_site_url so that .com knows what network this site is a part of.
	 *
	 * @param  bool $option
	 * @return string
	 */
	public function jetpack_main_network_site_option( $option ) {
		return network_site_url();
	}
	/**
	 * Network Name.
	 */
	static function network_name( $option = null ) {
		global $current_site;
		return $current_site->site_name;
	}
	/**
	 * Does the network allow new user and site registrations.
	 *
	 * @return string
	 */
	static function network_allow_new_registrations( $option = null ) {
		return ( in_array( get_site_option( 'registration' ), array( 'none', 'user', 'blog', 'all' ) ) ? get_site_option( 'registration' ) : 'none' );
	}
	/**
	 * Does the network allow admins to add new users.
	 *
	 * @return boolian
	 */
	static function network_add_new_users( $option = null ) {
		return (bool) get_site_option( 'add_new_users' );
	}
	/**
	 * File upload psace left per site in MB.
	 *  -1 means NO LIMIT.
	 *
	 * @return number
	 */
	static function network_site_upload_space( $option = null ) {
		// value in MB
		return ( get_site_option( 'upload_space_check_disabled' ) ? -1 : get_space_allowed() );
	}

	/**
	 * Network allowed file types.
	 *
	 * @return string
	 */
	static function network_upload_file_types( $option = null ) {
		return get_site_option( 'upload_filetypes', 'jpg jpeg png gif' );
	}

	/**
	 * Maximum file upload size set by the network.
	 *
	 * @return number
	 */
	static function network_max_upload_file_size( $option = null ) {
		// value in KB
		return get_site_option( 'fileupload_maxk', 300 );
	}

	/**
	 * Lets us know if a site allows admins to manage the network.
	 *
	 * @return array
	 */
	static function network_enable_administration_menus( $option = null ) {
		return get_site_option( 'menu_items' );
	}

	/**
	 * If a user has been promoted to or demoted from admin, we need to clear the
	 * jetpack_other_linked_admins transient.
	 *
	 * @since 4.3.2
	 * @since 4.4.0  $old_roles is null by default and if it's not passed, the transient is cleared.
	 *
	 * @param int    $user_id   The user ID whose role changed.
	 * @param string $role      The new role.
	 * @param array  $old_roles An array of the user's previous roles.
	 */
	function maybe_clear_other_linked_admins_transient( $user_id, $role, $old_roles = null ) {
		if ( 'administrator' == $role
			|| ( is_array( $old_roles ) && in_array( 'administrator', $old_roles ) )
			|| is_null( $old_roles )
		) {
			delete_transient( 'jetpack_other_linked_admins' );
		}
	}

	/**
	 * Checks to see if there are any other users available to become primary
	 * Users must both:
	 * - Be linked to wpcom
	 * - Be an admin
	 *
	 * @return mixed False if no other users are linked, Int if there are.
	 */
	static function get_other_linked_admins() {
		$other_linked_users = get_transient( 'jetpack_other_linked_admins' );

		if ( false === $other_linked_users ) {
			$admins = get_users( array( 'role' => 'administrator' ) );
			if ( count( $admins ) > 1 ) {
				$available = array();
				foreach ( $admins as $admin ) {
					if ( self::is_user_connected( $admin->ID ) ) {
						$available[] = $admin->ID;
					}
				}

				$count_connected_admins = count( $available );
				if ( count( $available ) > 1 ) {
					$other_linked_users = $count_connected_admins;
				} else {
					$other_linked_users = 0;
				}
			} else {
				$other_linked_users = 0;
			}

			set_transient( 'jetpack_other_linked_admins', $other_linked_users, HOUR_IN_SECONDS );
		}

		return ( 0 === $other_linked_users ) ? false : $other_linked_users;
	}

	/**
	 * Return whether we are dealing with a multi network setup or not.
	 * The reason we are type casting this is because we want to avoid the situation where
	 * the result is false since when is_main_network_option return false it cases
	 * the rest the get_option( 'jetpack_is_multi_network' ); to return the value that is set in the
	 * database which could be set to anything as opposed to what this function returns.
	 *
	 * @param  bool $option
	 *
	 * @return boolean
	 */
	public function is_main_network_option( $option ) {
		// return '1' or ''
		return (string) (bool) self::is_multi_network();
	}

	/**
	 * Return true if we are with multi-site or multi-network false if we are dealing with single site.
	 *
	 * @param  string $option
	 * @return boolean
	 */
	public function is_multisite( $option ) {
		return (string) (bool) is_multisite();
	}

	/**
	 * Implemented since there is no core is multi network function
	 * Right now there is no way to tell if we which network is the dominant network on the system
	 *
	 * @since  3.3
	 * @return boolean
	 */
	public static function is_multi_network() {
		global  $wpdb;

		// if we don't have a multi site setup no need to do any more
		if ( ! is_multisite() ) {
			return false;
		}

		$num_sites = $wpdb->get_var( "SELECT COUNT(*) FROM {$wpdb->site}" );
		if ( $num_sites > 1 ) {
			return true;
		} else {
			return false;
		}
	}

	/**
	 * Trigger an update to the main_network_site when we update the siteurl of a site.
	 *
	 * @return null
	 */
	function update_jetpack_main_network_site_option() {
		_deprecated_function( __METHOD__, 'jetpack-4.2' );
	}
	/**
	 * Triggered after a user updates the network settings via Network Settings Admin Page
	 */
	function update_jetpack_network_settings() {
		_deprecated_function( __METHOD__, 'jetpack-4.2' );
		// Only sync this info for the main network site.
	}

	/**
	 * Get back if the current site is single user site.
	 *
	 * @return bool
	 */
	public static function is_single_user_site() {
		global $wpdb;

		if ( false === ( $some_users = get_transient( 'jetpack_is_single_user' ) ) ) {
			$some_users = $wpdb->get_var( "SELECT COUNT(*) FROM (SELECT user_id FROM $wpdb->usermeta WHERE meta_key = '{$wpdb->prefix}capabilities' LIMIT 2) AS someusers" );
			set_transient( 'jetpack_is_single_user', (int) $some_users, 12 * HOUR_IN_SECONDS );
		}
		return 1 === (int) $some_users;
	}

	/**
	 * Returns true if the site has file write access false otherwise.
	 *
	 * @return string ( '1' | '0' )
	 **/
	public static function file_system_write_access() {
		if ( ! function_exists( 'get_filesystem_method' ) ) {
			require_once ABSPATH . 'wp-admin/includes/file.php';
		}

		require_once ABSPATH . 'wp-admin/includes/template.php';

		$filesystem_method = get_filesystem_method();
		if ( $filesystem_method === 'direct' ) {
			return 1;
		}

		ob_start();
		$filesystem_credentials_are_stored = request_filesystem_credentials( self_admin_url() );
		ob_end_clean();
		if ( $filesystem_credentials_are_stored ) {
			return 1;
		}
		return 0;
	}

	/**
	 * Finds out if a site is using a version control system.
	 *
	 * @return string ( '1' | '0' )
	 **/
	public static function is_version_controlled() {
		_deprecated_function( __METHOD__, 'jetpack-4.2', 'Functions::is_version_controlled' );
		return (string) (int) Functions::is_version_controlled();
	}

	/**
	 * Determines whether the current theme supports featured images or not.
	 *
	 * @return string ( '1' | '0' )
	 */
	public static function featured_images_enabled() {
		_deprecated_function( __METHOD__, 'jetpack-4.2' );
		return current_theme_supports( 'post-thumbnails' ) ? '1' : '0';
	}

	/**
	 * Wrapper for core's get_avatar_url().  This one is deprecated.
	 *
	 * @deprecated 4.7 use get_avatar_url instead.
	 * @param int|string|object $id_or_email A user ID,  email address, or comment object
	 * @param int               $size Size of the avatar image
	 * @param string            $default URL to a default image to use if no avatar is available
	 * @param bool              $force_display Whether to force it to return an avatar even if show_avatars is disabled
	 *
	 * @return array
	 */
	public static function get_avatar_url( $id_or_email, $size = 96, $default = '', $force_display = false ) {
		_deprecated_function( __METHOD__, 'jetpack-4.7', 'get_avatar_url' );
		return get_avatar_url(
			$id_or_email,
			array(
				'size'          => $size,
				'default'       => $default,
				'force_default' => $force_display,
			)
		);
	}

	/**
	 * jetpack_updates is saved in the following schema:
	 *
	 * array (
	 *      'plugins'                       => (int) Number of plugin updates available.
	 *      'themes'                        => (int) Number of theme updates available.
	 *      'wordpress'                     => (int) Number of WordPress core updates available. // phpcs:ignore WordPress.WP.CapitalPDangit.Misspelled
	 *      'translations'                  => (int) Number of translation updates available.
	 *      'total'                         => (int) Total of all available updates.
	 *      'wp_update_version'             => (string) The latest available version of WordPress, only present if a WordPress update is needed.
	 * )
	 *
	 * @return array
	 */
	public static function get_updates() {
		$update_data = wp_get_update_data();

		// Stores the individual update counts as well as the total count.
		if ( isset( $update_data['counts'] ) ) {
			$updates = $update_data['counts'];
		}

		// If we need to update WordPress core, let's find the latest version number.
		if ( ! empty( $updates['wordpress'] ) ) {
			$cur = get_preferred_from_update_core();
			if ( isset( $cur->response ) && 'upgrade' === $cur->response ) {
				$updates['wp_update_version'] = $cur->current;
			}
		}
		return isset( $updates ) ? $updates : array();
	}

	public static function get_update_details() {
		$update_details = array(
			'update_core'    => get_site_transient( 'update_core' ),
			'update_plugins' => get_site_transient( 'update_plugins' ),
			'update_themes'  => get_site_transient( 'update_themes' ),
		);
		return $update_details;
	}

	public static function refresh_update_data() {
		_deprecated_function( __METHOD__, 'jetpack-4.2' );

	}

	public static function refresh_theme_data() {
		_deprecated_function( __METHOD__, 'jetpack-4.2' );
	}

	/**
	 * Is Jetpack active?
	 */
	public static function is_active() {
		return (bool) Jetpack_Data::get_access_token( JETPACK_MASTER_USER );
	}

	/**
	 * Make an API call to WordPress.com for plan status
	 *
	 * @deprecated 7.2.0 Use Jetpack_Plan::refresh_from_wpcom.
	 *
	 * @return bool True if plan is updated, false if no update
	 */
	public static function refresh_active_plan_from_wpcom() {
		_deprecated_function( __METHOD__, 'jetpack-7.2.0', 'Jetpack_Plan::refresh_from_wpcom' );
		return Jetpack_Plan::refresh_from_wpcom();
	}

	/**
	 * Get the plan that this Jetpack site is currently using
	 *
	 * @deprecated 7.2.0 Use Jetpack_Plan::get.
	 * @return array Active Jetpack plan details.
	 */
	public static function get_active_plan() {
		_deprecated_function( __METHOD__, 'jetpack-7.2.0', 'Jetpack_Plan::get' );
		return Jetpack_Plan::get();
	}

	/**
	 * Determine whether the active plan supports a particular feature
	 *
	 * @deprecated 7.2.0 Use Jetpack_Plan::supports.
	 * @return bool True if plan supports feature, false if not.
	 */
	public static function active_plan_supports( $feature ) {
		_deprecated_function( __METHOD__, 'jetpack-7.2.0', 'Jetpack_Plan::supports' );
		return Jetpack_Plan::supports( $feature );
	}

	/**
	 * Is Jetpack in development (offline) mode?
	 */
	public static function is_development_mode() {
		$development_mode = false;

		if ( defined( 'JETPACK_DEV_DEBUG' ) ) {
			$development_mode = JETPACK_DEV_DEBUG;
		} elseif ( $site_url = site_url() ) {
			$development_mode = false === strpos( $site_url, '.' );
		}

		/**
		 * Filters Jetpack's development mode.
		 *
		 * @see https://jetpack.com/support/development-mode/
		 *
		 * @since 2.2.1
		 *
		 * @param bool $development_mode Is Jetpack's development mode active.
		 */
		$development_mode = (bool) apply_filters( 'jetpack_development_mode', $development_mode );
		return $development_mode;
	}

	/**
	 * Whether the site is currently onboarding or not.
	 * A site is considered as being onboarded if it currently has an onboarding token.
	 *
	 * @since 5.8
	 *
	 * @access public
	 * @static
	 *
	 * @return bool True if the site is currently onboarding, false otherwise
	 */
	public static function is_onboarding() {
		return Jetpack_Options::get_option( 'onboarding' ) !== false;
	}

	/**
	 * Determines reason for Jetpack development mode.
	 */
	public static function development_mode_trigger_text() {
		if ( ! self::is_development_mode() ) {
			return __( 'Jetpack is not in Development Mode.', 'jetpack' );
		}

		if ( defined( 'JETPACK_DEV_DEBUG' ) && JETPACK_DEV_DEBUG ) {
			$notice = __( 'The JETPACK_DEV_DEBUG constant is defined in wp-config.php or elsewhere.', 'jetpack' );
		} elseif ( site_url() && false === strpos( site_url(), '.' ) ) {
			$notice = __( 'The site URL lacking a dot (e.g. http://localhost).', 'jetpack' );
		} else {
			$notice = __( 'The jetpack_development_mode filter is set to true.', 'jetpack' );
		}

		return $notice;

	}
	/**
	 * Get Jetpack development mode notice text and notice class.
	 *
	 * Mirrors the checks made in Jetpack::is_development_mode
	 */
	public static function show_development_mode_notice() {
		if ( self::is_development_mode() ) {
			$notice = sprintf(
				/* translators: %s is a URL */
				__( 'In <a href="%s" target="_blank">Development Mode</a>:', 'jetpack' ),
				'https://jetpack.com/support/development-mode/'
			);

			$notice .= ' ' . self::development_mode_trigger_text();

			echo '<div class="updated" style="border-color: #f0821e;"><p>' . $notice . '</p></div>';
		}

		// Throw up a notice if using a development version and as for feedback.
		if ( self::is_development_version() ) {
			/* translators: %s is a URL */
			$notice = sprintf( __( 'You are currently running a development version of Jetpack. <a href="%s" target="_blank">Submit your feedback</a>', 'jetpack' ), 'https://jetpack.com/contact-support/beta-group/' );

			echo '<div class="updated" style="border-color: #f0821e;"><p>' . $notice . '</p></div>';
		}
		// Throw up a notice if using staging mode
		if ( self::is_staging_site() ) {
			/* translators: %s is a URL */
			$notice = sprintf( __( 'You are running Jetpack on a <a href="%s" target="_blank">staging server</a>.', 'jetpack' ), 'https://jetpack.com/support/staging-sites/' );

			echo '<div class="updated" style="border-color: #f0821e;"><p>' . $notice . '</p></div>';
		}
	}

	/**
	 * Whether Jetpack's version maps to a public release, or a development version.
	 */
	public static function is_development_version() {
		/**
		 * Allows filtering whether this is a development version of Jetpack.
		 *
		 * This filter is especially useful for tests.
		 *
		 * @since 4.3.0
		 *
		 * @param bool $development_version Is this a develoment version of Jetpack?
		 */
		return (bool) apply_filters(
			'jetpack_development_version',
			! preg_match( '/^\d+(\.\d+)+$/', Constants::get_constant( 'JETPACK__VERSION' ) )
		);
	}

	/**
	 * Is a given user (or the current user if none is specified) linked to a WordPress.com user?
	 */
	public static function is_user_connected( $user_id = false ) {
		return self::connection()->is_user_connected( $user_id );
	}

	/**
	 * Get the wpcom user data of the current|specified connected user.
	 */
	public static function get_connected_user_data( $user_id = null ) {
		// TODO: remove in favor of Connection_Manager->get_connected_user_data
		if ( ! $user_id ) {
			$user_id = get_current_user_id();
		}

		$transient_key = "jetpack_connected_user_data_$user_id";

		if ( $cached_user_data = get_transient( $transient_key ) ) {
			return $cached_user_data;
		}

		$xml = new Jetpack_IXR_Client(
			array(
				'user_id' => $user_id,
			)
		);
		$xml->query( 'wpcom.getUser' );
		if ( ! $xml->isError() ) {
			$user_data = $xml->getResponse();
			set_transient( $transient_key, $xml->getResponse(), DAY_IN_SECONDS );
			return $user_data;
		}

		return false;
	}

	/**
	 * Get the wpcom email of the current|specified connected user.
	 */
	public static function get_connected_user_email( $user_id = null ) {
		if ( ! $user_id ) {
			$user_id = get_current_user_id();
		}

		$xml = new Jetpack_IXR_Client(
			array(
				'user_id' => $user_id,
			)
		);
		$xml->query( 'wpcom.getUserEmail' );
		if ( ! $xml->isError() ) {
			return $xml->getResponse();
		}
		return false;
	}

	/**
	 * Get the wpcom email of the master user.
	 */
	public static function get_master_user_email() {
		$master_user_id = Jetpack_Options::get_option( 'master_user' );
		if ( $master_user_id ) {
			return self::get_connected_user_email( $master_user_id );
		}
		return '';
	}

	/**
	 * Whether the current user is the connection owner.
	 *
	 * @deprecated since 7.7
	 *
	 * @return bool Whether the current user is the connection owner.
	 */
	public function current_user_is_connection_owner() {
		_deprecated_function( __METHOD__, 'jetpack-7.7', 'Automattic\\Jetpack\\Connection\\Manager::is_connection_owner' );
		return self::connection()->is_connection_owner();
	}

	/**
	 * Gets current user IP address.
	 *
	 * @param  bool $check_all_headers Check all headers? Default is `false`.
	 *
	 * @return string                  Current user IP address.
	 */
	public static function current_user_ip( $check_all_headers = false ) {
		if ( $check_all_headers ) {
			foreach ( array(
				'HTTP_CF_CONNECTING_IP',
				'HTTP_CLIENT_IP',
				'HTTP_X_FORWARDED_FOR',
				'HTTP_X_FORWARDED',
				'HTTP_X_CLUSTER_CLIENT_IP',
				'HTTP_FORWARDED_FOR',
				'HTTP_FORWARDED',
				'HTTP_VIA',
			) as $key ) {
				if ( ! empty( $_SERVER[ $key ] ) ) {
					return $_SERVER[ $key ];
				}
			}
		}

		return ! empty( $_SERVER['REMOTE_ADDR'] ) ? $_SERVER['REMOTE_ADDR'] : '';
	}

	/**
	 * Add any extra oEmbed providers that we know about and use on wpcom for feature parity.
	 */
	function extra_oembed_providers() {
		// Cloudup: https://dev.cloudup.com/#oembed
		wp_oembed_add_provider( 'https://cloudup.com/*', 'https://cloudup.com/oembed' );
		wp_oembed_add_provider( 'https://me.sh/*', 'https://me.sh/oembed?format=json' );
		wp_oembed_add_provider( '#https?://(www\.)?gfycat\.com/.*#i', 'https://api.gfycat.com/v1/oembed', true );
		wp_oembed_add_provider( '#https?://[^.]+\.(wistia\.com|wi\.st)/(medias|embed)/.*#', 'https://fast.wistia.com/oembed', true );
		wp_oembed_add_provider( '#https?://sketchfab\.com/.*#i', 'https://sketchfab.com/oembed', true );
		wp_oembed_add_provider( '#https?://(www\.)?icloud\.com/keynote/.*#i', 'https://iwmb.icloud.com/iwmb/oembed', true );
		wp_oembed_add_provider( 'https://song.link/*', 'https://song.link/oembed', false );
	}

	/**
	 * Synchronize connected user role changes
	 */
	function user_role_change( $user_id ) {
		_deprecated_function( __METHOD__, 'jetpack-4.2', 'Users::user_role_change()' );
		Users::user_role_change( $user_id );
	}

	/**
	 * Loads the currently active modules.
	 */
	public static function load_modules() {
		if (
			! self::is_active()
			&& ! self::is_development_mode()
			&& ! self::is_onboarding()
			&& (
				! is_multisite()
				|| ! get_site_option( 'jetpack_protect_active' )
			)
		) {
			return;
		}

		$version = Jetpack_Options::get_option( 'version' );
		if ( ! $version ) {
			$version = $old_version = JETPACK__VERSION . ':' . time();
			/** This action is documented in class.jetpack.php */
			do_action( 'updating_jetpack_version', $version, false );
			Jetpack_Options::update_options( compact( 'version', 'old_version' ) );
		}
		list( $version ) = explode( ':', $version );

		$modules = array_filter( self::get_active_modules(), array( 'Jetpack', 'is_module' ) );

		$modules_data = array();

		// Don't load modules that have had "Major" changes since the stored version until they have been deactivated/reactivated through the lint check.
		if ( version_compare( $version, JETPACK__VERSION, '<' ) ) {
			$updated_modules = array();
			foreach ( $modules as $module ) {
				$modules_data[ $module ] = self::get_module( $module );
				if ( ! isset( $modules_data[ $module ]['changed'] ) ) {
					continue;
				}

				if ( version_compare( $modules_data[ $module ]['changed'], $version, '<=' ) ) {
					continue;
				}

				$updated_modules[] = $module;
			}

			$modules = array_diff( $modules, $updated_modules );
		}

		$is_development_mode = self::is_development_mode();

		foreach ( $modules as $index => $module ) {
			// If we're in dev mode, disable modules requiring a connection
			if ( $is_development_mode ) {
				// Prime the pump if we need to
				if ( empty( $modules_data[ $module ] ) ) {
					$modules_data[ $module ] = self::get_module( $module );
				}
				// If the module requires a connection, but we're in local mode, don't include it.
				if ( $modules_data[ $module ]['requires_connection'] ) {
					continue;
				}
			}

			if ( did_action( 'jetpack_module_loaded_' . $module ) ) {
				continue;
			}

			if ( ! include_once self::get_module_path( $module ) ) {
				unset( $modules[ $index ] );
				self::update_active_modules( array_values( $modules ) );
				continue;
			}

			/**
			 * Fires when a specific module is loaded.
			 * The dynamic part of the hook, $module, is the module slug.
			 *
			 * @since 1.1.0
			 */
			do_action( 'jetpack_module_loaded_' . $module );
		}

		/**
		 * Fires when all the modules are loaded.
		 *
		 * @since 1.1.0
		 */
		do_action( 'jetpack_modules_loaded' );

		// Load module-specific code that is needed even when a module isn't active. Loaded here because code contained therein may need actions such as setup_theme.
		require_once JETPACK__PLUGIN_DIR . 'modules/module-extras.php';
	}

	/**
	 * Check if Jetpack's REST API compat file should be included
	 *
	 * @action plugins_loaded
	 * @return null
	 */
	public function check_rest_api_compat() {
		/**
		 * Filters the list of REST API compat files to be included.
		 *
		 * @since 2.2.5
		 *
		 * @param array $args Array of REST API compat files to include.
		 */
		$_jetpack_rest_api_compat_includes = apply_filters( 'jetpack_rest_api_compat', array() );

		if ( function_exists( 'bbpress' ) ) {
			$_jetpack_rest_api_compat_includes[] = JETPACK__PLUGIN_DIR . 'class.jetpack-bbpress-json-api-compat.php';
		}

		foreach ( $_jetpack_rest_api_compat_includes as $_jetpack_rest_api_compat_include ) {
			require_once $_jetpack_rest_api_compat_include;
		}
	}

	/**
	 * Gets all plugins currently active in values, regardless of whether they're
	 * traditionally activated or network activated.
	 *
	 * @todo Store the result in core's object cache maybe?
	 */
	public static function get_active_plugins() {
		$active_plugins = (array) get_option( 'active_plugins', array() );

		if ( is_multisite() ) {
			// Due to legacy code, active_sitewide_plugins stores them in the keys,
			// whereas active_plugins stores them in the values.
			$network_plugins = array_keys( get_site_option( 'active_sitewide_plugins', array() ) );
			if ( $network_plugins ) {
				$active_plugins = array_merge( $active_plugins, $network_plugins );
			}
		}

		sort( $active_plugins );

		return array_unique( $active_plugins );
	}

	/**
	 * Gets and parses additional plugin data to send with the heartbeat data
	 *
	 * @since 3.8.1
	 *
	 * @return array Array of plugin data
	 */
	public static function get_parsed_plugin_data() {
		if ( ! function_exists( 'get_plugins' ) ) {
			require_once ABSPATH . 'wp-admin/includes/plugin.php';
		}
		/** This filter is documented in wp-admin/includes/class-wp-plugins-list-table.php */
		$all_plugins    = apply_filters( 'all_plugins', get_plugins() );
		$active_plugins = self::get_active_plugins();

		$plugins = array();
		foreach ( $all_plugins as $path => $plugin_data ) {
			$plugins[ $path ] = array(
				'is_active' => in_array( $path, $active_plugins ),
				'file'      => $path,
				'name'      => $plugin_data['Name'],
				'version'   => $plugin_data['Version'],
				'author'    => $plugin_data['Author'],
			);
		}

		return $plugins;
	}

	/**
	 * Gets and parses theme data to send with the heartbeat data
	 *
	 * @since 3.8.1
	 *
	 * @return array Array of theme data
	 */
	public static function get_parsed_theme_data() {
		$all_themes  = wp_get_themes( array( 'allowed' => true ) );
		$header_keys = array( 'Name', 'Author', 'Version', 'ThemeURI', 'AuthorURI', 'Status', 'Tags' );

		$themes = array();
		foreach ( $all_themes as $slug => $theme_data ) {
			$theme_headers = array();
			foreach ( $header_keys as $header_key ) {
				$theme_headers[ $header_key ] = $theme_data->get( $header_key );
			}

			$themes[ $slug ] = array(
				'is_active_theme' => $slug == wp_get_theme()->get_template(),
				'slug'            => $slug,
				'theme_root'      => $theme_data->get_theme_root_uri(),
				'parent'          => $theme_data->parent(),
				'headers'         => $theme_headers,
			);
		}

		return $themes;
	}

	/**
	 * Checks whether a specific plugin is active.
	 *
	 * We don't want to store these in a static variable, in case
	 * there are switch_to_blog() calls involved.
	 */
	public static function is_plugin_active( $plugin = 'jetpack/jetpack.php' ) {
		return in_array( $plugin, self::get_active_plugins() );
	}

	/**
	 * Check if Jetpack's Open Graph tags should be used.
	 * If certain plugins are active, Jetpack's og tags are suppressed.
	 *
	 * @uses Jetpack::get_active_modules, add_filter, get_option, apply_filters
	 * @action plugins_loaded
	 * @return null
	 */
	public function check_open_graph() {
		if ( in_array( 'publicize', self::get_active_modules() ) || in_array( 'sharedaddy', self::get_active_modules() ) ) {
			add_filter( 'jetpack_enable_open_graph', '__return_true', 0 );
		}

		$active_plugins = self::get_active_plugins();

		if ( ! empty( $active_plugins ) ) {
			foreach ( $this->open_graph_conflicting_plugins as $plugin ) {
				if ( in_array( $plugin, $active_plugins ) ) {
					add_filter( 'jetpack_enable_open_graph', '__return_false', 99 );
					break;
				}
			}
		}

		/**
		 * Allow the addition of Open Graph Meta Tags to all pages.
		 *
		 * @since 2.0.3
		 *
		 * @param bool false Should Open Graph Meta tags be added. Default to false.
		 */
		if ( apply_filters( 'jetpack_enable_open_graph', false ) ) {
			require_once JETPACK__PLUGIN_DIR . 'functions.opengraph.php';
		}
	}

	/**
	 * Check if Jetpack's Twitter tags should be used.
	 * If certain plugins are active, Jetpack's twitter tags are suppressed.
	 *
	 * @uses Jetpack::get_active_modules, add_filter, get_option, apply_filters
	 * @action plugins_loaded
	 * @return null
	 */
	public function check_twitter_tags() {

		$active_plugins = self::get_active_plugins();

		if ( ! empty( $active_plugins ) ) {
			foreach ( $this->twitter_cards_conflicting_plugins as $plugin ) {
				if ( in_array( $plugin, $active_plugins ) ) {
					add_filter( 'jetpack_disable_twitter_cards', '__return_true', 99 );
					break;
				}
			}
		}

		/**
		 * Allow Twitter Card Meta tags to be disabled.
		 *
		 * @since 2.6.0
		 *
		 * @param bool true Should Twitter Card Meta tags be disabled. Default to true.
		 */
		if ( ! apply_filters( 'jetpack_disable_twitter_cards', false ) ) {
			require_once JETPACK__PLUGIN_DIR . 'class.jetpack-twitter-cards.php';
		}
	}

	/**
	 * Allows plugins to submit security reports.
	 *
	 * @param string $type         Report type (login_form, backup, file_scanning, spam)
	 * @param string $plugin_file  Plugin __FILE__, so that we can pull plugin data
	 * @param array  $args         See definitions above
	 */
	public static function submit_security_report( $type = '', $plugin_file = '', $args = array() ) {
		_deprecated_function( __FUNCTION__, 'jetpack-4.2', null );
	}

	/* Jetpack Options API */

	public static function get_option_names( $type = 'compact' ) {
		return Jetpack_Options::get_option_names( $type );
	}

	/**
	 * Returns the requested option.  Looks in jetpack_options or jetpack_$name as appropriate.
	 *
	 * @param string $name    Option name
	 * @param mixed  $default (optional)
	 */
	public static function get_option( $name, $default = false ) {
		return Jetpack_Options::get_option( $name, $default );
	}

	/**
	 * Updates the single given option.  Updates jetpack_options or jetpack_$name as appropriate.
	 *
	 * @deprecated 3.4 use Jetpack_Options::update_option() instead.
	 * @param string $name  Option name
	 * @param mixed  $value Option value
	 */
	public static function update_option( $name, $value ) {
		_deprecated_function( __METHOD__, 'jetpack-3.4', 'Jetpack_Options::update_option()' );
		return Jetpack_Options::update_option( $name, $value );
	}

	/**
	 * Updates the multiple given options.  Updates jetpack_options and/or jetpack_$name as appropriate.
	 *
	 * @deprecated 3.4 use Jetpack_Options::update_options() instead.
	 * @param array $array array( option name => option value, ... )
	 */
	public static function update_options( $array ) {
		_deprecated_function( __METHOD__, 'jetpack-3.4', 'Jetpack_Options::update_options()' );
		return Jetpack_Options::update_options( $array );
	}

	/**
	 * Deletes the given option.  May be passed multiple option names as an array.
	 * Updates jetpack_options and/or deletes jetpack_$name as appropriate.
	 *
	 * @deprecated 3.4 use Jetpack_Options::delete_option() instead.
	 * @param string|array $names
	 */
	public static function delete_option( $names ) {
		_deprecated_function( __METHOD__, 'jetpack-3.4', 'Jetpack_Options::delete_option()' );
		return Jetpack_Options::delete_option( $names );
	}

	/**
	 * Enters a user token into the user_tokens option
	 *
	 * @param int    $user_id
	 * @param string $token
	 * return bool
	 */
	public static function update_user_token( $user_id, $token, $is_master_user ) {
		// not designed for concurrent updates
		$user_tokens = Jetpack_Options::get_option( 'user_tokens' );
		if ( ! is_array( $user_tokens ) ) {
			$user_tokens = array();
		}
		$user_tokens[ $user_id ] = $token;
		if ( $is_master_user ) {
			$master_user = $user_id;
			$options     = compact( 'user_tokens', 'master_user' );
		} else {
			$options = compact( 'user_tokens' );
		}
		return Jetpack_Options::update_options( $options );
	}

	/**
	 * Returns an array of all PHP files in the specified absolute path.
	 * Equivalent to glob( "$absolute_path/*.php" ).
	 *
	 * @param string $absolute_path The absolute path of the directory to search.
	 * @return array Array of absolute paths to the PHP files.
	 */
	public static function glob_php( $absolute_path ) {
		if ( function_exists( 'glob' ) ) {
			return glob( "$absolute_path/*.php" );
		}

		$absolute_path = untrailingslashit( $absolute_path );
		$files         = array();
		if ( ! $dir = @opendir( $absolute_path ) ) {
			return $files;
		}

		while ( false !== $file = readdir( $dir ) ) {
			if ( '.' == substr( $file, 0, 1 ) || '.php' != substr( $file, -4 ) ) {
				continue;
			}

			$file = "$absolute_path/$file";

			if ( ! is_file( $file ) ) {
				continue;
			}

			$files[] = $file;
		}

		closedir( $dir );

		return $files;
	}

	public static function activate_new_modules( $redirect = false ) {
		if ( ! self::is_active() && ! self::is_development_mode() ) {
			return;
		}

		$jetpack_old_version = Jetpack_Options::get_option( 'version' ); // [sic]
		if ( ! $jetpack_old_version ) {
			$jetpack_old_version = $version = $old_version = '1.1:' . time();
			/** This action is documented in class.jetpack.php */
			do_action( 'updating_jetpack_version', $version, false );
			Jetpack_Options::update_options( compact( 'version', 'old_version' ) );
		}

		list( $jetpack_version ) = explode( ':', $jetpack_old_version ); // [sic]

		if ( version_compare( JETPACK__VERSION, $jetpack_version, '<=' ) ) {
			return;
		}

		$active_modules     = self::get_active_modules();
		$reactivate_modules = array();
		foreach ( $active_modules as $active_module ) {
			$module = self::get_module( $active_module );
			if ( ! isset( $module['changed'] ) ) {
				continue;
			}

			if ( version_compare( $module['changed'], $jetpack_version, '<=' ) ) {
				continue;
			}

			$reactivate_modules[] = $active_module;
			self::deactivate_module( $active_module );
		}

		$new_version = JETPACK__VERSION . ':' . time();
		/** This action is documented in class.jetpack.php */
		do_action( 'updating_jetpack_version', $new_version, $jetpack_old_version );
		Jetpack_Options::update_options(
			array(
				'version'     => $new_version,
				'old_version' => $jetpack_old_version,
			)
		);

		self::state( 'message', 'modules_activated' );
		self::activate_default_modules( $jetpack_version, JETPACK__VERSION, $reactivate_modules, $redirect );

		if ( $redirect ) {
			$page = 'jetpack'; // make sure we redirect to either settings or the jetpack page
			if ( isset( $_GET['page'] ) && in_array( $_GET['page'], array( 'jetpack', 'jetpack_modules' ) ) ) {
				$page = $_GET['page'];
			}

			wp_safe_redirect( self::admin_url( 'page=' . $page ) );
			exit;
		}
	}

	/**
	 * List available Jetpack modules. Simply lists .php files in /modules/.
	 * Make sure to tuck away module "library" files in a sub-directory.
	 */
	public static function get_available_modules( $min_version = false, $max_version = false ) {
		static $modules = null;

		if ( ! isset( $modules ) ) {
			$available_modules_option = Jetpack_Options::get_option( 'available_modules', array() );
			// Use the cache if we're on the front-end and it's available...
			if ( ! is_admin() && ! empty( $available_modules_option[ JETPACK__VERSION ] ) ) {
				$modules = $available_modules_option[ JETPACK__VERSION ];
			} else {
				$files = self::glob_php( JETPACK__PLUGIN_DIR . 'modules' );

				$modules = array();

				foreach ( $files as $file ) {
					if ( ! $headers = self::get_module( $file ) ) {
						continue;
					}

					$modules[ self::get_module_slug( $file ) ] = $headers['introduced'];
				}

				Jetpack_Options::update_option(
					'available_modules',
					array(
						JETPACK__VERSION => $modules,
					)
				);
			}
		}

		/**
		 * Filters the array of modules available to be activated.
		 *
		 * @since 2.4.0
		 *
		 * @param array $modules Array of available modules.
		 * @param string $min_version Minimum version number required to use modules.
		 * @param string $max_version Maximum version number required to use modules.
		 */
		$mods = apply_filters( 'jetpack_get_available_modules', $modules, $min_version, $max_version );

		if ( ! $min_version && ! $max_version ) {
			return array_keys( $mods );
		}

		$r = array();
		foreach ( $mods as $slug => $introduced ) {
			if ( $min_version && version_compare( $min_version, $introduced, '>=' ) ) {
				continue;
			}

			if ( $max_version && version_compare( $max_version, $introduced, '<' ) ) {
				continue;
			}

			$r[] = $slug;
		}

		return $r;
	}

	/**
	 * Default modules loaded on activation.
	 */
	public static function get_default_modules( $min_version = false, $max_version = false ) {
		$return = array();

		foreach ( self::get_available_modules( $min_version, $max_version ) as $module ) {
			$module_data = self::get_module( $module );

			switch ( strtolower( $module_data['auto_activate'] ) ) {
				case 'yes':
					$return[] = $module;
					break;
				case 'public':
					if ( Jetpack_Options::get_option( 'public' ) ) {
						$return[] = $module;
					}
					break;
				case 'no':
				default:
					break;
			}
		}
		/**
		 * Filters the array of default modules.
		 *
		 * @since 2.5.0
		 *
		 * @param array $return Array of default modules.
		 * @param string $min_version Minimum version number required to use modules.
		 * @param string $max_version Maximum version number required to use modules.
		 */
		return apply_filters( 'jetpack_get_default_modules', $return, $min_version, $max_version );
	}

	/**
	 * Checks activated modules during auto-activation to determine
	 * if any of those modules are being deprecated.  If so, close
	 * them out, and add any replacement modules.
	 *
	 * Runs at priority 99 by default.
	 *
	 * This is run late, so that it can still activate a module if
	 * the new module is a replacement for another that the user
	 * currently has active, even if something at the normal priority
	 * would kibosh everything.
	 *
	 * @since 2.6
	 * @uses jetpack_get_default_modules filter
	 * @param array $modules
	 * @return array
	 */
	function handle_deprecated_modules( $modules ) {
		$deprecated_modules = array(
			'debug'            => null,  // Closed out and moved to the debugger library.
			'wpcc'             => 'sso', // Closed out in 2.6 -- SSO provides the same functionality.
			'gplus-authorship' => null,  // Closed out in 3.2 -- Google dropped support.
		);

		// Don't activate SSO if they never completed activating WPCC.
		if ( self::is_module_active( 'wpcc' ) ) {
			$wpcc_options = Jetpack_Options::get_option( 'wpcc_options' );
			if ( empty( $wpcc_options ) || empty( $wpcc_options['client_id'] ) || empty( $wpcc_options['client_id'] ) ) {
				$deprecated_modules['wpcc'] = null;
			}
		}

		foreach ( $deprecated_modules as $module => $replacement ) {
			if ( self::is_module_active( $module ) ) {
				self::deactivate_module( $module );
				if ( $replacement ) {
					$modules[] = $replacement;
				}
			}
		}

		return array_unique( $modules );
	}

	/**
	 * Checks activated plugins during auto-activation to determine
	 * if any of those plugins are in the list with a corresponding module
	 * that is not compatible with the plugin. The module will not be allowed
	 * to auto-activate.
	 *
	 * @since 2.6
	 * @uses jetpack_get_default_modules filter
	 * @param array $modules
	 * @return array
	 */
	function filter_default_modules( $modules ) {

		$active_plugins = self::get_active_plugins();

		if ( ! empty( $active_plugins ) ) {

			// For each module we'd like to auto-activate...
			foreach ( $modules as $key => $module ) {
				// If there are potential conflicts for it...
				if ( ! empty( $this->conflicting_plugins[ $module ] ) ) {
					// For each potential conflict...
					foreach ( $this->conflicting_plugins[ $module ] as $title => $plugin ) {
						// If that conflicting plugin is active...
						if ( in_array( $plugin, $active_plugins ) ) {
							// Remove that item from being auto-activated.
							unset( $modules[ $key ] );
						}
					}
				}
			}
		}

		return $modules;
	}

	/**
	 * Extract a module's slug from its full path.
	 */
	public static function get_module_slug( $file ) {
		return str_replace( '.php', '', basename( $file ) );
	}

	/**
	 * Generate a module's path from its slug.
	 */
	public static function get_module_path( $slug ) {
		/**
		 * Filters the path of a modules.
		 *
		 * @since 7.4.0
		 *
		 * @param array $return The absolute path to a module's root php file
		 * @param string $slug The module slug
		 */
		return apply_filters( 'jetpack_get_module_path', JETPACK__PLUGIN_DIR . "modules/$slug.php", $slug );
	}

	/**
	 * Load module data from module file. Headers differ from WordPress
	 * plugin headers to avoid them being identified as standalone
	 * plugins on the WordPress plugins page.
	 */
	public static function get_module( $module ) {
		$headers = array(
			'name'                      => 'Module Name',
			'description'               => 'Module Description',
			'sort'                      => 'Sort Order',
			'recommendation_order'      => 'Recommendation Order',
			'introduced'                => 'First Introduced',
			'changed'                   => 'Major Changes In',
			'deactivate'                => 'Deactivate',
			'free'                      => 'Free',
			'requires_connection'       => 'Requires Connection',
			'auto_activate'             => 'Auto Activate',
			'module_tags'               => 'Module Tags',
			'feature'                   => 'Feature',
			'additional_search_queries' => 'Additional Search Queries',
			'plan_classes'              => 'Plans',
		);

		$file = self::get_module_path( self::get_module_slug( $module ) );

		$mod = self::get_file_data( $file, $headers );
		if ( empty( $mod['name'] ) ) {
			return false;
		}

		$mod['sort']                 = empty( $mod['sort'] ) ? 10 : (int) $mod['sort'];
		$mod['recommendation_order'] = empty( $mod['recommendation_order'] ) ? 20 : (int) $mod['recommendation_order'];
		$mod['deactivate']           = empty( $mod['deactivate'] );
		$mod['free']                 = empty( $mod['free'] );
		$mod['requires_connection']  = ( ! empty( $mod['requires_connection'] ) && 'No' == $mod['requires_connection'] ) ? false : true;

		if ( empty( $mod['auto_activate'] ) || ! in_array( strtolower( $mod['auto_activate'] ), array( 'yes', 'no', 'public' ) ) ) {
			$mod['auto_activate'] = 'No';
		} else {
			$mod['auto_activate'] = (string) $mod['auto_activate'];
		}

		if ( $mod['module_tags'] ) {
			$mod['module_tags'] = explode( ',', $mod['module_tags'] );
			$mod['module_tags'] = array_map( 'trim', $mod['module_tags'] );
			$mod['module_tags'] = array_map( array( __CLASS__, 'translate_module_tag' ), $mod['module_tags'] );
		} else {
			$mod['module_tags'] = array( self::translate_module_tag( 'Other' ) );
		}

		if ( $mod['plan_classes'] ) {
			$mod['plan_classes'] = explode( ',', $mod['plan_classes'] );
			$mod['plan_classes'] = array_map( 'strtolower', array_map( 'trim', $mod['plan_classes'] ) );
		} else {
			$mod['plan_classes'] = array( 'free' );
		}

		if ( $mod['feature'] ) {
			$mod['feature'] = explode( ',', $mod['feature'] );
			$mod['feature'] = array_map( 'trim', $mod['feature'] );
		} else {
			$mod['feature'] = array( self::translate_module_tag( 'Other' ) );
		}

		/**
		 * Filters the feature array on a module.
		 *
		 * This filter allows you to control where each module is filtered: Recommended,
		 * and the default "Other" listing.
		 *
		 * @since 3.5.0
		 *
		 * @param array   $mod['feature'] The areas to feature this module:
		 *     'Recommended' shows on the main Jetpack admin screen.
		 *     'Other' should be the default if no other value is in the array.
		 * @param string  $module The slug of the module, e.g. sharedaddy.
		 * @param array   $mod All the currently assembled module data.
		 */
		$mod['feature'] = apply_filters( 'jetpack_module_feature', $mod['feature'], $module, $mod );

		/**
		 * Filter the returned data about a module.
		 *
		 * This filter allows overriding any info about Jetpack modules. It is dangerous,
		 * so please be careful.
		 *
		 * @since 3.6.0
		 *
		 * @param array   $mod    The details of the requested module.
		 * @param string  $module The slug of the module, e.g. sharedaddy
		 * @param string  $file   The path to the module source file.
		 */
		return apply_filters( 'jetpack_get_module', $mod, $module, $file );
	}

	/**
	 * Like core's get_file_data implementation, but caches the result.
	 */
	public static function get_file_data( $file, $headers ) {
		// Get just the filename from $file (i.e. exclude full path) so that a consistent hash is generated
		$file_name = basename( $file );

		$cache_key = 'jetpack_file_data_' . JETPACK__VERSION;

		$file_data_option = get_transient( $cache_key );

		if ( ! is_array( $file_data_option ) ) {
			delete_transient( $cache_key );
			$file_data_option = false;
		}

		if ( false === $file_data_option ) {
			$file_data_option = array();
		}

		$key           = md5( $file_name . serialize( $headers ) );
		$refresh_cache = is_admin() && isset( $_GET['page'] ) && 'jetpack' === substr( $_GET['page'], 0, 7 );

		// If we don't need to refresh the cache, and already have the value, short-circuit!
		if ( ! $refresh_cache && isset( $file_data_option[ $key ] ) ) {
			return $file_data_option[ $key ];
		}

		$data = get_file_data( $file, $headers );

		$file_data_option[ $key ] = $data;

		set_transient( $cache_key, $file_data_option, 29 * DAY_IN_SECONDS );

		return $data;
	}


	/**
	 * Return translated module tag.
	 *
	 * @param string $tag Tag as it appears in each module heading.
	 *
	 * @return mixed
	 */
	public static function translate_module_tag( $tag ) {
		return jetpack_get_module_i18n_tag( $tag );
	}

	/**
	 * Get i18n strings as a JSON-encoded string
	 *
	 * @return string The locale as JSON
	 */
	public static function get_i18n_data_json() {

		// WordPress 5.0 uses md5 hashes of file paths to associate translation
		// JSON files with the file they should be included for. This is an md5
		// of '_inc/build/admin.js'.
		$path_md5 = '1bac79e646a8bf4081a5011ab72d5807';

		$i18n_json =
				   JETPACK__PLUGIN_DIR
				   . 'languages/json/jetpack-'
				   . get_user_locale()
				   . '-'
				   . $path_md5
				   . '.json';

		if ( is_file( $i18n_json ) && is_readable( $i18n_json ) ) {
			$locale_data = @file_get_contents( $i18n_json );
			if ( $locale_data ) {
				return $locale_data;
			}
		}

		// Return valid empty Jed locale
		return '{ "locale_data": { "messages": { "": {} } } }';
	}

	/**
	 * Add locale data setup to wp-i18n
	 *
	 * Any Jetpack script that depends on wp-i18n should use this method to set up the locale.
	 *
	 * The locale setup depends on an adding inline script. This is error-prone and could easily
	 * result in multiple additions of the same script when exactly 0 or 1 is desireable.
	 *
	 * This method provides a safe way to request the setup multiple times but add the script at
	 * most once.
	 *
	 * @since 6.7.0
	 *
	 * @return void
	 */
	public static function setup_wp_i18n_locale_data() {
		static $script_added = false;
		if ( ! $script_added ) {
			$script_added = true;
			wp_add_inline_script(
				'wp-i18n',
				'wp.i18n.setLocaleData( ' . self::get_i18n_data_json() . ', \'jetpack\' );'
			);
		}
	}

	/**
	 * Return module name translation. Uses matching string created in modules/module-headings.php.
	 *
	 * @since 3.9.2
	 *
	 * @param array $modules
	 *
	 * @return string|void
	 */
	public static function get_translated_modules( $modules ) {
		foreach ( $modules as $index => $module ) {
			$i18n_module = jetpack_get_module_i18n( $module['module'] );
			if ( isset( $module['name'] ) ) {
				$modules[ $index ]['name'] = $i18n_module['name'];
			}
			if ( isset( $module['description'] ) ) {
				$modules[ $index ]['description']       = $i18n_module['description'];
				$modules[ $index ]['short_description'] = $i18n_module['description'];
			}
		}
		return $modules;
	}

	/**
	 * Get a list of activated modules as an array of module slugs.
	 */
	public static function get_active_modules() {
		$active = Jetpack_Options::get_option( 'active_modules' );

		if ( ! is_array( $active ) ) {
			$active = array();
		}

		if ( class_exists( 'VaultPress' ) || function_exists( 'vaultpress_contact_service' ) ) {
			$active[] = 'vaultpress';
		} else {
			$active = array_diff( $active, array( 'vaultpress' ) );
		}

		// If protect is active on the main site of a multisite, it should be active on all sites.
		if ( ! in_array( 'protect', $active ) && is_multisite() && get_site_option( 'jetpack_protect_active' ) ) {
			$active[] = 'protect';
		}

		/**
		 * Allow filtering of the active modules.
		 *
		 * Gives theme and plugin developers the power to alter the modules that
		 * are activated on the fly.
		 *
		 * @since 5.8.0
		 *
		 * @param array $active Array of active module slugs.
		 */
		$active = apply_filters( 'jetpack_active_modules', $active );

		return array_unique( $active );
	}

	/**
	 * Check whether or not a Jetpack module is active.
	 *
	 * @param string $module The slug of a Jetpack module.
	 * @return bool
	 *
	 * @static
	 */
	public static function is_module_active( $module ) {
		return in_array( $module, self::get_active_modules() );
	}

	public static function is_module( $module ) {
		return ! empty( $module ) && ! validate_file( $module, self::get_available_modules() );
	}

	/**
	 * Catches PHP errors.  Must be used in conjunction with output buffering.
	 *
	 * @param bool $catch True to start catching, False to stop.
	 *
	 * @static
	 */
	public static function catch_errors( $catch ) {
		static $display_errors, $error_reporting;

		if ( $catch ) {
			$display_errors  = @ini_set( 'display_errors', 1 );
			$error_reporting = @error_reporting( E_ALL );
			add_action( 'shutdown', array( 'Jetpack', 'catch_errors_on_shutdown' ), 0 );
		} else {
			@ini_set( 'display_errors', $display_errors );
			@error_reporting( $error_reporting );
			remove_action( 'shutdown', array( 'Jetpack', 'catch_errors_on_shutdown' ), 0 );
		}
	}

	/**
	 * Saves any generated PHP errors in ::state( 'php_errors', {errors} )
	 */
	public static function catch_errors_on_shutdown() {
		self::state( 'php_errors', self::alias_directories( ob_get_clean() ) );
	}

	/**
	 * Rewrite any string to make paths easier to read.
	 *
	 * Rewrites ABSPATH (eg `/home/jetpack/wordpress/`) to ABSPATH, and if WP_CONTENT_DIR
	 * is located outside of ABSPATH, rewrites that to WP_CONTENT_DIR.
	 *
	 * @param $string
	 * @return mixed
	 */
	public static function alias_directories( $string ) {
		// ABSPATH has a trailing slash.
		$string = str_replace( ABSPATH, 'ABSPATH/', $string );
		// WP_CONTENT_DIR does not have a trailing slash.
		$string = str_replace( WP_CONTENT_DIR, 'WP_CONTENT_DIR', $string );

		return $string;
	}

	public static function activate_default_modules(
		$min_version = false,
		$max_version = false,
		$other_modules = array(),
		$redirect = null,
		$send_state_messages = null
	) {
		$jetpack = self::init();

		if ( is_null( $redirect ) ) {
			if (
				( defined( 'REST_REQUEST' ) && REST_REQUEST )
			||
				( defined( 'XMLRPC_REQUEST' ) && XMLRPC_REQUEST )
			||
				( defined( 'WP_CLI' ) && WP_CLI )
			||
				( defined( 'DOING_CRON' ) && DOING_CRON )
			||
				( defined( 'DOING_AJAX' ) && DOING_AJAX )
			) {
				$redirect = false;
			} elseif ( is_admin() ) {
				$redirect = true;
			} else {
				$redirect = false;
			}
		}

		if ( is_null( $send_state_messages ) ) {
			$send_state_messages = current_user_can( 'jetpack_activate_modules' );
		}

		$modules = self::get_default_modules( $min_version, $max_version );
		$modules = array_merge( $other_modules, $modules );

		// Look for standalone plugins and disable if active.

		$to_deactivate = array();
		foreach ( $modules as $module ) {
			if ( isset( $jetpack->plugins_to_deactivate[ $module ] ) ) {
				$to_deactivate[ $module ] = $jetpack->plugins_to_deactivate[ $module ];
			}
		}

		$deactivated = array();
		foreach ( $to_deactivate as $module => $deactivate_me ) {
			list( $probable_file, $probable_title ) = $deactivate_me;
			if ( Jetpack_Client_Server::deactivate_plugin( $probable_file, $probable_title ) ) {
				$deactivated[] = $module;
			}
		}

		if ( $deactivated ) {
			if ( $send_state_messages ) {
				self::state( 'deactivated_plugins', join( ',', $deactivated ) );
			}

			if ( $redirect ) {
				$url = add_query_arg(
					array(
						'action'   => 'activate_default_modules',
						'_wpnonce' => wp_create_nonce( 'activate_default_modules' ),
					),
					add_query_arg( compact( 'min_version', 'max_version', 'other_modules' ), self::admin_url( 'page=jetpack' ) )
				);
				wp_safe_redirect( $url );
				exit;
			}
		}

		/**
		 * Fires before default modules are activated.
		 *
		 * @since 1.9.0
		 *
		 * @param string $min_version Minimum version number required to use modules.
		 * @param string $max_version Maximum version number required to use modules.
		 * @param array $other_modules Array of other modules to activate alongside the default modules.
		 */
		do_action( 'jetpack_before_activate_default_modules', $min_version, $max_version, $other_modules );

		// Check each module for fatal errors, a la wp-admin/plugins.php::activate before activating
		if ( $send_state_messages ) {
			self::restate();
			self::catch_errors( true );
		}

		$active = self::get_active_modules();

		foreach ( $modules as $module ) {
			if ( did_action( "jetpack_module_loaded_$module" ) ) {
				$active[] = $module;
				self::update_active_modules( $active );
				continue;
			}

			if ( $send_state_messages && in_array( $module, $active ) ) {
				$module_info = self::get_module( $module );
				if ( ! $module_info['deactivate'] ) {
					$state = in_array( $module, $other_modules ) ? 'reactivated_modules' : 'activated_modules';
					if ( $active_state = self::state( $state ) ) {
						$active_state = explode( ',', $active_state );
					} else {
						$active_state = array();
					}
					$active_state[] = $module;
					self::state( $state, implode( ',', $active_state ) );
				}
				continue;
			}

			$file = self::get_module_path( $module );
			if ( ! file_exists( $file ) ) {
				continue;
			}

			// we'll override this later if the plugin can be included without fatal error
			if ( $redirect ) {
				wp_safe_redirect( self::admin_url( 'page=jetpack' ) );
			}

			if ( $send_state_messages ) {
				self::state( 'error', 'module_activation_failed' );
				self::state( 'module', $module );
			}

			ob_start();
			require_once $file;

			$active[] = $module;

			if ( $send_state_messages ) {

				$state = in_array( $module, $other_modules ) ? 'reactivated_modules' : 'activated_modules';
				if ( $active_state = self::state( $state ) ) {
					$active_state = explode( ',', $active_state );
				} else {
					$active_state = array();
				}
				$active_state[] = $module;
				self::state( $state, implode( ',', $active_state ) );
			}

			self::update_active_modules( $active );

			ob_end_clean();
		}

		if ( $send_state_messages ) {
			self::state( 'error', false );
			self::state( 'module', false );
		}

		self::catch_errors( false );
		/**
		 * Fires when default modules are activated.
		 *
		 * @since 1.9.0
		 *
		 * @param string $min_version Minimum version number required to use modules.
		 * @param string $max_version Maximum version number required to use modules.
		 * @param array $other_modules Array of other modules to activate alongside the default modules.
		 */
		do_action( 'jetpack_activate_default_modules', $min_version, $max_version, $other_modules );
	}

	public static function activate_module( $module, $exit = true, $redirect = true ) {
		/**
		 * Fires before a module is activated.
		 *
		 * @since 2.6.0
		 *
		 * @param string $module Module slug.
		 * @param bool $exit Should we exit after the module has been activated. Default to true.
		 * @param bool $redirect Should the user be redirected after module activation? Default to true.
		 */
		do_action( 'jetpack_pre_activate_module', $module, $exit, $redirect );

		$jetpack = self::init();

		if ( ! strlen( $module ) ) {
			return false;
		}

		if ( ! self::is_module( $module ) ) {
			return false;
		}

		// If it's already active, then don't do it again
		$active = self::get_active_modules();
		foreach ( $active as $act ) {
			if ( $act == $module ) {
				return true;
			}
		}

		$module_data = self::get_module( $module );

		if ( ! self::is_active() ) {
			if ( ! self::is_development_mode() && ! self::is_onboarding() ) {
				return false;
			}

			// If we're not connected but in development mode, make sure the module doesn't require a connection
			if ( self::is_development_mode() && $module_data['requires_connection'] ) {
				return false;
			}
		}

		// Check and see if the old plugin is active
		if ( isset( $jetpack->plugins_to_deactivate[ $module ] ) ) {
			// Deactivate the old plugin
			if ( Jetpack_Client_Server::deactivate_plugin( $jetpack->plugins_to_deactivate[ $module ][0], $jetpack->plugins_to_deactivate[ $module ][1] ) ) {
				// If we deactivated the old plugin, remembere that with ::state() and redirect back to this page to activate the module
				// We can't activate the module on this page load since the newly deactivated old plugin is still loaded on this page load.
				self::state( 'deactivated_plugins', $module );
				wp_safe_redirect( add_query_arg( 'jetpack_restate', 1 ) );
				exit;
			}
		}

		// Protect won't work with mis-configured IPs
		if ( 'protect' === $module ) {
			include_once JETPACK__PLUGIN_DIR . 'modules/protect/shared-functions.php';
			if ( ! jetpack_protect_get_ip() ) {
				self::state( 'message', 'protect_misconfigured_ip' );
				return false;
			}
		}

		if ( ! Jetpack_Plan::supports( $module ) ) {
			return false;
		}

		// Check the file for fatal errors, a la wp-admin/plugins.php::activate
		self::state( 'module', $module );
		self::state( 'error', 'module_activation_failed' ); // we'll override this later if the plugin can be included without fatal error

		self::catch_errors( true );
		ob_start();
		require self::get_module_path( $module );
		/** This action is documented in class.jetpack.php */
		do_action( 'jetpack_activate_module', $module );
		$active[] = $module;
		self::update_active_modules( $active );

		self::state( 'error', false ); // the override
		ob_end_clean();
		self::catch_errors( false );

		if ( $redirect ) {
			wp_safe_redirect( self::admin_url( 'page=jetpack' ) );
		}
		if ( $exit ) {
			exit;
		}
		return true;
	}

	function activate_module_actions( $module ) {
		_deprecated_function( __METHOD__, 'jetpack-4.2' );
	}

	public static function deactivate_module( $module ) {
		/**
		 * Fires when a module is deactivated.
		 *
		 * @since 1.9.0
		 *
		 * @param string $module Module slug.
		 */
		do_action( 'jetpack_pre_deactivate_module', $module );

		$jetpack = self::init();

		$active = self::get_active_modules();
		$new    = array_filter( array_diff( $active, (array) $module ) );

		return self::update_active_modules( $new );
	}

	public static function enable_module_configurable( $module ) {
		$module = self::get_module_slug( $module );
		add_filter( 'jetpack_module_configurable_' . $module, '__return_true' );
	}

	/**
	 * Composes a module configure URL. It uses Jetpack settings search as default value
	 * It is possible to redefine resulting URL by using "jetpack_module_configuration_url_$module" filter
	 *
	 * @param string $module Module slug
	 * @return string $url module configuration URL
	 */
	public static function module_configuration_url( $module ) {
		$module      = self::get_module_slug( $module );
		$default_url = self::admin_url() . "#/settings?term=$module";
		/**
		 * Allows to modify configure_url of specific module to be able to redirect to some custom location.
		 *
		 * @since 6.9.0
		 *
		 * @param string $default_url Default url, which redirects to jetpack settings page.
		 */
		$url = apply_filters( 'jetpack_module_configuration_url_' . $module, $default_url );

		return $url;
	}

	/* Installation */
	public static function bail_on_activation( $message, $deactivate = true ) {
		?>
<!doctype html>
<html>
<head>
<meta charset="<?php bloginfo( 'charset' ); ?>">
<style>
* {
	text-align: center;
	margin: 0;
	padding: 0;
	font-family: "Lucida Grande",Verdana,Arial,"Bitstream Vera Sans",sans-serif;
}
p {
	margin-top: 1em;
	font-size: 18px;
}
</style>
<body>
<p><?php echo esc_html( $message ); ?></p>
</body>
</html>
		<?php
		if ( $deactivate ) {
			$plugins = get_option( 'active_plugins' );
			$jetpack = plugin_basename( JETPACK__PLUGIN_DIR . 'jetpack.php' );
			$update  = false;
			foreach ( $plugins as $i => $plugin ) {
				if ( $plugin === $jetpack ) {
					$plugins[ $i ] = false;
					$update        = true;
				}
			}

			if ( $update ) {
				update_option( 'active_plugins', array_filter( $plugins ) );
			}
		}
		exit;
	}

	/**
	 * Attached to activate_{ plugin_basename( __FILES__ ) } by register_activation_hook()
	 *
	 * @static
	 */
	public static function plugin_activation( $network_wide ) {
		Jetpack_Options::update_option( 'activated', 1 );

		if ( version_compare( $GLOBALS['wp_version'], JETPACK__MINIMUM_WP_VERSION, '<' ) ) {
			self::bail_on_activation( sprintf( __( 'Jetpack requires WordPress version %s or later.', 'jetpack' ), JETPACK__MINIMUM_WP_VERSION ) );
		}

		if ( $network_wide ) {
			self::state( 'network_nag', true );
		}

		// For firing one-off events (notices) immediately after activation
		set_transient( 'activated_jetpack', true, .1 * MINUTE_IN_SECONDS );

		update_option( 'jetpack_activation_source', self::get_activation_source( wp_get_referer() ) );

		self::plugin_initialize();
	}

	public static function get_activation_source( $referer_url ) {

		if ( defined( 'WP_CLI' ) && WP_CLI ) {
			return array( 'wp-cli', null );
		}

		$referer = parse_url( $referer_url );

		$source_type  = 'unknown';
		$source_query = null;

		if ( ! is_array( $referer ) ) {
			return array( $source_type, $source_query );
		}

		$plugins_path         = parse_url( admin_url( 'plugins.php' ), PHP_URL_PATH );
		$plugins_install_path = parse_url( admin_url( 'plugin-install.php' ), PHP_URL_PATH );// /wp-admin/plugin-install.php

		if ( isset( $referer['query'] ) ) {
			parse_str( $referer['query'], $query_parts );
		} else {
			$query_parts = array();
		}

		if ( $plugins_path === $referer['path'] ) {
			$source_type = 'list';
		} elseif ( $plugins_install_path === $referer['path'] ) {
			$tab = isset( $query_parts['tab'] ) ? $query_parts['tab'] : 'featured';
			switch ( $tab ) {
				case 'popular':
					$source_type = 'popular';
					break;
				case 'recommended':
					$source_type = 'recommended';
					break;
				case 'favorites':
					$source_type = 'favorites';
					break;
				case 'search':
					$source_type  = 'search-' . ( isset( $query_parts['type'] ) ? $query_parts['type'] : 'term' );
					$source_query = isset( $query_parts['s'] ) ? $query_parts['s'] : null;
					break;
				default:
					$source_type = 'featured';
			}
		}

		return array( $source_type, $source_query );
	}

	/**
	 * Runs before bumping version numbers up to a new version
	 *
	 * @param  string $version    Version:timestamp
	 * @param  string $old_version Old Version:timestamp or false if not set yet.
	 * @return null              [description]
	 */
	public static function do_version_bump( $version, $old_version ) {
		if ( ! $old_version ) { // For new sites
			// There used to be stuff here, but this seems like it might  be useful to someone in the future...
		}
	}

	/**
	 * Sets the internal version number and activation state.
	 *
	 * @static
	 */
	public static function plugin_initialize() {
		if ( ! Jetpack_Options::get_option( 'activated' ) ) {
			Jetpack_Options::update_option( 'activated', 2 );
		}

		if ( ! Jetpack_Options::get_option( 'version' ) ) {
			$version = $old_version = JETPACK__VERSION . ':' . time();
			/** This action is documented in class.jetpack.php */
			do_action( 'updating_jetpack_version', $version, false );
			Jetpack_Options::update_options( compact( 'version', 'old_version' ) );
		}

		self::load_modules();

		Jetpack_Options::delete_option( 'do_activate' );
		Jetpack_Options::delete_option( 'dismissed_connection_banner' );
	}

	/**
	 * Removes all connection options
	 *
	 * @static
	 */
	public static function plugin_deactivation() {
		require_once ABSPATH . '/wp-admin/includes/plugin.php';
		if ( is_plugin_active_for_network( 'jetpack/jetpack.php' ) ) {
			Jetpack_Network::init()->deactivate();
		} else {
			self::disconnect( false );
			// Jetpack_Heartbeat::init()->deactivate();
		}
	}

	/**
	 * Disconnects from the Jetpack servers.
	 * Forgets all connection details and tells the Jetpack servers to do the same.
	 *
	 * @static
	 */
	public static function disconnect( $update_activated_state = true ) {
		wp_clear_scheduled_hook( 'jetpack_clean_nonces' );
		$connection = self::connection();
		$connection->clean_nonces( true );

		// If the site is in an IDC because sync is not allowed,
		// let's make sure to not disconnect the production site.
		if ( ! self::validate_sync_error_idc_option() ) {
			$tracking = new Tracking();
			$tracking->record_user_event( 'disconnect_site', array() );

			$xml = new Jetpack_IXR_Client();
			$xml->query( 'jetpack.deregister', get_current_user_id() );
		}

		Jetpack_Options::delete_option(
			array(
				'blog_token',
				'user_token',
				'user_tokens',
				'master_user',
				'time_diff',
				'fallback_no_verify_ssl_certs',
			)
		);

		Jetpack_IDC::clear_all_idc_options();
		Jetpack_Options::delete_raw_option( 'jetpack_secrets' );

		if ( $update_activated_state ) {
			Jetpack_Options::update_option( 'activated', 4 );
		}

		if ( $jetpack_unique_connection = Jetpack_Options::get_option( 'unique_connection' ) ) {
			// Check then record unique disconnection if site has never been disconnected previously
			if ( - 1 == $jetpack_unique_connection['disconnected'] ) {
				$jetpack_unique_connection['disconnected'] = 1;
			} else {
				if ( 0 == $jetpack_unique_connection['disconnected'] ) {
					// track unique disconnect
					$jetpack = self::init();

					$jetpack->stat( 'connections', 'unique-disconnect' );
					$jetpack->do_stats( 'server_side' );
				}
				// increment number of times disconnected
				$jetpack_unique_connection['disconnected'] += 1;
			}

			Jetpack_Options::update_option( 'unique_connection', $jetpack_unique_connection );
		}

		// Delete cached connected user data
		$transient_key = 'jetpack_connected_user_data_' . get_current_user_id();
		delete_transient( $transient_key );

		// Delete all the sync related data. Since it could be taking up space.
		Sender::get_instance()->uninstall();

		// Disable the Heartbeat cron
		Jetpack_Heartbeat::init()->deactivate();
	}

	/**
	 * Unlinks the current user from the linked WordPress.com user.
	 *
	 * @deprecated since 7.7
	 * @see Automattic\Jetpack\Connection\Manager::disconnect_user()
	 *
	 * @param Integer $user_id the user identifier.
	 * @return Boolean Whether the disconnection of the user was successful.
	 */
	public static function unlink_user( $user_id = null ) {
		_deprecated_function( __METHOD__, 'jetpack-7.7', 'Automattic\\Jetpack\\Connection\\Manager::disconnect_user' );
		return Connection_Manager::disconnect_user( $user_id );
	}

	/**
	 * Attempts Jetpack registration.  If it fail, a state flag is set: @see ::admin_page_load()
	 */
	public static function try_registration() {
		// The user has agreed to the TOS at some point by now.
		Jetpack_Options::update_option( 'tos_agreed', true );

		// Let's get some testing in beta versions and such.
		if ( self::is_development_version() && defined( 'PHP_URL_HOST' ) ) {
			// Before attempting to connect, let's make sure that the domains are viable.
			$domains_to_check = array_unique(
				array(
					'siteurl' => parse_url( get_site_url(), PHP_URL_HOST ),
					'homeurl' => parse_url( get_home_url(), PHP_URL_HOST ),
				)
			);
			foreach ( $domains_to_check as $domain ) {
				$result = self::connection()->is_usable_domain( $domain );
				if ( is_wp_error( $result ) ) {
					return $result;
				}
			}
		}

		$result = self::register();

		// If there was an error with registration and the site was not registered, record this so we can show a message.
		if ( ! $result || is_wp_error( $result ) ) {
			return $result;
		} else {
			return true;
		}
	}

	/**
	 * Tracking an internal event log. Try not to put too much chaff in here.
	 *
	 * [Everyone Loves a Log!](https://www.youtube.com/watch?v=2C7mNr5WMjA)
	 */
	public static function log( $code, $data = null ) {
		// only grab the latest 200 entries
		$log = array_slice( Jetpack_Options::get_option( 'log', array() ), -199, 199 );

		// Append our event to the log
		$log_entry = array(
			'time'    => time(),
			'user_id' => get_current_user_id(),
			'blog_id' => Jetpack_Options::get_option( 'id' ),
			'code'    => $code,
		);
		// Don't bother storing it unless we've got some.
		if ( ! is_null( $data ) ) {
			$log_entry['data'] = $data;
		}
		$log[] = $log_entry;

		// Try add_option first, to make sure it's not autoloaded.
		// @todo: Add an add_option method to Jetpack_Options
		if ( ! add_option( 'jetpack_log', $log, null, 'no' ) ) {
			Jetpack_Options::update_option( 'log', $log );
		}

		/**
		 * Fires when Jetpack logs an internal event.
		 *
		 * @since 3.0.0
		 *
		 * @param array $log_entry {
		 *  Array of details about the log entry.
		 *
		 *  @param string time Time of the event.
		 *  @param int user_id ID of the user who trigerred the event.
		 *  @param int blog_id Jetpack Blog ID.
		 *  @param string code Unique name for the event.
		 *  @param string data Data about the event.
		 * }
		 */
		do_action( 'jetpack_log_entry', $log_entry );
	}

	/**
	 * Get the internal event log.
	 *
	 * @param $event (string) - only return the specific log events
	 * @param $num   (int)    - get specific number of latest results, limited to 200
	 *
	 * @return array of log events || WP_Error for invalid params
	 */
	public static function get_log( $event = false, $num = false ) {
		if ( $event && ! is_string( $event ) ) {
			return new WP_Error( __( 'First param must be string or empty', 'jetpack' ) );
		}

		if ( $num && ! is_numeric( $num ) ) {
			return new WP_Error( __( 'Second param must be numeric or empty', 'jetpack' ) );
		}

		$entire_log = Jetpack_Options::get_option( 'log', array() );

		// If nothing set - act as it did before, otherwise let's start customizing the output
		if ( ! $num && ! $event ) {
			return $entire_log;
		} else {
			$entire_log = array_reverse( $entire_log );
		}

		$custom_log_output = array();

		if ( $event ) {
			foreach ( $entire_log as $log_event ) {
				if ( $event == $log_event['code'] ) {
					$custom_log_output[] = $log_event;
				}
			}
		} else {
			$custom_log_output = $entire_log;
		}

		if ( $num ) {
			$custom_log_output = array_slice( $custom_log_output, 0, $num );
		}

		return $custom_log_output;
	}

	/**
	 * Log modification of important settings.
	 */
	public static function log_settings_change( $option, $old_value, $value ) {
		switch ( $option ) {
			case 'jetpack_sync_non_public_post_stati':
				self::log( $option, $value );
				break;
		}
	}

	/**
	 * Return stat data for WPCOM sync
	 */
	public static function get_stat_data( $encode = true, $extended = true ) {
		$data = Jetpack_Heartbeat::generate_stats_array();

		if ( $extended ) {
			$additional_data = self::get_additional_stat_data();
			$data            = array_merge( $data, $additional_data );
		}

		if ( $encode ) {
			return json_encode( $data );
		}

		return $data;
	}

	/**
	 * Get additional stat data to sync to WPCOM
	 */
	public static function get_additional_stat_data( $prefix = '' ) {
		$return[ "{$prefix}themes" ]        = self::get_parsed_theme_data();
		$return[ "{$prefix}plugins-extra" ] = self::get_parsed_plugin_data();
		$return[ "{$prefix}users" ]         = (int) self::get_site_user_count();
		$return[ "{$prefix}site-count" ]    = 0;

		if ( function_exists( 'get_blog_count' ) ) {
			$return[ "{$prefix}site-count" ] = get_blog_count();
		}
		return $return;
	}

	private static function get_site_user_count() {
		global $wpdb;

		if ( function_exists( 'wp_is_large_network' ) ) {
			if ( wp_is_large_network( 'users' ) ) {
				return -1; // Not a real value but should tell us that we are dealing with a large network.
			}
		}
		if ( false === ( $user_count = get_transient( 'jetpack_site_user_count' ) ) ) {
			// It wasn't there, so regenerate the data and save the transient
			$user_count = $wpdb->get_var( "SELECT COUNT(*) FROM $wpdb->usermeta WHERE meta_key = '{$wpdb->prefix}capabilities'" );
			set_transient( 'jetpack_site_user_count', $user_count, DAY_IN_SECONDS );
		}
		return $user_count;
	}

	/* Admin Pages */

	function admin_init() {
		// If the plugin is not connected, display a connect message.
		if (
			// the plugin was auto-activated and needs its candy
			Jetpack_Options::get_option_and_ensure_autoload( 'do_activate', '0' )
		||
			// the plugin is active, but was never activated.  Probably came from a site-wide network activation
			! Jetpack_Options::get_option( 'activated' )
		) {
			self::plugin_initialize();
		}

		if ( ! self::is_active() && ! self::is_development_mode() ) {
			Jetpack_Connection_Banner::init();
		} elseif ( false === Jetpack_Options::get_option( 'fallback_no_verify_ssl_certs' ) ) {
			// Upgrade: 1.1 -> 1.1.1
			// Check and see if host can verify the Jetpack servers' SSL certificate
			$args       = array();
			$connection = self::connection();
			Client::_wp_remote_request(
				self::fix_url_for_bad_hosts( $connection->api_url( 'test' ) ),
				$args,
				true
			);
		}

		if ( current_user_can( 'manage_options' ) && 'AUTO' == JETPACK_CLIENT__HTTPS && ! self::permit_ssl() ) {
			add_action( 'jetpack_notices', array( $this, 'alert_auto_ssl_fail' ) );
		}

		add_action( 'load-plugins.php', array( $this, 'intercept_plugin_error_scrape_init' ) );
		add_action( 'admin_enqueue_scripts', array( $this, 'admin_menu_css' ) );
		add_filter( 'plugin_action_links_' . plugin_basename( JETPACK__PLUGIN_DIR . 'jetpack.php' ), array( $this, 'plugin_action_links' ) );

		if ( self::is_active() || self::is_development_mode() ) {
			// Artificially throw errors in certain whitelisted cases during plugin activation
			add_action( 'activate_plugin', array( $this, 'throw_error_on_activate_plugin' ) );
		}

		// Add custom column in wp-admin/users.php to show whether user is linked.
		add_filter( 'manage_users_columns', array( $this, 'jetpack_icon_user_connected' ) );
		add_action( 'manage_users_custom_column', array( $this, 'jetpack_show_user_connected_icon' ), 10, 3 );
		add_action( 'admin_print_styles', array( $this, 'jetpack_user_col_style' ) );
	}

	function admin_body_class( $admin_body_class = '' ) {
		$classes = explode( ' ', trim( $admin_body_class ) );

		$classes[] = self::is_active() ? 'jetpack-connected' : 'jetpack-disconnected';

		$admin_body_class = implode( ' ', array_unique( $classes ) );
		return " $admin_body_class ";
	}

	static function add_jetpack_pagestyles( $admin_body_class = '' ) {
		return $admin_body_class . ' jetpack-pagestyles ';
	}

	/**
	 * Sometimes a plugin can activate without causing errors, but it will cause errors on the next page load.
	 * This function artificially throws errors for such cases (whitelisted).
	 *
	 * @param string $plugin The activated plugin.
	 */
	function throw_error_on_activate_plugin( $plugin ) {
		$active_modules = self::get_active_modules();

		// The Shortlinks module and the Stats plugin conflict, but won't cause errors on activation because of some function_exists() checks.
		if ( function_exists( 'stats_get_api_key' ) && in_array( 'shortlinks', $active_modules ) ) {
			$throw = false;

			// Try and make sure it really was the stats plugin
			if ( ! class_exists( 'ReflectionFunction' ) ) {
				if ( 'stats.php' == basename( $plugin ) ) {
					$throw = true;
				}
			} else {
				$reflection = new ReflectionFunction( 'stats_get_api_key' );
				if ( basename( $plugin ) == basename( $reflection->getFileName() ) ) {
					$throw = true;
				}
			}

			if ( $throw ) {
				trigger_error( sprintf( __( 'Jetpack contains the most recent version of the old &#8220;%1$s&#8221; plugin.', 'jetpack' ), 'WordPress.com Stats' ), E_USER_ERROR );
			}
		}
	}

	function intercept_plugin_error_scrape_init() {
		add_action( 'check_admin_referer', array( $this, 'intercept_plugin_error_scrape' ), 10, 2 );
	}

	function intercept_plugin_error_scrape( $action, $result ) {
		if ( ! $result ) {
			return;
		}

		foreach ( $this->plugins_to_deactivate as $deactivate_me ) {
			if ( "plugin-activation-error_{$deactivate_me[0]}" == $action ) {
				self::bail_on_activation( sprintf( __( 'Jetpack contains the most recent version of the old &#8220;%1$s&#8221; plugin.', 'jetpack' ), $deactivate_me[1] ), false );
			}
		}
	}

	/**
	 * Register the remote file upload request handlers, if needed.
	 *
	 * @access public
	 */
	public function add_remote_request_handlers() {
		// Remote file uploads are allowed only via AJAX requests.
		if ( ! is_admin() || ! Constants::get_constant( 'DOING_AJAX' ) ) {
			return;
		}

		// Remote file uploads are allowed only for a set of specific AJAX actions.
		$remote_request_actions = array(
			'jetpack_upload_file',
			'jetpack_update_file',
		);

		// phpcs:ignore WordPress.Security.NonceVerification
		if ( ! isset( $_POST['action'] ) || ! in_array( $_POST['action'], $remote_request_actions, true ) ) {
			return;
		}

		// Require Jetpack authentication for the remote file upload AJAX requests.
		$this->connection_manager->require_jetpack_authentication();

		// Register the remote file upload AJAX handlers.
		foreach ( $remote_request_actions as $action ) {
			add_action( "wp_ajax_nopriv_{$action}", array( $this, 'remote_request_handlers' ) );
		}
	}

	/**
	 * Handler for Jetpack remote file uploads.
	 *
	 * @access public
	 */
	public function remote_request_handlers() {
		$action = current_filter();

		switch ( current_filter() ) {
			case 'wp_ajax_nopriv_jetpack_upload_file':
				$response = $this->upload_handler();
				break;

			case 'wp_ajax_nopriv_jetpack_update_file':
				$response = $this->upload_handler( true );
				break;
			default:
				$response = new Jetpack_Error( 'unknown_handler', 'Unknown Handler', 400 );
				break;
		}

		if ( ! $response ) {
			$response = new Jetpack_Error( 'unknown_error', 'Unknown Error', 400 );
		}

		if ( is_wp_error( $response ) ) {
			$status_code       = $response->get_error_data();
			$error             = $response->get_error_code();
			$error_description = $response->get_error_message();

			if ( ! is_int( $status_code ) ) {
				$status_code = 400;
			}

			status_header( $status_code );
			die( json_encode( (object) compact( 'error', 'error_description' ) ) );
		}

		status_header( 200 );
		if ( true === $response ) {
			exit;
		}

		die( json_encode( (object) $response ) );
	}

	/**
	 * Uploads a file gotten from the global $_FILES.
	 * If `$update_media_item` is true and `post_id` is defined
	 * the attachment file of the media item (gotten through of the post_id)
	 * will be updated instead of add a new one.
	 *
	 * @param  boolean $update_media_item - update media attachment
	 * @return array - An array describing the uploadind files process
	 */
	function upload_handler( $update_media_item = false ) {
		if ( 'POST' !== strtoupper( $_SERVER['REQUEST_METHOD'] ) ) {
			return new Jetpack_Error( 405, get_status_header_desc( 405 ), 405 );
		}

		$user = wp_authenticate( '', '' );
		if ( ! $user || is_wp_error( $user ) ) {
			return new Jetpack_Error( 403, get_status_header_desc( 403 ), 403 );
		}

		wp_set_current_user( $user->ID );

		if ( ! current_user_can( 'upload_files' ) ) {
			return new Jetpack_Error( 'cannot_upload_files', 'User does not have permission to upload files', 403 );
		}

		if ( empty( $_FILES ) ) {
			return new Jetpack_Error( 'no_files_uploaded', 'No files were uploaded: nothing to process', 400 );
		}

		foreach ( array_keys( $_FILES ) as $files_key ) {
			if ( ! isset( $_POST[ "_jetpack_file_hmac_{$files_key}" ] ) ) {
				return new Jetpack_Error( 'missing_hmac', 'An HMAC for one or more files is missing', 400 );
			}
		}

		$media_keys = array_keys( $_FILES['media'] );

		$token = Jetpack_Data::get_access_token( get_current_user_id() );
		if ( ! $token || is_wp_error( $token ) ) {
			return new Jetpack_Error( 'unknown_token', 'Unknown Jetpack token', 403 );
		}

		$uploaded_files = array();
		$global_post    = isset( $GLOBALS['post'] ) ? $GLOBALS['post'] : null;
		unset( $GLOBALS['post'] );
		foreach ( $_FILES['media']['name'] as $index => $name ) {
			$file = array();
			foreach ( $media_keys as $media_key ) {
				$file[ $media_key ] = $_FILES['media'][ $media_key ][ $index ];
			}

			list( $hmac_provided, $salt ) = explode( ':', $_POST['_jetpack_file_hmac_media'][ $index ] );

			$hmac_file = hash_hmac_file( 'sha1', $file['tmp_name'], $salt . $token->secret );
			if ( $hmac_provided !== $hmac_file ) {
				$uploaded_files[ $index ] = (object) array(
					'error'             => 'invalid_hmac',
					'error_description' => 'The corresponding HMAC for this file does not match',
				);
				continue;
			}

			$_FILES['.jetpack.upload.'] = $file;
			$post_id                    = isset( $_POST['post_id'][ $index ] ) ? absint( $_POST['post_id'][ $index ] ) : 0;
			if ( ! current_user_can( 'edit_post', $post_id ) ) {
				$post_id = 0;
			}

			if ( $update_media_item ) {
				if ( ! isset( $post_id ) || $post_id === 0 ) {
					return new Jetpack_Error( 'invalid_input', 'Media ID must be defined.', 400 );
				}

				$media_array = $_FILES['media'];

				$file_array['name']     = $media_array['name'][0];
				$file_array['type']     = $media_array['type'][0];
				$file_array['tmp_name'] = $media_array['tmp_name'][0];
				$file_array['error']    = $media_array['error'][0];
				$file_array['size']     = $media_array['size'][0];

				$edited_media_item = Jetpack_Media::edit_media_file( $post_id, $file_array );

				if ( is_wp_error( $edited_media_item ) ) {
					return $edited_media_item;
				}

				$response = (object) array(
					'id'   => (string) $post_id,
					'file' => (string) $edited_media_item->post_title,
					'url'  => (string) wp_get_attachment_url( $post_id ),
					'type' => (string) $edited_media_item->post_mime_type,
					'meta' => (array) wp_get_attachment_metadata( $post_id ),
				);

				return (array) array( $response );
			}

			$attachment_id = media_handle_upload(
				'.jetpack.upload.',
				$post_id,
				array(),
				array(
					'action' => 'jetpack_upload_file',
				)
			);

			if ( ! $attachment_id ) {
				$uploaded_files[ $index ] = (object) array(
					'error'             => 'unknown',
					'error_description' => 'An unknown problem occurred processing the upload on the Jetpack site',
				);
			} elseif ( is_wp_error( $attachment_id ) ) {
				$uploaded_files[ $index ] = (object) array(
					'error'             => 'attachment_' . $attachment_id->get_error_code(),
					'error_description' => $attachment_id->get_error_message(),
				);
			} else {
				$attachment               = get_post( $attachment_id );
				$uploaded_files[ $index ] = (object) array(
					'id'   => (string) $attachment_id,
					'file' => $attachment->post_title,
					'url'  => wp_get_attachment_url( $attachment_id ),
					'type' => $attachment->post_mime_type,
					'meta' => wp_get_attachment_metadata( $attachment_id ),
				);
				// Zip files uploads are not supported unless they are done for installation purposed
				// lets delete them in case something goes wrong in this whole process
				if ( 'application/zip' === $attachment->post_mime_type ) {
					// Schedule a cleanup for 2 hours from now in case of failed install.
					wp_schedule_single_event( time() + 2 * HOUR_IN_SECONDS, 'upgrader_scheduled_cleanup', array( $attachment_id ) );
				}
			}
		}
		if ( ! is_null( $global_post ) ) {
			$GLOBALS['post'] = $global_post;
		}

		return $uploaded_files;
	}

	/**
	 * Add help to the Jetpack page
	 *
	 * @since Jetpack (1.2.3)
	 * @return false if not the Jetpack page
	 */
	function admin_help() {
		$current_screen = get_current_screen();

		// Overview
		$current_screen->add_help_tab(
			array(
				'id'      => 'home',
				'title'   => __( 'Home', 'jetpack' ),
				'content' =>
					'<p><strong>' . __( 'Jetpack by WordPress.com', 'jetpack' ) . '</strong></p>' .
					'<p>' . __( 'Jetpack supercharges your self-hosted WordPress site with the awesome cloud power of WordPress.com.', 'jetpack' ) . '</p>' .
					'<p>' . __( 'On this page, you are able to view the modules available within Jetpack, learn more about them, and activate or deactivate them as needed.', 'jetpack' ) . '</p>',
			)
		);

		// Screen Content
		if ( current_user_can( 'manage_options' ) ) {
			$current_screen->add_help_tab(
				array(
					'id'      => 'settings',
					'title'   => __( 'Settings', 'jetpack' ),
					'content' =>
						'<p><strong>' . __( 'Jetpack by WordPress.com', 'jetpack' ) . '</strong></p>' .
						'<p>' . __( 'You can activate or deactivate individual Jetpack modules to suit your needs.', 'jetpack' ) . '</p>' .
						'<ol>' .
							'<li>' . __( 'Each module has an Activate or Deactivate link so you can toggle one individually.', 'jetpack' ) . '</li>' .
							'<li>' . __( 'Using the checkboxes next to each module, you can select multiple modules to toggle via the Bulk Actions menu at the top of the list.', 'jetpack' ) . '</li>' .
						'</ol>' .
						'<p>' . __( 'Using the tools on the right, you can search for specific modules, filter by module categories or which are active, or change the sorting order.', 'jetpack' ) . '</p>',
				)
			);
		}

		// Help Sidebar
		$current_screen->set_help_sidebar(
			'<p><strong>' . __( 'For more information:', 'jetpack' ) . '</strong></p>' .
			'<p><a href="https://jetpack.com/faq/" target="_blank">' . __( 'Jetpack FAQ', 'jetpack' ) . '</a></p>' .
			'<p><a href="https://jetpack.com/support/" target="_blank">' . __( 'Jetpack Support', 'jetpack' ) . '</a></p>' .
			'<p><a href="' . self::admin_url( array( 'page' => 'jetpack-debugger' ) ) . '">' . __( 'Jetpack Debugging Center', 'jetpack' ) . '</a></p>'
		);
	}

	function admin_menu_css() {
		wp_enqueue_style( 'jetpack-icons' );
	}

	function admin_menu_order() {
		return true;
	}

	function jetpack_menu_order( $menu_order ) {
		$jp_menu_order = array();

		foreach ( $menu_order as $index => $item ) {
			if ( $item != 'jetpack' ) {
				$jp_menu_order[] = $item;
			}

			if ( $index == 0 ) {
				$jp_menu_order[] = 'jetpack';
			}
		}

		return $jp_menu_order;
	}

	function admin_banner_styles() {
		$min = ( defined( 'SCRIPT_DEBUG' ) && SCRIPT_DEBUG ) ? '' : '.min';

		if ( ! wp_style_is( 'jetpack-dops-style' ) ) {
			wp_register_style(
				'jetpack-dops-style',
				plugins_url( '_inc/build/admin.css', JETPACK__PLUGIN_FILE ),
				array(),
				JETPACK__VERSION
			);
		}

		wp_enqueue_style(
			'jetpack',
			plugins_url( "css/jetpack-banners{$min}.css", JETPACK__PLUGIN_FILE ),
			array( 'jetpack-dops-style' ),
			JETPACK__VERSION . '-20121016'
		);
		wp_style_add_data( 'jetpack', 'rtl', 'replace' );
		wp_style_add_data( 'jetpack', 'suffix', $min );
	}

	function plugin_action_links( $actions ) {

		$jetpack_home = array( 'jetpack-home' => sprintf( '<a href="%s">%s</a>', self::admin_url( 'page=jetpack' ), 'Jetpack' ) );

		if ( current_user_can( 'jetpack_manage_modules' ) && ( self::is_active() || self::is_development_mode() ) ) {
			return array_merge(
				$jetpack_home,
				array( 'settings' => sprintf( '<a href="%s">%s</a>', self::admin_url( 'page=jetpack#/settings' ), __( 'Settings', 'jetpack' ) ) ),
				array( 'support' => sprintf( '<a href="%s">%s</a>', self::admin_url( 'page=jetpack-debugger ' ), __( 'Support', 'jetpack' ) ) ),
				$actions
			);
		}

		return array_merge( $jetpack_home, $actions );
	}

	/*
	 * Registration flow:
	 * 1 - ::admin_page_load() action=register
	 * 2 - ::try_registration()
	 * 3 - ::register()
	 *     - Creates jetpack_register option containing two secrets and a timestamp
	 *     - Calls https://jetpack.wordpress.com/jetpack.register/1/ with
	 *       siteurl, home, gmt_offset, timezone_string, site_name, secret_1, secret_2, site_lang, timeout, stats_id
	 *     - That request to jetpack.wordpress.com does not immediately respond.  It first makes a request BACK to this site's
	 *       xmlrpc.php?for=jetpack: RPC method: jetpack.verifyRegistration, Parameters: secret_1
	 *     - The XML-RPC request verifies secret_1, deletes both secrets and responds with: secret_2
	 *     - https://jetpack.wordpress.com/jetpack.register/1/ verifies that XML-RPC response (secret_2) then finally responds itself with
	 *       jetpack_id, jetpack_secret, jetpack_public
	 *     - ::register() then stores jetpack_options: id => jetpack_id, blog_token => jetpack_secret
	 * 4 - redirect to https://wordpress.com/start/jetpack-connect
	 * 5 - user logs in with WP.com account
	 * 6 - remote request to this site's xmlrpc.php with action remoteAuthorize, Jetpack_XMLRPC_Server->remote_authorize
	 *		- Jetpack_Client_Server::authorize()
	 *		- Jetpack_Client_Server::get_token()
	 *		- GET https://jetpack.wordpress.com/jetpack.token/1/ with
	 *        client_id, client_secret, grant_type, code, redirect_uri:action=authorize, state, scope, user_email, user_login
	 *			- which responds with access_token, token_type, scope
	 *		- Jetpack_Client_Server::authorize() stores jetpack_options: user_token => access_token.$user_id
	 *		- Jetpack::activate_default_modules()
	 *     		- Deactivates deprecated plugins
	 *     		- Activates all default modules
	 *		- Responds with either error, or 'connected' for new connection, or 'linked' for additional linked users
	 * 7 - For a new connection, user selects a Jetpack plan on wordpress.com
	 * 8 - User is redirected back to wp-admin/index.php?page=jetpack with state:message=authorized
	 *     Done!
	 */

	/**
	 * Handles the page load events for the Jetpack admin page
	 */
	function admin_page_load() {
		$error = false;

		// Make sure we have the right body class to hook stylings for subpages off of.
		add_filter( 'admin_body_class', array( __CLASS__, 'add_jetpack_pagestyles' ) );

		if ( ! empty( $_GET['jetpack_restate'] ) ) {
			// Should only be used in intermediate redirects to preserve state across redirects
			self::restate();
		}

		if ( isset( $_GET['connect_url_redirect'] ) ) {
			// @todo: Add validation against a known whitelist
			$from = ! empty( $_GET['from'] ) ? $_GET['from'] : 'iframe';
			// User clicked in the iframe to link their accounts
			if ( ! self::is_user_connected() ) {
				$redirect = ! empty( $_GET['redirect_after_auth'] ) ? $_GET['redirect_after_auth'] : false;

				add_filter( 'allowed_redirect_hosts', array( &$this, 'allow_wpcom_environments' ) );
				$connect_url = $this->build_connect_url( true, $redirect, $from );
				remove_filter( 'allowed_redirect_hosts', array( &$this, 'allow_wpcom_environments' ) );

				if ( isset( $_GET['notes_iframe'] ) ) {
					$connect_url .= '&notes_iframe';
				}
				wp_redirect( $connect_url );
				exit;
			} else {
				if ( ! isset( $_GET['calypso_env'] ) ) {
					self::state( 'message', 'already_authorized' );
					wp_safe_redirect( self::admin_url() );
					exit;
				} else {
					$connect_url  = $this->build_connect_url( true, false, $from );
					$connect_url .= '&already_authorized=true';
					wp_redirect( $connect_url );
					exit;
				}
			}
		}

		if ( isset( $_GET['action'] ) ) {
			switch ( $_GET['action'] ) {
				case 'authorize':
					if ( self::is_active() && self::is_user_connected() ) {
						self::state( 'message', 'already_authorized' );
						wp_safe_redirect( self::admin_url() );
						exit;
					}
					self::log( 'authorize' );
					$client_server = new Jetpack_Client_Server();
					$client_server->client_authorize();
					exit;
				case 'register':
					if ( ! current_user_can( 'jetpack_connect' ) ) {
						$error = 'cheatin';
						break;
					}
					check_admin_referer( 'jetpack-register' );
					self::log( 'register' );
					self::maybe_set_version_option();
					$registered = self::try_registration();
					if ( is_wp_error( $registered ) ) {
						$error = $registered->get_error_code();
						self::state( 'error', $error );
						self::state( 'error', $registered->get_error_message() );

						/**
						 * Jetpack registration Error.
						 *
						 * @since 7.5.0
						 *
						 * @param string|int $error The error code.
						 * @param \WP_Error $registered The error object.
						 */
						do_action( 'jetpack_connection_register_fail', $error, $registered );
						break;
					}

					$from     = isset( $_GET['from'] ) ? $_GET['from'] : false;
					$redirect = isset( $_GET['redirect'] ) ? $_GET['redirect'] : false;

					/**
					 * Jetpack registration Success.
					 *
					 * @since 7.5.0
					 *
					 * @param string $from 'from' GET parameter;
					 */
					do_action( 'jetpack_connection_register_success', $from );

					$url = $this->build_connect_url( true, $redirect, $from );

					if ( ! empty( $_GET['onboarding'] ) ) {
						$url = add_query_arg( 'onboarding', $_GET['onboarding'], $url );
					}

					if ( ! empty( $_GET['auth_approved'] ) && 'true' === $_GET['auth_approved'] ) {
						$url = add_query_arg( 'auth_approved', 'true', $url );
					}

					wp_redirect( $url );
					exit;
				case 'activate':
					if ( ! current_user_can( 'jetpack_activate_modules' ) ) {
						$error = 'cheatin';
						break;
					}

					$module = stripslashes( $_GET['module'] );
					check_admin_referer( "jetpack_activate-$module" );
					self::log( 'activate', $module );
					if ( ! self::activate_module( $module ) ) {
						self::state( 'error', sprintf( __( 'Could not activate %s', 'jetpack' ), $module ) );
					}
					// The following two lines will rarely happen, as Jetpack::activate_module normally exits at the end.
					wp_safe_redirect( self::admin_url( 'page=jetpack' ) );
					exit;
				case 'activate_default_modules':
					check_admin_referer( 'activate_default_modules' );
					self::log( 'activate_default_modules' );
					self::restate();
					$min_version   = isset( $_GET['min_version'] ) ? $_GET['min_version'] : false;
					$max_version   = isset( $_GET['max_version'] ) ? $_GET['max_version'] : false;
					$other_modules = isset( $_GET['other_modules'] ) && is_array( $_GET['other_modules'] ) ? $_GET['other_modules'] : array();
					self::activate_default_modules( $min_version, $max_version, $other_modules );
					wp_safe_redirect( self::admin_url( 'page=jetpack' ) );
					exit;
				case 'disconnect':
					if ( ! current_user_can( 'jetpack_disconnect' ) ) {
						$error = 'cheatin';
						break;
					}

					check_admin_referer( 'jetpack-disconnect' );
					self::log( 'disconnect' );
					self::disconnect();
					wp_safe_redirect( self::admin_url( 'disconnected=true' ) );
					exit;
				case 'reconnect':
					if ( ! current_user_can( 'jetpack_reconnect' ) ) {
						$error = 'cheatin';
						break;
					}

					check_admin_referer( 'jetpack-reconnect' );
					self::log( 'reconnect' );
					$this->disconnect();
					wp_redirect( $this->build_connect_url( true, false, 'reconnect' ) );
					exit;
				case 'deactivate':
					if ( ! current_user_can( 'jetpack_deactivate_modules' ) ) {
						$error = 'cheatin';
						break;
					}

					$modules = stripslashes( $_GET['module'] );
					check_admin_referer( "jetpack_deactivate-$modules" );
					foreach ( explode( ',', $modules ) as $module ) {
						self::log( 'deactivate', $module );
						self::deactivate_module( $module );
						self::state( 'message', 'module_deactivated' );
					}
					self::state( 'module', $modules );
					wp_safe_redirect( self::admin_url( 'page=jetpack' ) );
					exit;
				case 'unlink':
					$redirect = isset( $_GET['redirect'] ) ? $_GET['redirect'] : '';
					check_admin_referer( 'jetpack-unlink' );
					self::log( 'unlink' );
					Connection_Manager::disconnect_user();
					self::state( 'message', 'unlinked' );
					if ( 'sub-unlink' == $redirect ) {
						wp_safe_redirect( admin_url() );
					} else {
						wp_safe_redirect( self::admin_url( array( 'page' => $redirect ) ) );
					}
					exit;
				case 'onboard':
					if ( ! current_user_can( 'manage_options' ) ) {
						wp_safe_redirect( self::admin_url( 'page=jetpack' ) );
					} else {
						self::create_onboarding_token();
						$url = $this->build_connect_url( true );

						if ( false !== ( $token = Jetpack_Options::get_option( 'onboarding' ) ) ) {
							$url = add_query_arg( 'onboarding', $token, $url );
						}

						$calypso_env = $this->get_calypso_env();
						if ( ! empty( $calypso_env ) ) {
							$url = add_query_arg( 'calypso_env', $calypso_env, $url );
						}

						wp_redirect( $url );
						exit;
					}
					exit;
				default:
					/**
					 * Fires when a Jetpack admin page is loaded with an unrecognized parameter.
					 *
					 * @since 2.6.0
					 *
					 * @param string sanitize_key( $_GET['action'] ) Unrecognized URL parameter.
					 */
					do_action( 'jetpack_unrecognized_action', sanitize_key( $_GET['action'] ) );
			}
		}

		if ( ! $error = $error ? $error : self::state( 'error' ) ) {
			self::activate_new_modules( true );
		}

		$message_code = self::state( 'message' );
		if ( self::state( 'optin-manage' ) ) {
			$activated_manage = $message_code;
			$message_code     = 'jetpack-manage';
		}

		switch ( $message_code ) {
			case 'jetpack-manage':
				$this->message = '<strong>' . sprintf( __( 'You are all set! Your site can now be managed from <a href="%s" target="_blank">wordpress.com/sites</a>.', 'jetpack' ), 'https://wordpress.com/sites' ) . '</strong>';
				if ( $activated_manage ) {
					$this->message .= '<br /><strong>' . __( 'Manage has been activated for you!', 'jetpack' ) . '</strong>';
				}
				break;

		}

		$deactivated_plugins = self::state( 'deactivated_plugins' );

		if ( ! empty( $deactivated_plugins ) ) {
			$deactivated_plugins = explode( ',', $deactivated_plugins );
			$deactivated_titles  = array();
			foreach ( $deactivated_plugins as $deactivated_plugin ) {
				if ( ! isset( $this->plugins_to_deactivate[ $deactivated_plugin ] ) ) {
					continue;
				}

				$deactivated_titles[] = '<strong>' . str_replace( ' ', '&nbsp;', $this->plugins_to_deactivate[ $deactivated_plugin ][1] ) . '</strong>';
			}

			if ( $deactivated_titles ) {
				if ( $this->message ) {
					$this->message .= "<br /><br />\n";
				}

				$this->message .= wp_sprintf(
					_n(
						'Jetpack contains the most recent version of the old %l plugin.',
						'Jetpack contains the most recent versions of the old %l plugins.',
						count( $deactivated_titles ),
						'jetpack'
					),
					$deactivated_titles
				);

				$this->message .= "<br />\n";

				$this->message .= _n(
					'The old version has been deactivated and can be removed from your site.',
					'The old versions have been deactivated and can be removed from your site.',
					count( $deactivated_titles ),
					'jetpack'
				);
			}
		}

		$this->privacy_checks = self::state( 'privacy_checks' );

		if ( $this->message || $this->error || $this->privacy_checks ) {
			add_action( 'jetpack_notices', array( $this, 'admin_notices' ) );
		}

		add_filter( 'jetpack_short_module_description', 'wptexturize' );
	}

	function admin_notices() {

		if ( $this->error ) {
			?>
<div id="message" class="jetpack-message jetpack-err">
	<div class="squeezer">
		<h2>
			<?php
			echo wp_kses(
				$this->error,
				array(
					'a'      => array( 'href' => array() ),
					'small'  => true,
					'code'   => true,
					'strong' => true,
					'br'     => true,
					'b'      => true,
				)
			);
			?>
			</h2>
			<?php	if ( $desc = self::state( 'error_description' ) ) : ?>
		<p><?php echo esc_html( stripslashes( $desc ) ); ?></p>
<?php	endif; ?>
	</div>
</div>
			<?php
		}

		if ( $this->message ) {
			?>
<div id="message" class="jetpack-message">
	<div class="squeezer">
		<h2>
			<?php
			echo wp_kses(
				$this->message,
				array(
					'strong' => array(),
					'a'      => array( 'href' => true ),
					'br'     => true,
				)
			);
			?>
			</h2>
	</div>
</div>
			<?php
		}

		if ( $this->privacy_checks ) :
			$module_names = $module_slugs = array();

			$privacy_checks = explode( ',', $this->privacy_checks );
			$privacy_checks = array_filter( $privacy_checks, array( 'Jetpack', 'is_module' ) );
			foreach ( $privacy_checks as $module_slug ) {
				$module = self::get_module( $module_slug );
				if ( ! $module ) {
					continue;
				}

				$module_slugs[] = $module_slug;
				$module_names[] = "<strong>{$module['name']}</strong>";
			}

			$module_slugs = join( ',', $module_slugs );
			?>
<div id="message" class="jetpack-message jetpack-err">
	<div class="squeezer">
		<h2><strong><?php esc_html_e( 'Is this site private?', 'jetpack' ); ?></strong></h2><br />
		<p>
			<?php
			echo wp_kses(
				wptexturize(
					wp_sprintf(
						_nx(
							"Like your site's RSS feeds, %l allows access to your posts and other content to third parties.",
							"Like your site's RSS feeds, %l allow access to your posts and other content to third parties.",
							count( $privacy_checks ),
							'%l = list of Jetpack module/feature names',
							'jetpack'
						),
						$module_names
					)
				),
				array( 'strong' => true )
			);

			echo "\n<br />\n";

			echo wp_kses(
				sprintf(
					_nx(
						'If your site is not publicly accessible, consider <a href="%1$s" title="%2$s">deactivating this feature</a>.',
						'If your site is not publicly accessible, consider <a href="%1$s" title="%2$s">deactivating these features</a>.',
						count( $privacy_checks ),
						'%1$s = deactivation URL, %2$s = "Deactivate {list of Jetpack module/feature names}',
						'jetpack'
					),
					wp_nonce_url(
						self::admin_url(
							array(
								'page'   => 'jetpack',
								'action' => 'deactivate',
								'module' => urlencode( $module_slugs ),
							)
						),
						"jetpack_deactivate-$module_slugs"
					),
					esc_attr( wp_kses( wp_sprintf( _x( 'Deactivate %l', '%l = list of Jetpack module/feature names', 'jetpack' ), $module_names ), array() ) )
				),
				array(
					'a' => array(
						'href'  => true,
						'title' => true,
					),
				)
			);
			?>
		</p>
	</div>
</div>
			<?php
endif;
	}

	/**
	 * We can't always respond to a signed XML-RPC request with a
	 * helpful error message. In some circumstances, doing so could
	 * leak information.
	 *
	 * Instead, track that the error occurred via a Jetpack_Option,
	 * and send that data back in the heartbeat.
	 * All this does is increment a number, but it's enough to find
	 * trends.
	 *
	 * @param WP_Error $xmlrpc_error The error produced during
	 *                               signature validation.
	 */
	function track_xmlrpc_error( $xmlrpc_error ) {
		$code = is_wp_error( $xmlrpc_error )
			? $xmlrpc_error->get_error_code()
			: 'should-not-happen';

		$xmlrpc_errors = Jetpack_Options::get_option( 'xmlrpc_errors', array() );
		if ( isset( $xmlrpc_errors[ $code ] ) && $xmlrpc_errors[ $code ] ) {
			// No need to update the option if we already have
			// this code stored.
			return;
		}
		$xmlrpc_errors[ $code ] = true;

		Jetpack_Options::update_option( 'xmlrpc_errors', $xmlrpc_errors, false );
	}

	/**
	 * Record a stat for later output.  This will only currently output in the admin_footer.
	 */
	function stat( $group, $detail ) {
		if ( ! isset( $this->stats[ $group ] ) ) {
			$this->stats[ $group ] = array();
		}
		$this->stats[ $group ][] = $detail;
	}

	/**
	 * Load stats pixels. $group is auto-prefixed with "x_jetpack-"
	 */
	function do_stats( $method = '' ) {
		if ( is_array( $this->stats ) && count( $this->stats ) ) {
			foreach ( $this->stats as $group => $stats ) {
				if ( is_array( $stats ) && count( $stats ) ) {
					$args = array( "x_jetpack-{$group}" => implode( ',', $stats ) );
					if ( 'server_side' === $method ) {
						self::do_server_side_stat( $args );
					} else {
						echo '<img src="' . esc_url( self::build_stats_url( $args ) ) . '" width="1" height="1" style="display:none;" />';
					}
				}
				unset( $this->stats[ $group ] );
			}
		}
	}

	/**
	 * Runs stats code for a one-off, server-side.
	 *
	 * @param $args array|string The arguments to append to the URL. Should include `x_jetpack-{$group}={$stats}` or whatever we want to store.
	 *
	 * @return bool If it worked.
	 */
	static function do_server_side_stat( $args ) {
		$response = wp_remote_get( esc_url_raw( self::build_stats_url( $args ) ) );
		if ( is_wp_error( $response ) ) {
			return false;
		}

		if ( 200 !== wp_remote_retrieve_response_code( $response ) ) {
			return false;
		}

		return true;
	}

	/**
	 * Builds the stats url.
	 *
	 * @param $args array|string The arguments to append to the URL.
	 *
	 * @return string The URL to be pinged.
	 */
	static function build_stats_url( $args ) {
		$defaults = array(
			'v'    => 'wpcom2',
			'rand' => md5( mt_rand( 0, 999 ) . time() ),
		);
		$args     = wp_parse_args( $args, $defaults );
		/**
		 * Filter the URL used as the Stats tracking pixel.
		 *
		 * @since 2.3.2
		 *
		 * @param string $url Base URL used as the Stats tracking pixel.
		 */
		$base_url = apply_filters(
			'jetpack_stats_base_url',
			'https://pixel.wp.com/g.gif'
		);
		$url      = add_query_arg( $args, $base_url );
		return $url;
	}

	/**
	 * Get the role of the current user.
	 *
	 * @deprecated 7.6 Use Automattic\Jetpack\Roles::translate_current_user_to_role() instead.
	 *
	 * @access public
	 * @static
	 *
	 * @return string|boolean Current user's role, false if not enough capabilities for any of the roles.
	 */
	public static function translate_current_user_to_role() {
		_deprecated_function( __METHOD__, 'jetpack-7.6.0' );

		$roles = new Roles();
		return $roles->translate_current_user_to_role();
	}

	/**
	 * Get the role of a particular user.
	 *
	 * @deprecated 7.6 Use Automattic\Jetpack\Roles::translate_user_to_role() instead.
	 *
	 * @access public
	 * @static
	 *
	 * @param \WP_User $user User object.
	 * @return string|boolean User's role, false if not enough capabilities for any of the roles.
	 */
	public static function translate_user_to_role( $user ) {
		_deprecated_function( __METHOD__, 'jetpack-7.6.0' );

		$roles = new Roles();
		return $roles->translate_user_to_role( $user );
	}

	/**
	 * Get the minimum capability for a role.
	 *
	 * @deprecated 7.6 Use Automattic\Jetpack\Roles::translate_role_to_cap() instead.
	 *
	 * @access public
	 * @static
	 *
	 * @param string $role Role name.
	 * @return string|boolean Capability, false if role isn't mapped to any capabilities.
	 */
	public static function translate_role_to_cap( $role ) {
		_deprecated_function( __METHOD__, 'jetpack-7.6.0' );

		$roles = new Roles();
		return $roles->translate_role_to_cap( $role );
	}

	/**
	 * Sign a user role with the master access token.
	 * If not specified, will default to the current user.
	 *
	 * @deprecated since 7.7
	 * @see Automattic\Jetpack\Connection\Manager::sign_role()
	 *
	 * @access public
	 * @static
	 *
	 * @param string $role    User role.
	 * @param int    $user_id ID of the user.
	 * @return string Signed user role.
	 */
	public static function sign_role( $role, $user_id = null ) {
		_deprecated_function( __METHOD__, 'jetpack-7.7', 'Automattic\\Jetpack\\Connection\\Manager::sign_role' );
		return self::connection()->sign_role( $role, $user_id );
	}

	/**
	 * Builds a URL to the Jetpack connection auth page
	 *
	 * @since 3.9.5
	 *
	 * @param bool        $raw If true, URL will not be escaped.
	 * @param bool|string $redirect If true, will redirect back to Jetpack wp-admin landing page after connection.
	 *                              If string, will be a custom redirect.
	 * @param bool|string $from If not false, adds 'from=$from' param to the connect URL.
	 * @param bool        $register If true, will generate a register URL regardless of the existing token, since 4.9.0
	 *
	 * @return string Connect URL
	 */
	function build_connect_url( $raw = false, $redirect = false, $from = false, $register = false ) {
		$site_id    = Jetpack_Options::get_option( 'id' );
		$blog_token = Jetpack_Data::get_access_token();

		if ( $register || ! $blog_token || ! $site_id ) {
			$url = self::nonce_url_no_esc( self::admin_url( 'action=register' ), 'jetpack-register' );

			if ( ! empty( $redirect ) ) {
				$url = add_query_arg(
					'redirect',
					urlencode( wp_validate_redirect( esc_url_raw( $redirect ) ) ),
					$url
				);
			}

			if ( is_network_admin() ) {
				$url = add_query_arg( 'is_multisite', network_admin_url( 'admin.php?page=jetpack-settings' ), $url );
			}

			$calypso_env = self::get_calypso_env();

			if ( ! empty( $calypso_env ) ) {
				$url = add_query_arg( 'calypso_env', $calypso_env, $url );
			}
		} else {

			// Let's check the existing blog token to see if we need to re-register. We only check once per minute
			// because otherwise this logic can get us in to a loop.
			$last_connect_url_check = intval( Jetpack_Options::get_raw_option( 'jetpack_last_connect_url_check' ) );
			if ( ! $last_connect_url_check || ( time() - $last_connect_url_check ) > MINUTE_IN_SECONDS ) {
				Jetpack_Options::update_raw_option( 'jetpack_last_connect_url_check', time() );

				$response = Client::wpcom_json_api_request_as_blog(
					sprintf( '/sites/%d', $site_id ) . '?force=wpcom',
					'1.1'
				);

				if ( 200 !== wp_remote_retrieve_response_code( $response ) ) {

					// Generating a register URL instead to refresh the existing token
					return $this->build_connect_url( $raw, $redirect, $from, true );
				}
			}

			$url = $this->build_authorize_url( $redirect );
		}

		if ( $from ) {
			$url = add_query_arg( 'from', $from, $url );
		}

		// Ensure that class to get the affiliate code is loaded
		if ( ! class_exists( 'Jetpack_Affiliate' ) ) {
			require_once JETPACK__PLUGIN_DIR . 'class.jetpack-affiliate.php';
		}
		// Get affiliate code and add it to the URL
		$url = Jetpack_Affiliate::init()->add_code_as_query_arg( $url );

		return $raw ? esc_url_raw( $url ) : esc_url( $url );
	}

	public static function build_authorize_url( $redirect = false, $iframe = false ) {
		if ( defined( 'JETPACK__GLOTPRESS_LOCALES_PATH' ) && include_once JETPACK__GLOTPRESS_LOCALES_PATH ) {
			$gp_locale = GP_Locales::by_field( 'wp_locale', get_locale() );
		}

		$roles       = new Roles();
		$role        = $roles->translate_current_user_to_role();
		$signed_role = self::connection()->sign_role( $role );

		$user = wp_get_current_user();

		$jetpack_admin_page = esc_url_raw( admin_url( 'admin.php?page=jetpack' ) );
		$redirect           = $redirect
			? wp_validate_redirect( esc_url_raw( $redirect ), $jetpack_admin_page )
			: $jetpack_admin_page;

		if ( isset( $_REQUEST['is_multisite'] ) ) {
			$redirect = Jetpack_Network::init()->get_url( 'network_admin_page' );
		}

		$secrets = self::generate_secrets( 'authorize', false, 2 * HOUR_IN_SECONDS );

		/**
		 * Filter the type of authorization.
		 * 'calypso' completes authorization on wordpress.com/jetpack/connect
		 * while 'jetpack' ( or any other value ) completes the authorization at jetpack.wordpress.com.
		 *
		 * @since 4.3.3
		 *
		 * @param string $auth_type Defaults to 'calypso', can also be 'jetpack'.
		 */
		$auth_type = apply_filters( 'jetpack_auth_type', 'calypso' );

		$tracks          = new Tracking();
		$tracks_identity = $tracks->tracks_get_identity( get_current_user_id() );

		$args = urlencode_deep(
			array(
				'response_type' => 'code',
				'client_id'     => Jetpack_Options::get_option( 'id' ),
				'redirect_uri'  => add_query_arg(
					array(
						'action'   => 'authorize',
						'_wpnonce' => wp_create_nonce( "jetpack-authorize_{$role}_{$redirect}" ),
						'redirect' => urlencode( $redirect ),
					),
					esc_url( admin_url( 'admin.php?page=jetpack' ) )
				),
				'state'         => $user->ID,
				'scope'         => $signed_role,
				'user_email'    => $user->user_email,
				'user_login'    => $user->user_login,
				'is_active'     => self::is_active(),
				'jp_version'    => JETPACK__VERSION,
				'auth_type'     => $auth_type,
				'secret'        => $secrets['secret_1'],
				'locale'        => ( isset( $gp_locale ) && isset( $gp_locale->slug ) ) ? $gp_locale->slug : '',
				'blogname'      => get_option( 'blogname' ),
				'site_url'      => site_url(),
				'home_url'      => home_url(),
				'site_icon'     => get_site_icon_url(),
				'site_lang'     => get_locale(),
				'_ui'           => $tracks_identity['_ui'],
				'_ut'           => $tracks_identity['_ut'],
				'site_created'  => self::connection()->get_assumed_site_creation_date(),
			)
		);

		self::apply_activation_source_to_args( $args );

		$connection = self::connection();

		$calypso_env = self::get_calypso_env();

		if ( ! empty( $calypso_env ) ) {
			$args['calypso_env'] = $calypso_env;
		}

		$api_url = $iframe ? $connection->api_url( 'authorize_iframe' ) : $connection->api_url( 'authorize' );

		return add_query_arg( $args, $api_url );
	}

	/**
	 * Get our assumed site creation date.
	 * Calculated based on the earlier date of either:
	 * - Earliest admin user registration date.
	 * - Earliest date of post of any post type.
	 *
	 * @since 7.2.0
	 * @deprecated since 7.8.0
	 *
	 * @return string Assumed site creation date and time.
	 */
	public static function get_assumed_site_creation_date() {
		_deprecated_function( __METHOD__, 'jetpack-7.8', 'Automattic\\Jetpack\\Connection\\Manager' );
		return self::connection()->get_assumed_site_creation_date();
	}

	public static function apply_activation_source_to_args( &$args ) {
		list( $activation_source_name, $activation_source_keyword ) = get_option( 'jetpack_activation_source' );

		if ( $activation_source_name ) {
			$args['_as'] = urlencode( $activation_source_name );
		}

		if ( $activation_source_keyword ) {
			$args['_ak'] = urlencode( $activation_source_keyword );
		}
	}

	function build_reconnect_url( $raw = false ) {
		$url = wp_nonce_url( self::admin_url( 'action=reconnect' ), 'jetpack-reconnect' );
		return $raw ? $url : esc_url( $url );
	}

	public static function admin_url( $args = null ) {
		$args = wp_parse_args( $args, array( 'page' => 'jetpack' ) );
		$url  = add_query_arg( $args, admin_url( 'admin.php' ) );
		return $url;
	}

	public static function nonce_url_no_esc( $actionurl, $action = -1, $name = '_wpnonce' ) {
		$actionurl = str_replace( '&amp;', '&', $actionurl );
		return add_query_arg( $name, wp_create_nonce( $action ), $actionurl );
	}

	function dismiss_jetpack_notice() {

		if ( ! isset( $_GET['jetpack-notice'] ) ) {
			return;
		}

		switch ( $_GET['jetpack-notice'] ) {
			case 'dismiss':
				if ( check_admin_referer( 'jetpack-deactivate' ) && ! is_plugin_active_for_network( plugin_basename( JETPACK__PLUGIN_DIR . 'jetpack.php' ) ) ) {

					require_once ABSPATH . 'wp-admin/includes/plugin.php';
					deactivate_plugins( JETPACK__PLUGIN_DIR . 'jetpack.php', false, false );
					wp_safe_redirect( admin_url() . 'plugins.php?deactivate=true&plugin_status=all&paged=1&s=' );
				}
				break;
		}
	}

	public static function sort_modules( $a, $b ) {
		if ( $a['sort'] == $b['sort'] ) {
			return 0;
		}

		return ( $a['sort'] < $b['sort'] ) ? -1 : 1;
	}

	function ajax_recheck_ssl() {
		check_ajax_referer( 'recheck-ssl', 'ajax-nonce' );
		$result = self::permit_ssl( true );
		wp_send_json(
			array(
				'enabled' => $result,
				'message' => get_transient( 'jetpack_https_test_message' ),
			)
		);
	}

	/* Client API */

	/**
	 * Returns the requested Jetpack API URL
	 *
	 * @deprecated since 7.7
	 * @return string
	 */
	public static function api_url( $relative_url ) {
		_deprecated_function( __METHOD__, 'jetpack-7.7', 'Automattic\\Jetpack\\Connection\\Manager::api_url' );
		$connection = self::connection();
		return $connection->api_url( $relative_url );
	}

	/**
	 * Some hosts disable the OpenSSL extension and so cannot make outgoing HTTPS requsets
	 */
	public static function fix_url_for_bad_hosts( $url ) {
		if ( 0 !== strpos( $url, 'https://' ) ) {
			return $url;
		}

		switch ( JETPACK_CLIENT__HTTPS ) {
			case 'ALWAYS':
				return $url;
			case 'NEVER':
				return set_url_scheme( $url, 'http' );
			// default : case 'AUTO' :
		}

		// we now return the unmodified SSL URL by default, as a security precaution
		return $url;
	}

	public static function verify_onboarding_token( $token_data, $token, $request_data ) {
		// Default to a blog token.
		$token_type = 'blog';

		// Let's see if this is onboarding. In such case, use user token type and the provided user id.
		if ( isset( $request_data ) || ! empty( $_GET['onboarding'] ) ) {
			if ( ! empty( $_GET['onboarding'] ) ) {
				$jpo = $_GET;
			} else {
				$jpo = json_decode( $request_data, true );
			}

			$jpo_token = ! empty( $jpo['onboarding']['token'] ) ? $jpo['onboarding']['token'] : null;
			$jpo_user  = ! empty( $jpo['onboarding']['jpUser'] ) ? $jpo['onboarding']['jpUser'] : null;

			if (
				isset( $jpo_user )
				&& isset( $jpo_token )
				&& is_email( $jpo_user )
				&& ctype_alnum( $jpo_token )
				&& isset( $_GET['rest_route'] )
				&& self::validate_onboarding_token_action(
					$jpo_token,
					$_GET['rest_route']
				)
			) {
				$jp_user = get_user_by( 'email', $jpo_user );
				if ( is_a( $jp_user, 'WP_User' ) ) {
					wp_set_current_user( $jp_user->ID );
					$user_can = is_multisite()
						? current_user_can_for_blog( get_current_blog_id(), 'manage_options' )
						: current_user_can( 'manage_options' );
					if ( $user_can ) {
						$token_type              = 'user';
						$token->external_user_id = $jp_user->ID;
					}
				}
			}

			$token_data['type']    = $token_type;
			$token_data['user_id'] = $token->external_user_id;
		}

		return $token_data;
	}

	/**
	 * Create a random secret for validating onboarding payload
	 *
	 * @return string Secret token
	 */
	public static function create_onboarding_token() {
		if ( false === ( $token = Jetpack_Options::get_option( 'onboarding' ) ) ) {
			$token = wp_generate_password( 32, false );
			Jetpack_Options::update_option( 'onboarding', $token );
		}

		return $token;
	}

	/**
	 * Remove the onboarding token
	 *
	 * @return bool True on success, false on failure
	 */
	public static function invalidate_onboarding_token() {
		return Jetpack_Options::delete_option( 'onboarding' );
	}

	/**
	 * Validate an onboarding token for a specific action
	 *
	 * @return boolean True if token/action pair is accepted, false if not
	 */
	public static function validate_onboarding_token_action( $token, $action ) {
		// Compare tokens, bail if tokens do not match
		if ( ! hash_equals( $token, Jetpack_Options::get_option( 'onboarding' ) ) ) {
			return false;
		}

		// List of valid actions we can take
		$valid_actions = array(
			'/jetpack/v4/settings',
		);

		// Whitelist the action
		if ( ! in_array( $action, $valid_actions ) ) {
			return false;
		}

		return true;
	}

	/**
	 * Checks to see if the URL is using SSL to connect with Jetpack
	 *
	 * @since 2.3.3
	 * @return boolean
	 */
	public static function permit_ssl( $force_recheck = false ) {
		// Do some fancy tests to see if ssl is being supported
		if ( $force_recheck || false === ( $ssl = get_transient( 'jetpack_https_test' ) ) ) {
			$message = '';
			if ( 'https' !== substr( JETPACK__API_BASE, 0, 5 ) ) {
				$ssl = 0;
			} else {
				switch ( JETPACK_CLIENT__HTTPS ) {
					case 'NEVER':
						$ssl     = 0;
						$message = __( 'JETPACK_CLIENT__HTTPS is set to NEVER', 'jetpack' );
						break;
					case 'ALWAYS':
					case 'AUTO':
					default:
						$ssl = 1;
						break;
				}

				// If it's not 'NEVER', test to see
				if ( $ssl ) {
					if ( ! wp_http_supports( array( 'ssl' => true ) ) ) {
						$ssl     = 0;
						$message = __( 'WordPress reports no SSL support', 'jetpack' );
					} else {
						$response = wp_remote_get( JETPACK__API_BASE . 'test/1/' );
						if ( is_wp_error( $response ) ) {
							$ssl     = 0;
							$message = __( 'WordPress reports no SSL support', 'jetpack' );
						} elseif ( 'OK' !== wp_remote_retrieve_body( $response ) ) {
							$ssl     = 0;
							$message = __( 'Response was not OK: ', 'jetpack' ) . wp_remote_retrieve_body( $response );
						}
					}
				}
			}
			set_transient( 'jetpack_https_test', $ssl, DAY_IN_SECONDS );
			set_transient( 'jetpack_https_test_message', $message, DAY_IN_SECONDS );
		}

		return (bool) $ssl;
	}

	/*
	 * Displays an admin_notice, alerting the user to their JETPACK_CLIENT__HTTPS constant being 'AUTO' but SSL isn't working.
	 */
	public function alert_auto_ssl_fail() {
		if ( ! current_user_can( 'manage_options' ) ) {
			return;
		}

		$ajax_nonce = wp_create_nonce( 'recheck-ssl' );
		?>

		<div id="jetpack-ssl-warning" class="error jp-identity-crisis">
			<div class="jp-banner__content">
				<h2><?php _e( 'Outbound HTTPS not working', 'jetpack' ); ?></h2>
				<p><?php _e( 'Your site could not connect to WordPress.com via HTTPS. This could be due to any number of reasons, including faulty SSL certificates, misconfigured or missing SSL libraries, or network issues.', 'jetpack' ); ?></p>
				<p>
					<?php _e( 'Jetpack will re-test for HTTPS support once a day, but you can click here to try again immediately: ', 'jetpack' ); ?>
					<a href="#" id="jetpack-recheck-ssl-button"><?php _e( 'Try again', 'jetpack' ); ?></a>
					<span id="jetpack-recheck-ssl-output"><?php echo get_transient( 'jetpack_https_test_message' ); ?></span>
				</p>
				<p>
					<?php
					printf(
						__( 'For more help, try our <a href="%1$s">connection debugger</a> or <a href="%2$s" target="_blank">troubleshooting tips</a>.', 'jetpack' ),
						esc_url( self::admin_url( array( 'page' => 'jetpack-debugger' ) ) ),
						esc_url( 'https://jetpack.com/support/getting-started-with-jetpack/troubleshooting-tips/' )
					);
					?>
				</p>
			</div>
		</div>
		<style>
			#jetpack-recheck-ssl-output { margin-left: 5px; color: red; }
		</style>
		<script type="text/javascript">
			jQuery( document ).ready( function( $ ) {
				$( '#jetpack-recheck-ssl-button' ).click( function( e ) {
					var $this = $( this );
					$this.html( <?php echo json_encode( __( 'Checking', 'jetpack' ) ); ?> );
					$( '#jetpack-recheck-ssl-output' ).html( '' );
					e.preventDefault();
					var data = { action: 'jetpack-recheck-ssl', 'ajax-nonce': '<?php echo $ajax_nonce; ?>' };
					$.post( ajaxurl, data )
					  .done( function( response ) {
						  if ( response.enabled ) {
							  $( '#jetpack-ssl-warning' ).hide();
						  } else {
							  this.html( <?php echo json_encode( __( 'Try again', 'jetpack' ) ); ?> );
							  $( '#jetpack-recheck-ssl-output' ).html( 'SSL Failed: ' + response.message );
						  }
					  }.bind( $this ) );
				} );
			} );
		</script>

		<?php
	}

	/**
	 * Returns the Jetpack XML-RPC API
	 *
	 * @return string
	 */
	public static function xmlrpc_api_url() {
		$base = preg_replace( '#(https?://[^?/]+)(/?.*)?$#', '\\1', JETPACK__API_BASE );
		return untrailingslashit( $base ) . '/xmlrpc.php';
	}

	public static function connection() {
		return self::init()->connection_manager;
	}

	/**
	 * Creates two secret tokens and the end of life timestamp for them.
	 *
	 * Note these tokens are unique per call, NOT static per site for connecting.
	 *
	 * @since 2.6
	 * @return array
	 */
	public static function generate_secrets( $action, $user_id = false, $exp = 600 ) {
		if ( false === $user_id ) {
			$user_id = get_current_user_id();
		}

		return self::connection()->generate_secrets( $action, $user_id, $exp );
	}

	public static function get_secrets( $action, $user_id ) {
		$secrets = self::connection()->get_secrets( $action, $user_id );

		if ( Connection_Manager::SECRETS_MISSING === $secrets ) {
			return new WP_Error( 'verify_secrets_missing', 'Verification secrets not found' );
		}

		if ( Connection_Manager::SECRETS_EXPIRED === $secrets ) {
			return new WP_Error( 'verify_secrets_expired', 'Verification took too long' );
		}

		return $secrets;
	}

	/**
	 * @deprecated 7.5 Use Connection_Manager instead.
	 *
	 * @param $action
	 * @param $user_id
	 */
	public static function delete_secrets( $action, $user_id ) {
		return self::connection()->delete_secrets( $action, $user_id );
	}

	/**
	 * Builds the timeout limit for queries talking with the wpcom servers.
	 *
	 * Based on local php max_execution_time in php.ini
	 *
	 * @since 2.6
	 * @return int
	 * @deprecated
	 **/
	public function get_remote_query_timeout_limit() {
		_deprecated_function( __METHOD__, 'jetpack-5.4' );
		return self::get_max_execution_time();
	}

	/**
	 * Builds the timeout limit for queries talking with the wpcom servers.
	 *
	 * Based on local php max_execution_time in php.ini
	 *
	 * @since 5.4
	 * @return int
	 **/
	public static function get_max_execution_time() {
		$timeout = (int) ini_get( 'max_execution_time' );

		// Ensure exec time set in php.ini
		if ( ! $timeout ) {
			$timeout = 30;
		}
		return $timeout;
	}

	/**
	 * Sets a minimum request timeout, and returns the current timeout
	 *
	 * @since 5.4
	 **/
	public static function set_min_time_limit( $min_timeout ) {
		$timeout = self::get_max_execution_time();
		if ( $timeout < $min_timeout ) {
			$timeout = $min_timeout;
			set_time_limit( $timeout );
		}
		return $timeout;
	}

	/**
	 * Takes the response from the Jetpack register new site endpoint and
	 * verifies it worked properly.
	 *
	 * @since 2.6
	 * @deprecated since 7.7.0
	 * @see Automattic\Jetpack\Connection\Manager::validate_remote_register_response()
	 **/
	public function validate_remote_register_response() {
		_deprecated_function( __METHOD__, 'jetpack-7.7', 'Automattic\\Jetpack\\Connection\\Manager::validate_remote_register_response' );
	}

	/**
	 * @return bool|WP_Error
	 */
	public static function register() {
		$tracking = new Tracking();
		$tracking->record_user_event( 'jpc_register_begin' );

		add_filter( 'jetpack_register_request_body', array( __CLASS__, 'filter_register_request_body' ) );

		$connection   = self::connection();
		$registration = $connection->register();

		remove_filter( 'jetpack_register_request_body', array( __CLASS__, 'filter_register_request_body' ) );

		if ( ! $registration || is_wp_error( $registration ) ) {
			return $registration;
		}

		return true;
	}

	/**
	 * Filters the registration request body to include tracking properties.
	 *
	 * @param Array $properties
	 * @return Array amended properties.
	 */
	public static function filter_register_request_body( $properties ) {
		$tracking        = new Tracking();
		$tracks_identity = $tracking->tracks_get_identity( get_current_user_id() );

		return array_merge(
			$properties,
			array(
				'_ui' => $tracks_identity['_ui'],
				'_ut' => $tracks_identity['_ut'],
			)
		);
	}

	/**
	 * If the db version is showing something other that what we've got now, bump it to current.
	 *
	 * @return bool: True if the option was incorrect and updated, false if nothing happened.
	 */
	public static function maybe_set_version_option() {
		list( $version ) = explode( ':', Jetpack_Options::get_option( 'version' ) );
		if ( JETPACK__VERSION != $version ) {
			Jetpack_Options::update_option( 'version', JETPACK__VERSION . ':' . time() );

			if ( version_compare( JETPACK__VERSION, $version, '>' ) ) {
				/** This action is documented in class.jetpack.php */
				do_action( 'updating_jetpack_version', JETPACK__VERSION, $version );
			}

			return true;
		}
		return false;
	}

	/* Client Server API */

	/**
	 * Loads the Jetpack XML-RPC client.
	 * No longer necessary, as the XML-RPC client will be automagically loaded.
	 *
	 * @deprecated since 7.7.0
	 */
	public static function load_xml_rpc_client() {
		// Removed the php notice that shows up in order to give time to Akismet and VaultPress time to update.
		// _deprecated_function( __METHOD__, 'jetpack-7.7' );
	}

	/**
	 * Resets the saved authentication state in between testing requests.
	 */
	public function reset_saved_auth_state() {
		$this->rest_authentication_status = null;
		$this->connection_manager->reset_saved_auth_state();
	}

	/**
	 * Verifies the signature of the current request.
	 *
	 * @deprecated since 7.7.0
	 * @see Automattic\Jetpack\Connection\Manager::verify_xml_rpc_signature()
	 *
	 * @return false|array
	 */
	public function verify_xml_rpc_signature() {
		_deprecated_function( __METHOD__, 'jetpack-7.7', 'Automattic\\Jetpack\\Connection\\Manager::verify_xml_rpc_signature' );
		return self::connection()->verify_xml_rpc_signature();
	}

	/**
	 * Verifies the signature of the current request.
	 *
	 * This function has side effects and should not be used. Instead,
	 * use the memoized version `->verify_xml_rpc_signature()`.
	 *
	 * @deprecated since 7.7.0
	 * @see Automattic\Jetpack\Connection\Manager::internal_verify_xml_rpc_signature()
	 * @internal
	 */
	private function internal_verify_xml_rpc_signature() {
		_deprecated_function( __METHOD__, 'jetpack-7.7', 'Automattic\\Jetpack\\Connection\\Manager::internal_verify_xml_rpc_signature' );
	}

	/**
	 * Authenticates XML-RPC and other requests from the Jetpack Server.
	 *
	 * @deprecated since 7.7.0
	 * @see Automattic\Jetpack\Connection\Manager::authenticate_jetpack()
	 *
	 * @param \WP_User|mixed $user     User object if authenticated.
	 * @param string         $username Username.
	 * @param string         $password Password string.
	 * @return \WP_User|mixed Authenticated user or error.
	 */
	public function authenticate_jetpack( $user, $username, $password ) {
		_deprecated_function( __METHOD__, 'jetpack-7.7', 'Automattic\\Jetpack\\Connection\\Manager::authenticate_jetpack' );
		return $this->connection_manager->authenticate_jetpack( $user, $username, $password );
	}

	// Authenticates requests from Jetpack server to WP REST API endpoints.
	// Uses the existing XMLRPC request signing implementation.
	function wp_rest_authenticate( $user ) {
		if ( ! empty( $user ) ) {
			// Another authentication method is in effect.
			return $user;
		}

		if ( ! isset( $_GET['_for'] ) || $_GET['_for'] !== 'jetpack' ) {
			// Nothing to do for this authentication method.
			return null;
		}

		if ( ! isset( $_GET['token'] ) && ! isset( $_GET['signature'] ) ) {
			// Nothing to do for this authentication method.
			return null;
		}

		// Ensure that we always have the request body available.  At this
		// point, the WP REST API code to determine the request body has not
		// run yet.  That code may try to read from 'php://input' later, but
		// this can only be done once per request in PHP versions prior to 5.6.
		// So we will go ahead and perform this read now if needed, and save
		// the request body where both the Jetpack signature verification code
		// and the WP REST API code can see it.
		if ( ! isset( $GLOBALS['HTTP_RAW_POST_DATA'] ) ) {
			$GLOBALS['HTTP_RAW_POST_DATA'] = file_get_contents( 'php://input' );
		}
		$this->HTTP_RAW_POST_DATA = $GLOBALS['HTTP_RAW_POST_DATA'];

		// Only support specific request parameters that have been tested and
		// are known to work with signature verification.  A different method
		// can be passed to the WP REST API via the '?_method=' parameter if
		// needed.
		if ( $_SERVER['REQUEST_METHOD'] !== 'GET' && $_SERVER['REQUEST_METHOD'] !== 'POST' ) {
			$this->rest_authentication_status = new WP_Error(
				'rest_invalid_request',
				__( 'This request method is not supported.', 'jetpack' ),
				array( 'status' => 400 )
			);
			return null;
		}
		if ( $_SERVER['REQUEST_METHOD'] !== 'POST' && ! empty( $this->HTTP_RAW_POST_DATA ) ) {
			$this->rest_authentication_status = new WP_Error(
				'rest_invalid_request',
				__( 'This request method does not support body parameters.', 'jetpack' ),
				array( 'status' => 400 )
			);
			return null;
		}

		$verified = $this->connection_manager->verify_xml_rpc_signature();

		if (
			$verified &&
			isset( $verified['type'] ) &&
			'user' === $verified['type'] &&
			! empty( $verified['user_id'] )
		) {
			// Authentication successful.
			$this->rest_authentication_status = true;
			return $verified['user_id'];
		}

		// Something else went wrong.  Probably a signature error.
		$this->rest_authentication_status = new WP_Error(
			'rest_invalid_signature',
			__( 'The request is not signed correctly.', 'jetpack' ),
			array( 'status' => 400 )
		);
		return null;
	}

	/**
	 * Report authentication status to the WP REST API.
	 *
	 * @param  WP_Error|mixed $result Error from another authentication handler, null if we should handle it, or another value if not
	 * @return WP_Error|boolean|null {@see WP_JSON_Server::check_authentication}
	 */
	public function wp_rest_authentication_errors( $value ) {
		if ( $value !== null ) {
			return $value;
		}
		return $this->rest_authentication_status;
	}

	/**
	 * Add our nonce to this request.
	 *
	 * @deprecated since 7.7.0
	 * @see Automattic\Jetpack\Connection\Manager::add_nonce()
	 *
	 * @param int    $timestamp Timestamp of the request.
	 * @param string $nonce     Nonce string.
	 */
	public function add_nonce( $timestamp, $nonce ) {
		_deprecated_function( __METHOD__, 'jetpack-7.7', 'Automattic\\Jetpack\\Connection\\Manager::add_nonce' );
		return $this->connection_manager->add_nonce( $timestamp, $nonce );
	}

	/**
	 * In some setups, $HTTP_RAW_POST_DATA can be emptied during some IXR_Server paths since it is passed by reference to various methods.
	 * Capture it here so we can verify the signature later.
	 *
	 * @deprecated since 7.7.0
	 * @see Automattic\Jetpack\Connection\Manager::xmlrpc_methods()
	 *
	 * @param array $methods XMLRPC methods.
	 * @return array XMLRPC methods, with the $HTTP_RAW_POST_DATA one.
	 */
	public function xmlrpc_methods( $methods ) {
		_deprecated_function( __METHOD__, 'jetpack-7.7', 'Automattic\\Jetpack\\Connection\\Manager::xmlrpc_methods' );
		return $this->connection_manager->xmlrpc_methods( $methods );
	}

	/**
	 * Register additional public XMLRPC methods.
	 *
	 * @deprecated since 7.7.0
	 * @see Automattic\Jetpack\Connection\Manager::public_xmlrpc_methods()
	 *
	 * @param array $methods Public XMLRPC methods.
	 * @return array Public XMLRPC methods, with the getOptions one.
	 */
	public function public_xmlrpc_methods( $methods ) {
		_deprecated_function( __METHOD__, 'jetpack-7.7', 'Automattic\\Jetpack\\Connection\\Manager::public_xmlrpc_methods' );
		return $this->connection_manager->public_xmlrpc_methods( $methods );
	}

	/**
	 * Handles a getOptions XMLRPC method call.
	 *
	 * @deprecated since 7.7.0
	 * @see Automattic\Jetpack\Connection\Manager::jetpack_getOptions()
	 *
	 * @param array $args method call arguments.
	 * @return array an amended XMLRPC server options array.
	 */
	public function jetpack_getOptions( $args ) { // phpcs:ignore WordPress.NamingConventions.ValidFunctionName.MethodNameInvalid
		_deprecated_function( __METHOD__, 'jetpack-7.7', 'Automattic\\Jetpack\\Connection\\Manager::jetpack_getOptions' );
		return $this->connection_manager->jetpack_getOptions( $args );
	}

	/**
	 * Adds Jetpack-specific options to the output of the XMLRPC options method.
	 *
	 * @deprecated since 7.7.0
	 * @see Automattic\Jetpack\Connection\Manager::xmlrpc_options()
	 *
	 * @param array $options Standard Core options.
	 * @return array Amended options.
	 */
	public function xmlrpc_options( $options ) {
		_deprecated_function( __METHOD__, 'jetpack-7.7', 'Automattic\\Jetpack\\Connection\\Manager::xmlrpc_options' );
		return $this->connection_manager->xmlrpc_options( $options );
	}

	/**
	 * Cleans nonces that were saved when calling ::add_nonce.
	 *
	 * @deprecated since 7.7.0
	 * @see Automattic\Jetpack\Connection\Manager::clean_nonces()
	 *
	 * @param bool $all whether to clean even non-expired nonces.
	 */
	public static function clean_nonces( $all = false ) {
		_deprecated_function( __METHOD__, 'jetpack-7.7', 'Automattic\\Jetpack\\Connection\\Manager::clean_nonces' );
		return self::connection()->clean_nonces( $all );
	}

	/**
	 * State is passed via cookies from one request to the next, but never to subsequent requests.
	 * SET: state( $key, $value );
	 * GET: $value = state( $key );
	 *
	 * @param string $key
	 * @param string $value
	 * @param bool   $restate private
	 */
	public static function state( $key = null, $value = null, $restate = false ) {
		static $state = array();
		static $path, $domain;
		if ( ! isset( $path ) ) {
			require_once ABSPATH . 'wp-admin/includes/plugin.php';
			$admin_url = self::admin_url();
			$bits      = wp_parse_url( $admin_url );

			if ( is_array( $bits ) ) {
				$path   = ( isset( $bits['path'] ) ) ? dirname( $bits['path'] ) : null;
				$domain = ( isset( $bits['host'] ) ) ? $bits['host'] : null;
			} else {
				$path = $domain = null;
			}
		}

		// Extract state from cookies and delete cookies
		if ( isset( $_COOKIE['jetpackState'] ) && is_array( $_COOKIE['jetpackState'] ) ) {
			$yum = $_COOKIE['jetpackState'];
			unset( $_COOKIE['jetpackState'] );
			foreach ( $yum as $k => $v ) {
				if ( strlen( $v ) ) {
					$state[ $k ] = $v;
				}
				setcookie( "jetpackState[$k]", false, 0, $path, $domain );
			}
		}

		if ( $restate ) {
			foreach ( $state as $k => $v ) {
				setcookie( "jetpackState[$k]", $v, 0, $path, $domain );
			}
			return;
		}

		// Get a state variable
		if ( isset( $key ) && ! isset( $value ) ) {
			if ( array_key_exists( $key, $state ) ) {
				return $state[ $key ];
			}
			return null;
		}

		// Set a state variable
		if ( isset( $key ) && isset( $value ) ) {
			if ( is_array( $value ) && isset( $value[0] ) ) {
				$value = $value[0];
			}
			$state[ $key ] = $value;
			setcookie( "jetpackState[$key]", $value, 0, $path, $domain );
		}
	}

	public static function restate() {
		self::state( null, null, true );
	}

	public static function check_privacy( $file ) {
		static $is_site_publicly_accessible = null;

		if ( is_null( $is_site_publicly_accessible ) ) {
			$is_site_publicly_accessible = false;

			$rpc = new Jetpack_IXR_Client();

			$success = $rpc->query( 'jetpack.isSitePubliclyAccessible', home_url() );
			if ( $success ) {
				$response = $rpc->getResponse();
				if ( $response ) {
					$is_site_publicly_accessible = true;
				}
			}

			Jetpack_Options::update_option( 'public', (int) $is_site_publicly_accessible );
		}

		if ( $is_site_publicly_accessible ) {
			return;
		}

		$module_slug = self::get_module_slug( $file );

		$privacy_checks = self::state( 'privacy_checks' );
		if ( ! $privacy_checks ) {
			$privacy_checks = $module_slug;
		} else {
			$privacy_checks .= ",$module_slug";
		}

		self::state( 'privacy_checks', $privacy_checks );
	}

	/**
	 * Helper method for multicall XMLRPC.
	 */
	public static function xmlrpc_async_call() {
		global $blog_id;
		static $clients = array();

		$client_blog_id = is_multisite() ? $blog_id : 0;

		if ( ! isset( $clients[ $client_blog_id ] ) ) {
			$clients[ $client_blog_id ] = new Jetpack_IXR_ClientMulticall( array( 'user_id' => JETPACK_MASTER_USER ) );
			if ( function_exists( 'ignore_user_abort' ) ) {
				ignore_user_abort( true );
			}
			add_action( 'shutdown', array( 'Jetpack', 'xmlrpc_async_call' ) );
		}

		$args = func_get_args();

		if ( ! empty( $args[0] ) ) {
			call_user_func_array( array( $clients[ $client_blog_id ], 'addCall' ), $args );
		} elseif ( is_multisite() ) {
			foreach ( $clients as $client_blog_id => $client ) {
				if ( ! $client_blog_id || empty( $client->calls ) ) {
					continue;
				}

				$switch_success = switch_to_blog( $client_blog_id, true );
				if ( ! $switch_success ) {
					continue;
				}

				flush();
				$client->query();

				restore_current_blog();
			}
		} else {
			if ( isset( $clients[0] ) && ! empty( $clients[0]->calls ) ) {
				flush();
				$clients[0]->query();
			}
		}
	}

	public static function staticize_subdomain( $url ) {

		// Extract hostname from URL
		$host = parse_url( $url, PHP_URL_HOST );

		// Explode hostname on '.'
		$exploded_host = explode( '.', $host );

		// Retrieve the name and TLD
		if ( count( $exploded_host ) > 1 ) {
			$name = $exploded_host[ count( $exploded_host ) - 2 ];
			$tld  = $exploded_host[ count( $exploded_host ) - 1 ];
			// Rebuild domain excluding subdomains
			$domain = $name . '.' . $tld;
		} else {
			$domain = $host;
		}
		// Array of Automattic domains
		$domain_whitelist = array( 'wordpress.com', 'wp.com' );

		// Return $url if not an Automattic domain
		if ( ! in_array( $domain, $domain_whitelist ) ) {
			return $url;
		}

		if ( is_ssl() ) {
			return preg_replace( '|https?://[^/]++/|', 'https://s-ssl.wordpress.com/', $url );
		}

		srand( crc32( basename( $url ) ) );
		$static_counter = rand( 0, 2 );
		srand(); // this resets everything that relies on this, like array_rand() and shuffle()

		return preg_replace( '|://[^/]+?/|', "://s$static_counter.wp.com/", $url );
	}

	/* JSON API Authorization */

	/**
	 * Handles the login action for Authorizing the JSON API
	 */
	function login_form_json_api_authorization() {
		$this->verify_json_api_authorization_request();

		add_action( 'wp_login', array( &$this, 'store_json_api_authorization_token' ), 10, 2 );

		add_action( 'login_message', array( &$this, 'login_message_json_api_authorization' ) );
		add_action( 'login_form', array( &$this, 'preserve_action_in_login_form_for_json_api_authorization' ) );
		add_filter( 'site_url', array( &$this, 'post_login_form_to_signed_url' ), 10, 3 );
	}

	// Make sure the login form is POSTed to the signed URL so we can reverify the request
	function post_login_form_to_signed_url( $url, $path, $scheme ) {
		if ( 'wp-login.php' !== $path || ( 'login_post' !== $scheme && 'login' !== $scheme ) ) {
			return $url;
		}

		$parsed_url = parse_url( $url );
		$url        = strtok( $url, '?' );
		$url        = "$url?{$_SERVER['QUERY_STRING']}";
		if ( ! empty( $parsed_url['query'] ) ) {
			$url .= "&{$parsed_url['query']}";
		}

		return $url;
	}

	// Make sure the POSTed request is handled by the same action
	function preserve_action_in_login_form_for_json_api_authorization() {
		echo "<input type='hidden' name='action' value='jetpack_json_api_authorization' />\n";
		echo "<input type='hidden' name='jetpack_json_api_original_query' value='" . esc_url( set_url_scheme( $_SERVER['HTTP_HOST'] . $_SERVER['REQUEST_URI'] ) ) . "' />\n";
	}

	// If someone logs in to approve API access, store the Access Code in usermeta
	function store_json_api_authorization_token( $user_login, $user ) {
		add_filter( 'login_redirect', array( &$this, 'add_token_to_login_redirect_json_api_authorization' ), 10, 3 );
		add_filter( 'allowed_redirect_hosts', array( &$this, 'allow_wpcom_public_api_domain' ) );
		$token = wp_generate_password( 32, false );
		update_user_meta( $user->ID, 'jetpack_json_api_' . $this->json_api_authorization_request['client_id'], $token );
	}

	// Add public-api.wordpress.com to the safe redirect whitelist - only added when someone allows API access
	function allow_wpcom_public_api_domain( $domains ) {
		$domains[] = 'public-api.wordpress.com';
		return $domains;
	}

	static function is_redirect_encoded( $redirect_url ) {
		return preg_match( '/https?%3A%2F%2F/i', $redirect_url ) > 0;
	}

	// Add all wordpress.com environments to the safe redirect whitelist
	function allow_wpcom_environments( $domains ) {
		$domains[] = 'wordpress.com';
		$domains[] = 'wpcalypso.wordpress.com';
		$domains[] = 'horizon.wordpress.com';
		$domains[] = 'calypso.localhost';
		return $domains;
	}

	// Add the Access Code details to the public-api.wordpress.com redirect
	function add_token_to_login_redirect_json_api_authorization( $redirect_to, $original_redirect_to, $user ) {
		return add_query_arg(
			urlencode_deep(
				array(
					'jetpack-code'    => get_user_meta( $user->ID, 'jetpack_json_api_' . $this->json_api_authorization_request['client_id'], true ),
					'jetpack-user-id' => (int) $user->ID,
					'jetpack-state'   => $this->json_api_authorization_request['state'],
				)
			),
			$redirect_to
		);
	}


	/**
	 * Verifies the request by checking the signature
	 *
	 * @since 4.6.0 Method was updated to use `$_REQUEST` instead of `$_GET` and `$_POST`. Method also updated to allow
	 * passing in an `$environment` argument that overrides `$_REQUEST`. This was useful for integrating with SSO.
	 *
	 * @param null|array $environment
	 */
	function verify_json_api_authorization_request( $environment = null ) {
		$environment = is_null( $environment )
			? $_REQUEST
			: $environment;

		list( $envToken, $envVersion, $envUserId ) = explode( ':', $environment['token'] );
		$token                                     = Jetpack_Data::get_access_token( $envUserId, $envToken );
		if ( ! $token || empty( $token->secret ) ) {
			wp_die( __( 'You must connect your Jetpack plugin to WordPress.com to use this feature.', 'jetpack' ) );
		}

		$die_error = __( 'Someone may be trying to trick you into giving them access to your site.  Or it could be you just encountered a bug :).  Either way, please close this window.', 'jetpack' );

		// Host has encoded the request URL, probably as a result of a bad http => https redirect
		if ( self::is_redirect_encoded( $_GET['redirect_to'] ) ) {
			/**
			 * Jetpack authorisation request Error.
			 *
			 * @since 7.5.0
			 */
			do_action( 'jetpack_verify_api_authorization_request_error_double_encode' );
			$die_error = sprintf(
				/* translators: %s is a URL */
				__( 'Your site is incorrectly double-encoding redirects from http to https. This is preventing Jetpack from authenticating your connection. Please visit our <a href="%s">support page</a> for details about how to resolve this.', 'jetpack' ),
				'https://jetpack.com/support/double-encoding/'
			);
		}

		$jetpack_signature = new Jetpack_Signature( $token->secret, (int) Jetpack_Options::get_option( 'time_diff' ) );

		if ( isset( $environment['jetpack_json_api_original_query'] ) ) {
			$signature = $jetpack_signature->sign_request(
				$environment['token'],
				$environment['timestamp'],
				$environment['nonce'],
				'',
				'GET',
				$environment['jetpack_json_api_original_query'],
				null,
				true
			);
		} else {
			$signature = $jetpack_signature->sign_current_request(
				array(
					'body'   => null,
					'method' => 'GET',
				)
			);
		}

		if ( ! $signature ) {
			wp_die( $die_error );
		} elseif ( is_wp_error( $signature ) ) {
			wp_die( $die_error );
		} elseif ( ! hash_equals( $signature, $environment['signature'] ) ) {
			if ( is_ssl() ) {
				// If we signed an HTTP request on the Jetpack Servers, but got redirected to HTTPS by the local blog, check the HTTP signature as well
				$signature = $jetpack_signature->sign_current_request(
					array(
						'scheme' => 'http',
						'body'   => null,
						'method' => 'GET',
					)
				);
				if ( ! $signature || is_wp_error( $signature ) || ! hash_equals( $signature, $environment['signature'] ) ) {
					wp_die( $die_error );
				}
			} else {
				wp_die( $die_error );
			}
		}

		$timestamp = (int) $environment['timestamp'];
		$nonce     = stripslashes( (string) $environment['nonce'] );

		if ( ! $this->connection_manager->add_nonce( $timestamp, $nonce ) ) {
			// De-nonce the nonce, at least for 5 minutes.
			// We have to reuse this nonce at least once (used the first time when the initial request is made, used a second time when the login form is POSTed)
			$old_nonce_time = get_option( "jetpack_nonce_{$timestamp}_{$nonce}" );
			if ( $old_nonce_time < time() - 300 ) {
				wp_die( __( 'The authorization process expired.  Please go back and try again.', 'jetpack' ) );
			}
		}

		$data         = json_decode( base64_decode( stripslashes( $environment['data'] ) ) );
		$data_filters = array(
			'state'        => 'opaque',
			'client_id'    => 'int',
			'client_title' => 'string',
			'client_image' => 'url',
		);

		foreach ( $data_filters as $key => $sanitation ) {
			if ( ! isset( $data->$key ) ) {
				wp_die( $die_error );
			}

			switch ( $sanitation ) {
				case 'int':
					$this->json_api_authorization_request[ $key ] = (int) $data->$key;
					break;
				case 'opaque':
					$this->json_api_authorization_request[ $key ] = (string) $data->$key;
					break;
				case 'string':
					$this->json_api_authorization_request[ $key ] = wp_kses( (string) $data->$key, array() );
					break;
				case 'url':
					$this->json_api_authorization_request[ $key ] = esc_url_raw( (string) $data->$key );
					break;
			}
		}

		if ( empty( $this->json_api_authorization_request['client_id'] ) ) {
			wp_die( $die_error );
		}
	}

	function login_message_json_api_authorization( $message ) {
		return '<p class="message">' . sprintf(
			esc_html__( '%s wants to access your site&#8217;s data.  Log in to authorize that access.', 'jetpack' ),
			'<strong>' . esc_html( $this->json_api_authorization_request['client_title'] ) . '</strong>'
		) . '<img src="' . esc_url( $this->json_api_authorization_request['client_image'] ) . '" /></p>';
	}

	/**
	 * Get $content_width, but with a <s>twist</s> filter.
	 */
	public static function get_content_width() {
		$content_width = ( isset( $GLOBALS['content_width'] ) && is_numeric( $GLOBALS['content_width'] ) )
			? $GLOBALS['content_width']
			: false;
		/**
		 * Filter the Content Width value.
		 *
		 * @since 2.2.3
		 *
		 * @param string $content_width Content Width value.
		 */
		return apply_filters( 'jetpack_content_width', $content_width );
	}

	/**
	 * Pings the WordPress.com Mirror Site for the specified options.
	 *
	 * @param string|array $option_names The option names to request from the WordPress.com Mirror Site
	 *
	 * @return array An associative array of the option values as stored in the WordPress.com Mirror Site
	 */
	public function get_cloud_site_options( $option_names ) {
		$option_names = array_filter( (array) $option_names, 'is_string' );

		$xml = new Jetpack_IXR_Client( array( 'user_id' => JETPACK_MASTER_USER ) );
		$xml->query( 'jetpack.fetchSiteOptions', $option_names );
		if ( $xml->isError() ) {
			return array(
				'error_code' => $xml->getErrorCode(),
				'error_msg'  => $xml->getErrorMessage(),
			);
		}
		$cloud_site_options = $xml->getResponse();

		return $cloud_site_options;
	}

	/**
	 * Checks if the site is currently in an identity crisis.
	 *
	 * @return array|bool Array of options that are in a crisis, or false if everything is OK.
	 */
	public static function check_identity_crisis() {
		if ( ! self::is_active() || self::is_development_mode() || ! self::validate_sync_error_idc_option() ) {
			return false;
		}

		return Jetpack_Options::get_option( 'sync_error_idc' );
	}

	/**
	 * Checks whether the home and siteurl specifically are whitelisted
	 * Written so that we don't have re-check $key and $value params every time
	 * we want to check if this site is whitelisted, for example in footer.php
	 *
	 * @since  3.8.0
	 * @return bool True = already whitelisted False = not whitelisted
	 */
	public static function is_staging_site() {
		$is_staging = false;

		$known_staging = array(
			'urls'      => array(
				'#\.staging\.wpengine\.com$#i', // WP Engine
				'#\.staging\.kinsta\.com$#i',   // Kinsta.com
				'#\.stage\.site$#i',            // DreamPress
			),
			'constants' => array(
				'IS_WPE_SNAPSHOT',      // WP Engine
				'KINSTA_DEV_ENV',       // Kinsta.com
				'WPSTAGECOACH_STAGING', // WP Stagecoach
				'JETPACK_STAGING_MODE', // Generic
			),
		);
		/**
		 * Filters the flags of known staging sites.
		 *
		 * @since 3.9.0
		 *
		 * @param array $known_staging {
		 *     An array of arrays that each are used to check if the current site is staging.
		 *     @type array $urls      URLs of staging sites in regex to check against site_url.
		 *     @type array $constants PHP constants of known staging/developement environments.
		 *  }
		 */
		$known_staging = apply_filters( 'jetpack_known_staging', $known_staging );

		if ( isset( $known_staging['urls'] ) ) {
			foreach ( $known_staging['urls'] as $url ) {
				if ( preg_match( $url, site_url() ) ) {
					$is_staging = true;
					break;
				}
			}
		}

		if ( isset( $known_staging['constants'] ) ) {
			foreach ( $known_staging['constants'] as $constant ) {
				if ( defined( $constant ) && constant( $constant ) ) {
					$is_staging = true;
				}
			}
		}

		// Last, let's check if sync is erroring due to an IDC. If so, set the site to staging mode.
		if ( ! $is_staging && self::validate_sync_error_idc_option() ) {
			$is_staging = true;
		}

		/**
		 * Filters is_staging_site check.
		 *
		 * @since 3.9.0
		 *
		 * @param bool $is_staging If the current site is a staging site.
		 */
		return apply_filters( 'jetpack_is_staging_site', $is_staging );
	}

	/**
	 * Checks whether the sync_error_idc option is valid or not, and if not, will do cleanup.
	 *
	 * @since 4.4.0
	 * @since 5.4.0 Do not call get_sync_error_idc_option() unless site is in IDC
	 *
	 * @return bool
	 */
	public static function validate_sync_error_idc_option() {
		$is_valid = false;

		$idc_allowed = get_transient( 'jetpack_idc_allowed' );
		if ( false === $idc_allowed ) {
			$response = wp_remote_get( 'https://jetpack.com/is-idc-allowed/' );
			if ( 200 === (int) wp_remote_retrieve_response_code( $response ) ) {
				$json               = json_decode( wp_remote_retrieve_body( $response ) );
				$idc_allowed        = isset( $json, $json->result ) && $json->result ? '1' : '0';
				$transient_duration = HOUR_IN_SECONDS;
			} else {
				// If the request failed for some reason, then assume IDC is allowed and set shorter transient.
				$idc_allowed        = '1';
				$transient_duration = 5 * MINUTE_IN_SECONDS;
			}

			set_transient( 'jetpack_idc_allowed', $idc_allowed, $transient_duration );
		}

		// Is the site opted in and does the stored sync_error_idc option match what we now generate?
		$sync_error = Jetpack_Options::get_option( 'sync_error_idc' );
		if ( $idc_allowed && $sync_error && self::sync_idc_optin() ) {
			$local_options = self::get_sync_error_idc_option();
			if ( $sync_error['home'] === $local_options['home'] && $sync_error['siteurl'] === $local_options['siteurl'] ) {
				$is_valid = true;
			}
		}

		/**
		 * Filters whether the sync_error_idc option is valid.
		 *
		 * @since 4.4.0
		 *
		 * @param bool $is_valid If the sync_error_idc is valid or not.
		 */
		$is_valid = (bool) apply_filters( 'jetpack_sync_error_idc_validation', $is_valid );

		if ( ! $idc_allowed || ( ! $is_valid && $sync_error ) ) {
			// Since the option exists, and did not validate, delete it
			Jetpack_Options::delete_option( 'sync_error_idc' );
		}

		return $is_valid;
	}

	/**
	 * Normalizes a url by doing three things:
	 *  - Strips protocol
	 *  - Strips www
	 *  - Adds a trailing slash
	 *
	 * @since 4.4.0
	 * @param string $url
	 * @return WP_Error|string
	 */
	public static function normalize_url_protocol_agnostic( $url ) {
		$parsed_url = wp_parse_url( trailingslashit( esc_url_raw( $url ) ) );
		if ( ! $parsed_url || empty( $parsed_url['host'] ) || empty( $parsed_url['path'] ) ) {
			return new WP_Error( 'cannot_parse_url', sprintf( esc_html__( 'Cannot parse URL %s', 'jetpack' ), $url ) );
		}

		// Strip www and protocols
		$url = preg_replace( '/^www\./i', '', $parsed_url['host'] . $parsed_url['path'] );
		return $url;
	}

	/**
	 * Gets the value that is to be saved in the jetpack_sync_error_idc option.
	 *
	 * @since 4.4.0
	 * @since 5.4.0 Add transient since home/siteurl retrieved directly from DB
	 *
	 * @param array $response
	 * @return array Array of the local urls, wpcom urls, and error code
	 */
	public static function get_sync_error_idc_option( $response = array() ) {
		// Since the local options will hit the database directly, store the values
		// in a transient to allow for autoloading and caching on subsequent views.
		$local_options = get_transient( 'jetpack_idc_local' );
		if ( false === $local_options ) {
			$local_options = array(
				'home'    => Functions::home_url(),
				'siteurl' => Functions::site_url(),
			);
			set_transient( 'jetpack_idc_local', $local_options, MINUTE_IN_SECONDS );
		}

		$options = array_merge( $local_options, $response );

		$returned_values = array();
		foreach ( $options as $key => $option ) {
			if ( 'error_code' === $key ) {
				$returned_values[ $key ] = $option;
				continue;
			}

			if ( is_wp_error( $normalized_url = self::normalize_url_protocol_agnostic( $option ) ) ) {
				continue;
			}

			$returned_values[ $key ] = $normalized_url;
		}

		set_transient( 'jetpack_idc_option', $returned_values, MINUTE_IN_SECONDS );

		return $returned_values;
	}

	/**
	 * Returns the value of the jetpack_sync_idc_optin filter, or constant.
	 * If set to true, the site will be put into staging mode.
	 *
	 * @since 4.3.2
	 * @return bool
	 */
	public static function sync_idc_optin() {
		if ( Constants::is_defined( 'JETPACK_SYNC_IDC_OPTIN' ) ) {
			$default = Constants::get_constant( 'JETPACK_SYNC_IDC_OPTIN' );
		} else {
			$default = ! Constants::is_defined( 'SUNRISE' ) && ! is_multisite();
		}

		/**
		 * Allows sites to optin to IDC mitigation which blocks the site from syncing to WordPress.com when the home
		 * URL or site URL do not match what WordPress.com expects. The default value is either false, or the value of
		 * JETPACK_SYNC_IDC_OPTIN constant if set.
		 *
		 * @since 4.3.2
		 *
		 * @param bool $default Whether the site is opted in to IDC mitigation.
		 */
		return (bool) apply_filters( 'jetpack_sync_idc_optin', $default );
	}

	/**
	 * Maybe Use a .min.css stylesheet, maybe not.
	 *
	 * Hooks onto `plugins_url` filter at priority 1, and accepts all 3 args.
	 */
	public static function maybe_min_asset( $url, $path, $plugin ) {
		// Short out on things trying to find actual paths.
		if ( ! $path || empty( $plugin ) ) {
			return $url;
		}

		$path = ltrim( $path, '/' );

		// Strip out the abspath.
		$base = dirname( plugin_basename( $plugin ) );

		// Short out on non-Jetpack assets.
		if ( 'jetpack/' !== substr( $base, 0, 8 ) ) {
			return $url;
		}

		// File name parsing.
		$file              = "{$base}/{$path}";
		$full_path         = JETPACK__PLUGIN_DIR . substr( $file, 8 );
		$file_name         = substr( $full_path, strrpos( $full_path, '/' ) + 1 );
		$file_name_parts_r = array_reverse( explode( '.', $file_name ) );
		$extension         = array_shift( $file_name_parts_r );

		if ( in_array( strtolower( $extension ), array( 'css', 'js' ) ) ) {
			// Already pointing at the minified version.
			if ( 'min' === $file_name_parts_r[0] ) {
				return $url;
			}

			$min_full_path = preg_replace( "#\.{$extension}$#", ".min.{$extension}", $full_path );
			if ( file_exists( $min_full_path ) ) {
				$url = preg_replace( "#\.{$extension}$#", ".min.{$extension}", $url );
				// If it's a CSS file, stash it so we can set the .min suffix for rtl-ing.
				if ( 'css' === $extension ) {
					$key                      = str_replace( JETPACK__PLUGIN_DIR, 'jetpack/', $min_full_path );
					self::$min_assets[ $key ] = $path;
				}
			}
		}

		return $url;
	}

	/**
	 * If the asset is minified, let's flag .min as the suffix.
	 *
	 * Attached to `style_loader_src` filter.
	 *
	 * @param string $tag The tag that would link to the external asset.
	 * @param string $handle The registered handle of the script in question.
	 * @param string $href The url of the asset in question.
	 */
	public static function set_suffix_on_min( $src, $handle ) {
		if ( false === strpos( $src, '.min.css' ) ) {
			return $src;
		}

		if ( ! empty( self::$min_assets ) ) {
			foreach ( self::$min_assets as $file => $path ) {
				if ( false !== strpos( $src, $file ) ) {
					wp_style_add_data( $handle, 'suffix', '.min' );
					return $src;
				}
			}
		}

		return $src;
	}

	/**
	 * Maybe inlines a stylesheet.
	 *
	 * If you'd like to inline a stylesheet instead of printing a link to it,
	 * wp_style_add_data( 'handle', 'jetpack-inline', true );
	 *
	 * Attached to `style_loader_tag` filter.
	 *
	 * @param string $tag The tag that would link to the external asset.
	 * @param string $handle The registered handle of the script in question.
	 *
	 * @return string
	 */
	public static function maybe_inline_style( $tag, $handle ) {
		global $wp_styles;
		$item = $wp_styles->registered[ $handle ];

		if ( ! isset( $item->extra['jetpack-inline'] ) || ! $item->extra['jetpack-inline'] ) {
			return $tag;
		}

		if ( preg_match( '# href=\'([^\']+)\' #i', $tag, $matches ) ) {
			$href = $matches[1];
			// Strip off query string
			if ( $pos = strpos( $href, '?' ) ) {
				$href = substr( $href, 0, $pos );
			}
			// Strip off fragment
			if ( $pos = strpos( $href, '#' ) ) {
				$href = substr( $href, 0, $pos );
			}
		} else {
			return $tag;
		}

		$plugins_dir = plugin_dir_url( JETPACK__PLUGIN_FILE );
		if ( $plugins_dir !== substr( $href, 0, strlen( $plugins_dir ) ) ) {
			return $tag;
		}

		// If this stylesheet has a RTL version, and the RTL version replaces normal...
		if ( isset( $item->extra['rtl'] ) && 'replace' === $item->extra['rtl'] && is_rtl() ) {
			// And this isn't the pass that actually deals with the RTL version...
			if ( false === strpos( $tag, " id='$handle-rtl-css' " ) ) {
				// Short out, as the RTL version will deal with it in a moment.
				return $tag;
			}
		}

		$file = JETPACK__PLUGIN_DIR . substr( $href, strlen( $plugins_dir ) );
		$css  = self::absolutize_css_urls( file_get_contents( $file ), $href );
		if ( $css ) {
			$tag = "<!-- Inline {$item->handle} -->\r\n";
			if ( empty( $item->extra['after'] ) ) {
				wp_add_inline_style( $handle, $css );
			} else {
				array_unshift( $item->extra['after'], $css );
				wp_style_add_data( $handle, 'after', $item->extra['after'] );
			}
		}

		return $tag;
	}

	/**
	 * Loads a view file from the views
	 *
	 * Data passed in with the $data parameter will be available in the
	 * template file as $data['value']
	 *
	 * @param string $template - Template file to load
	 * @param array  $data - Any data to pass along to the template
	 * @return boolean - If template file was found
	 **/
	public function load_view( $template, $data = array() ) {
		$views_dir = JETPACK__PLUGIN_DIR . 'views/';

		if ( file_exists( $views_dir . $template ) ) {
			require_once $views_dir . $template;
			return true;
		}

		error_log( "Jetpack: Unable to find view file $views_dir$template" );
		return false;
	}

	/**
	 * Throws warnings for deprecated hooks to be removed from Jetpack
	 */
	public function deprecated_hooks() {
		global $wp_filter;

		/*
		 * Format:
		 * deprecated_filter_name => replacement_name
		 *
		 * If there is no replacement, use null for replacement_name
		 */
		$deprecated_list = array(
			'jetpack_bail_on_shortcode'                    => 'jetpack_shortcodes_to_include',
			'wpl_sharing_2014_1'                           => null,
			'jetpack-tools-to-include'                     => 'jetpack_tools_to_include',
			'jetpack_identity_crisis_options_to_check'     => null,
			'update_option_jetpack_single_user_site'       => null,
			'audio_player_default_colors'                  => null,
			'add_option_jetpack_featured_images_enabled'   => null,
			'add_option_jetpack_update_details'            => null,
			'add_option_jetpack_updates'                   => null,
			'add_option_jetpack_network_name'              => null,
			'add_option_jetpack_network_allow_new_registrations' => null,
			'add_option_jetpack_network_add_new_users'     => null,
			'add_option_jetpack_network_site_upload_space' => null,
			'add_option_jetpack_network_upload_file_types' => null,
			'add_option_jetpack_network_enable_administration_menus' => null,
			'add_option_jetpack_is_multi_site'             => null,
			'add_option_jetpack_is_main_network'           => null,
			'add_option_jetpack_main_network_site'         => null,
			'jetpack_sync_all_registered_options'          => null,
			'jetpack_has_identity_crisis'                  => 'jetpack_sync_error_idc_validation',
			'jetpack_is_post_mailable'                     => null,
			'jetpack_seo_site_host'                        => null,
			'jetpack_installed_plugin'                     => 'jetpack_plugin_installed',
			'jetpack_holiday_snow_option_name'             => null,
			'jetpack_holiday_chance_of_snow'               => null,
			'jetpack_holiday_snow_js_url'                  => null,
			'jetpack_is_holiday_snow_season'               => null,
			'jetpack_holiday_snow_option_updated'          => null,
			'jetpack_holiday_snowing'                      => null,
			'jetpack_sso_auth_cookie_expirtation'          => 'jetpack_sso_auth_cookie_expiration',
			'jetpack_cache_plans'                          => null,
			'jetpack_updated_theme'                        => 'jetpack_updated_themes',
			'jetpack_lazy_images_skip_image_with_atttributes' => 'jetpack_lazy_images_skip_image_with_attributes',
			'jetpack_enable_site_verification'             => null,
			'can_display_jetpack_manage_notice'            => null,
			// Removed in Jetpack 7.3.0
			'atd_load_scripts'                             => null,
			'atd_http_post_timeout'                        => null,
			'atd_http_post_error'                          => null,
			'atd_service_domain'                           => null,
			'jetpack_widget_authors_exclude'               => 'jetpack_widget_authors_params',
		);

		// This is a silly loop depth. Better way?
		foreach ( $deprecated_list as $hook => $hook_alt ) {
			if ( has_action( $hook ) ) {
				foreach ( $wp_filter[ $hook ] as $func => $values ) {
					foreach ( $values as $hooked ) {
						if ( is_callable( $hooked['function'] ) ) {
							$function_name = 'an anonymous function';
						} else {
							$function_name = $hooked['function'];
						}
						_deprecated_function( $hook . ' used for ' . $function_name, null, $hook_alt );
					}
				}
			}
		}
	}

	/**
	 * Converts any url in a stylesheet, to the correct absolute url.
	 *
	 * Considerations:
	 *  - Normal, relative URLs     `feh.png`
	 *  - Data URLs                 `data:image/gif;base64,eh129ehiuehjdhsa==`
	 *  - Schema-agnostic URLs      `//domain.com/feh.png`
	 *  - Absolute URLs             `http://domain.com/feh.png`
	 *  - Domain root relative URLs `/feh.png`
	 *
	 * @param $css string: The raw CSS -- should be read in directly from the file.
	 * @param $css_file_url : The URL that the file can be accessed at, for calculating paths from.
	 *
	 * @return mixed|string
	 */
	public static function absolutize_css_urls( $css, $css_file_url ) {
		$pattern = '#url\((?P<path>[^)]*)\)#i';
		$css_dir = dirname( $css_file_url );
		$p       = parse_url( $css_dir );
		$domain  = sprintf(
			'%1$s//%2$s%3$s%4$s',
			isset( $p['scheme'] ) ? "{$p['scheme']}:" : '',
			isset( $p['user'], $p['pass'] ) ? "{$p['user']}:{$p['pass']}@" : '',
			$p['host'],
			isset( $p['port'] ) ? ":{$p['port']}" : ''
		);

		if ( preg_match_all( $pattern, $css, $matches, PREG_SET_ORDER ) ) {
			$find = $replace = array();
			foreach ( $matches as $match ) {
				$url = trim( $match['path'], "'\" \t" );

				// If this is a data url, we don't want to mess with it.
				if ( 'data:' === substr( $url, 0, 5 ) ) {
					continue;
				}

				// If this is an absolute or protocol-agnostic url,
				// we don't want to mess with it.
				if ( preg_match( '#^(https?:)?//#i', $url ) ) {
					continue;
				}

				switch ( substr( $url, 0, 1 ) ) {
					case '/':
						$absolute = $domain . $url;
						break;
					default:
						$absolute = $css_dir . '/' . $url;
				}

				$find[]    = $match[0];
				$replace[] = sprintf( 'url("%s")', $absolute );
			}
			$css = str_replace( $find, $replace, $css );
		}

		return $css;
	}

	/**
	 * This methods removes all of the registered css files on the front end
	 * from Jetpack in favor of using a single file. In effect "imploding"
	 * all the files into one file.
	 *
	 * Pros:
	 * - Uses only ONE css asset connection instead of 15
	 * - Saves a minimum of 56k
	 * - Reduces server load
	 * - Reduces time to first painted byte
	 *
	 * Cons:
	 * - Loads css for ALL modules. However all selectors are prefixed so it
	 *      should not cause any issues with themes.
	 * - Plugins/themes dequeuing styles no longer do anything. See
	 *      jetpack_implode_frontend_css filter for a workaround
	 *
	 * For some situations developers may wish to disable css imploding and
	 * instead operate in legacy mode where each file loads seperately and
	 * can be edited individually or dequeued. This can be accomplished with
	 * the following line:
	 *
	 * add_filter( 'jetpack_implode_frontend_css', '__return_false' );
	 *
	 * @since 3.2
	 **/
	public function implode_frontend_css( $travis_test = false ) {
		$do_implode = true;
		if ( defined( 'SCRIPT_DEBUG' ) && SCRIPT_DEBUG ) {
			$do_implode = false;
		}

		// Do not implode CSS when the page loads via the AMP plugin.
		if ( Jetpack_AMP_Support::is_amp_request() ) {
			$do_implode = false;
		}

		/**
		 * Allow CSS to be concatenated into a single jetpack.css file.
		 *
		 * @since 3.2.0
		 *
		 * @param bool $do_implode Should CSS be concatenated? Default to true.
		 */
		$do_implode = apply_filters( 'jetpack_implode_frontend_css', $do_implode );

		// Do not use the imploded file when default behavior was altered through the filter
		if ( ! $do_implode ) {
			return;
		}

		// We do not want to use the imploded file in dev mode, or if not connected
		if ( self::is_development_mode() || ! self::is_active() ) {
			if ( ! $travis_test ) {
				return;
			}
		}

		// Do not use the imploded file if sharing css was dequeued via the sharing settings screen
		if ( get_option( 'sharedaddy_disable_resources' ) ) {
			return;
		}

		/*
		 * Now we assume Jetpack is connected and able to serve the single
		 * file.
		 *
		 * In the future there will be a check here to serve the file locally
		 * or potentially from the Jetpack CDN
		 *
		 * For now:
		 * - Enqueue a single imploded css file
		 * - Zero out the style_loader_tag for the bundled ones
		 * - Be happy, drink scotch
		 */

		add_filter( 'style_loader_tag', array( $this, 'concat_remove_style_loader_tag' ), 10, 2 );

		$version = self::is_development_version() ? filemtime( JETPACK__PLUGIN_DIR . 'css/jetpack.css' ) : JETPACK__VERSION;

		wp_enqueue_style( 'jetpack_css', plugins_url( 'css/jetpack.css', __FILE__ ), array(), $version );
		wp_style_add_data( 'jetpack_css', 'rtl', 'replace' );
	}

	function concat_remove_style_loader_tag( $tag, $handle ) {
		if ( in_array( $handle, $this->concatenated_style_handles ) ) {
			$tag = '';
			if ( defined( 'WP_DEBUG' ) && WP_DEBUG ) {
				$tag = '<!-- `' . esc_html( $handle ) . "` is included in the concatenated jetpack.css -->\r\n";
			}
		}

		return $tag;
	}

	/**
	 * Add an async attribute to scripts that can be loaded asynchronously.
	 * https://www.w3schools.com/tags/att_script_async.asp
	 *
	 * @since 7.7.0
	 *
	 * @param string $tag    The <script> tag for the enqueued script.
	 * @param string $handle The script's registered handle.
	 * @param string $src    The script's source URL.
	 */
	public function script_add_async( $tag, $handle, $src ) {
		if ( in_array( $handle, $this->async_script_handles, true ) ) {
			return preg_replace( '/^<script /i', '<script async ', $tag );
		}

		return $tag;
	}

	/*
	 * Check the heartbeat data
	 *
	 * Organizes the heartbeat data by severity.  For example, if the site
	 * is in an ID crisis, it will be in the $filtered_data['bad'] array.
	 *
	 * Data will be added to "caution" array, if it either:
	 *  - Out of date Jetpack version
	 *  - Out of date WP version
	 *  - Out of date PHP version
	 *
	 * $return array $filtered_data
	 */
	public static function jetpack_check_heartbeat_data() {
		$raw_data = Jetpack_Heartbeat::generate_stats_array();

		$good    = array();
		$caution = array();
		$bad     = array();

		foreach ( $raw_data as $stat => $value ) {

			// Check jetpack version
			if ( 'version' == $stat ) {
				if ( version_compare( $value, JETPACK__VERSION, '<' ) ) {
					$caution[ $stat ] = $value . ' - min supported is ' . JETPACK__VERSION;
					continue;
				}
			}

			// Check WP version
			if ( 'wp-version' == $stat ) {
				if ( version_compare( $value, JETPACK__MINIMUM_WP_VERSION, '<' ) ) {
					$caution[ $stat ] = $value . ' - min supported is ' . JETPACK__MINIMUM_WP_VERSION;
					continue;
				}
			}

			// Check PHP version
			if ( 'php-version' == $stat ) {
				if ( version_compare( PHP_VERSION, '5.2.4', '<' ) ) {
					$caution[ $stat ] = $value . ' - min supported is 5.2.4';
					continue;
				}
			}

			// Check ID crisis
			if ( 'identitycrisis' == $stat ) {
				if ( 'yes' == $value ) {
					$bad[ $stat ] = $value;
					continue;
				}
			}

			// The rest are good :)
			$good[ $stat ] = $value;
		}

		$filtered_data = array(
			'good'    => $good,
			'caution' => $caution,
			'bad'     => $bad,
		);

		return $filtered_data;
	}


	/*
	 * This method is used to organize all options that can be reset
	 * without disconnecting Jetpack.
	 *
	 * It is used in class.jetpack-cli.php to reset options
	 *
	 * @since 5.4.0 Logic moved to Jetpack_Options class. Method left in Jetpack class for backwards compat.
	 *
	 * @return array of options to delete.
	 */
	public static function get_jetpack_options_for_reset() {
		return Jetpack_Options::get_options_for_reset();
	}

	/*
	 * Strip http:// or https:// from a url, replaces forward slash with ::,
	 * so we can bring them directly to their site in calypso.
	 *
	 * @param string | url
	 * @return string | url without the guff
	 */
	public static function build_raw_urls( $url ) {
		$strip_http = '/.*?:\/\//i';
		$url        = preg_replace( $strip_http, '', $url );
		$url        = str_replace( '/', '::', $url );
		return $url;
	}

	/**
	 * Stores and prints out domains to prefetch for page speed optimization.
	 *
	 * @param mixed $new_urls
	 */
	public static function dns_prefetch( $new_urls = null ) {
		static $prefetch_urls = array();
		if ( empty( $new_urls ) && ! empty( $prefetch_urls ) ) {
			echo "\r\n";
			foreach ( $prefetch_urls as $this_prefetch_url ) {
				printf( "<link rel='dns-prefetch' href='%s'/>\r\n", esc_attr( $this_prefetch_url ) );
			}
		} elseif ( ! empty( $new_urls ) ) {
			if ( ! has_action( 'wp_head', array( __CLASS__, __FUNCTION__ ) ) ) {
				add_action( 'wp_head', array( __CLASS__, __FUNCTION__ ) );
			}
			foreach ( (array) $new_urls as $this_new_url ) {
				$prefetch_urls[] = strtolower( untrailingslashit( preg_replace( '#^https?://#i', '//', $this_new_url ) ) );
			}
			$prefetch_urls = array_unique( $prefetch_urls );
		}
	}

	public function wp_dashboard_setup() {
		if ( self::is_active() ) {
			add_action( 'jetpack_dashboard_widget', array( __CLASS__, 'dashboard_widget_footer' ), 999 );
		}

		if ( has_action( 'jetpack_dashboard_widget' ) ) {
			$jetpack_logo = new Jetpack_Logo();
			$widget_title = sprintf(
				wp_kses(
					/* translators: Placeholder is a Jetpack logo. */
					__( 'Stats <span>by %s</span>', 'jetpack' ),
					array( 'span' => array() )
				),
				$jetpack_logo->get_jp_emblem( true )
			);

			wp_add_dashboard_widget(
				'jetpack_summary_widget',
				$widget_title,
				array( __CLASS__, 'dashboard_widget' )
			);
			wp_enqueue_style( 'jetpack-dashboard-widget', plugins_url( 'css/dashboard-widget.css', JETPACK__PLUGIN_FILE ), array(), JETPACK__VERSION );
			wp_style_add_data( 'jetpack-dashboard-widget', 'rtl', 'replace' );

			// If we're inactive and not in development mode, sort our box to the top.
			if ( ! self::is_active() && ! self::is_development_mode() ) {
				global $wp_meta_boxes;

				$dashboard = $wp_meta_boxes['dashboard']['normal']['core'];
				$ours      = array( 'jetpack_summary_widget' => $dashboard['jetpack_summary_widget'] );

				$wp_meta_boxes['dashboard']['normal']['core'] = array_merge( $ours, $dashboard );
			}
		}
	}

	/**
	 * @param mixed $result Value for the user's option
	 * @return mixed
	 */
	function get_user_option_meta_box_order_dashboard( $sorted ) {
		if ( ! is_array( $sorted ) ) {
			return $sorted;
		}

		foreach ( $sorted as $box_context => $ids ) {
			if ( false === strpos( $ids, 'dashboard_stats' ) ) {
				// If the old id isn't anywhere in the ids, don't bother exploding and fail out.
				continue;
			}

			$ids_array = explode( ',', $ids );
			$key       = array_search( 'dashboard_stats', $ids_array );

			if ( false !== $key ) {
				// If we've found that exact value in the option (and not `google_dashboard_stats` for example)
				$ids_array[ $key ]      = 'jetpack_summary_widget';
				$sorted[ $box_context ] = implode( ',', $ids_array );
				// We've found it, stop searching, and just return.
				break;
			}
		}

		return $sorted;
	}

	public static function dashboard_widget() {
		/**
		 * Fires when the dashboard is loaded.
		 *
		 * @since 3.4.0
		 */
		do_action( 'jetpack_dashboard_widget' );
	}

	public static function dashboard_widget_footer() {
		?>
		<footer>

		<div class="protect">
			<?php if ( self::is_module_active( 'protect' ) ) : ?>
				<h3><?php echo number_format_i18n( get_site_option( 'jetpack_protect_blocked_attempts', 0 ) ); ?></h3>
				<p><?php echo esc_html_x( 'Blocked malicious login attempts', '{#} Blocked malicious login attempts -- number is on a prior line, text is a caption.', 'jetpack' ); ?></p>
			<?php elseif ( current_user_can( 'jetpack_activate_modules' ) && ! self::is_development_mode() ) : ?>
				<a href="
				<?php
				echo esc_url(
					wp_nonce_url(
						self::admin_url(
							array(
								'action' => 'activate',
								'module' => 'protect',
							)
						),
						'jetpack_activate-protect'
					)
				);
				?>
							" class="button button-jetpack" title="<?php esc_attr_e( 'Protect helps to keep you secure from brute-force login attacks.', 'jetpack' ); ?>">
					<?php esc_html_e( 'Activate Protect', 'jetpack' ); ?>
				</a>
			<?php else : ?>
				<?php esc_html_e( 'Protect is inactive.', 'jetpack' ); ?>
			<?php endif; ?>
		</div>

		<div class="akismet">
			<?php if ( is_plugin_active( 'akismet/akismet.php' ) ) : ?>
				<h3><?php echo number_format_i18n( get_option( 'akismet_spam_count', 0 ) ); ?></h3>
				<p><?php echo esc_html_x( 'Spam comments blocked by Akismet.', '{#} Spam comments blocked by Akismet -- number is on a prior line, text is a caption.', 'jetpack' ); ?></p>
			<?php elseif ( current_user_can( 'activate_plugins' ) && ! is_wp_error( validate_plugin( 'akismet/akismet.php' ) ) ) : ?>
				<a href="
				<?php
				echo esc_url(
					wp_nonce_url(
						add_query_arg(
							array(
								'action' => 'activate',
								'plugin' => 'akismet/akismet.php',
							),
							admin_url( 'plugins.php' )
						),
						'activate-plugin_akismet/akismet.php'
					)
				);
				?>
							" class="button button-jetpack">
					<?php esc_html_e( 'Activate Akismet', 'jetpack' ); ?>
				</a>
			<?php else : ?>
				<p><a href="<?php echo esc_url( 'https://akismet.com/?utm_source=jetpack&utm_medium=link&utm_campaign=Jetpack%20Dashboard%20Widget%20Footer%20Link' ); ?>"><?php esc_html_e( 'Akismet can help to keep your blog safe from spam!', 'jetpack' ); ?></a></p>
			<?php endif; ?>
		</div>

		</footer>
		<?php
	}

	/*
	 * Adds a "blank" column in the user admin table to display indication of user connection.
	 */
	function jetpack_icon_user_connected( $columns ) {
		$columns['user_jetpack'] = '';
		return $columns;
	}

	/*
	 * Show Jetpack icon if the user is linked.
	 */
	function jetpack_show_user_connected_icon( $val, $col, $user_id ) {
		if ( 'user_jetpack' == $col && self::is_user_connected( $user_id ) ) {
			$jetpack_logo = new Jetpack_Logo();
			$emblem_html  = sprintf(
				'<a title="%1$s" class="jp-emblem-user-admin">%2$s</a>',
				esc_attr__( 'This user is linked and ready to fly with Jetpack.', 'jetpack' ),
				$jetpack_logo->get_jp_emblem()
			);
			return $emblem_html;
		}

		return $val;
	}

	/*
	 * Style the Jetpack user column
	 */
	function jetpack_user_col_style() {
		global $current_screen;
		if ( ! empty( $current_screen->base ) && 'users' == $current_screen->base ) {
			?>
			<style>
				.fixed .column-user_jetpack {
					width: 21px;
				}
				.jp-emblem-user-admin svg {
					width: 20px;
					height: 20px;
				}
				.jp-emblem-user-admin path {
					fill: #00BE28;
				}
			</style>
			<?php
		}
	}

	/**
	 * Checks if Akismet is active and working.
	 *
	 * We dropped support for Akismet 3.0 with Jetpack 6.1.1 while introducing a check for an Akismet valid key
	 * that implied usage of methods present since more recent version.
	 * See https://github.com/Automattic/jetpack/pull/9585
	 *
	 * @since  5.1.0
	 *
	 * @return bool True = Akismet available. False = Aksimet not available.
	 */
	public static function is_akismet_active() {
		static $status = null;

		if ( ! is_null( $status ) ) {
			return $status;
		}

		// Check if a modern version of Akismet is active.
		if ( ! method_exists( 'Akismet', 'http_post' ) ) {
			$status = false;
			return $status;
		}

		// Make sure there is a key known to Akismet at all before verifying key.
		$akismet_key = Akismet::get_api_key();
		if ( ! $akismet_key ) {
			$status = false;
			return $status;
		}

		// Possible values: valid, invalid, failure via Akismet. false if no status is cached.
		$akismet_key_state = get_transient( 'jetpack_akismet_key_is_valid' );

		// Do not used the cache result in wp-admin or REST API requests if the key isn't valid, in case someone is actively renewing, etc.
		$recheck = ( is_admin() || ( defined( 'REST_REQUEST' ) && REST_REQUEST ) ) && 'valid' !== $akismet_key_state;
		// We cache the result of the Akismet key verification for ten minutes.
		if ( ! $akismet_key_state || $recheck ) {
			$akismet_key_state = Akismet::verify_key( $akismet_key );
			set_transient( 'jetpack_akismet_key_is_valid', $akismet_key_state, 10 * MINUTE_IN_SECONDS );
		}

		$status = 'valid' === $akismet_key_state;

		return $status;
	}

	/**
	 * @deprecated
	 *
	 * @see Automattic\Jetpack\Sync\Modules\Users::is_function_in_backtrace
	 */
	public static function is_function_in_backtrace() {
		_deprecated_function( __METHOD__, 'jetpack-7.6.0' );
	}

	/**
	 * Given a minified path, and a non-minified path, will return
	 * a minified or non-minified file URL based on whether SCRIPT_DEBUG is set and truthy.
	 *
	 * Both `$min_base` and `$non_min_base` are expected to be relative to the
	 * root Jetpack directory.
	 *
	 * @since 5.6.0
	 *
	 * @param string $min_path
	 * @param string $non_min_path
	 * @return string The URL to the file
	 */
	public static function get_file_url_for_environment( $min_path, $non_min_path ) {
		return Assets::get_file_url_for_environment( $min_path, $non_min_path );
	}

	/**
	 * Checks for whether Jetpack Backup & Scan is enabled.
	 * Will return true if the state of Backup & Scan is anything except "unavailable".
	 *
	 * @return bool|int|mixed
	 */
	public static function is_rewind_enabled() {
		if ( ! self::is_active() ) {
			return false;
		}

		$rewind_enabled = get_transient( 'jetpack_rewind_enabled' );
		if ( false === $rewind_enabled ) {
			jetpack_require_lib( 'class.core-rest-api-endpoints' );
			$rewind_data    = (array) Jetpack_Core_Json_Api_Endpoints::rewind_data();
			$rewind_enabled = ( ! is_wp_error( $rewind_data )
				&& ! empty( $rewind_data['state'] )
				&& 'active' === $rewind_data['state'] )
				? 1
				: 0;

			set_transient( 'jetpack_rewind_enabled', $rewind_enabled, 10 * MINUTE_IN_SECONDS );
		}
		return $rewind_enabled;
	}

	/**
	 * Return Calypso environment value; used for developing Jetpack and pairing
	 * it with different Calypso enrionments, such as localhost.
	 *
	 * @since 7.4.0
	 *
	 * @return string Calypso environment
	 */
	public static function get_calypso_env() {
		if ( isset( $_GET['calypso_env'] ) ) {
			return sanitize_key( $_GET['calypso_env'] );
		}

		if ( getenv( 'CALYPSO_ENV' ) ) {
			return sanitize_key( getenv( 'CALYPSO_ENV' ) );
		}

		if ( defined( 'CALYPSO_ENV' ) && CALYPSO_ENV ) {
			return sanitize_key( CALYPSO_ENV );
		}

		return '';
	}

	/**
	 * Checks whether or not TOS has been agreed upon.
	 * Will return true if a user has clicked to register, or is already connected.
	 */
	public static function jetpack_tos_agreed() {
		return Jetpack_Options::get_option( 'tos_agreed' ) || self::is_active();
	}

	/**
	 * Handles activating default modules as well general cleanup for the new connection.
	 *
	 * @param boolean $activate_sso                 Whether to activate the SSO module when activating default modules.
	 * @param boolean $redirect_on_activation_error Whether to redirect on activation error.
	 * @param boolean $send_state_messages          Whether to send state messages.
	 * @return void
	 */
	public static function handle_post_authorization_actions(
		$activate_sso = false,
		$redirect_on_activation_error = false,
		$send_state_messages = true
	) {
		$other_modules = $activate_sso
			? array( 'sso' )
			: array();

		if ( $active_modules = Jetpack_Options::get_option( 'active_modules' ) ) {
			self::delete_active_modules();

			self::activate_default_modules( 999, 1, array_merge( $active_modules, $other_modules ), $redirect_on_activation_error, $send_state_messages );
		} else {
			self::activate_default_modules( false, false, $other_modules, $redirect_on_activation_error, $send_state_messages );
		}

		// Since this is a fresh connection, be sure to clear out IDC options
		Jetpack_IDC::clear_all_idc_options();
		Jetpack_Options::delete_raw_option( 'jetpack_last_connect_url_check' );

		// Start nonce cleaner
		wp_clear_scheduled_hook( 'jetpack_clean_nonces' );
		wp_schedule_event( time(), 'hourly', 'jetpack_clean_nonces' );

		if ( $send_state_messages ) {
			self::state( 'message', 'authorized' );
		}
	}

	/**
	 * Returns a boolean for whether backups UI should be displayed or not.
	 *
	 * @return bool Should backups UI be displayed?
	 */
	public static function show_backups_ui() {
		/**
		 * Whether UI for backups should be displayed.
		 *
		 * @since 6.5.0
		 *
		 * @param bool $show_backups Should UI for backups be displayed? True by default.
		 */
		return self::is_plugin_active( 'vaultpress/vaultpress.php' ) || apply_filters( 'jetpack_show_backups', true );
	}

	/*
	 * Deprecated manage functions
	 */
	function prepare_manage_jetpack_notice() {
		_deprecated_function( __METHOD__, 'jetpack-7.3' );
	}
	function manage_activate_screen() {
		_deprecated_function( __METHOD__, 'jetpack-7.3' );
	}
	function admin_jetpack_manage_notice() {
		_deprecated_function( __METHOD__, 'jetpack-7.3' );
	}
	function opt_out_jetpack_manage_url() {
		_deprecated_function( __METHOD__, 'jetpack-7.3' );
	}
	function opt_in_jetpack_manage_url() {
		_deprecated_function( __METHOD__, 'jetpack-7.3' );
	}
	function opt_in_jetpack_manage_notice() {
		_deprecated_function( __METHOD__, 'jetpack-7.3' );
	}
	function can_display_jetpack_manage_notice() {
		_deprecated_function( __METHOD__, 'jetpack-7.3' );
	}

	/**
	 * Clean leftoveruser meta.
	 *
	 * Delete Jetpack-related user meta when it is no longer needed.
	 *
	 * @since 7.3.0
	 *
	 * @param int $user_id User ID being updated.
	 */
	public static function user_meta_cleanup( $user_id ) {
		$meta_keys = array(
			// AtD removed from Jetpack 7.3
			'AtD_options',
			'AtD_check_when',
			'AtD_guess_lang',
			'AtD_ignored_phrases',
		);

		foreach ( $meta_keys as $meta_key ) {
			if ( get_user_meta( $user_id, $meta_key ) ) {
				delete_user_meta( $user_id, $meta_key );
			}
		}
	}

	function is_active_and_not_development_mode( $maybe ) {
		if ( ! self::is_active() || self::is_development_mode() ) {
			return false;
		}
		return true;
	}
}<|MERGE_RESOLUTION|>--- conflicted
+++ resolved
@@ -666,10 +666,7 @@
 		 * They check for external files or plugins, so they need to run as late as possible.
 		 */
 		add_action( 'wp_head', array( $this, 'check_open_graph' ), 1 );
-<<<<<<< HEAD
 		add_action( 'amp_story_head', array( $this, 'check_open_graph' ), 1 );
-=======
->>>>>>> 2484900b
 		add_action( 'plugins_loaded', array( $this, 'check_twitter_tags' ), 999 );
 		add_action( 'plugins_loaded', array( $this, 'check_rest_api_compat' ), 1000 );
 
