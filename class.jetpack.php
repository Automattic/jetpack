--- conflicted
+++ resolved
@@ -5076,17 +5076,10 @@
 
 				<p class="jp-id-crisis-question"
 				   id="jp-id-crisis-question-1"><?php printf( __( 'It looks like you may have changed your domain. Is <strong>%1$s</strong> still your site\'s domain, or have you updated it to <strong> %2$s </strong>?', 'jetpack' ), $errors[ $key ], (string) get_option( $key ) ); ?>
-<<<<<<< HEAD
-				
 					<div class="btn-group">
-						<a href="#" onclick="alert('fixing...'); return false;" class="button button-primary regular"><?php _e( 'I\'ve updated it.' ); ?> </a>
-						<a href="#" class="button" onclick="jQuery('.jp-id-crisis-question').hide(); jQuery('#jp-id-crisis-question-2').show(); return false"><?php _e( 'That\'s still my domain.' ); ?> </a>
+						<a href="#" class="button button-primary regular site-moved"><?php _e( 'I\'ve updated it.' ); ?></a>
+						<a href="#" class="button site-not-moved" ><?php _e( 'That\'s still my domain.' ); ?></a>
 					</div>
-=======
-					<br/>
-					<a href="#" class="button button-primary regular site-moved"><?php _e( 'I\'ve updated it.' ); ?></a>
-					<a href="#" class="button site-not-moved" ><?php _e( 'That\'s still my domain.' ); ?></a>
->>>>>>> 9e151f0e
 				</p>
 
 				<p class="jp-id-crisis-question" id="jp-id-crisis-question-2"
