<?php
use Automattic\Jetpack\Assets;
use Automattic\Jetpack\Assets\Logo as Jetpack_Logo;
use Automattic\Jetpack\Connection\Client;
use Automattic\Jetpack\Connection\Manager as Connection_Manager;
use Automattic\Jetpack\Connection\REST_Connector as REST_Connector;
use Automattic\Jetpack\Connection\XMLRPC_Connector as XMLRPC_Connector;
use Automattic\Jetpack\Connection\Utils as Connection_Utils;
use Automattic\Jetpack\Constants;
use Automattic\Jetpack\Roles;
use Automattic\Jetpack\Status;
use Automattic\Jetpack\Sync\Functions;
use Automattic\Jetpack\Sync\Sender;
use Automattic\Jetpack\Sync\Users;
use Automattic\Jetpack\Terms_Of_Service;
use Automattic\Jetpack\Tracking;
use Automattic\Jetpack\Plugin\Tracking as Plugin_Tracking;

/*
Options:
jetpack_options (array)
	An array of options.
	@see Jetpack_Options::get_option_names()

jetpack_register (string)
	Temporary verification secrets.

jetpack_activated (int)
	1: the plugin was activated normally
	2: the plugin was activated on this site because of a network-wide activation
	3: the plugin was auto-installed
	4: the plugin was manually disconnected (but is still installed)

jetpack_active_modules (array)
	Array of active module slugs.

jetpack_do_activate (bool)
	Flag for "activating" the plugin on sites where the activation hook never fired (auto-installs)
*/

require_once JETPACK__PLUGIN_DIR . '_inc/lib/class.media.php';

class Jetpack {
	public $xmlrpc_server = null;

	private $rest_authentication_status = null;

	public $HTTP_RAW_POST_DATA = null; // copy of $GLOBALS['HTTP_RAW_POST_DATA']

	private $tracking;

	/**
	 * @var array The handles of styles that are concatenated into jetpack.css.
	 *
	 * When making changes to that list, you must also update concat_list in tools/builder/frontend-css.js.
	 */
	public $concatenated_style_handles = array(
		'jetpack-carousel',
		'grunion.css',
		'the-neverending-homepage',
		'jetpack_likes',
		'jetpack_related-posts',
		'sharedaddy',
		'jetpack-slideshow',
		'presentations',
		'quiz',
		'jetpack-subscriptions',
		'jetpack-responsive-videos-style',
		'jetpack-social-menu',
		'tiled-gallery',
		'jetpack_display_posts_widget',
		'gravatar-profile-widget',
		'goodreads-widget',
		'jetpack_social_media_icons_widget',
		'jetpack-top-posts-widget',
		'jetpack_image_widget',
		'jetpack-my-community-widget',
		'jetpack-authors-widget',
		'wordads',
		'eu-cookie-law-style',
		'flickr-widget-style',
		'jetpack-search-widget',
		'jetpack-simple-payments-widget-style',
		'jetpack-widget-social-icons-styles',
	);

	/**
	 * The handles of scripts that can be loaded asynchronously.
	 *
	 * @var array
	 */
	public $async_script_handles = array(
		'woocommerce-analytics',
	);

	/**
	 * Contains all assets that have had their URL rewritten to minified versions.
	 *
	 * @var array
	 */
	static $min_assets = array();

	public $plugins_to_deactivate = array(
		'stats'               => array( 'stats/stats.php', 'WordPress.com Stats' ),
		'shortlinks'          => array( 'stats/stats.php', 'WordPress.com Stats' ),
		'sharedaddy'          => array( 'sharedaddy/sharedaddy.php', 'Sharedaddy' ),
		'twitter-widget'      => array( 'wickett-twitter-widget/wickett-twitter-widget.php', 'Wickett Twitter Widget' ),
		'contact-form'        => array( 'grunion-contact-form/grunion-contact-form.php', 'Grunion Contact Form' ),
		'contact-form'        => array( 'mullet/mullet-contact-form.php', 'Mullet Contact Form' ),
		'custom-css'          => array( 'safecss/safecss.php', 'WordPress.com Custom CSS' ),
		'random-redirect'     => array( 'random-redirect/random-redirect.php', 'Random Redirect' ),
		'videopress'          => array( 'video/video.php', 'VideoPress' ),
		'widget-visibility'   => array( 'jetpack-widget-visibility/widget-visibility.php', 'Jetpack Widget Visibility' ),
		'widget-visibility'   => array( 'widget-visibility-without-jetpack/widget-visibility-without-jetpack.php', 'Widget Visibility Without Jetpack' ),
		'sharedaddy'          => array( 'jetpack-sharing/sharedaddy.php', 'Jetpack Sharing' ),
		'gravatar-hovercards' => array( 'jetpack-gravatar-hovercards/gravatar-hovercards.php', 'Jetpack Gravatar Hovercards' ),
		'latex'               => array( 'wp-latex/wp-latex.php', 'WP LaTeX' ),
	);

	/**
	 * Map of roles we care about, and their corresponding minimum capabilities.
	 *
	 * @deprecated 7.6 Use Automattic\Jetpack\Roles::$capability_translations instead.
	 *
	 * @access public
	 * @static
	 *
	 * @var array
	 */
	public static $capability_translations = array(
		'administrator' => 'manage_options',
		'editor'        => 'edit_others_posts',
		'author'        => 'publish_posts',
		'contributor'   => 'edit_posts',
		'subscriber'    => 'read',
	);

	/**
	 * Map of modules that have conflicts with plugins and should not be auto-activated
	 * if the plugins are active.  Used by filter_default_modules
	 *
	 * Plugin Authors: If you'd like to prevent a single module from auto-activating,
	 * change `module-slug` and add this to your plugin:
	 *
	 * add_filter( 'jetpack_get_default_modules', 'my_jetpack_get_default_modules' );
	 * function my_jetpack_get_default_modules( $modules ) {
	 *     return array_diff( $modules, array( 'module-slug' ) );
	 * }
	 *
	 * @var array
	 */
	private $conflicting_plugins = array(
		'comments'           => array(
			'Intense Debate'                 => 'intensedebate/intensedebate.php',
			'Disqus'                         => 'disqus-comment-system/disqus.php',
			'Livefyre'                       => 'livefyre-comments/livefyre.php',
			'Comments Evolved for WordPress' => 'gplus-comments/comments-evolved.php',
			'Google+ Comments'               => 'google-plus-comments/google-plus-comments.php',
			'WP-SpamShield Anti-Spam'        => 'wp-spamshield/wp-spamshield.php',
		),
<<<<<<< HEAD
		'contact-form'      => array(
			'Contact Form 7'                       => 'contact-form-7/wp-contact-form-7.php',
			'Gravity Forms'                        => 'gravityforms/gravityforms.php',
			'Contact Form Plugin'                  => 'contact-form-plugin/contact_form.php',
			'Easy Contact Forms'                   => 'easy-contact-forms/easy-contact-forms.php',
			'Fast Secure Contact Form'             => 'si-contact-form/si-contact-form.php',
			'Ninja Forms'                          => 'ninja-forms/ninja-forms.php',
=======
		'comment-likes'      => array(
			'Epoch' => 'epoch/plugincore.php',
		),
		'contact-form'       => array(
			'Contact Form 7'           => 'contact-form-7/wp-contact-form-7.php',
			'Gravity Forms'            => 'gravityforms/gravityforms.php',
			'Contact Form Plugin'      => 'contact-form-plugin/contact_form.php',
			'Easy Contact Forms'       => 'easy-contact-forms/easy-contact-forms.php',
			'Fast Secure Contact Form' => 'si-contact-form/si-contact-form.php',
			'Ninja Forms'              => 'ninja-forms/ninja-forms.php',
>>>>>>> f95b51a3
		),
		'minileven'          => array(
			'WPtouch' => 'wptouch/wptouch.php',
		),
		'latex'              => array(
			'LaTeX for WordPress'     => 'latex/latex.php',
			'Youngwhans Simple Latex' => 'youngwhans-simple-latex/yw-latex.php',
			'Easy WP LaTeX'           => 'easy-wp-latex-lite/easy-wp-latex-lite.php',
			'MathJax-LaTeX'           => 'mathjax-latex/mathjax-latex.php',
			'Enable Latex'            => 'enable-latex/enable-latex.php',
			'WP QuickLaTeX'           => 'wp-quicklatex/wp-quicklatex.php',
		),
		'protect'            => array(
			'Limit Login Attempts'              => 'limit-login-attempts/limit-login-attempts.php',
			'Captcha'                           => 'captcha/captcha.php',
			'Brute Force Login Protection'      => 'brute-force-login-protection/brute-force-login-protection.php',
			'Login Security Solution'           => 'login-security-solution/login-security-solution.php',
			'WPSecureOps Brute Force Protect'   => 'wpsecureops-bruteforce-protect/wpsecureops-bruteforce-protect.php',
			'BulletProof Security'              => 'bulletproof-security/bulletproof-security.php',
			'SiteGuard WP Plugin'               => 'siteguard/siteguard.php',
			'Security-protection'               => 'security-protection/security-protection.php',
			'Login Security'                    => 'login-security/login-security.php',
			'Botnet Attack Blocker'             => 'botnet-attack-blocker/botnet-attack-blocker.php',
			'Wordfence Security'                => 'wordfence/wordfence.php',
			'All In One WP Security & Firewall' => 'all-in-one-wp-security-and-firewall/wp-security.php',
			'iThemes Security'                  => 'better-wp-security/better-wp-security.php',
		),
		'random-redirect'    => array(
			'Random Redirect 2' => 'random-redirect-2/random-redirect.php',
		),
		'related-posts'      => array(
			'YARPP'                       => 'yet-another-related-posts-plugin/yarpp.php',
			'WordPress Related Posts'     => 'wordpress-23-related-posts-plugin/wp_related_posts.php',
			'nrelate Related Content'     => 'nrelate-related-content/nrelate-related.php',
			'Contextual Related Posts'    => 'contextual-related-posts/contextual-related-posts.php',
			'Related Posts for WordPress' => 'microkids-related-posts/microkids-related-posts.php',
			'outbrain'                    => 'outbrain/outbrain.php',
			'Shareaholic'                 => 'shareaholic/shareaholic.php',
			'Sexybookmarks'               => 'sexybookmarks/shareaholic.php',
		),
		'sharedaddy'         => array(
			'AddThis'     => 'addthis/addthis_social_widget.php',
			'Add To Any'  => 'add-to-any/add-to-any.php',
			'ShareThis'   => 'share-this/sharethis.php',
			'Shareaholic' => 'shareaholic/shareaholic.php',
		),
		'seo-tools'          => array(
			'WordPress SEO by Yoast'         => 'wordpress-seo/wp-seo.php',
			'WordPress SEO Premium by Yoast' => 'wordpress-seo-premium/wp-seo-premium.php',
			'All in One SEO Pack'            => 'all-in-one-seo-pack/all_in_one_seo_pack.php',
			'All in One SEO Pack Pro'        => 'all-in-one-seo-pack-pro/all_in_one_seo_pack.php',
			'The SEO Framework'              => 'autodescription/autodescription.php',
		),
		'verification-tools' => array(
			'WordPress SEO by Yoast'         => 'wordpress-seo/wp-seo.php',
			'WordPress SEO Premium by Yoast' => 'wordpress-seo-premium/wp-seo-premium.php',
			'All in One SEO Pack'            => 'all-in-one-seo-pack/all_in_one_seo_pack.php',
			'All in One SEO Pack Pro'        => 'all-in-one-seo-pack-pro/all_in_one_seo_pack.php',
			'The SEO Framework'              => 'autodescription/autodescription.php',
		),
		'widget-visibility'  => array(
			'Widget Logic'    => 'widget-logic/widget_logic.php',
			'Dynamic Widgets' => 'dynamic-widgets/dynamic-widgets.php',
		),
		'sitemaps'           => array(
			'Google XML Sitemaps'                  => 'google-sitemap-generator/sitemap.php',
			'Better WordPress Google XML Sitemaps' => 'bwp-google-xml-sitemaps/bwp-simple-gxs.php',
			'Google XML Sitemaps for qTranslate'   => 'google-xml-sitemaps-v3-for-qtranslate/sitemap.php',
			'XML Sitemap & Google News feeds'      => 'xml-sitemap-feed/xml-sitemap.php',
			'Google Sitemap by BestWebSoft'        => 'google-sitemap-plugin/google-sitemap-plugin.php',
			'WordPress SEO by Yoast'               => 'wordpress-seo/wp-seo.php',
			'WordPress SEO Premium by Yoast'       => 'wordpress-seo-premium/wp-seo-premium.php',
			'All in One SEO Pack'                  => 'all-in-one-seo-pack/all_in_one_seo_pack.php',
			'All in One SEO Pack Pro'              => 'all-in-one-seo-pack-pro/all_in_one_seo_pack.php',
			'The SEO Framework'                    => 'autodescription/autodescription.php',
			'Sitemap'                              => 'sitemap/sitemap.php',
			'Simple Wp Sitemap'                    => 'simple-wp-sitemap/simple-wp-sitemap.php',
			'Simple Sitemap'                       => 'simple-sitemap/simple-sitemap.php',
			'XML Sitemaps'                         => 'xml-sitemaps/xml-sitemaps.php',
			'MSM Sitemaps'                         => 'msm-sitemap/msm-sitemap.php',
		),
		'lazy-images'        => array(
			'Lazy Load'              => 'lazy-load/lazy-load.php',
			'BJ Lazy Load'           => 'bj-lazy-load/bj-lazy-load.php',
			'Lazy Load by WP Rocket' => 'rocket-lazy-load/rocket-lazy-load.php',
		),
	);

	/**
	 * Plugins for which we turn off our Facebook OG Tags implementation.
	 *
	 * Note: All in One SEO Pack, All in one SEO Pack Pro, WordPress SEO by Yoast, and WordPress SEO Premium by Yoast automatically deactivate
	 * Jetpack's Open Graph tags via filter when their Social Meta modules are active.
	 *
	 * Plugin authors: If you'd like to prevent Jetpack's Open Graph tag generation in your plugin, you can do so via this filter:
	 * add_filter( 'jetpack_enable_open_graph', '__return_false' );
	 */
	private $open_graph_conflicting_plugins = array(
		'2-click-socialmedia-buttons/2-click-socialmedia-buttons.php',
		// 2 Click Social Media Buttons
		'add-link-to-facebook/add-link-to-facebook.php',         // Add Link to Facebook
		'add-meta-tags/add-meta-tags.php',                       // Add Meta Tags
		'easy-facebook-share-thumbnails/esft.php',               // Easy Facebook Share Thumbnail
		'heateor-open-graph-meta-tags/heateor-open-graph-meta-tags.php',
		// Open Graph Meta Tags by Heateor
		'facebook/facebook.php',                                 // Facebook (official plugin)
		'facebook-awd/AWD_facebook.php',                         // Facebook AWD All in one
		'facebook-featured-image-and-open-graph-meta-tags/fb-featured-image.php',
		// Facebook Featured Image & OG Meta Tags
		'facebook-meta-tags/facebook-metatags.php',              // Facebook Meta Tags
		'wonderm00ns-simple-facebook-open-graph-tags/wonderm00n-open-graph.php',
		// Facebook Open Graph Meta Tags for WordPress
		'facebook-revised-open-graph-meta-tag/index.php',        // Facebook Revised Open Graph Meta Tag
		'facebook-thumb-fixer/_facebook-thumb-fixer.php',        // Facebook Thumb Fixer
		'facebook-and-digg-thumbnail-generator/facebook-and-digg-thumbnail-generator.php',
		// Fedmich's Facebook Open Graph Meta
		'network-publisher/networkpub.php',                      // Network Publisher
		'nextgen-facebook/nextgen-facebook.php',                 // NextGEN Facebook OG
		'social-networks-auto-poster-facebook-twitter-g/NextScripts_SNAP.php',
		// NextScripts SNAP
		'og-tags/og-tags.php',                                   // OG Tags
		'opengraph/opengraph.php',                               // Open Graph
		'open-graph-protocol-framework/open-graph-protocol-framework.php',
		// Open Graph Protocol Framework
		'seo-facebook-comments/seofacebook.php',                 // SEO Facebook Comments
		'seo-ultimate/seo-ultimate.php',                         // SEO Ultimate
		'sexybookmarks/sexy-bookmarks.php',                      // Shareaholic
		'shareaholic/sexy-bookmarks.php',                        // Shareaholic
		'sharepress/sharepress.php',                             // SharePress
		'simple-facebook-connect/sfc.php',                       // Simple Facebook Connect
		'social-discussions/social-discussions.php',             // Social Discussions
		'social-sharing-toolkit/social_sharing_toolkit.php',     // Social Sharing Toolkit
		'socialize/socialize.php',                               // Socialize
		'squirrly-seo/squirrly.php',                             // SEO by SQUIRRLY™
		'only-tweet-like-share-and-google-1/tweet-like-plusone.php',
		// Tweet, Like, Google +1 and Share
		'wordbooker/wordbooker.php',                             // Wordbooker
		'wpsso/wpsso.php',                                       // WordPress Social Sharing Optimization
		'wp-caregiver/wp-caregiver.php',                         // WP Caregiver
		'wp-facebook-like-send-open-graph-meta/wp-facebook-like-send-open-graph-meta.php',
		// WP Facebook Like Send & Open Graph Meta
		'wp-facebook-open-graph-protocol/wp-facebook-ogp.php',   // WP Facebook Open Graph protocol
		'wp-ogp/wp-ogp.php',                                     // WP-OGP
		'zoltonorg-social-plugin/zosp.php',                      // Zolton.org Social Plugin
		'wp-fb-share-like-button/wp_fb_share-like_widget.php',   // WP Facebook Like Button
		'open-graph-metabox/open-graph-metabox.php',              // Open Graph Metabox
	);

	/**
	 * Plugins for which we turn off our Twitter Cards Tags implementation.
	 */
	private $twitter_cards_conflicting_plugins = array(
		// 'twitter/twitter.php',                       // The official one handles this on its own.
		// https://github.com/twitter/wordpress/blob/master/src/Twitter/WordPress/Cards/Compatibility.php
			'eewee-twitter-card/index.php',              // Eewee Twitter Card
		'ig-twitter-cards/ig-twitter-cards.php',     // IG:Twitter Cards
		'jm-twitter-cards/jm-twitter-cards.php',     // JM Twitter Cards
		'kevinjohn-gallagher-pure-web-brilliants-social-graph-twitter-cards-extention/kevinjohn_gallagher___social_graph_twitter_output.php',
		// Pure Web Brilliant's Social Graph Twitter Cards Extension
		'twitter-cards/twitter-cards.php',           // Twitter Cards
		'twitter-cards-meta/twitter-cards-meta.php', // Twitter Cards Meta
		'wp-to-twitter/wp-to-twitter.php',           // WP to Twitter
		'wp-twitter-cards/twitter_cards.php',        // WP Twitter Cards
	);

	/**
	 * Message to display in admin_notice
	 *
	 * @var string
	 */
	public $message = '';

	/**
	 * Error to display in admin_notice
	 *
	 * @var string
	 */
	public $error = '';

	/**
	 * Modules that need more privacy description.
	 *
	 * @var string
	 */
	public $privacy_checks = '';

	/**
	 * Stats to record once the page loads
	 *
	 * @var array
	 */
	public $stats = array();

	/**
	 * Jetpack_Sync object
	 */
	public $sync;

	/**
	 * Verified data for JSON authorization request
	 */
	public $json_api_authorization_request = array();

	/**
	 * @var Automattic\Jetpack\Connection\Manager
	 */
	protected $connection_manager;

	/**
	 * @var string Transient key used to prevent multiple simultaneous plugin upgrades
	 */
	public static $plugin_upgrade_lock_key = 'jetpack_upgrade_lock';

	/**
	 * Holds the singleton instance of this class
	 *
	 * @since 2.3.3
	 * @var Jetpack
	 */
	static $instance = false;

	/**
	 * Singleton
	 *
	 * @static
	 */
	public static function init() {
		if ( ! self::$instance ) {
			self::$instance = new Jetpack();

			self::$instance->plugin_upgrade();
		}

		return self::$instance;
	}

	/**
	 * Must never be called statically
	 */
	function plugin_upgrade() {
		if ( self::is_active() ) {
			list( $version ) = explode( ':', Jetpack_Options::get_option( 'version' ) );
			if ( JETPACK__VERSION != $version ) {
				// Prevent multiple upgrades at once - only a single process should trigger
				// an upgrade to avoid stampedes
				if ( false !== get_transient( self::$plugin_upgrade_lock_key ) ) {
					return;
				}

				// Set a short lock to prevent multiple instances of the upgrade
				set_transient( self::$plugin_upgrade_lock_key, 1, 10 );

				// check which active modules actually exist and remove others from active_modules list
				$unfiltered_modules = self::get_active_modules();
				$modules            = array_filter( $unfiltered_modules, array( 'Jetpack', 'is_module' ) );
				if ( array_diff( $unfiltered_modules, $modules ) ) {
					self::update_active_modules( $modules );
				}

				add_action( 'init', array( __CLASS__, 'activate_new_modules' ) );

				// Upgrade to 4.3.0
				if ( Jetpack_Options::get_option( 'identity_crisis_whitelist' ) ) {
					Jetpack_Options::delete_option( 'identity_crisis_whitelist' );
				}

				// Make sure Markdown for posts gets turned back on
				if ( ! get_option( 'wpcom_publish_posts_with_markdown' ) ) {
					update_option( 'wpcom_publish_posts_with_markdown', true );
				}

				if ( did_action( 'wp_loaded' ) ) {
					self::upgrade_on_load();
				} else {
					add_action(
						'wp_loaded',
						array( __CLASS__, 'upgrade_on_load' )
					);
				}
			}
		}
	}

	/**
	 * Runs upgrade routines that need to have modules loaded.
	 */
	static function upgrade_on_load() {

		// Not attempting any upgrades if jetpack_modules_loaded did not fire.
		// This can happen in case Jetpack has been just upgraded and is
		// being initialized late during the page load. In this case we wait
		// until the next proper admin page load with Jetpack active.
		if ( ! did_action( 'jetpack_modules_loaded' ) ) {
			delete_transient( self::$plugin_upgrade_lock_key );

			return;
		}

		self::maybe_set_version_option();

		if ( method_exists( 'Jetpack_Widget_Conditions', 'migrate_post_type_rules' ) ) {
			Jetpack_Widget_Conditions::migrate_post_type_rules();
		}

		if (
			class_exists( 'Jetpack_Sitemap_Manager' )
			&& version_compare( JETPACK__VERSION, '5.3', '>=' )
		) {
			do_action( 'jetpack_sitemaps_purge_data' );
		}

		// Delete old stats cache
		delete_option( 'jetpack_restapi_stats_cache' );

		delete_transient( self::$plugin_upgrade_lock_key );
	}

	/**
	 * Saves all the currently active modules to options.
	 * Also fires Action hooks for each newly activated and deactivated module.
	 *
	 * @param $modules Array Array of active modules to be saved in options.
	 *
	 * @return $success bool true for success, false for failure.
	 */
	static function update_active_modules( $modules ) {
		$current_modules      = Jetpack_Options::get_option( 'active_modules', array() );
		$active_modules       = self::get_active_modules();
		$new_active_modules   = array_diff( $modules, $current_modules );
		$new_inactive_modules = array_diff( $active_modules, $modules );
		$new_current_modules  = array_diff( array_merge( $current_modules, $new_active_modules ), $new_inactive_modules );
		$reindexed_modules    = array_values( $new_current_modules );
		$success              = Jetpack_Options::update_option( 'active_modules', array_unique( $reindexed_modules ) );

		foreach ( $new_active_modules as $module ) {
			/**
			 * Fires when a specific module is activated.
			 *
			 * @since 1.9.0
			 *
			 * @param string $module Module slug.
			 * @param boolean $success whether the module was activated. @since 4.2
			 */
			do_action( 'jetpack_activate_module', $module, $success );
			/**
			 * Fires when a module is activated.
			 * The dynamic part of the filter, $module, is the module slug.
			 *
			 * @since 1.9.0
			 *
			 * @param string $module Module slug.
			 */
			do_action( "jetpack_activate_module_$module", $module );
		}

		foreach ( $new_inactive_modules as $module ) {
			/**
			 * Fired after a module has been deactivated.
			 *
			 * @since 4.2.0
			 *
			 * @param string $module Module slug.
			 * @param boolean $success whether the module was deactivated.
			 */
			do_action( 'jetpack_deactivate_module', $module, $success );
			/**
			 * Fires when a module is deactivated.
			 * The dynamic part of the filter, $module, is the module slug.
			 *
			 * @since 1.9.0
			 *
			 * @param string $module Module slug.
			 */
			do_action( "jetpack_deactivate_module_$module", $module );
		}

		return $success;
	}

	static function delete_active_modules() {
		self::update_active_modules( array() );
	}

	/**
	 * Constructor.  Initializes WordPress hooks
	 */
	private function __construct() {
		/*
		 * Check for and alert any deprecated hooks
		 */
		add_action( 'init', array( $this, 'deprecated_hooks' ) );

		/*
		 * Enable enhanced handling of previewing sites in Calypso
		 */
		if ( self::is_active() ) {
			require_once JETPACK__PLUGIN_DIR . '_inc/lib/class.jetpack-iframe-embed.php';
			add_action( 'init', array( 'Jetpack_Iframe_Embed', 'init' ), 9, 0 );
			require_once JETPACK__PLUGIN_DIR . '_inc/lib/class.jetpack-keyring-service-helper.php';
			add_action( 'init', array( 'Jetpack_Keyring_Service_Helper', 'init' ), 9, 0 );
		}

		add_action( 'plugins_loaded', array( $this, 'after_plugins_loaded' )  );

		add_filter(
			'jetpack_connection_secret_generator',
			function( $callable ) {
				return function() {
					return wp_generate_password( 32, false );
				};
			}
		);

		add_action( 'jetpack_verify_signature_error', array( $this, 'track_xmlrpc_error' ) );

		$this->connection_manager = new Connection_Manager();
		$this->connection_manager->init();

		/*
		 * Load things that should only be in Network Admin.
		 *
		 * For now blow away everything else until a more full
		 * understanding of what is needed at the network level is
		 * available
		 */
		if ( is_multisite() ) {
			$network = Jetpack_Network::init();
			$network->set_connection( $this->connection_manager );
		}

		add_filter(
			'jetpack_signature_check_token',
			array( __CLASS__, 'verify_onboarding_token' ),
			10,
			3
		);

		/**
		 * Prepare Gutenberg Editor functionality
		 */
		require_once JETPACK__PLUGIN_DIR . 'class.jetpack-gutenberg.php';
		Jetpack_Gutenberg::init();
		Jetpack_Gutenberg::load_independent_blocks();
		add_action( 'enqueue_block_editor_assets', array( 'Jetpack_Gutenberg', 'enqueue_block_editor_assets' ) );

		add_action( 'set_user_role', array( $this, 'maybe_clear_other_linked_admins_transient' ), 10, 3 );

		// Unlink user before deleting the user from WP.com.
		add_action( 'deleted_user', array( 'Automattic\\Jetpack\\Connection\\Manager', 'disconnect_user' ), 10, 1 );
		add_action( 'remove_user_from_blog', array( 'Automattic\\Jetpack\\Connection\\Manager', 'disconnect_user' ), 10, 1 );

		// Initialize remote file upload request handlers.
		$this->add_remote_request_handlers();

		if ( self::is_active() ) {
			add_action( 'login_form_jetpack_json_api_authorization', array( $this, 'login_form_json_api_authorization' ) );

			Jetpack_Heartbeat::init();
			if ( self::is_module_active( 'stats' ) && self::is_module_active( 'search' ) ) {
				require_once JETPACK__PLUGIN_DIR . '_inc/lib/class.jetpack-search-performance-logger.php';
				Jetpack_Search_Performance_Logger::init();
			}
		}

		add_action( 'jetpack_event_log', array( 'Jetpack', 'log' ), 10, 2 );

		add_filter( 'determine_current_user', array( $this, 'wp_rest_authenticate' ) );
		add_filter( 'rest_authentication_errors', array( $this, 'wp_rest_authentication_errors' ) );

		add_action( 'admin_init', array( $this, 'admin_init' ) );
		add_action( 'admin_init', array( $this, 'dismiss_jetpack_notice' ) );

		add_filter( 'admin_body_class', array( $this, 'admin_body_class' ), 20 );

		add_action( 'wp_dashboard_setup', array( $this, 'wp_dashboard_setup' ) );
		// Filter the dashboard meta box order to swap the new one in in place of the old one.
		add_filter( 'get_user_option_meta-box-order_dashboard', array( $this, 'get_user_option_meta_box_order_dashboard' ) );

		// returns HTTPS support status
		add_action( 'wp_ajax_jetpack-recheck-ssl', array( $this, 'ajax_recheck_ssl' ) );

		add_action( 'wp_ajax_jetpack_connection_banner', array( $this, 'jetpack_connection_banner_callback' ) );

		add_action( 'wp_loaded', array( $this, 'register_assets' ) );
		add_action( 'wp_enqueue_scripts', array( $this, 'devicepx' ) );
		add_action( 'customize_controls_enqueue_scripts', array( $this, 'devicepx' ) );
		add_action( 'admin_enqueue_scripts', array( $this, 'devicepx' ) );

		add_action( 'plugins_loaded', array( $this, 'extra_oembed_providers' ), 100 );

		/**
		 * These actions run checks to load additional files.
		 * They check for external files or plugins, so they need to run as late as possible.
		 */
		add_action( 'wp_head', array( $this, 'check_open_graph' ), 1 );
		add_action( 'amp_story_head', array( $this, 'check_open_graph' ), 1 );
		add_action( 'plugins_loaded', array( $this, 'check_twitter_tags' ), 999 );
		add_action( 'plugins_loaded', array( $this, 'check_rest_api_compat' ), 1000 );

		add_filter( 'plugins_url', array( 'Jetpack', 'maybe_min_asset' ), 1, 3 );
		add_action( 'style_loader_src', array( 'Jetpack', 'set_suffix_on_min' ), 10, 2 );
		add_filter( 'style_loader_tag', array( 'Jetpack', 'maybe_inline_style' ), 10, 2 );

		add_filter( 'map_meta_cap', array( $this, 'jetpack_custom_caps' ), 1, 4 );
		add_filter( 'profile_update', array( 'Jetpack', 'user_meta_cleanup' ) );

		add_filter( 'jetpack_get_default_modules', array( $this, 'filter_default_modules' ) );
		add_filter( 'jetpack_get_default_modules', array( $this, 'handle_deprecated_modules' ), 99 );

		// A filter to control all just in time messages
		add_filter( 'jetpack_just_in_time_msgs', array( $this, 'is_active_and_not_development_mode' ), 9 );

		add_filter( 'jetpack_just_in_time_msg_cache', '__return_true', 9 );

		// If enabled, point edit post, page, and comment links to Calypso instead of WP-Admin.
		// We should make sure to only do this for front end links.
		if ( self::get_option( 'edit_links_calypso_redirect' ) && ! is_admin() ) {
			add_filter( 'get_edit_post_link', array( $this, 'point_edit_post_links_to_calypso' ), 1, 2 );
			add_filter( 'get_edit_comment_link', array( $this, 'point_edit_comment_links_to_calypso' ), 1 );

			// we'll override wp_notify_postauthor and wp_notify_moderator pluggable functions
			// so they point moderation links on emails to Calypso
			jetpack_require_lib( 'functions.wp-notify' );
		}

		// Hide edit post link if mobile app.
		if ( Jetpack_User_Agent_Info::is_mobile_app() ) {
			add_filter( 'edit_post_link', '__return_empty_string' );
		}

		// Update the Jetpack plan from API on heartbeats
		add_action( 'jetpack_heartbeat', array( 'Jetpack_Plan', 'refresh_from_wpcom' ) );

		/**
		 * This is the hack to concatenate all css files into one.
		 * For description and reasoning see the implode_frontend_css method
		 *
		 * Super late priority so we catch all the registered styles
		 */
		if ( ! is_admin() ) {
			add_action( 'wp_print_styles', array( $this, 'implode_frontend_css' ), -1 ); // Run first
			add_action( 'wp_print_footer_scripts', array( $this, 'implode_frontend_css' ), -1 ); // Run first to trigger before `print_late_styles`
		}

		/**
		 * These are sync actions that we need to keep track of for jitms
		 */
		add_filter( 'jetpack_sync_before_send_updated_option', array( $this, 'jetpack_track_last_sync_callback' ), 99 );

		// Actually push the stats on shutdown.
		if ( ! has_action( 'shutdown', array( $this, 'push_stats' ) ) ) {
			add_action( 'shutdown', array( $this, 'push_stats' ) );
		}

		/*
		 * Load some scripts asynchronously.
		 */
		add_action( 'script_loader_tag', array( $this, 'script_add_async' ), 10, 3 );

		// Actions for Manager::authorize().
		add_action( 'jetpack_authorize_starting', array( $this, 'authorize_starting' ) );
		add_action( 'jetpack_authorize_ending_linked', array( $this, 'authorize_ending_linked' ) );
		add_action( 'jetpack_authorize_ending_authorized', array( $this, 'authorize_ending_authorized' ) );

		// Filters for the Manager::get_token() urls and request body.
		add_filter( 'jetpack_token_processing_url', array( __CLASS__, 'filter_connect_processing_url' ) );
		add_filter( 'jetpack_token_redirect_url', array( __CLASS__, 'filter_connect_redirect_url' ) );
		add_filter( 'jetpack_token_request_body', array( __CLASS__, 'filter_token_request_body' ) );
	}

	/**
	 * Runs after all the plugins have loaded but before init.
	 */
	function after_plugins_loaded() {

		$terms_of_service = new Terms_Of_Service();
		$tracking = new Plugin_Tracking();
		if ( $terms_of_service->has_agreed() ) {
			add_action( 'init', array( $tracking, 'init' ) );
		} else {
			/**
			 * Initialize tracking right after the user agrees to the terms of service.
			 */
			add_action( 'jetpack_agreed_to_terms_of_service', array( $tracking, 'init' ) );
		}
	}

	/**
	 * Sets up the XMLRPC request handlers.
	 *
	 * @deprecated since 7.7.0
	 * @see Automattic\Jetpack\Connection\Manager::setup_xmlrpc_handlers()
	 *
	 * @param Array                 $request_params Incoming request parameters.
	 * @param Boolean               $is_active      Whether the connection is currently active.
	 * @param Boolean               $is_signed      Whether the signature check has been successful.
	 * @param Jetpack_XMLRPC_Server $xmlrpc_server  (optional) An instance of the server to use instead of instantiating a new one.
	 */
	public function setup_xmlrpc_handlers(
		$request_params,
		$is_active,
		$is_signed,
		Jetpack_XMLRPC_Server $xmlrpc_server = null
	) {
		_deprecated_function( __METHOD__, 'jetpack-7.7', 'Automattic\\Jetpack\\Connection\\Manager::setup_xmlrpc_handlers' );
		return $this->connection_manager->setup_xmlrpc_handlers(
			$request_params,
			$is_active,
			$is_signed,
			$xmlrpc_server
		);
	}

	/**
	 * Initialize REST API registration connector.
	 *
	 * @deprecated since 7.7.0
	 * @see Automattic\Jetpack\Connection\Manager::initialize_rest_api_registration_connector()
	 */
	public function initialize_rest_api_registration_connector() {
		_deprecated_function( __METHOD__, 'jetpack-7.7', 'Automattic\\Jetpack\\Connection\\Manager::initialize_rest_api_registration_connector' );
		$this->connection_manager->initialize_rest_api_registration_connector();
	}

	/**
	 * This is ported over from the manage module, which has been deprecated and baked in here.
	 *
	 * @param $domains
	 */
	function add_wpcom_to_allowed_redirect_hosts( $domains ) {
		add_filter( 'allowed_redirect_hosts', array( $this, 'allow_wpcom_domain' ) );
	}

	/**
	 * Return $domains, with 'wordpress.com' appended.
	 * This is ported over from the manage module, which has been deprecated and baked in here.
	 *
	 * @param $domains
	 * @return array
	 */
	function allow_wpcom_domain( $domains ) {
		if ( empty( $domains ) ) {
			$domains = array();
		}
		$domains[] = 'wordpress.com';
		return array_unique( $domains );
	}

	function point_edit_post_links_to_calypso( $default_url, $post_id ) {
		$post = get_post( $post_id );

		if ( empty( $post ) ) {
			return $default_url;
		}

		$post_type = $post->post_type;

		// Mapping the allowed CPTs on WordPress.com to corresponding paths in Calypso.
		// https://en.support.wordpress.com/custom-post-types/
		$allowed_post_types = array(
			'post'                => 'post',
			'page'                => 'page',
			'jetpack-portfolio'   => 'edit/jetpack-portfolio',
			'jetpack-testimonial' => 'edit/jetpack-testimonial',
		);

		if ( ! in_array( $post_type, array_keys( $allowed_post_types ) ) ) {
			return $default_url;
		}

		$path_prefix = $allowed_post_types[ $post_type ];

		$site_slug = self::build_raw_urls( get_home_url() );

		return esc_url( sprintf( 'https://wordpress.com/%s/%s/%d', $path_prefix, $site_slug, $post_id ) );
	}

	function point_edit_comment_links_to_calypso( $url ) {
		// Take the `query` key value from the URL, and parse its parts to the $query_args. `amp;c` matches the comment ID.
		wp_parse_str( wp_parse_url( $url, PHP_URL_QUERY ), $query_args );
		return esc_url(
			sprintf(
				'https://wordpress.com/comment/%s/%d',
				self::build_raw_urls( get_home_url() ),
				$query_args['amp;c']
			)
		);
	}

	function jetpack_track_last_sync_callback( $params ) {
		/**
		 * Filter to turn off jitm caching
		 *
		 * @since 5.4.0
		 *
		 * @param bool false Whether to cache just in time messages
		 */
		if ( ! apply_filters( 'jetpack_just_in_time_msg_cache', false ) ) {
			return $params;
		}

		if ( is_array( $params ) && isset( $params[0] ) ) {
			$option = $params[0];
			if ( 'active_plugins' === $option ) {
				// use the cache if we can, but not terribly important if it gets evicted
				set_transient( 'jetpack_last_plugin_sync', time(), HOUR_IN_SECONDS );
			}
		}

		return $params;
	}

	function jetpack_connection_banner_callback() {
		check_ajax_referer( 'jp-connection-banner-nonce', 'nonce' );

		if ( isset( $_REQUEST['dismissBanner'] ) ) {
			Jetpack_Options::update_option( 'dismissed_connection_banner', 1 );
			wp_send_json_success();
		}

		wp_die();
	}

	/**
	 * Removes all XML-RPC methods that are not `jetpack.*`.
	 * Only used in our alternate XML-RPC endpoint, where we want to
	 * ensure that Core and other plugins' methods are not exposed.
	 *
	 * @deprecated since 7.7.0
	 * @see Automattic\Jetpack\Connection\Manager::remove_non_jetpack_xmlrpc_methods()
	 *
	 * @param array $methods A list of registered WordPress XMLRPC methods.
	 * @return array Filtered $methods
	 */
	public function remove_non_jetpack_xmlrpc_methods( $methods ) {
		_deprecated_function( __METHOD__, 'jetpack-7.7', 'Automattic\\Jetpack\\Connection\\Manager::remove_non_jetpack_xmlrpc_methods' );
		return $this->connection_manager->remove_non_jetpack_xmlrpc_methods( $methods );
	}

	/**
	 * Since a lot of hosts use a hammer approach to "protecting" WordPress sites,
	 * and just blanket block all requests to /xmlrpc.php, or apply other overly-sensitive
	 * security/firewall policies, we provide our own alternate XML RPC API endpoint
	 * which is accessible via a different URI. Most of the below is copied directly
	 * from /xmlrpc.php so that we're replicating it as closely as possible.
	 *
	 * @deprecated since 7.7.0
	 * @see Automattic\Jetpack\Connection\Manager::alternate_xmlrpc()
	 */
	public function alternate_xmlrpc() {
		_deprecated_function( __METHOD__, 'jetpack-7.7', 'Automattic\\Jetpack\\Connection\\Manager::alternate_xmlrpc' );
		$this->connection_manager->alternate_xmlrpc();
	}

	/**
	 * The callback for the JITM ajax requests.
	 *
	 * @deprecated since 7.9.0
	 */
	function jetpack_jitm_ajax_callback() {
		_deprecated_function( __METHOD__, 'jetpack-7.9' );
	}

	/**
	 * If there are any stats that need to be pushed, but haven't been, push them now.
	 */
	function push_stats() {
		if ( ! empty( $this->stats ) ) {
			$this->do_stats( 'server_side' );
		}
	}

	function jetpack_custom_caps( $caps, $cap, $user_id, $args ) {
		$is_development_mode = ( new Status() )->is_development_mode();
		switch ( $cap ) {
			case 'jetpack_connect':
			case 'jetpack_reconnect':
				if ( $is_development_mode ) {
					$caps = array( 'do_not_allow' );
					break;
				}
				/**
				 * Pass through. If it's not development mode, these should match disconnect.
				 * Let users disconnect if it's development mode, just in case things glitch.
				 */
			case 'jetpack_disconnect':
				/**
				 * In multisite, can individual site admins manage their own connection?
				 *
				 * Ideally, this should be extracted out to a separate filter in the Jetpack_Network class.
				 */
				if ( is_multisite() && ! is_super_admin() && is_plugin_active_for_network( 'jetpack/jetpack.php' ) ) {
					if ( ! Jetpack_Network::init()->get_option( 'sub-site-connection-override' ) ) {
						/**
						 * We need to update the option name -- it's terribly unclear which
						 * direction the override goes.
						 *
						 * @todo: Update the option name to `sub-sites-can-manage-own-connections`
						 */
						$caps = array( 'do_not_allow' );
						break;
					}
				}

				$caps = array( 'manage_options' );
				break;
			case 'jetpack_manage_modules':
			case 'jetpack_activate_modules':
			case 'jetpack_deactivate_modules':
				$caps = array( 'manage_options' );
				break;
			case 'jetpack_configure_modules':
				$caps = array( 'manage_options' );
				break;
			case 'jetpack_manage_autoupdates':
				$caps = array(
					'manage_options',
					'update_plugins',
				);
				break;
			case 'jetpack_network_admin_page':
			case 'jetpack_network_settings_page':
				$caps = array( 'manage_network_plugins' );
				break;
			case 'jetpack_network_sites_page':
				$caps = array( 'manage_sites' );
				break;
			case 'jetpack_admin_page':
				if ( $is_development_mode ) {
					$caps = array( 'manage_options' );
					break;
				} else {
					$caps = array( 'read' );
				}
				break;
			case 'jetpack_connect_user':
				if ( $is_development_mode ) {
					$caps = array( 'do_not_allow' );
					break;
				}
				$caps = array( 'read' );
				break;
		}
		return $caps;
	}

	/**
	 * Require a Jetpack authentication.
	 *
	 * @deprecated since 7.7.0
	 * @see Automattic\Jetpack\Connection\Manager::require_jetpack_authentication()
	 */
	public function require_jetpack_authentication() {
		_deprecated_function( __METHOD__, 'jetpack-7.7', 'Automattic\\Jetpack\\Connection\\Manager::require_jetpack_authentication' );
		$this->connection_manager->require_jetpack_authentication();
	}

	/**
	 * Load language files
	 *
	 * @action plugins_loaded
	 */
	public static function plugin_textdomain() {
		// Note to self, the third argument must not be hardcoded, to account for relocated folders.
		load_plugin_textdomain( 'jetpack', false, dirname( plugin_basename( JETPACK__PLUGIN_FILE ) ) . '/languages/' );
	}

	/**
	 * Register assets for use in various modules and the Jetpack admin page.
	 *
	 * @uses wp_script_is, wp_register_script, plugins_url
	 * @action wp_loaded
	 * @return null
	 */
	public function register_assets() {
		if ( ! wp_script_is( 'spin', 'registered' ) ) {
			wp_register_script(
				'spin',
				Assets::get_file_url_for_environment( '_inc/build/spin.min.js', '_inc/spin.js' ),
				false,
				'1.3'
			);
		}

		if ( ! wp_script_is( 'jquery.spin', 'registered' ) ) {
			wp_register_script(
				'jquery.spin',
				Assets::get_file_url_for_environment( '_inc/build/jquery.spin.min.js', '_inc/jquery.spin.js' ),
				array( 'jquery', 'spin' ),
				'1.3'
			);
		}

		if ( ! wp_script_is( 'jetpack-gallery-settings', 'registered' ) ) {
			wp_register_script(
				'jetpack-gallery-settings',
				Assets::get_file_url_for_environment( '_inc/build/gallery-settings.min.js', '_inc/gallery-settings.js' ),
				array( 'media-views' ),
				'20121225'
			);
		}

		if ( ! wp_script_is( 'jetpack-twitter-timeline', 'registered' ) ) {
			wp_register_script(
				'jetpack-twitter-timeline',
				Assets::get_file_url_for_environment( '_inc/build/twitter-timeline.min.js', '_inc/twitter-timeline.js' ),
				array( 'jquery' ),
				'4.0.0',
				true
			);
		}

		if ( ! wp_script_is( 'jetpack-facebook-embed', 'registered' ) ) {
			wp_register_script(
				'jetpack-facebook-embed',
				Assets::get_file_url_for_environment( '_inc/build/facebook-embed.min.js', '_inc/facebook-embed.js' ),
				array( 'jquery' ),
				null,
				true
			);

			/** This filter is documented in modules/sharedaddy/sharing-sources.php */
			$fb_app_id = apply_filters( 'jetpack_sharing_facebook_app_id', '249643311490' );
			if ( ! is_numeric( $fb_app_id ) ) {
				$fb_app_id = '';
			}
			wp_localize_script(
				'jetpack-facebook-embed',
				'jpfbembed',
				array(
					'appid'  => $fb_app_id,
					'locale' => $this->get_locale(),
				)
			);
		}

		/**
		 * As jetpack_register_genericons is by default fired off a hook,
		 * the hook may have already fired by this point.
		 * So, let's just trigger it manually.
		 */
		require_once JETPACK__PLUGIN_DIR . '_inc/genericons.php';
		jetpack_register_genericons();

		/**
		 * Register the social logos
		 */
		require_once JETPACK__PLUGIN_DIR . '_inc/social-logos.php';
		jetpack_register_social_logos();

		if ( ! wp_style_is( 'jetpack-icons', 'registered' ) ) {
			wp_register_style( 'jetpack-icons', plugins_url( 'css/jetpack-icons.min.css', JETPACK__PLUGIN_FILE ), false, JETPACK__VERSION );
		}
	}

	/**
	 * Guess locale from language code.
	 *
	 * @param string $lang Language code.
	 * @return string|bool
	 */
	function guess_locale_from_lang( $lang ) {
		if ( 'en' === $lang || 'en_US' === $lang || ! $lang ) {
			return 'en_US';
		}

		if ( ! class_exists( 'GP_Locales' ) ) {
			if ( ! defined( 'JETPACK__GLOTPRESS_LOCALES_PATH' ) || ! file_exists( JETPACK__GLOTPRESS_LOCALES_PATH ) ) {
				return false;
			}

			require JETPACK__GLOTPRESS_LOCALES_PATH;
		}

		if ( defined( 'IS_WPCOM' ) && IS_WPCOM ) {
			// WP.com: get_locale() returns 'it'
			$locale = GP_Locales::by_slug( $lang );
		} else {
			// Jetpack: get_locale() returns 'it_IT';
			$locale = GP_Locales::by_field( 'facebook_locale', $lang );
		}

		if ( ! $locale ) {
			return false;
		}

		if ( empty( $locale->facebook_locale ) ) {
			if ( empty( $locale->wp_locale ) ) {
				return false;
			} else {
				// Facebook SDK is smart enough to fall back to en_US if a
				// locale isn't supported. Since supported Facebook locales
				// can fall out of sync, we'll attempt to use the known
				// wp_locale value and rely on said fallback.
				return $locale->wp_locale;
			}
		}

		return $locale->facebook_locale;
	}

	/**
	 * Get the locale.
	 *
	 * @return string|bool
	 */
	function get_locale() {
		$locale = $this->guess_locale_from_lang( get_locale() );

		if ( ! $locale ) {
			$locale = 'en_US';
		}

		return $locale;
	}

	/**
	 * Device Pixels support
	 * This improves the resolution of gravatars and wordpress.com uploads on hi-res and zoomed browsers.
	 */
	function devicepx() {
		if ( self::is_active() && ! Jetpack_AMP_Support::is_amp_request() ) {
			wp_enqueue_script( 'devicepx', 'https://s0.wp.com/wp-content/js/devicepx-jetpack.js', array(), gmdate( 'oW' ), true );
		}
	}

	/**
	 * Return the network_site_url so that .com knows what network this site is a part of.
	 *
	 * @param  bool $option
	 * @return string
	 */
	public function jetpack_main_network_site_option( $option ) {
		return network_site_url();
	}
	/**
	 * Network Name.
	 */
	static function network_name( $option = null ) {
		global $current_site;
		return $current_site->site_name;
	}
	/**
	 * Does the network allow new user and site registrations.
	 *
	 * @return string
	 */
	static function network_allow_new_registrations( $option = null ) {
		return ( in_array( get_site_option( 'registration' ), array( 'none', 'user', 'blog', 'all' ) ) ? get_site_option( 'registration' ) : 'none' );
	}
	/**
	 * Does the network allow admins to add new users.
	 *
	 * @return boolian
	 */
	static function network_add_new_users( $option = null ) {
		return (bool) get_site_option( 'add_new_users' );
	}
	/**
	 * File upload psace left per site in MB.
	 *  -1 means NO LIMIT.
	 *
	 * @return number
	 */
	static function network_site_upload_space( $option = null ) {
		// value in MB
		return ( get_site_option( 'upload_space_check_disabled' ) ? -1 : get_space_allowed() );
	}

	/**
	 * Network allowed file types.
	 *
	 * @return string
	 */
	static function network_upload_file_types( $option = null ) {
		return get_site_option( 'upload_filetypes', 'jpg jpeg png gif' );
	}

	/**
	 * Maximum file upload size set by the network.
	 *
	 * @return number
	 */
	static function network_max_upload_file_size( $option = null ) {
		// value in KB
		return get_site_option( 'fileupload_maxk', 300 );
	}

	/**
	 * Lets us know if a site allows admins to manage the network.
	 *
	 * @return array
	 */
	static function network_enable_administration_menus( $option = null ) {
		return get_site_option( 'menu_items' );
	}

	/**
	 * If a user has been promoted to or demoted from admin, we need to clear the
	 * jetpack_other_linked_admins transient.
	 *
	 * @since 4.3.2
	 * @since 4.4.0  $old_roles is null by default and if it's not passed, the transient is cleared.
	 *
	 * @param int    $user_id   The user ID whose role changed.
	 * @param string $role      The new role.
	 * @param array  $old_roles An array of the user's previous roles.
	 */
	function maybe_clear_other_linked_admins_transient( $user_id, $role, $old_roles = null ) {
		if ( 'administrator' == $role
			|| ( is_array( $old_roles ) && in_array( 'administrator', $old_roles ) )
			|| is_null( $old_roles )
		) {
			delete_transient( 'jetpack_other_linked_admins' );
		}
	}

	/**
	 * Checks to see if there are any other users available to become primary
	 * Users must both:
	 * - Be linked to wpcom
	 * - Be an admin
	 *
	 * @return mixed False if no other users are linked, Int if there are.
	 */
	static function get_other_linked_admins() {
		$other_linked_users = get_transient( 'jetpack_other_linked_admins' );

		if ( false === $other_linked_users ) {
			$admins = get_users( array( 'role' => 'administrator' ) );
			if ( count( $admins ) > 1 ) {
				$available = array();
				foreach ( $admins as $admin ) {
					if ( self::is_user_connected( $admin->ID ) ) {
						$available[] = $admin->ID;
					}
				}

				$count_connected_admins = count( $available );
				if ( count( $available ) > 1 ) {
					$other_linked_users = $count_connected_admins;
				} else {
					$other_linked_users = 0;
				}
			} else {
				$other_linked_users = 0;
			}

			set_transient( 'jetpack_other_linked_admins', $other_linked_users, HOUR_IN_SECONDS );
		}

		return ( 0 === $other_linked_users ) ? false : $other_linked_users;
	}

	/**
	 * Return whether we are dealing with a multi network setup or not.
	 * The reason we are type casting this is because we want to avoid the situation where
	 * the result is false since when is_main_network_option return false it cases
	 * the rest the get_option( 'jetpack_is_multi_network' ); to return the value that is set in the
	 * database which could be set to anything as opposed to what this function returns.
	 *
	 * @param  bool $option
	 *
	 * @return boolean
	 */
	public function is_main_network_option( $option ) {
		// return '1' or ''
		return (string) (bool) self::is_multi_network();
	}

	/**
	 * Return true if we are with multi-site or multi-network false if we are dealing with single site.
	 *
	 * @param  string $option
	 * @return boolean
	 */
	public function is_multisite( $option ) {
		return (string) (bool) is_multisite();
	}

	/**
	 * Implemented since there is no core is multi network function
	 * Right now there is no way to tell if we which network is the dominant network on the system
	 *
	 * @since  3.3
	 * @return boolean
	 */
	public static function is_multi_network() {
		global  $wpdb;

		// if we don't have a multi site setup no need to do any more
		if ( ! is_multisite() ) {
			return false;
		}

		$num_sites = $wpdb->get_var( "SELECT COUNT(*) FROM {$wpdb->site}" );
		if ( $num_sites > 1 ) {
			return true;
		} else {
			return false;
		}
	}

	/**
	 * Trigger an update to the main_network_site when we update the siteurl of a site.
	 *
	 * @return null
	 */
	function update_jetpack_main_network_site_option() {
		_deprecated_function( __METHOD__, 'jetpack-4.2' );
	}
	/**
	 * Triggered after a user updates the network settings via Network Settings Admin Page
	 */
	function update_jetpack_network_settings() {
		_deprecated_function( __METHOD__, 'jetpack-4.2' );
		// Only sync this info for the main network site.
	}

	/**
	 * Get back if the current site is single user site.
	 *
	 * @return bool
	 */
	public static function is_single_user_site() {
		global $wpdb;

		if ( false === ( $some_users = get_transient( 'jetpack_is_single_user' ) ) ) {
			$some_users = $wpdb->get_var( "SELECT COUNT(*) FROM (SELECT user_id FROM $wpdb->usermeta WHERE meta_key = '{$wpdb->prefix}capabilities' LIMIT 2) AS someusers" );
			set_transient( 'jetpack_is_single_user', (int) $some_users, 12 * HOUR_IN_SECONDS );
		}
		return 1 === (int) $some_users;
	}

	/**
	 * Returns true if the site has file write access false otherwise.
	 *
	 * @return string ( '1' | '0' )
	 **/
	public static function file_system_write_access() {
		if ( ! function_exists( 'get_filesystem_method' ) ) {
			require_once ABSPATH . 'wp-admin/includes/file.php';
		}

		require_once ABSPATH . 'wp-admin/includes/template.php';

		$filesystem_method = get_filesystem_method();
		if ( $filesystem_method === 'direct' ) {
			return 1;
		}

		ob_start();
		$filesystem_credentials_are_stored = request_filesystem_credentials( self_admin_url() );
		ob_end_clean();
		if ( $filesystem_credentials_are_stored ) {
			return 1;
		}
		return 0;
	}

	/**
	 * Finds out if a site is using a version control system.
	 *
	 * @return string ( '1' | '0' )
	 **/
	public static function is_version_controlled() {
		_deprecated_function( __METHOD__, 'jetpack-4.2', 'Functions::is_version_controlled' );
		return (string) (int) Functions::is_version_controlled();
	}

	/**
	 * Determines whether the current theme supports featured images or not.
	 *
	 * @return string ( '1' | '0' )
	 */
	public static function featured_images_enabled() {
		_deprecated_function( __METHOD__, 'jetpack-4.2' );
		return current_theme_supports( 'post-thumbnails' ) ? '1' : '0';
	}

	/**
	 * Wrapper for core's get_avatar_url().  This one is deprecated.
	 *
	 * @deprecated 4.7 use get_avatar_url instead.
	 * @param int|string|object $id_or_email A user ID,  email address, or comment object
	 * @param int               $size Size of the avatar image
	 * @param string            $default URL to a default image to use if no avatar is available
	 * @param bool              $force_display Whether to force it to return an avatar even if show_avatars is disabled
	 *
	 * @return array
	 */
	public static function get_avatar_url( $id_or_email, $size = 96, $default = '', $force_display = false ) {
		_deprecated_function( __METHOD__, 'jetpack-4.7', 'get_avatar_url' );
		return get_avatar_url(
			$id_or_email,
			array(
				'size'          => $size,
				'default'       => $default,
				'force_default' => $force_display,
			)
		);
	}

	/**
	 * jetpack_updates is saved in the following schema:
	 *
	 * array (
	 *      'plugins'                       => (int) Number of plugin updates available.
	 *      'themes'                        => (int) Number of theme updates available.
	 *      'wordpress'                     => (int) Number of WordPress core updates available. // phpcs:ignore WordPress.WP.CapitalPDangit.Misspelled
	 *      'translations'                  => (int) Number of translation updates available.
	 *      'total'                         => (int) Total of all available updates.
	 *      'wp_update_version'             => (string) The latest available version of WordPress, only present if a WordPress update is needed.
	 * )
	 *
	 * @return array
	 */
	public static function get_updates() {
		$update_data = wp_get_update_data();

		// Stores the individual update counts as well as the total count.
		if ( isset( $update_data['counts'] ) ) {
			$updates = $update_data['counts'];
		}

		// If we need to update WordPress core, let's find the latest version number.
		if ( ! empty( $updates['wordpress'] ) ) {
			$cur = get_preferred_from_update_core();
			if ( isset( $cur->response ) && 'upgrade' === $cur->response ) {
				$updates['wp_update_version'] = $cur->current;
			}
		}
		return isset( $updates ) ? $updates : array();
	}

	public static function get_update_details() {
		$update_details = array(
			'update_core'    => get_site_transient( 'update_core' ),
			'update_plugins' => get_site_transient( 'update_plugins' ),
			'update_themes'  => get_site_transient( 'update_themes' ),
		);
		return $update_details;
	}

	public static function refresh_update_data() {
		_deprecated_function( __METHOD__, 'jetpack-4.2' );

	}

	public static function refresh_theme_data() {
		_deprecated_function( __METHOD__, 'jetpack-4.2' );
	}

	/**
	 * Is Jetpack active?
	 */
	public static function is_active() {
		return (bool) Jetpack_Data::get_access_token( JETPACK_MASTER_USER );
	}

	/**
	 * Make an API call to WordPress.com for plan status
	 *
	 * @deprecated 7.2.0 Use Jetpack_Plan::refresh_from_wpcom.
	 *
	 * @return bool True if plan is updated, false if no update
	 */
	public static function refresh_active_plan_from_wpcom() {
		_deprecated_function( __METHOD__, 'jetpack-7.2.0', 'Jetpack_Plan::refresh_from_wpcom' );
		return Jetpack_Plan::refresh_from_wpcom();
	}

	/**
	 * Get the plan that this Jetpack site is currently using
	 *
	 * @deprecated 7.2.0 Use Jetpack_Plan::get.
	 * @return array Active Jetpack plan details.
	 */
	public static function get_active_plan() {
		_deprecated_function( __METHOD__, 'jetpack-7.2.0', 'Jetpack_Plan::get' );
		return Jetpack_Plan::get();
	}

	/**
	 * Determine whether the active plan supports a particular feature
	 *
	 * @deprecated 7.2.0 Use Jetpack_Plan::supports.
	 * @return bool True if plan supports feature, false if not.
	 */
	public static function active_plan_supports( $feature ) {
		_deprecated_function( __METHOD__, 'jetpack-7.2.0', 'Jetpack_Plan::supports' );
		return Jetpack_Plan::supports( $feature );
	}

	/**
	 * Deprecated: Is Jetpack in development (offline) mode?
	 *
	 * This static method is being left here intentionally without the use of _deprecated_function(), as other plugins
	 * and themes still use it, and we do not want to flood them with notices.
	 *
	 * Please use Automattic\Jetpack\Status()->is_development_mode() instead.
	 *
	 * @deprecated since 8.0.
	 */
	public static function is_development_mode() {
		return ( new Status() )->is_development_mode();
	}

	/**
	 * Whether the site is currently onboarding or not.
	 * A site is considered as being onboarded if it currently has an onboarding token.
	 *
	 * @since 5.8
	 *
	 * @access public
	 * @static
	 *
	 * @return bool True if the site is currently onboarding, false otherwise
	 */
	public static function is_onboarding() {
		return Jetpack_Options::get_option( 'onboarding' ) !== false;
	}

	/**
	 * Determines reason for Jetpack development mode.
	 */
	public static function development_mode_trigger_text() {
		if ( ! ( new Status() )->is_development_mode() ) {
			return __( 'Jetpack is not in Development Mode.', 'jetpack' );
		}

		if ( defined( 'JETPACK_DEV_DEBUG' ) && JETPACK_DEV_DEBUG ) {
			$notice = __( 'The JETPACK_DEV_DEBUG constant is defined in wp-config.php or elsewhere.', 'jetpack' );
		} elseif ( site_url() && false === strpos( site_url(), '.' ) ) {
			$notice = __( 'The site URL lacking a dot (e.g. http://localhost).', 'jetpack' );
		} else {
			$notice = __( 'The jetpack_development_mode filter is set to true.', 'jetpack' );
		}

		return $notice;

	}
	/**
	 * Get Jetpack development mode notice text and notice class.
	 *
	 * Mirrors the checks made in Automattic\Jetpack\Status->is_development_mode
	 */
	public static function show_development_mode_notice() {
		if ( ( new Status() )->is_development_mode() ) {
			$notice = sprintf(
				/* translators: %s is a URL */
				__( 'In <a href="%s" target="_blank">Development Mode</a>:', 'jetpack' ),
				'https://jetpack.com/support/development-mode/'
			);

			$notice .= ' ' . self::development_mode_trigger_text();

			echo '<div class="updated" style="border-color: #f0821e;"><p>' . $notice . '</p></div>';
		}

		// Throw up a notice if using a development version and as for feedback.
		if ( self::is_development_version() ) {
			/* translators: %s is a URL */
			$notice = sprintf( __( 'You are currently running a development version of Jetpack. <a href="%s" target="_blank">Submit your feedback</a>', 'jetpack' ), 'https://jetpack.com/contact-support/beta-group/' );

			echo '<div class="updated" style="border-color: #f0821e;"><p>' . $notice . '</p></div>';
		}
		// Throw up a notice if using staging mode
		if ( self::is_staging_site() ) {
			/* translators: %s is a URL */
			$notice = sprintf( __( 'You are running Jetpack on a <a href="%s" target="_blank">staging server</a>.', 'jetpack' ), 'https://jetpack.com/support/staging-sites/' );

			echo '<div class="updated" style="border-color: #f0821e;"><p>' . $notice . '</p></div>';
		}
	}

	/**
	 * Whether Jetpack's version maps to a public release, or a development version.
	 */
	public static function is_development_version() {
		/**
		 * Allows filtering whether this is a development version of Jetpack.
		 *
		 * This filter is especially useful for tests.
		 *
		 * @since 4.3.0
		 *
		 * @param bool $development_version Is this a develoment version of Jetpack?
		 */
		return (bool) apply_filters(
			'jetpack_development_version',
			! preg_match( '/^\d+(\.\d+)+$/', Constants::get_constant( 'JETPACK__VERSION' ) )
		);
	}

	/**
	 * Is a given user (or the current user if none is specified) linked to a WordPress.com user?
	 */
	public static function is_user_connected( $user_id = false ) {
		return self::connection()->is_user_connected( $user_id );
	}

	/**
	 * Get the wpcom user data of the current|specified connected user.
	 */
	public static function get_connected_user_data( $user_id = null ) {
		// TODO: remove in favor of Connection_Manager->get_connected_user_data
		if ( ! $user_id ) {
			$user_id = get_current_user_id();
		}

		$transient_key = "jetpack_connected_user_data_$user_id";

		if ( $cached_user_data = get_transient( $transient_key ) ) {
			return $cached_user_data;
		}

		$xml = new Jetpack_IXR_Client(
			array(
				'user_id' => $user_id,
			)
		);
		$xml->query( 'wpcom.getUser' );
		if ( ! $xml->isError() ) {
			$user_data = $xml->getResponse();
			set_transient( $transient_key, $xml->getResponse(), DAY_IN_SECONDS );
			return $user_data;
		}

		return false;
	}

	/**
	 * Get the wpcom email of the current|specified connected user.
	 */
	public static function get_connected_user_email( $user_id = null ) {
		if ( ! $user_id ) {
			$user_id = get_current_user_id();
		}

		$xml = new Jetpack_IXR_Client(
			array(
				'user_id' => $user_id,
			)
		);
		$xml->query( 'wpcom.getUserEmail' );
		if ( ! $xml->isError() ) {
			return $xml->getResponse();
		}
		return false;
	}

	/**
	 * Get the wpcom email of the master user.
	 */
	public static function get_master_user_email() {
		$master_user_id = Jetpack_Options::get_option( 'master_user' );
		if ( $master_user_id ) {
			return self::get_connected_user_email( $master_user_id );
		}
		return '';
	}

	/**
	 * Whether the current user is the connection owner.
	 *
	 * @deprecated since 7.7
	 *
	 * @return bool Whether the current user is the connection owner.
	 */
	public function current_user_is_connection_owner() {
		_deprecated_function( __METHOD__, 'jetpack-7.7', 'Automattic\\Jetpack\\Connection\\Manager::is_connection_owner' );
		return self::connection()->is_connection_owner();
	}

	/**
	 * Gets current user IP address.
	 *
	 * @param  bool $check_all_headers Check all headers? Default is `false`.
	 *
	 * @return string                  Current user IP address.
	 */
	public static function current_user_ip( $check_all_headers = false ) {
		if ( $check_all_headers ) {
			foreach ( array(
				'HTTP_CF_CONNECTING_IP',
				'HTTP_CLIENT_IP',
				'HTTP_X_FORWARDED_FOR',
				'HTTP_X_FORWARDED',
				'HTTP_X_CLUSTER_CLIENT_IP',
				'HTTP_FORWARDED_FOR',
				'HTTP_FORWARDED',
				'HTTP_VIA',
			) as $key ) {
				if ( ! empty( $_SERVER[ $key ] ) ) {
					return $_SERVER[ $key ];
				}
			}
		}

		return ! empty( $_SERVER['REMOTE_ADDR'] ) ? $_SERVER['REMOTE_ADDR'] : '';
	}

	/**
	 * Add any extra oEmbed providers that we know about and use on wpcom for feature parity.
	 */
	function extra_oembed_providers() {
		// Cloudup: https://dev.cloudup.com/#oembed
		wp_oembed_add_provider( 'https://cloudup.com/*', 'https://cloudup.com/oembed' );
		wp_oembed_add_provider( 'https://me.sh/*', 'https://me.sh/oembed?format=json' );
		wp_oembed_add_provider( '#https?://(www\.)?gfycat\.com/.*#i', 'https://api.gfycat.com/v1/oembed', true );
		wp_oembed_add_provider( '#https?://[^.]+\.(wistia\.com|wi\.st)/(medias|embed)/.*#', 'https://fast.wistia.com/oembed', true );
		wp_oembed_add_provider( '#https?://sketchfab\.com/.*#i', 'https://sketchfab.com/oembed', true );
		wp_oembed_add_provider( '#https?://(www\.)?icloud\.com/keynote/.*#i', 'https://iwmb.icloud.com/iwmb/oembed', true );
		wp_oembed_add_provider( 'https://song.link/*', 'https://song.link/oembed', false );
	}

	/**
	 * Synchronize connected user role changes
	 */
	function user_role_change( $user_id ) {
		_deprecated_function( __METHOD__, 'jetpack-4.2', 'Users::user_role_change()' );
		Users::user_role_change( $user_id );
	}

	/**
	 * Loads the currently active modules.
	 */
	public static function load_modules() {
		$is_development_mode = ( new Status() )->is_development_mode();
		if (
			! self::is_active()
			&& ! $is_development_mode
			&& ! self::is_onboarding()
			&& (
				! is_multisite()
				|| ! get_site_option( 'jetpack_protect_active' )
			)
		) {
			return;
		}

		$version = Jetpack_Options::get_option( 'version' );
		if ( ! $version ) {
			$version = $old_version = JETPACK__VERSION . ':' . time();
			/** This action is documented in class.jetpack.php */
			do_action( 'updating_jetpack_version', $version, false );
			Jetpack_Options::update_options( compact( 'version', 'old_version' ) );
		}
		list( $version ) = explode( ':', $version );

		$modules = array_filter( self::get_active_modules(), array( 'Jetpack', 'is_module' ) );

		$modules_data = array();

		// Don't load modules that have had "Major" changes since the stored version until they have been deactivated/reactivated through the lint check.
		if ( version_compare( $version, JETPACK__VERSION, '<' ) ) {
			$updated_modules = array();
			foreach ( $modules as $module ) {
				$modules_data[ $module ] = self::get_module( $module );
				if ( ! isset( $modules_data[ $module ]['changed'] ) ) {
					continue;
				}

				if ( version_compare( $modules_data[ $module ]['changed'], $version, '<=' ) ) {
					continue;
				}

				$updated_modules[] = $module;
			}

			$modules = array_diff( $modules, $updated_modules );
		}

		foreach ( $modules as $index => $module ) {
			// If we're in dev mode, disable modules requiring a connection
			if ( $is_development_mode ) {
				// Prime the pump if we need to
				if ( empty( $modules_data[ $module ] ) ) {
					$modules_data[ $module ] = self::get_module( $module );
				}
				// If the module requires a connection, but we're in local mode, don't include it.
				if ( $modules_data[ $module ]['requires_connection'] ) {
					continue;
				}
			}

			if ( did_action( 'jetpack_module_loaded_' . $module ) ) {
				continue;
			}

			if ( ! include_once self::get_module_path( $module ) ) {
				unset( $modules[ $index ] );
				self::update_active_modules( array_values( $modules ) );
				continue;
			}

			/**
			 * Fires when a specific module is loaded.
			 * The dynamic part of the hook, $module, is the module slug.
			 *
			 * @since 1.1.0
			 */
			do_action( 'jetpack_module_loaded_' . $module );
		}

		/**
		 * Fires when all the modules are loaded.
		 *
		 * @since 1.1.0
		 */
		do_action( 'jetpack_modules_loaded' );

		// Load module-specific code that is needed even when a module isn't active. Loaded here because code contained therein may need actions such as setup_theme.
		require_once JETPACK__PLUGIN_DIR . 'modules/module-extras.php';
	}

	/**
	 * Check if Jetpack's REST API compat file should be included
	 *
	 * @action plugins_loaded
	 * @return null
	 */
	public function check_rest_api_compat() {
		/**
		 * Filters the list of REST API compat files to be included.
		 *
		 * @since 2.2.5
		 *
		 * @param array $args Array of REST API compat files to include.
		 */
		$_jetpack_rest_api_compat_includes = apply_filters( 'jetpack_rest_api_compat', array() );

		if ( function_exists( 'bbpress' ) ) {
			$_jetpack_rest_api_compat_includes[] = JETPACK__PLUGIN_DIR . 'class.jetpack-bbpress-json-api-compat.php';
		}

		foreach ( $_jetpack_rest_api_compat_includes as $_jetpack_rest_api_compat_include ) {
			require_once $_jetpack_rest_api_compat_include;
		}
	}

	/**
	 * Gets all plugins currently active in values, regardless of whether they're
	 * traditionally activated or network activated.
	 *
	 * @todo Store the result in core's object cache maybe?
	 */
	public static function get_active_plugins() {
		$active_plugins = (array) get_option( 'active_plugins', array() );

		if ( is_multisite() ) {
			// Due to legacy code, active_sitewide_plugins stores them in the keys,
			// whereas active_plugins stores them in the values.
			$network_plugins = array_keys( get_site_option( 'active_sitewide_plugins', array() ) );
			if ( $network_plugins ) {
				$active_plugins = array_merge( $active_plugins, $network_plugins );
			}
		}

		sort( $active_plugins );

		return array_unique( $active_plugins );
	}

	/**
	 * Gets and parses additional plugin data to send with the heartbeat data
	 *
	 * @since 3.8.1
	 *
	 * @return array Array of plugin data
	 */
	public static function get_parsed_plugin_data() {
		if ( ! function_exists( 'get_plugins' ) ) {
			require_once ABSPATH . 'wp-admin/includes/plugin.php';
		}
		/** This filter is documented in wp-admin/includes/class-wp-plugins-list-table.php */
		$all_plugins    = apply_filters( 'all_plugins', get_plugins() );
		$active_plugins = self::get_active_plugins();

		$plugins = array();
		foreach ( $all_plugins as $path => $plugin_data ) {
			$plugins[ $path ] = array(
				'is_active' => in_array( $path, $active_plugins ),
				'file'      => $path,
				'name'      => $plugin_data['Name'],
				'version'   => $plugin_data['Version'],
				'author'    => $plugin_data['Author'],
			);
		}

		return $plugins;
	}

	/**
	 * Gets and parses theme data to send with the heartbeat data
	 *
	 * @since 3.8.1
	 *
	 * @return array Array of theme data
	 */
	public static function get_parsed_theme_data() {
		$all_themes  = wp_get_themes( array( 'allowed' => true ) );
		$header_keys = array( 'Name', 'Author', 'Version', 'ThemeURI', 'AuthorURI', 'Status', 'Tags' );

		$themes = array();
		foreach ( $all_themes as $slug => $theme_data ) {
			$theme_headers = array();
			foreach ( $header_keys as $header_key ) {
				$theme_headers[ $header_key ] = $theme_data->get( $header_key );
			}

			$themes[ $slug ] = array(
				'is_active_theme' => $slug == wp_get_theme()->get_template(),
				'slug'            => $slug,
				'theme_root'      => $theme_data->get_theme_root_uri(),
				'parent'          => $theme_data->parent(),
				'headers'         => $theme_headers,
			);
		}

		return $themes;
	}

	/**
	 * Checks whether a specific plugin is active.
	 *
	 * We don't want to store these in a static variable, in case
	 * there are switch_to_blog() calls involved.
	 */
	public static function is_plugin_active( $plugin = 'jetpack/jetpack.php' ) {
		return in_array( $plugin, self::get_active_plugins() );
	}

	/**
	 * Check if Jetpack's Open Graph tags should be used.
	 * If certain plugins are active, Jetpack's og tags are suppressed.
	 *
	 * @uses Jetpack::get_active_modules, add_filter, get_option, apply_filters
	 * @action plugins_loaded
	 * @return null
	 */
	public function check_open_graph() {
		if ( in_array( 'publicize', self::get_active_modules() ) || in_array( 'sharedaddy', self::get_active_modules() ) ) {
			add_filter( 'jetpack_enable_open_graph', '__return_true', 0 );
		}

		$active_plugins = self::get_active_plugins();

		if ( ! empty( $active_plugins ) ) {
			foreach ( $this->open_graph_conflicting_plugins as $plugin ) {
				if ( in_array( $plugin, $active_plugins ) ) {
					add_filter( 'jetpack_enable_open_graph', '__return_false', 99 );
					break;
				}
			}
		}

		/**
		 * Allow the addition of Open Graph Meta Tags to all pages.
		 *
		 * @since 2.0.3
		 *
		 * @param bool false Should Open Graph Meta tags be added. Default to false.
		 */
		if ( apply_filters( 'jetpack_enable_open_graph', false ) ) {
			require_once JETPACK__PLUGIN_DIR . 'functions.opengraph.php';
		}
	}

	/**
	 * Check if Jetpack's Twitter tags should be used.
	 * If certain plugins are active, Jetpack's twitter tags are suppressed.
	 *
	 * @uses Jetpack::get_active_modules, add_filter, get_option, apply_filters
	 * @action plugins_loaded
	 * @return null
	 */
	public function check_twitter_tags() {

		$active_plugins = self::get_active_plugins();

		if ( ! empty( $active_plugins ) ) {
			foreach ( $this->twitter_cards_conflicting_plugins as $plugin ) {
				if ( in_array( $plugin, $active_plugins ) ) {
					add_filter( 'jetpack_disable_twitter_cards', '__return_true', 99 );
					break;
				}
			}
		}

		/**
		 * Allow Twitter Card Meta tags to be disabled.
		 *
		 * @since 2.6.0
		 *
		 * @param bool true Should Twitter Card Meta tags be disabled. Default to true.
		 */
		if ( ! apply_filters( 'jetpack_disable_twitter_cards', false ) ) {
			require_once JETPACK__PLUGIN_DIR . 'class.jetpack-twitter-cards.php';
		}
	}

	/**
	 * Allows plugins to submit security reports.
	 *
	 * @param string $type         Report type (login_form, backup, file_scanning, spam)
	 * @param string $plugin_file  Plugin __FILE__, so that we can pull plugin data
	 * @param array  $args         See definitions above
	 */
	public static function submit_security_report( $type = '', $plugin_file = '', $args = array() ) {
		_deprecated_function( __FUNCTION__, 'jetpack-4.2', null );
	}

	/* Jetpack Options API */

	public static function get_option_names( $type = 'compact' ) {
		return Jetpack_Options::get_option_names( $type );
	}

	/**
	 * Returns the requested option.  Looks in jetpack_options or jetpack_$name as appropriate.
	 *
	 * @param string $name    Option name
	 * @param mixed  $default (optional)
	 */
	public static function get_option( $name, $default = false ) {
		return Jetpack_Options::get_option( $name, $default );
	}

	/**
	 * Updates the single given option.  Updates jetpack_options or jetpack_$name as appropriate.
	 *
	 * @deprecated 3.4 use Jetpack_Options::update_option() instead.
	 * @param string $name  Option name
	 * @param mixed  $value Option value
	 */
	public static function update_option( $name, $value ) {
		_deprecated_function( __METHOD__, 'jetpack-3.4', 'Jetpack_Options::update_option()' );
		return Jetpack_Options::update_option( $name, $value );
	}

	/**
	 * Updates the multiple given options.  Updates jetpack_options and/or jetpack_$name as appropriate.
	 *
	 * @deprecated 3.4 use Jetpack_Options::update_options() instead.
	 * @param array $array array( option name => option value, ... )
	 */
	public static function update_options( $array ) {
		_deprecated_function( __METHOD__, 'jetpack-3.4', 'Jetpack_Options::update_options()' );
		return Jetpack_Options::update_options( $array );
	}

	/**
	 * Deletes the given option.  May be passed multiple option names as an array.
	 * Updates jetpack_options and/or deletes jetpack_$name as appropriate.
	 *
	 * @deprecated 3.4 use Jetpack_Options::delete_option() instead.
	 * @param string|array $names
	 */
	public static function delete_option( $names ) {
		_deprecated_function( __METHOD__, 'jetpack-3.4', 'Jetpack_Options::delete_option()' );
		return Jetpack_Options::delete_option( $names );
	}

	/**
	 * @deprecated 8.0 Use Automattic\Jetpack\Connection\Utils::update_user_token() instead.
	 *
	 * Enters a user token into the user_tokens option
	 *
	 * @param int    $user_id The user id.
	 * @param string $token The user token.
	 * @param bool   $is_master_user Whether the user is the master user.
	 * @return bool
	 */
	public static function update_user_token( $user_id, $token, $is_master_user ) {
		_deprecated_function( __METHOD__, 'jetpack-8.0', 'Automattic\\Jetpack\\Connection\\Utils::update_user_token' );
		return Connection_Utils::update_user_token( $user_id, $token, $is_master_user );
	}

	/**
	 * Returns an array of all PHP files in the specified absolute path.
	 * Equivalent to glob( "$absolute_path/*.php" ).
	 *
	 * @param string $absolute_path The absolute path of the directory to search.
	 * @return array Array of absolute paths to the PHP files.
	 */
	public static function glob_php( $absolute_path ) {
		if ( function_exists( 'glob' ) ) {
			return glob( "$absolute_path/*.php" );
		}

		$absolute_path = untrailingslashit( $absolute_path );
		$files         = array();
		if ( ! $dir = @opendir( $absolute_path ) ) {
			return $files;
		}

		while ( false !== $file = readdir( $dir ) ) {
			if ( '.' == substr( $file, 0, 1 ) || '.php' != substr( $file, -4 ) ) {
				continue;
			}

			$file = "$absolute_path/$file";

			if ( ! is_file( $file ) ) {
				continue;
			}

			$files[] = $file;
		}

		closedir( $dir );

		return $files;
	}

	public static function activate_new_modules( $redirect = false ) {
		if ( ! self::is_active() && ! ( new Status() )->is_development_mode() ) {
			return;
		}

		$jetpack_old_version = Jetpack_Options::get_option( 'version' ); // [sic]
		if ( ! $jetpack_old_version ) {
			$jetpack_old_version = $version = $old_version = '1.1:' . time();
			/** This action is documented in class.jetpack.php */
			do_action( 'updating_jetpack_version', $version, false );
			Jetpack_Options::update_options( compact( 'version', 'old_version' ) );
		}

		list( $jetpack_version ) = explode( ':', $jetpack_old_version ); // [sic]

		if ( version_compare( JETPACK__VERSION, $jetpack_version, '<=' ) ) {
			return;
		}

		$active_modules     = self::get_active_modules();
		$reactivate_modules = array();
		foreach ( $active_modules as $active_module ) {
			$module = self::get_module( $active_module );
			if ( ! isset( $module['changed'] ) ) {
				continue;
			}

			if ( version_compare( $module['changed'], $jetpack_version, '<=' ) ) {
				continue;
			}

			$reactivate_modules[] = $active_module;
			self::deactivate_module( $active_module );
		}

		$new_version = JETPACK__VERSION . ':' . time();
		/** This action is documented in class.jetpack.php */
		do_action( 'updating_jetpack_version', $new_version, $jetpack_old_version );
		Jetpack_Options::update_options(
			array(
				'version'     => $new_version,
				'old_version' => $jetpack_old_version,
			)
		);

		self::state( 'message', 'modules_activated' );
		self::activate_default_modules( $jetpack_version, JETPACK__VERSION, $reactivate_modules, $redirect );

		if ( $redirect ) {
			$page = 'jetpack'; // make sure we redirect to either settings or the jetpack page
			if ( isset( $_GET['page'] ) && in_array( $_GET['page'], array( 'jetpack', 'jetpack_modules' ) ) ) {
				$page = $_GET['page'];
			}

			wp_safe_redirect( self::admin_url( 'page=' . $page ) );
			exit;
		}
	}

	/**
	 * List available Jetpack modules. Simply lists .php files in /modules/.
	 * Make sure to tuck away module "library" files in a sub-directory.
	 */
	public static function get_available_modules( $min_version = false, $max_version = false ) {
		static $modules = null;

		if ( ! isset( $modules ) ) {
			$available_modules_option = Jetpack_Options::get_option( 'available_modules', array() );
			// Use the cache if we're on the front-end and it's available...
			if ( ! is_admin() && ! empty( $available_modules_option[ JETPACK__VERSION ] ) ) {
				$modules = $available_modules_option[ JETPACK__VERSION ];
			} else {
				$files = self::glob_php( JETPACK__PLUGIN_DIR . 'modules' );

				$modules = array();

				foreach ( $files as $file ) {
					if ( ! $headers = self::get_module( $file ) ) {
						continue;
					}

					$modules[ self::get_module_slug( $file ) ] = $headers['introduced'];
				}

				Jetpack_Options::update_option(
					'available_modules',
					array(
						JETPACK__VERSION => $modules,
					)
				);
			}
		}

		/**
		 * Filters the array of modules available to be activated.
		 *
		 * @since 2.4.0
		 *
		 * @param array $modules Array of available modules.
		 * @param string $min_version Minimum version number required to use modules.
		 * @param string $max_version Maximum version number required to use modules.
		 */
		$mods = apply_filters( 'jetpack_get_available_modules', $modules, $min_version, $max_version );

		if ( ! $min_version && ! $max_version ) {
			return array_keys( $mods );
		}

		$r = array();
		foreach ( $mods as $slug => $introduced ) {
			if ( $min_version && version_compare( $min_version, $introduced, '>=' ) ) {
				continue;
			}

			if ( $max_version && version_compare( $max_version, $introduced, '<' ) ) {
				continue;
			}

			$r[] = $slug;
		}

		return $r;
	}

	/**
	 * Default modules loaded on activation.
	 */
	public static function get_default_modules( $min_version = false, $max_version = false ) {
		$return = array();

		foreach ( self::get_available_modules( $min_version, $max_version ) as $module ) {
			$module_data = self::get_module( $module );

			switch ( strtolower( $module_data['auto_activate'] ) ) {
				case 'yes':
					$return[] = $module;
					break;
				case 'public':
					if ( Jetpack_Options::get_option( 'public' ) ) {
						$return[] = $module;
					}
					break;
				case 'no':
				default:
					break;
			}
		}
		/**
		 * Filters the array of default modules.
		 *
		 * @since 2.5.0
		 *
		 * @param array $return Array of default modules.
		 * @param string $min_version Minimum version number required to use modules.
		 * @param string $max_version Maximum version number required to use modules.
		 */
		return apply_filters( 'jetpack_get_default_modules', $return, $min_version, $max_version );
	}

	/**
	 * Checks activated modules during auto-activation to determine
	 * if any of those modules are being deprecated.  If so, close
	 * them out, and add any replacement modules.
	 *
	 * Runs at priority 99 by default.
	 *
	 * This is run late, so that it can still activate a module if
	 * the new module is a replacement for another that the user
	 * currently has active, even if something at the normal priority
	 * would kibosh everything.
	 *
	 * @since 2.6
	 * @uses jetpack_get_default_modules filter
	 * @param array $modules
	 * @return array
	 */
	function handle_deprecated_modules( $modules ) {
		$deprecated_modules = array(
			'debug'            => null,  // Closed out and moved to the debugger library.
			'wpcc'             => 'sso', // Closed out in 2.6 -- SSO provides the same functionality.
			'gplus-authorship' => null,  // Closed out in 3.2 -- Google dropped support.
		);

		// Don't activate SSO if they never completed activating WPCC.
		if ( self::is_module_active( 'wpcc' ) ) {
			$wpcc_options = Jetpack_Options::get_option( 'wpcc_options' );
			if ( empty( $wpcc_options ) || empty( $wpcc_options['client_id'] ) || empty( $wpcc_options['client_id'] ) ) {
				$deprecated_modules['wpcc'] = null;
			}
		}

		foreach ( $deprecated_modules as $module => $replacement ) {
			if ( self::is_module_active( $module ) ) {
				self::deactivate_module( $module );
				if ( $replacement ) {
					$modules[] = $replacement;
				}
			}
		}

		return array_unique( $modules );
	}

	/**
	 * Checks activated plugins during auto-activation to determine
	 * if any of those plugins are in the list with a corresponding module
	 * that is not compatible with the plugin. The module will not be allowed
	 * to auto-activate.
	 *
	 * @since 2.6
	 * @uses jetpack_get_default_modules filter
	 * @param array $modules
	 * @return array
	 */
	function filter_default_modules( $modules ) {

		$active_plugins = self::get_active_plugins();

		if ( ! empty( $active_plugins ) ) {

			// For each module we'd like to auto-activate...
			foreach ( $modules as $key => $module ) {
				// If there are potential conflicts for it...
				$module_conflicting_plugins = apply_filters( 'jetpack_module_conflicting_plugins', $this->conflicting_plugins[ $module ] ?? array(), $module );
				if ( ! empty( $module_conflicting_plugins ) ) {
					// For each potential conflict...
					foreach ( $module_conflicting_plugins as $title => $plugin ) {
						// If that conflicting plugin is active...
						if ( in_array( $plugin, $active_plugins ) ) {
							// Remove that item from being auto-activated.
							unset( $modules[ $key ] );
						}
					}
				}
			}
		}

		return $modules;
	}

	/**
	 * Extract a module's slug from its full path.
	 */
	public static function get_module_slug( $file ) {
		return str_replace( '.php', '', basename( $file ) );
	}

	/**
	 * Generate a module's path from its slug.
	 */
	public static function get_module_path( $slug ) {
		/**
		 * Filters the path of a modules.
		 *
		 * @since 7.4.0
		 *
		 * @param array $return The absolute path to a module's root php file
		 * @param string $slug The module slug
		 */
		return apply_filters( 'jetpack_get_module_path', JETPACK__PLUGIN_DIR . "modules/$slug.php", $slug );
	}

	/**
	 * Load module data from module file. Headers differ from WordPress
	 * plugin headers to avoid them being identified as standalone
	 * plugins on the WordPress plugins page.
	 */
	public static function get_module( $module ) {
		$headers = array(
			'name'                      => 'Module Name',
			'description'               => 'Module Description',
			'sort'                      => 'Sort Order',
			'recommendation_order'      => 'Recommendation Order',
			'introduced'                => 'First Introduced',
			'changed'                   => 'Major Changes In',
			'deactivate'                => 'Deactivate',
			'free'                      => 'Free',
			'requires_connection'       => 'Requires Connection',
			'auto_activate'             => 'Auto Activate',
			'module_tags'               => 'Module Tags',
			'feature'                   => 'Feature',
			'additional_search_queries' => 'Additional Search Queries',
			'plan_classes'              => 'Plans',
		);

		$file = self::get_module_path( self::get_module_slug( $module ) );

		$mod = self::get_file_data( $file, $headers );
		if ( empty( $mod['name'] ) ) {
			return false;
		}

		$mod['sort']                 = empty( $mod['sort'] ) ? 10 : (int) $mod['sort'];
		$mod['recommendation_order'] = empty( $mod['recommendation_order'] ) ? 20 : (int) $mod['recommendation_order'];
		$mod['deactivate']           = empty( $mod['deactivate'] );
		$mod['free']                 = empty( $mod['free'] );
		$mod['requires_connection']  = ( ! empty( $mod['requires_connection'] ) && 'No' == $mod['requires_connection'] ) ? false : true;

		if ( empty( $mod['auto_activate'] ) || ! in_array( strtolower( $mod['auto_activate'] ), array( 'yes', 'no', 'public' ) ) ) {
			$mod['auto_activate'] = 'No';
		} else {
			$mod['auto_activate'] = (string) $mod['auto_activate'];
		}

		if ( $mod['module_tags'] ) {
			$mod['module_tags'] = explode( ',', $mod['module_tags'] );
			$mod['module_tags'] = array_map( 'trim', $mod['module_tags'] );
			$mod['module_tags'] = array_map( array( __CLASS__, 'translate_module_tag' ), $mod['module_tags'] );
		} else {
			$mod['module_tags'] = array( self::translate_module_tag( 'Other' ) );
		}

		if ( $mod['plan_classes'] ) {
			$mod['plan_classes'] = explode( ',', $mod['plan_classes'] );
			$mod['plan_classes'] = array_map( 'strtolower', array_map( 'trim', $mod['plan_classes'] ) );
		} else {
			$mod['plan_classes'] = array( 'free' );
		}

		if ( $mod['feature'] ) {
			$mod['feature'] = explode( ',', $mod['feature'] );
			$mod['feature'] = array_map( 'trim', $mod['feature'] );
		} else {
			$mod['feature'] = array( self::translate_module_tag( 'Other' ) );
		}

		/**
		 * Filters the feature array on a module.
		 *
		 * This filter allows you to control where each module is filtered: Recommended,
		 * and the default "Other" listing.
		 *
		 * @since 3.5.0
		 *
		 * @param array   $mod['feature'] The areas to feature this module:
		 *     'Recommended' shows on the main Jetpack admin screen.
		 *     'Other' should be the default if no other value is in the array.
		 * @param string  $module The slug of the module, e.g. sharedaddy.
		 * @param array   $mod All the currently assembled module data.
		 */
		$mod['feature'] = apply_filters( 'jetpack_module_feature', $mod['feature'], $module, $mod );

		/**
		 * Filter the returned data about a module.
		 *
		 * This filter allows overriding any info about Jetpack modules. It is dangerous,
		 * so please be careful.
		 *
		 * @since 3.6.0
		 *
		 * @param array   $mod    The details of the requested module.
		 * @param string  $module The slug of the module, e.g. sharedaddy
		 * @param string  $file   The path to the module source file.
		 */
		return apply_filters( 'jetpack_get_module', $mod, $module, $file );
	}

	/**
	 * Like core's get_file_data implementation, but caches the result.
	 */
	public static function get_file_data( $file, $headers ) {
		// Get just the filename from $file (i.e. exclude full path) so that a consistent hash is generated
		$file_name = basename( $file );

		$cache_key = 'jetpack_file_data_' . JETPACK__VERSION;

		$file_data_option = get_transient( $cache_key );

		if ( ! is_array( $file_data_option ) ) {
			delete_transient( $cache_key );
			$file_data_option = false;
		}

		if ( false === $file_data_option ) {
			$file_data_option = array();
		}

		$key           = md5( $file_name . serialize( $headers ) );
		$refresh_cache = is_admin() && isset( $_GET['page'] ) && 'jetpack' === substr( $_GET['page'], 0, 7 );

		// If we don't need to refresh the cache, and already have the value, short-circuit!
		if ( ! $refresh_cache && isset( $file_data_option[ $key ] ) ) {
			return $file_data_option[ $key ];
		}

		$data = get_file_data( $file, $headers );

		$file_data_option[ $key ] = $data;

		set_transient( $cache_key, $file_data_option, 29 * DAY_IN_SECONDS );

		return $data;
	}


	/**
	 * Return translated module tag.
	 *
	 * @param string $tag Tag as it appears in each module heading.
	 *
	 * @return mixed
	 */
	public static function translate_module_tag( $tag ) {
		return jetpack_get_module_i18n_tag( $tag );
	}

	/**
	 * Get i18n strings as a JSON-encoded string
	 *
	 * @return string The locale as JSON
	 */
	public static function get_i18n_data_json() {

		// WordPress 5.0 uses md5 hashes of file paths to associate translation
		// JSON files with the file they should be included for. This is an md5
		// of '_inc/build/admin.js'.
		$path_md5 = '1bac79e646a8bf4081a5011ab72d5807';

		$i18n_json =
				   JETPACK__PLUGIN_DIR
				   . 'languages/json/jetpack-'
				   . get_user_locale()
				   . '-'
				   . $path_md5
				   . '.json';

		if ( is_file( $i18n_json ) && is_readable( $i18n_json ) ) {
			$locale_data = @file_get_contents( $i18n_json );
			if ( $locale_data ) {
				return $locale_data;
			}
		}

		// Return valid empty Jed locale
		return '{ "locale_data": { "messages": { "": {} } } }';
	}

	/**
	 * Add locale data setup to wp-i18n
	 *
	 * Any Jetpack script that depends on wp-i18n should use this method to set up the locale.
	 *
	 * The locale setup depends on an adding inline script. This is error-prone and could easily
	 * result in multiple additions of the same script when exactly 0 or 1 is desireable.
	 *
	 * This method provides a safe way to request the setup multiple times but add the script at
	 * most once.
	 *
	 * @since 6.7.0
	 *
	 * @return void
	 */
	public static function setup_wp_i18n_locale_data() {
		static $script_added = false;
		if ( ! $script_added ) {
			$script_added = true;
			wp_add_inline_script(
				'wp-i18n',
				'wp.i18n.setLocaleData( ' . self::get_i18n_data_json() . ', \'jetpack\' );'
			);
		}
	}

	/**
	 * Return module name translation. Uses matching string created in modules/module-headings.php.
	 *
	 * @since 3.9.2
	 *
	 * @param array $modules
	 *
	 * @return string|void
	 */
	public static function get_translated_modules( $modules ) {
		foreach ( $modules as $index => $module ) {
			$i18n_module = jetpack_get_module_i18n( $module['module'] );
			if ( isset( $module['name'] ) ) {
				$modules[ $index ]['name'] = $i18n_module['name'];
			}
			if ( isset( $module['description'] ) ) {
				$modules[ $index ]['description']       = $i18n_module['description'];
				$modules[ $index ]['short_description'] = $i18n_module['description'];
			}
		}
		return $modules;
	}

	/**
	 * Get a list of activated modules as an array of module slugs.
	 */
	public static function get_active_modules() {
		$active = Jetpack_Options::get_option( 'active_modules' );

		if ( ! is_array( $active ) ) {
			$active = array();
		}

		if ( class_exists( 'VaultPress' ) || function_exists( 'vaultpress_contact_service' ) ) {
			$active[] = 'vaultpress';
		} else {
			$active = array_diff( $active, array( 'vaultpress' ) );
		}

		// If protect is active on the main site of a multisite, it should be active on all sites.
		if ( ! in_array( 'protect', $active ) && is_multisite() && get_site_option( 'jetpack_protect_active' ) ) {
			$active[] = 'protect';
		}

		/**
		 * Allow filtering of the active modules.
		 *
		 * Gives theme and plugin developers the power to alter the modules that
		 * are activated on the fly.
		 *
		 * @since 5.8.0
		 *
		 * @param array $active Array of active module slugs.
		 */
		$active = apply_filters( 'jetpack_active_modules', $active );

		return array_unique( $active );
	}

	/**
	 * Check whether or not a Jetpack module is active.
	 *
	 * @param string $module The slug of a Jetpack module.
	 * @return bool
	 *
	 * @static
	 */
	public static function is_module_active( $module ) {
		return in_array( $module, self::get_active_modules() );
	}

	public static function is_module( $module ) {
		return ! empty( $module ) && ! validate_file( $module, self::get_available_modules() );
	}

	/**
	 * Catches PHP errors.  Must be used in conjunction with output buffering.
	 *
	 * @param bool $catch True to start catching, False to stop.
	 *
	 * @static
	 */
	public static function catch_errors( $catch ) {
		static $display_errors, $error_reporting;

		if ( $catch ) {
			$display_errors  = @ini_set( 'display_errors', 1 );
			$error_reporting = @error_reporting( E_ALL );
			add_action( 'shutdown', array( 'Jetpack', 'catch_errors_on_shutdown' ), 0 );
		} else {
			@ini_set( 'display_errors', $display_errors );
			@error_reporting( $error_reporting );
			remove_action( 'shutdown', array( 'Jetpack', 'catch_errors_on_shutdown' ), 0 );
		}
	}

	/**
	 * Saves any generated PHP errors in ::state( 'php_errors', {errors} )
	 */
	public static function catch_errors_on_shutdown() {
		self::state( 'php_errors', self::alias_directories( ob_get_clean() ) );
	}

	/**
	 * Rewrite any string to make paths easier to read.
	 *
	 * Rewrites ABSPATH (eg `/home/jetpack/wordpress/`) to ABSPATH, and if WP_CONTENT_DIR
	 * is located outside of ABSPATH, rewrites that to WP_CONTENT_DIR.
	 *
	 * @param $string
	 * @return mixed
	 */
	public static function alias_directories( $string ) {
		// ABSPATH has a trailing slash.
		$string = str_replace( ABSPATH, 'ABSPATH/', $string );
		// WP_CONTENT_DIR does not have a trailing slash.
		$string = str_replace( WP_CONTENT_DIR, 'WP_CONTENT_DIR', $string );

		return $string;
	}

	public static function activate_default_modules(
		$min_version = false,
		$max_version = false,
		$other_modules = array(),
		$redirect = null,
		$send_state_messages = null
	) {
		$jetpack = self::init();

		if ( is_null( $redirect ) ) {
			if (
				( defined( 'REST_REQUEST' ) && REST_REQUEST )
			||
				( defined( 'XMLRPC_REQUEST' ) && XMLRPC_REQUEST )
			||
				( defined( 'WP_CLI' ) && WP_CLI )
			||
				( defined( 'DOING_CRON' ) && DOING_CRON )
			||
				( defined( 'DOING_AJAX' ) && DOING_AJAX )
			) {
				$redirect = false;
			} elseif ( is_admin() ) {
				$redirect = true;
			} else {
				$redirect = false;
			}
		}

		if ( is_null( $send_state_messages ) ) {
			$send_state_messages = current_user_can( 'jetpack_activate_modules' );
		}

		$modules = self::get_default_modules( $min_version, $max_version );
		$modules = array_merge( $other_modules, $modules );

		// Look for standalone plugins and disable if active.

		$to_deactivate = array();
		foreach ( $modules as $module ) {
			if ( isset( $jetpack->plugins_to_deactivate[ $module ] ) ) {
				$to_deactivate[ $module ] = $jetpack->plugins_to_deactivate[ $module ];
			}
		}

		$deactivated = array();
		foreach ( $to_deactivate as $module => $deactivate_me ) {
			list( $probable_file, $probable_title ) = $deactivate_me;
			if ( Jetpack_Client_Server::deactivate_plugin( $probable_file, $probable_title ) ) {
				$deactivated[] = $module;
			}
		}

		if ( $deactivated ) {
			if ( $send_state_messages ) {
				self::state( 'deactivated_plugins', join( ',', $deactivated ) );
			}

			if ( $redirect ) {
				$url = add_query_arg(
					array(
						'action'   => 'activate_default_modules',
						'_wpnonce' => wp_create_nonce( 'activate_default_modules' ),
					),
					add_query_arg( compact( 'min_version', 'max_version', 'other_modules' ), self::admin_url( 'page=jetpack' ) )
				);
				wp_safe_redirect( $url );
				exit;
			}
		}

		/**
		 * Fires before default modules are activated.
		 *
		 * @since 1.9.0
		 *
		 * @param string $min_version Minimum version number required to use modules.
		 * @param string $max_version Maximum version number required to use modules.
		 * @param array $other_modules Array of other modules to activate alongside the default modules.
		 */
		do_action( 'jetpack_before_activate_default_modules', $min_version, $max_version, $other_modules );

		// Check each module for fatal errors, a la wp-admin/plugins.php::activate before activating
		if ( $send_state_messages ) {
			self::restate();
			self::catch_errors( true );
		}

		$active = self::get_active_modules();

		foreach ( $modules as $module ) {
			if ( did_action( "jetpack_module_loaded_$module" ) ) {
				$active[] = $module;
				self::update_active_modules( $active );
				continue;
			}

			if ( $send_state_messages && in_array( $module, $active ) ) {
				$module_info = self::get_module( $module );
				if ( ! $module_info['deactivate'] ) {
					$state = in_array( $module, $other_modules ) ? 'reactivated_modules' : 'activated_modules';
					if ( $active_state = self::state( $state ) ) {
						$active_state = explode( ',', $active_state );
					} else {
						$active_state = array();
					}
					$active_state[] = $module;
					self::state( $state, implode( ',', $active_state ) );
				}
				continue;
			}

			$file = self::get_module_path( $module );
			if ( ! file_exists( $file ) ) {
				continue;
			}

			// we'll override this later if the plugin can be included without fatal error
			if ( $redirect ) {
				wp_safe_redirect( self::admin_url( 'page=jetpack' ) );
			}

			if ( $send_state_messages ) {
				self::state( 'error', 'module_activation_failed' );
				self::state( 'module', $module );
			}

			ob_start();
			require_once $file;

			$active[] = $module;

			if ( $send_state_messages ) {

				$state = in_array( $module, $other_modules ) ? 'reactivated_modules' : 'activated_modules';
				if ( $active_state = self::state( $state ) ) {
					$active_state = explode( ',', $active_state );
				} else {
					$active_state = array();
				}
				$active_state[] = $module;
				self::state( $state, implode( ',', $active_state ) );
			}

			self::update_active_modules( $active );

			ob_end_clean();
		}

		if ( $send_state_messages ) {
			self::state( 'error', false );
			self::state( 'module', false );
		}

		self::catch_errors( false );
		/**
		 * Fires when default modules are activated.
		 *
		 * @since 1.9.0
		 *
		 * @param string $min_version Minimum version number required to use modules.
		 * @param string $max_version Maximum version number required to use modules.
		 * @param array $other_modules Array of other modules to activate alongside the default modules.
		 */
		do_action( 'jetpack_activate_default_modules', $min_version, $max_version, $other_modules );
	}

	public static function activate_module( $module, $exit = true, $redirect = true ) {
		/**
		 * Fires before a module is activated.
		 *
		 * @since 2.6.0
		 *
		 * @param string $module Module slug.
		 * @param bool $exit Should we exit after the module has been activated. Default to true.
		 * @param bool $redirect Should the user be redirected after module activation? Default to true.
		 */
		do_action( 'jetpack_pre_activate_module', $module, $exit, $redirect );

		$jetpack = self::init();

		if ( ! strlen( $module ) ) {
			return false;
		}

		if ( ! self::is_module( $module ) ) {
			return false;
		}

		// If it's already active, then don't do it again
		$active = self::get_active_modules();
		foreach ( $active as $act ) {
			if ( $act == $module ) {
				return true;
			}
		}

		$module_data = self::get_module( $module );

		$is_development_mode = ( new Status() )->is_development_mode();
		if ( ! self::is_active() ) {
			if ( ! $is_development_mode && ! self::is_onboarding() ) {
				return false;
			}

			// If we're not connected but in development mode, make sure the module doesn't require a connection
			if ( $is_development_mode && $module_data['requires_connection'] ) {
				return false;
			}
		}

		// Check and see if the old plugin is active
		if ( isset( $jetpack->plugins_to_deactivate[ $module ] ) ) {
			// Deactivate the old plugin
			if ( Jetpack_Client_Server::deactivate_plugin( $jetpack->plugins_to_deactivate[ $module ][0], $jetpack->plugins_to_deactivate[ $module ][1] ) ) {
				// If we deactivated the old plugin, remembere that with ::state() and redirect back to this page to activate the module
				// We can't activate the module on this page load since the newly deactivated old plugin is still loaded on this page load.
				self::state( 'deactivated_plugins', $module );
				wp_safe_redirect( add_query_arg( 'jetpack_restate', 1 ) );
				exit;
			}
		}

		// Protect won't work with mis-configured IPs
		if ( 'protect' === $module ) {
			include_once JETPACK__PLUGIN_DIR . 'modules/protect/shared-functions.php';
			if ( ! jetpack_protect_get_ip() ) {
				self::state( 'message', 'protect_misconfigured_ip' );
				return false;
			}
		}

		if ( ! Jetpack_Plan::supports( $module ) ) {
			return false;
		}

		// Check the file for fatal errors, a la wp-admin/plugins.php::activate
		self::state( 'module', $module );
		self::state( 'error', 'module_activation_failed' ); // we'll override this later if the plugin can be included without fatal error

		self::catch_errors( true );
		ob_start();
		require self::get_module_path( $module );
		/** This action is documented in class.jetpack.php */
		do_action( 'jetpack_activate_module', $module );
		$active[] = $module;
		self::update_active_modules( $active );

		self::state( 'error', false ); // the override
		ob_end_clean();
		self::catch_errors( false );

		if ( $redirect ) {
			wp_safe_redirect( self::admin_url( 'page=jetpack' ) );
		}
		if ( $exit ) {
			exit;
		}
		return true;
	}

	function activate_module_actions( $module ) {
		_deprecated_function( __METHOD__, 'jetpack-4.2' );
	}

	public static function deactivate_module( $module ) {
		/**
		 * Fires when a module is deactivated.
		 *
		 * @since 1.9.0
		 *
		 * @param string $module Module slug.
		 */
		do_action( 'jetpack_pre_deactivate_module', $module );

		$jetpack = self::init();

		$active = self::get_active_modules();
		$new    = array_filter( array_diff( $active, (array) $module ) );

		return self::update_active_modules( $new );
	}

	public static function enable_module_configurable( $module ) {
		$module = self::get_module_slug( $module );
		add_filter( 'jetpack_module_configurable_' . $module, '__return_true' );
	}

	/**
	 * Composes a module configure URL. It uses Jetpack settings search as default value
	 * It is possible to redefine resulting URL by using "jetpack_module_configuration_url_$module" filter
	 *
	 * @param string $module Module slug
	 * @return string $url module configuration URL
	 */
	public static function module_configuration_url( $module ) {
		$module      = self::get_module_slug( $module );
		$default_url = self::admin_url() . "#/settings?term=$module";
		/**
		 * Allows to modify configure_url of specific module to be able to redirect to some custom location.
		 *
		 * @since 6.9.0
		 *
		 * @param string $default_url Default url, which redirects to jetpack settings page.
		 */
		$url = apply_filters( 'jetpack_module_configuration_url_' . $module, $default_url );

		return $url;
	}

	/* Installation */
	public static function bail_on_activation( $message, $deactivate = true ) {
		?>
<!doctype html>
<html>
<head>
<meta charset="<?php bloginfo( 'charset' ); ?>">
<style>
* {
	text-align: center;
	margin: 0;
	padding: 0;
	font-family: "Lucida Grande",Verdana,Arial,"Bitstream Vera Sans",sans-serif;
}
p {
	margin-top: 1em;
	font-size: 18px;
}
</style>
<body>
<p><?php echo esc_html( $message ); ?></p>
</body>
</html>
		<?php
		if ( $deactivate ) {
			$plugins = get_option( 'active_plugins' );
			$jetpack = plugin_basename( JETPACK__PLUGIN_DIR . 'jetpack.php' );
			$update  = false;
			foreach ( $plugins as $i => $plugin ) {
				if ( $plugin === $jetpack ) {
					$plugins[ $i ] = false;
					$update        = true;
				}
			}

			if ( $update ) {
				update_option( 'active_plugins', array_filter( $plugins ) );
			}
		}
		exit;
	}

	/**
	 * Attached to activate_{ plugin_basename( __FILES__ ) } by register_activation_hook()
	 *
	 * @static
	 */
	public static function plugin_activation( $network_wide ) {
		Jetpack_Options::update_option( 'activated', 1 );

		if ( version_compare( $GLOBALS['wp_version'], JETPACK__MINIMUM_WP_VERSION, '<' ) ) {
			self::bail_on_activation( sprintf( __( 'Jetpack requires WordPress version %s or later.', 'jetpack' ), JETPACK__MINIMUM_WP_VERSION ) );
		}

		if ( $network_wide ) {
			self::state( 'network_nag', true );
		}

		// For firing one-off events (notices) immediately after activation
		set_transient( 'activated_jetpack', true, .1 * MINUTE_IN_SECONDS );

		update_option( 'jetpack_activation_source', self::get_activation_source( wp_get_referer() ) );

		self::plugin_initialize();
	}

	public static function get_activation_source( $referer_url ) {

		if ( defined( 'WP_CLI' ) && WP_CLI ) {
			return array( 'wp-cli', null );
		}

		$referer = wp_parse_url( $referer_url );

		$source_type  = 'unknown';
		$source_query = null;

		if ( ! is_array( $referer ) ) {
			return array( $source_type, $source_query );
		}

		$plugins_path         = wp_parse_url( admin_url( 'plugins.php' ), PHP_URL_PATH );
		$plugins_install_path = wp_parse_url( admin_url( 'plugin-install.php' ), PHP_URL_PATH );// /wp-admin/plugin-install.php

		if ( isset( $referer['query'] ) ) {
			parse_str( $referer['query'], $query_parts );
		} else {
			$query_parts = array();
		}

		if ( $plugins_path === $referer['path'] ) {
			$source_type = 'list';
		} elseif ( $plugins_install_path === $referer['path'] ) {
			$tab = isset( $query_parts['tab'] ) ? $query_parts['tab'] : 'featured';
			switch ( $tab ) {
				case 'popular':
					$source_type = 'popular';
					break;
				case 'recommended':
					$source_type = 'recommended';
					break;
				case 'favorites':
					$source_type = 'favorites';
					break;
				case 'search':
					$source_type  = 'search-' . ( isset( $query_parts['type'] ) ? $query_parts['type'] : 'term' );
					$source_query = isset( $query_parts['s'] ) ? $query_parts['s'] : null;
					break;
				default:
					$source_type = 'featured';
			}
		}

		return array( $source_type, $source_query );
	}

	/**
	 * Runs before bumping version numbers up to a new version
	 *
	 * @param  string $version    Version:timestamp
	 * @param  string $old_version Old Version:timestamp or false if not set yet.
	 * @return null              [description]
	 */
	public static function do_version_bump( $version, $old_version ) {
		if ( ! $old_version ) { // For new sites
			// There used to be stuff here, but this seems like it might  be useful to someone in the future...
		}
	}

	/**
	 * Sets the internal version number and activation state.
	 *
	 * @static
	 */
	public static function plugin_initialize() {
		if ( ! Jetpack_Options::get_option( 'activated' ) ) {
			Jetpack_Options::update_option( 'activated', 2 );
		}

		if ( ! Jetpack_Options::get_option( 'version' ) ) {
			$version = $old_version = JETPACK__VERSION . ':' . time();
			/** This action is documented in class.jetpack.php */
			do_action( 'updating_jetpack_version', $version, false );
			Jetpack_Options::update_options( compact( 'version', 'old_version' ) );
		}

		self::load_modules();

		Jetpack_Options::delete_option( 'do_activate' );
		Jetpack_Options::delete_option( 'dismissed_connection_banner' );
	}

	/**
	 * Removes all connection options
	 *
	 * @static
	 */
	public static function plugin_deactivation() {
		require_once ABSPATH . '/wp-admin/includes/plugin.php';
		if ( is_plugin_active_for_network( 'jetpack/jetpack.php' ) ) {
			Jetpack_Network::init()->deactivate();
		} else {
			self::disconnect( false );
			// Jetpack_Heartbeat::init()->deactivate();
		}
	}

	/**
	 * Disconnects from the Jetpack servers.
	 * Forgets all connection details and tells the Jetpack servers to do the same.
	 *
	 * @static
	 */
	public static function disconnect( $update_activated_state = true ) {
		wp_clear_scheduled_hook( 'jetpack_clean_nonces' );
		$connection = self::connection();
		$connection->clean_nonces( true );

		// If the site is in an IDC because sync is not allowed,
		// let's make sure to not disconnect the production site.
		if ( ! self::validate_sync_error_idc_option() ) {
			$tracking = new Tracking();
			$tracking->record_user_event( 'disconnect_site', array() );

			$xml = new Jetpack_IXR_Client();
			$xml->query( 'jetpack.deregister', get_current_user_id() );
		}

		Jetpack_Options::delete_option(
			array(
				'blog_token',
				'user_token',
				'user_tokens',
				'master_user',
				'time_diff',
				'fallback_no_verify_ssl_certs',
			)
		);

		Jetpack_IDC::clear_all_idc_options();
		Jetpack_Options::delete_raw_option( 'jetpack_secrets' );

		if ( $update_activated_state ) {
			Jetpack_Options::update_option( 'activated', 4 );
		}

		if ( $jetpack_unique_connection = Jetpack_Options::get_option( 'unique_connection' ) ) {
			// Check then record unique disconnection if site has never been disconnected previously
			if ( - 1 == $jetpack_unique_connection['disconnected'] ) {
				$jetpack_unique_connection['disconnected'] = 1;
			} else {
				if ( 0 == $jetpack_unique_connection['disconnected'] ) {
					// track unique disconnect
					$jetpack = self::init();

					$jetpack->stat( 'connections', 'unique-disconnect' );
					$jetpack->do_stats( 'server_side' );
				}
				// increment number of times disconnected
				$jetpack_unique_connection['disconnected'] += 1;
			}

			Jetpack_Options::update_option( 'unique_connection', $jetpack_unique_connection );
		}

		// Delete cached connected user data
		$transient_key = 'jetpack_connected_user_data_' . get_current_user_id();
		delete_transient( $transient_key );

		// Delete all the sync related data. Since it could be taking up space.
		Sender::get_instance()->uninstall();

		// Disable the Heartbeat cron
		Jetpack_Heartbeat::init()->deactivate();
	}

	/**
	 * Unlinks the current user from the linked WordPress.com user.
	 *
	 * @deprecated since 7.7
	 * @see Automattic\Jetpack\Connection\Manager::disconnect_user()
	 *
	 * @param Integer $user_id the user identifier.
	 * @return Boolean Whether the disconnection of the user was successful.
	 */
	public static function unlink_user( $user_id = null ) {
		_deprecated_function( __METHOD__, 'jetpack-7.7', 'Automattic\\Jetpack\\Connection\\Manager::disconnect_user' );
		return Connection_Manager::disconnect_user( $user_id );
	}

	/**
	 * Attempts Jetpack registration.  If it fail, a state flag is set: @see ::admin_page_load()
	 */
	public static function try_registration() {
		$terms_of_service = new Terms_Of_Service();
		// The user has agreed to the TOS at some point by now.
		$terms_of_service->agree();

		// Let's get some testing in beta versions and such.
		if ( self::is_development_version() && defined( 'PHP_URL_HOST' ) ) {
			// Before attempting to connect, let's make sure that the domains are viable.
			$domains_to_check = array_unique(
				array(
					'siteurl' => wp_parse_url( get_site_url(), PHP_URL_HOST ),
					'homeurl' => wp_parse_url( get_home_url(), PHP_URL_HOST ),
				)
			);
			foreach ( $domains_to_check as $domain ) {
				$result = self::connection()->is_usable_domain( $domain );
				if ( is_wp_error( $result ) ) {
					return $result;
				}
			}
		}

		$result = self::register();

		// If there was an error with registration and the site was not registered, record this so we can show a message.
		if ( ! $result || is_wp_error( $result ) ) {
			return $result;
		} else {
			return true;
		}
	}

	/**
	 * Tracking an internal event log. Try not to put too much chaff in here.
	 *
	 * [Everyone Loves a Log!](https://www.youtube.com/watch?v=2C7mNr5WMjA)
	 */
	public static function log( $code, $data = null ) {
		// only grab the latest 200 entries
		$log = array_slice( Jetpack_Options::get_option( 'log', array() ), -199, 199 );

		// Append our event to the log
		$log_entry = array(
			'time'    => time(),
			'user_id' => get_current_user_id(),
			'blog_id' => Jetpack_Options::get_option( 'id' ),
			'code'    => $code,
		);
		// Don't bother storing it unless we've got some.
		if ( ! is_null( $data ) ) {
			$log_entry['data'] = $data;
		}
		$log[] = $log_entry;

		// Try add_option first, to make sure it's not autoloaded.
		// @todo: Add an add_option method to Jetpack_Options
		if ( ! add_option( 'jetpack_log', $log, null, 'no' ) ) {
			Jetpack_Options::update_option( 'log', $log );
		}

		/**
		 * Fires when Jetpack logs an internal event.
		 *
		 * @since 3.0.0
		 *
		 * @param array $log_entry {
		 *  Array of details about the log entry.
		 *
		 *  @param string time Time of the event.
		 *  @param int user_id ID of the user who trigerred the event.
		 *  @param int blog_id Jetpack Blog ID.
		 *  @param string code Unique name for the event.
		 *  @param string data Data about the event.
		 * }
		 */
		do_action( 'jetpack_log_entry', $log_entry );
	}

	/**
	 * Get the internal event log.
	 *
	 * @param $event (string) - only return the specific log events
	 * @param $num   (int)    - get specific number of latest results, limited to 200
	 *
	 * @return array of log events || WP_Error for invalid params
	 */
	public static function get_log( $event = false, $num = false ) {
		if ( $event && ! is_string( $event ) ) {
			return new WP_Error( __( 'First param must be string or empty', 'jetpack' ) );
		}

		if ( $num && ! is_numeric( $num ) ) {
			return new WP_Error( __( 'Second param must be numeric or empty', 'jetpack' ) );
		}

		$entire_log = Jetpack_Options::get_option( 'log', array() );

		// If nothing set - act as it did before, otherwise let's start customizing the output
		if ( ! $num && ! $event ) {
			return $entire_log;
		} else {
			$entire_log = array_reverse( $entire_log );
		}

		$custom_log_output = array();

		if ( $event ) {
			foreach ( $entire_log as $log_event ) {
				if ( $event == $log_event['code'] ) {
					$custom_log_output[] = $log_event;
				}
			}
		} else {
			$custom_log_output = $entire_log;
		}

		if ( $num ) {
			$custom_log_output = array_slice( $custom_log_output, 0, $num );
		}

		return $custom_log_output;
	}

	/**
	 * Log modification of important settings.
	 */
	public static function log_settings_change( $option, $old_value, $value ) {
		switch ( $option ) {
			case 'jetpack_sync_non_public_post_stati':
				self::log( $option, $value );
				break;
		}
	}

	/**
	 * Return stat data for WPCOM sync
	 */
	public static function get_stat_data( $encode = true, $extended = true ) {
		$data = Jetpack_Heartbeat::generate_stats_array();

		if ( $extended ) {
			$additional_data = self::get_additional_stat_data();
			$data            = array_merge( $data, $additional_data );
		}

		if ( $encode ) {
			return json_encode( $data );
		}

		return $data;
	}

	/**
	 * Get additional stat data to sync to WPCOM
	 */
	public static function get_additional_stat_data( $prefix = '' ) {
		$return[ "{$prefix}themes" ]        = self::get_parsed_theme_data();
		$return[ "{$prefix}plugins-extra" ] = self::get_parsed_plugin_data();
		$return[ "{$prefix}users" ]         = (int) self::get_site_user_count();
		$return[ "{$prefix}site-count" ]    = 0;

		if ( function_exists( 'get_blog_count' ) ) {
			$return[ "{$prefix}site-count" ] = get_blog_count();
		}
		return $return;
	}

	private static function get_site_user_count() {
		global $wpdb;

		if ( function_exists( 'wp_is_large_network' ) ) {
			if ( wp_is_large_network( 'users' ) ) {
				return -1; // Not a real value but should tell us that we are dealing with a large network.
			}
		}
		if ( false === ( $user_count = get_transient( 'jetpack_site_user_count' ) ) ) {
			// It wasn't there, so regenerate the data and save the transient
			$user_count = $wpdb->get_var( "SELECT COUNT(*) FROM $wpdb->usermeta WHERE meta_key = '{$wpdb->prefix}capabilities'" );
			set_transient( 'jetpack_site_user_count', $user_count, DAY_IN_SECONDS );
		}
		return $user_count;
	}

	/* Admin Pages */

	function admin_init() {
		// If the plugin is not connected, display a connect message.
		if (
			// the plugin was auto-activated and needs its candy
			Jetpack_Options::get_option_and_ensure_autoload( 'do_activate', '0' )
		||
			// the plugin is active, but was never activated.  Probably came from a site-wide network activation
			! Jetpack_Options::get_option( 'activated' )
		) {
			self::plugin_initialize();
		}

		$is_development_mode = ( new Status() )->is_development_mode();
		if ( ! self::is_active() && ! $is_development_mode ) {
			Jetpack_Connection_Banner::init();
		} elseif ( false === Jetpack_Options::get_option( 'fallback_no_verify_ssl_certs' ) ) {
			// Upgrade: 1.1 -> 1.1.1
			// Check and see if host can verify the Jetpack servers' SSL certificate
			$args       = array();
			$connection = self::connection();
			Client::_wp_remote_request(
				Connection_Utils::fix_url_for_bad_hosts( $connection->api_url( 'test' ) ),
				$args,
				true
			);
		}

		if ( current_user_can( 'manage_options' ) && 'AUTO' == JETPACK_CLIENT__HTTPS && ! self::permit_ssl() ) {
			add_action( 'jetpack_notices', array( $this, 'alert_auto_ssl_fail' ) );
		}

		add_action( 'load-plugins.php', array( $this, 'intercept_plugin_error_scrape_init' ) );
		add_action( 'admin_enqueue_scripts', array( $this, 'admin_menu_css' ) );
		add_filter( 'plugin_action_links_' . plugin_basename( JETPACK__PLUGIN_DIR . 'jetpack.php' ), array( $this, 'plugin_action_links' ) );

		if ( self::is_active() || $is_development_mode ) {
			// Artificially throw errors in certain whitelisted cases during plugin activation
			add_action( 'activate_plugin', array( $this, 'throw_error_on_activate_plugin' ) );
		}

		// Add custom column in wp-admin/users.php to show whether user is linked.
		add_filter( 'manage_users_columns', array( $this, 'jetpack_icon_user_connected' ) );
		add_action( 'manage_users_custom_column', array( $this, 'jetpack_show_user_connected_icon' ), 10, 3 );
		add_action( 'admin_print_styles', array( $this, 'jetpack_user_col_style' ) );
	}

	function admin_body_class( $admin_body_class = '' ) {
		$classes = explode( ' ', trim( $admin_body_class ) );

		$classes[] = self::is_active() ? 'jetpack-connected' : 'jetpack-disconnected';

		$admin_body_class = implode( ' ', array_unique( $classes ) );
		return " $admin_body_class ";
	}

	static function add_jetpack_pagestyles( $admin_body_class = '' ) {
		return $admin_body_class . ' jetpack-pagestyles ';
	}

	/**
	 * Sometimes a plugin can activate without causing errors, but it will cause errors on the next page load.
	 * This function artificially throws errors for such cases (whitelisted).
	 *
	 * @param string $plugin The activated plugin.
	 */
	function throw_error_on_activate_plugin( $plugin ) {
		$active_modules = self::get_active_modules();

		// The Shortlinks module and the Stats plugin conflict, but won't cause errors on activation because of some function_exists() checks.
		if ( function_exists( 'stats_get_api_key' ) && in_array( 'shortlinks', $active_modules ) ) {
			$throw = false;

			// Try and make sure it really was the stats plugin
			if ( ! class_exists( 'ReflectionFunction' ) ) {
				if ( 'stats.php' == basename( $plugin ) ) {
					$throw = true;
				}
			} else {
				$reflection = new ReflectionFunction( 'stats_get_api_key' );
				if ( basename( $plugin ) == basename( $reflection->getFileName() ) ) {
					$throw = true;
				}
			}

			if ( $throw ) {
				trigger_error( sprintf( __( 'Jetpack contains the most recent version of the old &#8220;%1$s&#8221; plugin.', 'jetpack' ), 'WordPress.com Stats' ), E_USER_ERROR );
			}
		}
	}

	function intercept_plugin_error_scrape_init() {
		add_action( 'check_admin_referer', array( $this, 'intercept_plugin_error_scrape' ), 10, 2 );
	}

	function intercept_plugin_error_scrape( $action, $result ) {
		if ( ! $result ) {
			return;
		}

		foreach ( $this->plugins_to_deactivate as $deactivate_me ) {
			if ( "plugin-activation-error_{$deactivate_me[0]}" == $action ) {
				self::bail_on_activation( sprintf( __( 'Jetpack contains the most recent version of the old &#8220;%1$s&#8221; plugin.', 'jetpack' ), $deactivate_me[1] ), false );
			}
		}
	}

	/**
	 * Register the remote file upload request handlers, if needed.
	 *
	 * @access public
	 */
	public function add_remote_request_handlers() {
		// Remote file uploads are allowed only via AJAX requests.
		if ( ! is_admin() || ! Constants::get_constant( 'DOING_AJAX' ) ) {
			return;
		}

		// Remote file uploads are allowed only for a set of specific AJAX actions.
		$remote_request_actions = array(
			'jetpack_upload_file',
			'jetpack_update_file',
		);

		// phpcs:ignore WordPress.Security.NonceVerification
		if ( ! isset( $_POST['action'] ) || ! in_array( $_POST['action'], $remote_request_actions, true ) ) {
			return;
		}

		// Require Jetpack authentication for the remote file upload AJAX requests.
		$this->connection_manager->require_jetpack_authentication();

		// Register the remote file upload AJAX handlers.
		foreach ( $remote_request_actions as $action ) {
			add_action( "wp_ajax_nopriv_{$action}", array( $this, 'remote_request_handlers' ) );
		}
	}

	/**
	 * Handler for Jetpack remote file uploads.
	 *
	 * @access public
	 */
	public function remote_request_handlers() {
		$action = current_filter();

		switch ( current_filter() ) {
			case 'wp_ajax_nopriv_jetpack_upload_file':
				$response = $this->upload_handler();
				break;

			case 'wp_ajax_nopriv_jetpack_update_file':
				$response = $this->upload_handler( true );
				break;
			default:
				$response = new Jetpack_Error( 'unknown_handler', 'Unknown Handler', 400 );
				break;
		}

		if ( ! $response ) {
			$response = new Jetpack_Error( 'unknown_error', 'Unknown Error', 400 );
		}

		if ( is_wp_error( $response ) ) {
			$status_code       = $response->get_error_data();
			$error             = $response->get_error_code();
			$error_description = $response->get_error_message();

			if ( ! is_int( $status_code ) ) {
				$status_code = 400;
			}

			status_header( $status_code );
			die( json_encode( (object) compact( 'error', 'error_description' ) ) );
		}

		status_header( 200 );
		if ( true === $response ) {
			exit;
		}

		die( json_encode( (object) $response ) );
	}

	/**
	 * Uploads a file gotten from the global $_FILES.
	 * If `$update_media_item` is true and `post_id` is defined
	 * the attachment file of the media item (gotten through of the post_id)
	 * will be updated instead of add a new one.
	 *
	 * @param  boolean $update_media_item - update media attachment
	 * @return array - An array describing the uploadind files process
	 */
	function upload_handler( $update_media_item = false ) {
		if ( 'POST' !== strtoupper( $_SERVER['REQUEST_METHOD'] ) ) {
			return new Jetpack_Error( 405, get_status_header_desc( 405 ), 405 );
		}

		$user = wp_authenticate( '', '' );
		if ( ! $user || is_wp_error( $user ) ) {
			return new Jetpack_Error( 403, get_status_header_desc( 403 ), 403 );
		}

		wp_set_current_user( $user->ID );

		if ( ! current_user_can( 'upload_files' ) ) {
			return new Jetpack_Error( 'cannot_upload_files', 'User does not have permission to upload files', 403 );
		}

		if ( empty( $_FILES ) ) {
			return new Jetpack_Error( 'no_files_uploaded', 'No files were uploaded: nothing to process', 400 );
		}

		foreach ( array_keys( $_FILES ) as $files_key ) {
			if ( ! isset( $_POST[ "_jetpack_file_hmac_{$files_key}" ] ) ) {
				return new Jetpack_Error( 'missing_hmac', 'An HMAC for one or more files is missing', 400 );
			}
		}

		$media_keys = array_keys( $_FILES['media'] );

		$token = Jetpack_Data::get_access_token( get_current_user_id() );
		if ( ! $token || is_wp_error( $token ) ) {
			return new Jetpack_Error( 'unknown_token', 'Unknown Jetpack token', 403 );
		}

		$uploaded_files = array();
		$global_post    = isset( $GLOBALS['post'] ) ? $GLOBALS['post'] : null;
		unset( $GLOBALS['post'] );
		foreach ( $_FILES['media']['name'] as $index => $name ) {
			$file = array();
			foreach ( $media_keys as $media_key ) {
				$file[ $media_key ] = $_FILES['media'][ $media_key ][ $index ];
			}

			list( $hmac_provided, $salt ) = explode( ':', $_POST['_jetpack_file_hmac_media'][ $index ] );

			$hmac_file = hash_hmac_file( 'sha1', $file['tmp_name'], $salt . $token->secret );
			if ( $hmac_provided !== $hmac_file ) {
				$uploaded_files[ $index ] = (object) array(
					'error'             => 'invalid_hmac',
					'error_description' => 'The corresponding HMAC for this file does not match',
				);
				continue;
			}

			$_FILES['.jetpack.upload.'] = $file;
			$post_id                    = isset( $_POST['post_id'][ $index ] ) ? absint( $_POST['post_id'][ $index ] ) : 0;
			if ( ! current_user_can( 'edit_post', $post_id ) ) {
				$post_id = 0;
			}

			if ( $update_media_item ) {
				if ( ! isset( $post_id ) || $post_id === 0 ) {
					return new Jetpack_Error( 'invalid_input', 'Media ID must be defined.', 400 );
				}

				$media_array = $_FILES['media'];

				$file_array['name']     = $media_array['name'][0];
				$file_array['type']     = $media_array['type'][0];
				$file_array['tmp_name'] = $media_array['tmp_name'][0];
				$file_array['error']    = $media_array['error'][0];
				$file_array['size']     = $media_array['size'][0];

				$edited_media_item = Jetpack_Media::edit_media_file( $post_id, $file_array );

				if ( is_wp_error( $edited_media_item ) ) {
					return $edited_media_item;
				}

				$response = (object) array(
					'id'   => (string) $post_id,
					'file' => (string) $edited_media_item->post_title,
					'url'  => (string) wp_get_attachment_url( $post_id ),
					'type' => (string) $edited_media_item->post_mime_type,
					'meta' => (array) wp_get_attachment_metadata( $post_id ),
				);

				return (array) array( $response );
			}

			$attachment_id = media_handle_upload(
				'.jetpack.upload.',
				$post_id,
				array(),
				array(
					'action' => 'jetpack_upload_file',
				)
			);

			if ( ! $attachment_id ) {
				$uploaded_files[ $index ] = (object) array(
					'error'             => 'unknown',
					'error_description' => 'An unknown problem occurred processing the upload on the Jetpack site',
				);
			} elseif ( is_wp_error( $attachment_id ) ) {
				$uploaded_files[ $index ] = (object) array(
					'error'             => 'attachment_' . $attachment_id->get_error_code(),
					'error_description' => $attachment_id->get_error_message(),
				);
			} else {
				$attachment               = get_post( $attachment_id );
				$uploaded_files[ $index ] = (object) array(
					'id'   => (string) $attachment_id,
					'file' => $attachment->post_title,
					'url'  => wp_get_attachment_url( $attachment_id ),
					'type' => $attachment->post_mime_type,
					'meta' => wp_get_attachment_metadata( $attachment_id ),
				);
				// Zip files uploads are not supported unless they are done for installation purposed
				// lets delete them in case something goes wrong in this whole process
				if ( 'application/zip' === $attachment->post_mime_type ) {
					// Schedule a cleanup for 2 hours from now in case of failed install.
					wp_schedule_single_event( time() + 2 * HOUR_IN_SECONDS, 'upgrader_scheduled_cleanup', array( $attachment_id ) );
				}
			}
		}
		if ( ! is_null( $global_post ) ) {
			$GLOBALS['post'] = $global_post;
		}

		return $uploaded_files;
	}

	/**
	 * Add help to the Jetpack page
	 *
	 * @since Jetpack (1.2.3)
	 * @return false if not the Jetpack page
	 */
	function admin_help() {
		$current_screen = get_current_screen();

		// Overview
		$current_screen->add_help_tab(
			array(
				'id'      => 'home',
				'title'   => __( 'Home', 'jetpack' ),
				'content' =>
					'<p><strong>' . __( 'Jetpack by WordPress.com', 'jetpack' ) . '</strong></p>' .
					'<p>' . __( 'Jetpack supercharges your self-hosted WordPress site with the awesome cloud power of WordPress.com.', 'jetpack' ) . '</p>' .
					'<p>' . __( 'On this page, you are able to view the modules available within Jetpack, learn more about them, and activate or deactivate them as needed.', 'jetpack' ) . '</p>',
			)
		);

		// Screen Content
		if ( current_user_can( 'manage_options' ) ) {
			$current_screen->add_help_tab(
				array(
					'id'      => 'settings',
					'title'   => __( 'Settings', 'jetpack' ),
					'content' =>
						'<p><strong>' . __( 'Jetpack by WordPress.com', 'jetpack' ) . '</strong></p>' .
						'<p>' . __( 'You can activate or deactivate individual Jetpack modules to suit your needs.', 'jetpack' ) . '</p>' .
						'<ol>' .
							'<li>' . __( 'Each module has an Activate or Deactivate link so you can toggle one individually.', 'jetpack' ) . '</li>' .
							'<li>' . __( 'Using the checkboxes next to each module, you can select multiple modules to toggle via the Bulk Actions menu at the top of the list.', 'jetpack' ) . '</li>' .
						'</ol>' .
						'<p>' . __( 'Using the tools on the right, you can search for specific modules, filter by module categories or which are active, or change the sorting order.', 'jetpack' ) . '</p>',
				)
			);
		}

		// Help Sidebar
		$current_screen->set_help_sidebar(
			'<p><strong>' . __( 'For more information:', 'jetpack' ) . '</strong></p>' .
			'<p><a href="https://jetpack.com/faq/" target="_blank">' . __( 'Jetpack FAQ', 'jetpack' ) . '</a></p>' .
			'<p><a href="https://jetpack.com/support/" target="_blank">' . __( 'Jetpack Support', 'jetpack' ) . '</a></p>' .
			'<p><a href="' . self::admin_url( array( 'page' => 'jetpack-debugger' ) ) . '">' . __( 'Jetpack Debugging Center', 'jetpack' ) . '</a></p>'
		);
	}

	function admin_menu_css() {
		wp_enqueue_style( 'jetpack-icons' );
	}

	function admin_menu_order() {
		return true;
	}

	function jetpack_menu_order( $menu_order ) {
		$jp_menu_order = array();

		foreach ( $menu_order as $index => $item ) {
			if ( $item != 'jetpack' ) {
				$jp_menu_order[] = $item;
			}

			if ( $index == 0 ) {
				$jp_menu_order[] = 'jetpack';
			}
		}

		return $jp_menu_order;
	}

	function admin_banner_styles() {
		$min = ( defined( 'SCRIPT_DEBUG' ) && SCRIPT_DEBUG ) ? '' : '.min';

		if ( ! wp_style_is( 'jetpack-dops-style' ) ) {
			wp_register_style(
				'jetpack-dops-style',
				plugins_url( '_inc/build/admin.css', JETPACK__PLUGIN_FILE ),
				array(),
				JETPACK__VERSION
			);
		}

		wp_enqueue_style(
			'jetpack',
			plugins_url( "css/jetpack-banners{$min}.css", JETPACK__PLUGIN_FILE ),
			array( 'jetpack-dops-style' ),
			JETPACK__VERSION . '-20121016'
		);
		wp_style_add_data( 'jetpack', 'rtl', 'replace' );
		wp_style_add_data( 'jetpack', 'suffix', $min );
	}

	function plugin_action_links( $actions ) {

		$jetpack_home = array( 'jetpack-home' => sprintf( '<a href="%s">%s</a>', self::admin_url( 'page=jetpack' ), 'Jetpack' ) );

		if ( current_user_can( 'jetpack_manage_modules' ) && ( self::is_active() || ( new Status() )->is_development_mode() ) ) {
			return array_merge(
				$jetpack_home,
				array( 'settings' => sprintf( '<a href="%s">%s</a>', self::admin_url( 'page=jetpack#/settings' ), __( 'Settings', 'jetpack' ) ) ),
				array( 'support' => sprintf( '<a href="%s">%s</a>', self::admin_url( 'page=jetpack-debugger ' ), __( 'Support', 'jetpack' ) ) ),
				$actions
			);
		}

		return array_merge( $jetpack_home, $actions );
	}

	/*
	 * Registration flow:
	 * 1 - ::admin_page_load() action=register
	 * 2 - ::try_registration()
	 * 3 - ::register()
	 *     - Creates jetpack_register option containing two secrets and a timestamp
	 *     - Calls https://jetpack.wordpress.com/jetpack.register/1/ with
	 *       siteurl, home, gmt_offset, timezone_string, site_name, secret_1, secret_2, site_lang, timeout, stats_id
	 *     - That request to jetpack.wordpress.com does not immediately respond.  It first makes a request BACK to this site's
	 *       xmlrpc.php?for=jetpack: RPC method: jetpack.verifyRegistration, Parameters: secret_1
	 *     - The XML-RPC request verifies secret_1, deletes both secrets and responds with: secret_2
	 *     - https://jetpack.wordpress.com/jetpack.register/1/ verifies that XML-RPC response (secret_2) then finally responds itself with
	 *       jetpack_id, jetpack_secret, jetpack_public
	 *     - ::register() then stores jetpack_options: id => jetpack_id, blog_token => jetpack_secret
	 * 4 - redirect to https://wordpress.com/start/jetpack-connect
	 * 5 - user logs in with WP.com account
	 * 6 - remote request to this site's xmlrpc.php with action remoteAuthorize, Jetpack_XMLRPC_Server->remote_authorize
	 *		- Manager::authorize()
	 *		- Manager::get_token()
	 *		- GET https://jetpack.wordpress.com/jetpack.token/1/ with
	 *        client_id, client_secret, grant_type, code, redirect_uri:action=authorize, state, scope, user_email, user_login
	 *			- which responds with access_token, token_type, scope
	 *		- Manager::authorize() stores jetpack_options: user_token => access_token.$user_id
	 *		- Jetpack::activate_default_modules()
	 *     		- Deactivates deprecated plugins
	 *     		- Activates all default modules
	 *		- Responds with either error, or 'connected' for new connection, or 'linked' for additional linked users
	 * 7 - For a new connection, user selects a Jetpack plan on wordpress.com
	 * 8 - User is redirected back to wp-admin/index.php?page=jetpack with state:message=authorized
	 *     Done!
	 */

	/**
	 * Handles the page load events for the Jetpack admin page
	 */
	function admin_page_load() {
		$error = false;

		// Make sure we have the right body class to hook stylings for subpages off of.
		add_filter( 'admin_body_class', array( __CLASS__, 'add_jetpack_pagestyles' ), 20 );

		if ( ! empty( $_GET['jetpack_restate'] ) ) {
			// Should only be used in intermediate redirects to preserve state across redirects
			self::restate();
		}

		if ( isset( $_GET['connect_url_redirect'] ) ) {
			// @todo: Add validation against a known whitelist
			$from = ! empty( $_GET['from'] ) ? $_GET['from'] : 'iframe';
			// User clicked in the iframe to link their accounts
			if ( ! self::is_user_connected() ) {
				$redirect = ! empty( $_GET['redirect_after_auth'] ) ? $_GET['redirect_after_auth'] : false;

				add_filter( 'allowed_redirect_hosts', array( &$this, 'allow_wpcom_environments' ) );
				$connect_url = $this->build_connect_url( true, $redirect, $from );
				remove_filter( 'allowed_redirect_hosts', array( &$this, 'allow_wpcom_environments' ) );

				if ( isset( $_GET['notes_iframe'] ) ) {
					$connect_url .= '&notes_iframe';
				}
				wp_redirect( $connect_url );
				exit;
			} else {
				if ( ! isset( $_GET['calypso_env'] ) ) {
					self::state( 'message', 'already_authorized' );
					wp_safe_redirect( self::admin_url() );
					exit;
				} else {
					$connect_url  = $this->build_connect_url( true, false, $from );
					$connect_url .= '&already_authorized=true';
					wp_redirect( $connect_url );
					exit;
				}
			}
		}

		if ( isset( $_GET['action'] ) ) {
			switch ( $_GET['action'] ) {
				case 'authorize':
					if ( self::is_active() && self::is_user_connected() ) {
						self::state( 'message', 'already_authorized' );
						wp_safe_redirect( self::admin_url() );
						exit;
					}
					self::log( 'authorize' );
					$client_server = new Jetpack_Client_Server();
					$client_server->client_authorize();
					exit;
				case 'register':
					if ( ! current_user_can( 'jetpack_connect' ) ) {
						$error = 'cheatin';
						break;
					}
					check_admin_referer( 'jetpack-register' );
					self::log( 'register' );
					self::maybe_set_version_option();
					$registered = self::try_registration();
					if ( is_wp_error( $registered ) ) {
						$error = $registered->get_error_code();
						self::state( 'error', $error );
						self::state( 'error', $registered->get_error_message() );

						/**
						 * Jetpack registration Error.
						 *
						 * @since 7.5.0
						 *
						 * @param string|int $error The error code.
						 * @param \WP_Error $registered The error object.
						 */
						do_action( 'jetpack_connection_register_fail', $error, $registered );
						break;
					}

					$from     = isset( $_GET['from'] ) ? $_GET['from'] : false;
					$redirect = isset( $_GET['redirect'] ) ? $_GET['redirect'] : false;

					/**
					 * Jetpack registration Success.
					 *
					 * @since 7.5.0
					 *
					 * @param string $from 'from' GET parameter;
					 */
					do_action( 'jetpack_connection_register_success', $from );

					$url = $this->build_connect_url( true, $redirect, $from );

					if ( ! empty( $_GET['onboarding'] ) ) {
						$url = add_query_arg( 'onboarding', $_GET['onboarding'], $url );
					}

					if ( ! empty( $_GET['auth_approved'] ) && 'true' === $_GET['auth_approved'] ) {
						$url = add_query_arg( 'auth_approved', 'true', $url );
					}

					wp_redirect( $url );
					exit;
				case 'activate':
					if ( ! current_user_can( 'jetpack_activate_modules' ) ) {
						$error = 'cheatin';
						break;
					}

					$module = stripslashes( $_GET['module'] );
					check_admin_referer( "jetpack_activate-$module" );
					self::log( 'activate', $module );
					if ( ! self::activate_module( $module ) ) {
						self::state( 'error', sprintf( __( 'Could not activate %s', 'jetpack' ), $module ) );
					}
					// The following two lines will rarely happen, as Jetpack::activate_module normally exits at the end.
					wp_safe_redirect( self::admin_url( 'page=jetpack' ) );
					exit;
				case 'activate_default_modules':
					check_admin_referer( 'activate_default_modules' );
					self::log( 'activate_default_modules' );
					self::restate();
					$min_version   = isset( $_GET['min_version'] ) ? $_GET['min_version'] : false;
					$max_version   = isset( $_GET['max_version'] ) ? $_GET['max_version'] : false;
					$other_modules = isset( $_GET['other_modules'] ) && is_array( $_GET['other_modules'] ) ? $_GET['other_modules'] : array();
					self::activate_default_modules( $min_version, $max_version, $other_modules );
					wp_safe_redirect( self::admin_url( 'page=jetpack' ) );
					exit;
				case 'disconnect':
					if ( ! current_user_can( 'jetpack_disconnect' ) ) {
						$error = 'cheatin';
						break;
					}

					check_admin_referer( 'jetpack-disconnect' );
					self::log( 'disconnect' );
					self::disconnect();
					wp_safe_redirect( self::admin_url( 'disconnected=true' ) );
					exit;
				case 'reconnect':
					if ( ! current_user_can( 'jetpack_reconnect' ) ) {
						$error = 'cheatin';
						break;
					}

					check_admin_referer( 'jetpack-reconnect' );
					self::log( 'reconnect' );
					$this->disconnect();
					wp_redirect( $this->build_connect_url( true, false, 'reconnect' ) );
					exit;
				case 'deactivate':
					if ( ! current_user_can( 'jetpack_deactivate_modules' ) ) {
						$error = 'cheatin';
						break;
					}

					$modules = stripslashes( $_GET['module'] );
					check_admin_referer( "jetpack_deactivate-$modules" );
					foreach ( explode( ',', $modules ) as $module ) {
						self::log( 'deactivate', $module );
						self::deactivate_module( $module );
						self::state( 'message', 'module_deactivated' );
					}
					self::state( 'module', $modules );
					wp_safe_redirect( self::admin_url( 'page=jetpack' ) );
					exit;
				case 'unlink':
					$redirect = isset( $_GET['redirect'] ) ? $_GET['redirect'] : '';
					check_admin_referer( 'jetpack-unlink' );
					self::log( 'unlink' );
					Connection_Manager::disconnect_user();
					self::state( 'message', 'unlinked' );
					if ( 'sub-unlink' == $redirect ) {
						wp_safe_redirect( admin_url() );
					} else {
						wp_safe_redirect( self::admin_url( array( 'page' => $redirect ) ) );
					}
					exit;
				case 'onboard':
					if ( ! current_user_can( 'manage_options' ) ) {
						wp_safe_redirect( self::admin_url( 'page=jetpack' ) );
					} else {
						self::create_onboarding_token();
						$url = $this->build_connect_url( true );

						if ( false !== ( $token = Jetpack_Options::get_option( 'onboarding' ) ) ) {
							$url = add_query_arg( 'onboarding', $token, $url );
						}

						$calypso_env = $this->get_calypso_env();
						if ( ! empty( $calypso_env ) ) {
							$url = add_query_arg( 'calypso_env', $calypso_env, $url );
						}

						wp_redirect( $url );
						exit;
					}
					exit;
				default:
					/**
					 * Fires when a Jetpack admin page is loaded with an unrecognized parameter.
					 *
					 * @since 2.6.0
					 *
					 * @param string sanitize_key( $_GET['action'] ) Unrecognized URL parameter.
					 */
					do_action( 'jetpack_unrecognized_action', sanitize_key( $_GET['action'] ) );
			}
		}

		if ( ! $error = $error ? $error : self::state( 'error' ) ) {
			self::activate_new_modules( true );
		}

		$message_code = self::state( 'message' );
		if ( self::state( 'optin-manage' ) ) {
			$activated_manage = $message_code;
			$message_code     = 'jetpack-manage';
		}

		switch ( $message_code ) {
			case 'jetpack-manage':
				$this->message = '<strong>' . sprintf( __( 'You are all set! Your site can now be managed from <a href="%s" target="_blank">wordpress.com/sites</a>.', 'jetpack' ), 'https://wordpress.com/sites' ) . '</strong>';
				if ( $activated_manage ) {
					$this->message .= '<br /><strong>' . __( 'Manage has been activated for you!', 'jetpack' ) . '</strong>';
				}
				break;

		}

		$deactivated_plugins = self::state( 'deactivated_plugins' );

		if ( ! empty( $deactivated_plugins ) ) {
			$deactivated_plugins = explode( ',', $deactivated_plugins );
			$deactivated_titles  = array();
			foreach ( $deactivated_plugins as $deactivated_plugin ) {
				if ( ! isset( $this->plugins_to_deactivate[ $deactivated_plugin ] ) ) {
					continue;
				}

				$deactivated_titles[] = '<strong>' . str_replace( ' ', '&nbsp;', $this->plugins_to_deactivate[ $deactivated_plugin ][1] ) . '</strong>';
			}

			if ( $deactivated_titles ) {
				if ( $this->message ) {
					$this->message .= "<br /><br />\n";
				}

				$this->message .= wp_sprintf(
					_n(
						'Jetpack contains the most recent version of the old %l plugin.',
						'Jetpack contains the most recent versions of the old %l plugins.',
						count( $deactivated_titles ),
						'jetpack'
					),
					$deactivated_titles
				);

				$this->message .= "<br />\n";

				$this->message .= _n(
					'The old version has been deactivated and can be removed from your site.',
					'The old versions have been deactivated and can be removed from your site.',
					count( $deactivated_titles ),
					'jetpack'
				);
			}
		}

		$this->privacy_checks = self::state( 'privacy_checks' );

		if ( $this->message || $this->error || $this->privacy_checks ) {
			add_action( 'jetpack_notices', array( $this, 'admin_notices' ) );
		}

		add_filter( 'jetpack_short_module_description', 'wptexturize' );
	}

	function admin_notices() {

		if ( $this->error ) {
			?>
<div id="message" class="jetpack-message jetpack-err">
	<div class="squeezer">
		<h2>
			<?php
			echo wp_kses(
				$this->error,
				array(
					'a'      => array( 'href' => array() ),
					'small'  => true,
					'code'   => true,
					'strong' => true,
					'br'     => true,
					'b'      => true,
				)
			);
			?>
			</h2>
			<?php	if ( $desc = self::state( 'error_description' ) ) : ?>
		<p><?php echo esc_html( stripslashes( $desc ) ); ?></p>
<?php	endif; ?>
	</div>
</div>
			<?php
		}

		if ( $this->message ) {
			?>
<div id="message" class="jetpack-message">
	<div class="squeezer">
		<h2>
			<?php
			echo wp_kses(
				$this->message,
				array(
					'strong' => array(),
					'a'      => array( 'href' => true ),
					'br'     => true,
				)
			);
			?>
			</h2>
	</div>
</div>
			<?php
		}

		if ( $this->privacy_checks ) :
			$module_names = $module_slugs = array();

			$privacy_checks = explode( ',', $this->privacy_checks );
			$privacy_checks = array_filter( $privacy_checks, array( 'Jetpack', 'is_module' ) );
			foreach ( $privacy_checks as $module_slug ) {
				$module = self::get_module( $module_slug );
				if ( ! $module ) {
					continue;
				}

				$module_slugs[] = $module_slug;
				$module_names[] = "<strong>{$module['name']}</strong>";
			}

			$module_slugs = join( ',', $module_slugs );
			?>
<div id="message" class="jetpack-message jetpack-err">
	<div class="squeezer">
		<h2><strong><?php esc_html_e( 'Is this site private?', 'jetpack' ); ?></strong></h2><br />
		<p>
			<?php
			echo wp_kses(
				wptexturize(
					wp_sprintf(
						_nx(
							"Like your site's RSS feeds, %l allows access to your posts and other content to third parties.",
							"Like your site's RSS feeds, %l allow access to your posts and other content to third parties.",
							count( $privacy_checks ),
							'%l = list of Jetpack module/feature names',
							'jetpack'
						),
						$module_names
					)
				),
				array( 'strong' => true )
			);

			echo "\n<br />\n";

			echo wp_kses(
				sprintf(
					_nx(
						'If your site is not publicly accessible, consider <a href="%1$s" title="%2$s">deactivating this feature</a>.',
						'If your site is not publicly accessible, consider <a href="%1$s" title="%2$s">deactivating these features</a>.',
						count( $privacy_checks ),
						'%1$s = deactivation URL, %2$s = "Deactivate {list of Jetpack module/feature names}',
						'jetpack'
					),
					wp_nonce_url(
						self::admin_url(
							array(
								'page'   => 'jetpack',
								'action' => 'deactivate',
								'module' => urlencode( $module_slugs ),
							)
						),
						"jetpack_deactivate-$module_slugs"
					),
					esc_attr( wp_kses( wp_sprintf( _x( 'Deactivate %l', '%l = list of Jetpack module/feature names', 'jetpack' ), $module_names ), array() ) )
				),
				array(
					'a' => array(
						'href'  => true,
						'title' => true,
					),
				)
			);
			?>
		</p>
	</div>
</div>
			<?php
endif;
	}

	/**
	 * We can't always respond to a signed XML-RPC request with a
	 * helpful error message. In some circumstances, doing so could
	 * leak information.
	 *
	 * Instead, track that the error occurred via a Jetpack_Option,
	 * and send that data back in the heartbeat.
	 * All this does is increment a number, but it's enough to find
	 * trends.
	 *
	 * @param WP_Error $xmlrpc_error The error produced during
	 *                               signature validation.
	 */
	function track_xmlrpc_error( $xmlrpc_error ) {
		$code = is_wp_error( $xmlrpc_error )
			? $xmlrpc_error->get_error_code()
			: 'should-not-happen';

		$xmlrpc_errors = Jetpack_Options::get_option( 'xmlrpc_errors', array() );
		if ( isset( $xmlrpc_errors[ $code ] ) && $xmlrpc_errors[ $code ] ) {
			// No need to update the option if we already have
			// this code stored.
			return;
		}
		$xmlrpc_errors[ $code ] = true;

		Jetpack_Options::update_option( 'xmlrpc_errors', $xmlrpc_errors, false );
	}

	/**
	 * Record a stat for later output.  This will only currently output in the admin_footer.
	 */
	function stat( $group, $detail ) {
		if ( ! isset( $this->stats[ $group ] ) ) {
			$this->stats[ $group ] = array();
		}
		$this->stats[ $group ][] = $detail;
	}

	/**
	 * Load stats pixels. $group is auto-prefixed with "x_jetpack-"
	 */
	function do_stats( $method = '' ) {
		if ( is_array( $this->stats ) && count( $this->stats ) ) {
			foreach ( $this->stats as $group => $stats ) {
				if ( is_array( $stats ) && count( $stats ) ) {
					$args = array( "x_jetpack-{$group}" => implode( ',', $stats ) );
					if ( 'server_side' === $method ) {
						self::do_server_side_stat( $args );
					} else {
						echo '<img src="' . esc_url( self::build_stats_url( $args ) ) . '" width="1" height="1" style="display:none;" />';
					}
				}
				unset( $this->stats[ $group ] );
			}
		}
	}

	/**
	 * Runs stats code for a one-off, server-side.
	 *
	 * @param $args array|string The arguments to append to the URL. Should include `x_jetpack-{$group}={$stats}` or whatever we want to store.
	 *
	 * @return bool If it worked.
	 */
	static function do_server_side_stat( $args ) {
		$response = wp_remote_get( esc_url_raw( self::build_stats_url( $args ) ) );
		if ( is_wp_error( $response ) ) {
			return false;
		}

		if ( 200 !== wp_remote_retrieve_response_code( $response ) ) {
			return false;
		}

		return true;
	}

	/**
	 * Builds the stats url.
	 *
	 * @param $args array|string The arguments to append to the URL.
	 *
	 * @return string The URL to be pinged.
	 */
	static function build_stats_url( $args ) {
		$defaults = array(
			'v'    => 'wpcom2',
			'rand' => md5( mt_rand( 0, 999 ) . time() ),
		);
		$args     = wp_parse_args( $args, $defaults );
		/**
		 * Filter the URL used as the Stats tracking pixel.
		 *
		 * @since 2.3.2
		 *
		 * @param string $url Base URL used as the Stats tracking pixel.
		 */
		$base_url = apply_filters(
			'jetpack_stats_base_url',
			'https://pixel.wp.com/g.gif'
		);
		$url      = add_query_arg( $args, $base_url );
		return $url;
	}

	/**
	 * Get the role of the current user.
	 *
	 * @deprecated 7.6 Use Automattic\Jetpack\Roles::translate_current_user_to_role() instead.
	 *
	 * @access public
	 * @static
	 *
	 * @return string|boolean Current user's role, false if not enough capabilities for any of the roles.
	 */
	public static function translate_current_user_to_role() {
		_deprecated_function( __METHOD__, 'jetpack-7.6.0' );

		$roles = new Roles();
		return $roles->translate_current_user_to_role();
	}

	/**
	 * Get the role of a particular user.
	 *
	 * @deprecated 7.6 Use Automattic\Jetpack\Roles::translate_user_to_role() instead.
	 *
	 * @access public
	 * @static
	 *
	 * @param \WP_User $user User object.
	 * @return string|boolean User's role, false if not enough capabilities for any of the roles.
	 */
	public static function translate_user_to_role( $user ) {
		_deprecated_function( __METHOD__, 'jetpack-7.6.0' );

		$roles = new Roles();
		return $roles->translate_user_to_role( $user );
	}

	/**
	 * Get the minimum capability for a role.
	 *
	 * @deprecated 7.6 Use Automattic\Jetpack\Roles::translate_role_to_cap() instead.
	 *
	 * @access public
	 * @static
	 *
	 * @param string $role Role name.
	 * @return string|boolean Capability, false if role isn't mapped to any capabilities.
	 */
	public static function translate_role_to_cap( $role ) {
		_deprecated_function( __METHOD__, 'jetpack-7.6.0' );

		$roles = new Roles();
		return $roles->translate_role_to_cap( $role );
	}

	/**
	 * Sign a user role with the master access token.
	 * If not specified, will default to the current user.
	 *
	 * @deprecated since 7.7
	 * @see Automattic\Jetpack\Connection\Manager::sign_role()
	 *
	 * @access public
	 * @static
	 *
	 * @param string $role    User role.
	 * @param int    $user_id ID of the user.
	 * @return string Signed user role.
	 */
	public static function sign_role( $role, $user_id = null ) {
		_deprecated_function( __METHOD__, 'jetpack-7.7', 'Automattic\\Jetpack\\Connection\\Manager::sign_role' );
		return self::connection()->sign_role( $role, $user_id );
	}

	/**
	 * Builds a URL to the Jetpack connection auth page
	 *
	 * @since 3.9.5
	 *
	 * @param bool        $raw If true, URL will not be escaped.
	 * @param bool|string $redirect If true, will redirect back to Jetpack wp-admin landing page after connection.
	 *                              If string, will be a custom redirect.
	 * @param bool|string $from If not false, adds 'from=$from' param to the connect URL.
	 * @param bool        $register If true, will generate a register URL regardless of the existing token, since 4.9.0
	 *
	 * @return string Connect URL
	 */
	function build_connect_url( $raw = false, $redirect = false, $from = false, $register = false ) {
		$site_id    = Jetpack_Options::get_option( 'id' );
		$blog_token = Jetpack_Data::get_access_token();

		if ( $register || ! $blog_token || ! $site_id ) {
			$url = self::nonce_url_no_esc( self::admin_url( 'action=register' ), 'jetpack-register' );

			if ( ! empty( $redirect ) ) {
				$url = add_query_arg(
					'redirect',
					urlencode( wp_validate_redirect( esc_url_raw( $redirect ) ) ),
					$url
				);
			}

			if ( is_network_admin() ) {
				$url = add_query_arg( 'is_multisite', network_admin_url( 'admin.php?page=jetpack-settings' ), $url );
			}

			$calypso_env = self::get_calypso_env();

			if ( ! empty( $calypso_env ) ) {
				$url = add_query_arg( 'calypso_env', $calypso_env, $url );
			}
		} else {

			// Let's check the existing blog token to see if we need to re-register. We only check once per minute
			// because otherwise this logic can get us in to a loop.
			$last_connect_url_check = intval( Jetpack_Options::get_raw_option( 'jetpack_last_connect_url_check' ) );
			if ( ! $last_connect_url_check || ( time() - $last_connect_url_check ) > MINUTE_IN_SECONDS ) {
				Jetpack_Options::update_raw_option( 'jetpack_last_connect_url_check', time() );

				$response = Client::wpcom_json_api_request_as_blog(
					sprintf( '/sites/%d', $site_id ) . '?force=wpcom',
					'1.1'
				);

				if ( 200 !== wp_remote_retrieve_response_code( $response ) ) {

					// Generating a register URL instead to refresh the existing token
					return $this->build_connect_url( $raw, $redirect, $from, true );
				}
			}

			$url = $this->build_authorize_url( $redirect );
		}

		if ( $from ) {
			$url = add_query_arg( 'from', $from, $url );
		}

		// Ensure that class to get the affiliate code is loaded
		if ( ! class_exists( 'Jetpack_Affiliate' ) ) {
			require_once JETPACK__PLUGIN_DIR . 'class.jetpack-affiliate.php';
		}
		// Get affiliate code and add it to the URL
		$url = Jetpack_Affiliate::init()->add_code_as_query_arg( $url );

		return $raw ? esc_url_raw( $url ) : esc_url( $url );
	}

	public static function build_authorize_url( $redirect = false, $iframe = false ) {

		add_filter( 'jetpack_connect_request_body', array( __CLASS__, 'filter_connect_request_body' ) );
		add_filter( 'jetpack_connect_redirect_url', array( __CLASS__, 'filter_connect_redirect_url' ) );
		add_filter( 'jetpack_connect_processing_url', array( __CLASS__, 'filter_connect_processing_url' ) );

		if ( $iframe ) {
			add_filter( 'jetpack_api_url', array( __CLASS__, 'filter_connect_api_iframe_url' ), 10, 2 );
		}

		$c8n = self::connection();
		$url = $c8n->get_authorization_url( wp_get_current_user(), $redirect );

		remove_filter( 'jetpack_connect_request_body', array( __CLASS__, 'filter_connect_request_body' ) );
		remove_filter( 'jetpack_connect_redirect_url', array( __CLASS__, 'filter_connect_redirect_url' ) );
		remove_filter( 'jetpack_connect_processing_url', array( __CLASS__, 'filter_connect_processing_url' ) );

		if ( $iframe ) {
			remove_filter( 'jetpack_api_url', array( __CLASS__, 'filter_connect_api_iframe_url' ) );
		}

		return $url;
	}

	/**
	 * Filters the connection URL parameter array.
	 *
	 * @param Array $args default URL parameters used by the package.
	 * @return Array the modified URL arguments array.
	 */
	public static function filter_connect_request_body( $args ) {
		if (
			Constants::is_defined( 'JETPACK__GLOTPRESS_LOCALES_PATH' )
			&& include_once Constants::get_constant( 'JETPACK__GLOTPRESS_LOCALES_PATH' )
		) {
			$gp_locale = GP_Locales::by_field( 'wp_locale', get_locale() );
			$args['locale'] = isset( $gp_locale ) && isset( $gp_locale->slug )
				? $gp_locale->slug
				: '';
		}

		$tracking        = new Tracking();
		$tracks_identity = $tracking->tracks_get_identity( $args['state'] );

		$args = array_merge(
			$args,
			array(
				'_ui' => $tracks_identity['_ui'],
				'_ut' => $tracks_identity['_ut'],
			)
		);

		$calypso_env = self::get_calypso_env();

		if ( ! empty( $calypso_env ) ) {
			$args['calypso_env'] = $calypso_env;
		}

		return $args;
	}

	/**
	 * Filters the URL that will process the connection data. It can be different from the URL
	 * that we send the user to after everything is done.
	 *
	 * @param String $processing_url the default redirect URL used by the package.
	 * @return String the modified URL.
	 */
	public static function filter_connect_processing_url( $processing_url ) {
		$processing_url = admin_url( 'admin.php?page=jetpack' ); // Making PHPCS happy.
		return $processing_url;
	}

	/**
	 * Filters the redirection URL that is used for connect requests. The redirect
	 * URL should return the user back to the Jetpack console.
	 *
	 * @param String $redirect the default redirect URL used by the package.
	 * @return String the modified URL.
	 */
	public static function filter_connect_redirect_url( $redirect ) {
		$jetpack_admin_page = esc_url_raw( admin_url( 'admin.php?page=jetpack' ) );
		$redirect           = $redirect
			? wp_validate_redirect( esc_url_raw( $redirect ), $jetpack_admin_page )
			: $jetpack_admin_page;

		if ( isset( $_REQUEST['is_multisite'] ) ) {
			$redirect = Jetpack_Network::init()->get_url( 'network_admin_page' );
		}

		return $redirect;
	}

	/**
	 * Filters the API URL that is used for connect requests. The method
	 * intercepts only the authorize URL and replaces it with another if needed.
	 *
	 * @param String $api_url the default redirect API URL used by the package.
	 * @param String $relative_url the path of the URL that's being used.
	 * @return String the modified URL.
	 */
	public static function filter_connect_api_iframe_url( $api_url, $relative_url ) {

		// Short-circuit on anything that is not related to connect requests.
		if ( 'authorize' !== $relative_url ) {
			return $api_url;
		}

		$c8n = self::connection();

		return $c8n->api_url( 'authorize_iframe' );
	}

	/**
	 * This action fires at the beginning of the Manager::authorize method.
	 */
	public static function authorize_starting() {
		$jetpack_unique_connection = Jetpack_Options::get_option( 'unique_connection' );
		// Checking if site has been active/connected previously before recording unique connection.
		if ( ! $jetpack_unique_connection ) {
			// jetpack_unique_connection option has never been set.
			$jetpack_unique_connection = array(
				'connected'    => 0,
				'disconnected' => 0,
				'version'      => '3.6.1',
			);

			update_option( 'jetpack_unique_connection', $jetpack_unique_connection );

			// Track unique connection.
			$jetpack = self::init();

			$jetpack->stat( 'connections', 'unique-connection' );
			$jetpack->do_stats( 'server_side' );
		}

		// Increment number of times connected.
		$jetpack_unique_connection['connected'] += 1;
		Jetpack_Options::update_option( 'unique_connection', $jetpack_unique_connection );
	}

	/**
	 * This action fires at the end of the Manager::authorize method when a secondary user is
	 * linked.
	 */
	public static function authorize_ending_linked() {
		// Don't activate anything since we are just connecting a user.
		self::state( 'message', 'linked' );
	}

	/**
	 * This action fires at the end of the Manager::authorize method when the master user is
	 * authorized.
	 *
	 * @param array $data The request data.
	 */
	public static function authorize_ending_authorized( $data ) {
		// If this site has been through the Jetpack Onboarding flow, delete the onboarding token.
		self::invalidate_onboarding_token();

		// If redirect_uri is SSO, ensure SSO module is enabled.
		parse_str( wp_parse_url( $data['redirect_uri'], PHP_URL_QUERY ), $redirect_options );

		/** This filter is documented in class.jetpack-cli.php */
		$jetpack_start_enable_sso = apply_filters( 'jetpack_start_enable_sso', true );

		$activate_sso = (
			isset( $redirect_options['action'] ) &&
			'jetpack-sso' === $redirect_options['action'] &&
			$jetpack_start_enable_sso
		);

		$do_redirect_on_error = ( 'client' === $data['auth_type'] );

		self::handle_post_authorization_actions( $activate_sso, $do_redirect_on_error );
	}

	/**
	 * Get our assumed site creation date.
	 * Calculated based on the earlier date of either:
	 * - Earliest admin user registration date.
	 * - Earliest date of post of any post type.
	 *
	 * @since 7.2.0
	 * @deprecated since 7.8.0
	 *
	 * @return string Assumed site creation date and time.
	 */
	public static function get_assumed_site_creation_date() {
		_deprecated_function( __METHOD__, 'jetpack-7.8', 'Automattic\\Jetpack\\Connection\\Manager' );
		return self::connection()->get_assumed_site_creation_date();
	}

	public static function apply_activation_source_to_args( &$args ) {
		list( $activation_source_name, $activation_source_keyword ) = get_option( 'jetpack_activation_source' );

		if ( $activation_source_name ) {
			$args['_as'] = urlencode( $activation_source_name );
		}

		if ( $activation_source_keyword ) {
			$args['_ak'] = urlencode( $activation_source_keyword );
		}
	}

	function build_reconnect_url( $raw = false ) {
		$url = wp_nonce_url( self::admin_url( 'action=reconnect' ), 'jetpack-reconnect' );
		return $raw ? $url : esc_url( $url );
	}

	public static function admin_url( $args = null ) {
		$args = wp_parse_args( $args, array( 'page' => 'jetpack' ) );
		$url  = add_query_arg( $args, admin_url( 'admin.php' ) );
		return $url;
	}

	public static function nonce_url_no_esc( $actionurl, $action = -1, $name = '_wpnonce' ) {
		$actionurl = str_replace( '&amp;', '&', $actionurl );
		return add_query_arg( $name, wp_create_nonce( $action ), $actionurl );
	}

	function dismiss_jetpack_notice() {

		if ( ! isset( $_GET['jetpack-notice'] ) ) {
			return;
		}

		switch ( $_GET['jetpack-notice'] ) {
			case 'dismiss':
				if ( check_admin_referer( 'jetpack-deactivate' ) && ! is_plugin_active_for_network( plugin_basename( JETPACK__PLUGIN_DIR . 'jetpack.php' ) ) ) {

					require_once ABSPATH . 'wp-admin/includes/plugin.php';
					deactivate_plugins( JETPACK__PLUGIN_DIR . 'jetpack.php', false, false );
					wp_safe_redirect( admin_url() . 'plugins.php?deactivate=true&plugin_status=all&paged=1&s=' );
				}
				break;
		}
	}

	public static function sort_modules( $a, $b ) {
		if ( $a['sort'] == $b['sort'] ) {
			return 0;
		}

		return ( $a['sort'] < $b['sort'] ) ? -1 : 1;
	}

	function ajax_recheck_ssl() {
		check_ajax_referer( 'recheck-ssl', 'ajax-nonce' );
		$result = self::permit_ssl( true );
		wp_send_json(
			array(
				'enabled' => $result,
				'message' => get_transient( 'jetpack_https_test_message' ),
			)
		);
	}

	/* Client API */

	/**
	 * Returns the requested Jetpack API URL
	 *
	 * @deprecated since 7.7
	 * @return string
	 */
	public static function api_url( $relative_url ) {
		_deprecated_function( __METHOD__, 'jetpack-7.7', 'Automattic\\Jetpack\\Connection\\Manager::api_url' );
		$connection = self::connection();
		return $connection->api_url( $relative_url );
	}

	/**
	 * @deprecated 8.0 Use Automattic\Jetpack\Connection\Utils::fix_url_for_bad_hosts() instead.
	 *
	 * Some hosts disable the OpenSSL extension and so cannot make outgoing HTTPS requsets
	 */
	public static function fix_url_for_bad_hosts( $url ) {
		_deprecated_function( __METHOD__, 'jetpack-8.0', 'Automattic\\Jetpack\\Connection\\Utils::fix_url_for_bad_hosts' );
		return Connection_Utils::fix_url_for_bad_hosts( $url );
	}

	public static function verify_onboarding_token( $token_data, $token, $request_data ) {
		// Default to a blog token.
		$token_type = 'blog';

		// Let's see if this is onboarding. In such case, use user token type and the provided user id.
		if ( isset( $request_data ) || ! empty( $_GET['onboarding'] ) ) {
			if ( ! empty( $_GET['onboarding'] ) ) {
				$jpo = $_GET;
			} else {
				$jpo = json_decode( $request_data, true );
			}

			$jpo_token = ! empty( $jpo['onboarding']['token'] ) ? $jpo['onboarding']['token'] : null;
			$jpo_user  = ! empty( $jpo['onboarding']['jpUser'] ) ? $jpo['onboarding']['jpUser'] : null;

			if (
				isset( $jpo_user )
				&& isset( $jpo_token )
				&& is_email( $jpo_user )
				&& ctype_alnum( $jpo_token )
				&& isset( $_GET['rest_route'] )
				&& self::validate_onboarding_token_action(
					$jpo_token,
					$_GET['rest_route']
				)
			) {
				$jp_user = get_user_by( 'email', $jpo_user );
				if ( is_a( $jp_user, 'WP_User' ) ) {
					wp_set_current_user( $jp_user->ID );
					$user_can = is_multisite()
						? current_user_can_for_blog( get_current_blog_id(), 'manage_options' )
						: current_user_can( 'manage_options' );
					if ( $user_can ) {
						$token_type              = 'user';
						$token->external_user_id = $jp_user->ID;
					}
				}
			}

			$token_data['type']    = $token_type;
			$token_data['user_id'] = $token->external_user_id;
		}

		return $token_data;
	}

	/**
	 * Create a random secret for validating onboarding payload
	 *
	 * @return string Secret token
	 */
	public static function create_onboarding_token() {
		if ( false === ( $token = Jetpack_Options::get_option( 'onboarding' ) ) ) {
			$token = wp_generate_password( 32, false );
			Jetpack_Options::update_option( 'onboarding', $token );
		}

		return $token;
	}

	/**
	 * Remove the onboarding token
	 *
	 * @return bool True on success, false on failure
	 */
	public static function invalidate_onboarding_token() {
		return Jetpack_Options::delete_option( 'onboarding' );
	}

	/**
	 * Validate an onboarding token for a specific action
	 *
	 * @return boolean True if token/action pair is accepted, false if not
	 */
	public static function validate_onboarding_token_action( $token, $action ) {
		// Compare tokens, bail if tokens do not match
		if ( ! hash_equals( $token, Jetpack_Options::get_option( 'onboarding' ) ) ) {
			return false;
		}

		// List of valid actions we can take
		$valid_actions = array(
			'/jetpack/v4/settings',
		);

		// Whitelist the action
		if ( ! in_array( $action, $valid_actions ) ) {
			return false;
		}

		return true;
	}

	/**
	 * Checks to see if the URL is using SSL to connect with Jetpack
	 *
	 * @since 2.3.3
	 * @return boolean
	 */
	public static function permit_ssl( $force_recheck = false ) {
		// Do some fancy tests to see if ssl is being supported
		if ( $force_recheck || false === ( $ssl = get_transient( 'jetpack_https_test' ) ) ) {
			$message = '';
			if ( 'https' !== substr( JETPACK__API_BASE, 0, 5 ) ) {
				$ssl = 0;
			} else {
				switch ( JETPACK_CLIENT__HTTPS ) {
					case 'NEVER':
						$ssl     = 0;
						$message = __( 'JETPACK_CLIENT__HTTPS is set to NEVER', 'jetpack' );
						break;
					case 'ALWAYS':
					case 'AUTO':
					default:
						$ssl = 1;
						break;
				}

				// If it's not 'NEVER', test to see
				if ( $ssl ) {
					if ( ! wp_http_supports( array( 'ssl' => true ) ) ) {
						$ssl     = 0;
						$message = __( 'WordPress reports no SSL support', 'jetpack' );
					} else {
						$response = wp_remote_get( JETPACK__API_BASE . 'test/1/' );
						if ( is_wp_error( $response ) ) {
							$ssl     = 0;
							$message = __( 'WordPress reports no SSL support', 'jetpack' );
						} elseif ( 'OK' !== wp_remote_retrieve_body( $response ) ) {
							$ssl     = 0;
							$message = __( 'Response was not OK: ', 'jetpack' ) . wp_remote_retrieve_body( $response );
						}
					}
				}
			}
			set_transient( 'jetpack_https_test', $ssl, DAY_IN_SECONDS );
			set_transient( 'jetpack_https_test_message', $message, DAY_IN_SECONDS );
		}

		return (bool) $ssl;
	}

	/*
	 * Displays an admin_notice, alerting the user to their JETPACK_CLIENT__HTTPS constant being 'AUTO' but SSL isn't working.
	 */
	public function alert_auto_ssl_fail() {
		if ( ! current_user_can( 'manage_options' ) ) {
			return;
		}

		$ajax_nonce = wp_create_nonce( 'recheck-ssl' );
		?>

		<div id="jetpack-ssl-warning" class="error jp-identity-crisis">
			<div class="jp-banner__content">
				<h2><?php _e( 'Outbound HTTPS not working', 'jetpack' ); ?></h2>
				<p><?php _e( 'Your site could not connect to WordPress.com via HTTPS. This could be due to any number of reasons, including faulty SSL certificates, misconfigured or missing SSL libraries, or network issues.', 'jetpack' ); ?></p>
				<p>
					<?php _e( 'Jetpack will re-test for HTTPS support once a day, but you can click here to try again immediately: ', 'jetpack' ); ?>
					<a href="#" id="jetpack-recheck-ssl-button"><?php _e( 'Try again', 'jetpack' ); ?></a>
					<span id="jetpack-recheck-ssl-output"><?php echo get_transient( 'jetpack_https_test_message' ); ?></span>
				</p>
				<p>
					<?php
					printf(
						__( 'For more help, try our <a href="%1$s">connection debugger</a> or <a href="%2$s" target="_blank">troubleshooting tips</a>.', 'jetpack' ),
						esc_url( self::admin_url( array( 'page' => 'jetpack-debugger' ) ) ),
						esc_url( 'https://jetpack.com/support/getting-started-with-jetpack/troubleshooting-tips/' )
					);
					?>
				</p>
			</div>
		</div>
		<style>
			#jetpack-recheck-ssl-output { margin-left: 5px; color: red; }
		</style>
		<script type="text/javascript">
			jQuery( document ).ready( function( $ ) {
				$( '#jetpack-recheck-ssl-button' ).click( function( e ) {
					var $this = $( this );
					$this.html( <?php echo json_encode( __( 'Checking', 'jetpack' ) ); ?> );
					$( '#jetpack-recheck-ssl-output' ).html( '' );
					e.preventDefault();
					var data = { action: 'jetpack-recheck-ssl', 'ajax-nonce': '<?php echo $ajax_nonce; ?>' };
					$.post( ajaxurl, data )
					  .done( function( response ) {
						  if ( response.enabled ) {
							  $( '#jetpack-ssl-warning' ).hide();
						  } else {
							  this.html( <?php echo json_encode( __( 'Try again', 'jetpack' ) ); ?> );
							  $( '#jetpack-recheck-ssl-output' ).html( 'SSL Failed: ' + response.message );
						  }
					  }.bind( $this ) );
				} );
			} );
		</script>

		<?php
	}

	/**
	 * Returns the Jetpack XML-RPC API
	 *
	 * @deprecated 8.0 Use Connection_Manager instead.
	 * @return string
	 */
	public static function xmlrpc_api_url() {
		return self::connection()->xmlrpc_api_url();
	}

	public static function connection() {
		return self::init()->connection_manager;
	}

	/**
	 * Creates two secret tokens and the end of life timestamp for them.
	 *
	 * Note these tokens are unique per call, NOT static per site for connecting.
	 *
	 * @since 2.6
	 * @param String  $action  The action name.
	 * @param Integer $user_id The user identifier.
	 * @param Integer $exp     Expiration time in seconds.
	 * @return array
	 */
	public static function generate_secrets( $action, $user_id = false, $exp = 600 ) {
		return self::connection()->generate_secrets( $action, $user_id, $exp );
	}

	public static function get_secrets( $action, $user_id ) {
		$secrets = self::connection()->get_secrets( $action, $user_id );

		if ( Connection_Manager::SECRETS_MISSING === $secrets ) {
			return new WP_Error( 'verify_secrets_missing', 'Verification secrets not found' );
		}

		if ( Connection_Manager::SECRETS_EXPIRED === $secrets ) {
			return new WP_Error( 'verify_secrets_expired', 'Verification took too long' );
		}

		return $secrets;
	}

	/**
	 * @deprecated 7.5 Use Connection_Manager instead.
	 *
	 * @param $action
	 * @param $user_id
	 */
	public static function delete_secrets( $action, $user_id ) {
		return self::connection()->delete_secrets( $action, $user_id );
	}

	/**
	 * Builds the timeout limit for queries talking with the wpcom servers.
	 *
	 * Based on local php max_execution_time in php.ini
	 *
	 * @since 2.6
	 * @return int
	 * @deprecated
	 **/
	public function get_remote_query_timeout_limit() {
		_deprecated_function( __METHOD__, 'jetpack-5.4' );
		return self::get_max_execution_time();
	}

	/**
	 * Builds the timeout limit for queries talking with the wpcom servers.
	 *
	 * Based on local php max_execution_time in php.ini
	 *
	 * @since 5.4
	 * @return int
	 **/
	public static function get_max_execution_time() {
		$timeout = (int) ini_get( 'max_execution_time' );

		// Ensure exec time set in php.ini
		if ( ! $timeout ) {
			$timeout = 30;
		}
		return $timeout;
	}

	/**
	 * Sets a minimum request timeout, and returns the current timeout
	 *
	 * @since 5.4
	 **/
	public static function set_min_time_limit( $min_timeout ) {
		$timeout = self::get_max_execution_time();
		if ( $timeout < $min_timeout ) {
			$timeout = $min_timeout;
			set_time_limit( $timeout );
		}
		return $timeout;
	}

	/**
	 * Takes the response from the Jetpack register new site endpoint and
	 * verifies it worked properly.
	 *
	 * @since 2.6
	 * @deprecated since 7.7.0
	 * @see Automattic\Jetpack\Connection\Manager::validate_remote_register_response()
	 **/
	public function validate_remote_register_response() {
		_deprecated_function( __METHOD__, 'jetpack-7.7', 'Automattic\\Jetpack\\Connection\\Manager::validate_remote_register_response' );
	}

	/**
	 * @return bool|WP_Error
	 */
	public static function register() {
		$tracking = new Tracking();
		$tracking->record_user_event( 'jpc_register_begin' );

		add_filter( 'jetpack_register_request_body', array( __CLASS__, 'filter_register_request_body' ) );

		$connection   = self::connection();
		$registration = $connection->register();

		remove_filter( 'jetpack_register_request_body', array( __CLASS__, 'filter_register_request_body' ) );

		if ( ! $registration || is_wp_error( $registration ) ) {
			return $registration;
		}

		return true;
	}

	/**
	 * Filters the registration request body to include tracking properties.
	 *
	 * @param Array $properties
	 * @return Array amended properties.
	 */
	public static function filter_register_request_body( $properties ) {
		$tracking        = new Tracking();
		$tracks_identity = $tracking->tracks_get_identity( get_current_user_id() );

		return array_merge(
			$properties,
			array(
				'_ui' => $tracks_identity['_ui'],
				'_ut' => $tracks_identity['_ut'],
			)
		);
	}

	/**
	 * Filters the token request body to include tracking properties.
	 *
	 * @param Array $properties
	 * @return Array amended properties.
	 */
	public static function filter_token_request_body( $properties ) {
		$tracking        = new Tracking();
		$tracks_identity = $tracking->tracks_get_identity( get_current_user_id() );

		return array_merge(
			$properties,
			array(
				'_ui' => $tracks_identity['_ui'],
				'_ut' => $tracks_identity['_ut'],
			)
		);
	}

	/**
	 * If the db version is showing something other that what we've got now, bump it to current.
	 *
	 * @return bool: True if the option was incorrect and updated, false if nothing happened.
	 */
	public static function maybe_set_version_option() {
		list( $version ) = explode( ':', Jetpack_Options::get_option( 'version' ) );
		if ( JETPACK__VERSION != $version ) {
			Jetpack_Options::update_option( 'version', JETPACK__VERSION . ':' . time() );

			if ( version_compare( JETPACK__VERSION, $version, '>' ) ) {
				/** This action is documented in class.jetpack.php */
				do_action( 'updating_jetpack_version', JETPACK__VERSION, $version );
			}

			return true;
		}
		return false;
	}

	/* Client Server API */

	/**
	 * Loads the Jetpack XML-RPC client.
	 * No longer necessary, as the XML-RPC client will be automagically loaded.
	 *
	 * @deprecated since 7.7.0
	 */
	public static function load_xml_rpc_client() {
		// Removed the php notice that shows up in order to give time to Akismet and VaultPress time to update.
		// _deprecated_function( __METHOD__, 'jetpack-7.7' );
	}

	/**
	 * Resets the saved authentication state in between testing requests.
	 */
	public function reset_saved_auth_state() {
		$this->rest_authentication_status = null;
		$this->connection_manager->reset_saved_auth_state();
	}

	/**
	 * Verifies the signature of the current request.
	 *
	 * @deprecated since 7.7.0
	 * @see Automattic\Jetpack\Connection\Manager::verify_xml_rpc_signature()
	 *
	 * @return false|array
	 */
	public function verify_xml_rpc_signature() {
		_deprecated_function( __METHOD__, 'jetpack-7.7', 'Automattic\\Jetpack\\Connection\\Manager::verify_xml_rpc_signature' );
		return self::connection()->verify_xml_rpc_signature();
	}

	/**
	 * Verifies the signature of the current request.
	 *
	 * This function has side effects and should not be used. Instead,
	 * use the memoized version `->verify_xml_rpc_signature()`.
	 *
	 * @deprecated since 7.7.0
	 * @see Automattic\Jetpack\Connection\Manager::internal_verify_xml_rpc_signature()
	 * @internal
	 */
	private function internal_verify_xml_rpc_signature() {
		_deprecated_function( __METHOD__, 'jetpack-7.7', 'Automattic\\Jetpack\\Connection\\Manager::internal_verify_xml_rpc_signature' );
	}

	/**
	 * Authenticates XML-RPC and other requests from the Jetpack Server.
	 *
	 * @deprecated since 7.7.0
	 * @see Automattic\Jetpack\Connection\Manager::authenticate_jetpack()
	 *
	 * @param \WP_User|mixed $user     User object if authenticated.
	 * @param string         $username Username.
	 * @param string         $password Password string.
	 * @return \WP_User|mixed Authenticated user or error.
	 */
	public function authenticate_jetpack( $user, $username, $password ) {
		_deprecated_function( __METHOD__, 'jetpack-7.7', 'Automattic\\Jetpack\\Connection\\Manager::authenticate_jetpack' );
		return $this->connection_manager->authenticate_jetpack( $user, $username, $password );
	}

	// Authenticates requests from Jetpack server to WP REST API endpoints.
	// Uses the existing XMLRPC request signing implementation.
	function wp_rest_authenticate( $user ) {
		if ( ! empty( $user ) ) {
			// Another authentication method is in effect.
			return $user;
		}

		if ( ! isset( $_GET['_for'] ) || $_GET['_for'] !== 'jetpack' ) {
			// Nothing to do for this authentication method.
			return null;
		}

		if ( ! isset( $_GET['token'] ) && ! isset( $_GET['signature'] ) ) {
			// Nothing to do for this authentication method.
			return null;
		}

		// Ensure that we always have the request body available.  At this
		// point, the WP REST API code to determine the request body has not
		// run yet.  That code may try to read from 'php://input' later, but
		// this can only be done once per request in PHP versions prior to 5.6.
		// So we will go ahead and perform this read now if needed, and save
		// the request body where both the Jetpack signature verification code
		// and the WP REST API code can see it.
		if ( ! isset( $GLOBALS['HTTP_RAW_POST_DATA'] ) ) {
			$GLOBALS['HTTP_RAW_POST_DATA'] = file_get_contents( 'php://input' );
		}
		$this->HTTP_RAW_POST_DATA = $GLOBALS['HTTP_RAW_POST_DATA'];

		// Only support specific request parameters that have been tested and
		// are known to work with signature verification.  A different method
		// can be passed to the WP REST API via the '?_method=' parameter if
		// needed.
		if ( $_SERVER['REQUEST_METHOD'] !== 'GET' && $_SERVER['REQUEST_METHOD'] !== 'POST' ) {
			$this->rest_authentication_status = new WP_Error(
				'rest_invalid_request',
				__( 'This request method is not supported.', 'jetpack' ),
				array( 'status' => 400 )
			);
			return null;
		}
		if ( $_SERVER['REQUEST_METHOD'] !== 'POST' && ! empty( $this->HTTP_RAW_POST_DATA ) ) {
			$this->rest_authentication_status = new WP_Error(
				'rest_invalid_request',
				__( 'This request method does not support body parameters.', 'jetpack' ),
				array( 'status' => 400 )
			);
			return null;
		}

		$verified = $this->connection_manager->verify_xml_rpc_signature();

		if (
			$verified &&
			isset( $verified['type'] ) &&
			'user' === $verified['type'] &&
			! empty( $verified['user_id'] )
		) {
			// Authentication successful.
			$this->rest_authentication_status = true;
			return $verified['user_id'];
		}

		// Something else went wrong.  Probably a signature error.
		$this->rest_authentication_status = new WP_Error(
			'rest_invalid_signature',
			__( 'The request is not signed correctly.', 'jetpack' ),
			array( 'status' => 400 )
		);
		return null;
	}

	/**
	 * Report authentication status to the WP REST API.
	 *
	 * @param  WP_Error|mixed $result Error from another authentication handler, null if we should handle it, or another value if not
	 * @return WP_Error|boolean|null {@see WP_JSON_Server::check_authentication}
	 */
	public function wp_rest_authentication_errors( $value ) {
		if ( $value !== null ) {
			return $value;
		}
		return $this->rest_authentication_status;
	}

	/**
	 * Add our nonce to this request.
	 *
	 * @deprecated since 7.7.0
	 * @see Automattic\Jetpack\Connection\Manager::add_nonce()
	 *
	 * @param int    $timestamp Timestamp of the request.
	 * @param string $nonce     Nonce string.
	 */
	public function add_nonce( $timestamp, $nonce ) {
		_deprecated_function( __METHOD__, 'jetpack-7.7', 'Automattic\\Jetpack\\Connection\\Manager::add_nonce' );
		return $this->connection_manager->add_nonce( $timestamp, $nonce );
	}

	/**
	 * In some setups, $HTTP_RAW_POST_DATA can be emptied during some IXR_Server paths since it is passed by reference to various methods.
	 * Capture it here so we can verify the signature later.
	 *
	 * @deprecated since 7.7.0
	 * @see Automattic\Jetpack\Connection\Manager::xmlrpc_methods()
	 *
	 * @param array $methods XMLRPC methods.
	 * @return array XMLRPC methods, with the $HTTP_RAW_POST_DATA one.
	 */
	public function xmlrpc_methods( $methods ) {
		_deprecated_function( __METHOD__, 'jetpack-7.7', 'Automattic\\Jetpack\\Connection\\Manager::xmlrpc_methods' );
		return $this->connection_manager->xmlrpc_methods( $methods );
	}

	/**
	 * Register additional public XMLRPC methods.
	 *
	 * @deprecated since 7.7.0
	 * @see Automattic\Jetpack\Connection\Manager::public_xmlrpc_methods()
	 *
	 * @param array $methods Public XMLRPC methods.
	 * @return array Public XMLRPC methods, with the getOptions one.
	 */
	public function public_xmlrpc_methods( $methods ) {
		_deprecated_function( __METHOD__, 'jetpack-7.7', 'Automattic\\Jetpack\\Connection\\Manager::public_xmlrpc_methods' );
		return $this->connection_manager->public_xmlrpc_methods( $methods );
	}

	/**
	 * Handles a getOptions XMLRPC method call.
	 *
	 * @deprecated since 7.7.0
	 * @see Automattic\Jetpack\Connection\Manager::jetpack_getOptions()
	 *
	 * @param array $args method call arguments.
	 * @return array an amended XMLRPC server options array.
	 */
	public function jetpack_getOptions( $args ) { // phpcs:ignore WordPress.NamingConventions.ValidFunctionName.MethodNameInvalid
		_deprecated_function( __METHOD__, 'jetpack-7.7', 'Automattic\\Jetpack\\Connection\\Manager::jetpack_getOptions' );
		return $this->connection_manager->jetpack_getOptions( $args );
	}

	/**
	 * Adds Jetpack-specific options to the output of the XMLRPC options method.
	 *
	 * @deprecated since 7.7.0
	 * @see Automattic\Jetpack\Connection\Manager::xmlrpc_options()
	 *
	 * @param array $options Standard Core options.
	 * @return array Amended options.
	 */
	public function xmlrpc_options( $options ) {
		_deprecated_function( __METHOD__, 'jetpack-7.7', 'Automattic\\Jetpack\\Connection\\Manager::xmlrpc_options' );
		return $this->connection_manager->xmlrpc_options( $options );
	}

	/**
	 * Cleans nonces that were saved when calling ::add_nonce.
	 *
	 * @deprecated since 7.7.0
	 * @see Automattic\Jetpack\Connection\Manager::clean_nonces()
	 *
	 * @param bool $all whether to clean even non-expired nonces.
	 */
	public static function clean_nonces( $all = false ) {
		_deprecated_function( __METHOD__, 'jetpack-7.7', 'Automattic\\Jetpack\\Connection\\Manager::clean_nonces' );
		return self::connection()->clean_nonces( $all );
	}

	/**
	 * State is passed via cookies from one request to the next, but never to subsequent requests.
	 * SET: state( $key, $value );
	 * GET: $value = state( $key );
	 *
	 * @param string $key
	 * @param string $value
	 * @param bool   $restate private
	 */
	public static function state( $key = null, $value = null, $restate = false ) {
		static $state = array();
		static $path, $domain;
		if ( ! isset( $path ) ) {
			require_once ABSPATH . 'wp-admin/includes/plugin.php';
			$admin_url = self::admin_url();
			$bits      = wp_parse_url( $admin_url );

			if ( is_array( $bits ) ) {
				$path   = ( isset( $bits['path'] ) ) ? dirname( $bits['path'] ) : null;
				$domain = ( isset( $bits['host'] ) ) ? $bits['host'] : null;
			} else {
				$path = $domain = null;
			}
		}

		// Extract state from cookies and delete cookies
		if ( isset( $_COOKIE['jetpackState'] ) && is_array( $_COOKIE['jetpackState'] ) ) {
			$yum = $_COOKIE['jetpackState'];
			unset( $_COOKIE['jetpackState'] );
			foreach ( $yum as $k => $v ) {
				if ( strlen( $v ) ) {
					$state[ $k ] = $v;
				}
				setcookie( "jetpackState[$k]", false, 0, $path, $domain );
			}
		}

		if ( $restate ) {
			foreach ( $state as $k => $v ) {
				setcookie( "jetpackState[$k]", $v, 0, $path, $domain );
			}
			return;
		}

		// Get a state variable
		if ( isset( $key ) && ! isset( $value ) ) {
			if ( array_key_exists( $key, $state ) ) {
				return $state[ $key ];
			}
			return null;
		}

		// Set a state variable
		if ( isset( $key ) && isset( $value ) ) {
			if ( is_array( $value ) && isset( $value[0] ) ) {
				$value = $value[0];
			}
			$state[ $key ] = $value;
			setcookie( "jetpackState[$key]", $value, 0, $path, $domain );
		}
	}

	public static function restate() {
		self::state( null, null, true );
	}

	public static function check_privacy( $file ) {
		static $is_site_publicly_accessible = null;

		if ( is_null( $is_site_publicly_accessible ) ) {
			$is_site_publicly_accessible = false;

			$rpc = new Jetpack_IXR_Client();

			$success = $rpc->query( 'jetpack.isSitePubliclyAccessible', home_url() );
			if ( $success ) {
				$response = $rpc->getResponse();
				if ( $response ) {
					$is_site_publicly_accessible = true;
				}
			}

			Jetpack_Options::update_option( 'public', (int) $is_site_publicly_accessible );
		}

		if ( $is_site_publicly_accessible ) {
			return;
		}

		$module_slug = self::get_module_slug( $file );

		$privacy_checks = self::state( 'privacy_checks' );
		if ( ! $privacy_checks ) {
			$privacy_checks = $module_slug;
		} else {
			$privacy_checks .= ",$module_slug";
		}

		self::state( 'privacy_checks', $privacy_checks );
	}

	/**
	 * Helper method for multicall XMLRPC.
	 *
	 * @param ...$args Args for the async_call.
	 */
	public static function xmlrpc_async_call( ...$args ) {
		global $blog_id;
		static $clients = array();

		$client_blog_id = is_multisite() ? $blog_id : 0;

		if ( ! isset( $clients[ $client_blog_id ] ) ) {
			$clients[ $client_blog_id ] = new Jetpack_IXR_ClientMulticall( array( 'user_id' => JETPACK_MASTER_USER ) );
			if ( function_exists( 'ignore_user_abort' ) ) {
				ignore_user_abort( true );
			}
			add_action( 'shutdown', array( 'Jetpack', 'xmlrpc_async_call' ) );
		}

		if ( ! empty( $args[0] ) ) {
			call_user_func_array( array( $clients[ $client_blog_id ], 'addCall' ), $args );
		} elseif ( is_multisite() ) {
			foreach ( $clients as $client_blog_id => $client ) {
				if ( ! $client_blog_id || empty( $client->calls ) ) {
					continue;
				}

				$switch_success = switch_to_blog( $client_blog_id, true );
				if ( ! $switch_success ) {
					continue;
				}

				flush();
				$client->query();

				restore_current_blog();
			}
		} else {
			if ( isset( $clients[0] ) && ! empty( $clients[0]->calls ) ) {
				flush();
				$clients[0]->query();
			}
		}
	}

	public static function staticize_subdomain( $url ) {

		// Extract hostname from URL
		$host = wp_parse_url( $url, PHP_URL_HOST );

		// Explode hostname on '.'
		$exploded_host = explode( '.', $host );

		// Retrieve the name and TLD
		if ( count( $exploded_host ) > 1 ) {
			$name = $exploded_host[ count( $exploded_host ) - 2 ];
			$tld  = $exploded_host[ count( $exploded_host ) - 1 ];
			// Rebuild domain excluding subdomains
			$domain = $name . '.' . $tld;
		} else {
			$domain = $host;
		}
		// Array of Automattic domains
		$domain_whitelist = array( 'wordpress.com', 'wp.com' );

		// Return $url if not an Automattic domain
		if ( ! in_array( $domain, $domain_whitelist ) ) {
			return $url;
		}

		if ( is_ssl() ) {
			return preg_replace( '|https?://[^/]++/|', 'https://s-ssl.wordpress.com/', $url );
		}

		srand( crc32( basename( $url ) ) );
		$static_counter = rand( 0, 2 );
		srand(); // this resets everything that relies on this, like array_rand() and shuffle()

		return preg_replace( '|://[^/]+?/|', "://s$static_counter.wp.com/", $url );
	}

	/* JSON API Authorization */

	/**
	 * Handles the login action for Authorizing the JSON API
	 */
	function login_form_json_api_authorization() {
		$this->verify_json_api_authorization_request();

		add_action( 'wp_login', array( &$this, 'store_json_api_authorization_token' ), 10, 2 );

		add_action( 'login_message', array( &$this, 'login_message_json_api_authorization' ) );
		add_action( 'login_form', array( &$this, 'preserve_action_in_login_form_for_json_api_authorization' ) );
		add_filter( 'site_url', array( &$this, 'post_login_form_to_signed_url' ), 10, 3 );
	}

	// Make sure the login form is POSTed to the signed URL so we can reverify the request
	function post_login_form_to_signed_url( $url, $path, $scheme ) {
		if ( 'wp-login.php' !== $path || ( 'login_post' !== $scheme && 'login' !== $scheme ) ) {
			return $url;
		}

		$parsed_url = wp_parse_url( $url );
		$url        = strtok( $url, '?' );
		$url        = "$url?{$_SERVER['QUERY_STRING']}";
		if ( ! empty( $parsed_url['query'] ) ) {
			$url .= "&{$parsed_url['query']}";
		}

		return $url;
	}

	// Make sure the POSTed request is handled by the same action
	function preserve_action_in_login_form_for_json_api_authorization() {
		echo "<input type='hidden' name='action' value='jetpack_json_api_authorization' />\n";
		echo "<input type='hidden' name='jetpack_json_api_original_query' value='" . esc_url( set_url_scheme( $_SERVER['HTTP_HOST'] . $_SERVER['REQUEST_URI'] ) ) . "' />\n";
	}

	// If someone logs in to approve API access, store the Access Code in usermeta
	function store_json_api_authorization_token( $user_login, $user ) {
		add_filter( 'login_redirect', array( &$this, 'add_token_to_login_redirect_json_api_authorization' ), 10, 3 );
		add_filter( 'allowed_redirect_hosts', array( &$this, 'allow_wpcom_public_api_domain' ) );
		$token = wp_generate_password( 32, false );
		update_user_meta( $user->ID, 'jetpack_json_api_' . $this->json_api_authorization_request['client_id'], $token );
	}

	// Add public-api.wordpress.com to the safe redirect whitelist - only added when someone allows API access
	function allow_wpcom_public_api_domain( $domains ) {
		$domains[] = 'public-api.wordpress.com';
		return $domains;
	}

	static function is_redirect_encoded( $redirect_url ) {
		return preg_match( '/https?%3A%2F%2F/i', $redirect_url ) > 0;
	}

	// Add all wordpress.com environments to the safe redirect whitelist
	function allow_wpcom_environments( $domains ) {
		$domains[] = 'wordpress.com';
		$domains[] = 'wpcalypso.wordpress.com';
		$domains[] = 'horizon.wordpress.com';
		$domains[] = 'calypso.localhost';
		return $domains;
	}

	// Add the Access Code details to the public-api.wordpress.com redirect
	function add_token_to_login_redirect_json_api_authorization( $redirect_to, $original_redirect_to, $user ) {
		return add_query_arg(
			urlencode_deep(
				array(
					'jetpack-code'    => get_user_meta( $user->ID, 'jetpack_json_api_' . $this->json_api_authorization_request['client_id'], true ),
					'jetpack-user-id' => (int) $user->ID,
					'jetpack-state'   => $this->json_api_authorization_request['state'],
				)
			),
			$redirect_to
		);
	}


	/**
	 * Verifies the request by checking the signature
	 *
	 * @since 4.6.0 Method was updated to use `$_REQUEST` instead of `$_GET` and `$_POST`. Method also updated to allow
	 * passing in an `$environment` argument that overrides `$_REQUEST`. This was useful for integrating with SSO.
	 *
	 * @param null|array $environment
	 */
	function verify_json_api_authorization_request( $environment = null ) {
		$environment = is_null( $environment )
			? $_REQUEST
			: $environment;

		list( $envToken, $envVersion, $envUserId ) = explode( ':', $environment['token'] );
		$token                                     = Jetpack_Data::get_access_token( $envUserId, $envToken );
		if ( ! $token || empty( $token->secret ) ) {
			wp_die( __( 'You must connect your Jetpack plugin to WordPress.com to use this feature.', 'jetpack' ) );
		}

		$die_error = __( 'Someone may be trying to trick you into giving them access to your site.  Or it could be you just encountered a bug :).  Either way, please close this window.', 'jetpack' );

		// Host has encoded the request URL, probably as a result of a bad http => https redirect
		if ( self::is_redirect_encoded( $_GET['redirect_to'] ) ) {
			/**
			 * Jetpack authorisation request Error.
			 *
			 * @since 7.5.0
			 */
			do_action( 'jetpack_verify_api_authorization_request_error_double_encode' );
			$die_error = sprintf(
				/* translators: %s is a URL */
				__( 'Your site is incorrectly double-encoding redirects from http to https. This is preventing Jetpack from authenticating your connection. Please visit our <a href="%s">support page</a> for details about how to resolve this.', 'jetpack' ),
				'https://jetpack.com/support/double-encoding/'
			);
		}

		$jetpack_signature = new Jetpack_Signature( $token->secret, (int) Jetpack_Options::get_option( 'time_diff' ) );

		if ( isset( $environment['jetpack_json_api_original_query'] ) ) {
			$signature = $jetpack_signature->sign_request(
				$environment['token'],
				$environment['timestamp'],
				$environment['nonce'],
				'',
				'GET',
				$environment['jetpack_json_api_original_query'],
				null,
				true
			);
		} else {
			$signature = $jetpack_signature->sign_current_request(
				array(
					'body'   => null,
					'method' => 'GET',
				)
			);
		}

		if ( ! $signature ) {
			wp_die( $die_error );
		} elseif ( is_wp_error( $signature ) ) {
			wp_die( $die_error );
		} elseif ( ! hash_equals( $signature, $environment['signature'] ) ) {
			if ( is_ssl() ) {
				// If we signed an HTTP request on the Jetpack Servers, but got redirected to HTTPS by the local blog, check the HTTP signature as well
				$signature = $jetpack_signature->sign_current_request(
					array(
						'scheme' => 'http',
						'body'   => null,
						'method' => 'GET',
					)
				);
				if ( ! $signature || is_wp_error( $signature ) || ! hash_equals( $signature, $environment['signature'] ) ) {
					wp_die( $die_error );
				}
			} else {
				wp_die( $die_error );
			}
		}

		$timestamp = (int) $environment['timestamp'];
		$nonce     = stripslashes( (string) $environment['nonce'] );

		if ( ! $this->connection_manager->add_nonce( $timestamp, $nonce ) ) {
			// De-nonce the nonce, at least for 5 minutes.
			// We have to reuse this nonce at least once (used the first time when the initial request is made, used a second time when the login form is POSTed)
			$old_nonce_time = get_option( "jetpack_nonce_{$timestamp}_{$nonce}" );
			if ( $old_nonce_time < time() - 300 ) {
				wp_die( __( 'The authorization process expired.  Please go back and try again.', 'jetpack' ) );
			}
		}

		$data         = json_decode( base64_decode( stripslashes( $environment['data'] ) ) );
		$data_filters = array(
			'state'        => 'opaque',
			'client_id'    => 'int',
			'client_title' => 'string',
			'client_image' => 'url',
		);

		foreach ( $data_filters as $key => $sanitation ) {
			if ( ! isset( $data->$key ) ) {
				wp_die( $die_error );
			}

			switch ( $sanitation ) {
				case 'int':
					$this->json_api_authorization_request[ $key ] = (int) $data->$key;
					break;
				case 'opaque':
					$this->json_api_authorization_request[ $key ] = (string) $data->$key;
					break;
				case 'string':
					$this->json_api_authorization_request[ $key ] = wp_kses( (string) $data->$key, array() );
					break;
				case 'url':
					$this->json_api_authorization_request[ $key ] = esc_url_raw( (string) $data->$key );
					break;
			}
		}

		if ( empty( $this->json_api_authorization_request['client_id'] ) ) {
			wp_die( $die_error );
		}
	}

	function login_message_json_api_authorization( $message ) {
		return '<p class="message">' . sprintf(
			esc_html__( '%s wants to access your site&#8217;s data.  Log in to authorize that access.', 'jetpack' ),
			'<strong>' . esc_html( $this->json_api_authorization_request['client_title'] ) . '</strong>'
		) . '<img src="' . esc_url( $this->json_api_authorization_request['client_image'] ) . '" /></p>';
	}

	/**
	 * Get $content_width, but with a <s>twist</s> filter.
	 */
	public static function get_content_width() {
		$content_width = ( isset( $GLOBALS['content_width'] ) && is_numeric( $GLOBALS['content_width'] ) )
			? $GLOBALS['content_width']
			: false;
		/**
		 * Filter the Content Width value.
		 *
		 * @since 2.2.3
		 *
		 * @param string $content_width Content Width value.
		 */
		return apply_filters( 'jetpack_content_width', $content_width );
	}

	/**
	 * Pings the WordPress.com Mirror Site for the specified options.
	 *
	 * @param string|array $option_names The option names to request from the WordPress.com Mirror Site
	 *
	 * @return array An associative array of the option values as stored in the WordPress.com Mirror Site
	 */
	public function get_cloud_site_options( $option_names ) {
		$option_names = array_filter( (array) $option_names, 'is_string' );

		$xml = new Jetpack_IXR_Client( array( 'user_id' => JETPACK_MASTER_USER ) );
		$xml->query( 'jetpack.fetchSiteOptions', $option_names );
		if ( $xml->isError() ) {
			return array(
				'error_code' => $xml->getErrorCode(),
				'error_msg'  => $xml->getErrorMessage(),
			);
		}
		$cloud_site_options = $xml->getResponse();

		return $cloud_site_options;
	}

	/**
	 * Checks if the site is currently in an identity crisis.
	 *
	 * @return array|bool Array of options that are in a crisis, or false if everything is OK.
	 */
	public static function check_identity_crisis() {
		if ( ! self::is_active() || ( new Status() )->is_development_mode() || ! self::validate_sync_error_idc_option() ) {
			return false;
		}

		return Jetpack_Options::get_option( 'sync_error_idc' );
	}

	/**
	 * Checks whether the home and siteurl specifically are whitelisted
	 * Written so that we don't have re-check $key and $value params every time
	 * we want to check if this site is whitelisted, for example in footer.php
	 *
	 * @since  3.8.0
	 * @return bool True = already whitelisted False = not whitelisted
	 */
	public static function is_staging_site() {
		$is_staging = false;

		$known_staging = array(
			'urls'      => array(
				'#\.staging\.wpengine\.com$#i', // WP Engine
				'#\.staging\.kinsta\.com$#i',   // Kinsta.com
				'#\.stage\.site$#i',            // DreamPress
			),
			'constants' => array(
				'IS_WPE_SNAPSHOT',      // WP Engine
				'KINSTA_DEV_ENV',       // Kinsta.com
				'WPSTAGECOACH_STAGING', // WP Stagecoach
				'JETPACK_STAGING_MODE', // Generic
			),
		);
		/**
		 * Filters the flags of known staging sites.
		 *
		 * @since 3.9.0
		 *
		 * @param array $known_staging {
		 *     An array of arrays that each are used to check if the current site is staging.
		 *     @type array $urls      URLs of staging sites in regex to check against site_url.
		 *     @type array $constants PHP constants of known staging/developement environments.
		 *  }
		 */
		$known_staging = apply_filters( 'jetpack_known_staging', $known_staging );

		if ( isset( $known_staging['urls'] ) ) {
			foreach ( $known_staging['urls'] as $url ) {
				if ( preg_match( $url, site_url() ) ) {
					$is_staging = true;
					break;
				}
			}
		}

		if ( isset( $known_staging['constants'] ) ) {
			foreach ( $known_staging['constants'] as $constant ) {
				if ( defined( $constant ) && constant( $constant ) ) {
					$is_staging = true;
				}
			}
		}

		// Last, let's check if sync is erroring due to an IDC. If so, set the site to staging mode.
		if ( ! $is_staging && self::validate_sync_error_idc_option() ) {
			$is_staging = true;
		}

		/**
		 * Filters is_staging_site check.
		 *
		 * @since 3.9.0
		 *
		 * @param bool $is_staging If the current site is a staging site.
		 */
		return apply_filters( 'jetpack_is_staging_site', $is_staging );
	}

	/**
	 * Checks whether the sync_error_idc option is valid or not, and if not, will do cleanup.
	 *
	 * @since 4.4.0
	 * @since 5.4.0 Do not call get_sync_error_idc_option() unless site is in IDC
	 *
	 * @return bool
	 */
	public static function validate_sync_error_idc_option() {
		$is_valid = false;

		$idc_allowed = get_transient( 'jetpack_idc_allowed' );
		if ( false === $idc_allowed ) {
			$response = wp_remote_get( 'https://jetpack.com/is-idc-allowed/' );
			if ( 200 === (int) wp_remote_retrieve_response_code( $response ) ) {
				$json               = json_decode( wp_remote_retrieve_body( $response ) );
				$idc_allowed        = isset( $json, $json->result ) && $json->result ? '1' : '0';
				$transient_duration = HOUR_IN_SECONDS;
			} else {
				// If the request failed for some reason, then assume IDC is allowed and set shorter transient.
				$idc_allowed        = '1';
				$transient_duration = 5 * MINUTE_IN_SECONDS;
			}

			set_transient( 'jetpack_idc_allowed', $idc_allowed, $transient_duration );
		}

		// Is the site opted in and does the stored sync_error_idc option match what we now generate?
		$sync_error = Jetpack_Options::get_option( 'sync_error_idc' );
		if ( $idc_allowed && $sync_error && self::sync_idc_optin() ) {
			$local_options = self::get_sync_error_idc_option();
			// Ensure all values are set.
			if ( isset( $sync_error['home'] ) && isset ( $local_options['home'] ) && isset( $sync_error['siteurl'] ) && isset( $local_options['siteurl'] ) ) {
				if ( $sync_error['home'] === $local_options['home'] && $sync_error['siteurl'] === $local_options['siteurl'] ) {
					$is_valid = true;
				}
			}

		}

		/**
		 * Filters whether the sync_error_idc option is valid.
		 *
		 * @since 4.4.0
		 *
		 * @param bool $is_valid If the sync_error_idc is valid or not.
		 */
		$is_valid = (bool) apply_filters( 'jetpack_sync_error_idc_validation', $is_valid );

		if ( ! $idc_allowed || ( ! $is_valid && $sync_error ) ) {
			// Since the option exists, and did not validate, delete it
			Jetpack_Options::delete_option( 'sync_error_idc' );
		}

		return $is_valid;
	}

	/**
	 * Normalizes a url by doing three things:
	 *  - Strips protocol
	 *  - Strips www
	 *  - Adds a trailing slash
	 *
	 * @since 4.4.0
	 * @param string $url
	 * @return WP_Error|string
	 */
	public static function normalize_url_protocol_agnostic( $url ) {
		$parsed_url = wp_parse_url( trailingslashit( esc_url_raw( $url ) ) );
		if ( ! $parsed_url || empty( $parsed_url['host'] ) || empty( $parsed_url['path'] ) ) {
			return new WP_Error( 'cannot_parse_url', sprintf( esc_html__( 'Cannot parse URL %s', 'jetpack' ), $url ) );
		}

		// Strip www and protocols
		$url = preg_replace( '/^www\./i', '', $parsed_url['host'] . $parsed_url['path'] );
		return $url;
	}

	/**
	 * Gets the value that is to be saved in the jetpack_sync_error_idc option.
	 *
	 * @since 4.4.0
	 * @since 5.4.0 Add transient since home/siteurl retrieved directly from DB
	 *
	 * @param array $response
	 * @return array Array of the local urls, wpcom urls, and error code
	 */
	public static function get_sync_error_idc_option( $response = array() ) {
		// Since the local options will hit the database directly, store the values
		// in a transient to allow for autoloading and caching on subsequent views.
		$local_options = get_transient( 'jetpack_idc_local' );
		if ( false === $local_options ) {
			$local_options = array(
				'home'    => Functions::home_url(),
				'siteurl' => Functions::site_url(),
			);
			set_transient( 'jetpack_idc_local', $local_options, MINUTE_IN_SECONDS );
		}

		$options = array_merge( $local_options, $response );

		$returned_values = array();
		foreach ( $options as $key => $option ) {
			if ( 'error_code' === $key ) {
				$returned_values[ $key ] = $option;
				continue;
			}

			if ( is_wp_error( $normalized_url = self::normalize_url_protocol_agnostic( $option ) ) ) {
				continue;
			}

			$returned_values[ $key ] = $normalized_url;
		}

		set_transient( 'jetpack_idc_option', $returned_values, MINUTE_IN_SECONDS );

		return $returned_values;
	}

	/**
	 * Returns the value of the jetpack_sync_idc_optin filter, or constant.
	 * If set to true, the site will be put into staging mode.
	 *
	 * @since 4.3.2
	 * @return bool
	 */
	public static function sync_idc_optin() {
		if ( Constants::is_defined( 'JETPACK_SYNC_IDC_OPTIN' ) ) {
			$default = Constants::get_constant( 'JETPACK_SYNC_IDC_OPTIN' );
		} else {
			$default = ! Constants::is_defined( 'SUNRISE' ) && ! is_multisite();
		}

		/**
		 * Allows sites to optin to IDC mitigation which blocks the site from syncing to WordPress.com when the home
		 * URL or site URL do not match what WordPress.com expects. The default value is either false, or the value of
		 * JETPACK_SYNC_IDC_OPTIN constant if set.
		 *
		 * @since 4.3.2
		 *
		 * @param bool $default Whether the site is opted in to IDC mitigation.
		 */
		return (bool) apply_filters( 'jetpack_sync_idc_optin', $default );
	}

	/**
	 * Maybe Use a .min.css stylesheet, maybe not.
	 *
	 * Hooks onto `plugins_url` filter at priority 1, and accepts all 3 args.
	 */
	public static function maybe_min_asset( $url, $path, $plugin ) {
		// Short out on things trying to find actual paths.
		if ( ! $path || empty( $plugin ) ) {
			return $url;
		}

		$path = ltrim( $path, '/' );

		// Strip out the abspath.
		$base = dirname( plugin_basename( $plugin ) );

		// Short out on non-Jetpack assets.
		if ( 'jetpack/' !== substr( $base, 0, 8 ) ) {
			return $url;
		}

		// File name parsing.
		$file              = "{$base}/{$path}";
		$full_path         = JETPACK__PLUGIN_DIR . substr( $file, 8 );
		$file_name         = substr( $full_path, strrpos( $full_path, '/' ) + 1 );
		$file_name_parts_r = array_reverse( explode( '.', $file_name ) );
		$extension         = array_shift( $file_name_parts_r );

		if ( in_array( strtolower( $extension ), array( 'css', 'js' ) ) ) {
			// Already pointing at the minified version.
			if ( 'min' === $file_name_parts_r[0] ) {
				return $url;
			}

			$min_full_path = preg_replace( "#\.{$extension}$#", ".min.{$extension}", $full_path );
			if ( file_exists( $min_full_path ) ) {
				$url = preg_replace( "#\.{$extension}$#", ".min.{$extension}", $url );
				// If it's a CSS file, stash it so we can set the .min suffix for rtl-ing.
				if ( 'css' === $extension ) {
					$key                      = str_replace( JETPACK__PLUGIN_DIR, 'jetpack/', $min_full_path );
					self::$min_assets[ $key ] = $path;
				}
			}
		}

		return $url;
	}

	/**
	 * If the asset is minified, let's flag .min as the suffix.
	 *
	 * Attached to `style_loader_src` filter.
	 *
	 * @param string $tag The tag that would link to the external asset.
	 * @param string $handle The registered handle of the script in question.
	 * @param string $href The url of the asset in question.
	 */
	public static function set_suffix_on_min( $src, $handle ) {
		if ( false === strpos( $src, '.min.css' ) ) {
			return $src;
		}

		if ( ! empty( self::$min_assets ) ) {
			foreach ( self::$min_assets as $file => $path ) {
				if ( false !== strpos( $src, $file ) ) {
					wp_style_add_data( $handle, 'suffix', '.min' );
					return $src;
				}
			}
		}

		return $src;
	}

	/**
	 * Maybe inlines a stylesheet.
	 *
	 * If you'd like to inline a stylesheet instead of printing a link to it,
	 * wp_style_add_data( 'handle', 'jetpack-inline', true );
	 *
	 * Attached to `style_loader_tag` filter.
	 *
	 * @param string $tag The tag that would link to the external asset.
	 * @param string $handle The registered handle of the script in question.
	 *
	 * @return string
	 */
	public static function maybe_inline_style( $tag, $handle ) {
		global $wp_styles;
		$item = $wp_styles->registered[ $handle ];

		if ( ! isset( $item->extra['jetpack-inline'] ) || ! $item->extra['jetpack-inline'] ) {
			return $tag;
		}

		if ( preg_match( '# href=\'([^\']+)\' #i', $tag, $matches ) ) {
			$href = $matches[1];
			// Strip off query string
			if ( $pos = strpos( $href, '?' ) ) {
				$href = substr( $href, 0, $pos );
			}
			// Strip off fragment
			if ( $pos = strpos( $href, '#' ) ) {
				$href = substr( $href, 0, $pos );
			}
		} else {
			return $tag;
		}

		$plugins_dir = plugin_dir_url( JETPACK__PLUGIN_FILE );
		if ( $plugins_dir !== substr( $href, 0, strlen( $plugins_dir ) ) ) {
			return $tag;
		}

		// If this stylesheet has a RTL version, and the RTL version replaces normal...
		if ( isset( $item->extra['rtl'] ) && 'replace' === $item->extra['rtl'] && is_rtl() ) {
			// And this isn't the pass that actually deals with the RTL version...
			if ( false === strpos( $tag, " id='$handle-rtl-css' " ) ) {
				// Short out, as the RTL version will deal with it in a moment.
				return $tag;
			}
		}

		$file = JETPACK__PLUGIN_DIR . substr( $href, strlen( $plugins_dir ) );
		$css  = self::absolutize_css_urls( file_get_contents( $file ), $href );
		if ( $css ) {
			$tag = "<!-- Inline {$item->handle} -->\r\n";
			if ( empty( $item->extra['after'] ) ) {
				wp_add_inline_style( $handle, $css );
			} else {
				array_unshift( $item->extra['after'], $css );
				wp_style_add_data( $handle, 'after', $item->extra['after'] );
			}
		}

		return $tag;
	}

	/**
	 * Loads a view file from the views
	 *
	 * Data passed in with the $data parameter will be available in the
	 * template file as $data['value']
	 *
	 * @param string $template - Template file to load
	 * @param array  $data - Any data to pass along to the template
	 * @return boolean - If template file was found
	 **/
	public function load_view( $template, $data = array() ) {
		$views_dir = JETPACK__PLUGIN_DIR . 'views/';

		if ( file_exists( $views_dir . $template ) ) {
			require_once $views_dir . $template;
			return true;
		}

		error_log( "Jetpack: Unable to find view file $views_dir$template" );
		return false;
	}

	/**
	 * Throws warnings for deprecated hooks to be removed from Jetpack
	 */
	public function deprecated_hooks() {
		global $wp_filter;

		/*
		 * Format:
		 * deprecated_filter_name => replacement_name
		 *
		 * If there is no replacement, use null for replacement_name
		 */
		$deprecated_list = array(
			'jetpack_bail_on_shortcode'                    => 'jetpack_shortcodes_to_include',
			'wpl_sharing_2014_1'                           => null,
			'jetpack-tools-to-include'                     => 'jetpack_tools_to_include',
			'jetpack_identity_crisis_options_to_check'     => null,
			'update_option_jetpack_single_user_site'       => null,
			'audio_player_default_colors'                  => null,
			'add_option_jetpack_featured_images_enabled'   => null,
			'add_option_jetpack_update_details'            => null,
			'add_option_jetpack_updates'                   => null,
			'add_option_jetpack_network_name'              => null,
			'add_option_jetpack_network_allow_new_registrations' => null,
			'add_option_jetpack_network_add_new_users'     => null,
			'add_option_jetpack_network_site_upload_space' => null,
			'add_option_jetpack_network_upload_file_types' => null,
			'add_option_jetpack_network_enable_administration_menus' => null,
			'add_option_jetpack_is_multi_site'             => null,
			'add_option_jetpack_is_main_network'           => null,
			'add_option_jetpack_main_network_site'         => null,
			'jetpack_sync_all_registered_options'          => null,
			'jetpack_has_identity_crisis'                  => 'jetpack_sync_error_idc_validation',
			'jetpack_is_post_mailable'                     => null,
			'jetpack_seo_site_host'                        => null,
			'jetpack_installed_plugin'                     => 'jetpack_plugin_installed',
			'jetpack_holiday_snow_option_name'             => null,
			'jetpack_holiday_chance_of_snow'               => null,
			'jetpack_holiday_snow_js_url'                  => null,
			'jetpack_is_holiday_snow_season'               => null,
			'jetpack_holiday_snow_option_updated'          => null,
			'jetpack_holiday_snowing'                      => null,
			'jetpack_sso_auth_cookie_expirtation'          => 'jetpack_sso_auth_cookie_expiration',
			'jetpack_cache_plans'                          => null,
			'jetpack_updated_theme'                        => 'jetpack_updated_themes',
			'jetpack_lazy_images_skip_image_with_atttributes' => 'jetpack_lazy_images_skip_image_with_attributes',
			'jetpack_enable_site_verification'             => null,
			'can_display_jetpack_manage_notice'            => null,
			// Removed in Jetpack 7.3.0
			'atd_load_scripts'                             => null,
			'atd_http_post_timeout'                        => null,
			'atd_http_post_error'                          => null,
			'atd_service_domain'                           => null,
			'jetpack_widget_authors_exclude'               => 'jetpack_widget_authors_params',
			// Removed in Jetpack 7.9.0
			'jetpack_pwa_manifest'                         => null,
			'jetpack_pwa_background_color'                 => null,
		);

		// This is a silly loop depth. Better way?
		foreach ( $deprecated_list as $hook => $hook_alt ) {
			if ( has_action( $hook ) ) {
				foreach ( $wp_filter[ $hook ] as $func => $values ) {
					foreach ( $values as $hooked ) {
						if ( is_callable( $hooked['function'] ) ) {
							$function_name = 'an anonymous function';
						} else {
							$function_name = $hooked['function'];
						}
						_deprecated_function( $hook . ' used for ' . $function_name, null, $hook_alt );
					}
				}
			}
		}
	}

	/**
	 * Converts any url in a stylesheet, to the correct absolute url.
	 *
	 * Considerations:
	 *  - Normal, relative URLs     `feh.png`
	 *  - Data URLs                 `data:image/gif;base64,eh129ehiuehjdhsa==`
	 *  - Schema-agnostic URLs      `//domain.com/feh.png`
	 *  - Absolute URLs             `http://domain.com/feh.png`
	 *  - Domain root relative URLs `/feh.png`
	 *
	 * @param $css string: The raw CSS -- should be read in directly from the file.
	 * @param $css_file_url : The URL that the file can be accessed at, for calculating paths from.
	 *
	 * @return mixed|string
	 */
	public static function absolutize_css_urls( $css, $css_file_url ) {
		$pattern = '#url\((?P<path>[^)]*)\)#i';
		$css_dir = dirname( $css_file_url );
		$p       = wp_parse_url( $css_dir );
		$domain  = sprintf(
			'%1$s//%2$s%3$s%4$s',
			isset( $p['scheme'] ) ? "{$p['scheme']}:" : '',
			isset( $p['user'], $p['pass'] ) ? "{$p['user']}:{$p['pass']}@" : '',
			$p['host'],
			isset( $p['port'] ) ? ":{$p['port']}" : ''
		);

		if ( preg_match_all( $pattern, $css, $matches, PREG_SET_ORDER ) ) {
			$find = $replace = array();
			foreach ( $matches as $match ) {
				$url = trim( $match['path'], "'\" \t" );

				// If this is a data url, we don't want to mess with it.
				if ( 'data:' === substr( $url, 0, 5 ) ) {
					continue;
				}

				// If this is an absolute or protocol-agnostic url,
				// we don't want to mess with it.
				if ( preg_match( '#^(https?:)?//#i', $url ) ) {
					continue;
				}

				switch ( substr( $url, 0, 1 ) ) {
					case '/':
						$absolute = $domain . $url;
						break;
					default:
						$absolute = $css_dir . '/' . $url;
				}

				$find[]    = $match[0];
				$replace[] = sprintf( 'url("%s")', $absolute );
			}
			$css = str_replace( $find, $replace, $css );
		}

		return $css;
	}

	/**
	 * This methods removes all of the registered css files on the front end
	 * from Jetpack in favor of using a single file. In effect "imploding"
	 * all the files into one file.
	 *
	 * Pros:
	 * - Uses only ONE css asset connection instead of 15
	 * - Saves a minimum of 56k
	 * - Reduces server load
	 * - Reduces time to first painted byte
	 *
	 * Cons:
	 * - Loads css for ALL modules. However all selectors are prefixed so it
	 *      should not cause any issues with themes.
	 * - Plugins/themes dequeuing styles no longer do anything. See
	 *      jetpack_implode_frontend_css filter for a workaround
	 *
	 * For some situations developers may wish to disable css imploding and
	 * instead operate in legacy mode where each file loads seperately and
	 * can be edited individually or dequeued. This can be accomplished with
	 * the following line:
	 *
	 * add_filter( 'jetpack_implode_frontend_css', '__return_false' );
	 *
	 * @since 3.2
	 **/
	public function implode_frontend_css( $travis_test = false ) {
		$do_implode = true;
		if ( defined( 'SCRIPT_DEBUG' ) && SCRIPT_DEBUG ) {
			$do_implode = false;
		}

		// Do not implode CSS when the page loads via the AMP plugin.
		if ( Jetpack_AMP_Support::is_amp_request() ) {
			$do_implode = false;
		}

		/**
		 * Allow CSS to be concatenated into a single jetpack.css file.
		 *
		 * @since 3.2.0
		 *
		 * @param bool $do_implode Should CSS be concatenated? Default to true.
		 */
		$do_implode = apply_filters( 'jetpack_implode_frontend_css', $do_implode );

		// Do not use the imploded file when default behavior was altered through the filter
		if ( ! $do_implode ) {
			return;
		}

		// We do not want to use the imploded file in dev mode, or if not connected
		if ( ( new Status() )->is_development_mode() || ! self::is_active() ) {
			if ( ! $travis_test ) {
				return;
			}
		}

		// Do not use the imploded file if sharing css was dequeued via the sharing settings screen
		if ( get_option( 'sharedaddy_disable_resources' ) ) {
			return;
		}

		/*
		 * Now we assume Jetpack is connected and able to serve the single
		 * file.
		 *
		 * In the future there will be a check here to serve the file locally
		 * or potentially from the Jetpack CDN
		 *
		 * For now:
		 * - Enqueue a single imploded css file
		 * - Zero out the style_loader_tag for the bundled ones
		 * - Be happy, drink scotch
		 */

		add_filter( 'style_loader_tag', array( $this, 'concat_remove_style_loader_tag' ), 10, 2 );

		$version = self::is_development_version() ? filemtime( JETPACK__PLUGIN_DIR . 'css/jetpack.css' ) : JETPACK__VERSION;

		wp_enqueue_style( 'jetpack_css', plugins_url( 'css/jetpack.css', __FILE__ ), array(), $version );
		wp_style_add_data( 'jetpack_css', 'rtl', 'replace' );
	}

	function concat_remove_style_loader_tag( $tag, $handle ) {
		if ( in_array( $handle, $this->concatenated_style_handles ) ) {
			$tag = '';
			if ( defined( 'WP_DEBUG' ) && WP_DEBUG ) {
				$tag = '<!-- `' . esc_html( $handle ) . "` is included in the concatenated jetpack.css -->\r\n";
			}
		}

		return $tag;
	}

	/**
	 * Add an async attribute to scripts that can be loaded asynchronously.
	 * https://www.w3schools.com/tags/att_script_async.asp
	 *
	 * @since 7.7.0
	 *
	 * @param string $tag    The <script> tag for the enqueued script.
	 * @param string $handle The script's registered handle.
	 * @param string $src    The script's source URL.
	 */
	public function script_add_async( $tag, $handle, $src ) {
		if ( in_array( $handle, $this->async_script_handles, true ) ) {
			return preg_replace( '/^<script /i', '<script async ', $tag );
		}

		return $tag;
	}

	/*
	 * Check the heartbeat data
	 *
	 * Organizes the heartbeat data by severity.  For example, if the site
	 * is in an ID crisis, it will be in the $filtered_data['bad'] array.
	 *
	 * Data will be added to "caution" array, if it either:
	 *  - Out of date Jetpack version
	 *  - Out of date WP version
	 *  - Out of date PHP version
	 *
	 * $return array $filtered_data
	 */
	public static function jetpack_check_heartbeat_data() {
		$raw_data = Jetpack_Heartbeat::generate_stats_array();

		$good    = array();
		$caution = array();
		$bad     = array();

		foreach ( $raw_data as $stat => $value ) {

			// Check jetpack version
			if ( 'version' == $stat ) {
				if ( version_compare( $value, JETPACK__VERSION, '<' ) ) {
					$caution[ $stat ] = $value . ' - min supported is ' . JETPACK__VERSION;
					continue;
				}
			}

			// Check WP version
			if ( 'wp-version' == $stat ) {
				if ( version_compare( $value, JETPACK__MINIMUM_WP_VERSION, '<' ) ) {
					$caution[ $stat ] = $value . ' - min supported is ' . JETPACK__MINIMUM_WP_VERSION;
					continue;
				}
			}

			// Check PHP version
			if ( 'php-version' == $stat ) {
				if ( version_compare( PHP_VERSION, JETPACK__MINIMUM_PHP_VERSION, '<' ) ) {
					$caution[ $stat ] = $value . " - min supported is " . JETPACK__MINIMUM_PHP_VERSION;
					continue;
				}
			}

			// Check ID crisis
			if ( 'identitycrisis' == $stat ) {
				if ( 'yes' == $value ) {
					$bad[ $stat ] = $value;
					continue;
				}
			}

			// The rest are good :)
			$good[ $stat ] = $value;
		}

		$filtered_data = array(
			'good'    => $good,
			'caution' => $caution,
			'bad'     => $bad,
		);

		return $filtered_data;
	}


	/*
	 * This method is used to organize all options that can be reset
	 * without disconnecting Jetpack.
	 *
	 * It is used in class.jetpack-cli.php to reset options
	 *
	 * @since 5.4.0 Logic moved to Jetpack_Options class. Method left in Jetpack class for backwards compat.
	 *
	 * @return array of options to delete.
	 */
	public static function get_jetpack_options_for_reset() {
		return Jetpack_Options::get_options_for_reset();
	}

	/*
	 * Strip http:// or https:// from a url, replaces forward slash with ::,
	 * so we can bring them directly to their site in calypso.
	 *
	 * @param string | url
	 * @return string | url without the guff
	 */
	public static function build_raw_urls( $url ) {
		$strip_http = '/.*?:\/\//i';
		$url        = preg_replace( $strip_http, '', $url );
		$url        = str_replace( '/', '::', $url );
		return $url;
	}

	/**
	 * Stores and prints out domains to prefetch for page speed optimization.
	 *
	 * @param mixed $new_urls
	 */
	public static function dns_prefetch( $new_urls = null ) {
		static $prefetch_urls = array();
		if ( empty( $new_urls ) && ! empty( $prefetch_urls ) ) {
			echo "\r\n";
			foreach ( $prefetch_urls as $this_prefetch_url ) {
				printf( "<link rel='dns-prefetch' href='%s'/>\r\n", esc_attr( $this_prefetch_url ) );
			}
		} elseif ( ! empty( $new_urls ) ) {
			if ( ! has_action( 'wp_head', array( __CLASS__, __FUNCTION__ ) ) ) {
				add_action( 'wp_head', array( __CLASS__, __FUNCTION__ ) );
			}
			foreach ( (array) $new_urls as $this_new_url ) {
				$prefetch_urls[] = strtolower( untrailingslashit( preg_replace( '#^https?://#i', '//', $this_new_url ) ) );
			}
			$prefetch_urls = array_unique( $prefetch_urls );
		}
	}

	public function wp_dashboard_setup() {
		if ( self::is_active() ) {
			add_action( 'jetpack_dashboard_widget', array( __CLASS__, 'dashboard_widget_footer' ), 999 );
		}

		if ( has_action( 'jetpack_dashboard_widget' ) ) {
			$jetpack_logo = new Jetpack_Logo();
			$widget_title = sprintf(
				wp_kses(
					/* translators: Placeholder is a Jetpack logo. */
					__( 'Stats <span>by %s</span>', 'jetpack' ),
					array( 'span' => array() )
				),
				$jetpack_logo->get_jp_emblem( true )
			);

			wp_add_dashboard_widget(
				'jetpack_summary_widget',
				$widget_title,
				array( __CLASS__, 'dashboard_widget' )
			);
			wp_enqueue_style( 'jetpack-dashboard-widget', plugins_url( 'css/dashboard-widget.css', JETPACK__PLUGIN_FILE ), array(), JETPACK__VERSION );
			wp_style_add_data( 'jetpack-dashboard-widget', 'rtl', 'replace' );

			// If we're inactive and not in development mode, sort our box to the top.
			if ( ! self::is_active() && ! ( new Status() )->is_development_mode() ) {
				global $wp_meta_boxes;

				$dashboard = $wp_meta_boxes['dashboard']['normal']['core'];
				$ours      = array( 'jetpack_summary_widget' => $dashboard['jetpack_summary_widget'] );

				$wp_meta_boxes['dashboard']['normal']['core'] = array_merge( $ours, $dashboard );
			}
		}
	}

	/**
	 * @param mixed $result Value for the user's option
	 * @return mixed
	 */
	function get_user_option_meta_box_order_dashboard( $sorted ) {
		if ( ! is_array( $sorted ) ) {
			return $sorted;
		}

		foreach ( $sorted as $box_context => $ids ) {
			if ( false === strpos( $ids, 'dashboard_stats' ) ) {
				// If the old id isn't anywhere in the ids, don't bother exploding and fail out.
				continue;
			}

			$ids_array = explode( ',', $ids );
			$key       = array_search( 'dashboard_stats', $ids_array );

			if ( false !== $key ) {
				// If we've found that exact value in the option (and not `google_dashboard_stats` for example)
				$ids_array[ $key ]      = 'jetpack_summary_widget';
				$sorted[ $box_context ] = implode( ',', $ids_array );
				// We've found it, stop searching, and just return.
				break;
			}
		}

		return $sorted;
	}

	public static function dashboard_widget() {
		/**
		 * Fires when the dashboard is loaded.
		 *
		 * @since 3.4.0
		 */
		do_action( 'jetpack_dashboard_widget' );
	}

	public static function dashboard_widget_footer() {
		?>
		<footer>

		<div class="protect">
			<?php if ( self::is_module_active( 'protect' ) ) : ?>
				<h3><?php echo number_format_i18n( get_site_option( 'jetpack_protect_blocked_attempts', 0 ) ); ?></h3>
				<p><?php echo esc_html_x( 'Blocked malicious login attempts', '{#} Blocked malicious login attempts -- number is on a prior line, text is a caption.', 'jetpack' ); ?></p>
			<?php elseif ( current_user_can( 'jetpack_activate_modules' ) && ! ( new Status() )->is_development_mode() ) : ?>
				<a href="
				<?php
				echo esc_url(
					wp_nonce_url(
						self::admin_url(
							array(
								'action' => 'activate',
								'module' => 'protect',
							)
						),
						'jetpack_activate-protect'
					)
				);
				?>
							" class="button button-jetpack" title="<?php esc_attr_e( 'Protect helps to keep you secure from brute-force login attacks.', 'jetpack' ); ?>">
					<?php esc_html_e( 'Activate Protect', 'jetpack' ); ?>
				</a>
			<?php else : ?>
				<?php esc_html_e( 'Protect is inactive.', 'jetpack' ); ?>
			<?php endif; ?>
		</div>

		<div class="akismet">
			<?php if ( is_plugin_active( 'akismet/akismet.php' ) ) : ?>
				<h3><?php echo number_format_i18n( get_option( 'akismet_spam_count', 0 ) ); ?></h3>
				<p><?php echo esc_html_x( 'Spam comments blocked by Akismet.', '{#} Spam comments blocked by Akismet -- number is on a prior line, text is a caption.', 'jetpack' ); ?></p>
			<?php elseif ( current_user_can( 'activate_plugins' ) && ! is_wp_error( validate_plugin( 'akismet/akismet.php' ) ) ) : ?>
				<a href="
				<?php
				echo esc_url(
					wp_nonce_url(
						add_query_arg(
							array(
								'action' => 'activate',
								'plugin' => 'akismet/akismet.php',
							),
							admin_url( 'plugins.php' )
						),
						'activate-plugin_akismet/akismet.php'
					)
				);
				?>
							" class="button button-jetpack">
					<?php esc_html_e( 'Activate Akismet', 'jetpack' ); ?>
				</a>
			<?php else : ?>
				<p><a href="<?php echo esc_url( 'https://akismet.com/?utm_source=jetpack&utm_medium=link&utm_campaign=Jetpack%20Dashboard%20Widget%20Footer%20Link' ); ?>"><?php esc_html_e( 'Akismet can help to keep your blog safe from spam!', 'jetpack' ); ?></a></p>
			<?php endif; ?>
		</div>

		</footer>
		<?php
	}

	/*
	 * Adds a "blank" column in the user admin table to display indication of user connection.
	 */
	function jetpack_icon_user_connected( $columns ) {
		$columns['user_jetpack'] = '';
		return $columns;
	}

	/*
	 * Show Jetpack icon if the user is linked.
	 */
	function jetpack_show_user_connected_icon( $val, $col, $user_id ) {
		if ( 'user_jetpack' == $col && self::is_user_connected( $user_id ) ) {
			$jetpack_logo = new Jetpack_Logo();
			$emblem_html  = sprintf(
				'<a title="%1$s" class="jp-emblem-user-admin">%2$s</a>',
				esc_attr__( 'This user is linked and ready to fly with Jetpack.', 'jetpack' ),
				$jetpack_logo->get_jp_emblem()
			);
			return $emblem_html;
		}

		return $val;
	}

	/*
	 * Style the Jetpack user column
	 */
	function jetpack_user_col_style() {
		global $current_screen;
		if ( ! empty( $current_screen->base ) && 'users' == $current_screen->base ) {
			?>
			<style>
				.fixed .column-user_jetpack {
					width: 21px;
				}
				.jp-emblem-user-admin svg {
					width: 20px;
					height: 20px;
				}
				.jp-emblem-user-admin path {
					fill: #00BE28;
				}
			</style>
			<?php
		}
	}

	/**
	 * Checks if Akismet is active and working.
	 *
	 * We dropped support for Akismet 3.0 with Jetpack 6.1.1 while introducing a check for an Akismet valid key
	 * that implied usage of methods present since more recent version.
	 * See https://github.com/Automattic/jetpack/pull/9585
	 *
	 * @since  5.1.0
	 *
	 * @return bool True = Akismet available. False = Aksimet not available.
	 */
	public static function is_akismet_active() {
		static $status = null;

		if ( ! is_null( $status ) ) {
			return $status;
		}

		// Check if a modern version of Akismet is active.
		if ( ! method_exists( 'Akismet', 'http_post' ) ) {
			$status = false;
			return $status;
		}

		// Make sure there is a key known to Akismet at all before verifying key.
		$akismet_key = Akismet::get_api_key();
		if ( ! $akismet_key ) {
			$status = false;
			return $status;
		}

		// Possible values: valid, invalid, failure via Akismet. false if no status is cached.
		$akismet_key_state = get_transient( 'jetpack_akismet_key_is_valid' );

		// Do not used the cache result in wp-admin or REST API requests if the key isn't valid, in case someone is actively renewing, etc.
		$recheck = ( is_admin() || ( defined( 'REST_REQUEST' ) && REST_REQUEST ) ) && 'valid' !== $akismet_key_state;
		// We cache the result of the Akismet key verification for ten minutes.
		if ( ! $akismet_key_state || $recheck ) {
			$akismet_key_state = Akismet::verify_key( $akismet_key );
			set_transient( 'jetpack_akismet_key_is_valid', $akismet_key_state, 10 * MINUTE_IN_SECONDS );
		}

		$status = 'valid' === $akismet_key_state;

		return $status;
	}

	/**
	 * @deprecated
	 *
	 * @see Automattic\Jetpack\Sync\Modules\Users::is_function_in_backtrace
	 */
	public static function is_function_in_backtrace() {
		_deprecated_function( __METHOD__, 'jetpack-7.6.0' );
	}

	/**
	 * Given a minified path, and a non-minified path, will return
	 * a minified or non-minified file URL based on whether SCRIPT_DEBUG is set and truthy.
	 *
	 * Both `$min_base` and `$non_min_base` are expected to be relative to the
	 * root Jetpack directory.
	 *
	 * @since 5.6.0
	 *
	 * @param string $min_path
	 * @param string $non_min_path
	 * @return string The URL to the file
	 */
	public static function get_file_url_for_environment( $min_path, $non_min_path ) {
		return Assets::get_file_url_for_environment( $min_path, $non_min_path );
	}

	/**
	 * Checks for whether Jetpack Backup & Scan is enabled.
	 * Will return true if the state of Backup & Scan is anything except "unavailable".
	 *
	 * @return bool|int|mixed
	 */
	public static function is_rewind_enabled() {
		if ( ! self::is_active() ) {
			return false;
		}

		$rewind_enabled = get_transient( 'jetpack_rewind_enabled' );
		if ( false === $rewind_enabled ) {
			jetpack_require_lib( 'class.core-rest-api-endpoints' );
			$rewind_data    = (array) Jetpack_Core_Json_Api_Endpoints::rewind_data();
			$rewind_enabled = ( ! is_wp_error( $rewind_data )
				&& ! empty( $rewind_data['state'] )
				&& 'active' === $rewind_data['state'] )
				? 1
				: 0;

			set_transient( 'jetpack_rewind_enabled', $rewind_enabled, 10 * MINUTE_IN_SECONDS );
		}
		return $rewind_enabled;
	}

	/**
	 * Return Calypso environment value; used for developing Jetpack and pairing
	 * it with different Calypso enrionments, such as localhost.
	 *
	 * @since 7.4.0
	 *
	 * @return string Calypso environment
	 */
	public static function get_calypso_env() {
		if ( isset( $_GET['calypso_env'] ) ) {
			return sanitize_key( $_GET['calypso_env'] );
		}

		if ( getenv( 'CALYPSO_ENV' ) ) {
			return sanitize_key( getenv( 'CALYPSO_ENV' ) );
		}

		if ( defined( 'CALYPSO_ENV' ) && CALYPSO_ENV ) {
			return sanitize_key( CALYPSO_ENV );
		}

		return '';
	}

	/**
	 * Checks whether or not TOS has been agreed upon.
	 * Will return true if a user has clicked to register, or is already connected.
	 */
	public static function jetpack_tos_agreed() {
		_deprecated_function( 'Jetpack::jetpack_tos_agreed', 'Jetpack 7.9.0', '\Automattic\Jetpack\Terms_Of_Service->has_agreed' );

		$terms_of_service = new Terms_Of_Service();
		return $terms_of_service->has_agreed();

	}

	/**
	 * Handles activating default modules as well general cleanup for the new connection.
	 *
	 * @param boolean $activate_sso                 Whether to activate the SSO module when activating default modules.
	 * @param boolean $redirect_on_activation_error Whether to redirect on activation error.
	 * @param boolean $send_state_messages          Whether to send state messages.
	 * @return void
	 */
	public static function handle_post_authorization_actions(
		$activate_sso = false,
		$redirect_on_activation_error = false,
		$send_state_messages = true
	) {
		$other_modules = $activate_sso
			? array( 'sso' )
			: array();

		if ( $active_modules = Jetpack_Options::get_option( 'active_modules' ) ) {
			self::delete_active_modules();

			self::activate_default_modules( 999, 1, array_merge( $active_modules, $other_modules ), $redirect_on_activation_error, $send_state_messages );
		} else {
			self::activate_default_modules( false, false, $other_modules, $redirect_on_activation_error, $send_state_messages );
		}

		// Since this is a fresh connection, be sure to clear out IDC options
		Jetpack_IDC::clear_all_idc_options();
		Jetpack_Options::delete_raw_option( 'jetpack_last_connect_url_check' );

		// Start nonce cleaner
		wp_clear_scheduled_hook( 'jetpack_clean_nonces' );
		wp_schedule_event( time(), 'hourly', 'jetpack_clean_nonces' );

		if ( $send_state_messages ) {
			self::state( 'message', 'authorized' );
		}
	}

	/**
	 * Returns a boolean for whether backups UI should be displayed or not.
	 *
	 * @return bool Should backups UI be displayed?
	 */
	public static function show_backups_ui() {
		/**
		 * Whether UI for backups should be displayed.
		 *
		 * @since 6.5.0
		 *
		 * @param bool $show_backups Should UI for backups be displayed? True by default.
		 */
		return self::is_plugin_active( 'vaultpress/vaultpress.php' ) || apply_filters( 'jetpack_show_backups', true );
	}

	/*
	 * Deprecated manage functions
	 */
	function prepare_manage_jetpack_notice() {
		_deprecated_function( __METHOD__, 'jetpack-7.3' );
	}
	function manage_activate_screen() {
		_deprecated_function( __METHOD__, 'jetpack-7.3' );
	}
	function admin_jetpack_manage_notice() {
		_deprecated_function( __METHOD__, 'jetpack-7.3' );
	}
	function opt_out_jetpack_manage_url() {
		_deprecated_function( __METHOD__, 'jetpack-7.3' );
	}
	function opt_in_jetpack_manage_url() {
		_deprecated_function( __METHOD__, 'jetpack-7.3' );
	}
	function opt_in_jetpack_manage_notice() {
		_deprecated_function( __METHOD__, 'jetpack-7.3' );
	}
	function can_display_jetpack_manage_notice() {
		_deprecated_function( __METHOD__, 'jetpack-7.3' );
	}

	/**
	 * Clean leftoveruser meta.
	 *
	 * Delete Jetpack-related user meta when it is no longer needed.
	 *
	 * @since 7.3.0
	 *
	 * @param int $user_id User ID being updated.
	 */
	public static function user_meta_cleanup( $user_id ) {
		$meta_keys = array(
			// AtD removed from Jetpack 7.3
			'AtD_options',
			'AtD_check_when',
			'AtD_guess_lang',
			'AtD_ignored_phrases',
		);

		foreach ( $meta_keys as $meta_key ) {
			if ( get_user_meta( $user_id, $meta_key ) ) {
				delete_user_meta( $user_id, $meta_key );
			}
		}
	}

	/**
	 * Checks if a Jetpack site is both active and not in development.
	 *
	 * This is a DRY function to avoid repeating `Jetpack::is_active && ! Automattic\Jetpack\Status->is_development_mode`.
	 *
	 * @return bool True if Jetpack is active and not in development.
	 */
	public static function is_active_and_not_development_mode() {
		if ( ! self::is_active() || ( new Status() )->is_development_mode() ) {
			return false;
		}
		return true;
	}
}<|MERGE_RESOLUTION|>--- conflicted
+++ resolved
@@ -158,15 +158,6 @@
 			'Google+ Comments'               => 'google-plus-comments/google-plus-comments.php',
 			'WP-SpamShield Anti-Spam'        => 'wp-spamshield/wp-spamshield.php',
 		),
-<<<<<<< HEAD
-		'contact-form'      => array(
-			'Contact Form 7'                       => 'contact-form-7/wp-contact-form-7.php',
-			'Gravity Forms'                        => 'gravityforms/gravityforms.php',
-			'Contact Form Plugin'                  => 'contact-form-plugin/contact_form.php',
-			'Easy Contact Forms'                   => 'easy-contact-forms/easy-contact-forms.php',
-			'Fast Secure Contact Form'             => 'si-contact-form/si-contact-form.php',
-			'Ninja Forms'                          => 'ninja-forms/ninja-forms.php',
-=======
 		'comment-likes'      => array(
 			'Epoch' => 'epoch/plugincore.php',
 		),
@@ -177,7 +168,6 @@
 			'Easy Contact Forms'       => 'easy-contact-forms/easy-contact-forms.php',
 			'Fast Secure Contact Form' => 'si-contact-form/si-contact-form.php',
 			'Ninja Forms'              => 'ninja-forms/ninja-forms.php',
->>>>>>> f95b51a3
 		),
 		'minileven'          => array(
 			'WPtouch' => 'wptouch/wptouch.php',
