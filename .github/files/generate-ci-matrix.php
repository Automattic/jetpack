#!/usr/bin/env php
<?php
/**
 * A tool to generate a GitHub Actions matrix for the CI workflow.
 *
 * @package automattic/jetpack
 */

// phpcs:disable WordPress.WP.AlternativeFunctions, WordPress.WP.GlobalVariablesOverride

chdir( __DIR__ . '/../../' );

// Default versions for PHP and Node.
$versions = array();
foreach ( file( '.github/versions.sh' ) as $line ) {
	$line = trim( $line );
	if ( '' === $line || '#' === $line[0] ) {
		continue;
	}
	list( $k, $v )  = explode( '=', $line, 2 );
	$versions[ $k ] = $v;
}

// Default matrix variables. See inline for docs.
$default_matrix_vars = array(
	// {string} Name for the job. Required, and must be unique.
	'name'         => null,

	// {string} Composer script for the job. Required.
	'script'       => null,

	// {string} PHP version to use.
	'php'          => $versions['PHP_VERSION'],

	// {string} Node version to use.
	'node'         => $versions['NODE_VERSION'],

	// {string} WordPress version to check out: 'latest', 'previous', 'trunk', or 'none'.
	'wp'           => 'none',

	// {bool} Whether the check is experimental, i.e. it won't make the workflow fail.
	'experimental' => false,

	// {int} Job timeout in minutes.
	'timeout'      => 10,

	// {string} A valid artifact name for any generated artifacts. If not given, will be derived from the name.
	'artifact'     => null,
);

// Matrix definitions. Each will be combined with `$default_matrix_vars` later in processing.
$matrix = array();

// Add PHP tests.
foreach ( array( '5.6', '7.0', '7.2', '7.3', '7.4', '8.0' ) as $php ) {
	$matrix[] = array(
		'name'    => "PHP tests: PHP $php WP latest",
		'script'  => 'test-php',
		'php'     => $php,
		'wp'      => 'latest',
		'timeout' => 20, // 2022-01-25: 5.6 tests have started timing out at 15 minutes. Previously: Successful runs seem to take ~8 minutes for PHP 5.6 and for the 7.4 trunk run, ~5.5-6 for 7.x and 8.0.
	);
}
<<<<<<< HEAD
// Merge this into the above once we decide PHP 8.1 is stable and WP latest works with 8.1.
=======
// Uncomment this once WP trunk finally works with 8.1. Then merge into the above once WP latest does and we've cleaned up any problems in our own code.
// phpcs:ignore Squiz.PHP.CommentedOutCode.Found, Squiz.Commenting.BlockComment.NoEmptyLineBefore
/*
>>>>>>> 2447e267
$matrix[] = array(
	'name'         => 'PHP tests: PHP 8.1 WP trunk',
	'script'       => 'test-php',
	'php'          => '8.1',
	'wp'           => 'trunk',
	'timeout'      => 15,
	'experimental' => true,
);
<<<<<<< HEAD
foreach ( array( 'previous', 'master' ) as $wp ) {
=======
*/
foreach ( array( 'previous', 'trunk' ) as $wp ) {
>>>>>>> 2447e267
	$matrix[] = array(
		'name'    => "PHP tests: PHP {$versions['PHP_VERSION']} WP $wp",
		'script'  => 'test-php',
		'php'     => $versions['PHP_VERSION'],
		'wp'      => $wp,
		'timeout' => 15, // 2021-01-18: Successful runs seem to take ~8 minutes for PHP 5.6 and for the 7.4 trunk run, ~5.5-6 for 7.x and 8.0.
	);
}

// Add JS tests.
$matrix[] = array(
	'name'    => 'JS tests',
	'script'  => 'test-js',
	'timeout' => 15, // 2021-01-18: Successful runs seem to take ~5 minutes.
);

// Add Coverage tests.
$matrix[] = array(
	'name'    => 'Code coverage',
	'script'  => 'test-coverage',
	'wp'      => 'latest',
	'timeout' => 30, // 2021-01-18: Successful runs seem to take ~20 minutes
);

// END matrix definitions.
// Now, validation.

$any_errors = false;

/**
 * Output an error for GH Actions.
 *
 * @param array ...$args Arguments as for printf.
 */
function error( ...$args ) {
	global $any_errors;

	$any_errors = true;

	$msg = strtr(
		sprintf( ...$args ),
		array(
			"\r" => '',
			"\n" => '%0A',
		)
	);
	// phpcs:ignore WordPress.Security.EscapeOutput.OutputNotEscaped
	fprintf( STDERR, "---\n::error::%s\n---\n", $msg );
}

/**
 * Join an array with commas and "or".
 *
 * @param array $vals Values to join.
 * @returns string
 */
function join_or( $vals ) {
	if ( count( $vals ) > 1 ) {
		$vals                       = array_values( $vals );
		$vals[ count( $vals ) - 1 ] = 'or ' . $vals[ count( $vals ) - 1 ];
	}
	return implode( count( $vals ) > 2 ? ', ' : ' ', $vals );
}

$names     = array();
$artifacts = array();
foreach ( $matrix as &$m ) {
	$orig = json_encode( $m, JSON_FORCE_OBJECT | JSON_PRETTY_PRINT | JSON_UNESCAPED_SLASHES | JSON_UNESCAPED_UNICODE );
	$m   += $default_matrix_vars;

	// Name must be a non-empty string, and must be unique.
	if ( ! is_string( $m['name'] ) || '' === $m['name'] ) {
		error( "Matrix entry does not have a valid `name`:\n%s", $orig );
		continue;
	}
	if ( isset( $names[ $m['name'] ] ) ) {
		error( "Duplicate entries for name '%s':\n%s\n%s", $m['name'], $names[ $m['name'] ], $orig );
	} else {
		$names[ $m['name'] ] = $orig;
	}

	// Script must be a non-empty string.
	if ( ! is_string( $m['script'] ) || '' === $m['script'] ) {
		error( "Matrix entry does not have a `script`:\n%s", $orig );
	}

	// Default artifact from name.
	if ( null === $m['artifact'] ) {
		$m['artifact'] = strtr(
			$m['name'],
			array(
				': ' => ' - ',
			)
		);
	}

	// Validate artifact characters.
	// @see https://github.com/actions/toolkit/blob/main/packages/artifact/docs/additional-information.md#non-supported-characters .
	$chars = array(
		'"'  => 'double quotes',
		':'  => 'colons',
		'<'  => 'angle brackets',
		'>'  => 'angle brackets',
		'|'  => 'pipes',
		'*'  => 'asterisks',
		'?'  => 'question marks',
		'\\' => 'backslashes',
		'/'  => 'slashes',
	);
	$bad   = array();
	foreach ( $chars as $char => $name ) {
		if ( strpos( $m['artifact'], $char ) !== false ) {
			$bad[] = $name;
		}
	}
	if ( $bad ) {
		$bad = join_or( array_unique( $bad ) );
		error( "Artifact name '%s' cannot contain $bad", $m['artifact'] );
	}

	// Artifact name must be unique.
	if ( isset( $artifacts[ $m['artifact'] ] ) ) {
		error( "Duplicate entries for artifact '%s':\n%s\n%s", $m['artifact'], $artifacts[ $m['artifact'] ], $orig );
	} else {
		$artifacts[ $m['artifact'] ] = $orig;
	}

	// Values for `php` and `node` must be strings, floats will break.
	foreach ( array( 'php', 'node' ) as $key ) {
		if ( ! is_string( $m[ $key ] ) ) {
			error( "Key '%s' must be a string\n%s", $key, $orig );
		}
	}

	// Only specific values allowed for `wp`.
	$valid_wp = array( 'latest', 'previous', 'trunk', 'none' );
	if ( ! in_array( $m['wp'], $valid_wp, true ) ) {
		$valid_wp = join_or(
			array_map(
				function ( $v ) {
					return "'$v'";
				},
				$valid_wp
			)
		);
		error( "Key `wp` must be %s\n%s", $valid_wp, $orig );
	}
}
unset( $m );

if ( $any_errors ) {
	exit( 1 );
}

echo json_encode( $matrix, JSON_UNESCAPED_SLASHES | JSON_UNESCAPED_UNICODE ) . "\n";<|MERGE_RESOLUTION|>--- conflicted
+++ resolved
@@ -61,13 +61,7 @@
 		'timeout' => 20, // 2022-01-25: 5.6 tests have started timing out at 15 minutes. Previously: Successful runs seem to take ~8 minutes for PHP 5.6 and for the 7.4 trunk run, ~5.5-6 for 7.x and 8.0.
 	);
 }
-<<<<<<< HEAD
 // Merge this into the above once we decide PHP 8.1 is stable and WP latest works with 8.1.
-=======
-// Uncomment this once WP trunk finally works with 8.1. Then merge into the above once WP latest does and we've cleaned up any problems in our own code.
-// phpcs:ignore Squiz.PHP.CommentedOutCode.Found, Squiz.Commenting.BlockComment.NoEmptyLineBefore
-/*
->>>>>>> 2447e267
 $matrix[] = array(
 	'name'         => 'PHP tests: PHP 8.1 WP trunk',
 	'script'       => 'test-php',
@@ -76,12 +70,8 @@
 	'timeout'      => 15,
 	'experimental' => true,
 );
-<<<<<<< HEAD
-foreach ( array( 'previous', 'master' ) as $wp ) {
-=======
-*/
+
 foreach ( array( 'previous', 'trunk' ) as $wp ) {
->>>>>>> 2447e267
 	$matrix[] = array(
 		'name'    => "PHP tests: PHP {$versions['PHP_VERSION']} WP $wp",
 		'script'  => 'test-php',
