--- conflicted
+++ resolved
@@ -59,15 +59,17 @@
 		buildGroup: 'jetpack-boost',
 	},
 	{
-<<<<<<< HEAD
 		project: 'Jetpack Boost - Page Cache',
 		path: 'projects/plugins/boost/tests/e2e',
 		testArgs: [ 'specs/page-cache', '--retries=1' ],
-=======
+		targets: [ 'plugins/boost' ],
+		suite: '',
+		buildGroup: 'jetpack-boost',
+	},
+	{
 		project: 'Jetpack Boost - Image Guide',
 		path: 'projects/plugins/boost/tests/e2e',
 		testArgs: [ 'specs/image-guide', '--retries=1' ],
->>>>>>> de395b0a
 		targets: [ 'plugins/boost' ],
 		suite: '',
 		buildGroup: 'jetpack-boost',
