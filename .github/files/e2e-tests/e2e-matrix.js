const { execSync } = require( 'child_process' );
const fs = require( 'fs' );

const projects = [
	{
		project: 'Jetpack connection',
		path: 'projects/plugins/jetpack/tests/e2e',
		testArgs: [ 'specs/connection', '--retries=1' ],
		targets: [ 'plugins/jetpack' ],
		suite: '',
		buildGroup: 'jetpack-core',
	},
	{
		project: 'Jetpack pre-connection',
		path: 'projects/plugins/jetpack/tests/e2e',
		testArgs: [ 'specs/pre-connection', '--retries=1' ],
		targets: [ 'plugins/jetpack', 'monorepo' ],
		suite: '',
		buildGroup: 'jetpack-core',
	},
	{
		project: 'Jetpack post-connection',
		path: 'projects/plugins/jetpack/tests/e2e',
		testArgs: [ 'specs/post-connection', '--retries=1' ],
		targets: [ 'plugins/jetpack' ],
		suite: '',
		buildGroup: 'jetpack-core',
	},
	{
		project: 'Jetpack sync',
		path: 'projects/plugins/jetpack/tests/e2e',
		testArgs: [ 'specs/sync', '--retries=1' ],
		targets: [ 'packages/sync' ],
		suite: '',
		buildGroup: 'jetpack-sync',
	},
	{
		project: 'Jetpack Boost - Base',
		path: 'projects/plugins/boost/tests/e2e',
		testArgs: [ 'specs/base', '--retries=1' ],
		targets: [ 'plugins/boost' ],
		suite: '',
		buildGroup: 'jetpack-boost',
	},
	{
		project: 'Jetpack Boost - Modules',
		path: 'projects/plugins/boost/tests/e2e',
		testArgs: [ 'specs/modules', '--retries=1' ],
		targets: [ 'plugins/boost' ],
		suite: '',
		buildGroup: 'jetpack-boost',
	},
	{
		project: 'Jetpack Boost - Critical CSS',
		path: 'projects/plugins/boost/tests/e2e',
		testArgs: [ 'specs/critical-css', '--retries=1' ],
		targets: [ 'plugins/boost' ],
		suite: '',
		buildGroup: 'jetpack-boost',
	},
	{
<<<<<<< HEAD
		project: 'Jetpack Boost - Concatenate JS',
		path: 'projects/plugins/boost/tests/e2e',
		testArgs: [ 'specs/concatenate-js', '--retries=1' ],
		targets: [ 'plugins/boost' ],
		suite: '',
		buildGroup: 'jetpack-boost',
	},
	{
		project: 'Jetpack Boost - Concatenate CSS',
		path: 'projects/plugins/boost/tests/e2e',
		testArgs: [ 'specs/concatenate-css', '--retries=1' ],
=======
		project: 'Jetpack Boost - Image Guide',
		path: 'projects/plugins/boost/tests/e2e',
		testArgs: [ 'specs/image-guide', '--retries=1' ],
>>>>>>> 5bfd7a99
		targets: [ 'plugins/boost' ],
		suite: '',
		buildGroup: 'jetpack-boost',
	},
	{
		project: 'Search',
		path: 'projects/plugins/search/tests/e2e',
		testArgs: [],
		targets: [ 'plugins/search' ],
		suite: '',
		buildGroup: 'jetpack-search',
	},
	{
		project: 'VideoPress',
		path: 'projects/plugins/videopress/tests/e2e',
		testArgs: [],
		targets: [ 'plugins/videopress' ],
		suite: '',
		buildGroup: 'jetpack-videopress',
	},
	{
		project: 'Social',
		path: 'projects/plugins/social/tests/e2e',
		testArgs: [],
		targets: [ 'plugins/social' ],
		suite: '',
		buildGroup: 'jetpack-social',
	},
];

const matrix = [];

switch ( process.env.GITHUB_EVENT_NAME ) {
	case 'pull_request':
	case 'push': {
		const changedProjects = JSON.parse(
			execSync( '.github/files/list-changed-projects.sh' ).toString()
		);

		for ( const project of projects ) {
			if ( ! project.targets ) {
				// If no targets are defined, run the tests
				matrix.push( project );
			}

			const targets = execSync(
				`pnpm jetpack dependencies list --add-dependencies ${ project.targets.join( ' ' ) }`
			)
				.toString()
				.split( '\n' );

			if ( Object.keys( changedProjects ).some( target => targets.includes( target ) ) ) {
				matrix.push( project );
			}
		}
		break;
	}
	case 'repository_dispatch':
		if ( process.env.DISPATCH_REPO ) {
			const repoName = process.env.DISPATCH_REPO.split( '/' )[ 1 ];
			const refName = process.env.REF_NAME;
			const refType = process.env.REF_TYPE;

			for ( const project of projects ) {
				const packageJson = JSON.parse(
					fs.readFileSync( `${ project.path }/package.json`, 'utf8' )
				);

				let suiteName = project.suite ? project.suite : repoName;
				if ( refType === 'tag' ) {
					suiteName = `${ suiteName }-${ refName }`;
				}

				if ( refType === 'branch' && refName !== 'trunk' ) {
					suiteName = `${ suiteName }-rc`;
				}

				project.suite = suiteName;

				if ( packageJson?.ci?.mirrorName === repoName ) {
					matrix.push( project );
				}
			}
		} else {
			// eslint-disable-next-line no-console
			console.error( 'Undefined DISPATCH_REPO!' );
		}
		break;
	default:
		// eslint-disable-next-line no-console
		console.error( `Unsupported GITHUB_EVENT_NAME ${ process.env.GITHUB_EVENT_NAME }.` );
}

// eslint-disable-next-line no-console
console.log( JSON.stringify( matrix ) );<|MERGE_RESOLUTION|>--- conflicted
+++ resolved
@@ -59,7 +59,6 @@
 		buildGroup: 'jetpack-boost',
 	},
 	{
-<<<<<<< HEAD
 		project: 'Jetpack Boost - Concatenate JS',
 		path: 'projects/plugins/boost/tests/e2e',
 		testArgs: [ 'specs/concatenate-js', '--retries=1' ],
@@ -71,11 +70,14 @@
 		project: 'Jetpack Boost - Concatenate CSS',
 		path: 'projects/plugins/boost/tests/e2e',
 		testArgs: [ 'specs/concatenate-css', '--retries=1' ],
-=======
+		targets: [ 'plugins/boost' ],
+		suite: '',
+		buildGroup: 'jetpack-boost',
+	},
+	{
 		project: 'Jetpack Boost - Image Guide',
 		path: 'projects/plugins/boost/tests/e2e',
 		testArgs: [ 'specs/image-guide', '--retries=1' ],
->>>>>>> 5bfd7a99
 		targets: [ 'plugins/boost' ],
 		suite: '',
 		buildGroup: 'jetpack-boost',
