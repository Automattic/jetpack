{
	"extends": [ "config:base" ],
	"labels": [ "[Type] Janitorial", "[Status] Needs Review" ],
	"prHourlyLimit": 1,
	"supportPolicy": [ "lts_latest" ],
	"timezone": "UTC",
	"schedule": [ "before 3am on the first day of the month" ],
	"updateNotScheduled": false,
	"gitIgnoredAuthors": [ "matticbot@users.noreply.github.com" ],
	"ignoreDeps": [ "mockery/mockery", "php-mock/php-mock", "phpunit/phpunit" ],
	"packageRules": [
		{
			"groupName": "Monorepo packages",
			"matchPackageNames": [
				"@automattic/eslint-changed",
				"@automattic/jetpack-analytics",
				"@automattic/jetpack-api",
				"@automattic/jetpack-base-styles",
				"@automattic/jetpack-components",
				"@automattic/jetpack-connection",
<<<<<<< HEAD
				"@automattic/jetpack-modules",
=======
				"@automattic/jetpack-initial-state",
>>>>>>> 0b229a0d
				"@automattic/jetpack-storybook",
				"@automattic/jetpack-user",
				"automattic/jetpack-a8c-mc-stats",
				"automattic/jetpack-abtest",
				"automattic/jetpack-analyzer",
				"automattic/jetpack-assets",
				"automattic/jetpack-autoloader",
				"automattic/jetpack-backup",
				"automattic/jetpack-blocks",
				"automattic/jetpack-changelogger",
				"automattic/jetpack-codesniffer",
				"automattic/jetpack-compat",
				"automattic/jetpack-config",
				"automattic/jetpack-connection",
				"automattic/jetpack-connection-ui",
				"automattic/jetpack-constants",
				"automattic/jetpack-device-detection",
				"automattic/jetpack-error",
				"automattic/jetpack-heartbeat",
				"automattic/jetpack-identity-crisis",
				"automattic/jetpack-jitm",
				"automattic/jetpack-lazy-images",
				"automattic/jetpack-licensing",
				"automattic/jetpack-logo",
				"automattic/jetpack-options",
				"automattic/jetpack-partner",
				"automattic/jetpack-password-checker",
				"automattic/jetpack-redirect",
				"automattic/jetpack-roles",
				"automattic/jetpack-status",
				"automattic/jetpack-sync",
				"automattic/jetpack-terms-of-service",
				"automattic/jetpack-tracking"
			],
			"enabled": false
		},
		{
			"extends": "monorepo:wordpress",
			"separateMajorMinor": false,
			"prPriority": 1
		},
		{
			"groupName": "React and WordPress monorepos",
			"matchDepTypes": [ "monorepo:wordpress", "monorepo:react" ]
		},
		{
			"groupName": "Eslint and plugins",
			"matchPackagePatterns": [ "^eslint$", "^eslint-plugin-", "^eslint-config-" ]
		},
		{
			"matchPaths": [ "packages/codesniffer/composer.json" ],
			"rangeStrategy": "replace"
		},
		{
			"groupName": "Instant Search Dependency Updates",
			"matchPackageNames": [
				"cache",
				"preact",
				"progress-event",
				"q-flat",
				"qss",
				"strip",
				"uuid",
				"@testing-library/preact"
			],
			"reviewers": [ "team:jetpack-search" ],
			"labels": [ "Search", "Instant Search" ]
		}
	],
	"dependencyDashboard": true,
	"dependencyDashboardTitle": "Renovate Dependency Updates",
	"dependencyDashboardLabels": [ "Primary Issue", "[Type] Janitorial" ]
}<|MERGE_RESOLUTION|>--- conflicted
+++ resolved
@@ -18,11 +18,8 @@
 				"@automattic/jetpack-base-styles",
 				"@automattic/jetpack-components",
 				"@automattic/jetpack-connection",
-<<<<<<< HEAD
+				"@automattic/jetpack-initial-state",
 				"@automattic/jetpack-modules",
-=======
-				"@automattic/jetpack-initial-state",
->>>>>>> 0b229a0d
 				"@automattic/jetpack-storybook",
 				"@automattic/jetpack-user",
 				"automattic/jetpack-a8c-mc-stats",
