{
	"name": "repo-gardening",
	"version": "1.0.0",
	"description": "Assign, manage milestones, for issues and PRs.",
	"author": "Automattic",
	"license": "GPL-2.0-or-later",
	"keywords": [
		"wordpress",
		"jetpack",
		"github",
		"action"
	],
	"main": "index.js",
	"dependencies": {
		"@actions/core": "1.2.6",
		"@actions/github": "4.0.0",
<<<<<<< HEAD
		"moment": "2.29.1",
		"node-fetch": "2.6.1"
=======
		"compare-versions": "3.6.0",
		"glob": "7.1.6",
		"moment": "2.29.1"
>>>>>>> d4cac813
	},
	"private": true
}<|MERGE_RESOLUTION|>--- conflicted
+++ resolved
@@ -14,14 +14,10 @@
 	"dependencies": {
 		"@actions/core": "1.2.6",
 		"@actions/github": "4.0.0",
-<<<<<<< HEAD
+		"compare-versions": "3.6.0",
+		"glob": "7.1.6",
 		"moment": "2.29.1",
 		"node-fetch": "2.6.1"
-=======
-		"compare-versions": "3.6.0",
-		"glob": "7.1.6",
-		"moment": "2.29.1"
->>>>>>> d4cac813
 	},
 	"private": true
 }