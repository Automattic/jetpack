/**
 * External dependencies
 */
const moment = require( 'moment' );

/**
 * Internal dependencies
 */
const debug = require( '../../debug' );
const getLabels = require( '../../get-labels' );
const getNextValidMilestone = require( '../../get-next-valid-milestone' );
const getPluginNames = require( '../../get-plugin-names' );

/* global GitHub, WebhookPayloadPullRequest */

/**
 * Check if a PR has unverified commits.
 *
 * @param {GitHub} octokit - Initialized Octokit REST client.
 * @param {string} owner   - Repository owner.
 * @param {string} repo    - Repository name.
 * @param {string} number  - PR number.
 *
 * @returns {Promise<number>} Promise resolving to boolean.
 */
async function hasUnverifiedCommit( octokit, owner, repo, number ) {
	let isUnverified = false;

	for await ( const response of octokit.paginate.iterator( octokit.pulls.listCommits, {
		owner: owner.login,
		repo,
		pull_number: +number,
	} ) ) {
		isUnverified = !! response.data.find( commit =>
			commit.commit.message.includes( '[not verified]' )
		);
	}

	return isUnverified;
}

/**
 * Check for status labels on a PR.
 *
 * @param {GitHub} octokit - Initialized Octokit REST client.
 * @param {string} owner   - Repository owner.
 * @param {string} repo    - Repository name.
 * @param {string} number  - PR number.
 *
 * @returns {Promise<boolean>} Promise resolving to boolean.
 */
async function hasStatusLabels( octokit, owner, repo, number ) {
	const labels = await getLabels( octokit, owner, repo, number );
	// We're really only interested in status labels
	return !! labels.find( label => label.includes( '[Status]' ) );
}

/**
 * Build some info about a specific plugin's release dates.
 *
 * @param {string} plugin        - Plugin name.
 * @param {object} nextMilestone - Information about next milestone as returnde by GitHub.
 *
 * @returns {Promise<string>} Promise resolving to info about the release (code freeze, release date).
 */
<<<<<<< HEAD
async function getMilestoneDates( plugin, nextMilestone = {} ) {
=======
async function getMilestoneDates( plugin, nextMilestone ) {
>>>>>>> d37cea89
	let releaseDate;
	let codeFreezeDate;
	if ( nextMilestone ) {
		releaseDate = moment( nextMilestone.due_on ).format( 'LL' );

		// Look for a code freeze date in the milestone description.
		const dateRegex = /^Code Freeze: (\d{4}-\d{2}-\d{2})\s*$/m;
		const freezeDateDescription = nextMilestone.description.match( dateRegex );

		// If we have a date and it is valid, use it, otherwise set code freeze to a week before the release.
		if ( freezeDateDescription && moment( freezeDateDescription[ 1 ] ).isValid() ) {
			codeFreezeDate = moment( freezeDateDescription[ 1 ] ).format( 'LL' );
		} else {
			codeFreezeDate = moment( nextMilestone.due_on ).subtract( 7, 'd' ).format( 'LL' );
		}
	} else {
		// Fallback to raw math calculation
		// Calculate next release date
		const firstTuesdayOfMonth = moment().add( 1, 'months' ).startOf( 'month' );
		while ( firstTuesdayOfMonth.day() !== 2 ) {
			firstTuesdayOfMonth.add( 1, 'day' );
		}
		releaseDate = firstTuesdayOfMonth.format( 'LL' );
		// Calculate next code freeze date
		codeFreezeDate = firstTuesdayOfMonth.subtract( 8, 'd' ).format( 'LL' );
	}

	return `
******

<<<<<<< HEAD
** ${ plugin } plugin:
- Next scheduled release: _${ releaseDate }_.
- Scheduled code freeze: _${ codeFreezeDate }_`;
=======
**${ plugin } plugin:**
- Next scheduled release: _${ releaseDate }_.
- Scheduled code freeze: _${ codeFreezeDate }_
`;
>>>>>>> d37cea89
}

/**
 * Build a string with info about the next milestone.
 *
 * @param {GitHub} octokit - Initialized Octokit REST client.
 * @param {string} owner   - Repository owner.
 * @param {string} repo    - Repository name.
 * @param {string} number  - PR number.
 *
 * @returns {Promise<string>} Promise resolving to info about the next release for that plugin.
 */
async function buildMilestoneInfo( octokit, owner, repo, number ) {
	const plugins = await getPluginNames( octokit, owner, repo, number );
<<<<<<< HEAD

	debug( `check-description: plugins found: ${ plugins.join() }` );

	// Get next valid milestone for each plugin.
	const pluginPromises = plugins.map( async plugin => {
		const ownerLogin = owner.login;
		const nextMilestone = await getNextValidMilestone( octokit, ownerLogin, repo, plugin );

=======
	const ownerLogin = owner.login;
	let pluginInfo;

	// Get next valid milestone for each plugin.
	for await ( const plugin of plugins ) {
		const nextMilestone = await getNextValidMilestone( octokit, ownerLogin, repo, plugin );
>>>>>>> d37cea89
		debug( `check-description: Milestone found: ${ nextMilestone }` );

		debug( `check-description: getting milestone info for ${ plugin }` );
		const info = await getMilestoneDates( plugin, nextMilestone );
<<<<<<< HEAD
		return info;
	} );

	const pluginInfo = await Promise.all( pluginPromises );

	return pluginInfo.join();
=======

		pluginInfo += info;
	}

	return pluginInfo;
>>>>>>> d37cea89
}

/**
 * Search for a previous comment from this task in our PR.
 *
 * @param {GitHub} octokit - Initialized Octokit REST client.
 * @param {string} owner   - Repository owner.
 * @param {string} repo    - Repository name.
 * @param {string} number  - PR number.
 *
 * @returns {Promise<number>} Promise resolving to boolean.
 */
async function getCheckComment( octokit, owner, repo, number ) {
	let commentID = 0;

	debug( `check-description: Looking for a previous comment from this task in our PR.` );

	for await ( const response of octokit.paginate.iterator( octokit.issues.listComments, {
		owner: owner.login,
		repo,
		issue_number: +number,
	} ) ) {
		response.data.map( comment => {
			if (
				comment.user.login === 'github-actions[bot]' &&
				comment.body.includes( '**Thank you for your PR!**' )
			) {
				commentID = comment.id;
			}
		} );
	}

	return commentID;
}

/**
 * Checks the contents of a PR description.
 *
 * @param {WebhookPayloadPullRequest} payload - Pull request event payload.
 * @param {GitHub}                    octokit - Initialized Octokit REST client.
 */
async function checkDescription( payload, octokit ) {
	const { body, number } = payload.pull_request;
	const { name: repo, owner } = payload.repository;

	debug( `check-description: start building our comment` );

	// We'll add any remarks we may have about the PR to that comment body.
	let comment = `**Thank you for your PR!**

When contributing to Jetpack, we have [a few suggestions](https://github.com/Automattic/jetpack/blob/master/.github/PULL_REQUEST_TEMPLATE.md) that can help us test and review your patch:<br>`;

	// No PR is too small to include a description of why you made a change
	comment += `
- ${
		body < 10 ? `:red_circle:` : `:white_check_mark:`
	} Include a description of your PR changes.<br>`;

	// Check all commits in PR.
	const isDirty = await hasUnverifiedCommit( octokit, owner, repo, number );
	comment += `
- ${ isDirty ? `:red_circle:` : `:white_check_mark:` } All commits were linted before commit.<br>`;

	// Use labels please!
	const isLabeled = await hasStatusLabels( octokit, owner, repo, number );
	debug( `check-description: this PR is correctly labeled: ${ isLabeled }` );
	comment += `
- ${
		! isLabeled ? `:red_circle:` : `:white_check_mark:`
	} Add a "[Status]" label (In Progress, Needs Team Review, ...) if possible.<br>`;

	// Check for testing instructions.
	comment += `
- ${
		! body.includes( 'Testing instructions' ) ? `:red_circle:` : `:white_check_mark:`
	} Add testing instructions.<br>`;

	// Check for a proposed changelog entry.
	comment += `
- ${
		! body.includes( 'Proposed changelog entry' ) ? `:red_circle:` : `:white_check_mark:`
	} Include a changelog entry for any meaningful change.<br>`;

	// Check if the Privacy section is filled in.
	comment += `
- ${
		! body.includes( 'data or activity we track or use' ) ? `:red_circle:` : `:white_check_mark:`
	} Specify whether this PR includes any changes to data or privacy.<br>`;

	debug( `check-description: privacy checked. our comment so far is ${ comment }` );

	comment += `


This comment will be updated as you work on your PR and make changes. If you think that some of those checks are not needed for your PR, please explain why you think so. Thanks for cooperation :robot:

******

If you are an automattician, once your PR is ready for review add the "[Status] Needs Team review" label and ask someone from your team review the code.
Once you’ve done so, switch to the "[Status] Needs Review" label; someone from Jetpack Crew will then review this PR and merge it to be included in the next Jetpack release.`;

	// Gather info about the next release for that plugin.
	const milestoneInfo = await buildMilestoneInfo( octokit, owner, repo, number );
	comment += milestoneInfo;

	// Look for an existing check-description task comment.
	const existingComment = await getCheckComment( octokit, owner, repo, number );

	// If there is a comment already, update it.
	if ( existingComment !== 0 ) {
		debug( `check-description: update comment ID ${ existingComment } with our new remarks` );
		await octokit.issues.updateComment( {
			owner: owner.login,
			repo,
			comment_id: +existingComment,
			body: comment,
		} );
	} else {
		// If no comment was published before, publish one now.
		debug( `check-description: Posting comment to PR #${ number }` );

		await octokit.issues.createComment( {
			owner: owner.login,
			repo,
			issue_number: +number,
			body: comment,
		} );
	}
}

module.exports = checkDescription;<|MERGE_RESOLUTION|>--- conflicted
+++ resolved
@@ -63,11 +63,7 @@
  *
  * @returns {Promise<string>} Promise resolving to info about the release (code freeze, release date).
  */
-<<<<<<< HEAD
-async function getMilestoneDates( plugin, nextMilestone = {} ) {
-=======
 async function getMilestoneDates( plugin, nextMilestone ) {
->>>>>>> d37cea89
 	let releaseDate;
 	let codeFreezeDate;
 	if ( nextMilestone ) {
@@ -98,16 +94,10 @@
 	return `
 ******
 
-<<<<<<< HEAD
-** ${ plugin } plugin:
-- Next scheduled release: _${ releaseDate }_.
-- Scheduled code freeze: _${ codeFreezeDate }_`;
-=======
 **${ plugin } plugin:**
 - Next scheduled release: _${ releaseDate }_.
 - Scheduled code freeze: _${ codeFreezeDate }_
 `;
->>>>>>> d37cea89
 }
 
 /**
@@ -122,41 +112,21 @@
  */
 async function buildMilestoneInfo( octokit, owner, repo, number ) {
 	const plugins = await getPluginNames( octokit, owner, repo, number );
-<<<<<<< HEAD
-
-	debug( `check-description: plugins found: ${ plugins.join() }` );
-
-	// Get next valid milestone for each plugin.
-	const pluginPromises = plugins.map( async plugin => {
-		const ownerLogin = owner.login;
-		const nextMilestone = await getNextValidMilestone( octokit, ownerLogin, repo, plugin );
-
-=======
 	const ownerLogin = owner.login;
 	let pluginInfo;
 
 	// Get next valid milestone for each plugin.
 	for await ( const plugin of plugins ) {
 		const nextMilestone = await getNextValidMilestone( octokit, ownerLogin, repo, plugin );
->>>>>>> d37cea89
 		debug( `check-description: Milestone found: ${ nextMilestone }` );
 
 		debug( `check-description: getting milestone info for ${ plugin }` );
 		const info = await getMilestoneDates( plugin, nextMilestone );
-<<<<<<< HEAD
-		return info;
-	} );
-
-	const pluginInfo = await Promise.all( pluginPromises );
-
-	return pluginInfo.join();
-=======
 
 		pluginInfo += info;
 	}
 
 	return pluginInfo;
->>>>>>> d37cea89
 }
 
 /**
