--- conflicted
+++ resolved
@@ -11,24 +11,12 @@
 
 jobs:
   e2e-tests:
-    name: "E2E tests: with ${{ matrix.gutenberg }} plugin"
+    name: All
     runs-on: ubuntu-latest
-    timeout-minutes: 20  # 2021-01-18: Successful runs seem to take 9-12 minutes
-    strategy:
-      fail-fast: false
-      matrix:
-        gutenberg: [ 'no', 'latest' ]
-    env:
-      GUTENBERG: ${{ matrix.gutenberg }}
 
     steps:
     - uses: actions/checkout@v2
-    - uses: shivammathur/setup-php@v2
-      with:
-        php-version: '7.4'
-        tools: composer
-        coverage: none
-    - uses: actions/setup-node@v2
+    - uses: actions/setup-node@v1
       with:
         node-version: '12'
 
@@ -49,19 +37,14 @@
         restore-keys: |
           ${{ runner.os }}-composer-
 
-    - name: Tool versions
+    - name: Build Production Jetpack
+      run: yarn build-production-concurrently
+
+    - name: Set up environment
+      env:
+        NGROK_KEY: ${{ secrets.NGROK_KEY }}
+        CONFIG_KEY: ${{ secrets.E2E_CONFIG_KEY }}
       run: |
-<<<<<<< HEAD
-        echo "PATH=$PATH"
-        which node
-        node --version
-        which yarn
-        yarn --version
-        which php
-        php --version
-        which composer
-        composer --version
-=======
         yarn test-decrypt-config
         ./tests/e2e/bin/env.sh start
 
@@ -118,14 +101,11 @@
         key: ${{ runner.os }}-composer-${{ hashFiles('**/composer.lock') }}
         restore-keys: |
           ${{ runner.os }}-composer-
->>>>>>> d0068b16
 
     - name: Build Production Jetpack
-      working-directory: projects/plugins/jetpack
       run: yarn build-production-concurrently
 
     - name: Set up environment
-      working-directory: projects/plugins/jetpack
       env:
         NGROK_KEY: ${{ secrets.NGROK_KEY }}
         CONFIG_KEY: ${{ secrets.E2E_CONFIG_KEY }}
@@ -134,32 +114,6 @@
         ./tests/e2e/bin/env.sh start
 
     - name: Run tests
-<<<<<<< HEAD
-      if: matrix.gutenberg == 'no'
-      working-directory: projects/plugins/jetpack
-      run: yarn test-e2e
-
-    - name: Run tests (excluding updater)
-      if: matrix.gutenberg == 'latest'
-      working-directory: projects/plugins/jetpack
-      run: yarn test-e2e --testPathIgnorePatterns=updater
-
-    # Disable Allure reports until we'll need it
-    # - name: Upload Allure artifacts
-    #   if: matrix.gutenberg == 'no' && always()
-    #   continue-on-error: true
-    #   working-directory: projects/plugins/jetpack
-    #   env:
-    #     ALLURE_VERSION: 2.13.5
-    #     ALLURE_REPO: "https://repo.maven.apache.org/maven2/io/qameta/allure/allure-commandline"
-    #     GH_TEST_REPORT_TOKEN: ${{ secrets.GH_TEST_REPORT_TOKEN }}
-    #   run: |
-    #     curl -o allure.tgz -Ls $ALLURE_REPO/$ALLURE_VERSION/allure-commandline-$ALLURE_VERSION.tgz
-    #     tar -zxf allure.tgz -C /opt/
-    #     sudo ln -s /opt/allure-$ALLURE_VERSION/bin/allure /usr/bin/allure
-
-    #     ./tests/e2e/bin/push-allure-artifacts.sh
-=======
       run: CAPTURE_VIDEO=true yarn test-e2e --testPathIgnorePatterns=updater
 
     - name: Upload test artifacts
@@ -168,5 +122,4 @@
       uses: actions/upload-artifact@v2
       with:
         name: test-output-latest-gutenberg
-        path: tests/e2e/output
->>>>>>> d0068b16
+        path: tests/e2e/output