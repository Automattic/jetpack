--- conflicted
+++ resolved
@@ -332,14 +332,10 @@
       - name: Disk space
         run: df -h
       - name: Run phan
-<<<<<<< HEAD
-        run: pnpm jetpack phan --all -v --update-baseline --format github
+        run: pnpm jetpack phan --all -v --update-baseline --format github --cleanup-vendor-after-scan
       - name: Disk space
         if: always()
         run: df -h
-=======
-        run: pnpm jetpack phan --all -v --update-baseline --format github --cleanup-vendor-after-scan
->>>>>>> b1e8e0b4
       - name: Run phan for previous WP version too
         env:
           # Don't bother complaining about unused suppressions that may be used with the newer stubs. See .phan/config.base.php for how this gets applied.
