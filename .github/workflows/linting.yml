--- conflicted
+++ resolved
@@ -80,14 +80,10 @@
               - '.eslintrc'
               - '**/.eslintrc'
               # If the excludelist changed, run to ensure newly non-excluded files pass.
-<<<<<<< HEAD
               - 'tools/eslint-excludelist.json'
-=======
-              - 'bin/eslint-excludelist.json'
             misc_excludelist:
               - 'tools/cleanup-excludelists.sh'
               - '.github/files/check-excludelist-diff.js'
->>>>>>> 2400ff7f
             misc:
               # If the workflow itself changed, everything should re-run.
               - '.github/workflows/linting.yml'
@@ -113,7 +109,7 @@
         env:
           FILES: ${{ steps.filter.outputs.excludelist_files }}
         run: |
-          EXCLUDED_FILES=$(jq --argjson files "$FILES" --slurpfile phpexcludes bin/phpcs-excludelist.json --slurpfile jsexcludes bin/phpcs-excludelist.json -nc '$files - ($files - $phpexcludes[0] - $jsexcludes[0])')
+          EXCLUDED_FILES=$(jq --argjson files "$FILES" --slurpfile phpexcludes tools/phpcs-excludelist.json --slurpfile jsexcludes tools/phpcs-excludelist.json -nc '$files - ($files - $phpexcludes[0] - $jsexcludes[0])')
           echo "::set-output name=excluded_files::$EXCLUDED_FILES"
 
       # When the `php_lint` job is skipped, it gets skipped incorrectly. So manually supply the statuses for the required jobs.
@@ -393,8 +389,6 @@
           FILES: ${{ needs.changed_files.outputs.js_excluded_files }}
         run: yarn lint-changed --git-branch=${{ github.event.pull_request.base.sha }} $(jq -rn --argjson files "$FILES" '$files[]')
 
-<<<<<<< HEAD
-
   ### Checks that copied files (e.g. readme, license) are in sync
   # Local equivalent: `./tools/check-copied-files.sh`
   copied_files:
@@ -404,7 +398,7 @@
     steps:
       - uses: actions/checkout@v2
       - run: ./tools/check-copied-files.sh
-=======
+
   ### Runs tools/cleanup-excludelists.sh and checks for any changes
   # Local equivalent: `tools/cleanup-excludelists.sh`
   check_excludelists:
@@ -450,5 +444,4 @@
       - name: Cleanup excludelists
         run: tools/cleanup-excludelists.sh
       - name: Check for changes to exclude lists
-        run: .github/files/check-excludelist-diff.js
->>>>>>> 2400ff7f
+        run: .github/files/check-excludelist-diff.js