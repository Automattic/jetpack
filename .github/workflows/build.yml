name: Build
on:
  push:
    branches: [ 'master', '**/branch-**' ]
  pull_request:
concurrency:
  # Cancel concurrent jobs on pull_request but not push, by including the run_id in the concurrency group for the latter.
  group: build-${{ github.event_name == 'push' && github.run_id || 'pr' }}-${{ github.ref }}
  cancel-in-progress: true

env:
  COMPOSER_ROOT_VERSION: "dev-master"

jobs:
  build:
    name: Build all projects
    runs-on: ubuntu-latest
    timeout-minutes: 15  # 2021-03-16: Successful runs seem to take 9-10 minutes now.

    steps:
      - uses: actions/checkout@v2

      - name: Read tool versions
        id: versions
        uses: ./.github/actions/read-versions

      - name: Setup PHP
        uses: shivammathur/setup-php@v2
        with:
          php-version: ${{ steps.versions.outputs.php-version }}
          tools: composer:${{ steps.versions.outputs.composer-version }}
          extensions: mysql, imagick
          coverage: none

      - name: Setup Node
        uses: actions/setup-node@v2
        with:
          node-version: ${{ steps.versions.outputs.node-version }}

      - name: Get Composer cache directory
        id: composer-cache
        run: |
          echo "::set-output name=dir::$(composer config cache-files-dir)"
      - name: Use composer cache
        uses: actions/cache@v2
        with:
          path: ${{ steps.composer-cache.outputs.dir }}
          key: ${{ runner.os }}-composer-${{ hashFiles('**/composer.lock') }}
          restore-keys: |
            ${{ runner.os }}-composer-

      - name: Use pnpm cache
        uses: actions/cache@v2
        with:
          path: ~/.pnpm-store
          key: ${{ runner.os }}-pnpm-${{ steps.versions.outputs.node-version }}-${{ hashFiles('**/package.json') }}
          restore-keys: |
            ${{ runner.os }}-pnpm-${{ steps.versions.outputs.node-version }}-

      - name: Setup pnpm
        uses: pnpm/action-setup@v2.0.1
        with:
          version: ${{ steps.versions.outputs.pnpm-version }}

      - name: Tool versions
        run: |
          which php
          php --version
          which composer
          composer --version
          which node
          node --version
          which pnpm
          pnpm --version
          which jq
          jq --version

      - name: Build all projects
        id: build
        env:
          # Hard-code a specific directory to avoid paths in vendor/composer/installed.json changing every build.
          BUILD_BASE: /tmp/jetpack-build
        run: .github/files/build-all-projects.sh

      # GitHub's artifact stuff doesn't preserve permissions or file case. Sigh.
      # This is the official workaround: https://github.com/actions/upload-artifact#maintaining-file-permissions-and-case-sensitive-files
      # It'll also make it faster to upload and download though, so maybe it's a win anyway.
      - name: Create archive
        env:
          BUILD_BASE: ${{ steps.build.outputs.build-base }}
        run: tar --owner=0 --group=0 --xz -cvvf build.tar.xz -C "$BUILD_BASE" --transform 's,^\.,build,' .

      - name: Store build as artifact
        uses: actions/upload-artifact@v2
        with:
          name: jetpack-build
          path: build.tar.xz
          # Only need to retain for a day since the beta builder slurps it up to distribute.
          retention-days: 1

  jetpack_beta:
    name: Create artifact for Jetpack Beta plugin
    runs-on: ubuntu-latest
    needs: build
    if: github.repository == 'Automattic/jetpack'
    timeout-minutes: 10  # 2021-06-24: Successful runs should take just a few seconds now. But sometimes the upload is slow.
    steps:
      - uses: actions/checkout@v2
        with:
          path: monorepo

      - name: Download build artifact
        uses: actions/download-artifact@v2
        with:
          name: jetpack-build
      - name: Extract build archive
        run: tar --xz -xvvf build.tar.xz

<<<<<<< HEAD
      - name: Determine plugins to publish
=======
      - name: Filter mirror list for release branch
        if: contains( github.ref, '/branch-' )
        working-directory: monorepo
        env:
          BUILD_BASE: ${{ github.workspace }}/build
        run: .github/files/filter-mirrors-for-release-branch.sh

      - name: Determine plugins
>>>>>>> 5605eb65
        run: |
          jq -r 'if .extra["mirror-repo"] and ( .extra["beta-plugin-slug"] // .extra["wp-plugin-slug"] ) then [ ( input_filename | sub( "/composer\\.json$"; "" ) ), .extra["mirror-repo"], .extra["beta-plugin-slug"] // .extra["wp-plugin-slug"] ] else empty end | @tsv' monorepo/projects/plugins/*/composer.json > plugins.tsv
          cat plugins.tsv
          if [[ ! -s plugins.tsv ]]; then
            echo "No plugins were detected?!"
            exit 1
          fi

      - name: Prepare plugin zips
        id: prepare
        run: |
          mkdir work
          mkdir zips

          # Current version must compare greather than any previously used current version for this PR.
          # Assume GH run IDs are monotonic.
          VERSUFFIX="${GITHUB_RUN_ID}-g$(cd monorepo && git rev-parse --short HEAD)"

          # Plugin data is passed as a JSON object.
          PLUGIN_DATA="{}"

          while IFS=$'\t' read -r SRC MIRROR SLUG; do
            echo "::group::$MIRROR (src=$SRC slug=$SLUG)"

            if [[ ! -e "build/$MIRROR" ]]; then
              echo "Plugin was not built, skipping."
              echo "::endgroup::"
              continue
            fi

            if ! grep -q --fixed-strings --line-regexp "$MIRROR" build/mirrors.txt; then
              echo "Plugin is not being mirrored in this build, skipping."
              echo "::endgroup::"
              continue
            fi

            # The Jetpack Beta Tester plugin needs the base directory name to be like "${SLUG}-dev", so copy it over.
            mv "build/$MIRROR" "work/${SLUG}-dev"

            # Copy testing docs that are not included in the mirror.
            if [[ -e "$SRC/to-test.md" ]]; then
              cp "$SRC/to-test.md" "work/${SLUG}-dev/"
            fi
            mkdir -p "work/${SLUG}-dev/docs/testing/"
            cp monorepo/docs/testing/testing-tips.md "work/${SLUG}-dev/docs/testing/"

            # Extract and update version.
            CURRENT_VERSION=$(monorepo/tools/plugin-version.sh "work/${SLUG}-dev/")-$VERSUFFIX
            echo "Using version $CURRENT_VERSION"
            echo "$CURRENT_VERSION" > "work/${SLUG}-dev/version.txt"
            # Don't use plugin-version.sh here, updating JETPACK__VERSION would clutter stats.
            sed -i -e 's/Version: .*$/Version: '"$CURRENT_VERSION"'/' "work/${SLUG}-dev"/*.php

            # Zip the plugin
            ( cd work && zip -9 -r "../zips/${SLUG}-dev.zip" "${SLUG}-dev" )

            # Record plugin data.
            PLUGIN_DATA=$( jq -c --arg slug "$SLUG" --arg ver "$CURRENT_VERSION" '.[ $slug ] = { version: $ver }' <<<"$PLUGIN_DATA" )

            echo "::endgroup::"
          done < plugins.tsv
          if [[ "$PLUGIN_DATA" == "{}" ]]; then
            echo "No plugins were built"
          fi
          echo "::set-output name=plugin-data::$PLUGIN_DATA"

      - name: Create plugins artifact
        uses: actions/upload-artifact@v2
        if: steps.prepare.outputs.plugin-data != '{}'
        with:
          name: plugins
          path: zips
          # Only need to retain for a day since the beta builder slurps it up to distribute.
          retention-days: 1

      - name: Inform Beta Download webhook
        if: steps.prepare.outputs.plugin-data != '{}'
        env:
          SECRET: ${{ secrets.JPBETA_SECRET }}
          PLUGIN_DATA: ${{ steps.prepare.outputs.plugin-data }}
          PR: ${{ github.event.number }}
        run: |
          curl -v --fail -L \
            --url "https://betadownload.jetpack.me/gh-action.php?run_id=$GITHUB_RUN_ID&pr=$PR&commit=$GITHUB_SHA" \
            --form-string "repo=$GITHUB_REPOSITORY" \
            --form-string "branch=${GITHUB_REF#refs/heads/}" \
            --form-string "plugins=$PLUGIN_DATA" \
            --form-string "secret=$SECRET"

  update_mirrors:
    name: Push to mirror repos
    runs-on: ubuntu-latest
    needs: build

    if: github.event_name == 'push' && github.repository == 'Automattic/jetpack'

    # Not setting a job-level timeout because it would be kind of pointless with the blocking step. Set a step timeout for all other steps instead.
    steps:
      - uses: actions/checkout@v2
        with:
          path: monorepo
        timeout-minutes: 1  # 2021-01-18: Successful runs seem to take a few seconds

      - name: Download build artifact
        uses: actions/download-artifact@v2
        with:
          name: jetpack-build
        timeout-minutes: 1  # 2021-01-18: Successful runs seem to take a few seconds
      - name: Extract build archive
        run: tar --xz -xvvf build.tar.xz
        timeout-minutes: 1  # 2021-01-18: Successful runs seem to take a few seconds

      - name: Filter mirror list for release branch
        if: contains( github.ref, '/branch-' )
        working-directory: monorepo
        env:
          BUILD_BASE: ${{ github.workspace }}/build
        run: .github/files/filter-mirrors-for-release-branch.sh
        timeout-minutes: 1  # 2021-01-29: Guessing a successful run should only take a few seconds

      - name: Wait for prior instances of the workflow to finish
        uses: softprops/turnstyle@v1
        env:
          GITHUB_TOKEN: ${{ secrets.GITHUB_TOKEN }}

      - name: Push changed projects
        uses: ./monorepo/projects/github-actions/push-to-mirrors
        with:
          source-directory: ${{ github.workspace }}/monorepo
          token: ${{ secrets.API_TOKEN_GITHUB }}
          username: matticbot
          working-directory: ${{ github.workspace }}/build
        timeout-minutes: 5  # 2021-01-18: Successful runs seem to take about half a minute.<|MERGE_RESOLUTION|>--- conflicted
+++ resolved
@@ -116,9 +116,6 @@
       - name: Extract build archive
         run: tar --xz -xvvf build.tar.xz
 
-<<<<<<< HEAD
-      - name: Determine plugins to publish
-=======
       - name: Filter mirror list for release branch
         if: contains( github.ref, '/branch-' )
         working-directory: monorepo
@@ -126,8 +123,7 @@
           BUILD_BASE: ${{ github.workspace }}/build
         run: .github/files/filter-mirrors-for-release-branch.sh
 
-      - name: Determine plugins
->>>>>>> 5605eb65
+      - name: Determine plugins to publish
         run: |
           jq -r 'if .extra["mirror-repo"] and ( .extra["beta-plugin-slug"] // .extra["wp-plugin-slug"] ) then [ ( input_filename | sub( "/composer\\.json$"; "" ) ), .extra["mirror-repo"], .extra["beta-plugin-slug"] // .extra["wp-plugin-slug"] ] else empty end | @tsv' monorepo/projects/plugins/*/composer.json > plugins.tsv
           cat plugins.tsv
