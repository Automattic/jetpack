--- conflicted
+++ resolved
@@ -121,16 +121,12 @@
     name: Push to mirror repos
     runs-on: ubuntu-latest
     needs: build
-<<<<<<< HEAD
 
     # Mirror master and any branch matching "*/branch-*". But note the latter is special cased
     # in .github/files/push-all-projects.sh.
     if: github.ref == 'refs/heads/master' || contains( github.ref, '/branch-' )
 
-=======
-    if: github.ref == 'refs/heads/master'
     # Not setting a job-level timeout because it would be kind of pointless with the blocking step. Set a step timeout for all other steps instead.
->>>>>>> ba4566bf
     steps:
       - uses: actions/checkout@v2
         with:
