--- conflicted
+++ resolved
@@ -122,15 +122,11 @@
     runs-on: ubuntu-latest
     needs: build
 
-<<<<<<< HEAD
-    # Keep this in sync with the corresponding condition in cancel-dups.yml.
-    if: github.ref == 'refs/heads/master'
-=======
     # Mirror master and any branch matching "*/branch-*". But note the latter is special cased
     # in .github/files/push-all-projects.sh.
+    # Keep this in sync with the corresponding condition in cancel-dups.yml.
     if: github.ref == 'refs/heads/master' || contains( github.ref, '/branch-' )
 
->>>>>>> f588ab72
     # Not setting a job-level timeout because it would be kind of pointless with the blocking step. Set a step timeout for all other steps instead.
     steps:
       - uses: actions/checkout@v2
