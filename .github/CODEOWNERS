############################################
# Please fire off a PR to this file to own #
#  or disavow any section of the codebase. #
############################################

# Individual Modules:
<<<<<<< HEAD
/projects/plugins/jetpack/modules/contact-form/    @georgestephanis
/projects/plugins/jetpack/modules/custom-css/      @georgestephanis
/projects/plugins/jetpack/modules/search/          @Automattic/jetpack-search
=======
/modules/search/          @Automattic/jetpack-search
>>>>>>> 7b94df09

# Other bits of the Codebase
/projects/plugins/jetpack/_inc/lib/debugger/ @kraftbj
/projects/plugins/jetpack/_inc/lib/jetpack-wpes-query-builder/ @gibrown

# Functionality that is important to our partners
/projects/plugins/jetpack/class.jetpack-cli.php @automattic/jetpack-infinity
/tools/partner-provision.sh @automattic/jetpack-infinity
/tools/partner-cancel.sh @automattic/jetpack-infinity<|MERGE_RESOLUTION|>--- conflicted
+++ resolved
@@ -4,13 +4,7 @@
 ############################################
 
 # Individual Modules:
-<<<<<<< HEAD
-/projects/plugins/jetpack/modules/contact-form/    @georgestephanis
-/projects/plugins/jetpack/modules/custom-css/      @georgestephanis
 /projects/plugins/jetpack/modules/search/          @Automattic/jetpack-search
-=======
-/modules/search/          @Automattic/jetpack-search
->>>>>>> 7b94df09
 
 # Other bits of the Codebase
 /projects/plugins/jetpack/_inc/lib/debugger/ @kraftbj
