=== Jetpack by WordPress.com ===
Contributors: automattic, adamkheckler, aduth, akirk, allendav, alternatekev, andy, annezazu, apeatling, azaozz, batmoo, barry, beaulebens, blobaugh, cainm, cena, cfinke, chaselivingston, chellycat, csonnek, danielbachhuber, davoraltman, daniloercoli, designsimply, dllh, drawmyface, dsmart, dzver, ebinnion, eliorivero, enej, eoigal, ethitter, gcorne, georgestephanis, gibrown, goldsounds, hew, hugobaeta, hypertextranch, iammattthomas, iandunn, jacobshere, jblz, jeherve, jenhooks, jenia, jgs, jkudish, jmdodd, Joen, johnjamesjacoby, jshreve, koke, kraftbj, lamdayap, lancewillett, lschuyler, macmanx, martinremy, matt, matveb, mattwiebe, maverick3x6, mcsf, mdawaffe, michael-arestad, migueluy, mikeyarce, mkaz, nancythanki, nickmomrik, obenland, pento, professor44, rachelsquirrel, rdcoll, ryancowles, richardmuscat, richardmtl, roccotripaldi, samhotchkiss, scarstocea, sdquirk, stefmattana, stephdau, tmoorewp, Viper007Bond, westi, yoavf, zinigor
Tags: WordPress.com, jet pack, comments, contact, gallery, performance, sharing, security, shortcodes, stats, subscriptions, widgets
Stable tag: 4.3.1
Requires at least: 4.5
Tested up to: 4.6.1

Increase your traffic, view your stats, speed up your site, and protect yourself from hackers with Jetpack.

== Description ==

Jetpack simplifies managing WordPress sites by giving you visitor stats, security services, speeding up images, and helping you get more traffic. Jetpack is a free plugin.

= Traffic Growth & Insights =
Jetpack tells you how many visits your site gets and helps you **get more traffic** with tools like Related Posts, Publicize, Enhanced Distribution, and Sharing.

= Security =
Jetpack **protects your site** against brute force attacks and unauthorised logins. We also monitor your site for downtime and keep your plugins updated.

= Image Performance =
Jetpack automatically **optimizes and speeds up** images using the global WordPress.com content delivery network. This saves you hosting costs by reducing bandwidth.

= Centralized Management =
With Jetpack comes a **centralized dashboard** on WordPress.com. Manage plugins and menus, publish posts, and view enhanced site stats for all of your sites.

= A few more things that our users love =
Jetpack includes other features that help you customize your site including Custom CSS, Contact Forms, Galleries and Carousels, Notifications and Subscriptions, Configurable Widgets, and [many more](https://jetpack.com/features).

= Dedicated Support =
We have an entire team of happiness engineers ready to help you.  Ask your questions in the support forum, or [contact us directly](https://jetpack.com/contact-support).

= Contributing to Jetpack =

Jetpack is open-source and we actively encourage community contributions: whether it's a compliment, bug report, code, or an idea we welcome it with open arms! [Learn about contributing](https://jetpack.com/contribute) or consider [joining our beta program](https://jetpack.com/beta).

== Installation ==

[Install Jetpack from our site](https://jetpack.com/install?from=wporg) by typing in your site address.

Alternatively install Jetpack via the plugin directory, or by uploading the files manually to your server. After activating Jetpack, connect to WordPress.com to enable the Jetpack features.

If you need additional help [read our detailed instructions (including a video walkthrough)](http://jetpack.com/support/installing-jetpack/).


== Frequently Asked Questions ==

= Is Jetpack free? =

Yes! The core features of Jetpack are and always will be free. Jetpack also integrates with paid services like Akismet (anti-spam), VaultPress (backups), and VideoPress (video hosting) but these are not required for Jetpack to function.

= Why do I need a WordPress.com account? =

Many of our core features (like Photon, Stats, and Protect) make use of the WordPress.com cloud. For this to happen Jetpack requires a (free) WordPress.com account. If you don't have one already you can easily create one during Jetpack's connection process.

= I already have a WordPress account, but it's not working. What's going on? =

A WordPress.com account is different to the one you use to log into your self-hosted WordPress. If you can log into https://wordpress.com then you already have a WordPress.com account. If you can't, you can easily create one during Jetpack's connection process.

= How do I view my stats? =

Once you've installed Jetpack your stats will be available via "Site Stats" which appears in the Jetpack menu (under your Dashboard menu within WordPress).

= How do I contribute to Jetpack? =

There are opportunities for developers at all levels to contribute. [Learn more about contributing to Jetpack](https://jetpack.com/contribute) or consider [joining our beta program](https://jetpack.com/beta).


== Screenshots ==

1. Jetpack Dashboard.
2. Site Stats.
3. Plugin Bulk Management.
4. Publicize.
5. Related Posts.

== Changelog ==

= 4.3.2 =

**Enhancements**

* Admin: Make the user confirm navigating away when there are unsaved settings #5085
<<<<<<< HEAD
* Admin: improve overall performance when accessing elements in the new Admin page. #5152
* Admin: Implement a redirection to WordPress.com Site plugins page for managing plugins after enabling the Manage module from the Jetpack Dashboard. #5245
* Carousel: Exclude carousel views from stats by default, and add `jetpack_enable_carousel_stats` filter to enable them. #5154
* General: don't check if esc_like exists anymore since it was introduced in WP 4.0. #5275
* Shortcodes: FLickr: remove the size parameter as it is not used anywhere. #5302
=======
* Carousel: Exclude carousel views from stats by default, and add `jetpack_enable_carousel_stats` filter to enable them. #5154
>>>>>>> 2beb52f9
* Staging Mode: added Kinsta staging URLs to the list of URLs that automatically turn on Staging Mode. #5209
* Stats: Improve response time for initial stat load. #5247
* Sync: Add checkout and close api endpoints. #5192
* Sync: Add next_sync_time to sync status endpoint. #5173
* Sync: Add unlock queue api endpoint. #5246
* Sync: Send home and siteurl options with each sync. #5261
<<<<<<< HEAD
* Sync: Use SQL for queue lock as transients have had caching and infinite timeout issues. #5239
* Sync: Don’t log hooked actions during send phase. #5264
* Sync: Add the ability to run checksum histograms for post meta and comment meta. #5299
* Sync: correctly synchronize the Site Icon URL. #5213
=======
>>>>>>> 2beb52f9


**Bug Fixes:**

* Admin: Add width/height attributes to HE avatars #5109
* Admin: check that a json language file like jetpack-en_US.json is readable before loading its contents and thus avoid a PHP warning. #5166
* Admin: Fix CPT configuration links #5153
* Admin: remove form legend for default Tiled Gallery settings #5230
* Admin: Remove unneeded extra option in Gravatar Hovercard Settings #4997
* Admin: Use correct link to contact Jetpack #5165
<<<<<<< HEAD
* Admin: only track one view event per page load of the old stats page. #5185
* Internationalization: added fallback so that a warning isn't thrown if translations don't exist.  #5166
* Internationalization: added Moroccan Arabic translation, switched to language packs for Croatian, Spanish (Chile) and Greek. #5140
* Invoke full sync after enqueue. #5190
* Identity Crisis: better handle sites with duplicated information, like staging or cloned sites. #5293, #5306, #5305
=======
* API: fix permissions check for plugin information retrieval #5294
* Don't enqueue changes during send phase - prevents infinite loop caused by plugins that add content when outbound http requests fire #5264
* Internationalization: added fallback so that a warning isn't thrown if translations don't exist.  #5166
* Internationalization: added Moroccan Arabic translation, switched to language packs for Croatian, Spanish (Chile) and Greek. #5140
* Invoke full sync after enqueue. #5190
>>>>>>> 2beb52f9
* Limit dequeue time to 1/3 of PHP's max execution time to prevent long renders clogging sync. #5194
* Markdown: Add class to footnotes #4595
* Omnisearch: Remove splashes from search query. #4701
* Send full and incremental queues separately so that a failure in one doesn't block the other. #5172
* Sharing: Fix JS enqueue order #5072
* Shortcodes: Return early if no string is passed #4797
<<<<<<< HEAD
* SSO: audit usage of wp_die(). #5179
* Sync: Delete sync options when resetting the sync. #5204
* Sync: Re-add stats to sync. #5207
* Sync: Remove unused code that that caused PHP notice. #5195
* Sync: Unhook Likes, Related Post, and Sharing from content_filtered #5224 and #5285
* Sync: Do not sync post meta related to post_types that are blacklisted. #5258
* Sync: Add whitelist for post and comment meta. #5276
* Sync: Add whitelist for post_meta and comment_meta to settings. #5296
* Sync: Do not sync non public post types filtered post content and excerpt. #5288
* Sync: Do not sync non registered post types. #5288
* Sync: Disable oembed when syncing. #5277
* Sync: fix issues on sites running an alternate Cron system. #5157
* Sync: add delay to the synchronization process if the queue is locked. #5238
* Sync: add SecuPress to sync blacklist to avoid recursive syncing and large meta data syncing. #5257, #5269
* Sync: Update the post_excerpt_filtered to use the_excerpt filter instead of the_content. #5298
* Sync: Allow filtering of cron job interval to send data to WordPress.com. #5229
* Sync: Better synchronization of Featured Images. #5205
* UI: Update professional slug to plans in the new Jetpack React UI. #5206
* Widgets: Fix top posts attachment page behavior #5079
* Don't enqueue changes during send phase - prevents infinite loop caused by plugins that add content when outbound http requests fire #5264
* API: fix permissions check for plugin information retrieval #5294
=======
* Sync: Add whitelist for post and comment meta. #5276
* Sync: Add whitelist for post_meta and comment_meta to settings. #5296
* Sync: Delete sync options when resetting the sync. #5204
* Sync: Disable oembed when syncing. #5277
* Sync: Do not sync non public post types filtered post content and excerpt. #5288
* Sync: Do not sync non registered post types. #5288
* Sync: Do not sync post meta related to post_types that are blacklisted. #5258
* Sync: Re-add stats to sync. #5207
* Sync: Remove unused code that that caused PHP notice. #5195
* Sync: Unhook Likes, Related Post, and Sharing from content_filtered #5224 and #5285
* UI: Update professional slug to plans in the new Jetpack React UI. #5206
* Widgets: Fix top posts attachment page behavior #5079

>>>>>>> 2beb52f9

**Support Enhancements**

* Add option to disable rendering of filtered content during sync. #5171
* Remove feedback prompt. #5232

= 4.3.1 =

* Release date: September 8, 2016

**Support Enhancements**

* We're now syncing data about hosts so that we can provide better support when needed.
* Minor update to inline docs to match version numbers.

**Bug Fixes:**

* Admin Page: fix error when Admin Page resources could not be fetched with `wp_remote_get` due to unique host configurations.
* Admin Page: fix error when Post By Email could not be enabled when the browser's dev console was enabled.
* Admin Page: make sure all translated strings are encoded properly.
* Admin Page: only use POST requests for updating the state of Jetpack, to avoid issues on servers not allowing PUT requests.
<<<<<<< HEAD
=======
<<<<<<< HEAD
=======
* Admin Page: fewer calls to the database means faster load time.
>>>>>>> master
>>>>>>> 2beb52f9
* Admin Page: search icon no longer overlaps the global notices.
* Admin Page: make sure that non-admins can also modify Spellchecking settings.
* General: Improve random number generation for compatibility with more hosts.
* General: Add deprecated PHP file (class.jetpack-landing-page.php) back as an empty file, to avoid generating fatal errors on sites with aggressive caching.
* General: Ensure concatenated CSS is generated for RTL languages.
* Security: Ensure that all options are included on the security tab.
* Stats: fix display for sites with pretty permalinks disabled.
* Subscriptions: ensure that no email is sent when updating a published post.
* Sync: To improve performance, add snapTW to the list of post meta data that won't be synchronized for each post.
* Sync: do not schedule a full sync after each import.
* Verification Tools: in the Settings card, use appropriate link for each service.


= 4.3 =

* Release date: September 6th, 2016

**Exciting Performance and UI Improvements:**

* We have launched the all new React powered interface, a year in the making, designed to give you better control of your favorite Jetpack features.

= 4.2.2 =

* Release date: August 19th, 2016

**Bug Fixes:**

* We fixed the code which displays the Facebook share count to accomodate Facebook's new data structure.
* We fixed an issue which caused PHP notices to get logged for users of the Twenty Fourteen theme.
* We fixed an issue with the Minileven mobile theme which was preventing it from loading.
* Improved Sync performance.
* Increase security by sanitizing a URL used in the SSO process.

= 4.2.1 =

* Release date: August 17th, 2016

**Bug Fixes:**

* We fixed a conflict between Jetpack and W3 Total Cache.
* We fixed some issues with Publicize and Custom Post Types.
* Very large Multisite networks with lots of users can now be synchronized with WordPress.com.
* We improved the synchronization process between your site and WordPress.com.

= 4.2 =

* Release date: August 10th, 2016

**Performance Enhancements:**

* We’ve improved Jetpack’s performance by making calls to the database more efficient; essentially, Jetpack is doing less on each page load, making things faster. #4281, #4316
* We’ve ensured that every feature uses information that is up to date by completely refactoring the way information was synchronized between your site and WordPress.com.
* We've improved the way Jetpack queries for information about features, which results in less overall queries.

**Exciting Feature and UI Improvements:**

* We now track your visitor views of Carousel images in stats.
* You can now customize advanced typographic settings like ligatures in the Custom CSS editor with new support for the `font-feature-settings` property.
* We’ve improved the experience when you don’t actually have enough posts to Infinitely Scroll.
* Our Contact Info Widget allows you to enter a Google Maps API Key which is now required by Google if you want to display a map.

**Security:**

* We’re continuing our efforts to harden Jetpack security, by implementing the `hash_equals()` function to avoid timing attacks when comparing strings.  We also improved security on CSVs exported from your contact form.

**Slightly Less Exciting Feature Improvements:**

* The Cartodb shortcode has been changed to match the new product name, Carto.
* The YouTube shortcode now uses the content width defined by the theme when available, even if an embed size was defined in an old version of WordPress.
* Breadcrumbs now support hierarchical post types and taxonomies.
* We’ve added the Portfolio Post Type to the WordPress.com REST API whitelist.
* There are a few new parameters for the Dailymotion shortcode.

**Improved Compatibility:**

* We now work well with WP Stagecoach staging sites, so you should not see any future impact on production sites.
* We had some PHP notices popping up in the WooCommerce plugin wizard screen, these are gone.

**Bug Fixes:**

* We stopped loading compatibility stylesheets on the default theme's singular views for Infinite Scroll.
* Debug tests forwarded through the contact form in the Jetpack Debug menu are now successfully sent to the support team.
* We’ve removed the PHP notices you might have seen when moderating comments.
* There are no longer PHP notices cropping up when publishing via Cron.
* We’ve fixed the official Sharing buttons so they now line up just right.
* The PHP warnings of Sitemaps stylesheets have been eliminated.
* We’ve done away with the warnings that appeared when Tonesque processes a file which claims to be one filetype, but is actually another.
* We’ve exterminated PHP notices that appeared when using Random Redirect, as well as when the author wasn't set.
<|MERGE_RESOLUTION|>--- conflicted
+++ resolved
@@ -1,286 +1,185 @@
-=== Jetpack by WordPress.com ===
-Contributors: automattic, adamkheckler, aduth, akirk, allendav, alternatekev, andy, annezazu, apeatling, azaozz, batmoo, barry, beaulebens, blobaugh, cainm, cena, cfinke, chaselivingston, chellycat, csonnek, danielbachhuber, davoraltman, daniloercoli, designsimply, dllh, drawmyface, dsmart, dzver, ebinnion, eliorivero, enej, eoigal, ethitter, gcorne, georgestephanis, gibrown, goldsounds, hew, hugobaeta, hypertextranch, iammattthomas, iandunn, jacobshere, jblz, jeherve, jenhooks, jenia, jgs, jkudish, jmdodd, Joen, johnjamesjacoby, jshreve, koke, kraftbj, lamdayap, lancewillett, lschuyler, macmanx, martinremy, matt, matveb, mattwiebe, maverick3x6, mcsf, mdawaffe, michael-arestad, migueluy, mikeyarce, mkaz, nancythanki, nickmomrik, obenland, pento, professor44, rachelsquirrel, rdcoll, ryancowles, richardmuscat, richardmtl, roccotripaldi, samhotchkiss, scarstocea, sdquirk, stefmattana, stephdau, tmoorewp, Viper007Bond, westi, yoavf, zinigor
-Tags: WordPress.com, jet pack, comments, contact, gallery, performance, sharing, security, shortcodes, stats, subscriptions, widgets
-Stable tag: 4.3.1
-Requires at least: 4.5
-Tested up to: 4.6.1
-
-Increase your traffic, view your stats, speed up your site, and protect yourself from hackers with Jetpack.
-
-== Description ==
-
-Jetpack simplifies managing WordPress sites by giving you visitor stats, security services, speeding up images, and helping you get more traffic. Jetpack is a free plugin.
-
-= Traffic Growth & Insights =
-Jetpack tells you how many visits your site gets and helps you **get more traffic** with tools like Related Posts, Publicize, Enhanced Distribution, and Sharing.
-
-= Security =
-Jetpack **protects your site** against brute force attacks and unauthorised logins. We also monitor your site for downtime and keep your plugins updated.
-
-= Image Performance =
-Jetpack automatically **optimizes and speeds up** images using the global WordPress.com content delivery network. This saves you hosting costs by reducing bandwidth.
-
-= Centralized Management =
-With Jetpack comes a **centralized dashboard** on WordPress.com. Manage plugins and menus, publish posts, and view enhanced site stats for all of your sites.
-
-= A few more things that our users love =
-Jetpack includes other features that help you customize your site including Custom CSS, Contact Forms, Galleries and Carousels, Notifications and Subscriptions, Configurable Widgets, and [many more](https://jetpack.com/features).
-
-= Dedicated Support =
-We have an entire team of happiness engineers ready to help you.  Ask your questions in the support forum, or [contact us directly](https://jetpack.com/contact-support).
-
-= Contributing to Jetpack =
-
-Jetpack is open-source and we actively encourage community contributions: whether it's a compliment, bug report, code, or an idea we welcome it with open arms! [Learn about contributing](https://jetpack.com/contribute) or consider [joining our beta program](https://jetpack.com/beta).
-
-== Installation ==
-
-[Install Jetpack from our site](https://jetpack.com/install?from=wporg) by typing in your site address.
-
-Alternatively install Jetpack via the plugin directory, or by uploading the files manually to your server. After activating Jetpack, connect to WordPress.com to enable the Jetpack features.
-
-If you need additional help [read our detailed instructions (including a video walkthrough)](http://jetpack.com/support/installing-jetpack/).
-
-
-== Frequently Asked Questions ==
-
-= Is Jetpack free? =
-
-Yes! The core features of Jetpack are and always will be free. Jetpack also integrates with paid services like Akismet (anti-spam), VaultPress (backups), and VideoPress (video hosting) but these are not required for Jetpack to function.
-
-= Why do I need a WordPress.com account? =
-
-Many of our core features (like Photon, Stats, and Protect) make use of the WordPress.com cloud. For this to happen Jetpack requires a (free) WordPress.com account. If you don't have one already you can easily create one during Jetpack's connection process.
-
-= I already have a WordPress account, but it's not working. What's going on? =
-
-A WordPress.com account is different to the one you use to log into your self-hosted WordPress. If you can log into https://wordpress.com then you already have a WordPress.com account. If you can't, you can easily create one during Jetpack's connection process.
-
-= How do I view my stats? =
-
-Once you've installed Jetpack your stats will be available via "Site Stats" which appears in the Jetpack menu (under your Dashboard menu within WordPress).
-
-= How do I contribute to Jetpack? =
-
-There are opportunities for developers at all levels to contribute. [Learn more about contributing to Jetpack](https://jetpack.com/contribute) or consider [joining our beta program](https://jetpack.com/beta).
-
-
-== Screenshots ==
-
-1. Jetpack Dashboard.
-2. Site Stats.
-3. Plugin Bulk Management.
-4. Publicize.
-5. Related Posts.
-
-== Changelog ==
-
-= 4.3.2 =
-
-**Enhancements**
-
-* Admin: Make the user confirm navigating away when there are unsaved settings #5085
-<<<<<<< HEAD
-* Admin: improve overall performance when accessing elements in the new Admin page. #5152
-* Admin: Implement a redirection to WordPress.com Site plugins page for managing plugins after enabling the Manage module from the Jetpack Dashboard. #5245
-* Carousel: Exclude carousel views from stats by default, and add `jetpack_enable_carousel_stats` filter to enable them. #5154
-* General: don't check if esc_like exists anymore since it was introduced in WP 4.0. #5275
-* Shortcodes: FLickr: remove the size parameter as it is not used anywhere. #5302
-=======
-* Carousel: Exclude carousel views from stats by default, and add `jetpack_enable_carousel_stats` filter to enable them. #5154
->>>>>>> 2beb52f9
-* Staging Mode: added Kinsta staging URLs to the list of URLs that automatically turn on Staging Mode. #5209
-* Stats: Improve response time for initial stat load. #5247
-* Sync: Add checkout and close api endpoints. #5192
-* Sync: Add next_sync_time to sync status endpoint. #5173
-* Sync: Add unlock queue api endpoint. #5246
-* Sync: Send home and siteurl options with each sync. #5261
-<<<<<<< HEAD
-* Sync: Use SQL for queue lock as transients have had caching and infinite timeout issues. #5239
-* Sync: Don’t log hooked actions during send phase. #5264
-* Sync: Add the ability to run checksum histograms for post meta and comment meta. #5299
-* Sync: correctly synchronize the Site Icon URL. #5213
-=======
->>>>>>> 2beb52f9
-
-
-**Bug Fixes:**
-
-* Admin: Add width/height attributes to HE avatars #5109
-* Admin: check that a json language file like jetpack-en_US.json is readable before loading its contents and thus avoid a PHP warning. #5166
-* Admin: Fix CPT configuration links #5153
-* Admin: remove form legend for default Tiled Gallery settings #5230
-* Admin: Remove unneeded extra option in Gravatar Hovercard Settings #4997
-* Admin: Use correct link to contact Jetpack #5165
-<<<<<<< HEAD
-* Admin: only track one view event per page load of the old stats page. #5185
-* Internationalization: added fallback so that a warning isn't thrown if translations don't exist.  #5166
-* Internationalization: added Moroccan Arabic translation, switched to language packs for Croatian, Spanish (Chile) and Greek. #5140
-* Invoke full sync after enqueue. #5190
-* Identity Crisis: better handle sites with duplicated information, like staging or cloned sites. #5293, #5306, #5305
-=======
-* API: fix permissions check for plugin information retrieval #5294
-* Don't enqueue changes during send phase - prevents infinite loop caused by plugins that add content when outbound http requests fire #5264
-* Internationalization: added fallback so that a warning isn't thrown if translations don't exist.  #5166
-* Internationalization: added Moroccan Arabic translation, switched to language packs for Croatian, Spanish (Chile) and Greek. #5140
-* Invoke full sync after enqueue. #5190
->>>>>>> 2beb52f9
-* Limit dequeue time to 1/3 of PHP's max execution time to prevent long renders clogging sync. #5194
-* Markdown: Add class to footnotes #4595
-* Omnisearch: Remove splashes from search query. #4701
-* Send full and incremental queues separately so that a failure in one doesn't block the other. #5172
-* Sharing: Fix JS enqueue order #5072
-* Shortcodes: Return early if no string is passed #4797
-<<<<<<< HEAD
-* SSO: audit usage of wp_die(). #5179
-* Sync: Delete sync options when resetting the sync. #5204
-* Sync: Re-add stats to sync. #5207
-* Sync: Remove unused code that that caused PHP notice. #5195
-* Sync: Unhook Likes, Related Post, and Sharing from content_filtered #5224 and #5285
-* Sync: Do not sync post meta related to post_types that are blacklisted. #5258
-* Sync: Add whitelist for post and comment meta. #5276
-* Sync: Add whitelist for post_meta and comment_meta to settings. #5296
-* Sync: Do not sync non public post types filtered post content and excerpt. #5288
-* Sync: Do not sync non registered post types. #5288
-* Sync: Disable oembed when syncing. #5277
-* Sync: fix issues on sites running an alternate Cron system. #5157
-* Sync: add delay to the synchronization process if the queue is locked. #5238
-* Sync: add SecuPress to sync blacklist to avoid recursive syncing and large meta data syncing. #5257, #5269
-* Sync: Update the post_excerpt_filtered to use the_excerpt filter instead of the_content. #5298
-* Sync: Allow filtering of cron job interval to send data to WordPress.com. #5229
-* Sync: Better synchronization of Featured Images. #5205
-* UI: Update professional slug to plans in the new Jetpack React UI. #5206
-* Widgets: Fix top posts attachment page behavior #5079
-* Don't enqueue changes during send phase - prevents infinite loop caused by plugins that add content when outbound http requests fire #5264
-* API: fix permissions check for plugin information retrieval #5294
-=======
-* Sync: Add whitelist for post and comment meta. #5276
-* Sync: Add whitelist for post_meta and comment_meta to settings. #5296
-* Sync: Delete sync options when resetting the sync. #5204
-* Sync: Disable oembed when syncing. #5277
-* Sync: Do not sync non public post types filtered post content and excerpt. #5288
-* Sync: Do not sync non registered post types. #5288
-* Sync: Do not sync post meta related to post_types that are blacklisted. #5258
-* Sync: Re-add stats to sync. #5207
-* Sync: Remove unused code that that caused PHP notice. #5195
-* Sync: Unhook Likes, Related Post, and Sharing from content_filtered #5224 and #5285
-* UI: Update professional slug to plans in the new Jetpack React UI. #5206
-* Widgets: Fix top posts attachment page behavior #5079
-
->>>>>>> 2beb52f9
-
-**Support Enhancements**
-
-* Add option to disable rendering of filtered content during sync. #5171
-* Remove feedback prompt. #5232
-
-= 4.3.1 =
-
-* Release date: September 8, 2016
-
-**Support Enhancements**
-
-* We're now syncing data about hosts so that we can provide better support when needed.
-* Minor update to inline docs to match version numbers.
-
-**Bug Fixes:**
-
-* Admin Page: fix error when Admin Page resources could not be fetched with `wp_remote_get` due to unique host configurations.
-* Admin Page: fix error when Post By Email could not be enabled when the browser's dev console was enabled.
-* Admin Page: make sure all translated strings are encoded properly.
-* Admin Page: only use POST requests for updating the state of Jetpack, to avoid issues on servers not allowing PUT requests.
-<<<<<<< HEAD
-=======
-<<<<<<< HEAD
-=======
-* Admin Page: fewer calls to the database means faster load time.
->>>>>>> master
->>>>>>> 2beb52f9
-* Admin Page: search icon no longer overlaps the global notices.
-* Admin Page: make sure that non-admins can also modify Spellchecking settings.
-* General: Improve random number generation for compatibility with more hosts.
-* General: Add deprecated PHP file (class.jetpack-landing-page.php) back as an empty file, to avoid generating fatal errors on sites with aggressive caching.
-* General: Ensure concatenated CSS is generated for RTL languages.
-* Security: Ensure that all options are included on the security tab.
-* Stats: fix display for sites with pretty permalinks disabled.
-* Subscriptions: ensure that no email is sent when updating a published post.
-* Sync: To improve performance, add snapTW to the list of post meta data that won't be synchronized for each post.
-* Sync: do not schedule a full sync after each import.
-* Verification Tools: in the Settings card, use appropriate link for each service.
-
-
-= 4.3 =
-
-* Release date: September 6th, 2016
-
-**Exciting Performance and UI Improvements:**
-
-* We have launched the all new React powered interface, a year in the making, designed to give you better control of your favorite Jetpack features.
-
-= 4.2.2 =
-
-* Release date: August 19th, 2016
-
-**Bug Fixes:**
-
-* We fixed the code which displays the Facebook share count to accomodate Facebook's new data structure.
-* We fixed an issue which caused PHP notices to get logged for users of the Twenty Fourteen theme.
-* We fixed an issue with the Minileven mobile theme which was preventing it from loading.
-* Improved Sync performance.
-* Increase security by sanitizing a URL used in the SSO process.
-
-= 4.2.1 =
-
-* Release date: August 17th, 2016
-
-**Bug Fixes:**
-
-* We fixed a conflict between Jetpack and W3 Total Cache.
-* We fixed some issues with Publicize and Custom Post Types.
-* Very large Multisite networks with lots of users can now be synchronized with WordPress.com.
-* We improved the synchronization process between your site and WordPress.com.
-
-= 4.2 =
-
-* Release date: August 10th, 2016
-
-**Performance Enhancements:**
-
-* We’ve improved Jetpack’s performance by making calls to the database more efficient; essentially, Jetpack is doing less on each page load, making things faster. #4281, #4316
-* We’ve ensured that every feature uses information that is up to date by completely refactoring the way information was synchronized between your site and WordPress.com.
-* We've improved the way Jetpack queries for information about features, which results in less overall queries.
-
-**Exciting Feature and UI Improvements:**
-
-* We now track your visitor views of Carousel images in stats.
-* You can now customize advanced typographic settings like ligatures in the Custom CSS editor with new support for the `font-feature-settings` property.
-* We’ve improved the experience when you don’t actually have enough posts to Infinitely Scroll.
-* Our Contact Info Widget allows you to enter a Google Maps API Key which is now required by Google if you want to display a map.
-
-**Security:**
-
-* We’re continuing our efforts to harden Jetpack security, by implementing the `hash_equals()` function to avoid timing attacks when comparing strings.  We also improved security on CSVs exported from your contact form.
-
-**Slightly Less Exciting Feature Improvements:**
-
-* The Cartodb shortcode has been changed to match the new product name, Carto.
-* The YouTube shortcode now uses the content width defined by the theme when available, even if an embed size was defined in an old version of WordPress.
-* Breadcrumbs now support hierarchical post types and taxonomies.
-* We’ve added the Portfolio Post Type to the WordPress.com REST API whitelist.
-* There are a few new parameters for the Dailymotion shortcode.
-
-**Improved Compatibility:**
-
-* We now work well with WP Stagecoach staging sites, so you should not see any future impact on production sites.
-* We had some PHP notices popping up in the WooCommerce plugin wizard screen, these are gone.
-
-**Bug Fixes:**
-
-* We stopped loading compatibility stylesheets on the default theme's singular views for Infinite Scroll.
-* Debug tests forwarded through the contact form in the Jetpack Debug menu are now successfully sent to the support team.
-* We’ve removed the PHP notices you might have seen when moderating comments.
-* There are no longer PHP notices cropping up when publishing via Cron.
-* We’ve fixed the official Sharing buttons so they now line up just right.
-* The PHP warnings of Sitemaps stylesheets have been eliminated.
-* We’ve done away with the warnings that appeared when Tonesque processes a file which claims to be one filetype, but is actually another.
-* We’ve exterminated PHP notices that appeared when using Random Redirect, as well as when the author wasn't set.
+=== Jetpack by WordPress.com ===
+Contributors: automattic, adamkheckler, aduth, akirk, allendav, alternatekev, andy, annezazu, apeatling, azaozz, batmoo, barry, beaulebens, blobaugh, cainm, cena, cfinke, chaselivingston, chellycat, csonnek, danielbachhuber, davoraltman, daniloercoli, designsimply, dllh, drawmyface, dsmart, dzver, ebinnion, eliorivero, enej, eoigal, ethitter, gcorne, georgestephanis, gibrown, goldsounds, hew, hugobaeta, hypertextranch, iammattthomas, iandunn, jacobshere, jblz, jeherve, jenhooks, jenia, jgs, jkudish, jmdodd, Joen, johnjamesjacoby, jshreve, koke, kraftbj, lamdayap, lancewillett, lschuyler, macmanx, martinremy, matt, matveb, mattwiebe, maverick3x6, mcsf, mdawaffe, michael-arestad, migueluy, mikeyarce, mkaz, nancythanki, nickmomrik, obenland, pento, professor44, rachelsquirrel, rdcoll, ryancowles, richardmuscat, richardmtl, roccotripaldi, samhotchkiss, scarstocea, sdquirk, stefmattana, stephdau, tmoorewp, Viper007Bond, westi, yoavf, zinigor
+Tags: WordPress.com, jet pack, comments, contact, gallery, performance, sharing, security, shortcodes, stats, subscriptions, widgets
+Stable tag: 4.3.1
+Requires at least: 4.5
+Tested up to: 4.6.1
+
+Increase your traffic, view your stats, speed up your site, and protect yourself from hackers with Jetpack.
+
+== Description ==
+
+Jetpack simplifies managing WordPress sites by giving you visitor stats, security services, speeding up images, and helping you get more traffic. Jetpack is a free plugin.
+
+= Traffic Growth & Insights =
+Jetpack tells you how many visits your site gets and helps you **get more traffic** with tools like Related Posts, Publicize, Enhanced Distribution, and Sharing.
+
+= Security =
+Jetpack **protects your site** against brute force attacks and unauthorised logins. We also monitor your site for downtime and keep your plugins updated.
+
+= Image Performance =
+Jetpack automatically **optimizes and speeds up** images using the global WordPress.com content delivery network. This saves you hosting costs by reducing bandwidth.
+
+= Centralized Management =
+With Jetpack comes a **centralized dashboard** on WordPress.com. Manage plugins and menus, publish posts, and view enhanced site stats for all of your sites.
+
+= A few more things that our users love =
+Jetpack includes other features that help you customize your site including Custom CSS, Contact Forms, Galleries and Carousels, Notifications and Subscriptions, Configurable Widgets, and [many more](https://jetpack.com/features).
+
+= Dedicated Support =
+We have an entire team of happiness engineers ready to help you.  Ask your questions in the support forum, or [contact us directly](https://jetpack.com/contact-support).
+
+= Contributing to Jetpack =
+
+Jetpack is open-source and we actively encourage community contributions: whether it's a compliment, bug report, code, or an idea we welcome it with open arms! [Learn about contributing](https://jetpack.com/contribute) or consider [joining our beta program](https://jetpack.com/beta).
+
+== Installation ==
+
+[Install Jetpack from our site](https://jetpack.com/install?from=wporg) by typing in your site address.
+
+Alternatively install Jetpack via the plugin directory, or by uploading the files manually to your server. After activating Jetpack, connect to WordPress.com to enable the Jetpack features.
+
+If you need additional help [read our detailed instructions (including a video walkthrough)](http://jetpack.com/support/installing-jetpack/).
+
+
+== Frequently Asked Questions ==
+
+= Is Jetpack free? =
+
+Yes! The core features of Jetpack are and always will be free. Jetpack also integrates with paid services like Akismet (anti-spam), VaultPress (backups), and VideoPress (video hosting) but these are not required for Jetpack to function.
+
+= Why do I need a WordPress.com account? =
+
+Many of our core features (like Photon, Stats, and Protect) make use of the WordPress.com cloud. For this to happen Jetpack requires a (free) WordPress.com account. If you don't have one already you can easily create one during Jetpack's connection process.
+
+= I already have a WordPress account, but it's not working. What's going on? =
+
+A WordPress.com account is different to the one you use to log into your self-hosted WordPress. If you can log into https://wordpress.com then you already have a WordPress.com account. If you can't, you can easily create one during Jetpack's connection process.
+
+= How do I view my stats? =
+
+Once you've installed Jetpack your stats will be available via "Site Stats" which appears in the Jetpack menu (under your Dashboard menu within WordPress).
+
+= How do I contribute to Jetpack? =
+
+There are opportunities for developers at all levels to contribute. [Learn more about contributing to Jetpack](https://jetpack.com/contribute) or consider [joining our beta program](https://jetpack.com/beta).
+
+
+== Screenshots ==
+
+1. Jetpack Dashboard.
+2. Site Stats.
+3. Plugin Bulk Management.
+4. Publicize.
+5. Related Posts.
+
+== Changelog ==
+
+= 4.3.2 =
+
+
+
+= 4.3.1 =
+
+* Release date: September 8, 2016
+
+**Support Enhancements**
+
+* We're now syncing data about hosts so that we can provide better support when needed.
+* Minor update to inline docs to match version numbers.
+
+**Bug Fixes:**
+
+* Admin Page: fix error when Admin Page resources could not be fetched with `wp_remote_get` due to unique host configurations.
+* Admin Page: fix error when Post By Email could not be enabled when the browser's dev console was enabled.
+* Admin Page: make sure all translated strings are encoded properly.
+* Admin Page: only use POST requests for updating the state of Jetpack, to avoid issues on servers not allowing PUT requests.
+* Admin Page: fewer calls to the database means faster load time.
+* Admin Page: search icon no longer overlaps the global notices.
+* Admin Page: make sure that non-admins can also modify Spellchecking settings.
+* General: Improve random number generation for compatibility with more hosts.
+* General: Add deprecated PHP file (class.jetpack-landing-page.php) back as an empty file, to avoid generating fatal errors on sites with aggressive caching.
+* General: Ensure concatenated CSS is generated for RTL languages.
+* Security: Ensure that all options are included on the security tab.
+* Stats: fix display for sites with pretty permalinks disabled.
+* Subscriptions: ensure that no email is sent when updating a published post.
+* Sync: To improve performance, add snapTW to the list of post meta data that won't be synchronized for each post.
+* Sync: do not schedule a full sync after each import.
+* Verification Tools: in the Settings card, use appropriate link for each service.
+
+
+= 4.3 =
+
+* Release date: September 6th, 2016
+
+**Exciting Performance and UI Improvements:**
+
+* We have launched the all new React powered interface, a year in the making, designed to give you better control of your favorite Jetpack features.
+
+= 4.2.2 =
+
+* Release date: August 19th, 2016
+
+**Bug Fixes:**
+
+* We fixed the code which displays the Facebook share count to accomodate Facebook's new data structure.
+* We fixed an issue which caused PHP notices to get logged for users of the Twenty Fourteen theme.
+* We fixed an issue with the Minileven mobile theme which was preventing it from loading.
+* Improved Sync performance.
+* Increase security by sanitizing a URL used in the SSO process.
+
+= 4.2.1 =
+
+* Release date: August 17th, 2016
+
+**Bug Fixes:**
+
+* We fixed a conflict between Jetpack and W3 Total Cache.
+* We fixed some issues with Publicize and Custom Post Types.
+* Very large Multisite networks with lots of users can now be synchronized with WordPress.com.
+* We improved the synchronization process between your site and WordPress.com.
+
+= 4.2 =
+
+* Release date: August 10th, 2016
+
+**Performance Enhancements:**
+
+* We’ve improved Jetpack’s performance by making calls to the database more efficient; essentially, Jetpack is doing less on each page load, making things faster. #4281, #4316
+* We’ve ensured that every feature uses information that is up to date by completely refactoring the way information was synchronized between your site and WordPress.com.
+* We've improved the way Jetpack queries for information about features, which results in less overall queries.
+
+**Exciting Feature and UI Improvements:**
+
+* We now track your visitor views of Carousel images in stats.
+* You can now customize advanced typographic settings like ligatures in the Custom CSS editor with new support for the `font-feature-settings` property.
+* We’ve improved the experience when you don’t actually have enough posts to Infinitely Scroll.
+* Our Contact Info Widget allows you to enter a Google Maps API Key which is now required by Google if you want to display a map.
+
+**Security:**
+
+* We’re continuing our efforts to harden Jetpack security, by implementing the `hash_equals()` function to avoid timing attacks when comparing strings.  We also improved security on CSVs exported from your contact form.
+
+**Slightly Less Exciting Feature Improvements:**
+
+* The Cartodb shortcode has been changed to match the new product name, Carto.
+* The YouTube shortcode now uses the content width defined by the theme when available, even if an embed size was defined in an old version of WordPress.
+* Breadcrumbs now support hierarchical post types and taxonomies.
+* We’ve added the Portfolio Post Type to the WordPress.com REST API whitelist.
+* There are a few new parameters for the Dailymotion shortcode.
+
+**Improved Compatibility:**
+
+* We now work well with WP Stagecoach staging sites, so you should not see any future impact on production sites.
+* We had some PHP notices popping up in the WooCommerce plugin wizard screen, these are gone.
+
+**Bug Fixes:**
+
+* We stopped loading compatibility stylesheets on the default theme's singular views for Infinite Scroll.
+* Debug tests forwarded through the contact form in the Jetpack Debug menu are now successfully sent to the support team.
+* We’ve removed the PHP notices you might have seen when moderating comments.
+* There are no longer PHP notices cropping up when publishing via Cron.
+* We’ve fixed the official Sharing buttons so they now line up just right.
+* The PHP warnings of Sitemaps stylesheets have been eliminated.
+* We’ve done away with the warnings that appeared when Tonesque processes a file which claims to be one filetype, but is actually another.
+* We’ve exterminated PHP notices that appeared when using Random Redirect, as well as when the author wasn't set.