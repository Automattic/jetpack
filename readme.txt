=== Jetpack by WordPress.com ===
Contributors: automattic, adamkheckler, aduth, akirk, allendav, alternatekev, andy, annezazu, apeatling, azaozz, batmoo, barry, beaulebens, blobaugh, cainm, cena, cfinke, chaselivingston, chellycat, csonnek, danielbachhuber, davoraltman, daniloercoli, designsimply, dllh, drawmyface, dsmart, dzver, ebinnion, eliorivero, enej, eoigal, erania-pinnera, ethitter, gcorne, georgestephanis, gibrown, goldsounds, hew, hugobaeta, hypertextranch, iammattthomas, iandunn, jacobshere, jblz, jeherve, jenhooks, jenia, jgs, jkudish, jmdodd, Joen, johnjamesjacoby, jshreve, koke, kraftbj, lamdayap, lancewillett, lschuyler, macmanx, martinremy, matt, matveb, mattwiebe, maverick3x6, mcsf, mdawaffe, michael-arestad, migueluy, mikeyarce, mkaz, nancythanki, nickmomrik, obenland, pento, professor44, rachelsquirrel, rdcoll, ryancowles, richardmuscat, richardmtl, roccotripaldi, samhotchkiss, scarstocea, sdquirk, stephdau, tmoorewp, Viper007Bond, westi, yoavf, zinigor
Tags: WordPress.com, jet pack, comments, contact, gallery, performance, sharing, security, shortcodes, stats, subscriptions, widgets
Stable tag: 4.4.1
Requires at least: 4.5
Tested up to: 4.6.1

Increase your traffic, view your stats, speed up your site, and protect yourself from hackers with Jetpack.

== Description ==

Jetpack simplifies managing WordPress sites by giving you visitor stats, security services, speeding up images, and helping you get more traffic. Jetpack is a free plugin.

= Traffic Growth & Insights =
Jetpack tells you how many visits your site gets and helps you **get more traffic** with tools like Related Posts, Publicize, Enhanced Distribution, and Sharing.

= Security =
Jetpack **protects your site** against brute force attacks and unauthorised logins. We also monitor your site for downtime and keep your plugins updated.

= Image Performance =
Jetpack automatically **optimizes and speeds up** images using the global WordPress.com content delivery network. This saves you hosting costs by reducing bandwidth.

= Centralized Management =
With Jetpack comes a **centralized dashboard** on WordPress.com. Manage plugins and menus, publish posts, and view enhanced site stats for all of your sites.

= A few more things that our users love =
Jetpack includes other features that help you customize your site including Custom CSS, Contact Forms, Galleries and Carousels, Notifications and Subscriptions, Configurable Widgets, and [many more](https://jetpack.com/features).

= Dedicated Support =
We have an entire team of happiness engineers ready to help you. Ask your questions in the support forum, or [contact us directly](https://jetpack.com/contact-support).

= Contributing to Jetpack =

Jetpack is open-source and we actively encourage community contributions: whether it's a compliment, bug report, code, or an idea we welcome it with open arms! [Learn about contributing](https://jetpack.com/contribute) or consider [joining our beta program](https://jetpack.com/beta).

== Installation ==

[Install Jetpack from our site](https://jetpack.com/install?from=wporg) by typing in your site address.

Alternatively install Jetpack via the plugin directory, or by uploading the files manually to your server. After activating Jetpack, connect to WordPress.com to enable the Jetpack features.

If you need additional help [read our detailed instructions (including a video walkthrough)](http://jetpack.com/support/installing-jetpack/).


== Frequently Asked Questions ==

= Is Jetpack free? =

Yes! The core features of Jetpack are and always will be free. Jetpack also integrates with paid services like Akismet (anti-spam), VaultPress (backups), and VideoPress (video hosting) but these are not required for Jetpack to function.

= Why do I need a WordPress.com account? =

Many of our core features (like Photon, Stats, and Protect) make use of the WordPress.com cloud. For this to happen Jetpack requires a (free) WordPress.com account. If you don't have one already you can easily create one during Jetpack's connection process.

= I already have a WordPress account, but it's not working. What's going on? =

A WordPress.com account is different to the one you use to log into your self-hosted WordPress. If you can log into https://wordpress.com then you already have a WordPress.com account. If you can't, you can easily create one during Jetpack's connection process.

= How do I view my stats? =

Once you've installed Jetpack your stats will be available via "Site Stats" which appears in the Jetpack menu (under your Dashboard menu within WordPress).

= How do I contribute to Jetpack? =

There are opportunities for developers at all levels to contribute. [Learn more about contributing to Jetpack](https://jetpack.com/contribute) or consider [joining our beta program](https://jetpack.com/beta).


== Screenshots ==

1. Jetpack Dashboard.
2. Site Stats.
3. Plugin Bulk Management.
4. Publicize.
5. Related Posts.

== Changelog ==

<<<<<<< HEAD
= 4.4 =

**Enhancements**

* Brand new SEO Tools module. #5307
* Shortcodes: added Pinterest embeds. #5437
* VideoPress: refreshed admin interface, seamless integration with the core Media manager, tied with Jetpack Plans. #5457

* Admin Page: added a filter to manage if the newly connected user should go to WordPress.com or not. #5319
* Admin Page: added links to pages where users can fix problems with Akismet and update plugins. #5176
* Admin Page: added helpful hints to make Jetpack easier to use. #5479
* Admin Page: redesign Development mode banner. #5186
* Admin Page: removed unnecessarily loaded theme compatibility files. #5454
* Admin Page: when user is non admin, Protect module is inactive and they have no access to Stats, don't break the UI trying to go to At a Glance which isn't accessible by them and instead display Apps tab. #5395
* Admin Page: use SVGs instead of raster images to improve performance. #5419
* Admin Page: improve design when Development mode is active. #5186
* Admin Page: improve contrast for better accessibility. #5236
* Carousel: moved close icon location to the top right. #5237
* Carousel: change the behavior of the browser's back button after closing a gallery. #5168
* Contact Form: add horizontal line between message content and meta data. #5270
* Custom Post Types: added custom posts to the output of the WordPress REST API. #5434
* Custom Post Types: made Nova post markup more flexible by adding new filters. #1542
* Debug Page: add information about Development mode. #5225
* Documentation: Improvements to README.md sections about development workflow and clarification about Node versions required for the build tasks. #5428
* Development: added tests for Jetpack API endpoints for the WordPress REST API. #5310
* Development: added tests for various constants in use by Jetpack. #5350
* General: improve the display of the connection banners to explain to site owners why they should connect to WordPress.com. #5473
* JSON API: add new API endpoint to allow installing a plugin via the API, from a zip file. #5507
* JSON API: add new API endpoint to allow installing a theme via the API. #5537
* JSON API: customize the theme endpoint to allow installing WordPress.com themes. #5392
* Markdown: add new filter to allow site owners to parse content inside shortcodes. #5573
* Photon: now using HTTPS to retrieve images by default. #5534
* Protect: added a filter to skip IP address checking in favor of another security check. #5369
* Publicize: only trigger Publicize for Post Types that support it. #5381
* Related Posts: add posts to the WP REST API Post Response. #3425
* Sharing / Likes: add new filter to customize the heading HTML. #5011
* Sharing: better video tags for Video posts including VideoPress videos. #3853
* Site Icon: added the site icon property to the output of the settings API endpoint. #5282
* SSO: Extend logged in expiration to 1 year. #5259
* Sync: added an API endpoint to examine the current state of scheduled sync jobs. #5324
* Sync: improve synchronization on sites with a custom implementation of Cron.
* Sync: disable Sync via Cron. #5528
* Tests: introduce GUI tests for the React components in Jetpack. #5496
* Tiled Galleries: add filter to override the default Tiled Gallery template files. #5090
* Widgets: new 'My Community' widget displaying people who recently interacted with your site. #3358
* Widgets: new Google Translate widget. #5386
* Widgets: new Flickr option in the Social Media Icons Widget. #5250
* Widgets: new 'WordPress.org' option in the Social Media Icons Widget. #5183
* Widgets: add new `jetpack_top_posts_widget_permalink` filter to the permalinks in Top Posts Widget. #4881
* Widgets: remove title attributes from the Social Media Icons Widget. #5286
* Widget Visibility: add a filter to the get_taxonomies arguments. #5222

**Improved Compatibility:**

* Infinite Scroll: improve compatibility with WPML and language slugs in permalinks. #4953
* Open Graph: add SEO by Squirrly TM to the list of conflicting plugins. #5365
* Sharing: fix conflict between the Email button and the Autoptimize plugin. #5291
* Sync: avoid conflicts with the Photo Gallery plugin. #5412
* Sync: avoid conflicts with IDX support plugins such as IMPress for IDX Broker and dsIDXpress for IDX. #5636
* Several improvements to avoid issues when cloning / duplicating sites, creating staging sites, or changing your site URL.

**Bug Fixes:**

* Admin Page: fix URL to Akismet Settings. #5332
* Admin Page: do not load unnecessary file on connection page. #5284
* Admin Page: avoid errors when page is loaded by secondary users. #5366
* Admin Page: update the Create Account link from the Admin Page's dashboard to direct the user into a connect screen that asks them to sign up by being aware that the user clicked the Create Account instead of just the connect button. #5382
* Admin Page: for non-admin users, when site is in Dev Mode, a Jetpack link leading to a blank page with a message "Sorry, you are not allowed to access this page." is no longer displayed. #5396
* Admin Page: fix PHP warning when roles allowed to see Stats don't exist or haven't been saved yet. #5432
* Admin Page: fix issue where certain administrative page actions would fail with sites using index permalinks. #5345
* Contact Forms: fixed shortcode properties passing when using do_shortcode. #3188
* Contact Forms: restricted access to feedback posts from the WordPress REST API. #5408
* JSON API: avoid errors when the Sharing module isn't available. #5423
* Likes: move email notification settings back with the other email settings in the Discussion Settings. #4987
* Site Icon: not using a site icon as fallback version if it is too small. #3515
* SSO: remove unnecessary styles for nonexistent profile UI. #5289
* Sitemaps: make sure sitemaps always use absolute paths for images. #5375
* Sync: avoid counting users on very large networks. #5575
* Subscriptions: fix PHP warnings when user subscribes to comments. #4897
* Widgets: fixed Instagram widget minimum width rule to actually use the minimum instead of maximum. #5316
=======
= 4.4.1 =

* Release date: November 22, 2016

**Bug Fixes**

* Fixed an issue where some users with slower servers would get an error on the Jetpack dashboard when `WP_DEBUG` was enabled.
* Fixed an issue where users on a Jetpack Professional plan who were paying monthly (as opposed to annually) wouldn’t be able to enable SEO Tools.

= 4.4 =

* Release date: November 21, 2016
* Release post: http://wp.me/p1moTy-3FE

**Enhancements**

* Additional unit tests have been added to improve Jetpack's development process and stability.
* Custom post types have been added to the WP REST API output.
* Many of the screenshots throughout the plugin have been replaced by SVGs in order to make Jetpack smaller.
* New endpoints have been added to allow the installation of plugin and theme zip files via the API.
* Twelve new filters to make Jetpack more extensible!  See: http://wp.me/p1moTy-3FE.
* New widget: "Google Translate" to allow users to translate your site into their own language.
* New widget: "My Community" where you can see who recently interacted with your site.
* One of the biggest issues facing Jetpack users for years now has been difficulties in moving sites from one domain name to another. This update makes strides towards improving that process.
* Photon now uses HTTPS by default. Secure all the things!
* There are now helpful hints throughout the admin interface to make Jetpack easier to use.
* We now allow you to embed pins, boards and profiles from Pinterest.
* We've added a new feature: SEO Tools, available to Jetpack Professional subscribers. You can read more about our plans here: https://jetpack.com/features/
* We've made numerous improvements to the data sync process.

**Bug Fixes:**

* Fixed link to Akismet settings.
* Improved compatibility between Infinite Scroll and WPML.
* Move email notification settings back with the other email settings in the Discussion Settings.
* Various minor performance/compatibility fixes.
>>>>>>> ff946daa

= 4.3.2 =

* Release date: October 13, 2016

**Enhancements**

* Unsaved changes were getting lost when users were navigating away from settings so we put in a confirmation message to prevent this from happening.
* We've stopped counting carousel views in stats by default, you can use the `jetpack_enable_carousel_stats` filter to enable counting them again.
* Stats are now responding faster.
* There were several improvements and repairs made to sync including additional endpoints, performance enhancements, whitelisted data, better decision making around when to sync information, and more.
* Markdown now has a CSS class on footnotes.

**Improved Compatibility:**

* We've improved compatibility with Kinsta by automatically turning on Staging Mode for Jetpack when in a staging environment.

**Bug Fixes:**

* Several fixes have been made to sync to repair issues with Publicize, Notifications, and Subscriptions.
* We removed PHP warnings by checking to make sure json language files like jetpack-en_US.json are readable before we load them.
* We found an unused option in Gravatar Hovercard settings and removed it.
* The correct support link is now being used to make it easier for you to connect with the Jetpack team if you need us.
* The permissions check for plugin information retrieval was fixed as well.
* Some plugins were adding content on outbound http requests causing an infinite loop we fixed this right up.
* We removed some warnings that were occurring when translations didn't exist by adding a fallback.
* We've added Moroccan Arabic translations, and switched to language packs for Croatian, Spanish (Chile) and Greek.
* Sync was running into issues so we've limited dequeue time to 1/3 of PHP's max execution time, which has unclogged the problem.
* We're now sending full and incremental queues separately so that a failure in one doesn't block the other.
* There was a JavaScript enqueuing error with our Sharing feature that has been repaired.
* The Top Posts widget now includes the ability to list attachment (media) pages.
* We weren't building CPT links correctly resulting in bad navigation, which is now fixed.
* We removed the form legend for default Tiled Gallery settings as it doesn't relate.
* With shortcodes we now return early from processing them if no string is passed, as they are required.


= 4.3.1 =

* Release date: September 8, 2016

**Support Enhancements**

* We're now syncing data about hosts so that we can provide better support when needed.
* Minor update to inline docs to match version numbers.

**Bug Fixes:**

* Admin Page: fix error when Admin Page resources could not be fetched with `wp_remote_get` due to unique host configurations.
* Admin Page: fix error when Post By Email could not be enabled when the browser's dev console was enabled.
* Admin Page: make sure all translated strings are encoded properly.
* Admin Page: only use POST requests for updating the state of Jetpack, to avoid issues on servers not allowing PUT requests.
* Admin Page: search icon no longer overlaps the global notices.
* Admin Page: make sure that non-admins can also modify Spellchecking settings.
* General: Improve random number generation for compatibility with more hosts.
* General: Add deprecated PHP file (class.jetpack-landing-page.php) back as an empty file, to avoid generating fatal errors on sites with aggressive caching.
* General: Ensure concatenated CSS is generated for RTL languages.
* Security: Ensure that all options are included on the security tab.
* Stats: fix display for sites with pretty permalinks disabled.
* Subscriptions: ensure that no email is sent when updating a published post.
* Sync: To improve performance, add snapTW to the list of post meta data that won't be synchronized for each post.
* Sync: do not schedule a full sync after each import.
* Verification Tools: in the Settings card, use appropriate link for each service.


= 4.3 =

* Release date: September 6th, 2016

**Exciting Performance and UI Improvements:**

* We have launched the all new React powered interface, a year in the making, designed to give you better control of your favorite Jetpack features.

= 4.2.2 =

* Release date: August 19th, 2016

**Bug Fixes:**

* We fixed the code which displays the Facebook share count to accomodate Facebook's new data structure.
* We fixed an issue which caused PHP notices to get logged for users of the Twenty Fourteen theme.
* We fixed an issue with the Minileven mobile theme which was preventing it from loading.
* Improved Sync performance.
* Increase security by sanitizing a URL used in the SSO process.

= 4.2.1 =

* Release date: August 17th, 2016

**Bug Fixes:**

* We fixed a conflict between Jetpack and W3 Total Cache.
* We fixed some issues with Publicize and Custom Post Types.
* Very large Multisite networks with lots of users can now be synchronized with WordPress.com.
* We improved the synchronization process between your site and WordPress.com.

= 4.2 =

* Release date: August 10th, 2016

**Performance Enhancements:**

* We’ve improved Jetpack’s performance by making calls to the database more efficient; essentially, Jetpack is doing less on each page load, making things faster. #4281, #4316
* We’ve ensured that every feature uses information that is up to date by completely refactoring the way information was synchronized between your site and WordPress.com.
* We've improved the way Jetpack queries for information about features, which results in less overall queries.

**Exciting Feature and UI Improvements:**

* We now track your visitor views of Carousel images in stats.
* You can now customize advanced typographic settings like ligatures in the Custom CSS editor with new support for the `font-feature-settings` property.
* We’ve improved the experience when you don’t actually have enough posts to Infinitely Scroll.
* Our Contact Info Widget allows you to enter a Google Maps API Key which is now required by Google if you want to display a map.

**Security:**

* We’re continuing our efforts to harden Jetpack security, by implementing the `hash_equals()` function to avoid timing attacks when comparing strings. We also improved security on CSVs exported from your contact form.

**Slightly Less Exciting Feature Improvements:**

* The Cartodb shortcode has been changed to match the new product name, Carto.
* The YouTube shortcode now uses the content width defined by the theme when available, even if an embed size was defined in an old version of WordPress.
* Breadcrumbs now support hierarchical post types and taxonomies.
* We’ve added the Portfolio Post Type to the WordPress.com REST API whitelist.
* There are a few new parameters for the Dailymotion shortcode.

**Improved Compatibility:**

* We now work well with WP Stagecoach staging sites, so you should not see any future impact on production sites.
* We had some PHP notices popping up in the WooCommerce plugin wizard screen, these are gone.

**Bug Fixes:**

* We stopped loading compatibility stylesheets on the default theme's singular views for Infinite Scroll.
* Debug tests forwarded through the contact form in the Jetpack Debug menu are now successfully sent to the support team.
* We’ve removed the PHP notices you might have seen when moderating comments.
* There are no longer PHP notices cropping up when publishing via Cron.
* We’ve fixed the official Sharing buttons so they now line up just right.
* The PHP warnings of Sitemaps stylesheets have been eliminated.
* We’ve done away with the warnings that appeared when Tonesque processes a file which claims to be one filetype, but is actually another.
* We’ve exterminated PHP notices that appeared when using Random Redirect, as well as when the author wasn't set.
<|MERGE_RESOLUTION|>--- conflicted
+++ resolved
@@ -1,335 +1,252 @@
-=== Jetpack by WordPress.com ===
-Contributors: automattic, adamkheckler, aduth, akirk, allendav, alternatekev, andy, annezazu, apeatling, azaozz, batmoo, barry, beaulebens, blobaugh, cainm, cena, cfinke, chaselivingston, chellycat, csonnek, danielbachhuber, davoraltman, daniloercoli, designsimply, dllh, drawmyface, dsmart, dzver, ebinnion, eliorivero, enej, eoigal, erania-pinnera, ethitter, gcorne, georgestephanis, gibrown, goldsounds, hew, hugobaeta, hypertextranch, iammattthomas, iandunn, jacobshere, jblz, jeherve, jenhooks, jenia, jgs, jkudish, jmdodd, Joen, johnjamesjacoby, jshreve, koke, kraftbj, lamdayap, lancewillett, lschuyler, macmanx, martinremy, matt, matveb, mattwiebe, maverick3x6, mcsf, mdawaffe, michael-arestad, migueluy, mikeyarce, mkaz, nancythanki, nickmomrik, obenland, pento, professor44, rachelsquirrel, rdcoll, ryancowles, richardmuscat, richardmtl, roccotripaldi, samhotchkiss, scarstocea, sdquirk, stephdau, tmoorewp, Viper007Bond, westi, yoavf, zinigor
-Tags: WordPress.com, jet pack, comments, contact, gallery, performance, sharing, security, shortcodes, stats, subscriptions, widgets
-Stable tag: 4.4.1
-Requires at least: 4.5
-Tested up to: 4.6.1
-
-Increase your traffic, view your stats, speed up your site, and protect yourself from hackers with Jetpack.
-
-== Description ==
-
-Jetpack simplifies managing WordPress sites by giving you visitor stats, security services, speeding up images, and helping you get more traffic. Jetpack is a free plugin.
-
-= Traffic Growth & Insights =
-Jetpack tells you how many visits your site gets and helps you **get more traffic** with tools like Related Posts, Publicize, Enhanced Distribution, and Sharing.
-
-= Security =
-Jetpack **protects your site** against brute force attacks and unauthorised logins. We also monitor your site for downtime and keep your plugins updated.
-
-= Image Performance =
-Jetpack automatically **optimizes and speeds up** images using the global WordPress.com content delivery network. This saves you hosting costs by reducing bandwidth.
-
-= Centralized Management =
-With Jetpack comes a **centralized dashboard** on WordPress.com. Manage plugins and menus, publish posts, and view enhanced site stats for all of your sites.
-
-= A few more things that our users love =
-Jetpack includes other features that help you customize your site including Custom CSS, Contact Forms, Galleries and Carousels, Notifications and Subscriptions, Configurable Widgets, and [many more](https://jetpack.com/features).
-
-= Dedicated Support =
-We have an entire team of happiness engineers ready to help you. Ask your questions in the support forum, or [contact us directly](https://jetpack.com/contact-support).
-
-= Contributing to Jetpack =
-
-Jetpack is open-source and we actively encourage community contributions: whether it's a compliment, bug report, code, or an idea we welcome it with open arms! [Learn about contributing](https://jetpack.com/contribute) or consider [joining our beta program](https://jetpack.com/beta).
-
-== Installation ==
-
-[Install Jetpack from our site](https://jetpack.com/install?from=wporg) by typing in your site address.
-
-Alternatively install Jetpack via the plugin directory, or by uploading the files manually to your server. After activating Jetpack, connect to WordPress.com to enable the Jetpack features.
-
-If you need additional help [read our detailed instructions (including a video walkthrough)](http://jetpack.com/support/installing-jetpack/).
-
-
-== Frequently Asked Questions ==
-
-= Is Jetpack free? =
-
-Yes! The core features of Jetpack are and always will be free. Jetpack also integrates with paid services like Akismet (anti-spam), VaultPress (backups), and VideoPress (video hosting) but these are not required for Jetpack to function.
-
-= Why do I need a WordPress.com account? =
-
-Many of our core features (like Photon, Stats, and Protect) make use of the WordPress.com cloud. For this to happen Jetpack requires a (free) WordPress.com account. If you don't have one already you can easily create one during Jetpack's connection process.
-
-= I already have a WordPress account, but it's not working. What's going on? =
-
-A WordPress.com account is different to the one you use to log into your self-hosted WordPress. If you can log into https://wordpress.com then you already have a WordPress.com account. If you can't, you can easily create one during Jetpack's connection process.
-
-= How do I view my stats? =
-
-Once you've installed Jetpack your stats will be available via "Site Stats" which appears in the Jetpack menu (under your Dashboard menu within WordPress).
-
-= How do I contribute to Jetpack? =
-
-There are opportunities for developers at all levels to contribute. [Learn more about contributing to Jetpack](https://jetpack.com/contribute) or consider [joining our beta program](https://jetpack.com/beta).
-
-
-== Screenshots ==
-
-1. Jetpack Dashboard.
-2. Site Stats.
-3. Plugin Bulk Management.
-4. Publicize.
-5. Related Posts.
-
-== Changelog ==
-
-<<<<<<< HEAD
-= 4.4 =
-
-**Enhancements**
-
-* Brand new SEO Tools module. #5307
-* Shortcodes: added Pinterest embeds. #5437
-* VideoPress: refreshed admin interface, seamless integration with the core Media manager, tied with Jetpack Plans. #5457
-
-* Admin Page: added a filter to manage if the newly connected user should go to WordPress.com or not. #5319
-* Admin Page: added links to pages where users can fix problems with Akismet and update plugins. #5176
-* Admin Page: added helpful hints to make Jetpack easier to use. #5479
-* Admin Page: redesign Development mode banner. #5186
-* Admin Page: removed unnecessarily loaded theme compatibility files. #5454
-* Admin Page: when user is non admin, Protect module is inactive and they have no access to Stats, don't break the UI trying to go to At a Glance which isn't accessible by them and instead display Apps tab. #5395
-* Admin Page: use SVGs instead of raster images to improve performance. #5419
-* Admin Page: improve design when Development mode is active. #5186
-* Admin Page: improve contrast for better accessibility. #5236
-* Carousel: moved close icon location to the top right. #5237
-* Carousel: change the behavior of the browser's back button after closing a gallery. #5168
-* Contact Form: add horizontal line between message content and meta data. #5270
-* Custom Post Types: added custom posts to the output of the WordPress REST API. #5434
-* Custom Post Types: made Nova post markup more flexible by adding new filters. #1542
-* Debug Page: add information about Development mode. #5225
-* Documentation: Improvements to README.md sections about development workflow and clarification about Node versions required for the build tasks. #5428
-* Development: added tests for Jetpack API endpoints for the WordPress REST API. #5310
-* Development: added tests for various constants in use by Jetpack. #5350
-* General: improve the display of the connection banners to explain to site owners why they should connect to WordPress.com. #5473
-* JSON API: add new API endpoint to allow installing a plugin via the API, from a zip file. #5507
-* JSON API: add new API endpoint to allow installing a theme via the API. #5537
-* JSON API: customize the theme endpoint to allow installing WordPress.com themes. #5392
-* Markdown: add new filter to allow site owners to parse content inside shortcodes. #5573
-* Photon: now using HTTPS to retrieve images by default. #5534
-* Protect: added a filter to skip IP address checking in favor of another security check. #5369
-* Publicize: only trigger Publicize for Post Types that support it. #5381
-* Related Posts: add posts to the WP REST API Post Response. #3425
-* Sharing / Likes: add new filter to customize the heading HTML. #5011
-* Sharing: better video tags for Video posts including VideoPress videos. #3853
-* Site Icon: added the site icon property to the output of the settings API endpoint. #5282
-* SSO: Extend logged in expiration to 1 year. #5259
-* Sync: added an API endpoint to examine the current state of scheduled sync jobs. #5324
-* Sync: improve synchronization on sites with a custom implementation of Cron.
-* Sync: disable Sync via Cron. #5528
-* Tests: introduce GUI tests for the React components in Jetpack. #5496
-* Tiled Galleries: add filter to override the default Tiled Gallery template files. #5090
-* Widgets: new 'My Community' widget displaying people who recently interacted with your site. #3358
-* Widgets: new Google Translate widget. #5386
-* Widgets: new Flickr option in the Social Media Icons Widget. #5250
-* Widgets: new 'WordPress.org' option in the Social Media Icons Widget. #5183
-* Widgets: add new `jetpack_top_posts_widget_permalink` filter to the permalinks in Top Posts Widget. #4881
-* Widgets: remove title attributes from the Social Media Icons Widget. #5286
-* Widget Visibility: add a filter to the get_taxonomies arguments. #5222
-
-**Improved Compatibility:**
-
-* Infinite Scroll: improve compatibility with WPML and language slugs in permalinks. #4953
-* Open Graph: add SEO by Squirrly TM to the list of conflicting plugins. #5365
-* Sharing: fix conflict between the Email button and the Autoptimize plugin. #5291
-* Sync: avoid conflicts with the Photo Gallery plugin. #5412
-* Sync: avoid conflicts with IDX support plugins such as IMPress for IDX Broker and dsIDXpress for IDX. #5636
-* Several improvements to avoid issues when cloning / duplicating sites, creating staging sites, or changing your site URL.
-
-**Bug Fixes:**
-
-* Admin Page: fix URL to Akismet Settings. #5332
-* Admin Page: do not load unnecessary file on connection page. #5284
-* Admin Page: avoid errors when page is loaded by secondary users. #5366
-* Admin Page: update the Create Account link from the Admin Page's dashboard to direct the user into a connect screen that asks them to sign up by being aware that the user clicked the Create Account instead of just the connect button. #5382
-* Admin Page: for non-admin users, when site is in Dev Mode, a Jetpack link leading to a blank page with a message "Sorry, you are not allowed to access this page." is no longer displayed. #5396
-* Admin Page: fix PHP warning when roles allowed to see Stats don't exist or haven't been saved yet. #5432
-* Admin Page: fix issue where certain administrative page actions would fail with sites using index permalinks. #5345
-* Contact Forms: fixed shortcode properties passing when using do_shortcode. #3188
-* Contact Forms: restricted access to feedback posts from the WordPress REST API. #5408
-* JSON API: avoid errors when the Sharing module isn't available. #5423
-* Likes: move email notification settings back with the other email settings in the Discussion Settings. #4987
-* Site Icon: not using a site icon as fallback version if it is too small. #3515
-* SSO: remove unnecessary styles for nonexistent profile UI. #5289
-* Sitemaps: make sure sitemaps always use absolute paths for images. #5375
-* Sync: avoid counting users on very large networks. #5575
-* Subscriptions: fix PHP warnings when user subscribes to comments. #4897
-* Widgets: fixed Instagram widget minimum width rule to actually use the minimum instead of maximum. #5316
-=======
-= 4.4.1 =
-
-* Release date: November 22, 2016
-
-**Bug Fixes**
-
-* Fixed an issue where some users with slower servers would get an error on the Jetpack dashboard when `WP_DEBUG` was enabled.
-* Fixed an issue where users on a Jetpack Professional plan who were paying monthly (as opposed to annually) wouldn’t be able to enable SEO Tools.
-
-= 4.4 =
-
-* Release date: November 21, 2016
-* Release post: http://wp.me/p1moTy-3FE
-
-**Enhancements**
-
-* Additional unit tests have been added to improve Jetpack's development process and stability.
-* Custom post types have been added to the WP REST API output.
-* Many of the screenshots throughout the plugin have been replaced by SVGs in order to make Jetpack smaller.
-* New endpoints have been added to allow the installation of plugin and theme zip files via the API.
-* Twelve new filters to make Jetpack more extensible!  See: http://wp.me/p1moTy-3FE.
-* New widget: "Google Translate" to allow users to translate your site into their own language.
-* New widget: "My Community" where you can see who recently interacted with your site.
-* One of the biggest issues facing Jetpack users for years now has been difficulties in moving sites from one domain name to another. This update makes strides towards improving that process.
-* Photon now uses HTTPS by default. Secure all the things!
-* There are now helpful hints throughout the admin interface to make Jetpack easier to use.
-* We now allow you to embed pins, boards and profiles from Pinterest.
-* We've added a new feature: SEO Tools, available to Jetpack Professional subscribers. You can read more about our plans here: https://jetpack.com/features/
-* We've made numerous improvements to the data sync process.
-
-**Bug Fixes:**
-
-* Fixed link to Akismet settings.
-* Improved compatibility between Infinite Scroll and WPML.
-* Move email notification settings back with the other email settings in the Discussion Settings.
-* Various minor performance/compatibility fixes.
->>>>>>> ff946daa
-
-= 4.3.2 =
-
-* Release date: October 13, 2016
-
-**Enhancements**
-
-* Unsaved changes were getting lost when users were navigating away from settings so we put in a confirmation message to prevent this from happening.
-* We've stopped counting carousel views in stats by default, you can use the `jetpack_enable_carousel_stats` filter to enable counting them again.
-* Stats are now responding faster.
-* There were several improvements and repairs made to sync including additional endpoints, performance enhancements, whitelisted data, better decision making around when to sync information, and more.
-* Markdown now has a CSS class on footnotes.
-
-**Improved Compatibility:**
-
-* We've improved compatibility with Kinsta by automatically turning on Staging Mode for Jetpack when in a staging environment.
-
-**Bug Fixes:**
-
-* Several fixes have been made to sync to repair issues with Publicize, Notifications, and Subscriptions.
-* We removed PHP warnings by checking to make sure json language files like jetpack-en_US.json are readable before we load them.
-* We found an unused option in Gravatar Hovercard settings and removed it.
-* The correct support link is now being used to make it easier for you to connect with the Jetpack team if you need us.
-* The permissions check for plugin information retrieval was fixed as well.
-* Some plugins were adding content on outbound http requests causing an infinite loop we fixed this right up.
-* We removed some warnings that were occurring when translations didn't exist by adding a fallback.
-* We've added Moroccan Arabic translations, and switched to language packs for Croatian, Spanish (Chile) and Greek.
-* Sync was running into issues so we've limited dequeue time to 1/3 of PHP's max execution time, which has unclogged the problem.
-* We're now sending full and incremental queues separately so that a failure in one doesn't block the other.
-* There was a JavaScript enqueuing error with our Sharing feature that has been repaired.
-* The Top Posts widget now includes the ability to list attachment (media) pages.
-* We weren't building CPT links correctly resulting in bad navigation, which is now fixed.
-* We removed the form legend for default Tiled Gallery settings as it doesn't relate.
-* With shortcodes we now return early from processing them if no string is passed, as they are required.
-
-
-= 4.3.1 =
-
-* Release date: September 8, 2016
-
-**Support Enhancements**
-
-* We're now syncing data about hosts so that we can provide better support when needed.
-* Minor update to inline docs to match version numbers.
-
-**Bug Fixes:**
-
-* Admin Page: fix error when Admin Page resources could not be fetched with `wp_remote_get` due to unique host configurations.
-* Admin Page: fix error when Post By Email could not be enabled when the browser's dev console was enabled.
-* Admin Page: make sure all translated strings are encoded properly.
-* Admin Page: only use POST requests for updating the state of Jetpack, to avoid issues on servers not allowing PUT requests.
-* Admin Page: search icon no longer overlaps the global notices.
-* Admin Page: make sure that non-admins can also modify Spellchecking settings.
-* General: Improve random number generation for compatibility with more hosts.
-* General: Add deprecated PHP file (class.jetpack-landing-page.php) back as an empty file, to avoid generating fatal errors on sites with aggressive caching.
-* General: Ensure concatenated CSS is generated for RTL languages.
-* Security: Ensure that all options are included on the security tab.
-* Stats: fix display for sites with pretty permalinks disabled.
-* Subscriptions: ensure that no email is sent when updating a published post.
-* Sync: To improve performance, add snapTW to the list of post meta data that won't be synchronized for each post.
-* Sync: do not schedule a full sync after each import.
-* Verification Tools: in the Settings card, use appropriate link for each service.
-
-
-= 4.3 =
-
-* Release date: September 6th, 2016
-
-**Exciting Performance and UI Improvements:**
-
-* We have launched the all new React powered interface, a year in the making, designed to give you better control of your favorite Jetpack features.
-
-= 4.2.2 =
-
-* Release date: August 19th, 2016
-
-**Bug Fixes:**
-
-* We fixed the code which displays the Facebook share count to accomodate Facebook's new data structure.
-* We fixed an issue which caused PHP notices to get logged for users of the Twenty Fourteen theme.
-* We fixed an issue with the Minileven mobile theme which was preventing it from loading.
-* Improved Sync performance.
-* Increase security by sanitizing a URL used in the SSO process.
-
-= 4.2.1 =
-
-* Release date: August 17th, 2016
-
-**Bug Fixes:**
-
-* We fixed a conflict between Jetpack and W3 Total Cache.
-* We fixed some issues with Publicize and Custom Post Types.
-* Very large Multisite networks with lots of users can now be synchronized with WordPress.com.
-* We improved the synchronization process between your site and WordPress.com.
-
-= 4.2 =
-
-* Release date: August 10th, 2016
-
-**Performance Enhancements:**
-
-* We’ve improved Jetpack’s performance by making calls to the database more efficient; essentially, Jetpack is doing less on each page load, making things faster. #4281, #4316
-* We’ve ensured that every feature uses information that is up to date by completely refactoring the way information was synchronized between your site and WordPress.com.
-* We've improved the way Jetpack queries for information about features, which results in less overall queries.
-
-**Exciting Feature and UI Improvements:**
-
-* We now track your visitor views of Carousel images in stats.
-* You can now customize advanced typographic settings like ligatures in the Custom CSS editor with new support for the `font-feature-settings` property.
-* We’ve improved the experience when you don’t actually have enough posts to Infinitely Scroll.
-* Our Contact Info Widget allows you to enter a Google Maps API Key which is now required by Google if you want to display a map.
-
-**Security:**
-
-* We’re continuing our efforts to harden Jetpack security, by implementing the `hash_equals()` function to avoid timing attacks when comparing strings. We also improved security on CSVs exported from your contact form.
-
-**Slightly Less Exciting Feature Improvements:**
-
-* The Cartodb shortcode has been changed to match the new product name, Carto.
-* The YouTube shortcode now uses the content width defined by the theme when available, even if an embed size was defined in an old version of WordPress.
-* Breadcrumbs now support hierarchical post types and taxonomies.
-* We’ve added the Portfolio Post Type to the WordPress.com REST API whitelist.
-* There are a few new parameters for the Dailymotion shortcode.
-
-**Improved Compatibility:**
-
-* We now work well with WP Stagecoach staging sites, so you should not see any future impact on production sites.
-* We had some PHP notices popping up in the WooCommerce plugin wizard screen, these are gone.
-
-**Bug Fixes:**
-
-* We stopped loading compatibility stylesheets on the default theme's singular views for Infinite Scroll.
-* Debug tests forwarded through the contact form in the Jetpack Debug menu are now successfully sent to the support team.
-* We’ve removed the PHP notices you might have seen when moderating comments.
-* There are no longer PHP notices cropping up when publishing via Cron.
-* We’ve fixed the official Sharing buttons so they now line up just right.
-* The PHP warnings of Sitemaps stylesheets have been eliminated.
-* We’ve done away with the warnings that appeared when Tonesque processes a file which claims to be one filetype, but is actually another.
-* We’ve exterminated PHP notices that appeared when using Random Redirect, as well as when the author wasn't set.
+=== Jetpack by WordPress.com ===
+Contributors: automattic, adamkheckler, aduth, akirk, allendav, alternatekev, andy, annezazu, apeatling, azaozz, batmoo, barry, beaulebens, blobaugh, cainm, cena, cfinke, chaselivingston, chellycat, csonnek, danielbachhuber, davoraltman, daniloercoli, designsimply, dllh, drawmyface, dsmart, dzver, ebinnion, eliorivero, enej, eoigal, erania-pinnera, ethitter, gcorne, georgestephanis, gibrown, goldsounds, hew, hugobaeta, hypertextranch, iammattthomas, iandunn, jacobshere, jblz, jeherve, jenhooks, jenia, jgs, jkudish, jmdodd, Joen, johnjamesjacoby, jshreve, koke, kraftbj, lamdayap, lancewillett, lschuyler, macmanx, martinremy, matt, matveb, mattwiebe, maverick3x6, mcsf, mdawaffe, michael-arestad, migueluy, mikeyarce, mkaz, nancythanki, nickmomrik, obenland, pento, professor44, rachelsquirrel, rdcoll, ryancowles, richardmuscat, richardmtl, roccotripaldi, samhotchkiss, scarstocea, sdquirk, stephdau, tmoorewp, Viper007Bond, westi, yoavf, zinigor
+Tags: WordPress.com, jet pack, comments, contact, gallery, performance, sharing, security, shortcodes, stats, subscriptions, widgets
+Stable tag: 4.4.1
+Requires at least: 4.5
+Tested up to: 4.6.1
+
+Increase your traffic, view your stats, speed up your site, and protect yourself from hackers with Jetpack.
+
+== Description ==
+
+Jetpack simplifies managing WordPress sites by giving you visitor stats, security services, speeding up images, and helping you get more traffic. Jetpack is a free plugin.
+
+= Traffic Growth & Insights =
+Jetpack tells you how many visits your site gets and helps you **get more traffic** with tools like Related Posts, Publicize, Enhanced Distribution, and Sharing.
+
+= Security =
+Jetpack **protects your site** against brute force attacks and unauthorised logins. We also monitor your site for downtime and keep your plugins updated.
+
+= Image Performance =
+Jetpack automatically **optimizes and speeds up** images using the global WordPress.com content delivery network. This saves you hosting costs by reducing bandwidth.
+
+= Centralized Management =
+With Jetpack comes a **centralized dashboard** on WordPress.com. Manage plugins and menus, publish posts, and view enhanced site stats for all of your sites.
+
+= A few more things that our users love =
+Jetpack includes other features that help you customize your site including Custom CSS, Contact Forms, Galleries and Carousels, Notifications and Subscriptions, Configurable Widgets, and [many more](https://jetpack.com/features).
+
+= Dedicated Support =
+We have an entire team of happiness engineers ready to help you. Ask your questions in the support forum, or [contact us directly](https://jetpack.com/contact-support).
+
+= Contributing to Jetpack =
+
+Jetpack is open-source and we actively encourage community contributions: whether it's a compliment, bug report, code, or an idea we welcome it with open arms! [Learn about contributing](https://jetpack.com/contribute) or consider [joining our beta program](https://jetpack.com/beta).
+
+== Installation ==
+
+[Install Jetpack from our site](https://jetpack.com/install?from=wporg) by typing in your site address.
+
+Alternatively install Jetpack via the plugin directory, or by uploading the files manually to your server. After activating Jetpack, connect to WordPress.com to enable the Jetpack features.
+
+If you need additional help [read our detailed instructions (including a video walkthrough)](http://jetpack.com/support/installing-jetpack/).
+
+
+== Frequently Asked Questions ==
+
+= Is Jetpack free? =
+
+Yes! The core features of Jetpack are and always will be free. Jetpack also integrates with paid services like Akismet (anti-spam), VaultPress (backups), and VideoPress (video hosting) but these are not required for Jetpack to function.
+
+= Why do I need a WordPress.com account? =
+
+Many of our core features (like Photon, Stats, and Protect) make use of the WordPress.com cloud. For this to happen Jetpack requires a (free) WordPress.com account. If you don't have one already you can easily create one during Jetpack's connection process.
+
+= I already have a WordPress account, but it's not working. What's going on? =
+
+A WordPress.com account is different to the one you use to log into your self-hosted WordPress. If you can log into https://wordpress.com then you already have a WordPress.com account. If you can't, you can easily create one during Jetpack's connection process.
+
+= How do I view my stats? =
+
+Once you've installed Jetpack your stats will be available via "Site Stats" which appears in the Jetpack menu (under your Dashboard menu within WordPress).
+
+= How do I contribute to Jetpack? =
+
+There are opportunities for developers at all levels to contribute. [Learn more about contributing to Jetpack](https://jetpack.com/contribute) or consider [joining our beta program](https://jetpack.com/beta).
+
+
+== Screenshots ==
+
+1. Jetpack Dashboard.
+2. Site Stats.
+3. Plugin Bulk Management.
+4. Publicize.
+5. Related Posts.
+
+== Changelog ==
+
+= 4.4.1 =
+
+* Release date: November 22, 2016
+
+**Bug Fixes**
+
+* Fixed an issue where some users with slower servers would get an error on the Jetpack dashboard when `WP_DEBUG` was enabled.
+* Fixed an issue where users on a Jetpack Professional plan who were paying monthly (as opposed to annually) wouldn’t be able to enable SEO Tools.
+
+= 4.4 =
+
+* Release date: November 21, 2016
+* Release post: http://wp.me/p1moTy-3FE
+
+**Enhancements**
+
+* Additional unit tests have been added to improve Jetpack's development process and stability.
+* Custom post types have been added to the WP REST API output.
+* Many of the screenshots throughout the plugin have been replaced by SVGs in order to make Jetpack smaller.
+* New endpoints have been added to allow the installation of plugin and theme zip files via the API.
+* Twelve new filters to make Jetpack more extensible!  See: http://wp.me/p1moTy-3FE.
+* New widget: "Google Translate" to allow users to translate your site into their own language.
+* New widget: "My Community" where you can see who recently interacted with your site.
+* One of the biggest issues facing Jetpack users for years now has been difficulties in moving sites from one domain name to another. This update makes strides towards improving that process.
+* Photon now uses HTTPS by default. Secure all the things!
+* There are now helpful hints throughout the admin interface to make Jetpack easier to use.
+* We now allow you to embed pins, boards and profiles from Pinterest.
+* We've added a new feature: SEO Tools, available to Jetpack Professional subscribers. You can read more about our plans here: https://jetpack.com/features/
+* We've made numerous improvements to the data sync process.
+
+**Bug Fixes:**
+
+* Fixed link to Akismet settings.
+* Improved compatibility between Infinite Scroll and WPML.
+* Move email notification settings back with the other email settings in the Discussion Settings.
+* Various minor performance/compatibility fixes.
+
+= 4.3.2 =
+
+* Release date: October 13, 2016
+
+**Enhancements**
+
+* Unsaved changes were getting lost when users were navigating away from settings so we put in a confirmation message to prevent this from happening.
+* We've stopped counting carousel views in stats by default, you can use the `jetpack_enable_carousel_stats` filter to enable counting them again.
+* Stats are now responding faster.
+* There were several improvements and repairs made to sync including additional endpoints, performance enhancements, whitelisted data, better decision making around when to sync information, and more.
+* Markdown now has a CSS class on footnotes.
+
+**Improved Compatibility:**
+
+* We've improved compatibility with Kinsta by automatically turning on Staging Mode for Jetpack when in a staging environment.
+
+**Bug Fixes:**
+
+* Several fixes have been made to sync to repair issues with Publicize, Notifications, and Subscriptions.
+* We removed PHP warnings by checking to make sure json language files like jetpack-en_US.json are readable before we load them.
+* We found an unused option in Gravatar Hovercard settings and removed it.
+* The correct support link is now being used to make it easier for you to connect with the Jetpack team if you need us.
+* The permissions check for plugin information retrieval was fixed as well.
+* Some plugins were adding content on outbound http requests causing an infinite loop we fixed this right up.
+* We removed some warnings that were occurring when translations didn't exist by adding a fallback.
+* We've added Moroccan Arabic translations, and switched to language packs for Croatian, Spanish (Chile) and Greek.
+* Sync was running into issues so we've limited dequeue time to 1/3 of PHP's max execution time, which has unclogged the problem.
+* We're now sending full and incremental queues separately so that a failure in one doesn't block the other.
+* There was a JavaScript enqueuing error with our Sharing feature that has been repaired.
+* The Top Posts widget now includes the ability to list attachment (media) pages.
+* We weren't building CPT links correctly resulting in bad navigation, which is now fixed.
+* We removed the form legend for default Tiled Gallery settings as it doesn't relate.
+* With shortcodes we now return early from processing them if no string is passed, as they are required.
+
+
+= 4.3.1 =
+
+* Release date: September 8, 2016
+
+**Support Enhancements**
+
+* We're now syncing data about hosts so that we can provide better support when needed.
+* Minor update to inline docs to match version numbers.
+
+**Bug Fixes:**
+
+* Admin Page: fix error when Admin Page resources could not be fetched with `wp_remote_get` due to unique host configurations.
+* Admin Page: fix error when Post By Email could not be enabled when the browser's dev console was enabled.
+* Admin Page: make sure all translated strings are encoded properly.
+* Admin Page: only use POST requests for updating the state of Jetpack, to avoid issues on servers not allowing PUT requests.
+* Admin Page: search icon no longer overlaps the global notices.
+* Admin Page: make sure that non-admins can also modify Spellchecking settings.
+* General: Improve random number generation for compatibility with more hosts.
+* General: Add deprecated PHP file (class.jetpack-landing-page.php) back as an empty file, to avoid generating fatal errors on sites with aggressive caching.
+* General: Ensure concatenated CSS is generated for RTL languages.
+* Security: Ensure that all options are included on the security tab.
+* Stats: fix display for sites with pretty permalinks disabled.
+* Subscriptions: ensure that no email is sent when updating a published post.
+* Sync: To improve performance, add snapTW to the list of post meta data that won't be synchronized for each post.
+* Sync: do not schedule a full sync after each import.
+* Verification Tools: in the Settings card, use appropriate link for each service.
+
+
+= 4.3 =
+
+* Release date: September 6th, 2016
+
+**Exciting Performance and UI Improvements:**
+
+* We have launched the all new React powered interface, a year in the making, designed to give you better control of your favorite Jetpack features.
+
+= 4.2.2 =
+
+* Release date: August 19th, 2016
+
+**Bug Fixes:**
+
+* We fixed the code which displays the Facebook share count to accomodate Facebook's new data structure.
+* We fixed an issue which caused PHP notices to get logged for users of the Twenty Fourteen theme.
+* We fixed an issue with the Minileven mobile theme which was preventing it from loading.
+* Improved Sync performance.
+* Increase security by sanitizing a URL used in the SSO process.
+
+= 4.2.1 =
+
+* Release date: August 17th, 2016
+
+**Bug Fixes:**
+
+* We fixed a conflict between Jetpack and W3 Total Cache.
+* We fixed some issues with Publicize and Custom Post Types.
+* Very large Multisite networks with lots of users can now be synchronized with WordPress.com.
+* We improved the synchronization process between your site and WordPress.com.
+
+= 4.2 =
+
+* Release date: August 10th, 2016
+
+**Performance Enhancements:**
+
+* We’ve improved Jetpack’s performance by making calls to the database more efficient; essentially, Jetpack is doing less on each page load, making things faster. #4281, #4316
+* We’ve ensured that every feature uses information that is up to date by completely refactoring the way information was synchronized between your site and WordPress.com.
+* We've improved the way Jetpack queries for information about features, which results in less overall queries.
+
+**Exciting Feature and UI Improvements:**
+
+* We now track your visitor views of Carousel images in stats.
+* You can now customize advanced typographic settings like ligatures in the Custom CSS editor with new support for the `font-feature-settings` property.
+* We’ve improved the experience when you don’t actually have enough posts to Infinitely Scroll.
+* Our Contact Info Widget allows you to enter a Google Maps API Key which is now required by Google if you want to display a map.
+
+**Security:**
+
+* We’re continuing our efforts to harden Jetpack security, by implementing the `hash_equals()` function to avoid timing attacks when comparing strings. We also improved security on CSVs exported from your contact form.
+
+**Slightly Less Exciting Feature Improvements:**
+
+* The Cartodb shortcode has been changed to match the new product name, Carto.
+* The YouTube shortcode now uses the content width defined by the theme when available, even if an embed size was defined in an old version of WordPress.
+* Breadcrumbs now support hierarchical post types and taxonomies.
+* We’ve added the Portfolio Post Type to the WordPress.com REST API whitelist.
+* There are a few new parameters for the Dailymotion shortcode.
+
+**Improved Compatibility:**
+
+* We now work well with WP Stagecoach staging sites, so you should not see any future impact on production sites.
+* We had some PHP notices popping up in the WooCommerce plugin wizard screen, these are gone.
+
+**Bug Fixes:**
+
+* We stopped loading compatibility stylesheets on the default theme's singular views for Infinite Scroll.
+* Debug tests forwarded through the contact form in the Jetpack Debug menu are now successfully sent to the support team.
+* We’ve removed the PHP notices you might have seen when moderating comments.
+* There are no longer PHP notices cropping up when publishing via Cron.
+* We’ve fixed the official Sharing buttons so they now line up just right.
+* The PHP warnings of Sitemaps stylesheets have been eliminated.
+* We’ve done away with the warnings that appeared when Tonesque processes a file which claims to be one filetype, but is actually another.
+* We’ve exterminated PHP notices that appeared when using Random Redirect, as well as when the author wasn't set.