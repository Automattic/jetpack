=== Jetpack - WP Security, Backup, Speed, & Growth ===
Contributors: automattic, adamkheckler, aduth, akirk, allendav, alternatekev, andy, annezazu, apeatling, azaozz, batmoo, barry, beaulebens, biskobe, blobaugh, brbrr, cainm, cena, cfinke, chaselivingston, chellycat, clickysteve, csonnek, danielbachhuber, davoraltman, daniloercoli, delawski, designsimply, dllh, drawmyface, dsmart, dzver, ebinnion, egregor, eliorivero, enej, eoigal, erania-pinnera, ethitter, fgiannar, gcorne, georgestephanis, gibrown, goldsounds, hew, hugobaeta, hypertextranch, iammattthomas, iandunn, jblz, jasmussen, jeffgolenski, jeherve, jenhooks, jenia, jessefriedman, jgs, jkudish, jmdodd, joanrho, johnjamesjacoby, jshreve, kbrownkd, keoshi, koke, kraftbj, lancewillett, leogermani, lschuyler, macmanx, martinremy, matt, matveb, mattwiebe, maverick3x6, mcsf, mdawaffe, mdbitz, MichaelArestad, migueluy, mikeyarce, mkaz, nancythanki, nickmomrik, obenland, oskosk, pento, professor44, rachelsquirrel, rdcoll, ryancowles, richardmuscat, richardmtl, robertbpugh, roccotripaldi, samhotchkiss, scarstocea, scottsweb, sdquirk, sermitr, simison, stephdau, tmoorewp, tyxla, Viper007Bond, westi, yoavf, zinigor
Tags: WP, backup, social, AMP, WooCommerce, malware, scan, spam, CDN, social
<<<<<<< HEAD
Stable tag: 9.1
Requires at least: 5.4
=======
Stable tag: 9.0.2
Requires at least: 5.5
>>>>>>> 7834c62b
Requires PHP: 5.6
Tested up to: 5.6

The best WP plugin for backup, anti spam, malware scan, CDN, AMP, social, search, contact form, and integrations with Woo, Facebook, Instagram, Google

== Description ==

= The most popular WordPress plugin for just about everything. =

Security, performance, marketing, and design tools — Jetpack is made by the WordPress experts to make WP sites safer and faster, and help you grow your traffic.

= 24/7 AUTO SITE SECURITY =
We guard your site so you can run your site or business. Jetpack Security provides easy-to-use, comprehensive WordPress site security including auto real-time backups and easy restores, malware scanning, and spam protection. Essential features like brute force protection and downtime / uptime monitoring are free.

* Back up your site automatically in real time and restore to any point with one click. Unlimited storage for your backup. Great for eCommerce stores especially Woo.
* Easily duplicate, clone, or migrate your site whether you want to create a staging site or move to a new host.
* See every site change and who made it with the activity log, great for coordination, debug, maintenance, or troubleshooting.
* Automatic scan for malware and other code threats. One click fix to restore your site for malware.
* Block spam comments and form responses with anti spam features powered by Akismet.
* Brute force attack protection to protect your WordPress login page from attacks.
* Monitor your site uptime / downtime and get an instant alert of any change by email.
* Secure WordPress.com powered login used by millions of sites with optional 2FA (two factor authentication) for extra protection.
* Auto update individual plugins for easy site maintenance and management.

= PEAK SPEED AND PERFORMANCE =
Get blazing fast site speed with Jetpack, the premier WP plugin built to leverage the power of AMP, a tool that helps optimize your site on mobile devices. Jetpack’s free CDN (content delivery network) auto optimizes your images. Watch your page load times decrease — we’ll optimize your images and serve them from our own powerful global network, and speed up your site on mobile devices to reduce bandwidth usage and save money!

* Jetpack has partnered with Google AMP to create the best, highest performance all-in-one toolkit for WordPress. By using Jetpack and AMP together, you get all the features you need to build a beautiful, fast, modern website with no coding required.
* Image CDN for images and static files, like CSS and JavaScript, served from our servers, not yours, which saves you money and bandwidth.
* Lazy load images for a super fast experience, even on mobile. Jetpack’s lazy loading automatically delays the loading of media on your posts and pages until your visitors scroll down to where they appear on the page.
* Unlimited, high speed, ad free video hosting keeps the focus on your content, not on ads or recommendations that lead people off site.
* Custom site search is incredibly powerful and customizable. Helps your visitors instantly find the right content so they read and buy more. Works great with WooCommerce / eCommerce sites to help filter products so customers get what they want on your site faster.
* Recommended to use with WP Super Cache for ultimate WordPress site speed.

= POWERFUL TOOLS FOR GROWTH =
Create and customize your WordPress site, optimize it for visitors and revenue, and enjoy watching your stats tick up. Built it, share it, and watch it grow.

* Advanced site stats and analytics to help you understand your audience.
* Auto publish blog posts and products to social media by simply using our tools to connect to Facebook, Twitter, and Linkedin.
* Easily share Instagram posts on your pages and blog posts.
* Collect a payment or donation, sell a product, service, or membership with simple integrations with PayPal and Stripe.
* Grow traffic with SEO tools for Google, Bing, Twitter, Facebook, and WordPress.com. XML sitemap created automatically.
* Advertise on your site to generate revenue. The Jetpack ad network automatically does the work for you to find high-quality ads that are placed on your site.
* Manage Jetpack features from anywhere with the official WordPress mobile app, available for Apple iOS (iPhone or iPad) and Google Android.
* Looking for a CRM? Check out the Jetpack CRM plugin which works alongside Jetpack to give you a simple and practical way to build relationships with your customers and leads.

= EASY DESIGN TOOLS =
Quickly customize your site to make it stand out — no coding needed.

* Themes — Simple themes to get started or pick a professional theme to make your site stand out.
* Related posts — Keep visitors on your site by automatically showing them related content they will be interested in.
* Gallery and Slideshow tools — Image galleries, carousel slider, and slideshows for WP sites and stores.
* Subscriptions — Make it easy for visitors to sign up to receive notifications of your latest posts and comments.
* Contact form — Easily build unlimited contact forms for free without any coding. Receive email notifications for each response. Integrate with mail solutions like Creative Mail to reach your customers and leads quickly. Connect to Jetpack Anti spam (powered by Akismet) to filter submissions.
* oEmbed Support — easily embed images, posts, and links from Facebook and Instagram.

= INTEGRATIONS =
Jetpack is updated monthly to ensure seamless integration with top WordPress plugins and other tech products.

* Built for WooCommerce: Jetpack and WooCommerce are both made by Automattic. Backup, Scan, Anti-spam, integrate perfectly for Woo / eComm stores
* Jetpack is fully compatible with v2.0 of the official AMP plugin for WordPress.
* Better understand your customers and marketing with Google Analytics (GA) integration
* Social media platforms: Instagram, Facebook, Twitter, LinkedIn
* Simple Blocks to customize your site: Pinterest, Whatsapp, Podcast player, GIFs, maps, tiled gallery, slideshow
* Payment processors: easily collect payments or donations and sell products through Stripe and PayPal
* Site speed and performance plugins: Works great with WP Super Cache and  Cloudflare.
* Contact form: Anti-spam (Powered by Akismet) blocks spam comments for Jetpack forms, Contact Form 7, Ninja Forms, Gravity Forms, Formidable Forms, and more.
* Other tech integrations: Instagram, Creative Mail, Mailchimp, Calendly, Whatsapp, Pinterest, Revue, and more.

= EXPERT SUPPORT =
We have a global team of Happiness Engineers ready to provide incredible support. Ask your questions in the support forum or [contact us directly](https://jetpack.com/contact-support).

= GET STARTED =

Installation is free, quick, and easy. [Set up Jetpack](https://jetpack.com/install?from=wporg) in minutes. Take advantage of more robust features like site security and design and growth tools by [upgrading to a paid plan](http://jetpack.com/pricing).

== Installation ==

= Automated Installation =

Installation is free, quick, and easy. [Set up Jetpack](https://jetpack.com/install?from=wporg) in minutes.

= Manual Alternatives =

Alternatively, install Jetpack via the plugin directory, or upload the files manually to your server and follow the on-screen instructions. If you need additional help read [our detailed instructions](https://jetpack.com/support/installing-jetpack/).

== Frequently Asked Questions ==

= Is Jetpack free? =

Yes! Jetpack's core features are and always will be free.

These include: site stats, a high-speed CDN for images, related posts, downtime monitoring, brute force attack protection, automated sharing to social networks, sidebar customization, and much more.

= Should I purchase a paid plan? =

It depends on your site and what kind of protection, performance, and design you need. If you make money from your site, the answer is often “yes.” For context, Jetpack's paid services include real-time backups, security scanning, premium themes, spam filtering, video hosting, site monetization, SEO (search engine optimization) tools, search, priority support, and more.

To learn more about the essential security and WordPress services we provide and see how we can improve your site, visit [our plans page](https://jetpack.com/pricing?from=wporg).

= Why do I need a WordPress.com account? =

Since Jetpack and its services are provided and hosted by WordPress.com, a WordPress.com account is required for Jetpack to function.

= I already have a WordPress account, but Jetpack isn't working. What's going on? =

A WordPress.com account is different from the account you use to log into your self-hosted WordPress. If you can log into WordPress.com, then you already have a WordPress.com account. If you can’t, you can easily create one[during installation](https://jetpack.com/install?from=wporg).

= How do I view my stats? =

Once you’ve installed Jetpack, your stats will be available on your Jetpack dashboard and through the [official WordPress mobile app](https://apps.wordpress.com/mobile/).

= How do I contribute to Jetpack? =

There are opportunities for developers at all levels to contribute. [Learn more about contributing to Jetpack](https://jetpack.com/contribute) or consider [joining our beta program](https://jetpack.com/beta).

= Is Jetpack CRM included in the Jetpack plugin? =

No, please download the separate Jetpack CRM plugin to use Jetpack CRM.

= What else does Jetpack include? =

Jetpack is the ultimate toolkit for WP for both the classic editor and the block editor, giving you everything you need for a professional site. It includes the following features:

* Activity log — Monitor all site changes for debug, troubleshooting, or maintenance
* Ads — Earn income by displaying high quality ads on your site.
* Beautiful Math — Use the LaTeX markup language for writing complex mathematical equations, formulas, and more.
* Carousel slider — Display a gorgeous full-screen photo browsing experience with comments and EXIF metadata.
* CDN — Helps your pages load faster by allowing Jetpack to optimize your images and serve your images and static files (like CSS and JavaScript) from our global network of servers.
* Comments — Replace your default comment form with an improved system with integrated social media login options.
* Comment Likes — Allows readers to like other comments to show their agreement, approval, or appreciation.
* Contact Form — Offer your readers the ability to get in touch, without giving out your personal email address.
* Custom CSS — Customize the appearance of your theme without creating a child theme or worrying about updates overwriting your customizations.
* Custom Content Types — Adds custom post types (CPTs) to your site.
* Downtime Monitor — Alerts you via electronic mail if your site goes down to ensure you keep uptime.
* Enhanced Distribution — Increase your reach by allowing your content to be included in the WordPress.com “firehose” of public blog content.
* Extra Sidebar Widgets — Extra widgets you can add to your blog, including RSS Links, Twitter Timelines, and Facebook Like Boxes.
* Gravatar Hovercards — Make your Gravatar profile visible to those viewing your blog.
* Google Analytics (GA) — Track your WordPress site statistics thanks to Google Analytics.
* Infinite Scroll — Pulls the next posts automatically into view when the reader approaches the bottom of the page.
* JSON API — Authorizes applications and services to securely connect to your blog, and allows them to use your content or offer you new functionality.
* Lazy Load Images — Makes pages load faster by only lazy loading images that are on the screen, and loads other images as the user scrolls
* Likes — Allows readers to show their appreciation for your posts with a single click.
* Markdown — Allows you to compose posts and comments with links, lists, and other styles using regular characters and punctuation marks. Markdown is used by writers and bloggers who want a quick and easy way to write rich text without having to take their hands off the keyboard.
* Notifications — Receive notifications for new comments and Likes in your admin bar and on your mobile device.
* oEmbed Support — easily embed images, posts, and links from Facebook and Instagram.
* Plugin Management — Allows easy site maintenance by choosing which plugins update automatically.
* Post by Email — Publish posts using any mail client.
* Protect — Protect your site from traditional and distributed brute force login attacks.
* Publicize — Share new posts on social media networks automatically, or schedule future shares with custom messages.
* Related Posts  — Show contextual posts your visitors might be interested in reading after they’re done with their current post.
* Secure Auth —  Secure WordPress.com powered login used by millions of sites with optional 2FA (two factor authentication) for extra protection.
* Security Scanning — Anti-virus, malware, and threat detection for your WordPress site with automated resolution.
* Search — A powerful replacement for WordPress’ built-in search, powered by Elasticsearch in the WordPress.com cloud
* SEO Tools — Optimize your site for search engines by taking advantage of our SEO tools.
* Sharing — Adds sharing buttons to your blog posts so readers can easily share your content.
* Shortcode Embeds — Embed videos from YouTube, tweets from Twitter, and other media across the web.
* Site Backup — Automatically back up your entire site. Duplicate, clone, migrate, and easily restore.
* Site Stats — View site visits by date, as well as most popular Pages and Posts.
* Site Verification — Verify your site for use with Google, Bing, and Pinterest and their tools.
* Sitemap — Generate a list of pages to be indexed by search engines like Google or Bing.
* Spam Filtering — Automatically filter out spam comments, product reviews, or contact form submissions.
* Subscriptions — Allow visitors to receive notifications of your latest posts or comments.
* Tiled Galleries — Display your image galleries in three different styles: a rectangular mosaic, a square mosaic, and a circular grid.
* Video Hosting  — Upload videos for fast, reliable hosting on WordPress.com.
* WP.me Shortlinks — Generate short and simple links to your content using the wp.me domain.
* Widget Visibility — Configure widgets to appear only on specific pages.
* WordPress.com Toolbar — The WordPress.com Toolbar feature replaces the default admin bar and offers quick links to the Reader, all your sites, your WordPress.com profile, and notifications.

= What Blocks does Jetpack include? =

Blocks are the individual sections that make up a page. There are many block types for you to use. Each block can be edited or moved independently of other blocks. The following is a list of all blocks currently available in Jetpack.

* Ad Block - The Ad block allows you to insert a Jetpack Ad unit anywhere within the content of any post or page.
* Business Hours Block - The Business Hours block allows you to display your business’s opening hours on your site.
* Calendly Block - Jetpack's Calendly block allows your visitors to schedule one-on-one appointments, group events, and team meetings directly from your website.
* Contact Info Block - The Contact Info block lets you add your contact information (email address, physical address, phone number) to any post or page.
* Donations Block - The Donations block lets you add a payment button to any post or page for a donation, tips, and other contributions, using Stripe as the payment gateway.
* Eventbrite Block - With the Eventbrite block you can embed events on posts or pages.
* Form Block - The Form block lets you add a form to your post or page.
* GIF Block - The GIF block allows you to easily search for and embed an animated GIF image from Giphy directly into a post or page on your WordPress site.
* Google Calendar Block - The Google Calendar block allows you to easily embed a Google Calendar into your post or page
* Image Compare Block - The Image Compare Block allows you to display and compare the differences between two images side by side (or above and below) thanks to a slider.
* Latest Instagram Posts Block - The Latest Instagram Posts Block lets you display your most recent images from Instagram on your site. The block update automatically updates when you post new images to Instagram.
* Mailchimp Block - The Mailchimp block allows visitors to join your Mailchimp list.
* Map Block - The Map Block allows you to add a map to any post or page on your site.
* Markdown Block - With the Markdown block you can create formatted content using only regular characters and some punctuation marks.
* OpenTable Block - With the OpenTable block, you can add a reservation form on posts or pages.
* Pay with PayPal Block - Pay with PayPal lets you add a payment button to any post or page, and immediately start taking PayPal payments for physical products, digital goods, or a donation.
* Payments Block - The Payments Block lets you add a payment button using Stripe as the payment gateway. It works for one-time and recurring payments.
* Pinterest Block - The Pinterest block is the easiest way to embed Pinterest content to your site: it allows you to embed boards, profiles, and pins.
* Podcast Player Block - Jetpack's Podcast Player block allows you to easily show your visitors a listing of recent episodes from a podcast and play them on your website.
* Related Posts Block - The Related Posts feature scans all of your posts' contents, analyzes it, and uses that to display contextual posts your visitors might be interested in reading after they're finished with the current post.
* Repeat Visitor Block - The Repeat Visitor block enables the author to control the visibility of its nested block(s) depending on how many times a visitor has previously visited the page.
* Revue Block - The Revue block creates a simple signup form for readers to opt-in to receive your newsletter.
* Slideshow Block - The Slideshow block lets you insert an image slideshow into a post or page.﻿
* Star Rating Block - The Ratings block allows any site author to add reviews to the site.
* Subscription Form Block - The Subscription Form Block allows you to insert a subscription form within the content area of any post or page, enabling your readers to get notifications when you publish new posts.
* Tiled Gallery Block - With Tiled Galleries you can display your image galleries in four styles: tiled mosaic, circular grid, square tiles, and tiled columns.
* Video Block - The Video block enhances the existing WordPress Video block and allows you to upload videos from your computer to be hosted on WordPress.com, rather than on your host’s servers.
* WhatsApp Button Block - The WhatsAPP Button block will allow your customers to send them a message to enquire about their product or services, or ask for support. Clicking on the button will open WhatsApp and pre-fill the phone number and initial message.

Jetpack has also created extensions for some WordPress core blocks:

* Unrolling Tweet Threads – This extension to the Twitter block allows you to import an entire Tweet thread into the editor as native blocks.
* Social Previews – This extension of the Block Editor allows you to preview what your post / page will look like on search engines and social media.

= Do I need an SSL certificate? =

You don’t need an SSL Certificate to run Jetpack on your WordPress website. However, it’s recommended to integrate them both into your overall security strategy. An SSL certificate (Secure Sockets Layer certificate) creates a secure connection between your website and your site visitors’ browsers. It encrypts any data shared on your site — like addresses, emails, phone numbers, and credit card information — and protects that data from hackers.

If you don’t have an SSL certificate, your site will show a “not secure” warning on users’ browsers, which can reduce your legitimacy in their eyes. SSL certificates also have a positive impact on search engine rankings.

The process of setting up an SSL certificate will depend on your hosting provider. Some hosts include free certificates, while others charge annually.

= How does Jetpack work with WP Super Cache? =

WP Super Cache works by caching your WordPress pages as static HTML pages so that page requests, for an already cached page, do not need to be processed by the WordPress PHP scripts. Typically, most visitors of your site will view cached versions of the WordPress pages, so your server will have more processing power to serve an increased number of users.

Jetpack has an image CDN that works by caching and serving your WordPress images globally from its own servers. These plugins are both maintained by Automattic and work together to give you ultimate site speed.

= What version of PHP do I need? =

Sites must be built on PHP 5.6 or greater, but Jetpack always supports the latest version of PHP.

= Can Jetpack help my site comply with GDPR? =

Our Cookie and Consent Banner can help you comply with GDPR. The European Union’s ePrivacy Directive (often referred to as the ‘cookie law’) and General Data Protection Regulation (GDPR) place requirements on website owners and operators to provide information about, and gain consent for their use of cookies.



== Screenshots ==

1. Jetpack Security provides easy-to-use, comprehensive WordPress site security including backups, malware scanning, and spam protection.
2. Save every change with real-time backups and get back online quickly with one-click restores.
3. Automated malware scanning and one-click fixes keep your site one step ahead of security threats.
4. Promote your newest posts, pages, and products across your social media channels.

== Changelog ==

= 9.2 =

* Release date: December 1, 2020
* Release post: https://wp.me/p1moTy-scn

**Enhancements**

* Dashboard: clarify language around support options.
* Contact Form Block: display fallback link when the block is rendered in non-WordPress contexts, such as subscription emails.
* Instagram Embeds: add support for embed parameters supported by Instagram.
* Jetpack set up: clarify error message when the options table is not writable.
* Jetpack Sync: improve interaction with Publicize, Subscriptions, and Elastic in WordPress 5.6.
* Jetpack Sync: update Site Health description for better usability.
* Masterbar: include admin color in user's REST API output.
* Payments Block: move unreadable notice to the sidebar.
* Pinterest Block: ensure that Pinterest embeds are displayed nicely in non-WordPress contexts, such as subscription emails.
* Podcast Block: display fallback link when the block is rendered in non-WordPress contexts, such as RSS feeds.
* Search: improve URL formatting for the expanded search layout.
* Sharing: ensure the first suitable image found in a post is always the one used in Open Graph Image meta tags.
* Slideshow Block: ensure that slideshows are displayed nicely in subscription emails.
* Status: improve detection of staging servers.
* Story Block: improve display of the block.
* Synchronization: improve synchronization of comment status, taxononmies, and terms between your site and WordPress.com.
* Tiled Gallery Block: improve rendering when the block is rendered in non-WordPress contexts, such as subscription emails.
* WhatsApp button: improve text alignment on mobile devices.

**Improved compatibility**

* Autoloader: support Composer 2.0.7.
* General: continued work towards ensuring that Jetpack is fully compatible with the upcoming version of PHP, PHP 8.
* General: ensure Jetpack's full compatibility with the upcoming WordPress 5.6 release.
* General: update Jetpack's minimum required WordPress version to 5.5, in anticipation of the upcoming WordPress 5.6 release.

**Bug fixes**

* Connection: handle XMLRPC requests when SERVER_PORT is not defined.
* Edit Post API: restore post comments when untrashing a post, such as via the mobile apps.
* External Media: fix a conflict with CoBlock's image replace feature.
* General: fix incorrect links to Jetpack credentials form.
* Sitemaps: ensure that the Home URL is slashed on subdirectory websites.
* Social Icons widget: display only one icon when a URL matches both a domain and the feed URL match.
* Stats: support Web Stories plugin.
* Sync: avoid trying to sync when something else disabled syncing a request.
* Whatsapp Button: fix Guyana country code metadata.

--------

[See the previous changelogs here](https://raw.githubusercontent.com/Automattic/jetpack/master/changelog.txt).
<|MERGE_RESOLUTION|>--- conflicted
+++ resolved
@@ -1,298 +1,293 @@
-=== Jetpack - WP Security, Backup, Speed, & Growth ===
-Contributors: automattic, adamkheckler, aduth, akirk, allendav, alternatekev, andy, annezazu, apeatling, azaozz, batmoo, barry, beaulebens, biskobe, blobaugh, brbrr, cainm, cena, cfinke, chaselivingston, chellycat, clickysteve, csonnek, danielbachhuber, davoraltman, daniloercoli, delawski, designsimply, dllh, drawmyface, dsmart, dzver, ebinnion, egregor, eliorivero, enej, eoigal, erania-pinnera, ethitter, fgiannar, gcorne, georgestephanis, gibrown, goldsounds, hew, hugobaeta, hypertextranch, iammattthomas, iandunn, jblz, jasmussen, jeffgolenski, jeherve, jenhooks, jenia, jessefriedman, jgs, jkudish, jmdodd, joanrho, johnjamesjacoby, jshreve, kbrownkd, keoshi, koke, kraftbj, lancewillett, leogermani, lschuyler, macmanx, martinremy, matt, matveb, mattwiebe, maverick3x6, mcsf, mdawaffe, mdbitz, MichaelArestad, migueluy, mikeyarce, mkaz, nancythanki, nickmomrik, obenland, oskosk, pento, professor44, rachelsquirrel, rdcoll, ryancowles, richardmuscat, richardmtl, robertbpugh, roccotripaldi, samhotchkiss, scarstocea, scottsweb, sdquirk, sermitr, simison, stephdau, tmoorewp, tyxla, Viper007Bond, westi, yoavf, zinigor
-Tags: WP, backup, social, AMP, WooCommerce, malware, scan, spam, CDN, social
-<<<<<<< HEAD
-Stable tag: 9.1
-Requires at least: 5.4
-=======
-Stable tag: 9.0.2
-Requires at least: 5.5
->>>>>>> 7834c62b
-Requires PHP: 5.6
-Tested up to: 5.6
-
-The best WP plugin for backup, anti spam, malware scan, CDN, AMP, social, search, contact form, and integrations with Woo, Facebook, Instagram, Google
-
-== Description ==
-
-= The most popular WordPress plugin for just about everything. =
-
-Security, performance, marketing, and design tools — Jetpack is made by the WordPress experts to make WP sites safer and faster, and help you grow your traffic.
-
-= 24/7 AUTO SITE SECURITY =
-We guard your site so you can run your site or business. Jetpack Security provides easy-to-use, comprehensive WordPress site security including auto real-time backups and easy restores, malware scanning, and spam protection. Essential features like brute force protection and downtime / uptime monitoring are free.
-
-* Back up your site automatically in real time and restore to any point with one click. Unlimited storage for your backup. Great for eCommerce stores especially Woo.
-* Easily duplicate, clone, or migrate your site whether you want to create a staging site or move to a new host.
-* See every site change and who made it with the activity log, great for coordination, debug, maintenance, or troubleshooting.
-* Automatic scan for malware and other code threats. One click fix to restore your site for malware.
-* Block spam comments and form responses with anti spam features powered by Akismet.
-* Brute force attack protection to protect your WordPress login page from attacks.
-* Monitor your site uptime / downtime and get an instant alert of any change by email.
-* Secure WordPress.com powered login used by millions of sites with optional 2FA (two factor authentication) for extra protection.
-* Auto update individual plugins for easy site maintenance and management.
-
-= PEAK SPEED AND PERFORMANCE =
-Get blazing fast site speed with Jetpack, the premier WP plugin built to leverage the power of AMP, a tool that helps optimize your site on mobile devices. Jetpack’s free CDN (content delivery network) auto optimizes your images. Watch your page load times decrease — we’ll optimize your images and serve them from our own powerful global network, and speed up your site on mobile devices to reduce bandwidth usage and save money!
-
-* Jetpack has partnered with Google AMP to create the best, highest performance all-in-one toolkit for WordPress. By using Jetpack and AMP together, you get all the features you need to build a beautiful, fast, modern website with no coding required.
-* Image CDN for images and static files, like CSS and JavaScript, served from our servers, not yours, which saves you money and bandwidth.
-* Lazy load images for a super fast experience, even on mobile. Jetpack’s lazy loading automatically delays the loading of media on your posts and pages until your visitors scroll down to where they appear on the page.
-* Unlimited, high speed, ad free video hosting keeps the focus on your content, not on ads or recommendations that lead people off site.
-* Custom site search is incredibly powerful and customizable. Helps your visitors instantly find the right content so they read and buy more. Works great with WooCommerce / eCommerce sites to help filter products so customers get what they want on your site faster.
-* Recommended to use with WP Super Cache for ultimate WordPress site speed.
-
-= POWERFUL TOOLS FOR GROWTH =
-Create and customize your WordPress site, optimize it for visitors and revenue, and enjoy watching your stats tick up. Built it, share it, and watch it grow.
-
-* Advanced site stats and analytics to help you understand your audience.
-* Auto publish blog posts and products to social media by simply using our tools to connect to Facebook, Twitter, and Linkedin.
-* Easily share Instagram posts on your pages and blog posts.
-* Collect a payment or donation, sell a product, service, or membership with simple integrations with PayPal and Stripe.
-* Grow traffic with SEO tools for Google, Bing, Twitter, Facebook, and WordPress.com. XML sitemap created automatically.
-* Advertise on your site to generate revenue. The Jetpack ad network automatically does the work for you to find high-quality ads that are placed on your site.
-* Manage Jetpack features from anywhere with the official WordPress mobile app, available for Apple iOS (iPhone or iPad) and Google Android.
-* Looking for a CRM? Check out the Jetpack CRM plugin which works alongside Jetpack to give you a simple and practical way to build relationships with your customers and leads.
-
-= EASY DESIGN TOOLS =
-Quickly customize your site to make it stand out — no coding needed.
-
-* Themes — Simple themes to get started or pick a professional theme to make your site stand out.
-* Related posts — Keep visitors on your site by automatically showing them related content they will be interested in.
-* Gallery and Slideshow tools — Image galleries, carousel slider, and slideshows for WP sites and stores.
-* Subscriptions — Make it easy for visitors to sign up to receive notifications of your latest posts and comments.
-* Contact form — Easily build unlimited contact forms for free without any coding. Receive email notifications for each response. Integrate with mail solutions like Creative Mail to reach your customers and leads quickly. Connect to Jetpack Anti spam (powered by Akismet) to filter submissions.
-* oEmbed Support — easily embed images, posts, and links from Facebook and Instagram.
-
-= INTEGRATIONS =
-Jetpack is updated monthly to ensure seamless integration with top WordPress plugins and other tech products.
-
-* Built for WooCommerce: Jetpack and WooCommerce are both made by Automattic. Backup, Scan, Anti-spam, integrate perfectly for Woo / eComm stores
-* Jetpack is fully compatible with v2.0 of the official AMP plugin for WordPress.
-* Better understand your customers and marketing with Google Analytics (GA) integration
-* Social media platforms: Instagram, Facebook, Twitter, LinkedIn
-* Simple Blocks to customize your site: Pinterest, Whatsapp, Podcast player, GIFs, maps, tiled gallery, slideshow
-* Payment processors: easily collect payments or donations and sell products through Stripe and PayPal
-* Site speed and performance plugins: Works great with WP Super Cache and  Cloudflare.
-* Contact form: Anti-spam (Powered by Akismet) blocks spam comments for Jetpack forms, Contact Form 7, Ninja Forms, Gravity Forms, Formidable Forms, and more.
-* Other tech integrations: Instagram, Creative Mail, Mailchimp, Calendly, Whatsapp, Pinterest, Revue, and more.
-
-= EXPERT SUPPORT =
-We have a global team of Happiness Engineers ready to provide incredible support. Ask your questions in the support forum or [contact us directly](https://jetpack.com/contact-support).
-
-= GET STARTED =
-
-Installation is free, quick, and easy. [Set up Jetpack](https://jetpack.com/install?from=wporg) in minutes. Take advantage of more robust features like site security and design and growth tools by [upgrading to a paid plan](http://jetpack.com/pricing).
-
-== Installation ==
-
-= Automated Installation =
-
-Installation is free, quick, and easy. [Set up Jetpack](https://jetpack.com/install?from=wporg) in minutes.
-
-= Manual Alternatives =
-
-Alternatively, install Jetpack via the plugin directory, or upload the files manually to your server and follow the on-screen instructions. If you need additional help read [our detailed instructions](https://jetpack.com/support/installing-jetpack/).
-
-== Frequently Asked Questions ==
-
-= Is Jetpack free? =
-
-Yes! Jetpack's core features are and always will be free.
-
-These include: site stats, a high-speed CDN for images, related posts, downtime monitoring, brute force attack protection, automated sharing to social networks, sidebar customization, and much more.
-
-= Should I purchase a paid plan? =
-
-It depends on your site and what kind of protection, performance, and design you need. If you make money from your site, the answer is often “yes.” For context, Jetpack's paid services include real-time backups, security scanning, premium themes, spam filtering, video hosting, site monetization, SEO (search engine optimization) tools, search, priority support, and more.
-
-To learn more about the essential security and WordPress services we provide and see how we can improve your site, visit [our plans page](https://jetpack.com/pricing?from=wporg).
-
-= Why do I need a WordPress.com account? =
-
-Since Jetpack and its services are provided and hosted by WordPress.com, a WordPress.com account is required for Jetpack to function.
-
-= I already have a WordPress account, but Jetpack isn't working. What's going on? =
-
-A WordPress.com account is different from the account you use to log into your self-hosted WordPress. If you can log into WordPress.com, then you already have a WordPress.com account. If you can’t, you can easily create one[during installation](https://jetpack.com/install?from=wporg).
-
-= How do I view my stats? =
-
-Once you’ve installed Jetpack, your stats will be available on your Jetpack dashboard and through the [official WordPress mobile app](https://apps.wordpress.com/mobile/).
-
-= How do I contribute to Jetpack? =
-
-There are opportunities for developers at all levels to contribute. [Learn more about contributing to Jetpack](https://jetpack.com/contribute) or consider [joining our beta program](https://jetpack.com/beta).
-
-= Is Jetpack CRM included in the Jetpack plugin? =
-
-No, please download the separate Jetpack CRM plugin to use Jetpack CRM.
-
-= What else does Jetpack include? =
-
-Jetpack is the ultimate toolkit for WP for both the classic editor and the block editor, giving you everything you need for a professional site. It includes the following features:
-
-* Activity log — Monitor all site changes for debug, troubleshooting, or maintenance
-* Ads — Earn income by displaying high quality ads on your site.
-* Beautiful Math — Use the LaTeX markup language for writing complex mathematical equations, formulas, and more.
-* Carousel slider — Display a gorgeous full-screen photo browsing experience with comments and EXIF metadata.
-* CDN — Helps your pages load faster by allowing Jetpack to optimize your images and serve your images and static files (like CSS and JavaScript) from our global network of servers.
-* Comments — Replace your default comment form with an improved system with integrated social media login options.
-* Comment Likes — Allows readers to like other comments to show their agreement, approval, or appreciation.
-* Contact Form — Offer your readers the ability to get in touch, without giving out your personal email address.
-* Custom CSS — Customize the appearance of your theme without creating a child theme or worrying about updates overwriting your customizations.
-* Custom Content Types — Adds custom post types (CPTs) to your site.
-* Downtime Monitor — Alerts you via electronic mail if your site goes down to ensure you keep uptime.
-* Enhanced Distribution — Increase your reach by allowing your content to be included in the WordPress.com “firehose” of public blog content.
-* Extra Sidebar Widgets — Extra widgets you can add to your blog, including RSS Links, Twitter Timelines, and Facebook Like Boxes.
-* Gravatar Hovercards — Make your Gravatar profile visible to those viewing your blog.
-* Google Analytics (GA) — Track your WordPress site statistics thanks to Google Analytics.
-* Infinite Scroll — Pulls the next posts automatically into view when the reader approaches the bottom of the page.
-* JSON API — Authorizes applications and services to securely connect to your blog, and allows them to use your content or offer you new functionality.
-* Lazy Load Images — Makes pages load faster by only lazy loading images that are on the screen, and loads other images as the user scrolls
-* Likes — Allows readers to show their appreciation for your posts with a single click.
-* Markdown — Allows you to compose posts and comments with links, lists, and other styles using regular characters and punctuation marks. Markdown is used by writers and bloggers who want a quick and easy way to write rich text without having to take their hands off the keyboard.
-* Notifications — Receive notifications for new comments and Likes in your admin bar and on your mobile device.
-* oEmbed Support — easily embed images, posts, and links from Facebook and Instagram.
-* Plugin Management — Allows easy site maintenance by choosing which plugins update automatically.
-* Post by Email — Publish posts using any mail client.
-* Protect — Protect your site from traditional and distributed brute force login attacks.
-* Publicize — Share new posts on social media networks automatically, or schedule future shares with custom messages.
-* Related Posts  — Show contextual posts your visitors might be interested in reading after they’re done with their current post.
-* Secure Auth —  Secure WordPress.com powered login used by millions of sites with optional 2FA (two factor authentication) for extra protection.
-* Security Scanning — Anti-virus, malware, and threat detection for your WordPress site with automated resolution.
-* Search — A powerful replacement for WordPress’ built-in search, powered by Elasticsearch in the WordPress.com cloud
-* SEO Tools — Optimize your site for search engines by taking advantage of our SEO tools.
-* Sharing — Adds sharing buttons to your blog posts so readers can easily share your content.
-* Shortcode Embeds — Embed videos from YouTube, tweets from Twitter, and other media across the web.
-* Site Backup — Automatically back up your entire site. Duplicate, clone, migrate, and easily restore.
-* Site Stats — View site visits by date, as well as most popular Pages and Posts.
-* Site Verification — Verify your site for use with Google, Bing, and Pinterest and their tools.
-* Sitemap — Generate a list of pages to be indexed by search engines like Google or Bing.
-* Spam Filtering — Automatically filter out spam comments, product reviews, or contact form submissions.
-* Subscriptions — Allow visitors to receive notifications of your latest posts or comments.
-* Tiled Galleries — Display your image galleries in three different styles: a rectangular mosaic, a square mosaic, and a circular grid.
-* Video Hosting  — Upload videos for fast, reliable hosting on WordPress.com.
-* WP.me Shortlinks — Generate short and simple links to your content using the wp.me domain.
-* Widget Visibility — Configure widgets to appear only on specific pages.
-* WordPress.com Toolbar — The WordPress.com Toolbar feature replaces the default admin bar and offers quick links to the Reader, all your sites, your WordPress.com profile, and notifications.
-
-= What Blocks does Jetpack include? =
-
-Blocks are the individual sections that make up a page. There are many block types for you to use. Each block can be edited or moved independently of other blocks. The following is a list of all blocks currently available in Jetpack.
-
-* Ad Block - The Ad block allows you to insert a Jetpack Ad unit anywhere within the content of any post or page.
-* Business Hours Block - The Business Hours block allows you to display your business’s opening hours on your site.
-* Calendly Block - Jetpack's Calendly block allows your visitors to schedule one-on-one appointments, group events, and team meetings directly from your website.
-* Contact Info Block - The Contact Info block lets you add your contact information (email address, physical address, phone number) to any post or page.
-* Donations Block - The Donations block lets you add a payment button to any post or page for a donation, tips, and other contributions, using Stripe as the payment gateway.
-* Eventbrite Block - With the Eventbrite block you can embed events on posts or pages.
-* Form Block - The Form block lets you add a form to your post or page.
-* GIF Block - The GIF block allows you to easily search for and embed an animated GIF image from Giphy directly into a post or page on your WordPress site.
-* Google Calendar Block - The Google Calendar block allows you to easily embed a Google Calendar into your post or page
-* Image Compare Block - The Image Compare Block allows you to display and compare the differences between two images side by side (or above and below) thanks to a slider.
-* Latest Instagram Posts Block - The Latest Instagram Posts Block lets you display your most recent images from Instagram on your site. The block update automatically updates when you post new images to Instagram.
-* Mailchimp Block - The Mailchimp block allows visitors to join your Mailchimp list.
-* Map Block - The Map Block allows you to add a map to any post or page on your site.
-* Markdown Block - With the Markdown block you can create formatted content using only regular characters and some punctuation marks.
-* OpenTable Block - With the OpenTable block, you can add a reservation form on posts or pages.
-* Pay with PayPal Block - Pay with PayPal lets you add a payment button to any post or page, and immediately start taking PayPal payments for physical products, digital goods, or a donation.
-* Payments Block - The Payments Block lets you add a payment button using Stripe as the payment gateway. It works for one-time and recurring payments.
-* Pinterest Block - The Pinterest block is the easiest way to embed Pinterest content to your site: it allows you to embed boards, profiles, and pins.
-* Podcast Player Block - Jetpack's Podcast Player block allows you to easily show your visitors a listing of recent episodes from a podcast and play them on your website.
-* Related Posts Block - The Related Posts feature scans all of your posts' contents, analyzes it, and uses that to display contextual posts your visitors might be interested in reading after they're finished with the current post.
-* Repeat Visitor Block - The Repeat Visitor block enables the author to control the visibility of its nested block(s) depending on how many times a visitor has previously visited the page.
-* Revue Block - The Revue block creates a simple signup form for readers to opt-in to receive your newsletter.
-* Slideshow Block - The Slideshow block lets you insert an image slideshow into a post or page.﻿
-* Star Rating Block - The Ratings block allows any site author to add reviews to the site.
-* Subscription Form Block - The Subscription Form Block allows you to insert a subscription form within the content area of any post or page, enabling your readers to get notifications when you publish new posts.
-* Tiled Gallery Block - With Tiled Galleries you can display your image galleries in four styles: tiled mosaic, circular grid, square tiles, and tiled columns.
-* Video Block - The Video block enhances the existing WordPress Video block and allows you to upload videos from your computer to be hosted on WordPress.com, rather than on your host’s servers.
-* WhatsApp Button Block - The WhatsAPP Button block will allow your customers to send them a message to enquire about their product or services, or ask for support. Clicking on the button will open WhatsApp and pre-fill the phone number and initial message.
-
-Jetpack has also created extensions for some WordPress core blocks:
-
-* Unrolling Tweet Threads – This extension to the Twitter block allows you to import an entire Tweet thread into the editor as native blocks.
-* Social Previews – This extension of the Block Editor allows you to preview what your post / page will look like on search engines and social media.
-
-= Do I need an SSL certificate? =
-
-You don’t need an SSL Certificate to run Jetpack on your WordPress website. However, it’s recommended to integrate them both into your overall security strategy. An SSL certificate (Secure Sockets Layer certificate) creates a secure connection between your website and your site visitors’ browsers. It encrypts any data shared on your site — like addresses, emails, phone numbers, and credit card information — and protects that data from hackers.
-
-If you don’t have an SSL certificate, your site will show a “not secure” warning on users’ browsers, which can reduce your legitimacy in their eyes. SSL certificates also have a positive impact on search engine rankings.
-
-The process of setting up an SSL certificate will depend on your hosting provider. Some hosts include free certificates, while others charge annually.
-
-= How does Jetpack work with WP Super Cache? =
-
-WP Super Cache works by caching your WordPress pages as static HTML pages so that page requests, for an already cached page, do not need to be processed by the WordPress PHP scripts. Typically, most visitors of your site will view cached versions of the WordPress pages, so your server will have more processing power to serve an increased number of users.
-
-Jetpack has an image CDN that works by caching and serving your WordPress images globally from its own servers. These plugins are both maintained by Automattic and work together to give you ultimate site speed.
-
-= What version of PHP do I need? =
-
-Sites must be built on PHP 5.6 or greater, but Jetpack always supports the latest version of PHP.
-
-= Can Jetpack help my site comply with GDPR? =
-
-Our Cookie and Consent Banner can help you comply with GDPR. The European Union’s ePrivacy Directive (often referred to as the ‘cookie law’) and General Data Protection Regulation (GDPR) place requirements on website owners and operators to provide information about, and gain consent for their use of cookies.
-
-
-
-== Screenshots ==
-
-1. Jetpack Security provides easy-to-use, comprehensive WordPress site security including backups, malware scanning, and spam protection.
-2. Save every change with real-time backups and get back online quickly with one-click restores.
-3. Automated malware scanning and one-click fixes keep your site one step ahead of security threats.
-4. Promote your newest posts, pages, and products across your social media channels.
-
-== Changelog ==
-
-= 9.2 =
-
-* Release date: December 1, 2020
-* Release post: https://wp.me/p1moTy-scn
-
-**Enhancements**
-
-* Dashboard: clarify language around support options.
-* Contact Form Block: display fallback link when the block is rendered in non-WordPress contexts, such as subscription emails.
-* Instagram Embeds: add support for embed parameters supported by Instagram.
-* Jetpack set up: clarify error message when the options table is not writable.
-* Jetpack Sync: improve interaction with Publicize, Subscriptions, and Elastic in WordPress 5.6.
-* Jetpack Sync: update Site Health description for better usability.
-* Masterbar: include admin color in user's REST API output.
-* Payments Block: move unreadable notice to the sidebar.
-* Pinterest Block: ensure that Pinterest embeds are displayed nicely in non-WordPress contexts, such as subscription emails.
-* Podcast Block: display fallback link when the block is rendered in non-WordPress contexts, such as RSS feeds.
-* Search: improve URL formatting for the expanded search layout.
-* Sharing: ensure the first suitable image found in a post is always the one used in Open Graph Image meta tags.
-* Slideshow Block: ensure that slideshows are displayed nicely in subscription emails.
-* Status: improve detection of staging servers.
-* Story Block: improve display of the block.
-* Synchronization: improve synchronization of comment status, taxononmies, and terms between your site and WordPress.com.
-* Tiled Gallery Block: improve rendering when the block is rendered in non-WordPress contexts, such as subscription emails.
-* WhatsApp button: improve text alignment on mobile devices.
-
-**Improved compatibility**
-
-* Autoloader: support Composer 2.0.7.
-* General: continued work towards ensuring that Jetpack is fully compatible with the upcoming version of PHP, PHP 8.
-* General: ensure Jetpack's full compatibility with the upcoming WordPress 5.6 release.
-* General: update Jetpack's minimum required WordPress version to 5.5, in anticipation of the upcoming WordPress 5.6 release.
-
-**Bug fixes**
-
-* Connection: handle XMLRPC requests when SERVER_PORT is not defined.
-* Edit Post API: restore post comments when untrashing a post, such as via the mobile apps.
-* External Media: fix a conflict with CoBlock's image replace feature.
-* General: fix incorrect links to Jetpack credentials form.
-* Sitemaps: ensure that the Home URL is slashed on subdirectory websites.
-* Social Icons widget: display only one icon when a URL matches both a domain and the feed URL match.
-* Stats: support Web Stories plugin.
-* Sync: avoid trying to sync when something else disabled syncing a request.
-* Whatsapp Button: fix Guyana country code metadata.
-
---------
-
-[See the previous changelogs here](https://raw.githubusercontent.com/Automattic/jetpack/master/changelog.txt).
+=== Jetpack - WP Security, Backup, Speed, & Growth ===
+Contributors: automattic, adamkheckler, aduth, akirk, allendav, alternatekev, andy, annezazu, apeatling, azaozz, batmoo, barry, beaulebens, biskobe, blobaugh, brbrr, cainm, cena, cfinke, chaselivingston, chellycat, clickysteve, csonnek, danielbachhuber, davoraltman, daniloercoli, delawski, designsimply, dllh, drawmyface, dsmart, dzver, ebinnion, egregor, eliorivero, enej, eoigal, erania-pinnera, ethitter, fgiannar, gcorne, georgestephanis, gibrown, goldsounds, hew, hugobaeta, hypertextranch, iammattthomas, iandunn, jblz, jasmussen, jeffgolenski, jeherve, jenhooks, jenia, jessefriedman, jgs, jkudish, jmdodd, joanrho, johnjamesjacoby, jshreve, kbrownkd, keoshi, koke, kraftbj, lancewillett, leogermani, lschuyler, macmanx, martinremy, matt, matveb, mattwiebe, maverick3x6, mcsf, mdawaffe, mdbitz, MichaelArestad, migueluy, mikeyarce, mkaz, nancythanki, nickmomrik, obenland, oskosk, pento, professor44, rachelsquirrel, rdcoll, ryancowles, richardmuscat, richardmtl, robertbpugh, roccotripaldi, samhotchkiss, scarstocea, scottsweb, sdquirk, sermitr, simison, stephdau, tmoorewp, tyxla, Viper007Bond, westi, yoavf, zinigor
+Tags: WP, backup, social, AMP, WooCommerce, malware, scan, spam, CDN, social
+Stable tag: 9.1
+Requires at least: 5.5
+Requires PHP: 5.6
+Tested up to: 5.6
+
+The best WP plugin for backup, anti spam, malware scan, CDN, AMP, social, search, contact form, and integrations with Woo, Facebook, Instagram, Google
+
+== Description ==
+
+= The most popular WordPress plugin for just about everything. =
+
+Security, performance, marketing, and design tools — Jetpack is made by the WordPress experts to make WP sites safer and faster, and help you grow your traffic.
+
+= 24/7 AUTO SITE SECURITY =
+We guard your site so you can run your site or business. Jetpack Security provides easy-to-use, comprehensive WordPress site security including auto real-time backups and easy restores, malware scanning, and spam protection. Essential features like brute force protection and downtime / uptime monitoring are free.
+
+* Back up your site automatically in real time and restore to any point with one click. Unlimited storage for your backup. Great for eCommerce stores especially Woo.
+* Easily duplicate, clone, or migrate your site whether you want to create a staging site or move to a new host.
+* See every site change and who made it with the activity log, great for coordination, debug, maintenance, or troubleshooting.
+* Automatic scan for malware and other code threats. One click fix to restore your site for malware.
+* Block spam comments and form responses with anti spam features powered by Akismet.
+* Brute force attack protection to protect your WordPress login page from attacks.
+* Monitor your site uptime / downtime and get an instant alert of any change by email.
+* Secure WordPress.com powered login used by millions of sites with optional 2FA (two factor authentication) for extra protection.
+* Auto update individual plugins for easy site maintenance and management.
+
+= PEAK SPEED AND PERFORMANCE =
+Get blazing fast site speed with Jetpack, the premier WP plugin built to leverage the power of AMP, a tool that helps optimize your site on mobile devices. Jetpack’s free CDN (content delivery network) auto optimizes your images. Watch your page load times decrease — we’ll optimize your images and serve them from our own powerful global network, and speed up your site on mobile devices to reduce bandwidth usage and save money!
+
+* Jetpack has partnered with Google AMP to create the best, highest performance all-in-one toolkit for WordPress. By using Jetpack and AMP together, you get all the features you need to build a beautiful, fast, modern website with no coding required.
+* Image CDN for images and static files, like CSS and JavaScript, served from our servers, not yours, which saves you money and bandwidth.
+* Lazy load images for a super fast experience, even on mobile. Jetpack’s lazy loading automatically delays the loading of media on your posts and pages until your visitors scroll down to where they appear on the page.
+* Unlimited, high speed, ad free video hosting keeps the focus on your content, not on ads or recommendations that lead people off site.
+* Custom site search is incredibly powerful and customizable. Helps your visitors instantly find the right content so they read and buy more. Works great with WooCommerce / eCommerce sites to help filter products so customers get what they want on your site faster.
+* Recommended to use with WP Super Cache for ultimate WordPress site speed.
+
+= POWERFUL TOOLS FOR GROWTH =
+Create and customize your WordPress site, optimize it for visitors and revenue, and enjoy watching your stats tick up. Built it, share it, and watch it grow.
+
+* Advanced site stats and analytics to help you understand your audience.
+* Auto publish blog posts and products to social media by simply using our tools to connect to Facebook, Twitter, and Linkedin.
+* Easily share Instagram posts on your pages and blog posts.
+* Collect a payment or donation, sell a product, service, or membership with simple integrations with PayPal and Stripe.
+* Grow traffic with SEO tools for Google, Bing, Twitter, Facebook, and WordPress.com. XML sitemap created automatically.
+* Advertise on your site to generate revenue. The Jetpack ad network automatically does the work for you to find high-quality ads that are placed on your site.
+* Manage Jetpack features from anywhere with the official WordPress mobile app, available for Apple iOS (iPhone or iPad) and Google Android.
+* Looking for a CRM? Check out the Jetpack CRM plugin which works alongside Jetpack to give you a simple and practical way to build relationships with your customers and leads.
+
+= EASY DESIGN TOOLS =
+Quickly customize your site to make it stand out — no coding needed.
+
+* Themes — Simple themes to get started or pick a professional theme to make your site stand out.
+* Related posts — Keep visitors on your site by automatically showing them related content they will be interested in.
+* Gallery and Slideshow tools — Image galleries, carousel slider, and slideshows for WP sites and stores.
+* Subscriptions — Make it easy for visitors to sign up to receive notifications of your latest posts and comments.
+* Contact form — Easily build unlimited contact forms for free without any coding. Receive email notifications for each response. Integrate with mail solutions like Creative Mail to reach your customers and leads quickly. Connect to Jetpack Anti spam (powered by Akismet) to filter submissions.
+* oEmbed Support — easily embed images, posts, and links from Facebook and Instagram.
+
+= INTEGRATIONS =
+Jetpack is updated monthly to ensure seamless integration with top WordPress plugins and other tech products.
+
+* Built for WooCommerce: Jetpack and WooCommerce are both made by Automattic. Backup, Scan, Anti-spam, integrate perfectly for Woo / eComm stores
+* Jetpack is fully compatible with v2.0 of the official AMP plugin for WordPress.
+* Better understand your customers and marketing with Google Analytics (GA) integration
+* Social media platforms: Instagram, Facebook, Twitter, LinkedIn
+* Simple Blocks to customize your site: Pinterest, Whatsapp, Podcast player, GIFs, maps, tiled gallery, slideshow
+* Payment processors: easily collect payments or donations and sell products through Stripe and PayPal
+* Site speed and performance plugins: Works great with WP Super Cache and  Cloudflare.
+* Contact form: Anti-spam (Powered by Akismet) blocks spam comments for Jetpack forms, Contact Form 7, Ninja Forms, Gravity Forms, Formidable Forms, and more.
+* Other tech integrations: Instagram, Creative Mail, Mailchimp, Calendly, Whatsapp, Pinterest, Revue, and more.
+
+= EXPERT SUPPORT =
+We have a global team of Happiness Engineers ready to provide incredible support. Ask your questions in the support forum or [contact us directly](https://jetpack.com/contact-support).
+
+= GET STARTED =
+
+Installation is free, quick, and easy. [Set up Jetpack](https://jetpack.com/install?from=wporg) in minutes. Take advantage of more robust features like site security and design and growth tools by [upgrading to a paid plan](http://jetpack.com/pricing).
+
+== Installation ==
+
+= Automated Installation =
+
+Installation is free, quick, and easy. [Set up Jetpack](https://jetpack.com/install?from=wporg) in minutes.
+
+= Manual Alternatives =
+
+Alternatively, install Jetpack via the plugin directory, or upload the files manually to your server and follow the on-screen instructions. If you need additional help read [our detailed instructions](https://jetpack.com/support/installing-jetpack/).
+
+== Frequently Asked Questions ==
+
+= Is Jetpack free? =
+
+Yes! Jetpack's core features are and always will be free.
+
+These include: site stats, a high-speed CDN for images, related posts, downtime monitoring, brute force attack protection, automated sharing to social networks, sidebar customization, and much more.
+
+= Should I purchase a paid plan? =
+
+It depends on your site and what kind of protection, performance, and design you need. If you make money from your site, the answer is often “yes.” For context, Jetpack's paid services include real-time backups, security scanning, premium themes, spam filtering, video hosting, site monetization, SEO (search engine optimization) tools, search, priority support, and more.
+
+To learn more about the essential security and WordPress services we provide and see how we can improve your site, visit [our plans page](https://jetpack.com/pricing?from=wporg).
+
+= Why do I need a WordPress.com account? =
+
+Since Jetpack and its services are provided and hosted by WordPress.com, a WordPress.com account is required for Jetpack to function.
+
+= I already have a WordPress account, but Jetpack isn't working. What's going on? =
+
+A WordPress.com account is different from the account you use to log into your self-hosted WordPress. If you can log into WordPress.com, then you already have a WordPress.com account. If you can’t, you can easily create one[during installation](https://jetpack.com/install?from=wporg).
+
+= How do I view my stats? =
+
+Once you’ve installed Jetpack, your stats will be available on your Jetpack dashboard and through the [official WordPress mobile app](https://apps.wordpress.com/mobile/).
+
+= How do I contribute to Jetpack? =
+
+There are opportunities for developers at all levels to contribute. [Learn more about contributing to Jetpack](https://jetpack.com/contribute) or consider [joining our beta program](https://jetpack.com/beta).
+
+= Is Jetpack CRM included in the Jetpack plugin? =
+
+No, please download the separate Jetpack CRM plugin to use Jetpack CRM.
+
+= What else does Jetpack include? =
+
+Jetpack is the ultimate toolkit for WP for both the classic editor and the block editor, giving you everything you need for a professional site. It includes the following features:
+
+* Activity log — Monitor all site changes for debug, troubleshooting, or maintenance
+* Ads — Earn income by displaying high quality ads on your site.
+* Beautiful Math — Use the LaTeX markup language for writing complex mathematical equations, formulas, and more.
+* Carousel slider — Display a gorgeous full-screen photo browsing experience with comments and EXIF metadata.
+* CDN — Helps your pages load faster by allowing Jetpack to optimize your images and serve your images and static files (like CSS and JavaScript) from our global network of servers.
+* Comments — Replace your default comment form with an improved system with integrated social media login options.
+* Comment Likes — Allows readers to like other comments to show their agreement, approval, or appreciation.
+* Contact Form — Offer your readers the ability to get in touch, without giving out your personal email address.
+* Custom CSS — Customize the appearance of your theme without creating a child theme or worrying about updates overwriting your customizations.
+* Custom Content Types — Adds custom post types (CPTs) to your site.
+* Downtime Monitor — Alerts you via electronic mail if your site goes down to ensure you keep uptime.
+* Enhanced Distribution — Increase your reach by allowing your content to be included in the WordPress.com “firehose” of public blog content.
+* Extra Sidebar Widgets — Extra widgets you can add to your blog, including RSS Links, Twitter Timelines, and Facebook Like Boxes.
+* Gravatar Hovercards — Make your Gravatar profile visible to those viewing your blog.
+* Google Analytics (GA) — Track your WordPress site statistics thanks to Google Analytics.
+* Infinite Scroll — Pulls the next posts automatically into view when the reader approaches the bottom of the page.
+* JSON API — Authorizes applications and services to securely connect to your blog, and allows them to use your content or offer you new functionality.
+* Lazy Load Images — Makes pages load faster by only lazy loading images that are on the screen, and loads other images as the user scrolls
+* Likes — Allows readers to show their appreciation for your posts with a single click.
+* Markdown — Allows you to compose posts and comments with links, lists, and other styles using regular characters and punctuation marks. Markdown is used by writers and bloggers who want a quick and easy way to write rich text without having to take their hands off the keyboard.
+* Notifications — Receive notifications for new comments and Likes in your admin bar and on your mobile device.
+* oEmbed Support — easily embed images, posts, and links from Facebook and Instagram.
+* Plugin Management — Allows easy site maintenance by choosing which plugins update automatically.
+* Post by Email — Publish posts using any mail client.
+* Protect — Protect your site from traditional and distributed brute force login attacks.
+* Publicize — Share new posts on social media networks automatically, or schedule future shares with custom messages.
+* Related Posts  — Show contextual posts your visitors might be interested in reading after they’re done with their current post.
+* Secure Auth —  Secure WordPress.com powered login used by millions of sites with optional 2FA (two factor authentication) for extra protection.
+* Security Scanning — Anti-virus, malware, and threat detection for your WordPress site with automated resolution.
+* Search — A powerful replacement for WordPress’ built-in search, powered by Elasticsearch in the WordPress.com cloud
+* SEO Tools — Optimize your site for search engines by taking advantage of our SEO tools.
+* Sharing — Adds sharing buttons to your blog posts so readers can easily share your content.
+* Shortcode Embeds — Embed videos from YouTube, tweets from Twitter, and other media across the web.
+* Site Backup — Automatically back up your entire site. Duplicate, clone, migrate, and easily restore.
+* Site Stats — View site visits by date, as well as most popular Pages and Posts.
+* Site Verification — Verify your site for use with Google, Bing, and Pinterest and their tools.
+* Sitemap — Generate a list of pages to be indexed by search engines like Google or Bing.
+* Spam Filtering — Automatically filter out spam comments, product reviews, or contact form submissions.
+* Subscriptions — Allow visitors to receive notifications of your latest posts or comments.
+* Tiled Galleries — Display your image galleries in three different styles: a rectangular mosaic, a square mosaic, and a circular grid.
+* Video Hosting  — Upload videos for fast, reliable hosting on WordPress.com.
+* WP.me Shortlinks — Generate short and simple links to your content using the wp.me domain.
+* Widget Visibility — Configure widgets to appear only on specific pages.
+* WordPress.com Toolbar — The WordPress.com Toolbar feature replaces the default admin bar and offers quick links to the Reader, all your sites, your WordPress.com profile, and notifications.
+
+= What Blocks does Jetpack include? =
+
+Blocks are the individual sections that make up a page. There are many block types for you to use. Each block can be edited or moved independently of other blocks. The following is a list of all blocks currently available in Jetpack.
+
+* Ad Block - The Ad block allows you to insert a Jetpack Ad unit anywhere within the content of any post or page.
+* Business Hours Block - The Business Hours block allows you to display your business’s opening hours on your site.
+* Calendly Block - Jetpack's Calendly block allows your visitors to schedule one-on-one appointments, group events, and team meetings directly from your website.
+* Contact Info Block - The Contact Info block lets you add your contact information (email address, physical address, phone number) to any post or page.
+* Donations Block - The Donations block lets you add a payment button to any post or page for a donation, tips, and other contributions, using Stripe as the payment gateway.
+* Eventbrite Block - With the Eventbrite block you can embed events on posts or pages.
+* Form Block - The Form block lets you add a form to your post or page.
+* GIF Block - The GIF block allows you to easily search for and embed an animated GIF image from Giphy directly into a post or page on your WordPress site.
+* Google Calendar Block - The Google Calendar block allows you to easily embed a Google Calendar into your post or page
+* Image Compare Block - The Image Compare Block allows you to display and compare the differences between two images side by side (or above and below) thanks to a slider.
+* Latest Instagram Posts Block - The Latest Instagram Posts Block lets you display your most recent images from Instagram on your site. The block update automatically updates when you post new images to Instagram.
+* Mailchimp Block - The Mailchimp block allows visitors to join your Mailchimp list.
+* Map Block - The Map Block allows you to add a map to any post or page on your site.
+* Markdown Block - With the Markdown block you can create formatted content using only regular characters and some punctuation marks.
+* OpenTable Block - With the OpenTable block, you can add a reservation form on posts or pages.
+* Pay with PayPal Block - Pay with PayPal lets you add a payment button to any post or page, and immediately start taking PayPal payments for physical products, digital goods, or a donation.
+* Payments Block - The Payments Block lets you add a payment button using Stripe as the payment gateway. It works for one-time and recurring payments.
+* Pinterest Block - The Pinterest block is the easiest way to embed Pinterest content to your site: it allows you to embed boards, profiles, and pins.
+* Podcast Player Block - Jetpack's Podcast Player block allows you to easily show your visitors a listing of recent episodes from a podcast and play them on your website.
+* Related Posts Block - The Related Posts feature scans all of your posts' contents, analyzes it, and uses that to display contextual posts your visitors might be interested in reading after they're finished with the current post.
+* Repeat Visitor Block - The Repeat Visitor block enables the author to control the visibility of its nested block(s) depending on how many times a visitor has previously visited the page.
+* Revue Block - The Revue block creates a simple signup form for readers to opt-in to receive your newsletter.
+* Slideshow Block - The Slideshow block lets you insert an image slideshow into a post or page.﻿
+* Star Rating Block - The Ratings block allows any site author to add reviews to the site.
+* Subscription Form Block - The Subscription Form Block allows you to insert a subscription form within the content area of any post or page, enabling your readers to get notifications when you publish new posts.
+* Tiled Gallery Block - With Tiled Galleries you can display your image galleries in four styles: tiled mosaic, circular grid, square tiles, and tiled columns.
+* Video Block - The Video block enhances the existing WordPress Video block and allows you to upload videos from your computer to be hosted on WordPress.com, rather than on your host’s servers.
+* WhatsApp Button Block - The WhatsAPP Button block will allow your customers to send them a message to enquire about their product or services, or ask for support. Clicking on the button will open WhatsApp and pre-fill the phone number and initial message.
+
+Jetpack has also created extensions for some WordPress core blocks:
+
+* Unrolling Tweet Threads – This extension to the Twitter block allows you to import an entire Tweet thread into the editor as native blocks.
+* Social Previews – This extension of the Block Editor allows you to preview what your post / page will look like on search engines and social media.
+
+= Do I need an SSL certificate? =
+
+You don’t need an SSL Certificate to run Jetpack on your WordPress website. However, it’s recommended to integrate them both into your overall security strategy. An SSL certificate (Secure Sockets Layer certificate) creates a secure connection between your website and your site visitors’ browsers. It encrypts any data shared on your site — like addresses, emails, phone numbers, and credit card information — and protects that data from hackers.
+
+If you don’t have an SSL certificate, your site will show a “not secure” warning on users’ browsers, which can reduce your legitimacy in their eyes. SSL certificates also have a positive impact on search engine rankings.
+
+The process of setting up an SSL certificate will depend on your hosting provider. Some hosts include free certificates, while others charge annually.
+
+= How does Jetpack work with WP Super Cache? =
+
+WP Super Cache works by caching your WordPress pages as static HTML pages so that page requests, for an already cached page, do not need to be processed by the WordPress PHP scripts. Typically, most visitors of your site will view cached versions of the WordPress pages, so your server will have more processing power to serve an increased number of users.
+
+Jetpack has an image CDN that works by caching and serving your WordPress images globally from its own servers. These plugins are both maintained by Automattic and work together to give you ultimate site speed.
+
+= What version of PHP do I need? =
+
+Sites must be built on PHP 5.6 or greater, but Jetpack always supports the latest version of PHP.
+
+= Can Jetpack help my site comply with GDPR? =
+
+Our Cookie and Consent Banner can help you comply with GDPR. The European Union’s ePrivacy Directive (often referred to as the ‘cookie law’) and General Data Protection Regulation (GDPR) place requirements on website owners and operators to provide information about, and gain consent for their use of cookies.
+
+
+
+== Screenshots ==
+
+1. Jetpack Security provides easy-to-use, comprehensive WordPress site security including backups, malware scanning, and spam protection.
+2. Save every change with real-time backups and get back online quickly with one-click restores.
+3. Automated malware scanning and one-click fixes keep your site one step ahead of security threats.
+4. Promote your newest posts, pages, and products across your social media channels.
+
+== Changelog ==
+
+= 9.2 =
+
+* Release date: December 1, 2020
+* Release post: https://wp.me/p1moTy-scn
+
+**Enhancements**
+
+* Dashboard: clarify language around support options.
+* Contact Form Block: display fallback link when the block is rendered in non-WordPress contexts, such as subscription emails.
+* Instagram Embeds: add support for embed parameters supported by Instagram.
+* Jetpack set up: clarify error message when the options table is not writable.
+* Jetpack Sync: improve interaction with Publicize, Subscriptions, and Elastic in WordPress 5.6.
+* Jetpack Sync: update Site Health description for better usability.
+* Masterbar: include admin color in user's REST API output.
+* Payments Block: move unreadable notice to the sidebar.
+* Pinterest Block: ensure that Pinterest embeds are displayed nicely in non-WordPress contexts, such as subscription emails.
+* Podcast Block: display fallback link when the block is rendered in non-WordPress contexts, such as RSS feeds.
+* Search: improve URL formatting for the expanded search layout.
+* Sharing: ensure the first suitable image found in a post is always the one used in Open Graph Image meta tags.
+* Slideshow Block: ensure that slideshows are displayed nicely in subscription emails.
+* Status: improve detection of staging servers.
+* Story Block: improve display of the block.
+* Synchronization: improve synchronization of comment status, taxononmies, and terms between your site and WordPress.com.
+* Tiled Gallery Block: improve rendering when the block is rendered in non-WordPress contexts, such as subscription emails.
+* WhatsApp button: improve text alignment on mobile devices.
+
+**Improved compatibility**
+
+* Autoloader: support Composer 2.0.7.
+* General: continued work towards ensuring that Jetpack is fully compatible with the upcoming version of PHP, PHP 8.
+* General: ensure Jetpack's full compatibility with the upcoming WordPress 5.6 release.
+* General: update Jetpack's minimum required WordPress version to 5.5, in anticipation of the upcoming WordPress 5.6 release.
+
+**Bug fixes**
+
+* Connection: handle XMLRPC requests when SERVER_PORT is not defined.
+* Edit Post API: restore post comments when untrashing a post, such as via the mobile apps.
+* External Media: fix a conflict with CoBlock's image replace feature.
+* General: fix incorrect links to Jetpack credentials form.
+* Sitemaps: ensure that the Home URL is slashed on subdirectory websites.
+* Social Icons widget: display only one icon when a URL matches both a domain and the feed URL match.
+* Stats: support Web Stories plugin.
+* Sync: avoid trying to sync when something else disabled syncing a request.
+* Whatsapp Button: fix Guyana country code metadata.
+
+--------
+
+[See the previous changelogs here](https://raw.githubusercontent.com/Automattic/jetpack/master/changelog.txt).