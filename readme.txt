=== Jetpack by WordPress.com ===
Contributors: automattic, adamkheckler, aduth, akirk, allendav, alternatekev, andy, annezazu, apeatling, azaozz, batmoo, barry, beaulebens, blobaugh, cainm, cena, cfinke, chaselivingston, chellycat, clickysteve, csonnek, danielbachhuber, davoraltman, daniloercoli, designsimply, dllh, drawmyface, dsmart, dzver, ebinnion, eliorivero, enej, eoigal, erania-pinnera, ethitter, gcorne, georgestephanis, gibrown, goldsounds, hew, hugobaeta, hypertextranch, iammattthomas, iandunn, jblz, jasmussen, jeffgolenski, jeherve, jenhooks, jenia, jessefriedman, jgs, jkudish, jmdodd, joanrho, johnjamesjacoby, jshreve, keoshi, koke, kraftbj, lancewillett, lschuyler, macmanx, martinremy, matt, matveb, mattwiebe, maverick3x6, mcsf, mdawaffe, MichaelArestad, migueluy, mikeyarce, mkaz, nancythanki, nickmomrik, obenland, oskosk, pento, professor44, rachelsquirrel, rdcoll, ryancowles, richardmuscat, richardmtl, roccotripaldi, samhotchkiss, scarstocea, sdquirk, stephdau, tmoorewp, tyxla, Viper007Bond, westi, yoavf, zinigor
Tags: Jetpack, WordPress.com, backup, security, related posts, CDN, speed, anti-spam, social sharing, SEO, video, stats
<<<<<<< HEAD
Stable tag: 7.1
Requires at least: 4.9
=======
Stable tag: 7.0.1
Requires at least: 5.0
>>>>>>> 683d09d8
Tested up to: 5.1

The ideal plugin for stats, related posts, search engine optimization, social sharing, protection, backups, security, and more.

== Description ==

Hassle-free design, marketing, and security — all in one place.

= Design and Customization Services =
Create and customize your WordPress site from start to finish. Jetpack helps you with:

* Hundreds of professional themes for any kind of site
* Intuitive and powerful customization tools
* Unlimited and high-speed image and video content delivery network
* Lazy image loading for a faster mobile experience
* Integration with the official WordPress mobile apps

= Marketing and Performance Services =
Measure, promote, and earn money from your site. Jetpack helps you with:

* Site stats and analytics
* Automated social media posting and scheduling in advance
* Elasticsearch-powered related content and site search
* SEO tools for Google, Bing, Twitter, Facebook, and WordPress.com
* Advertising program that includes the best of AdSense, Facebook Ads, AOL, Amazon, Google AdX, and Yahoo
* Simple PayPal payment buttons
* Optimize: Activate Jetpack’s site accelerator to load pages faster, optimize your images, and serve your images and static files (like CSS and JavaScript) from our global network of servers. You’ll also reduce bandwidth usage, which may lead to lower hosting costs.

= Security and Backups Services =
Stop worrying about data loss, downtime, and hacking. Jetpack helps you with:

* Brute force attack protection, spam filtering, and downtime monitoring
* Daily or real-time backups of your entire site
* Secure logins with optional two-factor authentication
* Malware scanning, code scanning, and automated threat resolution
* Activity: a record of every change and update on your site
* Fast, priority support from WordPress experts

= Expert Support =
We have a global team of Happiness Engineers ready to help you. Ask your questions in the support forum, or [contact us directly](https://jetpack.com/contact-support).

= Paid Services =
Compare our [simple and affordable plans](https://jetpack.com/pricing?from=wporg) or take a [product tour](https://jetpack.com/features?from=wporg) to learn more.

= Get Started =
Installation is free, quick, and easy. [Install Jetpack from our site](https://jetpack.com/install?from=wporg) in minutes.

== Installation ==

= Automated Installation =
Installation is free, quick, and easy. [Install Jetpack from our site](https://jetpack.com/install?from=wporg) in minutes.

= Manual Alternatives =
Alternatively, install Jetpack via the plugin directory, or upload the files manually to your server and follow the on-screen instructions. If you need additional help [read our detailed instructions](https://jetpack.com/support/installing-jetpack/).

== Frequently Asked Questions ==

= Is Jetpack free? =
Yes! Jetpack's core features are and always will be free.

These include: [site stats](https://jetpack.com/features/traffic/site-stats), a [high-speed CDN](https://jetpack.com/features/writing/content-delivery-network/) for images, [related posts](https://jetpack.com/features/traffic/related-posts), [downtime monitoring](https://jetpack.com/features/security/downtime-monitoring), brute force [attack protection](https://jetpack.com/features/security/brute-force-attack-protection), [automated sharing](https://jetpack.com/features/traffic/automatic-publishing/) to social networks, [sidebar customization](https://jetpack.com/features/writing/sidebar-customization/), and many more.

= Should I purchase a paid plan? =
Jetpack's paid services include real-time backups, security scanning, premium themes, spam filtering, video hosting, site monetization, SEO tools, search, priority support, and more.

To learn more about the essential security and WordPress services we provide, visit our [plan comparison page](https://jetpack.com/pricing?from=wporg).

= Why do I need a WordPress.com account? =

Since Jetpack and its services are provided and hosted by WordPress.com, a WordPress.com account is required for Jetpack to function.

= I already have a WordPress account, but Jetpack isn't working. What's going on? =

A WordPress.com account is different from the account you use to log into your self-hosted WordPress. If you can log into [WordPress.com](https://wordpress.com), then you already have a WordPress.com account. If you can't, you can easily create one [during installation](https://jetpack.com/install?from=wporg).

= How do I view my stats? =

Once you've installed Jetpack your stats will be available on [WordPress.com/Stats](https://wordpress.com/stats), on the official [WordPress mobile apps](https://apps.wordpress.com/mobile/), and on your Jetpack dashboard.

= How do I contribute to Jetpack? =

There are opportunities for developers at all levels to contribute. [Learn more about contributing to Jetpack](https://jetpack.com/contribute) or consider [joining our beta program](https://jetpack.com/beta).


== Screenshots ==

1. Themes: Choose from hundreds of customizable, professional themes.
2. Performance: Free high-speed content delivery network for your images.
3. Apps: Update your site from any device with the free WordPress apps.
4. Analytics: Simple and concise site stats and traffic insights.
5. Sharing: Connect your site to social networks for automated social sharing.
6. Revenue: Sell products & take payments with simple payment buttons.
7. Downtime Monitoring: Get notified if and when your site goes down.
8. Security: Protection against brute force attacks, spam, and malware. On-demand backups and restores.

== Changelog ==

= 7.1.1 =

* Release date: March 06, 2019
* Release post: https://wp.me/p1moTy-foJ

**Bug fixes**

* General: avoid conflicting with other plugins when suggesting Jetpack features on the Plugins screen.
* Publicize: avoid errors when the feature is not active on a site.
* Widgets: improve performance of the Top Posts and the Blog Stats widgets on high-traffic sites.
* Subscriptions: fix an issue that prevented displaying subscribers count in the subscription forms.
* Tiled Galleries / Slideshows: ensure they can be displayed properly in Internet Explorer 11.

= 7.1 =

* Release date: March 05, 2019
* Release post: https://wp.me/p1moTy-e9x

**Major Enhancements**

* Block Editor: this release introduces 6 new blocks:
	- the Ads block allows you to insert different ads from [our WordAds program](https://jetpack.com/support/ads/) within your posts and pages.
	- the Mailchimp block allows your readers to easily subscribe to your Mailchimp newsletter.
	- the Video block supports VideoPress videos if you've purchased our Premium or Professional plan.
	- the Slideshow block allows you to insert beautiful slideshows in your posts and pages.
	- The Business Hours blocks is useful for companies who want to display their business's Opening Hours on their site.
	- The Contact Info block is useful for any business who may want to display useful information on a post or page.

**Enhancements**

* Admin Page: move Carousel settings from Performance to Writing section.
* Ads: include search results pages under the `Archive` toggle.
* Block Editor: improve block registration structure for better management of block availability.
* General: remove IE8 support fallbacks.
* General: add feature suggestions to the plugin search screen.
* Image CDN: add new mode that disables the creation of resized images, thus saving disk space.
* Instagram: update embed to support Instagram TV URLs.
* Post Images detection: add support for alt text.
* Plans: clarify upgrade prompts in the Jetpack dashboard's Plans page.
* Publicize: remove the Google+ interface as the Social Network is now deprecated.
* Related Posts: update block to allow for up to 6 related posts.
* Social Menus & Icons: add Discord Support.
* Support: add additional tests to check when Jetpack isn't working as expected and ensures all current debugging platforms use the same testing list.
* Simple Payments: add generic currency fallback symbol.
* Sync: further performance improvements in PHP 7+ environments.
* Woocommerce Analytics: include product type with analytics data.

**Improved compatibility**

* General: replace all .dev TLD references by .test as the .dev TLD will soon become available for registration.
* PHP 7.3: introduce automated testing for PHP 7.3.
* Site Accelerator: ensure compatibility with the AMP plugin.
* Twenty Nineteen: fix Top Posts and Pages Widget image list margins.
* WordPress 5.1 Compatibility: update usage of `wp_schedule_single_event` to match changes in WordPress.

**Bug fixes**

* Copy Post: ensure the feature can be used when using non-standard post formats.
* Infinite Scroll: fix vertical spacing for new posts loaded with Infinite Scroll.
* Internationalization: fix minor problem affecting translations in the block editor.
* Mobile Theme: fix PHP notices when trying to display gallery images.
* Mobile Theme: fix redirection issues when clicking on the "Desktop version" links.
* Photon: add paypalobjects.com to the list of banned domains, as this domain already relies on a CDN.
* Publicize / Subscriptions: do not show message at the top of the editor when creating a private post.
* Spelling / Grammar: fix error when spellchecking the contents of a Classic block in the block editor.
* Top Posts: allow fetching posts from a long timeframe when using the `jetpack_top_posts_days` filter.
* Related Posts: avoid display a dulplicated set of related posts when using the Related Posts block.
* REST API: fix a bug causing Likes settings on a post to sometimes be flipped.
* Security: fix an XSS vulnerability in the "My Community" widget.
* Security: avoid bypassing Protect's Math Fallback challenge.
* Site Stats: do not show the Jetpack logo in the Stats dashboard widget title in the Screen Options tab.
* Theme Tools: support alternative Pinterest domain extensions in the Social Menus tool.
* Widgets: support alternative Pinterest domain extensions in the Social Icons Widget.
* Widgets: update the Cookies & Consents Banner to be fully accessible on mobile devices.

--------

[See the previous changelogs here](https://raw.githubusercontent.com/Automattic/jetpack/master/changelog.txt).<|MERGE_RESOLUTION|>--- conflicted
+++ resolved
@@ -1,13 +1,8 @@
 === Jetpack by WordPress.com ===
 Contributors: automattic, adamkheckler, aduth, akirk, allendav, alternatekev, andy, annezazu, apeatling, azaozz, batmoo, barry, beaulebens, blobaugh, cainm, cena, cfinke, chaselivingston, chellycat, clickysteve, csonnek, danielbachhuber, davoraltman, daniloercoli, designsimply, dllh, drawmyface, dsmart, dzver, ebinnion, eliorivero, enej, eoigal, erania-pinnera, ethitter, gcorne, georgestephanis, gibrown, goldsounds, hew, hugobaeta, hypertextranch, iammattthomas, iandunn, jblz, jasmussen, jeffgolenski, jeherve, jenhooks, jenia, jessefriedman, jgs, jkudish, jmdodd, joanrho, johnjamesjacoby, jshreve, keoshi, koke, kraftbj, lancewillett, lschuyler, macmanx, martinremy, matt, matveb, mattwiebe, maverick3x6, mcsf, mdawaffe, MichaelArestad, migueluy, mikeyarce, mkaz, nancythanki, nickmomrik, obenland, oskosk, pento, professor44, rachelsquirrel, rdcoll, ryancowles, richardmuscat, richardmtl, roccotripaldi, samhotchkiss, scarstocea, sdquirk, stephdau, tmoorewp, tyxla, Viper007Bond, westi, yoavf, zinigor
 Tags: Jetpack, WordPress.com, backup, security, related posts, CDN, speed, anti-spam, social sharing, SEO, video, stats
-<<<<<<< HEAD
-Stable tag: 7.1
-Requires at least: 4.9
-=======
-Stable tag: 7.0.1
+Stable tag: 7.1.1
 Requires at least: 5.0
->>>>>>> 683d09d8
 Tested up to: 5.1
 
 The ideal plugin for stats, related posts, search engine optimization, social sharing, protection, backups, security, and more.
