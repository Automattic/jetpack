<?php
require_once dirname( __FILE__ ) . '/class.jetpack-sync-deflate-codec.php';
require_once dirname( __FILE__ ) . '/class.jetpack-sync-queue.php';

class Jetpack_Sync_Client {
	private $sync_queue;
	private $codec;
	private $options_whitelist = array( 'stylesheet', '/^theme_mods_.*$/' );
	private $constants_whitelist = array();
	private $meta_types = array( 'post' );
	private $previous_filter = array();


	// this is necessary because you can't use "new" when you declare instance properties >:(
	function __construct() {
		$this->sync_queue = new Jetpack_Sync_Queue( 'sync', 10 );
		$this->codec = new Jetpack_Sync_Deflate_Codec();
	}

	function init() {

		$handler = array( $this, 'action_handler' );
		$filter_handler = array( $this, 'filter_handler' );
		// posts
		add_action( 'wp_insert_post', $handler, 10, 3 );
		add_action( 'delete_post', $handler, 10 );
		// comments
		add_action( 'wp_insert_comment', $handler, 10, 2 );
		add_action( 'deleted_comment', $handler, 10 );
		add_action( 'trashed_comment', $handler, 10 );
		add_action( 'spammed_comment', $handler, 10 );
		// even though it's messy, we implement these hooks because the edit_comment hook doesn't include the data
		foreach ( array( '', 'trackback', 'pingback' ) as $comment_type ) {
			foreach ( array( 'unapproved', 'approved' ) as $comment_status ) {
				add_action( "comment_{$comment_status}_{$comment_type}", $handler, 10, 2 );
			}
		}

		// options
		add_action( 'added_option', $handler, 10, 2 );
		add_action( 'updated_option', $handler, 10, 3 );
		add_action( 'deleted_option', $handler, 10, 1 );

		// themes
		add_action( 'jetpack_sync_current_theme_support', $handler, 10 ); // custom hook, see meta-hooks below
		add_action( 'jetpack_sync_current_constants', $handler, 10 );

		/**
		 * Meta-hooks - fire synthetic hooks for all the properties we need to sync, 
		 * e.g. when a theme changes
		 */

		// themes
		add_action( 'switch_theme', array( $this, 'switch_theme_handler' ) );

		foreach ( $this->meta_types as $meta_type ) {
			add_filter( "add_{$meta_type}_metadata", $filter_handler, 99, 5 );
			add_filter( "update_{$meta_type}_metadata", $filter_handler, 99, 5);
			add_filter( "delete_{$meta_type}_metadata", $filter_handler, 99, 5 );
		}
	}

	function set_options_whitelist( $options ) {
		$this->options_whitelist = $options;
	}

	function set_constant_whitelist( $constant ) {
		$this->constants_whitelist = $constant;
	}

	function is_whitelisted_option( $option ) {
		foreach ( $this->options_whitelist as $whitelisted_option ) {
			if ( $whitelisted_option[0] === '/' && preg_match( $whitelisted_option, $option ) ) {
				return true;
			} elseif ( $whitelisted_option === $option ) {
				return true;
			}
		}
		return false;
	}

	function set_codec( iJetpack_Sync_Codec $codec ) {
		$this->codec = $codec;
	}

	function set_sync_queue( $queue ) {
		$this->sync_queue = $queue;
	}

	function action_handler() {
		$current_filter = current_filter();
		$args           = func_get_args();

		if ( $current_filter === 'wp_insert_post' && $args[1]->post_type === 'revision' ) {
			return;
		}

		if ( in_array( $current_filter, array( 'deleted_option', 'added_option', 'updated_option' ) ) 
			&& 
			! $this->is_whitelisted_option( $args[0] ) ) {
			return;
		}
		Jetpack_Sync::schedule_sync();
		$this->sync_queue->add( array(
			$current_filter,
			$args,
			microtime(true) // TODO: use this value to preserve high-precision ordering of merged queues from multiple processes
		) );
	}

	function filter_handler() {
		$current_filter = current_filter();
		$args           = func_get_args();
		$necessary_args = array( $args[1], $args[2], $args[3] );
		$return = $args[0];
		foreach ( $this->meta_types as $meta_type ) {
			if ( $args[0] !== null && ( $current_filter === "add_{$meta_type}_metadata" || $current_filter === "update_{$meta_type}_metadata" || $current_filter === "delete_{$meta_type}_metadata" ) ) {
				return $return;
			}

			if ( $current_filter === "add_{$meta_type}_metadata" && serialize( $necessary_args ) === serialize( $this->previous_filter ) ) {
				return $return;
			}
		}

		Jetpack_Sync::schedule_sync();
		$this->sync_queue->add( array(
			$current_filter,
			$args
		) );

		$this->previous_filter = $necessary_args;

		return $return;

	}

	function switch_theme_handler() {
		global $_wp_theme_features;
		
		do_action( 'jetpack_sync_current_theme_support', $_wp_theme_features );
	}

	function do_sync() {
		$this->maybe_sync_constants();
		$buffer = $this->sync_queue->checkout();

		if ( is_wp_error( $buffer) ) {
<<<<<<< HEAD
			error_log("Error fetching buffer: ".$buffer->get_error_message());
=======
			error_log( "Got error: ".$buffer->get_error_message() );
>>>>>>> 6651c880
			return;
		}

		$data = $this->codec->encode( $buffer->get_items() );

		/**
		 * Fires when data is ready to send to the server.
		 * Return false or WP_Error to abort the sync (e.g. if there's an error)
		 * The items will be automatically re-sent later
		 *
		 * @since 4.1
		 *
		 * @param array $data The action buffer
		 */
		$result = apply_filters( 'jetpack_sync_client_send_data', $data );

		if ( !$result || is_wp_error( $result ) ) {
			$this->sync_queue->checkin( $buffer );
		} else {
			$this->sync_queue->close( $buffer );
		}
	}
	
	private function maybe_sync_constants() {
		$constants = $this->get_all_constants();
		$constants_check_sum = $this->get_check_sum( $constants );
		$check_sum_option = 'jetpack_constants_sync_checksum';
		if ( $constants_check_sum !== get_option( $check_sum_option ) ) {
			do_action( 'jetpack_sync_current_constants', $constants );
			update_option( $check_sum_option, $constants_check_sum );
		}
	}

	private function get_all_constants() {
		return array_combine( $this->constants_whitelist, array_map( array( $this, 'get_constant' ), $this->constants_whitelist ) );
	}

	private function get_constant( $constant ) {
		if ( defined( $constant ) ) {
			return constant( $constant );
		}

		return null;
	}

	private function get_check_sum( $values ) {
		return crc32( json_encode( $values ) );
	}


	function get_actions() {
		// TODO: we should only send a bit at a time, flush_all sends everything
		return $this->sync_queue->flush_all();
	}

	function get_all_actions() {
		return $this->sync_queue->get_all();
	}

	function reset_actions() {
		$this->sync_queue->reset();
	}
}<|MERGE_RESOLUTION|>--- conflicted
+++ resolved
@@ -146,11 +146,7 @@
 		$buffer = $this->sync_queue->checkout();
 
 		if ( is_wp_error( $buffer) ) {
-<<<<<<< HEAD
 			error_log("Error fetching buffer: ".$buffer->get_error_message());
-=======
-			error_log( "Got error: ".$buffer->get_error_message() );
->>>>>>> 6651c880
 			return;
 		}
 
