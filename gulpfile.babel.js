--- conflicted
+++ resolved
@@ -1,12 +1,9 @@
 /**
  * External dependencies
  */
-<<<<<<< HEAD
 import babel from 'gulp-babel';
-=======
 import autoprefixer from 'gulp-autoprefixer';
 import banner from 'gulp-banner';
->>>>>>> 5f5e9d50
 import check from 'gulp-check';
 import colors from 'ansi-colors';
 import del from 'del';
@@ -271,7 +268,6 @@
 /*
  * Gutenberg Blocks for Jetpack
  */
-<<<<<<< HEAD
 gulp.task( 'gutenpack', function() {
 	return gulp.src( [ '**/*/*block.jsx', ...alwaysIgnoredPaths ] )
 		.pipe( babel( {
@@ -293,10 +289,7 @@
 	return gulp.watch( [ '**/*/*block.jsx', ...alwaysIgnoredPaths ], gulp.parallel( 'gutenpack' ) );
 } );
 
-gulp.task( 'gutenpack:jetpack-blocks', function() {
-=======
 gulp.task( 'gutenberg:blocks', function() {
->>>>>>> 5f5e9d50
 	return gulp.src( [ 'node_modules/@automattic/jetpack-blocks/build/*.{js,css}' ] )
 		.pipe( gulp.dest( '_inc/blocks' ) );
 } );
@@ -309,19 +302,11 @@
 // Default task
 gulp.task(
 	'default',
-<<<<<<< HEAD
-	gulp.parallel( sass_build, 'old-styles', 'checkstrings', 'php:lint', 'js:hint', 'php:module-headings', 'gutenpack', 'gutenpack:jetpack-blocks' )
+	gulp.parallel( sass_build, 'old-styles', 'checkstrings', 'php:lint', 'js:hint', 'php:module-headings', 'gutenpack', 'gutenberg:blocks' )
 );
 gulp.task(
 	'watch',
 	gulp.parallel( react_watch, sass_watch, 'old-styles:watch', 'gutenpack:watch' )
-=======
-	[ 'react:build', 'old-styles', 'checkstrings', 'php:lint', 'js:hint', 'php:module-headings', 'gutenberg:blocks' ]
-);
-gulp.task(
-	'watch',
-	[ 'react:watch', 'sass:watch', 'old-styles:watch' ]
->>>>>>> 5f5e9d50
 );
 
 // Keeping explicit task names to allow for individual runs
