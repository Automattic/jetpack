<?php // @phpcs:disable WordPress.Files.FileName
/**
 * Base configuration for Phan. Project configs should require this and
 * make any necessary changes.
 *
 * @package automattic/jetpack
 */

// @phpcs:disable WordPress.WP.AlternativeFunctions.file_get_contents_file_get_contents -- This is not WordPress
// @phpcs:disable WordPress.WP.CapitalPDangit.MisspelledInComment -- It's filename constants.
// @phpcs:disable WordPress.WP.CapitalPDangit.MisspelledInText -- It's filename constants.

/**
 * Create a Phan configuration.
 *
 * @param string $dir Project directory.
 * @param array  $options Additional options.
 *   - directory_list: (array) Directories to scan, rather than scanning the whole project.
 *   - exclude_analysis_directory_list: (array) Directories to exclude from analysis.
 *   - exclude_file_list: (array) Individual files to exclude.
 *   - exclude_file_regex: (array) Additional regexes to exclude. Will be anchored at the start.
 *   - file_list: (array) Additional individual files to scan.
 *   - parse_file_list: (array) Files to parse but not analyze. Equivalent to listing in both 'file_list' and 'exclude_analysis_directory_list'.
 *   - stubs: (array) Predefined stubs to load. Default is `array( 'wordpress', 'wp-cli', 'wpcom' )`.
 *      - akismet: Stubs from .phan/stubs/akismet-stubs.php.
<<<<<<< HEAD
 *      - photon-opencv: Stubs from .phan/stubs/photon-opencv-stubs.php.
=======
 *      - full-site-editing: Stubs from .phan/stubs/full-site-editing-stubs.php.
>>>>>>> 236ac361
 *      - woocommerce: Stubs from php-stubs/woocommerce.
 *      - woocommerce-internal: Stubs from .phan/stubs/woocommerce-internal-stubs.php.
 *      - woocommerce-packages: Stubs from php-stubs/woocommerce.
 *      - wordpress: Stubs from php-stubs/wordpress-stubs, php-stubs/wordpress-tests-stubs, php-stubs/wp-cli-stubs, and .phan/stubs/wordpress-constants.php.
 *      - wp-cli: Stubs from php-stubs/wp-cli-stubs.
 *      - wpcom: Stubs from .phan/stubs/wpcom-stubs.php.
 *   - +stubs: (array) Like 'stubs', but setting this does not clear the defaults.
 *   - suppress_issue_types: (array) Issues to suppress for the entire project.
 *   - unsuppress_issue_types: (array) Default-suppressed issues to unsuppress for the project.
 * @return array Phan config.
 * @throws InvalidArgumentException If something is detected as invalid.
 */
function make_phan_config( $dir, $options = array() ) {
	$options += array(
		'directory_list'                  => array( '.' ),
		'exclude_analysis_directory_list' => array(),
		'exclude_file_list'               => array(),
		'exclude_file_regex'              => array(),
		'file_list'                       => array(),
		'parse_file_list'                 => array(),
		'stubs'                           => array( 'wordpress', 'wp-cli', 'wpcom' ),
		'+stubs'                          => array(),
		'suppress_issue_types'            => array(),
		'unsuppress_issue_types'          => array(),
	);

	$root = dirname( __DIR__ );

	$stubs = array();
	foreach ( array_merge( $options['stubs'], $options['+stubs'] ) as $stub ) {
		switch ( $stub ) {
			case 'akismet':
				$stubs[] = "$root/.phan/stubs/akismet-stubs.php";
				break;
<<<<<<< HEAD
			case 'photon-opencv':
				$stubs[] = "$root/.phan/stubs/photon-opencv-stubs.php";
=======
			case 'full-site-editing':
				$stubs[] = "$root/.phan/stubs/full-site-editing-stubs.php";
>>>>>>> 236ac361
				break;
			case 'woocommerce':
				$stubs[] = "$root/vendor/php-stubs/woocommerce-stubs/woocommerce-stubs.php";
				break;
			case 'woocommerce-internal':
				$stubs[] = "$root/.phan/stubs/woocommerce-internal-stubs.php";
				break;
			case 'woocommerce-packages':
				$stubs[] = "$root/vendor/php-stubs/woocommerce-stubs/woocommerce-packages-stubs.php";
				break;
			case 'wordpress':
				$stubs[] = "$root/vendor/php-stubs/wordpress-stubs/wordpress-stubs.php";
				$stubs[] = "$root/vendor/php-stubs/wordpress-tests-stubs/wordpress-tests-stubs.php";
				$stubs[] = "$root/.phan/stubs/wordpress-constants.php";
				break;
			case 'wp-cli':
				$stubs[] = "$root/vendor/php-stubs/wp-cli-stubs/wp-cli-stubs.php";
				$stubs[] = "$root/vendor/php-stubs/wp-cli-stubs/wp-cli-commands-stubs.php";
				$stubs[] = "$root/vendor/php-stubs/wp-cli-stubs/wp-cli-i18n-stubs.php";
				break;
			case 'wpcom':
				$stubs[] = "$root/.phan/stubs/wpcom-stubs.php";
				break;
			default:
				throw new InvalidArgumentException( "Unknown stub '$stub'" );
		}
	}

	$config = array(
		// Apparently this is only useful when upgrading from php 5, not for 7-to-8.
		'backward_compatibility_checks'   => false,

		// If we start depending on class_alias, we might need this true. For now we don't.
		'enable_class_alias_support'      => false,

		// Seems worthwhile to have these flagged for attention.
		// Probably either the type inference is wrong or the code could be simplified.
		'redundant_condition_detection'   => true,

		// Plugins to enable.
		'plugins'                         => array(
			'AddNeverReturnTypePlugin',
			'DuplicateArrayKeyPlugin',
			'DuplicateExpressionPlugin',
			'LoopVariableReusePlugin',
			'PHPUnitNotDeadCodePlugin',
			'PregRegexCheckerPlugin',
			'RedundantAssignmentPlugin',
			'SimplifyExpressionPlugin',
			'UnreachableCodePlugin',
			'UseReturnValuePlugin',
			// Others to consider:
			// https://github.com/wikimedia/mediawiki-tools-phan/blob/master/src/Plugin/RedundantExistenceChecksPlugin.php
			// https://packagist.org/packages/mediawiki/phan-taint-check-plugin
		),

		// Issues to disable globally.
		'suppress_issue_types'            => array_merge(
			array_diff(
				array(
					// WordPress coding standards do not allow the `?:` operator.
					'PhanPluginDuplicateConditionalTernaryDuplication',
				),
				$options['unsuppress_issue_types']
			),
			$options['suppress_issue_types']
		),

		// Directories and individual files to parse (and, by default, analyze).
		// Values are relative to the project base, and must begin with `./` for the exclude_file_regex to work right.
		// Default to scanning the whole project, and including the various WordPress stubs packages.
		'directory_list'                  => $options['directory_list'],
		'file_list'                       => array_merge(
			array(
				// Otherwise it complains about the config files trying to call this function. 😀
				__FILE__,
				// Assume everything uses PHPUnit.
				"$root/.phan/stubs/phpunit-stubs.php",
			),
			$stubs,
			$options['file_list'],
			$options['parse_file_list']
		),

		// Regex to exclude files from parsing.
		'exclude_file_regex'              => '@^(?:\./)?(?:' . implode(
			'|',
			array_merge(
				array(
					// Ignore any `test`, `tests`, `Test`, and `Tests` inside `vendor` and `jetpack_vendor`.
					// Phan includes this by default, probably because various random packages don't exclude their test dirs.
					'(?:jetpack_)?vendor/.*/[tT]ests?/',
					// Ignore any `wordpress`, `jetpack_vendor`, `vendor`, and `node_modules` inside `vendor` and `jetpack_vendor`.
					// Most of these are probably from our intra-monorepo symlinks.
					'(?:jetpack_)?vendor/.*/(?:wordpress|(?:jetpack_)?vendor|node_modules)/',
					// Yoast/phpunit-polyfills triggers a lot of PhanRedefinedXXX errors.
					// Avoid that by excluding the versions of the files for PHPUnit < 9.6
					'vendor/yoast/phpunit-polyfills/src/Polyfills/(?!.*_Empty).*\.php',
					'vendor/yoast/phpunit-polyfills/src/TestCases/TestCasePHPUnitLte7\.php',
					// Other stuff to ignore.
					'node_modules/',
					'tests/e2e/node_modules/',
					'wordpress/',
					'\.cache/',
				),
				// PHPUnit 9.6 has some broken phpdocs and missing `@template` annotations. We provide corrected stubs.
				// This file holds the vendor paths we stubbed.
				explode( "\n", trim( (string) file_get_contents( "$root/.phan/stubs/phpunit-dirs.txt" ) ) ),
				$options['exclude_file_regex']
			)
		) . ')@',

		// Specific files to exclude from parsing.
		'exclude_file_list'               => $options['exclude_file_list'],

		// List directories that will be excluded from analysis (but will still be parsed).
		// Note anything here needs to be listed in `directory_list` or `file_list` to be parsed in the first place.
		'exclude_analysis_directory_list' => array_merge(
			array(
				'jetpack_vendor/',
				'vendor/',
				'.phan/stubs/',
				"$root/vendor/",
				"$root/.phan/",
			),
			$options['exclude_analysis_directory_list'],
			$options['parse_file_list']
		),
	);

	// Only use UnusedSuppressionPlugin if we're not doing the CI run with old core stubs.
	if ( ! getenv( 'NO_PHAN_UNUSED_SUPPRESSION' ) ) {
		$config['plugins'][] = 'UnusedSuppressionPlugin';
	}

	// Read default PHP versions to check against.
	$versions = file_get_contents( "$root/.github/versions.sh" );
	if ( preg_match( '/^MIN_PHP_VERSION=(\d+\.\d+)$/m', $versions, $m ) ) {
		$config['minimum_target_php_version'] = $m[1];
	}
	if ( preg_match( '/^MAX_PHP_VERSION=(\d+\.\d+)$/m', $versions, $m ) ) {
		$config['target_php_version'] = $m[1];
	}

	// Read minimum version from composer.json, if any is set.
	$composer = json_decode( file_get_contents( "$dir/composer.json" ), true );
	if ( isset( $composer['require']['php'] ) && preg_match( '/^>=\s*(\d+\.\d+)(?:\.\d+)?\s*$/', $composer['require']['php'], $m ) ) {
		$config['minimum_target_php_version'] = $m[1];
	}

	return $config;
}<|MERGE_RESOLUTION|>--- conflicted
+++ resolved
@@ -23,11 +23,8 @@
  *   - parse_file_list: (array) Files to parse but not analyze. Equivalent to listing in both 'file_list' and 'exclude_analysis_directory_list'.
  *   - stubs: (array) Predefined stubs to load. Default is `array( 'wordpress', 'wp-cli', 'wpcom' )`.
  *      - akismet: Stubs from .phan/stubs/akismet-stubs.php.
-<<<<<<< HEAD
+ *      - full-site-editing: Stubs from .phan/stubs/full-site-editing-stubs.php.
  *      - photon-opencv: Stubs from .phan/stubs/photon-opencv-stubs.php.
-=======
- *      - full-site-editing: Stubs from .phan/stubs/full-site-editing-stubs.php.
->>>>>>> 236ac361
  *      - woocommerce: Stubs from php-stubs/woocommerce.
  *      - woocommerce-internal: Stubs from .phan/stubs/woocommerce-internal-stubs.php.
  *      - woocommerce-packages: Stubs from php-stubs/woocommerce.
@@ -62,13 +59,11 @@
 			case 'akismet':
 				$stubs[] = "$root/.phan/stubs/akismet-stubs.php";
 				break;
-<<<<<<< HEAD
+			case 'full-site-editing':
+				$stubs[] = "$root/.phan/stubs/full-site-editing-stubs.php";
+				break;
 			case 'photon-opencv':
 				$stubs[] = "$root/.phan/stubs/photon-opencv-stubs.php";
-=======
-			case 'full-site-editing':
-				$stubs[] = "$root/.phan/stubs/full-site-editing-stubs.php";
->>>>>>> 236ac361
 				break;
 			case 'woocommerce':
 				$stubs[] = "$root/vendor/php-stubs/woocommerce-stubs/woocommerce-stubs.php";
