--- conflicted
+++ resolved
@@ -20,7 +20,6 @@
 	dirname( __DIR__ ),
 	array(
 		'is_wordpress'       => false,
-<<<<<<< HEAD
 		'exclude_file_regex' => array_merge(
 			array(
 				// For the monorepo itself, we want to exclude all the projects. Those are processed individually instead.
@@ -28,22 +27,11 @@
 				// Ignore stuff in various subdirs too.
 				'.*/node_modules/',
 				'tools/docker/',
+				// Don't load the stubs. (if we need to start loading _a_ stub for the "monorepo", do like `(?!filename\.php)` to exclude it from the exclusion.)
+				'.phan/stubs/',
 			),
 			// Also any pseudo-projects are processed separately.
 			array_values( $pseudoProjects )
-=======
-		'exclude_file_regex' => array(
-			// For the monorepo itself, we want to exclude all the projects. Those are processed individually instead.
-			'projects/',
-			// This also should be analyzed separately.
-			// @todo Do so.
-			'tools/cli/helpers/doc-parser/',
-			// Ignore stuff in various subdirs too.
-			'.*/node_modules/',
-			'tools/docker/',
-			// Don't load the stubs. (if we need to start loading _a_ stub for the "monorepo", do like `(?!filename\.php)` to exclude it from the exclusion.)
-			'.phan/stubs/',
->>>>>>> db4b0a36
 		),
 	)
 );
