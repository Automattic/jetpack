--- conflicted
+++ resolved
@@ -93,13 +93,8 @@
 brew link php@$PHP_VERSION
 
 echo "Checking composer..."
-<<<<<<< HEAD
 if ! command -v composer &>/dev/null; then
 echo "Installing Composer"
-=======
-if [[ -z "$(command -v composer)" ]]; then
-	echo "Installing Composer"
->>>>>>> 2f860dd1
 	EXPECTED_CHECKSUM="$(php -r 'copy("https://composer.github.io/installer.sig", "php://stdout");')"
 	php -r "copy('https://getcomposer.org/installer', 'composer-setup.php');"
 	ACTUAL_CHECKSUM="$(php -r "echo hash_file('sha384', 'composer-setup.php');")"
@@ -111,12 +106,8 @@
 		exit 1
 	fi
 
-<<<<<<< HEAD
-	php composer-setup.php --version=2.1.8 --quiet
-=======
 	php composer-setup.php --version=$COMPOSER_VERSION --quiet
 	RESULT=$?
->>>>>>> 2f860dd1
 	rm composer-setup.php
 	sudo mv composer.phar /usr/local/bin/composer
 fi 
