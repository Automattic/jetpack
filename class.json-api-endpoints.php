<?php

require_once( dirname( __FILE__ ) . '/json-api-config.php' );

// Endpoint
abstract class WPCOM_JSON_API_Endpoint {
	// The API Object
	var $api;

	var $pass_wpcom_user_details = false;
	var $can_use_user_details_instead_of_blog_membership = false;

	// One liner.
	var $description;

	// Object Grouping For Documentation (Users, Posts, Comments)
	var $group;

	// Stats extra value to bump
	var $stat;

	// HTTP Method
	var $method = 'GET';

	// Minimum version of the api for which to serve this endpoint
	var $min_version = '0';

	// Maximum version of the api for which to serve this endpoint
	var $max_version = WPCOM_JSON_API__CURRENT_VERSION;

	// Path at which to serve this endpoint: sprintf() format.
	var $path = '';

	// Identifiers to fill sprintf() formatted $path
	var $path_labels = array();

	// Accepted query parameters
	var $query = array(
		// Parameter name
		'context' => array(
			// Default value => description
			'display' => 'Formats the output as HTML for display.  Shortcodes are parsed, paragraph tags are added, etc..',
			// Other possible values => description
			'edit'    => 'Formats the output for editing.  Shortcodes are left unparsed, significant whitespace is kept, etc..',
		),
		'http_envelope' => array(
			'false' => '',
			'true'  => 'Some environments (like in-browser Javascript or Flash) block or divert responses with a non-200 HTTP status code.  Setting this parameter will force the HTTP status code to always be 200.  The JSON response is wrapped in an "envelope" containing the "real" HTTP status code and headers.',
		),
		'pretty' => array(
			'false' => '',
			'true'  => 'Output pretty JSON',
		),
		'meta' => "(string) Optional. Loads data from the endpoints found in the 'meta' part of the response. Comma-separated list. Example: meta=site,likes",
		'fields' => '(string) Optional. Returns specified fields only. Comma-separated list. Example: fields=ID,title',
		// Parameter name => description (default value is empty)
		'callback' => '(string) An optional JSONP callback function.',
	);

	// Response format
	var $response_format = array();

	// Request format
	var $request_format = array();

	// Is this endpoint still in testing phase?  If so, not available to the public.
	var $in_testing = false;

	// Is this endpoint still allowed if the site in question is flagged?
	var $allowed_if_flagged = false;

	// Is this endpoint allowed if the site is red flagged?
	public $allowed_if_red_flagged = false;

	/**
	 * @var string Version of the API
	 */
	var $version = '';

	/**
	 * @var string Example request to make
	 */
	var $example_request = '';

	/**
	 * @var string Example request data (for POST methods)
	 */
	var $example_request_data = '';

	/**
	 * @var string Example response from $example_request
	 */
	var $example_response = '';

	/**
	 * @var bool Set to true if the endpoint implements its own filtering instead of the standard `fields` query method
	 */
	var $custom_fields_filtering = false;

	/**
	 * @var bool Set to true if the endpoint accepts all cross origin requests. You probably should not set this flag.
	 */
	var $allow_cross_origin_request = false;

	/**
	 * @var bool Set to true if the endpoint can recieve unauthorized POST requests.
	 */
	var $allow_unauthorized_request = false;

	/**
	 * @var bool Set to true if the endpoint should accept site based (not user based) authentication.
	 */
	var $allow_jetpack_site_auth = false;

	function __construct( $args ) {
		$defaults = array(
			'in_testing'           => false,
			'allowed_if_flagged'   => false,
			'allowed_if_red_flagged' => false,
			'description'          => '',
			'group'	               => '',
			'method'               => 'GET',
			'path'                 => '/',
			'min_version'          => '0',
			'max_version'          => WPCOM_JSON_API__CURRENT_VERSION,
			'force'	               => '',
			'deprecated'           => false,
			'new_version'          => WPCOM_JSON_API__CURRENT_VERSION,
			'jp_disabled'          => false,
			'path_labels'          => array(),
			'request_format'       => array(),
			'response_format'      => array(),
			'query_parameters'     => array(),
			'version'              => 'v1',
			'example_request'      => '',
			'example_request_data' => '',
			'example_response'     => '',
			'required_scope'       => '',
			'pass_wpcom_user_details' => false,
			'can_use_user_details_instead_of_blog_membership' => false,
			'custom_fields_filtering' => false,
			'allow_cross_origin_request' => false,
			'allow_unauthorized_request' => false,
			'allow_jetpack_site_auth'    => false,
		);

		$args = wp_parse_args( $args, $defaults );

		$this->in_testing  = $args['in_testing'];

		$this->allowed_if_flagged = $args['allowed_if_flagged'];
		$this->allowed_if_red_flagged = $args['allowed_if_red_flagged'];

		$this->description = $args['description'];
		$this->group       = $args['group'];
		$this->stat        = $args['stat'];
		$this->force	   = $args['force'];
		$this->jp_disabled = $args['jp_disabled'];

		$this->method      = $args['method'];
		$this->path        = $args['path'];
		$this->path_labels = $args['path_labels'];
		$this->min_version = $args['min_version'];
		$this->max_version = $args['max_version'];
		$this->deprecated  = $args['deprecated'];
		$this->new_version = $args['new_version'];

		$this->pass_wpcom_user_details = $args['pass_wpcom_user_details'];
		$this->custom_fields_filtering = (bool) $args['custom_fields_filtering'];
		$this->can_use_user_details_instead_of_blog_membership = $args['can_use_user_details_instead_of_blog_membership'];

		$this->allow_cross_origin_request = (bool) $args['allow_cross_origin_request'];
		$this->allow_unauthorized_request = (bool) $args['allow_unauthorized_request'];
		$this->allow_jetpack_site_auth    = (bool) $args['allow_jetpack_site_auth'];

		$this->version     = $args['version'];

		$this->required_scope = $args['required_scope'];

		if ( $this->request_format ) {
			$this->request_format = array_filter( array_merge( $this->request_format, $args['request_format'] ) );
		} else {
			$this->request_format = $args['request_format'];
		}

		if ( $this->response_format ) {
			$this->response_format = array_filter( array_merge( $this->response_format, $args['response_format'] ) );
		} else {
			$this->response_format = $args['response_format'];
		}

		if ( false === $args['query_parameters'] ) {
			$this->query = array();
		} elseif ( is_array( $args['query_parameters'] ) ) {
			$this->query = array_filter( array_merge( $this->query, $args['query_parameters'] ) );
		}

		$this->api = WPCOM_JSON_API::init(); // Auto-add to WPCOM_JSON_API

		/** Example Request/Response ******************************************/

		// Examples for endpoint documentation request
		$this->example_request      = $args['example_request'];
		$this->example_request_data = $args['example_request_data'];
		$this->example_response     = $args['example_response'];

		$this->api->add( $this );
	}

	// Get all query args.  Prefill with defaults
	function query_args( $return_default_values = true, $cast_and_filter = true ) {
		$args = array_intersect_key( $this->api->query, $this->query );

		if ( !$cast_and_filter ) {
			return $args;
		}

		return $this->cast_and_filter( $args, $this->query, $return_default_values );
	}

	// Get POST body data
	function input( $return_default_values = true, $cast_and_filter = true ) {
		$input = trim( $this->api->post_body );
		$content_type = $this->api->content_type;
		if ( $content_type ) {
			list ( $content_type ) = explode( ';', $content_type );
		}
		$content_type = trim( $content_type );
		switch ( $content_type ) {
		case 'application/json' :
		case 'application/x-javascript' :
		case 'text/javascript' :
		case 'text/x-javascript' :
		case 'text/x-json' :
		case 'text/json' :
			$return = json_decode( $input, true );

			if ( function_exists( 'json_last_error' ) ) {
				if ( JSON_ERROR_NONE !== json_last_error() ) {
					return null;
				}
			} else {
				if ( is_null( $return ) && json_encode( null ) !== $input ) {
					return null;
				}
			}

			break;
		case 'multipart/form-data' :
			$return = array_merge( stripslashes_deep( $_POST ), $_FILES );
			break;
		case 'application/x-www-form-urlencoded' :
			//attempt JSON first, since probably a curl command
			$return = json_decode( $input, true );

			if ( is_null( $return ) ) {
				wp_parse_str( $input, $return );
			}

			break;
		default :
			wp_parse_str( $input, $return );
			break;
		}

		if ( !$cast_and_filter ) {
			return $return;
		}

		return $this->cast_and_filter( $return, $this->request_format, $return_default_values );
	}

	function cast_and_filter( $data, $documentation, $return_default_values = false, $for_output = false ) {
		$return_as_object = false;
		if ( is_object( $data ) ) {
			// @todo this should probably be a deep copy if $data can ever have nested objects
			$data = (array) $data;
			$return_as_object = true;
		} elseif ( !is_array( $data ) ) {
			return $data;
		}

		$boolean_arg = array( 'false', 'true' );
		$naeloob_arg = array( 'true', 'false' );

		$return = array();

		foreach ( $documentation as $key => $description ) {
			if ( is_array( $description ) ) {
				// String or boolean array keys only
				$whitelist = array_keys( $description );

				if ( $whitelist === $boolean_arg || $whitelist === $naeloob_arg ) {
					// Truthiness
					if ( isset( $data[$key] ) ) {
						$return[$key] = (bool) WPCOM_JSON_API::is_truthy( $data[$key] );
					} elseif ( $return_default_values ) {
						$return[$key] = $whitelist === $naeloob_arg; // Default to true for naeloob_arg and false for boolean_arg.
					}
				} elseif ( isset( $data[$key] ) && isset( $description[$data[$key]] ) ) {
					// String Key
					$return[$key] = (string) $data[$key];
				} elseif ( $return_default_values ) {
					// Default value
					$return[$key] = (string) current( $whitelist );
				}

				continue;
			}

			$types = $this->parse_types( $description );
			$type = array_shift( $types );

			// Explicit default - string and int only for now.  Always set these reguardless of $return_default_values
			if ( isset( $type['default'] ) ) {
				if ( !isset( $data[$key] ) ) {
					$data[$key] = $type['default'];
				}
			}

			if ( !isset( $data[$key] ) ) {
				continue;
			}

			$this->cast_and_filter_item( $return, $type, $key, $data[$key], $types, $for_output );
		}

		if ( $return_as_object ) {
			return (object) $return;
		}

		return $return;
	}

	/**
	 * Casts $value according to $type.
	 * Handles fallbacks for certain values of $type when $value is not that $type
	 * Currently, only handles fallback between string <-> array (two way), from string -> false (one way), and from object -> false (one way)
	 *
	 * Handles "child types" - array:URL, object:category
	 * array:URL means an array of URLs
	 * object:category means a hash of categories
	 *
	 * Handles object typing - object>post means an object of type post
	 */
	function cast_and_filter_item( &$return, $type, $key, $value, $types = array(), $for_output = false ) {
		if ( is_string( $type ) ) {
			$type = compact( 'type' );
		}

		switch ( $type['type'] ) {
		case 'false' :
			$return[$key] = false;
			break;
		case 'url' :
			$return[$key] = (string) esc_url_raw( $value );
			break;
		case 'string' :
			// Fallback string -> array
			if ( is_array( $value ) ) {
				if ( !empty( $types[0] ) ) {
					$next_type = array_shift( $types );
					return $this->cast_and_filter_item( $return, $next_type, $key, $value, $types, $for_output );
				}
			}

			// Fallback string -> false
			if ( !is_string( $value ) ) {
				if ( !empty( $types[0] ) && 'false' === $types[0]['type'] ) {
					$next_type = array_shift( $types );
					return $this->cast_and_filter_item( $return, $next_type, $key, $value, $types, $for_output );
				}
			}
			$return[$key] = (string) $value;
			break;
		case 'html' :
			$return[$key] = (string) $value;
			break;
		case 'safehtml' :
			$return[$key] = wp_kses( (string) $value, wp_kses_allowed_html() );
			break;
		case 'media' :
			if ( is_array( $value ) ) {
				if ( isset( $value['name'] ) ) {
					// It's a $_FILES array
					// Reformat into array of $_FILES items

					$files = array();
					foreach ( $value['name'] as $k => $v ) {
						$files[$k] = array();
						foreach ( array_keys( $value ) as $file_key ) {
							$files[$k][$file_key] = $value[$file_key][$k];
						}
					}

					$return[$key] = $files;
					break;
				}
			} else {
				// no break - treat as 'array'
			}
			// nobreak
		case 'array' :
			// Fallback array -> string
			if ( is_string( $value ) ) {
				if ( !empty( $types[0] ) ) {
					$next_type = array_shift( $types );
					return $this->cast_and_filter_item( $return, $next_type, $key, $value, $types, $for_output );
				}
			}

			if ( isset( $type['children'] ) ) {
				$children = array();
				foreach ( (array) $value as $k => $child ) {
					$this->cast_and_filter_item( $children, $type['children'], $k, $child, array(), $for_output );
				}
				$return[$key] = (array) $children;
				break;
			}

			$return[$key] = (array) $value;
			break;
		case 'iso 8601 datetime' :
		case 'datetime' :
			// (string)s
			$dates = $this->parse_date( (string) $value );
			if ( $for_output ) {
				$return[$key] = $this->format_date( $dates[1], $dates[0] );
			} else {
				list( $return[$key], $return["{$key}_gmt"] ) = $dates;
			}
			break;
		case 'float' :
			$return[$key] = (float) $value;
			break;
		case 'int' :
		case 'integer' :
			$return[$key] = (int) $value;
			break;
		case 'bool' :
		case 'boolean' :
			$return[$key] = (bool) WPCOM_JSON_API::is_truthy( $value );
			break;
		case 'object' :
			// Fallback object -> false
			if ( is_scalar( $value ) || is_null( $value ) ) {
				if ( !empty( $types[0] ) && 'false' === $types[0]['type'] ) {
					return $this->cast_and_filter_item( $return, 'false', $key, $value, $types, $for_output );
				}
			}

			if ( isset( $type['children'] ) ) {
				$children = array();
				foreach ( (array) $value as $k => $child ) {
					$this->cast_and_filter_item( $children, $type['children'], $k, $child, array(), $for_output );
				}
				$return[$key] = (object) $children;
				break;
			}

			if ( isset( $type['subtype'] ) ) {
				return $this->cast_and_filter_item( $return, $type['subtype'], $key, $value, $types, $for_output );
			}

			$return[$key] = (object) $value;
			break;
		case 'post' :
			$return[$key] = (object) $this->cast_and_filter( $value, $this->post_object_format, false, $for_output );
			break;
		case 'comment' :
			$return[$key] = (object) $this->cast_and_filter( $value, $this->comment_object_format, false, $for_output );
			break;
		case 'tag' :
		case 'category' :
			$docs = array(
				'ID'					=> '(int)',
				'name'        => '(string)',
				'slug'        => '(string)',
				'description' => '(HTML)',
				'post_count'  => '(int)',
				'meta'        => '(object)',
			);
			if ( 'category' === $type['type'] ) {
				$docs['parent'] = '(int)';
			}
			$return[$key] = (object) $this->cast_and_filter( $value, $docs, false, $for_output );
			break;
		case 'post_reference' :
		case 'comment_reference' :
			$docs = array(
				'ID'   => '(int)',
				'type' => '(string)',
				'title' => '(string)',
				'link' => '(URL)',
			);
			$return[$key] = (object) $this->cast_and_filter( $value, $docs, false, $for_output );
			break;
		case 'geo' :
			$docs = array(
				'latitude'  => '(float)',
				'longitude' => '(float)',
				'address'   => '(string)',
			);
			$return[$key] = (object) $this->cast_and_filter( $value, $docs, false, $for_output );
			break;
		case 'author' :
			$docs = array(
				'ID'          => '(int)',
				'user_login'  => '(string)',
				'email'       => '(string|false)',
				'name'        => '(string)',
				'URL'         => '(URL)',
				'avatar_URL'  => '(URL)',
				'profile_URL' => '(URL)',
				'roles'       => '(array:string)'
			);
			$return[$key] = (object) $this->cast_and_filter( $value, $docs, false, $for_output );
			break;
		case 'role' :
			$docs = array(
				'name'         => '(string)',
				'display_name' => '(string)',
				'capabilities' => '(object:boolean)',
			);
			$return[$key] = (object) $this->cast_and_filter( $value, $docs, false, $for_output );
			break;
		case 'attachment' :
			$docs = array(
				'ID'        => '(int)',
				'URL'       => '(URL)',
				'guid'      => '(string)',
				'mime_type' => '(string)',
				'width'     => '(int)',
				'height'    => '(int)',
				'duration'  => '(int)',
			);
			$return[$key] = (object) $this->cast_and_filter( $value, apply_filters( 'wpcom_json_api_attachment_cast_and_filter', $docs ), false, $for_output );
			break;
		case 'metadata' :
			$docs = array(
				'id'       => '(int)',
				'key'       => '(string)',
				'value'     => '(string|false|float|int|array|object)',
				'previous_value' => '(string)',
				'operation'  => '(string)',
			);
			$return[$key] = (object) $this->cast_and_filter( $value, apply_filters( 'wpcom_json_api_attachment_cast_and_filter', $docs ), false, $for_output );
			break;
		case 'plugin' :
			$docs = array(
				'id'          => '(safehtml) The plugin\'s ID',
				'slug'        => '(safehtml) The plugin\'s Slug',
				'active'      => '(boolean)  The plugin status.',
				'update'      => '(object)   The plugin update info.',
				'name'        => '(safehtml) The name of the plugin.',
				'plugin_url'  => '(url)      Link to the plugin\'s web site.',
				'version'     => '(safehtml) The plugin version number.',
				'description' => '(safehtml) Description of what the plugin does and/or notes from the author',
				'author'      => '(safehtml) The plugin author\'s name',
				'author_url'  => '(url)      The plugin author web site address',
				'network'     => '(boolean)  Whether the plugin can only be activated network wide.',
				'autoupdate'  => '(boolean)  Whether the plugin is auto updated',
				'log'         => '(array:safehtml) An array of update log strings.',
			);
			$return[$key] = (object) $this->cast_and_filter( $value, apply_filters( 'wpcom_json_api_plugin_cast_and_filter', $docs ), false, $for_output );
			break;
		case 'jetpackmodule' :
			$docs = array(
				'id'          => '(string)   The module\'s ID',
				'active'      => '(boolean)  The module\'s status.',
				'name'        => '(string)   The module\'s name.',
				'description' => '(safehtml) The module\'s description.',
				'sort'        => '(int)      The module\'s display order.',
				'introduced'  => '(string)   The Jetpack version when the module was introduced.',
				'changed'     => '(string)   The Jetpack version when the module was changed.',
				'free'        => '(boolean)  The module\'s Free or Paid status.',
				'module_tags' => '(array)    The module\'s tags.'
			);
			$return[$key] = (object) $this->cast_and_filter( $value, apply_filters( 'wpcom_json_api_plugin_cast_and_filter', $docs ), false, $for_output );
			break;
		case 'sharing_button' :
			$docs = array(
				'ID'         => '(string)',
				'name'       => '(string)',
				'URL'        => '(string)',
				'icon'       => '(string)',
				'enabled'    => '(bool)',
				'visibility' => '(string)',
			);
			$return[$key] = (array) $this->cast_and_filter( $value, $docs, false, $for_output );
			break;
		case 'sharing_button_service':
			$docs = array(
				'ID'               => '(string) The service identifier',
				'name'             => '(string) The service name',
				'class_name'       => '(string) Class name for custom style sharing button elements',
				'genericon'        => '(string) The Genericon unicode character for the custom style sharing button icon',
				'preview_smart'    => '(string) An HTML snippet of a rendered sharing button smart preview',
				'preview_smart_js' => '(string) An HTML snippet of the page-wide initialization scripts used for rendering the sharing button smart preview'
			);
			$return[$key] = (array) $this->cast_and_filter( $value, $docs, false, $for_output );
			break;

		default :
			$method_name = $type['type'] . '_docs';
			if ( method_exists( WPCOM_JSON_API_Jetpack_Overrides, $method_name ) ) {
				$docs = WPCOM_JSON_API_Jetpack_Overrides::$method_name();
			}

			if ( ! empty( $docs ) ) {
				$return[$key] = (object) $this->cast_and_filter( $value, apply_filters( 'wpcom_json_api_plugin_cast_and_filter', $docs ), false, $for_output );
			} else {
				trigger_error( "Unknown API casting type {$type['type']}", E_USER_WARNING );
			}
		}
	}

	function parse_types( $text ) {
		if ( !preg_match( '#^\(([^)]+)\)#', ltrim( $text ), $matches ) ) {
			return 'none';
		}

		$types = explode( '|', strtolower( $matches[1] ) );
		$return = array();
		foreach ( $types as $type ) {
			foreach ( array( ':' => 'children', '>' => 'subtype', '=' => 'default' ) as $operator => $meaning ) {
				if ( false !== strpos( $type, $operator ) ) {
					$item = explode( $operator, $type, 2 );
					$return[] = array( 'type' => $item[0], $meaning => $item[1] );
					continue 2;
				}
			}
			$return[] = compact( 'type' );
		}

		return $return;
	}

	/**
	 * Checks if the endpoint is publicly displayable
	 */
	function is_publicly_documentable() {
		return '__do_not_document' !== $this->group && true !== $this->in_testing;
	}

	/**
	 * Auto generates documentation based on description, method, path, path_labels, and query parameters.
	 * Echoes HTML.
	 */
	function document( $show_description = true ) {
		global $wpdb;
		$original_post = isset( $GLOBALS['post'] ) ? $GLOBALS['post'] : 'unset';
		unset( $GLOBALS['post'] );

		$doc = $this->generate_documentation();

		if ( $show_description ) :
?>
<caption>
	<h1><?php echo wp_kses_post( $doc['method'] ); ?> <?php echo wp_kses_post( $doc['path_labeled'] ); ?></h1>
	<p><?php echo wp_kses_post( $doc['description'] ); ?></p>
</caption>

<?php endif; ?>

<?php if ( true === $this->deprecated ) { ?>
<p><strong>This endpoint is deprecated in favor of version <?php echo floatval( $this->new_version ); ?></strong></p>
<?php } ?>

<section class="resource-info">
	<h2 id="apidoc-resource-info">Resource Information</h2>

	<table class="api-doc api-doc-resource-parameters api-doc-resource">

	<thead>
		<tr>
			<th class="api-index-title" scope="column">&nbsp;</th>
			<th class="api-index-title" scope="column">&nbsp;</th>
		</tr>
	</thead>
	<tbody>

		<tr class="api-index-item">
			<th scope="row" class="parameter api-index-item-title">Method</th>
			<td class="type api-index-item-title"><?php echo wp_kses_post( $doc['method'] ); ?></td>
		</tr>

		<tr class="api-index-item">
			<th scope="row" class="parameter api-index-item-title">URL</th>
			<?php
			$version = WPCOM_JSON_API__CURRENT_VERSION;
			if ( !empty( $this->max_version ) ) {
				$version = $this->max_version;
			}
			?>
			<td class="type api-index-item-title">https://public-api.wordpress.com/rest/v<?php echo floatval( $version ); ?><?php echo wp_kses_post( $doc['path_labeled'] ); ?></td>
		</tr>

		<tr class="api-index-item">
			<th scope="row" class="parameter api-index-item-title">Requires authentication?</th>
			<?php
			$requires_auth = $wpdb->get_row( $wpdb->prepare( "SELECT requires_authentication FROM rest_api_documentation WHERE `version` = %s AND `path` = %s AND `method` = %s LIMIT 1", $version, untrailingslashit( $doc['path_labeled'] ), $doc['method'] ) );
			?>
			<td class="type api-index-item-title"><?php echo ( true === (bool) $requires_auth->requires_authentication ? 'Yes' : 'No' ); ?></td>
		</tr>

	</tbody>
	</table>

</section>

<?php

		foreach ( array(
			'path'     => 'Method Parameters',
			'query'    => 'Query Parameters',
			'body'     => 'Request Parameters',
			'response' => 'Response Parameters',
		) as $doc_section_key => $label ) :
			$doc_section = 'response' === $doc_section_key ? $doc['response']['body'] : $doc['request'][$doc_section_key];
			if ( !$doc_section ) {
				continue;
			}

			$param_label = strtolower( str_replace( ' ', '-', $label ) );
?>

<section class="<?php echo $param_label; ?>">

<h2 id="apidoc-<?php echo esc_attr( $doc_section_key ); ?>"><?php echo wp_kses_post( $label ); ?></h2>

<table class="api-doc api-doc-<?php echo $param_label; ?>-parameters api-doc-<?php echo strtolower( str_replace( ' ', '-', $doc['group'] ) ); ?>">

<thead>
	<tr>
		<th class="api-index-title" scope="column">Parameter</th>
		<th class="api-index-title" scope="column">Type</th>
		<th class="api-index-title" scope="column">Description</th>
	</tr>
</thead>
<tbody>

<?php foreach ( $doc_section as $key => $item ) : ?>

	<tr class="api-index-item">
		<th scope="row" class="parameter api-index-item-title"><?php echo wp_kses_post( $key ); ?></th>
		<td class="type api-index-item-title"><?php echo wp_kses_post( $item['type'] ); // @todo auto-link? ?></td>
		<td class="description api-index-item-body"><?php

		$this->generate_doc_description( $item['description'] );

		?></td>
	</tr>

<?php endforeach; ?>
</tbody>
</table>
</section>
<?php endforeach; ?>

<?php
		if ( 'unset' !== $original_post ) {
			$GLOBALS['post'] = $original_post;
		}
	}

	function add_http_build_query_to_php_content_example( $matches ) {
		$trimmed_match = ltrim( $matches[0] );
		$pad = substr( $matches[0], 0, -1 * strlen( $trimmed_match ) );
		$pad = ltrim( $pad, ' ' );
		$return = '  ' . str_replace( "\n", "\n  ", $matches[0] );
		return " http_build_query({$return}{$pad})";
	}

	/**
	 * Recursively generates the <dl>'s to document item descriptions.
	 * Echoes HTML.
	 */
	function generate_doc_description( $item ) {
		if ( is_array( $item ) ) : ?>

		<dl>
<?php			foreach ( $item as $description_key => $description_value ) : ?>

			<dt><?php echo wp_kses_post( $description_key . ':' ); ?></dt>
			<dd><?php $this->generate_doc_description( $description_value ); ?></dd>

<?php			endforeach; ?>

		</dl>

<?php
		else :
			echo wp_kses_post( $item );
		endif;
	}

	/**
	 * Auto generates documentation based on description, method, path, path_labels, and query parameters.
	 * Echoes HTML.
	 */
	function generate_documentation() {
		$format       = str_replace( '%d', '%s', $this->path );
		$path_labeled = $format;
		if ( ! empty( $this->path_labels ) ) {
			$path_labeled = vsprintf( $format, array_keys( $this->path_labels ) );
		}
		$boolean_arg  = array( 'false', 'true' );
		$naeloob_arg  = array( 'true', 'false' );

		$doc = array(
			'description'  => $this->description,
			'method'       => $this->method,
			'path_format'  => $this->path,
			'path_labeled' => $path_labeled,
			'group'        => $this->group,
			'request' => array(
				'path'  => array(),
				'query' => array(),
				'body'  => array(),
			),
			'response' => array(
				'body' => array(),
			)
		);

		foreach ( array( 'path_labels' => 'path', 'query' => 'query', 'request_format' => 'body', 'response_format' => 'body' ) as $_property => $doc_item ) {
			foreach ( (array) $this->$_property as $key => $description ) {
				if ( is_array( $description ) ) {
					$description_keys = array_keys( $description );
					if ( $boolean_arg === $description_keys || $naeloob_arg === $description_keys ) {
						$type = '(bool)';
					} else {
						$type = '(string)';
					}

					if ( 'response_format' !== $_property ) {
						// hack - don't show "(default)" in response format
						reset( $description );
						$description_key = key( $description );
						$description[$description_key] = "(default) {$description[$description_key]}";
					}
				} else {
					$types   = $this->parse_types( $description );
					$type    = array();
					$default = '';

					if ( 'none' == $types ) {
						$types = array();
						$types[]['type'] = 'none';
					}

					foreach ( $types as $type_array ) {
						$type[] = $type_array['type'];
						if ( isset( $type_array['default'] ) ) {
							$default = $type_array['default'];
							if ( 'string' === $type_array['type'] ) {
								$default = "'$default'";
							}
						}
					}
					$type = '(' . join( '|', $type ) . ')';
					$noop = ''; // skip an index in list below
					list( $noop, $description ) = explode( ')', $description, 2 );
					$description = trim( $description );
					if ( $default ) {
						$description .= " Default: $default.";
					}
				}

				$item = compact( 'type', 'description' );

				if ( 'response_format' === $_property ) {
					$doc['response'][$doc_item][$key] = $item;
				} else {
					$doc['request'][$doc_item][$key] = $item;
				}
			}
		}

		return $doc;
	}

	function user_can_view_post( $post_id ) {
		$post = get_post( $post_id );
		if ( !$post || is_wp_error( $post ) ) {
			return false;
		}

		if ( 'inherit' === $post->post_status ) {
			$parent_post = get_post( $post->post_parent );
			$post_status_obj = get_post_status_object( $parent_post->post_status );
		} else {
			$post_status_obj = get_post_status_object( $post->post_status );
		}

		if ( !$post_status_obj->public ) {
			if ( is_user_logged_in() ) {
				if ( $post_status_obj->protected ) {
					if ( !current_user_can( 'edit_post', $post->ID ) ) {
						return new WP_Error( 'unauthorized', 'User cannot view post', 403 );
					}
				} elseif ( $post_status_obj->private ) {
					if ( !current_user_can( 'read_post', $post->ID ) ) {
						return new WP_Error( 'unauthorized', 'User cannot view post', 403 );
					}
				} elseif ( 'trash' === $post->post_status ) {
					if ( !current_user_can( 'edit_post', $post->ID ) ) {
						return new WP_Error( 'unauthorized', 'User cannot view post', 403 );
					}
				} elseif ( 'auto-draft' === $post->post_status ) {
					//allow auto-drafts
				} else {
					return new WP_Error( 'unauthorized', 'User cannot view post', 403 );
				}
			} else {
				return new WP_Error( 'unauthorized', 'User cannot view post', 403 );
			}
		}

		if ( -1 == get_option( 'blog_public' ) && ! apply_filters( 'wpcom_json_api_user_can_view_post', current_user_can( 'read_post', $post->ID ), $post ) ) {
			return new WP_Error( 'unauthorized', 'User cannot view post', array( 'status_code' => 403, 'error' => 'private_blog' ) );
		}

		if ( strlen( $post->post_password ) && !current_user_can( 'edit_post', $post->ID ) ) {
			return new WP_Error( 'unauthorized', 'User cannot view password protected post', array( 'status_code' => 403, 'error' => 'password_protected' ) );
		}

		return true;
	}

	/**
	 * Returns author object.
	 *
	 * @param $author user ID, user row, WP_User object, comment row, post row
	 * @param $show_email output the author's email address?
	 *
	 * @return (object)
	 */
	function get_author( $author, $show_email = false ) {
		if ( isset( $author->comment_author_email ) && !$author->user_id ) {
			$ID          = 0;
			$login       = '';
			$email       = $author->comment_author_email;
			$name        = $author->comment_author;
			$URL         = $author->comment_author_url;
			$profile_URL = 'http://en.gravatar.com/' . md5( strtolower( trim( $email ) ) );
			$nice        = '';
			$site_id     = -1;

			// Comment author URLs and Emails are sent through wp_kses() on save, which replaces "&" with "&amp;"
			// "&" is the only email/URL character altered by wp_kses()
			foreach ( array( 'email', 'URL' ) as $field ) {
				$$field = str_replace( '&amp;', '&', $$field );
			}
		} else {
			if ( isset( $author->post_author ) ) {
				// then $author is a Post Object.
				if ( 0 == $author->post_author )
					return null;
				$is_jetpack = true === apply_filters( 'is_jetpack_site', false, get_current_blog_id() );
				$post_id = $author->ID;
				if ( $is_jetpack && ( defined( 'IS_WPCOM' ) && IS_WPCOM ) ) {
					$ID    = get_post_meta( $post_id, '_jetpack_post_author_external_id', true );
					$email = get_post_meta( $post_id, '_jetpack_author_email', true );
					$login = '';
					$name  = get_post_meta( $post_id, '_jetpack_author', true );
					$URL   = '';
					$nice  = '';
				} else {
					$author = $author->post_author;
				}
			} elseif ( isset( $author->user_id ) && $author->user_id ) {
				$author = $author->user_id;
			} elseif ( isset( $author->user_email ) ) {
				$author = $author->ID;
			}

			if ( ! isset( $ID ) ) {
				$user = get_user_by( 'id', $author );
				if ( ! $user || is_wp_error( $user ) ) {
					trigger_error( 'Unknown user', E_USER_WARNING );

					return null;
				}
				$ID    = $user->ID;
				$email = $user->user_email;
				$login = $user->user_login;
				$name  = $user->display_name;
				$URL   = $user->user_url;
				$nice  = $user->user_nicename;
			}
			if ( defined( 'IS_WPCOM' ) && IS_WPCOM && ! $is_jetpack ) {
				$active_blog = get_active_blog_for_user( $ID );
				$site_id     = $active_blog->blog_id;
				$profile_URL = "http://en.gravatar.com/{$login}";
			} else {
				$profile_URL = 'http://en.gravatar.com/' . md5( strtolower( trim( $email ) ) );
				$site_id     = -1;
			}
		}

		$avatar_URL = $this->api->get_avatar_url( $email );

		$email = $show_email ? (string) $email : false;

		$author = array(
			'ID'          => (int) $ID,
			'login'       => (string) $login,
			'email'       => $email, // (string|bool)
			'name'        => (string) $name,
			'nice_name'   => (string) $nice,
			'URL'         => (string) esc_url_raw( $URL ),
			'avatar_URL'  => (string) esc_url_raw( $avatar_URL ),
			'profile_URL' => (string) esc_url_raw( $profile_URL ),
		);

		if ($site_id > -1) {
			$author['site_ID'] = (int) $site_id;
		}

		return (object) $author;
	}

	function get_media_item( $media_id ) {
		$media_item = get_post( $media_id );

		if ( !$media_item || is_wp_error( $media_item ) )
			return new WP_Error( 'unknown_media', 'Unknown Media', 404 );

		$response = array(
			'id'    => strval( $media_item->ID ),
			'date' =>  (string) $this->format_date( $media_item->post_date_gmt, $media_item->post_date ),
			'parent'           => $media_item->post_parent,
			'link'             => wp_get_attachment_url( $media_item->ID ),
			'title'            => $media_item->post_title,
			'caption'          => $media_item->post_excerpt,
			'description'      => $media_item->post_content,
			'metadata'         => wp_get_attachment_metadata( $media_item->ID ),
		);

		if ( defined( 'IS_WPCOM' ) && IS_WPCOM && is_array( $response['metadata'] ) && ! empty( $response['metadata']['file'] ) ) {
			remove_filter( '_wp_relative_upload_path', 'wpcom_wp_relative_upload_path', 10 );
			$response['metadata']['file'] = _wp_relative_upload_path( $response['metadata']['file'] );
			add_filter( '_wp_relative_upload_path', 'wpcom_wp_relative_upload_path', 10, 2 );
		}

		$response['meta'] = (object) array(
			'links' => (object) array(
				'self' => (string) $this->get_media_link( $this->api->get_blog_id_for_output(), $media_id ),
				'help' => (string) $this->get_media_link( $this->api->get_blog_id_for_output(), $media_id, 'help' ),
				'site' => (string) $this->get_site_link( $this->api->get_blog_id_for_output() ),
			),
		);

		return (object) $response;
	}

	function get_media_item_v1_1( $media_id ) {
		$media_item = get_post( $media_id );

		if ( ! $media_item || is_wp_error( $media_item ) )
			return new WP_Error( 'unknown_media', 'Unknown Media', 404 );

		$file = basename( wp_get_attachment_url( $media_item->ID ) );
		$file_info = pathinfo( $file );
		$ext  = $file_info['extension'];

		$response = array(
			'ID'           => $media_item->ID,
			'URL'          => wp_get_attachment_url( $media_item->ID ),
			'guid'         => $media_item->guid,
			'date'         => (string) $this->format_date( $media_item->post_date_gmt, $media_item->post_date ),
			'post_ID'      => $media_item->post_parent,
			'file'         => $file,
			'mime_type'    => $media_item->post_mime_type,
			'extension'    => $ext,
			'title'        => $media_item->post_title,
			'caption'      => $media_item->post_excerpt,
			'description'  => $media_item->post_content,
			'alt'          => get_post_meta( $media_item->ID, '_wp_attachment_image_alt', true ),
			'thumbnails'   => array()
		);

		if ( in_array( $ext, array( 'jpg', 'jpeg', 'png', 'gif' ) ) ) {
			$metadata = wp_get_attachment_metadata( $media_item->ID );
			$response['height'] = $metadata['height'];
			$response['width']  = $metadata['width'];
			if ( is_array( $metadata['sizes'] ) ) {
			      	foreach ( $metadata['sizes'] as $size => $size_details ) {
			      	      	$response['thumbnails'][ $size ] = dirname( $response['URL'] ) . '/' . $size_details['file'];
			      	}
			}
			$response['exif']   = $metadata['image_meta'];
		}

		if ( in_array( $ext, array( 'mp3', 'm4a', 'wav', 'ogg' ) ) ) {
			$metadata = wp_get_attachment_metadata( $media_item->ID );
			$response['length'] = $metadata['length'];
			$response['exif']   = $metadata;
		}

		if ( in_array( $ext, array( 'ogv', 'mp4', 'mov', 'wmv', 'avi', 'mpg', '3gp', '3g2', 'm4v' ) ) ) {
			$metadata = wp_get_attachment_metadata( $media_item->ID );
<<<<<<< HEAD
			if ( isset( $metadata['height'], $metadata['width'] ) ) {
				$response['height'] = $metadata['height'];
				$response['width']  = $metadata['width'];
			}
=======
			$response['height'] = $metadata['height'];
			$response['width']  = $metadata['width'];
			$response['length'] = $metadata['length'];
>>>>>>> 3462a26e

			// add VideoPress info
			if ( function_exists( 'video_get_info_by_blogpostid' ) ) {
				$info = video_get_info_by_blogpostid( $this->api->get_blog_id_for_output(), $media_id );

				// Thumbnails
				if ( function_exists( 'video_format_done' ) && function_exists( 'video_image_url_by_guid' ) ) {
					$response['thumbnails'] = array( 'fmt_hd' => '', 'fmt_dvd' => '', 'fmt_std' => '' );
					foreach ( $response['thumbnails'] as $size => $thumbnail_url ) {
						if ( video_format_done( $info, $size ) ) {
							$response['thumbnails'][ $size ] = video_image_url_by_guid( $info->guid, $size );
						} else {
							unset( $response['thumbnails'][ $size ] );
						}
					}
				}

				$response['videopress_guid'] = $info->guid;
				$response['videopress_processing_done'] = true;
				if ( '0000-00-00 00:00:00' == $info->finish_date_gmt ) {
					$response['videopress_processing_done'] = false;
				}
			}
		}

		$response['thumbnails'] = (object) $response['thumbnails'];

		$response['meta'] = (object) array(
			'links' => (object) array(
				'self' => (string) $this->get_media_link( $this->api->get_blog_id_for_output(), $media_id ),
				'help' => (string) $this->get_media_link( $this->api->get_blog_id_for_output(), $media_id, 'help' ),
				'site' => (string) $this->get_site_link( $this->api->get_blog_id_for_output() ),
			),
		);

		// add VideoPress link to the meta
		if ( in_array( $ext, array( 'ogv', 'mp4', 'mov', 'wmv', 'avi', 'mpg', '3gp', '3g2', 'm4v' ) ) ) {
			if ( function_exists( 'video_get_info_by_blogpostid' ) ) {
				$response['meta']->links->videopress = (string) $this->get_link( '/videos/%s', $response['videopress_guid'], '' );
			}
		}

		if ( $media_item->post_parent > 0 ) {
			$response['meta']->links->parent = (string) $this->get_post_link( $this->api->get_blog_id_for_output(), $media_item->post_parent );
		}

		return (object) $response;
	}

	function get_taxonomy( $taxonomy_id, $taxonomy_type, $context ) {

		$taxonomy = get_term_by( 'slug', $taxonomy_id, $taxonomy_type );
		/// keep updating this function
		if ( !$taxonomy || is_wp_error( $taxonomy ) ) {
			return new WP_Error( 'unknown_taxonomy', 'Unknown taxonomy', 404 );
		}

		return $this->format_taxonomy( $taxonomy, $taxonomy_type, $context );
	}

	function format_taxonomy( $taxonomy, $taxonomy_type, $context ) {
		// Permissions
		switch ( $context ) {
		case 'edit' :
			$tax = get_taxonomy( $taxonomy_type );
			if ( !current_user_can( $tax->cap->edit_terms ) )
				return new WP_Error( 'unauthorized', 'User cannot edit taxonomy', 403 );
			break;
		case 'display' :
			$tax = get_taxonomy( $taxonomy_type );
			if ( -1 == get_option( 'blog_public' ) && ! current_user_can( 'read' ) ) {
				return new WP_Error( 'unauthorized', 'User cannot view taxonomy', 403 );
			}
			break;
		default :
			return new WP_Error( 'invalid_context', 'Invalid API CONTEXT', 400 );
		}

		$response                = array();
		$response['ID']          = (int) $taxonomy->term_id;
		$response['name']        = (string) $taxonomy->name;
		$response['slug']        = (string) $taxonomy->slug;
		$response['description'] = (string) $taxonomy->description;
		$response['post_count']  = (int) $taxonomy->count;

		if ( 'category' === $taxonomy_type )
			$response['parent'] = (int) $taxonomy->parent;

		$response['meta'] = (object) array(
			'links' => (object) array(
				'self' => (string) $this->get_taxonomy_link( $this->api->get_blog_id_for_output(), $taxonomy->slug, $taxonomy_type ),
				'help' => (string) $this->get_taxonomy_link( $this->api->get_blog_id_for_output(), $taxonomy->slug, $taxonomy_type, 'help' ),
				'site' => (string) $this->get_site_link( $this->api->get_blog_id_for_output() ),
			),
		);

		return (object) $response;
	}

	/**
	 * Returns ISO 8601 formatted datetime: 2011-12-08T01:15:36-08:00
	 *
	 * @param $date_gmt (string) GMT datetime string.
	 * @param $date (string) Optional.  Used to calculate the offset from GMT.
	 *
	 * @return string
	 */
	function format_date( $date_gmt, $date = null ) {
		$timestamp_gmt = strtotime( "$date_gmt+0000" );

		if ( null === $date ) {
			$timestamp = $timestamp_gmt;
			$hours     = $minutes = $west = 0;
		} else {
			$date_time = date_create( "$date+0000" );
			if ( $date_time ) {
				$timestamp = date_format(  $date_time, 'U' );
			} else {
				$timestamp = 0;
			}

			// "0000-00-00 00:00:00" == -62169984000
			if ( -62169984000 == $timestamp_gmt ) {
				// WordPress sets post_date=now, post_date_gmt="0000-00-00 00:00:00" for all drafts
				// WordPress sets post_modified=now, post_modified_gmt="0000-00-00 00:00:00" for new drafts

				// Try to guess the correct offset from the blog's options.
				$timezone_string = get_option( 'timezone_string' );

				if ( $timezone_string && $date_time ) {
					$timezone = timezone_open( $timezone_string );
					if ( $timezone ) {
						$offset = $timezone->getOffset( $date_time );
					}
				} else {
					$offset = 3600 * get_option( 'gmt_offset' );
				}
			} else {
				$offset = $timestamp - $timestamp_gmt;
			}

			$west      = $offset < 0;
			$offset    = abs( $offset );
			$hours     = (int) floor( $offset / 3600 );
			$offset   -= $hours * 3600;
			$minutes   = (int) floor( $offset / 60 );
		}

		return (string) gmdate( 'Y-m-d\\TH:i:s', $timestamp ) . sprintf( '%s%02d:%02d', $west ? '-' : '+', $hours, $minutes );
	}

	/**
	 * Parses a date string and returns the local and GMT representations
	 * of that date & time in 'YYYY-MM-DD HH:MM:SS' format without
	 * timezones or offsets. If the parsed datetime was not localized to a
	 * particular timezone or offset we will assume it was given in GMT
	 * relative to now and will convert it to local time using either the
	 * timezone set in the options table for the blog or the GMT offset.
	 *
	 * @param datetime string
	 *
	 * @return array( $local_time_string, $gmt_time_string )
	 */
	function parse_date( $date_string ) {
		$date_string_info = date_parse( $date_string );
		if ( is_array( $date_string_info ) && 0 === $date_string_info['error_count'] ) {
			// Check if it's already localized. Can't just check is_localtime because date_parse('oppossum') returns true; WTF, PHP.
			if ( isset( $date_string_info['zone'] ) && true === $date_string_info['is_localtime'] ) {
				$dt_local = clone $dt_utc = new DateTime( $date_string );
				$dt_utc->setTimezone( new DateTimeZone( 'UTC' ) );
				return array(
					(string) $dt_local->format( 'Y-m-d H:i:s' ),
					(string) $dt_utc->format( 'Y-m-d H:i:s' ),
				);
			}

			// It's parseable but no TZ info so assume UTC
			$dt_local = clone $dt_utc = new DateTime( $date_string, new DateTimeZone( 'UTC' ) );
		} else {
			// Could not parse time, use now in UTC
			$dt_local = clone $dt_utc = new DateTime( 'now', new DateTimeZone( 'UTC' ) );
		}

		// First try to use timezone as it's daylight savings aware.
		$timezone_string = get_option( 'timezone_string' );
		if ( $timezone_string ) {
			$tz = timezone_open( $timezone_string );
			if ( $tz ) {
				$dt_local->setTimezone( $tz );
				return array(
					(string) $dt_local->format( 'Y-m-d H:i:s' ),
					(string) $dt_utc->format( 'Y-m-d H:i:s' ),
				);
			}
		}

		// Fallback to GMT offset (in hours)
		// NOTE: TZ of $dt_local is still UTC, we simply modified the timestamp with an offset.
		$gmt_offset_seconds = intval( get_option( 'gmt_offset' ) * 3600 );
		$dt_local->modify("+{$gmt_offset_seconds} seconds");
		return array(
			(string) $dt_local->format( 'Y-m-d H:i:s' ),
			(string) $dt_utc->format( 'Y-m-d H:i:s' ),
		);
	}

	// Load the functions.php file for the current theme to get its post formats, CPTs, etc.
	function load_theme_functions() {
		// the theme info we care about is found either within functions.php or one of the jetpack files.
		$function_files = array( '/functions.php', '/inc/jetpack.compat.php', '/inc/jetpack.php', '/includes/jetpack.compat.php' );

		$copy_dirs = array( get_template_directory() );
		if ( wpcom_is_vip() ) {
			$copy_dirs[] = WP_CONTENT_DIR . '/themes/vip/plugins/';
		}

		// Is this a child theme? Load the child theme's functions file.
		if ( get_stylesheet_directory() !== get_template_directory() && wpcom_is_child_theme() ) {
			foreach ( $function_files as $function_file ) {
				if ( file_exists( get_stylesheet_directory() . $function_file ) ) {
					require_once(  get_stylesheet_directory() . $function_file );
				}
			}
			$copy_dirs[] = get_stylesheet_directory();
		}

		foreach ( $function_files as $function_file ) {
			if ( file_exists( get_template_directory() . $function_file ) ) {
				require_once(  get_template_directory() . $function_file );
			}
		}

		// add inc/wpcom.php and/or includes/wpcom.php
		wpcom_load_theme_compat_file();

		// since the stuff we care about (CPTS, post formats, are usually on setup or init hooks, we want to load those)
		$this->copy_hooks( 'after_setup_theme', 'restapi_theme_after_setup_theme', $copy_dirs );

		do_action( 'restapi_theme_after_setup_theme' );
		$this->copy_hooks( 'init', 'restapi_theme_init', $copy_dirs );
		do_action( 'restapi_theme_init' );
	}

	function copy_hooks( $from_hook, $to_hook, $base_paths ) {
		global $wp_filter;
		foreach ( $wp_filter as $hook => $actions ) {
			if ( $from_hook <> $hook )
				continue;
			foreach ( (array) $actions as $priority => $callbacks ) {
				foreach( $callbacks as $callback_key => $callback_data ) {
					$callback = $callback_data['function'];
					$reflection = $this->get_reflection( $callback ); // use reflection api to determine filename where function is defined
					if ( false !== $reflection ) {
						$file_name = $reflection->getFileName();
						foreach( $base_paths as $base_path ) {
							if ( 0 === strpos( $file_name, $base_path ) ) { // only copy hooks with functions which are part of the specified files
								$wp_filter[ $to_hook ][ $priority ][ 'cph' . $callback_key ] = $callback_data;
							}
						}
					}
				}
			}
		}
	}

	function get_reflection( $callback ) {
		if ( is_array( $callback ) ) {
			list( $class, $method ) = $callback;
			return new ReflectionMethod( $class, $method );
		}

		if ( is_string( $callback ) && strpos( $callback, "::" ) !== false ) {
			list( $class, $method ) = explode( "::", $callback );
			return new ReflectionMethod( $class, $method );
		}

		if ( version_compare( PHP_VERSION, "5.3.0", ">=" ) && method_exists( $callback, "__invoke" ) ) {
			return new ReflectionMethod( $callback, "__invoke" );
		}

		if ( is_string( $callback ) && strpos( $callback, "::" ) == false && function_exists( $callback ) ) {
			return new ReflectionFunction( $callback );
		}

		return false;
	}

	/**
	 * Try to find the closest supported version of an endpoint to the current endpoint
	 *
	 * For example, if we were looking at the path /animals/panda:
	 * - if the current endpoint is v1.3 and there is a v1.3 of /animals/%s available, we return 1.3
	 * - if the current endpoint is v1.3 and there is no v1.3 of /animals/%s known, we fall back to the
	 *   maximum available version of /animals/%s, e.g. 1.1
	 *
	 * This method is used in get_link() to construct meta links for API responses.
	 *
	 * @param $path string The current endpoint path, relative to the version
	 * @param $method string Request method used to access the endpoint path
	 * @return string The current version, or otherwise the maximum version available
	 */
	function get_closest_version_of_endpoint( $path, $request_method = 'GET' ) {

		$path = untrailingslashit( $path );

		// /help is a special case - always use the current request version
		if ( wp_endswith( $path, '/help' ) ) {
			return $this->api->version;
		}

		$endpoint_path_versions = $this->get_endpoint_path_versions();
		$last_path_segment = $this->get_last_segment_of_relative_path( $path );
		$max_version_found = null;

		foreach ( $endpoint_path_versions as $endpoint_last_path_segment => $endpoints ) {

			// Does the last part of the path match the path key? (e.g. 'posts')
			// If the last part contains a placeholder (e.g. %s), we want to carry on
			if ( $last_path_segment != $endpoint_last_path_segment && ! strstr( $endpoint_last_path_segment, '%' ) ) {
				continue;
			}

			foreach ( $endpoints as $endpoint ) {
				// Does the request method match?
				if ( ! in_array( $request_method, $endpoint['request_methods'] ) ) {
					continue;
				}

				$endpoint_path = untrailingslashit( $endpoint['path'] );
				$endpoint_path_regex = str_replace( array( '%s', '%d' ), array( '([^/?&]+)', '(\d+)' ), $endpoint_path );

				if ( ! preg_match( "#^$endpoint_path_regex\$#", $path, $matches ) ) {
					continue;
				}

				// Make sure the endpoint exists at the same version
				if ( version_compare( $this->api->version, $endpoint['min_version'], '>=') &&
					 version_compare( $this->api->version, $endpoint['max_version'], '<=') ) {
					return $this->api->version;
				}

				// If the endpoint doesn't exist at the same version, record the max version we found
				if ( empty( $max_version_found ) || version_compare( $max_version_found, $endpoint['max_version'], '<' ) ) {
					$max_version_found = $endpoint['max_version'];
				}
			}
		}

		// If the endpoint version is less than the requested endpoint version, return the max version found
		if ( ! empty( $max_version_found ) ) {
			return $max_version_found;
		}

		// Otherwise, use the API version of the current request
		return $this->api->version;
	}

	/**
	 * Get an array of endpoint paths with their associated versions
	 *
	 * The result is cached for 30 minutes.
	 *
	 * @return array Array of endpoint paths, min_versions and max_versions, keyed by last segment of path
	 **/
	protected function get_endpoint_path_versions() {

		// Do we already have the result of this method in the cache?
		$cache_result = get_transient( 'endpoint_path_versions' );

		if ( ! empty ( $cache_result ) ) {
			return $cache_result;
		}

		/*
		 * Create a map of endpoints and their min/max versions keyed by the last segment of the path (e.g. 'posts')
		 * This reduces the search space when finding endpoint matches in get_closest_version_of_endpoint()
		 */
		$endpoint_path_versions = array();

		foreach ( $this->api->endpoints as $key => $endpoint_objects ) {

			// The key contains a serialized path, min_version and max_version
			list( $path, $min_version, $max_version ) = unserialize( $key );

			// Grab the last component of the relative path to use as the top-level key
			$last_path_segment = $this->get_last_segment_of_relative_path( $path );

			$endpoint_path_versions[ $last_path_segment ][] = array(
				'path' => $path,
				'min_version' => $min_version,
				'max_version' => $max_version,
				'request_methods' => array_keys( $endpoint_objects )
			);
		}

		set_transient(
			'endpoint_path_versions',
			$endpoint_path_versions,
			(HOUR_IN_SECONDS / 2)
		);

		return $endpoint_path_versions;
	}

	/**
	 * Grab the last segment of a relative path
	 *
	 * @param string $path Path
	 * @return string Last path segment
	 */
	protected function get_last_segment_of_relative_path( $path) {
		$path_parts = array_filter( explode( '/', $path ) );

		if ( empty( $path_parts ) ) {
			return null;
		}

		return end( $path_parts );
	}

	/**
	 * Generate a URL to an endpoint
	 *
	 * Used to construct meta links in API responses
	 *
	 * @param mixed $args Optional arguments to be appended to URL
	 * @return string Endpoint URL
	 **/
	function get_link() {
		$args   = func_get_args();
		$format = array_shift( $args );
		$base = WPCOM_JSON_API__BASE;

		$path = array_pop( $args );

		if ( $path ) {
			$path = '/' . ltrim( $path, '/' );
		}

		$args[] = $path;

		// Escape any % in args before using sprintf
		$escaped_args = array();
		foreach ( $args as $arg_key => $arg_value ) {
			$escaped_args[ $arg_key ] = str_replace( '%', '%%', $arg_value );
		}

		$relative_path = vsprintf( "$format%s", $escaped_args );

		if ( ! wp_startswith( $relative_path, '.' ) ) {
			// Generic version. Match the requested version as best we can
			$api_version = $this->get_closest_version_of_endpoint( $relative_path );
			$base        = substr( $base, 0, - 1 ) . $api_version;
		}

		// escape any % in the relative path before running it through sprintf again
		$relative_path = str_replace( '%', '%%', $relative_path );
		// http, WPCOM_JSON_API__BASE, ...    , path
		// %s  , %s                  , $format, %s
		return esc_url_raw( sprintf( "%s://%s$relative_path", $this->api->public_api_scheme, $base ) );
	}

	function get_me_link( $path = '' ) {
		return $this->get_link( '/me', $path );
	}

	function get_taxonomy_link( $blog_id, $taxonomy_id, $taxonomy_type, $path = '' ) {
		if ( 'category' === $taxonomy_type )
			return $this->get_link( '/sites/%d/categories/slug:%s', $blog_id, $taxonomy_id, $path );
		else
			return $this->get_link( '/sites/%d/tags/slug:%s', $blog_id, $taxonomy_id, $path );
	}

	function get_media_link( $blog_id, $media_id, $path = '' ) {
		return $this->get_link( '/sites/%d/media/%d', $blog_id, $media_id, $path );
	}

	function get_site_link( $blog_id, $path = '' ) {
		return $this->get_link( '/sites/%d', $blog_id, $path );
	}

	function get_post_link( $blog_id, $post_id, $path = '' ) {
		return $this->get_link( '/sites/%d/posts/%d', $blog_id, $post_id, $path );
	}

	function get_comment_link( $blog_id, $comment_id, $path = '' ) {
		return $this->get_link( '/sites/%d/comments/%d', $blog_id, $comment_id, $path );
	}

	function get_publicize_connection_link( $blog_id, $publicize_connection_id, $path = '' ) {
		return $this->get_link( '.1/sites/%d/publicize-connections/%d', $blog_id, $publicize_connection_id, $path );
	}

	function get_publicize_connections_link( $keyring_token_id, $path = '' ) {
		return $this->get_link( '.1/me/publicize-connections/?keyring_connection_ID=%d', $keyring_token_id, $path );
	}

	function get_keyring_connection_link( $keyring_token_id, $path = '' ) {
		return $this->get_link( '.1/me/keyring-connections/%d', $keyring_token_id, $path );
	}

	function get_external_service_link( $external_service, $path = '' ) {
		return $this->get_link( '.1/meta/external-services/%s', $external_service, $path );
	}


	/**
	* Check whether a user can view or edit a post type
	* @param string $post_type              post type to check
	* @param string $context                'display' or 'edit'
	* @return bool
	*/
	function current_user_can_access_post_type( $post_type, $context='display' ) {
		$post_type_object = get_post_type_object( $post_type );
		if ( ! $post_type_object ) {
			return false;
		}

		switch( $context ) {
			case 'edit':
				return current_user_can( $post_type_object->cap->edit_posts );
			case 'display':
				return $post_type_object->public || current_user_can( $post_type_object->cap->read_private_posts );
			default:
				return false;
		}
	}

	function is_post_type_allowed( $post_type ) {
		// if the post type is empty, that's fine, WordPress will default to post
		if ( empty( $post_type ) )
			return true;

		// allow special 'any' type
		if ( 'any' == $post_type )
			return true;

		// check for allowed types
		if ( in_array( $post_type, $this->_get_whitelisted_post_types() ) )
			return true;

		return false;
	}

	/**
	 * Gets the whitelisted post types that JP should allow access to.
	 *
	 * @return array Whitelisted post types.
	 */
	protected function _get_whitelisted_post_types() {
		$allowed_types = array( 'post', 'page', 'revision' );

		$allowed_types = apply_filters( 'rest_api_allowed_post_types', $allowed_types );

		return array_unique( $allowed_types );
	}

	function handle_media_creation_v1_1( $media_files, $media_urls, $media_attrs = array(), $force_parent_id = false ) {

		add_filter( 'upload_mimes', array( $this, 'allow_video_uploads' ) );

		$media_ids = $errors = array();
		$user_can_upload_files = current_user_can( 'upload_files' );
		$media_attrs = array_values( $media_attrs ); // reset the keys
		$i = 0;

		if ( ! empty( $media_files ) ) {
			$this->api->trap_wp_die( 'upload_error' );
			foreach ( $media_files as $media_item ) {
				$_FILES['.api.media.item.'] = $media_item;
				if ( ! $user_can_upload_files ) {
					$media_id = new WP_Error( 'unauthorized', 'User cannot upload media.', 403 );
				} else {
					if ( $force_parent_id ) {
						$parent_id = absint( $force_parent_id );
					} elseif ( ! empty( $media_attrs[$i] ) && ! empty( $media_attrs[$i]['parent_id'] ) ) {
						$parent_id = absint( $media_attrs[$i]['parent_id'] );
					} else {
						$parent_id = 0;
					}
					$media_id = media_handle_upload( '.api.media.item.', $parent_id );
				}
				if ( is_wp_error( $media_id ) ) {
					$errors[$i]['file']   = $media_item['name'];
					$errors[$i]['error']   = $media_id->get_error_code();
					$errors[$i]['message'] = $media_id->get_error_message();
				} else {
					$media_ids[$i] = $media_id;
				}

				$i++;
			}
			$this->api->trap_wp_die( null );
			unset( $_FILES['.api.media.item.'] );
		}

		if ( ! empty( $media_urls ) ) {
			foreach ( $media_urls as $url ) {
				if ( ! $user_can_upload_files ) {
					$media_id = new WP_Error( 'unauthorized', 'User cannot upload media.', 403 );
				} else {
					if ( $force_parent_id ) {
						$parent_id = absint( $force_parent_id );
					} else if ( ! empty( $media_attrs[$i] ) && ! empty( $media_attrs[$i]['parent_id'] ) ) {
						$parent_id = absint( $media_attrs[$i]['parent_id'] );
					} else {
						$parent_id = 0;
					}
					$media_id = $this->handle_media_sideload( $url, $parent_id );
				}
				if ( is_wp_error( $media_id ) ) {
					$errors[$i] = array(
						'file'    => $url,
						'error'   => $media_id->get_error_code(),
						'message' => $media_id->get_error_message(),
					);
				} elseif ( ! empty( $media_id ) ) {
					$media_ids[$i] = $media_id;
				}

				$i++;
			}
		}

		if ( ! empty( $media_attrs ) ) {
			foreach ( $media_ids as $index => $media_id ) {
				if ( empty( $media_attrs[$index] ) )
					continue;

				$attrs = $media_attrs[$index];
				$insert = array();

				if ( ! empty( $attrs['title'] ) ) {
					$insert['post_title'] = $attrs['title'];
				}

				if ( ! empty( $attrs['caption'] ) )
					$insert['post_excerpt'] = $attrs['caption'];

				if ( ! empty( $attrs['description'] ) )
					$insert['post_content'] = $attrs['description'];

				if ( empty( $insert ) )
					continue;

				$insert['ID'] = $media_id;
				wp_update_post( (object) $insert );
			}
		}

		return array( 'media_ids' => $media_ids, 'errors' => $errors );

	}

	function handle_media_sideload( $url, $parent_post_id = 0 ) {
		if ( ! function_exists( 'download_url' ) || ! function_exists( 'media_handle_sideload' ) )
			return false;

		// if we didn't get a URL, let's bail
		$parsed = @parse_url( $url );
		if ( empty( $parsed ) )
			return false;

		$tmp = download_url( $url );
		if ( is_wp_error( $tmp ) ) {
			return $tmp;
		}

		if ( ! file_is_displayable_image( $tmp ) ) {
			@unlink( $tmp );
			return false;
		}

		// emulate a $_FILES entry
		$file_array = array(
			'name' => basename( parse_url( $url, PHP_URL_PATH ) ),
			'tmp_name' => $tmp,
		);

		$id = media_handle_sideload( $file_array, $parent_post_id );
		@unlink( $tmp );

		if ( is_wp_error( $id ) ) {
			return $id;
		}

		if ( ! $id || ! is_int( $id ) ) {
			return false;
		}

		return $id;
	}

	function allow_video_uploads( $mimes ) {
		// if we are on Jetpack, bail - Videos are already allowed
		if ( ! defined( 'IS_WPCOM' ) || !IS_WPCOM ) {
			return $mimes;
		}

		// extra check that this filter is only ever applied during REST API requests
		if ( ! defined( 'REST_API_REQUEST' ) || ! REST_API_REQUEST ) {
			return $mimes;
		}

		// bail early if they already have the upgrade..
		if ( get_option( 'video_upgrade' ) == '1' ) {
			return $mimes;
		}

		// lets whitelist to only specific clients right now
		$clients_allowed_video_uploads = array();
		$clients_allowed_video_uploads = apply_filters( 'rest_api_clients_allowed_video_uploads', $clients_allowed_video_uploads );
		if ( !in_array( $this->api->token_details['client_id'], $clients_allowed_video_uploads ) ) {
			return $mimes;
		}

		$mime_list = wp_get_mime_types();

		$video_exts = explode( ' ', get_site_option( 'video_upload_filetypes', false, false ) );
		$video_exts = apply_filters( 'video_upload_filetypes', $video_exts );
		$video_mimes = array();

		if ( !empty( $video_exts ) ) {
			foreach ( $video_exts as $ext ) {
				foreach ( $mime_list as $ext_pattern => $mime ) {
					if ( $ext != '' && strpos( $ext_pattern, $ext ) !== false )
						$video_mimes[$ext_pattern] = $mime;
				}
			}

			$mimes = array_merge( $mimes, $video_mimes );
		}

		return $mimes;
	}

	function is_current_site_multi_user() {
		$users = wp_cache_get( 'site_user_count', 'WPCOM_JSON_API_Endpoint' );
		if ( false === $users ) {
			$user_query = new WP_User_Query( array(
				'blog_id' => get_current_blog_id(),
				'fields'  => 'ID',
			) );
			$users = (int) $user_query->get_total();
			wp_cache_set( 'site_user_count', $users, 'WPCOM_JSON_API_Endpoint', DAY_IN_SECONDS );
		}
		return $users > 1;
	}

	function allows_cross_origin_requests() {
		return 'GET' == $this->method || $this->allow_cross_origin_request;
	}

	function allows_unauthorized_requests( $origin, $complete_access_origins  ) {
		return 'GET' == $this->method || ( $this->allow_unauthorized_request && in_array( $origin, $complete_access_origins ) );
	}

	/**
	 * Return endpoint response
	 *
	 * @param ... determined by ->$path
	 *
	 * @return
	 * 	falsy: HTTP 500, no response body
	 *	WP_Error( $error_code, $error_message, $http_status_code ): HTTP $status_code, json_encode( array( 'error' => $error_code, 'message' => $error_message ) ) response body
	 *	$data: HTTP 200, json_encode( $data ) response body
	 */
	abstract function callback( $path = '' );


}

require_once( dirname( __FILE__ ) . '/json-endpoints.php' );<|MERGE_RESOLUTION|>--- conflicted
+++ resolved
@@ -1102,16 +1102,9 @@
 
 		if ( in_array( $ext, array( 'ogv', 'mp4', 'mov', 'wmv', 'avi', 'mpg', '3gp', '3g2', 'm4v' ) ) ) {
 			$metadata = wp_get_attachment_metadata( $media_item->ID );
-<<<<<<< HEAD
-			if ( isset( $metadata['height'], $metadata['width'] ) ) {
-				$response['height'] = $metadata['height'];
-				$response['width']  = $metadata['width'];
-			}
-=======
 			$response['height'] = $metadata['height'];
 			$response['width']  = $metadata['width'];
 			$response['length'] = $metadata['length'];
->>>>>>> 3462a26e
 
 			// add VideoPress info
 			if ( function_exists( 'video_get_info_by_blogpostid' ) ) {
