--- conflicted
+++ resolved
@@ -4,11 +4,7 @@
         "Read more about it at https://getcomposer.org/doc/01-basic-usage.md#installing-dependencies",
         "This file is @generated automatically"
     ],
-<<<<<<< HEAD
-    "content-hash": "50980bc56fd19939a11f62506c2cfe43",
-=======
-    "content-hash": "37a9bed819dcf7bb749284d7a6957bc4",
->>>>>>> 14d3d1e7
+    "content-hash": "47b37ad7ddee294cec6da18fcee814dc",
     "packages": [
         {
             "name": "automattic/jetpack-a8c-mc-stats",
@@ -376,7 +372,7 @@
         },
         {
             "name": "automattic/jetpack-heartbeat",
-            "version": "dev-use-new-heartbeat-package",
+            "version": "dev-add/jetpack-lazy-images-package",
             "dist": {
                 "type": "path",
                 "url": "./packages/heartbeat",
