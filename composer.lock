--- conflicted
+++ resolved
@@ -4,23 +4,15 @@
         "Read more about it at https://getcomposer.org/doc/01-basic-usage.md#installing-dependencies",
         "This file is @generated automatically"
     ],
-<<<<<<< HEAD
-    "content-hash": "88bfa2f43d7bd3085c23cde8ead0bd4e",
+    "content-hash": "7333fc30a8cfddf88a10523268ca8685",
     "packages": [
         {
             "name": "automattic/jetpack-abtest",
             "version": "dev-try/move-comment-likes-to-package",
-=======
-    "content-hash": "01d6dcf2001c7b2ae0bd259e0e05d904",
-    "packages": [
-        {
-            "name": "automattic/jetpack-abtest",
-            "version": "dev-retry/phpcs-changed",
->>>>>>> f95b51a3
             "dist": {
                 "type": "path",
                 "url": "./packages/abtest",
-                "reference": "b873be98786907a49ac5cd21836167f662212aa0"
+                "reference": "c3681b3eac3d0e5625de758218fd1e8994e06302"
             },
             "require": {
                 "automattic/jetpack-connection": "@dev",
@@ -32,9 +24,9 @@
             },
             "type": "library",
             "autoload": {
-                "psr-4": {
-                    "Automattic\\Jetpack\\": "src/"
-                }
+                "classmap": [
+                    "src/"
+                ]
             },
             "scripts": {
                 "phpunit": [
@@ -49,15 +41,11 @@
         },
         {
             "name": "automattic/jetpack-assets",
-<<<<<<< HEAD
-            "version": "dev-try/move-comment-likes-to-package",
-=======
-            "version": "dev-retry/phpcs-changed",
->>>>>>> f95b51a3
+            "version": "dev-try/move-comment-likes-to-package",
             "dist": {
                 "type": "path",
                 "url": "./packages/assets",
-                "reference": "e93b5911e77ff0abfad498e99edbb5f6a8a124a9"
+                "reference": "165b7d1cdba6e1609fb0a92e9809a58bbc17503a"
             },
             "require": {
                 "automattic/jetpack-constants": "@dev"
@@ -68,9 +56,9 @@
             },
             "type": "library",
             "autoload": {
-                "psr-4": {
-                    "Automattic\\Jetpack\\": "src/"
-                }
+                "classmap": [
+                    "src/"
+                ]
             },
             "scripts": {
                 "phpunit": [
@@ -85,11 +73,7 @@
         },
         {
             "name": "automattic/jetpack-autoloader",
-<<<<<<< HEAD
-            "version": "dev-try/move-comment-likes-to-package",
-=======
-            "version": "dev-retry/phpcs-changed",
->>>>>>> f95b51a3
+            "version": "dev-try/move-comment-likes-to-package",
             "dist": {
                 "type": "path",
                 "url": "./packages/autoloader",
@@ -122,67 +106,60 @@
             "description": "Creates a custom autoloader for a plugin or theme."
         },
         {
-<<<<<<< HEAD
-            "name": "automattic/jetpack-bootstrap",
-            "version": "dev-try/move-comment-likes-to-package",
-            "dist": {
-                "type": "path",
-                "url": "./packages/bootstrap",
-                "reference": "e53d1b027f3e28dbce4781d603ec3c5c3fd242aa"
-            },
-            "require": {
-                "automattic/jetpack-constants": "@dev"
-            },
-            "require-dev": {
-                "10up/wp_mock": "0.4.2",
-                "phpunit/phpunit": "7.*.*"
-            },
-            "type": "library",
-            "autoload": {
-                "psr-4": {
-                    "Automattic\\Jetpack\\": "src/"
-=======
             "name": "automattic/jetpack-backup",
-            "version": "dev-retry/phpcs-changed",
+            "version": "dev-try/move-comment-likes-to-package",
             "dist": {
                 "type": "path",
                 "url": "./packages/backup",
-                "reference": "3dd44f29c9c6ab41cc2492675078ba8b808caea7"
+                "reference": "0ae8bfd8b87d9140066915c643fc6a00783d0032"
             },
             "type": "library",
             "autoload": {
                 "files": [
                     "actions.php"
                 ],
+                "classmap": [
+                    "src/"
+                ]
+            },
+            "license": [
+                "GPL-2.0-or-later"
+            ],
+            "description": "Tools to assist with backing up Jetpack sites."
+        },
+        {
+            "name": "automattic/jetpack-bootstrap",
+            "version": "dev-try/move-comment-likes-to-package",
+            "dist": {
+                "type": "path",
+                "url": "./packages/bootstrap",
+                "reference": "e53d1b027f3e28dbce4781d603ec3c5c3fd242aa"
+            },
+            "require": {
+                "automattic/jetpack-constants": "@dev"
+            },
+            "require-dev": {
+                "10up/wp_mock": "0.4.2",
+                "phpunit/phpunit": "7.*.*"
+            },
+            "type": "library",
+            "autoload": {
                 "psr-4": {
-                    "Automattic\\Jetpack\\Backup\\": "src/"
->>>>>>> f95b51a3
-                }
-            },
-            "license": [
-                "GPL-2.0-or-later"
-            ],
-<<<<<<< HEAD
+                    "Automattic\\Jetpack\\": "src/"
+                }
+            },
+            "license": [
+                "GPL-2.0-or-later"
+            ],
             "description": "Classes and functions for initialising Jetpack and its modules"
         },
         {
             "name": "automattic/jetpack-compat",
             "version": "dev-try/move-comment-likes-to-package",
-            "dist": {
-                "type": "path",
-                "url": "./packages/compat",
-                "reference": "cd47566548267b29b0df1574a7c6be67de9c5cc9"
-=======
-            "description": "Tools to assist with backing up Jetpack sites."
-        },
-        {
-            "name": "automattic/jetpack-compat",
-            "version": "dev-retry/phpcs-changed",
             "dist": {
                 "type": "path",
                 "url": "./packages/compat",
                 "reference": "2138cbc8b0b1aecb290608b5d82e873c7330aac5"
->>>>>>> f95b51a3
             },
             "require-dev": {
                 "php-mock/php-mock": "^2.1",
@@ -210,19 +187,16 @@
         },
         {
             "name": "automattic/jetpack-connection",
-<<<<<<< HEAD
-            "version": "dev-try/move-comment-likes-to-package",
-=======
-            "version": "dev-retry/phpcs-changed",
->>>>>>> f95b51a3
+            "version": "dev-try/move-comment-likes-to-package",
             "dist": {
                 "type": "path",
                 "url": "./packages/connection",
-                "reference": "59fa2bc973303b013ce63978ff8d875d1223f510"
+                "reference": "ac53d3e65b1be0a24206dc32ef2d17a17e387fcd"
             },
             "require": {
                 "automattic/jetpack-constants": "@dev",
-                "automattic/jetpack-options": "@dev"
+                "automattic/jetpack-options": "@dev",
+                "automattic/jetpack-roles": "@dev"
             },
             "require-dev": {
                 "php-mock/php-mock": "^2.1",
@@ -230,14 +204,12 @@
             },
             "type": "library",
             "autoload": {
-                "psr-4": {
-                    "Automattic\\Jetpack\\Connection\\": "src"
-                },
                 "files": [
                     "legacy/load-ixr.php"
                 ],
                 "classmap": [
-                    "legacy"
+                    "legacy",
+                    "src/"
                 ]
             },
             "scripts": {
@@ -253,24 +225,20 @@
         },
         {
             "name": "automattic/jetpack-constants",
-<<<<<<< HEAD
-            "version": "dev-try/move-comment-likes-to-package",
-=======
-            "version": "dev-retry/phpcs-changed",
->>>>>>> f95b51a3
+            "version": "dev-try/move-comment-likes-to-package",
             "dist": {
                 "type": "path",
                 "url": "./packages/constants",
-                "reference": "a6ab6360f4b48962ec7d62b06b39d1470b1dbe95"
-            },
-            "require-dev": {
-                "phpunit/phpunit": "^5.7 || ^6.5 || ^7.5"
-            },
-            "type": "library",
-            "autoload": {
-                "psr-4": {
-                    "Automattic\\Jetpack\\": "src/"
-                }
+                "reference": "03403af14d39cec6fd826dbdc6675d0a23cf8d94"
+            },
+            "require-dev": {
+                "phpunit/phpunit": "^5.7 || ^6.5 || ^7.5"
+            },
+            "type": "library",
+            "autoload": {
+                "classmap": [
+                    "src/"
+                ]
             },
             "scripts": {
                 "phpunit": [
@@ -285,24 +253,20 @@
         },
         {
             "name": "automattic/jetpack-error",
-<<<<<<< HEAD
-            "version": "dev-try/move-comment-likes-to-package",
-=======
-            "version": "dev-retry/phpcs-changed",
->>>>>>> f95b51a3
+            "version": "dev-try/move-comment-likes-to-package",
             "dist": {
                 "type": "path",
                 "url": "./packages/error",
-                "reference": "1707cf33a92fc66f1635dfe1e4215819101e9bb4"
-            },
-            "require-dev": {
-                "phpunit/phpunit": "^5.7 || ^6.5 || ^7.5"
-            },
-            "type": "library",
-            "autoload": {
-                "psr-4": {
-                    "Automattic\\Jetpack\\": "src/"
-                }
+                "reference": "2f35acfb871c772dd3a81755d093b1cb295b8830"
+            },
+            "require-dev": {
+                "phpunit/phpunit": "^5.7 || ^6.5 || ^7.5"
+            },
+            "type": "library",
+            "autoload": {
+                "classmap": [
+                    "src/"
+                ]
             },
             "scripts": {
                 "phpunit": [
@@ -317,15 +281,11 @@
         },
         {
             "name": "automattic/jetpack-jitm",
-<<<<<<< HEAD
-            "version": "dev-try/move-comment-likes-to-package",
-=======
-            "version": "dev-retry/phpcs-changed",
->>>>>>> f95b51a3
+            "version": "dev-try/move-comment-likes-to-package",
             "dist": {
                 "type": "path",
                 "url": "./packages/jitm",
-                "reference": "b0c2da6ce6a0137f3a1895ab82a93ad7769fddca"
+                "reference": "fd6393ba68829784166efc33f9946b55c321c289"
             },
             "require": {
                 "automattic/jetpack-assets": "@dev",
@@ -342,9 +302,9 @@
             },
             "type": "library",
             "autoload": {
-                "psr-4": {
-                    "Automattic\\Jetpack\\": "src/"
-                }
+                "classmap": [
+                    "src/"
+                ]
             },
             "scripts": {
                 "phpunit": [
@@ -359,15 +319,11 @@
         },
         {
             "name": "automattic/jetpack-logo",
-<<<<<<< HEAD
-            "version": "dev-try/move-comment-likes-to-package",
-=======
-            "version": "dev-retry/phpcs-changed",
->>>>>>> f95b51a3
+            "version": "dev-try/move-comment-likes-to-package",
             "dist": {
                 "type": "path",
                 "url": "./packages/logo",
-                "reference": "d8a31dfd40166c4867fa2c526a03d9df481d5610"
+                "reference": "f2b7828deb34f7bb6da24380f2a88ab98d3733df"
             },
             "require-dev": {
                 "php-mock/php-mock": "^2.1",
@@ -375,9 +331,9 @@
             },
             "type": "library",
             "autoload": {
-                "psr-4": {
-                    "Automattic\\Jetpack\\Assets\\": "src/"
-                }
+                "classmap": [
+                    "src/"
+                ]
             },
             "scripts": {
                 "phpunit": [
@@ -451,11 +407,7 @@
         },
         {
             "name": "automattic/jetpack-options",
-<<<<<<< HEAD
-            "version": "dev-try/move-comment-likes-to-package",
-=======
-            "version": "dev-retry/phpcs-changed",
->>>>>>> f95b51a3
+            "version": "dev-try/move-comment-likes-to-package",
             "dist": {
                 "type": "path",
                 "url": "./packages/options",
@@ -481,15 +433,11 @@
         },
         {
             "name": "automattic/jetpack-roles",
-<<<<<<< HEAD
-            "version": "dev-try/move-comment-likes-to-package",
-=======
-            "version": "dev-retry/phpcs-changed",
->>>>>>> f95b51a3
+            "version": "dev-try/move-comment-likes-to-package",
             "dist": {
                 "type": "path",
                 "url": "./packages/roles",
-                "reference": "f38b3379c11a05e4711b4fb29b390c8107daccd7"
+                "reference": "22dd28b575dc20f2a8e7d44f024223033c66517a"
             },
             "require-dev": {
                 "php-mock/php-mock": "^2.1",
@@ -497,9 +445,9 @@
             },
             "type": "library",
             "autoload": {
-                "psr-4": {
-                    "Automattic\\Jetpack\\": "src/"
-                }
+                "classmap": [
+                    "src/"
+                ]
             },
             "scripts": {
                 "phpunit": [
@@ -514,15 +462,11 @@
         },
         {
             "name": "automattic/jetpack-status",
-<<<<<<< HEAD
-            "version": "dev-try/move-comment-likes-to-package",
-=======
-            "version": "dev-retry/phpcs-changed",
->>>>>>> f95b51a3
+            "version": "dev-try/move-comment-likes-to-package",
             "dist": {
                 "type": "path",
                 "url": "./packages/status",
-                "reference": "99ecd79ed31dc3432892df709ba745ebc6f747e9"
+                "reference": "e066e8d051698a5a9b1460296f156bbf7555484e"
             },
             "require-dev": {
                 "php-mock/php-mock": "^2.1",
@@ -530,9 +474,9 @@
             },
             "type": "library",
             "autoload": {
-                "psr-4": {
-                    "Automattic\\Jetpack\\": "src/"
-                }
+                "classmap": [
+                    "src/"
+                ]
             },
             "scripts": {
                 "phpunit": [
@@ -547,15 +491,11 @@
         },
         {
             "name": "automattic/jetpack-sync",
-<<<<<<< HEAD
-            "version": "dev-try/move-comment-likes-to-package",
-=======
-            "version": "dev-retry/phpcs-changed",
->>>>>>> f95b51a3
+            "version": "dev-try/move-comment-likes-to-package",
             "dist": {
                 "type": "path",
                 "url": "./packages/sync",
-                "reference": "1cad05fcfd38ad123af0bbf08b5a1224bd95312a"
+                "reference": "f163052f84a9656349985737f75c0e20c9a3c8e0"
             },
             "require": {
                 "automattic/jetpack-connection": "@dev",
@@ -566,10 +506,9 @@
             },
             "type": "library",
             "autoload": {
-                "psr-4": {
-                    "Automattic\\Jetpack\\Sync\\": "src/",
-                    "Automattic\\Jetpack\\Sync\\Modules\\": "src/modules/"
-                }
+                "classmap": [
+                    "src/"
+                ]
             },
             "license": [
                 "GPL-2.0-or-later"
@@ -578,11 +517,11 @@
         },
         {
             "name": "automattic/jetpack-terms-of-service",
-            "version": "dev-retry/phpcs-changed",
+            "version": "dev-try/move-comment-likes-to-package",
             "dist": {
                 "type": "path",
                 "url": "./packages/terms-of-service",
-                "reference": "6f53f2987be1c025edcd7820759df50c134065e6"
+                "reference": "f97742a361eb772f8bc6f13ae9437b3e8233cb0e"
             },
             "require": {
                 "automattic/jetpack-connection": "@dev",
@@ -595,9 +534,9 @@
             },
             "type": "library",
             "autoload": {
-                "psr-4": {
-                    "Automattic\\Jetpack\\": "src/"
-                }
+                "classmap": [
+                    "src/"
+                ]
             },
             "scripts": {
                 "phpunit": [
@@ -612,19 +551,11 @@
         },
         {
             "name": "automattic/jetpack-tracking",
-<<<<<<< HEAD
             "version": "dev-try/move-comment-likes-to-package",
             "dist": {
                 "type": "path",
                 "url": "./packages/tracking",
-                "reference": "b2c79c42a8ccd728db9450818aa95fd6d51afc85"
-=======
-            "version": "dev-retry/phpcs-changed",
-            "dist": {
-                "type": "path",
-                "url": "./packages/tracking",
-                "reference": "fd194dfc4f01a66de9c5b9caf239cdd806a8d3eb"
->>>>>>> f95b51a3
+                "reference": "f4e52837194537e90f9fa10ac7b48f25519765bd"
             },
             "require": {
                 "automattic/jetpack-options": "@dev",
@@ -636,11 +567,9 @@
             },
             "type": "library",
             "autoload": {
-                "psr-4": {
-                    "Automattic\\Jetpack\\": "src/"
-                },
-                "classmap": [
-                    "legacy"
+                "classmap": [
+                    "legacy",
+                    "src/"
                 ]
             },
             "scripts": {
@@ -696,9 +625,9 @@
             "authors": [
                 {
                     "name": "Franck Nijhof",
-                    "role": "Developer / IT Manager",
                     "email": "franck.nijhof@dealerdirect.com",
-                    "homepage": "http://www.frenck.nl"
+                    "homepage": "http://www.frenck.nl",
+                    "role": "Developer / IT Manager"
                 }
             ],
             "description": "PHP_CodeSniffer Standards Composer Installer Plugin",
@@ -724,29 +653,16 @@
         },
         {
             "name": "phpcompatibility/php-compatibility",
-<<<<<<< HEAD
-            "version": "9.3.0",
+            "version": "9.3.4",
             "source": {
                 "type": "git",
                 "url": "https://github.com/PHPCompatibility/PHPCompatibility.git",
-                "reference": "06cc8d2c2ed62a70f52963dbdf5eaa1ec0fe34c5"
+                "reference": "1f37659196e4f3113ea506a7efba201c52303bf1"
             },
             "dist": {
                 "type": "zip",
-                "url": "https://api.github.com/repos/PHPCompatibility/PHPCompatibility/zipball/06cc8d2c2ed62a70f52963dbdf5eaa1ec0fe34c5",
-                "reference": "06cc8d2c2ed62a70f52963dbdf5eaa1ec0fe34c5",
-=======
-            "version": "9.3.2",
-            "source": {
-                "type": "git",
-                "url": "https://github.com/PHPCompatibility/PHPCompatibility.git",
-                "reference": "bfca2be3992f40e92206e5a7ebe5eaee37280b58"
-            },
-            "dist": {
-                "type": "zip",
-                "url": "https://api.github.com/repos/PHPCompatibility/PHPCompatibility/zipball/bfca2be3992f40e92206e5a7ebe5eaee37280b58",
-                "reference": "bfca2be3992f40e92206e5a7ebe5eaee37280b58",
->>>>>>> f95b51a3
+                "url": "https://api.github.com/repos/PHPCompatibility/PHPCompatibility/zipball/1f37659196e4f3113ea506a7efba201c52303bf1",
+                "reference": "1f37659196e4f3113ea506a7efba201c52303bf1",
                 "shasum": ""
             },
             "require": {
@@ -771,18 +687,13 @@
             "authors": [
                 {
                     "name": "Wim Godden",
-                    "role": "lead",
-                    "homepage": "https://github.com/wimg"
+                    "homepage": "https://github.com/wimg",
+                    "role": "lead"
                 },
                 {
                     "name": "Juliette Reinders Folmer",
-<<<<<<< HEAD
-                    "role": "lead",
-                    "homepage": "https://github.com/jrfnl"
-=======
                     "homepage": "https://github.com/jrfnl",
                     "role": "lead"
->>>>>>> f95b51a3
                 },
                 {
                     "name": "Contributors",
@@ -796,23 +707,7 @@
                 "phpcs",
                 "standards"
             ],
-<<<<<<< HEAD
-            "time": "2019-08-28T15:29:06+00:00"
-        },
-        {
-            "name": "phpcompatibility/phpcompatibility-paragonie",
-            "version": "1.1.0",
-            "source": {
-                "type": "git",
-                "url": "https://github.com/PHPCompatibility/PHPCompatibilityParagonie.git",
-                "reference": "b1bb79a7cab1fb856b56f1b5cf110b6e52d8e936"
-            },
-            "dist": {
-                "type": "zip",
-                "url": "https://api.github.com/repos/PHPCompatibility/PHPCompatibilityParagonie/zipball/b1bb79a7cab1fb856b56f1b5cf110b6e52d8e936",
-                "reference": "b1bb79a7cab1fb856b56f1b5cf110b6e52d8e936",
-=======
-            "time": "2019-10-16T21:24:24+00:00"
+            "time": "2019-11-15T04:12:02+00:00"
         },
         {
             "name": "phpcompatibility/phpcompatibility-paragonie",
@@ -826,7 +721,6 @@
                 "type": "zip",
                 "url": "https://api.github.com/repos/PHPCompatibility/PHPCompatibilityParagonie/zipball/b862bc32f7e860d0b164b199bd995e690b4b191c",
                 "reference": "b862bc32f7e860d0b164b199bd995e690b4b191c",
->>>>>>> f95b51a3
                 "shasum": ""
             },
             "require": {
@@ -865,11 +759,7 @@
                 "polyfill",
                 "standards"
             ],
-<<<<<<< HEAD
-            "time": "2019-08-28T15:58:19+00:00"
-=======
             "time": "2019-11-04T15:17:54+00:00"
->>>>>>> f95b51a3
         },
         {
             "name": "phpcompatibility/phpcompatibility-wp",
@@ -1136,17 +1026,12 @@
         "automattic/jetpack-options": 20,
         "automattic/jetpack-roles": 20,
         "automattic/jetpack-sync": 20,
-        "automattic/jetpack-terms-of-service": 20,
         "automattic/jetpack-tracking": 20,
-<<<<<<< HEAD
-        "automattic/jetpack-autoloader": 20,
-        "automattic/jetpack-compat": 20,
         "automattic/jetpack-bootstrap": 20,
         "automattic/jetpack-module-likes": 20,
-        "automattic/jetpack-module-comment-likes": 20
-=======
+        "automattic/jetpack-module-comment-likes": 20,
+        "automattic/jetpack-terms-of-service": 20,
         "sirbrillig/phpcs-changed": 20
->>>>>>> f95b51a3
     },
     "prefer-stable": true,
     "prefer-lowest": false,
