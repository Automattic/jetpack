{
    "_readme": [
        "This file locks the dependencies of your project to a known state",
        "Read more about it at https://getcomposer.org/doc/01-basic-usage.md#installing-dependencies",
        "This file is @generated automatically"
    ],
    "content-hash": "cfc3d18e703804b5510c6cdf0f022874",
    "packages": [],
    "packages-dev": [
        {
            "name": "automattic/ignorefile",
            "version": "dev-master",
            "dist": {
                "type": "path",
                "url": "projects/packages/ignorefile",
                "reference": "d640ef88b8c90ec1c2a5f100bff93ebbd00bc997"
            },
            "require-dev": {
                "automattic/jetpack-changelogger": "^3.0",
                "wikimedia/at-ease": "^1.2 | ^2.0",
                "yoast/phpunit-polyfills": "1.0.2"
            },
            "type": "library",
            "extra": {
                "mirror-repo": "Automattic/ignorefile",
                "changelogger": {
                    "link-template": "https://github.com/Automattic/ignorefile/compare/v${old}...v${new}"
                },
                "autotagger": true,
                "branch-alias": {
                    "dev-master": "1.0.x-dev"
                }
            },
            "autoload": {
                "classmap": [
                    "src/"
                ]
            },
            "scripts": {
                "phpunit": [
                    "./vendor/phpunit/phpunit/phpunit --colors=always"
                ],
                "test-coverage": [
                    "@composer install",
                    "php -dpcov.directory=. ./vendor/bin/phpunit --coverage-clover \"$COVERAGE_DIR/clover.xml\""
                ],
                "test-php": [
                    "@composer install",
                    "@composer phpunit"
                ]
            },
            "license": [
                "GPL-2.0-or-later"
            ],
            "description": "Handle .gitignore style files.",
            "transport-options": {
                "monorepo": true,
                "relative": true
            }
        },
        {
            "name": "automattic/jetpack-codesniffer",
            "version": "dev-master",
            "dist": {
                "type": "path",
                "url": "projects/packages/codesniffer",
<<<<<<< HEAD
                "reference": "2aa5e4bec755319871df527b9cdeab56776fc68c"
=======
                "reference": "fc85142feb8114c12312f025ff5e25633b686e65"
>>>>>>> dda18c52
            },
            "require": {
                "dealerdirect/phpcodesniffer-composer-installer": "^0.7",
                "mediawiki/mediawiki-codesniffer": "^38.0",
                "phpcompatibility/phpcompatibility-wp": "^2.1",
                "sirbrillig/phpcs-variable-analysis": "^2.10",
                "wp-coding-standards/wpcs": "^2.3"
            },
            "require-dev": {
                "automattic/jetpack-changelogger": "^3.0",
                "yoast/phpunit-polyfills": "1.0.2"
            },
            "type": "phpcodesniffer-standard",
            "extra": {
                "autotagger": true,
                "mirror-repo": "Automattic/jetpack-codesniffer",
                "changelogger": {
                    "link-template": "https://github.com/Automattic/jetpack-codesniffer/compare/v${old}...v${new}"
                },
                "branch-alias": {
                    "dev-master": "2.4.x-dev"
                }
            },
            "autoload": {
                "classmap": [
                    "hacks/"
                ],
                "psr-4": {
                    "Automattic\\Jetpack\\Sniffs\\": "Jetpack/Sniffs"
                }
            },
            "scripts": {
                "phpunit": [
                    "./vendor/phpunit/phpunit/phpunit --colors=always"
                ],
                "test-coverage": [
                    "@composer update",
                    "php -dpcov.directory=. ./vendor/bin/phpunit --coverage-clover \"$COVERAGE_DIR/clover.xml\""
                ],
                "test-php": [
                    "./tests/action-test-php.sh"
                ]
            },
            "license": [
                "GPL-2.0-or-later"
            ],
            "description": "Jetpack Coding Standards. Based on the WordPress Coding Standards, with some additions.",
            "transport-options": {
                "monorepo": true,
                "relative": true
            }
        },
        {
            "name": "automattic/jetpack-phpcs-filter",
            "version": "dev-master",
            "dist": {
                "type": "path",
                "url": "projects/packages/phpcs-filter",
                "reference": "11dab06e37662d8231c775c99a84bfbe4a9e79fe"
            },
            "require": {
                "automattic/ignorefile": "^1.0",
                "squizlabs/php_codesniffer": "^3.6.1"
            },
            "require-dev": {
                "automattic/jetpack-changelogger": "^3.0",
                "yoast/phpunit-polyfills": "1.0.2"
            },
            "type": "library",
            "extra": {
                "branch-alias": {
                    "dev-master": "1.0.x-dev"
                }
            },
            "autoload": {
                "classmap": [
                    "src/"
                ]
            },
            "scripts": {
                "phpunit": [
                    "./vendor/phpunit/phpunit/phpunit --colors=always"
                ],
                "test-coverage": [
                    "@composer install",
                    "php -dpcov.directory=. ./vendor/bin/phpunit --coverage-clover \"$COVERAGE_DIR/clover.xml\""
                ],
                "test-php": [
                    "@composer install",
                    "@composer phpunit"
                ]
            },
            "license": [
                "GPL-2.0-or-later"
            ],
            "description": "A filter for PHP CodeSniffer to add support for .phpcsignore files and per-directory configuration files.",
            "transport-options": {
                "monorepo": true,
                "relative": true
            }
        },
        {
            "name": "composer/semver",
            "version": "3.2.6",
            "source": {
                "type": "git",
                "url": "https://github.com/composer/semver.git",
                "reference": "83e511e247de329283478496f7a1e114c9517506"
            },
            "dist": {
                "type": "zip",
                "url": "https://api.github.com/repos/composer/semver/zipball/83e511e247de329283478496f7a1e114c9517506",
                "reference": "83e511e247de329283478496f7a1e114c9517506",
                "shasum": ""
            },
            "require": {
                "php": "^5.3.2 || ^7.0 || ^8.0"
            },
            "require-dev": {
                "phpstan/phpstan": "^0.12.54",
                "symfony/phpunit-bridge": "^4.2 || ^5"
            },
            "type": "library",
            "extra": {
                "branch-alias": {
                    "dev-main": "3.x-dev"
                }
            },
            "autoload": {
                "psr-4": {
                    "Composer\\Semver\\": "src"
                }
            },
            "notification-url": "https://packagist.org/downloads/",
            "license": [
                "MIT"
            ],
            "authors": [
                {
                    "name": "Nils Adermann",
                    "email": "naderman@naderman.de",
                    "homepage": "http://www.naderman.de"
                },
                {
                    "name": "Jordi Boggiano",
                    "email": "j.boggiano@seld.be",
                    "homepage": "http://seld.be"
                },
                {
                    "name": "Rob Bast",
                    "email": "rob.bast@gmail.com",
                    "homepage": "http://robbast.nl"
                }
            ],
            "description": "Semver library that offers utilities, version constraint parsing and validation.",
            "keywords": [
                "semantic",
                "semver",
                "validation",
                "versioning"
            ],
            "support": {
                "irc": "irc://irc.freenode.org/composer",
                "issues": "https://github.com/composer/semver/issues",
                "source": "https://github.com/composer/semver/tree/3.2.6"
            },
            "funding": [
                {
                    "url": "https://packagist.com",
                    "type": "custom"
                },
                {
                    "url": "https://github.com/composer",
                    "type": "github"
                },
                {
                    "url": "https://tidelift.com/funding/github/packagist/composer/composer",
                    "type": "tidelift"
                }
            ],
            "time": "2021-10-25T11:34:17+00:00"
        },
        {
            "name": "composer/spdx-licenses",
            "version": "1.5.5",
            "source": {
                "type": "git",
                "url": "https://github.com/composer/spdx-licenses.git",
                "reference": "de30328a7af8680efdc03e396aad24befd513200"
            },
            "dist": {
                "type": "zip",
                "url": "https://api.github.com/repos/composer/spdx-licenses/zipball/de30328a7af8680efdc03e396aad24befd513200",
                "reference": "de30328a7af8680efdc03e396aad24befd513200",
                "shasum": ""
            },
            "require": {
                "php": "^5.3.2 || ^7.0 || ^8.0"
            },
            "require-dev": {
                "phpunit/phpunit": "^4.8.35 || ^5.7 || 6.5 - 7"
            },
            "type": "library",
            "extra": {
                "branch-alias": {
                    "dev-main": "1.x-dev"
                }
            },
            "autoload": {
                "psr-4": {
                    "Composer\\Spdx\\": "src"
                }
            },
            "notification-url": "https://packagist.org/downloads/",
            "license": [
                "MIT"
            ],
            "authors": [
                {
                    "name": "Nils Adermann",
                    "email": "naderman@naderman.de",
                    "homepage": "http://www.naderman.de"
                },
                {
                    "name": "Jordi Boggiano",
                    "email": "j.boggiano@seld.be",
                    "homepage": "http://seld.be"
                },
                {
                    "name": "Rob Bast",
                    "email": "rob.bast@gmail.com",
                    "homepage": "http://robbast.nl"
                }
            ],
            "description": "SPDX licenses list and validation library.",
            "keywords": [
                "license",
                "spdx",
                "validator"
            ],
            "support": {
                "irc": "irc://irc.freenode.org/composer",
                "issues": "https://github.com/composer/spdx-licenses/issues",
                "source": "https://github.com/composer/spdx-licenses/tree/1.5.5"
            },
            "funding": [
                {
                    "url": "https://packagist.com",
                    "type": "custom"
                },
                {
                    "url": "https://github.com/composer",
                    "type": "github"
                },
                {
                    "url": "https://tidelift.com/funding/github/packagist/composer/composer",
                    "type": "tidelift"
                }
            ],
            "time": "2020-12-03T16:04:16+00:00"
        },
        {
            "name": "dealerdirect/phpcodesniffer-composer-installer",
            "version": "v0.7.1",
            "source": {
                "type": "git",
                "url": "https://github.com/Dealerdirect/phpcodesniffer-composer-installer.git",
                "reference": "fe390591e0241955f22eb9ba327d137e501c771c"
            },
            "dist": {
                "type": "zip",
                "url": "https://api.github.com/repos/Dealerdirect/phpcodesniffer-composer-installer/zipball/fe390591e0241955f22eb9ba327d137e501c771c",
                "reference": "fe390591e0241955f22eb9ba327d137e501c771c",
                "shasum": ""
            },
            "require": {
                "composer-plugin-api": "^1.0 || ^2.0",
                "php": ">=5.3",
                "squizlabs/php_codesniffer": "^2.0 || ^3.0 || ^4.0"
            },
            "require-dev": {
                "composer/composer": "*",
                "phpcompatibility/php-compatibility": "^9.0",
                "sensiolabs/security-checker": "^4.1.0"
            },
            "type": "composer-plugin",
            "extra": {
                "class": "Dealerdirect\\Composer\\Plugin\\Installers\\PHPCodeSniffer\\Plugin"
            },
            "autoload": {
                "psr-4": {
                    "Dealerdirect\\Composer\\Plugin\\Installers\\PHPCodeSniffer\\": "src/"
                }
            },
            "notification-url": "https://packagist.org/downloads/",
            "license": [
                "MIT"
            ],
            "authors": [
                {
                    "name": "Franck Nijhof",
                    "email": "franck.nijhof@dealerdirect.com",
                    "homepage": "http://www.frenck.nl",
                    "role": "Developer / IT Manager"
                }
            ],
            "description": "PHP_CodeSniffer Standards Composer Installer Plugin",
            "homepage": "http://www.dealerdirect.com",
            "keywords": [
                "PHPCodeSniffer",
                "PHP_CodeSniffer",
                "code quality",
                "codesniffer",
                "composer",
                "installer",
                "phpcs",
                "plugin",
                "qa",
                "quality",
                "standard",
                "standards",
                "style guide",
                "stylecheck",
                "tests"
            ],
            "support": {
                "issues": "https://github.com/dealerdirect/phpcodesniffer-composer-installer/issues",
                "source": "https://github.com/dealerdirect/phpcodesniffer-composer-installer"
            },
            "time": "2020-12-07T18:04:37+00:00"
        },
        {
            "name": "mediawiki/mediawiki-codesniffer",
            "version": "v38.0.0",
            "source": {
                "type": "git",
                "url": "https://github.com/wikimedia/mediawiki-tools-codesniffer.git",
                "reference": "059db7ef17adf2fd1088c42a05e6736e5c2aab2a"
            },
            "dist": {
                "type": "zip",
                "url": "https://api.github.com/repos/wikimedia/mediawiki-tools-codesniffer/zipball/059db7ef17adf2fd1088c42a05e6736e5c2aab2a",
                "reference": "059db7ef17adf2fd1088c42a05e6736e5c2aab2a",
                "shasum": ""
            },
            "require": {
                "composer/semver": "^1.7.2|^3.2.4",
                "composer/spdx-licenses": "~1.5.2",
                "ext-mbstring": "*",
                "php": ">=7.2.0",
                "squizlabs/php_codesniffer": "3.6.1"
            },
            "require-dev": {
                "mediawiki/mediawiki-phan-config": "0.11.0",
                "mediawiki/minus-x": "1.1.1",
                "php-parallel-lint/php-console-highlighter": "0.5.0",
                "php-parallel-lint/php-parallel-lint": "1.3.1",
                "phpunit/phpunit": "^8.5"
            },
            "type": "phpcodesniffer-standard",
            "autoload": {
                "psr-4": {
                    "MediaWiki\\Sniffs\\": "MediaWiki/Sniffs/",
                    "MediaWiki\\Sniffs\\Tests\\": "MediaWiki/Tests/"
                }
            },
            "notification-url": "https://packagist.org/downloads/",
            "license": [
                "GPL-2.0-or-later"
            ],
            "description": "MediaWiki CodeSniffer Standards",
            "homepage": "https://www.mediawiki.org/wiki/Manual:Coding_conventions/PHP",
            "keywords": [
                "codesniffer",
                "mediawiki"
            ],
            "support": {
                "source": "https://github.com/wikimedia/mediawiki-tools-codesniffer/tree/v38.0.0"
            },
            "time": "2021-10-21T18:15:41+00:00"
        },
        {
            "name": "php-parallel-lint/php-parallel-lint",
            "version": "v1.3.1",
            "source": {
                "type": "git",
                "url": "https://github.com/php-parallel-lint/PHP-Parallel-Lint.git",
                "reference": "761f3806e30239b5fcd90a0a45d41dc2138de192"
            },
            "dist": {
                "type": "zip",
                "url": "https://api.github.com/repos/php-parallel-lint/PHP-Parallel-Lint/zipball/761f3806e30239b5fcd90a0a45d41dc2138de192",
                "reference": "761f3806e30239b5fcd90a0a45d41dc2138de192",
                "shasum": ""
            },
            "require": {
                "ext-json": "*",
                "php": ">=5.3.0"
            },
            "replace": {
                "grogy/php-parallel-lint": "*",
                "jakub-onderka/php-parallel-lint": "*"
            },
            "require-dev": {
                "nette/tester": "^1.3 || ^2.0",
                "php-parallel-lint/php-console-highlighter": "~0.3",
                "squizlabs/php_codesniffer": "^3.6"
            },
            "suggest": {
                "php-parallel-lint/php-console-highlighter": "Highlight syntax in code snippet"
            },
            "bin": [
                "parallel-lint"
            ],
            "type": "library",
            "autoload": {
                "classmap": [
                    "./"
                ]
            },
            "notification-url": "https://packagist.org/downloads/",
            "license": [
                "BSD-2-Clause"
            ],
            "authors": [
                {
                    "name": "Jakub Onderka",
                    "email": "ahoj@jakubonderka.cz"
                }
            ],
            "description": "This tool check syntax of PHP files about 20x faster than serial check.",
            "homepage": "https://github.com/php-parallel-lint/PHP-Parallel-Lint",
            "support": {
                "issues": "https://github.com/php-parallel-lint/PHP-Parallel-Lint/issues",
                "source": "https://github.com/php-parallel-lint/PHP-Parallel-Lint/tree/v1.3.1"
            },
            "time": "2021-08-13T05:35:13+00:00"
        },
        {
            "name": "phpcompatibility/php-compatibility",
            "version": "9.3.5",
            "source": {
                "type": "git",
                "url": "https://github.com/PHPCompatibility/PHPCompatibility.git",
                "reference": "9fb324479acf6f39452e0655d2429cc0d3914243"
            },
            "dist": {
                "type": "zip",
                "url": "https://api.github.com/repos/PHPCompatibility/PHPCompatibility/zipball/9fb324479acf6f39452e0655d2429cc0d3914243",
                "reference": "9fb324479acf6f39452e0655d2429cc0d3914243",
                "shasum": ""
            },
            "require": {
                "php": ">=5.3",
                "squizlabs/php_codesniffer": "^2.3 || ^3.0.2"
            },
            "conflict": {
                "squizlabs/php_codesniffer": "2.6.2"
            },
            "require-dev": {
                "phpunit/phpunit": "~4.5 || ^5.0 || ^6.0 || ^7.0"
            },
            "suggest": {
                "dealerdirect/phpcodesniffer-composer-installer": "^0.5 || This Composer plugin will sort out the PHPCS 'installed_paths' automatically.",
                "roave/security-advisories": "dev-master || Helps prevent installing dependencies with known security issues."
            },
            "type": "phpcodesniffer-standard",
            "notification-url": "https://packagist.org/downloads/",
            "license": [
                "LGPL-3.0-or-later"
            ],
            "authors": [
                {
                    "name": "Wim Godden",
                    "homepage": "https://github.com/wimg",
                    "role": "lead"
                },
                {
                    "name": "Juliette Reinders Folmer",
                    "homepage": "https://github.com/jrfnl",
                    "role": "lead"
                },
                {
                    "name": "Contributors",
                    "homepage": "https://github.com/PHPCompatibility/PHPCompatibility/graphs/contributors"
                }
            ],
            "description": "A set of sniffs for PHP_CodeSniffer that checks for PHP cross-version compatibility.",
            "homepage": "http://techblog.wimgodden.be/tag/codesniffer/",
            "keywords": [
                "compatibility",
                "phpcs",
                "standards"
            ],
            "support": {
                "issues": "https://github.com/PHPCompatibility/PHPCompatibility/issues",
                "source": "https://github.com/PHPCompatibility/PHPCompatibility"
            },
            "time": "2019-12-27T09:44:58+00:00"
        },
        {
            "name": "phpcompatibility/phpcompatibility-paragonie",
            "version": "1.3.1",
            "source": {
                "type": "git",
                "url": "https://github.com/PHPCompatibility/PHPCompatibilityParagonie.git",
                "reference": "ddabec839cc003651f2ce695c938686d1086cf43"
            },
            "dist": {
                "type": "zip",
                "url": "https://api.github.com/repos/PHPCompatibility/PHPCompatibilityParagonie/zipball/ddabec839cc003651f2ce695c938686d1086cf43",
                "reference": "ddabec839cc003651f2ce695c938686d1086cf43",
                "shasum": ""
            },
            "require": {
                "phpcompatibility/php-compatibility": "^9.0"
            },
            "require-dev": {
                "dealerdirect/phpcodesniffer-composer-installer": "^0.7",
                "paragonie/random_compat": "dev-master",
                "paragonie/sodium_compat": "dev-master"
            },
            "suggest": {
                "dealerdirect/phpcodesniffer-composer-installer": "^0.7 || This Composer plugin will sort out the PHP_CodeSniffer 'installed_paths' automatically.",
                "roave/security-advisories": "dev-master || Helps prevent installing dependencies with known security issues."
            },
            "type": "phpcodesniffer-standard",
            "notification-url": "https://packagist.org/downloads/",
            "license": [
                "LGPL-3.0-or-later"
            ],
            "authors": [
                {
                    "name": "Wim Godden",
                    "role": "lead"
                },
                {
                    "name": "Juliette Reinders Folmer",
                    "role": "lead"
                }
            ],
            "description": "A set of rulesets for PHP_CodeSniffer to check for PHP cross-version compatibility issues in projects, while accounting for polyfills provided by the Paragonie polyfill libraries.",
            "homepage": "http://phpcompatibility.com/",
            "keywords": [
                "compatibility",
                "paragonie",
                "phpcs",
                "polyfill",
                "standards"
            ],
            "support": {
                "issues": "https://github.com/PHPCompatibility/PHPCompatibilityParagonie/issues",
                "source": "https://github.com/PHPCompatibility/PHPCompatibilityParagonie"
            },
            "time": "2021-02-15T10:24:51+00:00"
        },
        {
            "name": "phpcompatibility/phpcompatibility-wp",
            "version": "2.1.2",
            "source": {
                "type": "git",
                "url": "https://github.com/PHPCompatibility/PHPCompatibilityWP.git",
                "reference": "a792ab623069f0ce971b2417edef8d9632e32f75"
            },
            "dist": {
                "type": "zip",
                "url": "https://api.github.com/repos/PHPCompatibility/PHPCompatibilityWP/zipball/a792ab623069f0ce971b2417edef8d9632e32f75",
                "reference": "a792ab623069f0ce971b2417edef8d9632e32f75",
                "shasum": ""
            },
            "require": {
                "phpcompatibility/php-compatibility": "^9.0",
                "phpcompatibility/phpcompatibility-paragonie": "^1.0"
            },
            "require-dev": {
                "dealerdirect/phpcodesniffer-composer-installer": "^0.7"
            },
            "suggest": {
                "dealerdirect/phpcodesniffer-composer-installer": "^0.7 || This Composer plugin will sort out the PHP_CodeSniffer 'installed_paths' automatically.",
                "roave/security-advisories": "dev-master || Helps prevent installing dependencies with known security issues."
            },
            "type": "phpcodesniffer-standard",
            "notification-url": "https://packagist.org/downloads/",
            "license": [
                "LGPL-3.0-or-later"
            ],
            "authors": [
                {
                    "name": "Wim Godden",
                    "role": "lead"
                },
                {
                    "name": "Juliette Reinders Folmer",
                    "role": "lead"
                }
            ],
            "description": "A ruleset for PHP_CodeSniffer to check for PHP cross-version compatibility issues in projects, while accounting for polyfills provided by WordPress.",
            "homepage": "http://phpcompatibility.com/",
            "keywords": [
                "compatibility",
                "phpcs",
                "standards",
                "wordpress"
            ],
            "support": {
                "issues": "https://github.com/PHPCompatibility/PHPCompatibilityWP/issues",
                "source": "https://github.com/PHPCompatibility/PHPCompatibilityWP"
            },
            "time": "2021-07-21T11:09:57+00:00"
        },
        {
            "name": "sirbrillig/phpcs-changed",
            "version": "v2.8.1",
            "source": {
                "type": "git",
                "url": "https://github.com/sirbrillig/phpcs-changed.git",
                "reference": "86b45aab347b560a1594cee22d16f977ca88b2e0"
            },
            "dist": {
                "type": "zip",
                "url": "https://api.github.com/repos/sirbrillig/phpcs-changed/zipball/86b45aab347b560a1594cee22d16f977ca88b2e0",
                "reference": "86b45aab347b560a1594cee22d16f977ca88b2e0",
                "shasum": ""
            },
            "require": {
                "php": "^7.1 || ^8.0"
            },
            "require-dev": {
                "dealerdirect/phpcodesniffer-composer-installer": "^0.7.1",
                "phpstan/phpstan": "^0.12.33",
                "phpunit/phpunit": "^6.4 || ^9.5",
                "sirbrillig/phpcs-import-detection": "^1.1.1",
                "sirbrillig/phpcs-variable-analysis": "^2.1.3",
                "squizlabs/php_codesniffer": "^3.2.1"
            },
            "bin": [
                "bin/phpcs-changed"
            ],
            "type": "library",
            "autoload": {
                "psr-4": {
                    "PhpcsChanged\\": "PhpcsChanged/"
                },
                "files": [
                    "PhpcsChanged/Cli.php",
                    "PhpcsChanged/SvnWorkflow.php",
                    "PhpcsChanged/GitWorkflow.php",
                    "PhpcsChanged/functions.php"
                ]
            },
            "notification-url": "https://packagist.org/downloads/",
            "license": [
                "MIT"
            ],
            "authors": [
                {
                    "name": "Payton Swick",
                    "email": "payton@foolord.com"
                }
            ],
            "description": "Run phpcs on files, but only report warnings/errors from lines which were changed.",
            "support": {
                "issues": "https://github.com/sirbrillig/phpcs-changed/issues",
                "source": "https://github.com/sirbrillig/phpcs-changed/tree/v2.8.1"
            },
            "time": "2021-03-22T22:57:09+00:00"
        },
        {
            "name": "sirbrillig/phpcs-variable-analysis",
            "version": "v2.11.2",
            "source": {
                "type": "git",
                "url": "https://github.com/sirbrillig/phpcs-variable-analysis.git",
                "reference": "3fad28475bfbdbf8aa5c440f8a8f89824983d85e"
            },
            "dist": {
                "type": "zip",
                "url": "https://api.github.com/repos/sirbrillig/phpcs-variable-analysis/zipball/3fad28475bfbdbf8aa5c440f8a8f89824983d85e",
                "reference": "3fad28475bfbdbf8aa5c440f8a8f89824983d85e",
                "shasum": ""
            },
            "require": {
                "php": ">=5.4.0",
                "squizlabs/php_codesniffer": "^3.5"
            },
            "require-dev": {
                "dealerdirect/phpcodesniffer-composer-installer": "^0.7.0",
                "limedeck/phpunit-detailed-printer": "^3.1 || ^4.0 || ^5.0",
                "phpstan/phpstan": "^0.11.8",
                "phpunit/phpunit": "^5.0 || ^6.5 || ^7.0 || ^8.0",
                "sirbrillig/phpcs-import-detection": "^1.1"
            },
            "type": "phpcodesniffer-standard",
            "autoload": {
                "psr-4": {
                    "VariableAnalysis\\": "VariableAnalysis/"
                }
            },
            "notification-url": "https://packagist.org/downloads/",
            "license": [
                "BSD-2-Clause"
            ],
            "authors": [
                {
                    "name": "Sam Graham",
                    "email": "php-codesniffer-variableanalysis@illusori.co.uk"
                },
                {
                    "name": "Payton Swick",
                    "email": "payton@foolord.com"
                }
            ],
            "description": "A PHPCS sniff to detect problems with variables.",
            "support": {
                "issues": "https://github.com/sirbrillig/phpcs-variable-analysis/issues",
                "source": "https://github.com/sirbrillig/phpcs-variable-analysis",
                "wiki": "https://github.com/sirbrillig/phpcs-variable-analysis/wiki"
            },
            "time": "2021-07-06T23:45:17+00:00"
        },
        {
            "name": "squizlabs/php_codesniffer",
            "version": "3.6.1",
            "source": {
                "type": "git",
                "url": "https://github.com/Automattic/PHP_CodeSniffer.git",
                "reference": "3d743bd8b8e9e1b8a9c0a89f40e13420c9e9c8c2"
            },
            "dist": {
                "type": "zip",
                "url": "https://api.github.com/repos/Automattic/PHP_CodeSniffer/zipball/3d743bd8b8e9e1b8a9c0a89f40e13420c9e9c8c2",
                "reference": "3d743bd8b8e9e1b8a9c0a89f40e13420c9e9c8c2",
                "shasum": ""
            },
            "require": {
                "ext-simplexml": "*",
                "ext-tokenizer": "*",
                "ext-xmlwriter": "*",
                "php": ">=5.4.0"
            },
            "require-dev": {
                "phpunit/phpunit": "^4.0 || ^5.0 || ^6.0 || ^7.0"
            },
            "bin": [
                "bin/phpcs",
                "bin/phpcbf"
            ],
            "type": "library",
            "extra": {
                "branch-alias": {
                    "dev-master": "3.x-dev"
                }
            },
            "license": [
                "BSD-3-Clause"
            ],
            "authors": [
                {
                    "name": "Greg Sherwood",
                    "role": "lead"
                }
            ],
            "description": "PHP_CodeSniffer tokenizes PHP, JavaScript and CSS files and detects violations of a defined set of coding standards.",
            "homepage": "https://github.com/squizlabs/PHP_CodeSniffer",
            "keywords": [
                "phpcs",
                "standards"
            ],
            "support": {
                "issues": "https://github.com/squizlabs/PHP_CodeSniffer/issues",
                "wiki": "https://github.com/squizlabs/PHP_CodeSniffer/wiki",
                "source": "https://github.com/squizlabs/PHP_CodeSniffer"
            },
            "time": "2021-12-16T21:41:35+00:00"
        },
        {
            "name": "wp-coding-standards/wpcs",
            "version": "2.3.0",
            "source": {
                "type": "git",
                "url": "https://github.com/WordPress/WordPress-Coding-Standards.git",
                "reference": "7da1894633f168fe244afc6de00d141f27517b62"
            },
            "dist": {
                "type": "zip",
                "url": "https://api.github.com/repos/WordPress/WordPress-Coding-Standards/zipball/7da1894633f168fe244afc6de00d141f27517b62",
                "reference": "7da1894633f168fe244afc6de00d141f27517b62",
                "shasum": ""
            },
            "require": {
                "php": ">=5.4",
                "squizlabs/php_codesniffer": "^3.3.1"
            },
            "require-dev": {
                "dealerdirect/phpcodesniffer-composer-installer": "^0.5 || ^0.6",
                "phpcompatibility/php-compatibility": "^9.0",
                "phpcsstandards/phpcsdevtools": "^1.0",
                "phpunit/phpunit": "^4.0 || ^5.0 || ^6.0 || ^7.0"
            },
            "suggest": {
                "dealerdirect/phpcodesniffer-composer-installer": "^0.6 || This Composer plugin will sort out the PHPCS 'installed_paths' automatically."
            },
            "type": "phpcodesniffer-standard",
            "notification-url": "https://packagist.org/downloads/",
            "license": [
                "MIT"
            ],
            "authors": [
                {
                    "name": "Contributors",
                    "homepage": "https://github.com/WordPress/WordPress-Coding-Standards/graphs/contributors"
                }
            ],
            "description": "PHP_CodeSniffer rules (sniffs) to enforce WordPress coding conventions",
            "keywords": [
                "phpcs",
                "standards",
                "wordpress"
            ],
            "support": {
                "issues": "https://github.com/WordPress/WordPress-Coding-Standards/issues",
                "source": "https://github.com/WordPress/WordPress-Coding-Standards",
                "wiki": "https://github.com/WordPress/WordPress-Coding-Standards/wiki"
            },
            "time": "2020-05-13T23:57:56+00:00"
        }
    ],
    "aliases": [],
    "minimum-stability": "dev",
    "stability-flags": {
        "automattic/jetpack-codesniffer": 20,
        "automattic/jetpack-phpcs-filter": 20
    },
    "prefer-stable": true,
    "prefer-lowest": false,
    "platform": [],
    "platform-dev": [],
    "plugin-api-version": "2.1.0"
}<|MERGE_RESOLUTION|>--- conflicted
+++ resolved
@@ -64,11 +64,7 @@
             "dist": {
                 "type": "path",
                 "url": "projects/packages/codesniffer",
-<<<<<<< HEAD
-                "reference": "2aa5e4bec755319871df527b9cdeab56776fc68c"
-=======
-                "reference": "fc85142feb8114c12312f025ff5e25633b686e65"
->>>>>>> dda18c52
+                "reference": "14830482ca786bf9147d1a6f4404c972925d3032"
             },
             "require": {
                 "dealerdirect/phpcodesniffer-composer-installer": "^0.7",
