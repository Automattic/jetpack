--- conflicted
+++ resolved
@@ -4,11 +4,7 @@
         "Read more about it at https://getcomposer.org/doc/01-basic-usage.md#installing-dependencies",
         "This file is @generated automatically"
     ],
-<<<<<<< HEAD
-    "content-hash": "7b17d60de665aad80b5e65a5503f694b",
-=======
     "content-hash": "a04612dcf4920d7ecefa0f6d5f719e91",
->>>>>>> c4d9c811
     "packages": [
         {
             "name": "automattic/jetpack-a8c-mc-stats",
@@ -149,28 +145,6 @@
                 "GPL-2.0-or-later"
             ],
             "description": "Creates a custom autoloader for a plugin or theme.",
-            "transport-options": {
-                "relative": true
-            }
-        },
-        {
-            "name": "automattic/jetpack-back",
-            "version": "dev-add/going-backwards",
-            "dist": {
-                "type": "path",
-                "url": "./packages/back",
-                "reference": "05cc5258733237668dcd79984ccb526d640f3ba9"
-            },
-            "type": "library",
-            "autoload": {
-                "classmap": [
-                    "src/"
-                ]
-            },
-            "license": [
-                "GPL-2.0-or-later"
-            ],
-            "description": "Sometimes you need to look back to go forward",
             "transport-options": {
                 "relative": true
             }
@@ -1673,7 +1647,6 @@
         "automattic/jetpack-abtest": 20,
         "automattic/jetpack-assets": 20,
         "automattic/jetpack-autoloader": 20,
-        "automattic/jetpack-back": 20,
         "automattic/jetpack-backup": 20,
         "automattic/jetpack-blocks": 20,
         "automattic/jetpack-compat": 20,
