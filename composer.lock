--- conflicted
+++ resolved
@@ -13,11 +13,7 @@
             "dist": {
                 "type": "path",
                 "url": "projects/packages/ignorefile",
-<<<<<<< HEAD
-                "reference": "89185202e00673d6c11a84c10b6da8373e0f371c"
-=======
-                "reference": "3ac0481862de59f65856b3ac2e086d9cdc86a8fd"
->>>>>>> 82ceac05
+                "reference": "7c4c4f2d0cf54ddfdccfc65095777552daa9f85d"
             },
             "require": {
                 "php": ">=7.0"
@@ -64,11 +60,7 @@
             "dist": {
                 "type": "path",
                 "url": "projects/packages/codesniffer",
-<<<<<<< HEAD
-                "reference": "b3e751c3a2b8752a0aa5a657bb67748bb835e74b"
-=======
-                "reference": "891b1551e10d864bc4654bd034ce0487ad849425"
->>>>>>> 82ceac05
+                "reference": "063d36d1b969cf188a2a0a4c363c0ae2d09011c8"
             },
             "require": {
                 "automattic/vipwpcs": "^3.0",
