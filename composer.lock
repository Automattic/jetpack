{
    "_readme": [
        "This file locks the dependencies of your project to a known state",
        "Read more about it at https://getcomposer.org/doc/01-basic-usage.md#installing-dependencies",
        "This file is @generated automatically"
    ],
    "content-hash": "ea0720f27be9bac14e63538bec9535f0",
    "packages": [],
    "packages-dev": [
        {
            "name": "automattic/ignorefile",
            "version": "dev-trunk",
            "dist": {
                "type": "path",
                "url": "projects/packages/ignorefile",
                "reference": "8bec1af06b593110bf4aeca06b05c1ba1841960c"
            },
            "require": {
                "php": ">=7.0"
            },
            "require-dev": {
                "automattic/jetpack-changelogger": "@dev",
                "yoast/phpunit-polyfills": "1.1.0"
            },
            "type": "library",
            "extra": {
                "mirror-repo": "Automattic/ignorefile",
                "changelogger": {
                    "link-template": "https://github.com/Automattic/ignorefile/compare/v${old}...v${new}"
                },
                "autotagger": true,
                "branch-alias": {
                    "dev-trunk": "2.1.x-dev"
                }
            },
            "autoload": {
                "classmap": [
                    "src/"
                ]
            },
            "scripts": {
                "phpunit": [
                    "./vendor/phpunit/phpunit/phpunit --colors=always"
                ],
                "test-php": [
                    "@composer phpunit"
                ]
            },
            "license": [
                "GPL-2.0-or-later"
            ],
            "description": "Handle .gitignore style files.",
            "transport-options": {
                "relative": true
            }
        },
        {
            "name": "automattic/jetpack-codesniffer",
            "version": "dev-trunk",
            "dist": {
                "type": "path",
                "url": "projects/packages/codesniffer",
                "reference": "a717fa4e4939a9aa751bc7601a1ca2d5ece799c7"
            },
            "require": {
                "automattic/vipwpcs": "^3.0",
                "dealerdirect/phpcodesniffer-composer-installer": "^1.0",
                "mediawiki/mediawiki-codesniffer": "^43.0",
                "php": ">=7.4",
                "phpcompatibility/phpcompatibility-wp": "^2.1",
                "sirbrillig/phpcs-variable-analysis": "^2.10",
                "wp-coding-standards/wpcs": "^3.0"
            },
            "require-dev": {
                "automattic/jetpack-changelogger": "@dev",
                "yoast/phpunit-polyfills": "1.1.0"
            },
            "type": "phpcodesniffer-standard",
            "extra": {
                "autotagger": true,
                "mirror-repo": "Automattic/jetpack-codesniffer",
                "changelogger": {
                    "link-template": "https://github.com/Automattic/jetpack-codesniffer/compare/v${old}...v${new}"
                },
                "branch-alias": {
                    "dev-trunk": "4.0.x-dev"
                }
            },
            "autoload": {
                "classmap": [
                    "hacks/"
                ],
                "psr-4": {
                    "Automattic\\Jetpack\\Sniffs\\": "Jetpack/Sniffs"
                }
            },
            "scripts": {
                "phpunit": [
                    "./vendor/phpunit/phpunit/phpunit --colors=always"
                ],
                "test-php": [
                    "@composer phpunit"
                ]
            },
            "license": [
                "GPL-2.0-or-later"
            ],
            "description": "Jetpack Coding Standards. Based on the WordPress Coding Standards, with some additions.",
            "keywords": [
                "codesniffer",
                "dev",
                "jetpack",
                "phpcs",
                "standards",
                "testing"
            ],
            "transport-options": {
                "relative": true
            }
        },
        {
            "name": "automattic/jetpack-phpcs-filter",
            "version": "dev-trunk",
            "dist": {
                "type": "path",
                "url": "projects/packages/phpcs-filter",
                "reference": "f1db07c15d87025728fe8c7ceffed4a2dea848b4"
            },
            "require": {
                "automattic/ignorefile": "@dev",
                "php": ">=7.0",
                "squizlabs/php_codesniffer": "^3.6.1"
            },
            "require-dev": {
                "automattic/jetpack-changelogger": "@dev",
                "yoast/phpunit-polyfills": "1.1.0"
            },
            "type": "library",
            "extra": {
                "branch-alias": {
                    "dev-trunk": "2.0.x-dev"
                }
            },
            "autoload": {
                "classmap": [
                    "src/"
                ]
            },
            "scripts": {
                "phpunit": [
                    "./vendor/phpunit/phpunit/phpunit --colors=always"
                ],
                "test-php": [
                    "@composer phpunit"
                ]
            },
            "license": [
                "GPL-2.0-or-later"
            ],
            "description": "A filter for PHP CodeSniffer to add support for .phpcsignore files and per-directory configuration files.",
            "keywords": [
                "dev",
                "filter",
                "per-directory config",
                "phpcs",
                "phpcsignore",
                "plugin",
                "testing"
            ],
            "transport-options": {
                "relative": true
            }
        },
        {
            "name": "automattic/vipwpcs",
            "version": "3.0.0",
            "source": {
                "type": "git",
                "url": "https://github.com/Automattic/VIP-Coding-Standards.git",
                "reference": "1b8960ebff9ea3eb482258a906ece4d1ee1e25fd"
            },
            "dist": {
                "type": "zip",
                "url": "https://api.github.com/repos/Automattic/VIP-Coding-Standards/zipball/1b8960ebff9ea3eb482258a906ece4d1ee1e25fd",
                "reference": "1b8960ebff9ea3eb482258a906ece4d1ee1e25fd",
                "shasum": ""
            },
            "require": {
                "php": ">=5.4",
                "phpcsstandards/phpcsextra": "^1.1.0",
                "phpcsstandards/phpcsutils": "^1.0.8",
                "sirbrillig/phpcs-variable-analysis": "^2.11.17",
                "squizlabs/php_codesniffer": "^3.7.2",
                "wp-coding-standards/wpcs": "^3.0"
            },
            "require-dev": {
                "php-parallel-lint/php-console-highlighter": "^1.0.0",
                "php-parallel-lint/php-parallel-lint": "^1.3.2",
                "phpcompatibility/php-compatibility": "^9",
                "phpcsstandards/phpcsdevtools": "^1.0",
                "phpunit/phpunit": "^4 || ^5 || ^6 || ^7"
            },
            "type": "phpcodesniffer-standard",
            "notification-url": "https://packagist.org/downloads/",
            "license": [
                "MIT"
            ],
            "authors": [
                {
                    "name": "Contributors",
                    "homepage": "https://github.com/Automattic/VIP-Coding-Standards/graphs/contributors"
                }
            ],
            "description": "PHP_CodeSniffer rules (sniffs) to enforce WordPress VIP minimum coding conventions",
            "keywords": [
                "phpcs",
                "standards",
                "static analysis",
                "wordpress"
            ],
            "support": {
                "issues": "https://github.com/Automattic/VIP-Coding-Standards/issues",
                "source": "https://github.com/Automattic/VIP-Coding-Standards",
                "wiki": "https://github.com/Automattic/VIP-Coding-Standards/wiki"
            },
            "time": "2023-09-05T11:01:05+00:00"
        },
        {
            "name": "composer/pcre",
            "version": "3.1.3",
            "source": {
                "type": "git",
                "url": "https://github.com/composer/pcre.git",
                "reference": "5b16e25a5355f1f3afdfc2f954a0a80aec4826a8"
            },
            "dist": {
                "type": "zip",
                "url": "https://api.github.com/repos/composer/pcre/zipball/5b16e25a5355f1f3afdfc2f954a0a80aec4826a8",
                "reference": "5b16e25a5355f1f3afdfc2f954a0a80aec4826a8",
                "shasum": ""
            },
            "require": {
                "php": "^7.4 || ^8.0"
            },
            "require-dev": {
                "phpstan/phpstan": "^1.3",
                "phpstan/phpstan-strict-rules": "^1.1",
                "symfony/phpunit-bridge": "^5"
            },
            "type": "library",
            "extra": {
                "branch-alias": {
                    "dev-main": "3.x-dev"
                }
            },
            "autoload": {
                "psr-4": {
                    "Composer\\Pcre\\": "src"
                }
            },
            "notification-url": "https://packagist.org/downloads/",
            "license": [
                "MIT"
            ],
            "authors": [
                {
                    "name": "Jordi Boggiano",
                    "email": "j.boggiano@seld.be",
                    "homepage": "http://seld.be"
                }
            ],
            "description": "PCRE wrapping library that offers type-safe preg_* replacements.",
            "keywords": [
                "PCRE",
                "preg",
                "regex",
                "regular expression"
            ],
            "support": {
                "issues": "https://github.com/composer/pcre/issues",
                "source": "https://github.com/composer/pcre/tree/3.1.3"
            },
            "funding": [
                {
                    "url": "https://packagist.com",
                    "type": "custom"
                },
                {
                    "url": "https://github.com/composer",
                    "type": "github"
                },
                {
                    "url": "https://tidelift.com/funding/github/packagist/composer/composer",
                    "type": "tidelift"
                }
            ],
            "time": "2024-03-19T10:26:25+00:00"
        },
        {
            "name": "composer/semver",
            "version": "3.4.0",
            "source": {
                "type": "git",
                "url": "https://github.com/composer/semver.git",
                "reference": "35e8d0af4486141bc745f23a29cc2091eb624a32"
            },
            "dist": {
                "type": "zip",
                "url": "https://api.github.com/repos/composer/semver/zipball/35e8d0af4486141bc745f23a29cc2091eb624a32",
                "reference": "35e8d0af4486141bc745f23a29cc2091eb624a32",
                "shasum": ""
            },
            "require": {
                "php": "^5.3.2 || ^7.0 || ^8.0"
            },
            "require-dev": {
                "phpstan/phpstan": "^1.4",
                "symfony/phpunit-bridge": "^4.2 || ^5"
            },
            "type": "library",
            "extra": {
                "branch-alias": {
                    "dev-main": "3.x-dev"
                }
            },
            "autoload": {
                "psr-4": {
                    "Composer\\Semver\\": "src"
                }
            },
            "notification-url": "https://packagist.org/downloads/",
            "license": [
                "MIT"
            ],
            "authors": [
                {
                    "name": "Nils Adermann",
                    "email": "naderman@naderman.de",
                    "homepage": "http://www.naderman.de"
                },
                {
                    "name": "Jordi Boggiano",
                    "email": "j.boggiano@seld.be",
                    "homepage": "http://seld.be"
                },
                {
                    "name": "Rob Bast",
                    "email": "rob.bast@gmail.com",
                    "homepage": "http://robbast.nl"
                }
            ],
            "description": "Semver library that offers utilities, version constraint parsing and validation.",
            "keywords": [
                "semantic",
                "semver",
                "validation",
                "versioning"
            ],
            "support": {
                "irc": "ircs://irc.libera.chat:6697/composer",
                "issues": "https://github.com/composer/semver/issues",
                "source": "https://github.com/composer/semver/tree/3.4.0"
            },
            "funding": [
                {
                    "url": "https://packagist.com",
                    "type": "custom"
                },
                {
                    "url": "https://github.com/composer",
                    "type": "github"
                },
                {
                    "url": "https://tidelift.com/funding/github/packagist/composer/composer",
                    "type": "tidelift"
                }
            ],
            "time": "2023-08-31T09:50:34+00:00"
        },
        {
            "name": "composer/spdx-licenses",
            "version": "1.5.8",
            "source": {
                "type": "git",
                "url": "https://github.com/composer/spdx-licenses.git",
                "reference": "560bdcf8deb88ae5d611c80a2de8ea9d0358cc0a"
            },
            "dist": {
                "type": "zip",
                "url": "https://api.github.com/repos/composer/spdx-licenses/zipball/560bdcf8deb88ae5d611c80a2de8ea9d0358cc0a",
                "reference": "560bdcf8deb88ae5d611c80a2de8ea9d0358cc0a",
                "shasum": ""
            },
            "require": {
                "php": "^5.3.2 || ^7.0 || ^8.0"
            },
            "require-dev": {
                "phpstan/phpstan": "^0.12.55",
                "symfony/phpunit-bridge": "^4.2 || ^5"
            },
            "type": "library",
            "extra": {
                "branch-alias": {
                    "dev-main": "1.x-dev"
                }
            },
            "autoload": {
                "psr-4": {
                    "Composer\\Spdx\\": "src"
                }
            },
            "notification-url": "https://packagist.org/downloads/",
            "license": [
                "MIT"
            ],
            "authors": [
                {
                    "name": "Nils Adermann",
                    "email": "naderman@naderman.de",
                    "homepage": "http://www.naderman.de"
                },
                {
                    "name": "Jordi Boggiano",
                    "email": "j.boggiano@seld.be",
                    "homepage": "http://seld.be"
                },
                {
                    "name": "Rob Bast",
                    "email": "rob.bast@gmail.com",
                    "homepage": "http://robbast.nl"
                }
            ],
            "description": "SPDX licenses list and validation library.",
            "keywords": [
                "license",
                "spdx",
                "validator"
            ],
            "support": {
                "irc": "ircs://irc.libera.chat:6697/composer",
                "issues": "https://github.com/composer/spdx-licenses/issues",
                "source": "https://github.com/composer/spdx-licenses/tree/1.5.8"
            },
            "funding": [
                {
                    "url": "https://packagist.com",
                    "type": "custom"
                },
                {
                    "url": "https://github.com/composer",
                    "type": "github"
                },
                {
                    "url": "https://tidelift.com/funding/github/packagist/composer/composer",
                    "type": "tidelift"
                }
            ],
            "time": "2023-11-20T07:44:33+00:00"
        },
        {
            "name": "composer/xdebug-handler",
            "version": "3.0.5",
            "source": {
                "type": "git",
                "url": "https://github.com/composer/xdebug-handler.git",
                "reference": "6c1925561632e83d60a44492e0b344cf48ab85ef"
            },
            "dist": {
                "type": "zip",
                "url": "https://api.github.com/repos/composer/xdebug-handler/zipball/6c1925561632e83d60a44492e0b344cf48ab85ef",
                "reference": "6c1925561632e83d60a44492e0b344cf48ab85ef",
                "shasum": ""
            },
            "require": {
                "composer/pcre": "^1 || ^2 || ^3",
                "php": "^7.2.5 || ^8.0",
                "psr/log": "^1 || ^2 || ^3"
            },
            "require-dev": {
                "phpstan/phpstan": "^1.0",
                "phpstan/phpstan-strict-rules": "^1.1",
                "phpunit/phpunit": "^8.5 || ^9.6 || ^10.5"
            },
            "type": "library",
            "autoload": {
                "psr-4": {
                    "Composer\\XdebugHandler\\": "src"
                }
            },
            "notification-url": "https://packagist.org/downloads/",
            "license": [
                "MIT"
            ],
            "authors": [
                {
                    "name": "John Stevenson",
                    "email": "john-stevenson@blueyonder.co.uk"
                }
            ],
            "description": "Restarts a process without Xdebug.",
            "keywords": [
                "Xdebug",
                "performance"
            ],
            "support": {
                "irc": "ircs://irc.libera.chat:6697/composer",
                "issues": "https://github.com/composer/xdebug-handler/issues",
                "source": "https://github.com/composer/xdebug-handler/tree/3.0.5"
            },
            "funding": [
                {
                    "url": "https://packagist.com",
                    "type": "custom"
                },
                {
                    "url": "https://github.com/composer",
                    "type": "github"
                },
                {
                    "url": "https://tidelift.com/funding/github/packagist/composer/composer",
                    "type": "tidelift"
                }
            ],
            "time": "2024-05-06T16:37:16+00:00"
        },
        {
            "name": "dealerdirect/phpcodesniffer-composer-installer",
            "version": "v1.0.0",
            "source": {
                "type": "git",
                "url": "https://github.com/PHPCSStandards/composer-installer.git",
                "reference": "4be43904336affa5c2f70744a348312336afd0da"
            },
            "dist": {
                "type": "zip",
                "url": "https://api.github.com/repos/PHPCSStandards/composer-installer/zipball/4be43904336affa5c2f70744a348312336afd0da",
                "reference": "4be43904336affa5c2f70744a348312336afd0da",
                "shasum": ""
            },
            "require": {
                "composer-plugin-api": "^1.0 || ^2.0",
                "php": ">=5.4",
                "squizlabs/php_codesniffer": "^2.0 || ^3.1.0 || ^4.0"
            },
            "require-dev": {
                "composer/composer": "*",
                "ext-json": "*",
                "ext-zip": "*",
                "php-parallel-lint/php-parallel-lint": "^1.3.1",
                "phpcompatibility/php-compatibility": "^9.0",
                "yoast/phpunit-polyfills": "^1.0"
            },
            "type": "composer-plugin",
            "extra": {
                "class": "PHPCSStandards\\Composer\\Plugin\\Installers\\PHPCodeSniffer\\Plugin"
            },
            "autoload": {
                "psr-4": {
                    "PHPCSStandards\\Composer\\Plugin\\Installers\\PHPCodeSniffer\\": "src/"
                }
            },
            "notification-url": "https://packagist.org/downloads/",
            "license": [
                "MIT"
            ],
            "authors": [
                {
                    "name": "Franck Nijhof",
                    "email": "franck.nijhof@dealerdirect.com",
                    "homepage": "http://www.frenck.nl",
                    "role": "Developer / IT Manager"
                },
                {
                    "name": "Contributors",
                    "homepage": "https://github.com/PHPCSStandards/composer-installer/graphs/contributors"
                }
            ],
            "description": "PHP_CodeSniffer Standards Composer Installer Plugin",
            "homepage": "http://www.dealerdirect.com",
            "keywords": [
                "PHPCodeSniffer",
                "PHP_CodeSniffer",
                "code quality",
                "codesniffer",
                "composer",
                "installer",
                "phpcbf",
                "phpcs",
                "plugin",
                "qa",
                "quality",
                "standard",
                "standards",
                "style guide",
                "stylecheck",
                "tests"
            ],
            "support": {
                "issues": "https://github.com/PHPCSStandards/composer-installer/issues",
                "source": "https://github.com/PHPCSStandards/composer-installer"
            },
            "time": "2023-01-05T11:28:13+00:00"
        },
        {
            "name": "doctrine/deprecations",
            "version": "1.1.3",
            "source": {
                "type": "git",
                "url": "https://github.com/doctrine/deprecations.git",
                "reference": "dfbaa3c2d2e9a9df1118213f3b8b0c597bb99fab"
            },
            "dist": {
                "type": "zip",
                "url": "https://api.github.com/repos/doctrine/deprecations/zipball/dfbaa3c2d2e9a9df1118213f3b8b0c597bb99fab",
                "reference": "dfbaa3c2d2e9a9df1118213f3b8b0c597bb99fab",
                "shasum": ""
            },
            "require": {
                "php": "^7.1 || ^8.0"
            },
            "require-dev": {
                "doctrine/coding-standard": "^9",
                "phpstan/phpstan": "1.4.10 || 1.10.15",
                "phpstan/phpstan-phpunit": "^1.0",
                "phpunit/phpunit": "^7.5 || ^8.5 || ^9.5",
                "psalm/plugin-phpunit": "0.18.4",
                "psr/log": "^1 || ^2 || ^3",
                "vimeo/psalm": "4.30.0 || 5.12.0"
            },
            "suggest": {
                "psr/log": "Allows logging deprecations via PSR-3 logger implementation"
            },
            "type": "library",
            "autoload": {
                "psr-4": {
                    "Doctrine\\Deprecations\\": "lib/Doctrine/Deprecations"
                }
            },
            "notification-url": "https://packagist.org/downloads/",
            "license": [
                "MIT"
            ],
            "description": "A small layer on top of trigger_error(E_USER_DEPRECATED) or PSR-3 logging with options to disable all deprecations or selectively for packages.",
            "homepage": "https://www.doctrine-project.org/",
            "support": {
                "issues": "https://github.com/doctrine/deprecations/issues",
                "source": "https://github.com/doctrine/deprecations/tree/1.1.3"
            },
            "time": "2024-01-30T19:34:25+00:00"
        },
        {
            "name": "felixfbecker/advanced-json-rpc",
            "version": "v3.2.1",
            "source": {
                "type": "git",
                "url": "https://github.com/felixfbecker/php-advanced-json-rpc.git",
                "reference": "b5f37dbff9a8ad360ca341f3240dc1c168b45447"
            },
            "dist": {
                "type": "zip",
                "url": "https://api.github.com/repos/felixfbecker/php-advanced-json-rpc/zipball/b5f37dbff9a8ad360ca341f3240dc1c168b45447",
                "reference": "b5f37dbff9a8ad360ca341f3240dc1c168b45447",
                "shasum": ""
            },
            "require": {
                "netresearch/jsonmapper": "^1.0 || ^2.0 || ^3.0 || ^4.0",
                "php": "^7.1 || ^8.0",
                "phpdocumentor/reflection-docblock": "^4.3.4 || ^5.0.0"
            },
            "require-dev": {
                "phpunit/phpunit": "^7.0 || ^8.0"
            },
            "type": "library",
            "autoload": {
                "psr-4": {
                    "AdvancedJsonRpc\\": "lib/"
                }
            },
            "notification-url": "https://packagist.org/downloads/",
            "license": [
                "ISC"
            ],
            "authors": [
                {
                    "name": "Felix Becker",
                    "email": "felix.b@outlook.com"
                }
            ],
            "description": "A more advanced JSONRPC implementation",
            "support": {
                "issues": "https://github.com/felixfbecker/php-advanced-json-rpc/issues",
                "source": "https://github.com/felixfbecker/php-advanced-json-rpc/tree/v3.2.1"
            },
            "time": "2021-06-11T22:34:44+00:00"
        },
        {
            "name": "mediawiki/mediawiki-codesniffer",
            "version": "v43.0.0",
            "source": {
                "type": "git",
                "url": "https://github.com/wikimedia/mediawiki-tools-codesniffer.git",
                "reference": "c559bc02e87b0a969b6ed7380d7fa1d02738158b"
            },
            "dist": {
                "type": "zip",
                "url": "https://api.github.com/repos/wikimedia/mediawiki-tools-codesniffer/zipball/c559bc02e87b0a969b6ed7380d7fa1d02738158b",
                "reference": "c559bc02e87b0a969b6ed7380d7fa1d02738158b",
                "shasum": ""
            },
            "require": {
                "composer/semver": "3.3.2 || 3.4.0",
                "composer/spdx-licenses": "~1.5.2",
                "ext-json": "*",
                "ext-mbstring": "*",
                "php": ">=7.4.0",
                "phpcsstandards/phpcsextra": "1.1.2",
                "squizlabs/php_codesniffer": "3.8.1",
                "symfony/polyfill-php80": "^1.26.0"
            },
            "require-dev": {
                "mediawiki/mediawiki-phan-config": "0.12.1",
                "mediawiki/minus-x": "1.1.1",
                "php-parallel-lint/php-console-highlighter": "1.0.0",
                "php-parallel-lint/php-parallel-lint": "1.3.2",
                "phpunit/phpunit": "9.5.28"
            },
            "type": "phpcodesniffer-standard",
            "autoload": {
                "psr-4": {
                    "MediaWiki\\Sniffs\\": "MediaWiki/Sniffs/",
                    "MediaWiki\\Sniffs\\Tests\\": "MediaWiki/Tests/"
                }
            },
            "notification-url": "https://packagist.org/downloads/",
            "license": [
                "GPL-2.0-or-later"
            ],
            "description": "MediaWiki CodeSniffer Standards",
            "homepage": "https://www.mediawiki.org/wiki/Manual:Coding_conventions/PHP",
            "keywords": [
                "codesniffer",
                "mediawiki"
            ],
            "support": {
                "source": "https://github.com/wikimedia/mediawiki-tools-codesniffer/tree/v43.0.0"
            },
            "time": "2024-01-29T16:06:37+00:00"
        },
        {
            "name": "microsoft/tolerant-php-parser",
            "version": "v0.1.2",
            "source": {
                "type": "git",
                "url": "https://github.com/microsoft/tolerant-php-parser.git",
                "reference": "3eccfd273323aaf69513e2f1c888393f5947804b"
            },
            "dist": {
                "type": "zip",
                "url": "https://api.github.com/repos/microsoft/tolerant-php-parser/zipball/3eccfd273323aaf69513e2f1c888393f5947804b",
                "reference": "3eccfd273323aaf69513e2f1c888393f5947804b",
                "shasum": ""
            },
            "require": {
                "php": ">=7.2"
            },
            "require-dev": {
                "phpunit/phpunit": "^8.5.15"
            },
            "type": "library",
            "autoload": {
                "psr-4": {
                    "Microsoft\\PhpParser\\": [
                        "src/"
                    ]
                }
            },
            "notification-url": "https://packagist.org/downloads/",
            "license": [
                "MIT"
            ],
            "authors": [
                {
                    "name": "Rob Lourens",
                    "email": "roblou@microsoft.com"
                }
            ],
            "description": "Tolerant PHP-to-AST parser designed for IDE usage scenarios",
            "support": {
                "issues": "https://github.com/microsoft/tolerant-php-parser/issues",
                "source": "https://github.com/microsoft/tolerant-php-parser/tree/v0.1.2"
            },
            "time": "2022-10-05T17:30:19+00:00"
        },
        {
            "name": "netresearch/jsonmapper",
            "version": "v4.4.1",
            "source": {
                "type": "git",
                "url": "https://github.com/cweiske/jsonmapper.git",
                "reference": "132c75c7dd83e45353ebb9c6c9f591952995bbf0"
            },
            "dist": {
                "type": "zip",
                "url": "https://api.github.com/repos/cweiske/jsonmapper/zipball/132c75c7dd83e45353ebb9c6c9f591952995bbf0",
                "reference": "132c75c7dd83e45353ebb9c6c9f591952995bbf0",
                "shasum": ""
            },
            "require": {
                "ext-json": "*",
                "ext-pcre": "*",
                "ext-reflection": "*",
                "ext-spl": "*",
                "php": ">=7.1"
            },
            "require-dev": {
                "phpunit/phpunit": "~7.5 || ~8.0 || ~9.0 || ~10.0",
                "squizlabs/php_codesniffer": "~3.5"
            },
            "type": "library",
            "autoload": {
                "psr-0": {
                    "JsonMapper": "src/"
                }
            },
            "notification-url": "https://packagist.org/downloads/",
            "license": [
                "OSL-3.0"
            ],
            "authors": [
                {
                    "name": "Christian Weiske",
                    "email": "cweiske@cweiske.de",
                    "homepage": "http://github.com/cweiske/jsonmapper/",
                    "role": "Developer"
                }
            ],
            "description": "Map nested JSON structures onto PHP classes",
            "support": {
                "email": "cweiske@cweiske.de",
                "issues": "https://github.com/cweiske/jsonmapper/issues",
                "source": "https://github.com/cweiske/jsonmapper/tree/v4.4.1"
            },
            "time": "2024-01-31T06:18:54+00:00"
        },
        {
            "name": "phan/phan",
            "version": "5.4.3",
            "source": {
                "type": "git",
                "url": "https://github.com/phan/phan.git",
                "reference": "86a7acd99c1239b8867b49feca2398851212e7fe"
            },
            "dist": {
                "type": "zip",
                "url": "https://api.github.com/repos/phan/phan/zipball/86a7acd99c1239b8867b49feca2398851212e7fe",
                "reference": "86a7acd99c1239b8867b49feca2398851212e7fe",
                "shasum": ""
            },
            "require": {
                "composer/semver": "^1.4|^2.0|^3.0",
                "composer/xdebug-handler": "^2.0|^3.0",
                "ext-filter": "*",
                "ext-json": "*",
                "ext-tokenizer": "*",
                "felixfbecker/advanced-json-rpc": "^3.0.4",
                "microsoft/tolerant-php-parser": "0.1.2",
                "netresearch/jsonmapper": "^1.6.0|^2.0|^3.0|^4.0",
                "php": "^7.2.0|^8.0.0",
                "sabre/event": "^5.1.3",
                "symfony/console": "^3.2|^4.0|^5.0|^6.0|^7.0",
                "symfony/polyfill-mbstring": "^1.11.0",
                "symfony/polyfill-php80": "^1.20.0",
                "tysonandre/var_representation_polyfill": "^0.0.2|^0.1.0"
            },
            "require-dev": {
                "phpunit/phpunit": "^8.5.0"
            },
            "suggest": {
                "ext-ast": "Needed for parsing ASTs (unless --use-fallback-parser is used). 1.0.1+ is needed, 1.0.16+ is recommended.",
                "ext-iconv": "Either iconv or mbstring is needed to ensure issue messages are valid utf-8",
                "ext-igbinary": "Improves performance of polyfill when ext-ast is unavailable",
                "ext-mbstring": "Either iconv or mbstring is needed to ensure issue messages are valid utf-8",
                "ext-tokenizer": "Needed for fallback/polyfill parser support and file/line-based suppressions.",
                "ext-var_representation": "Suggested for converting values to strings in issue messages"
            },
            "bin": [
                "phan",
                "phan_client",
                "tocheckstyle"
            ],
            "type": "project",
            "autoload": {
                "psr-4": {
                    "Phan\\": "src/Phan"
                }
            },
            "notification-url": "https://packagist.org/downloads/",
            "license": [
                "MIT"
            ],
            "authors": [
                {
                    "name": "Tyson Andre"
                },
                {
                    "name": "Rasmus Lerdorf"
                },
                {
                    "name": "Andrew S. Morrison"
                }
            ],
            "description": "A static analyzer for PHP",
            "keywords": [
                "analyzer",
                "php",
                "static",
                "static analysis"
            ],
            "support": {
                "issues": "https://github.com/phan/phan/issues",
                "source": "https://github.com/phan/phan/tree/5.4.3"
            },
            "time": "2023-12-26T17:57:35+00:00"
        },
        {
            "name": "php-parallel-lint/php-parallel-lint",
            "version": "v1.3.2",
            "source": {
                "type": "git",
                "url": "https://github.com/php-parallel-lint/PHP-Parallel-Lint.git",
                "reference": "6483c9832e71973ed29cf71bd6b3f4fde438a9de"
            },
            "dist": {
                "type": "zip",
                "url": "https://api.github.com/repos/php-parallel-lint/PHP-Parallel-Lint/zipball/6483c9832e71973ed29cf71bd6b3f4fde438a9de",
                "reference": "6483c9832e71973ed29cf71bd6b3f4fde438a9de",
                "shasum": ""
            },
            "require": {
                "ext-json": "*",
                "php": ">=5.3.0"
            },
            "replace": {
                "grogy/php-parallel-lint": "*",
                "jakub-onderka/php-parallel-lint": "*"
            },
            "require-dev": {
                "nette/tester": "^1.3 || ^2.0",
                "php-parallel-lint/php-console-highlighter": "0.* || ^1.0",
                "squizlabs/php_codesniffer": "^3.6"
            },
            "suggest": {
                "php-parallel-lint/php-console-highlighter": "Highlight syntax in code snippet"
            },
            "bin": [
                "parallel-lint"
            ],
            "type": "library",
            "autoload": {
                "classmap": [
                    "./src/"
                ]
            },
            "notification-url": "https://packagist.org/downloads/",
            "license": [
                "BSD-2-Clause"
            ],
            "authors": [
                {
                    "name": "Jakub Onderka",
                    "email": "ahoj@jakubonderka.cz"
                }
            ],
            "description": "This tool check syntax of PHP files about 20x faster than serial check.",
            "homepage": "https://github.com/php-parallel-lint/PHP-Parallel-Lint",
            "support": {
                "issues": "https://github.com/php-parallel-lint/PHP-Parallel-Lint/issues",
                "source": "https://github.com/php-parallel-lint/PHP-Parallel-Lint/tree/v1.3.2"
            },
            "time": "2022-02-21T12:50:22+00:00"
        },
        {
            "name": "php-stubs/woocommerce-stubs",
<<<<<<< HEAD
            "version": "v8.8.3",
            "source": {
                "type": "git",
                "url": "https://github.com/php-stubs/woocommerce-stubs.git",
                "reference": "a0d52f2fee4e3dac8f2629fd80657ddf7c86b64f"
            },
            "dist": {
                "type": "zip",
                "url": "https://api.github.com/repos/php-stubs/woocommerce-stubs/zipball/a0d52f2fee4e3dac8f2629fd80657ddf7c86b64f",
                "reference": "a0d52f2fee4e3dac8f2629fd80657ddf7c86b64f",
=======
            "version": "v8.9.0",
            "source": {
                "type": "git",
                "url": "https://github.com/php-stubs/woocommerce-stubs.git",
                "reference": "2c0bb50a76a703206151fac3123faec6ba7d5879"
            },
            "dist": {
                "type": "zip",
                "url": "https://api.github.com/repos/php-stubs/woocommerce-stubs/zipball/2c0bb50a76a703206151fac3123faec6ba7d5879",
                "reference": "2c0bb50a76a703206151fac3123faec6ba7d5879",
>>>>>>> 78d40351
                "shasum": ""
            },
            "require": {
                "php-stubs/wordpress-stubs": "^5.3 || ^6.0"
            },
            "require-dev": {
                "php": "~7.1 || ~8.0",
                "php-stubs/generator": "^0.8.0"
            },
            "suggest": {
                "symfony/polyfill-php73": "Symfony polyfill backporting some PHP 7.3+ features to lower PHP versions",
                "szepeviktor/phpstan-wordpress": "WordPress extensions for PHPStan"
            },
            "type": "library",
            "notification-url": "https://packagist.org/downloads/",
            "license": [
                "MIT"
            ],
            "description": "WooCommerce function and class declaration stubs for static analysis.",
            "homepage": "https://github.com/php-stubs/woocommerce-stubs",
            "keywords": [
                "PHPStan",
                "static analysis",
                "woocommerce",
                "wordpress"
            ],
            "support": {
                "issues": "https://github.com/php-stubs/woocommerce-stubs/issues",
<<<<<<< HEAD
                "source": "https://github.com/php-stubs/woocommerce-stubs/tree/v8.8.3"
            },
            "time": "2024-04-29T17:39:19+00:00"
=======
                "source": "https://github.com/php-stubs/woocommerce-stubs/tree/v8.9.0"
            },
            "time": "2024-05-14T16:07:36+00:00"
>>>>>>> 78d40351
        },
        {
            "name": "php-stubs/wordpress-stubs",
            "version": "v6.5.3",
            "source": {
                "type": "git",
                "url": "https://github.com/php-stubs/wordpress-stubs.git",
                "reference": "e611a83292d02055a25f83291a98fadd0c21e092"
            },
            "dist": {
                "type": "zip",
                "url": "https://api.github.com/repos/php-stubs/wordpress-stubs/zipball/e611a83292d02055a25f83291a98fadd0c21e092",
                "reference": "e611a83292d02055a25f83291a98fadd0c21e092",
                "shasum": ""
            },
            "require-dev": {
                "dealerdirect/phpcodesniffer-composer-installer": "^1.0",
                "nikic/php-parser": "^4.13",
                "php": "^7.4 || ~8.0.0",
                "php-stubs/generator": "^0.8.3",
                "phpdocumentor/reflection-docblock": "5.3",
                "phpstan/phpstan": "^1.10.49",
                "phpunit/phpunit": "^9.5",
                "szepeviktor/phpcs-psr-12-neutron-hybrid-ruleset": "^0.11"
            },
            "suggest": {
                "paragonie/sodium_compat": "Pure PHP implementation of libsodium",
                "symfony/polyfill-php80": "Symfony polyfill backporting some PHP 8.0+ features to lower PHP versions",
                "szepeviktor/phpstan-wordpress": "WordPress extensions for PHPStan"
            },
            "type": "library",
            "notification-url": "https://packagist.org/downloads/",
            "license": [
                "MIT"
            ],
            "description": "WordPress function and class declaration stubs for static analysis.",
            "homepage": "https://github.com/php-stubs/wordpress-stubs",
            "keywords": [
                "PHPStan",
                "static analysis",
                "wordpress"
            ],
            "support": {
                "issues": "https://github.com/php-stubs/wordpress-stubs/issues",
                "source": "https://github.com/php-stubs/wordpress-stubs/tree/v6.5.3"
            },
            "time": "2024-05-08T02:12:31+00:00"
        },
        {
            "name": "php-stubs/wordpress-tests-stubs",
            "version": "v6.5.0",
            "source": {
                "type": "git",
                "url": "https://github.com/php-stubs/wordpress-tests-stubs.git",
                "reference": "7d6649a7e91d92aea7a191d2c1f621605d310f4e"
            },
            "dist": {
                "type": "zip",
                "url": "https://api.github.com/repos/php-stubs/wordpress-tests-stubs/zipball/7d6649a7e91d92aea7a191d2c1f621605d310f4e",
                "reference": "7d6649a7e91d92aea7a191d2c1f621605d310f4e",
                "shasum": ""
            },
            "require-dev": {
                "php": "~7.3 || ~8.0",
                "php-stubs/generator": "^0.8.0"
            },
            "suggest": {
                "symfony/polyfill-php73": "Symfony polyfill backporting some PHP 7.3+ features to lower PHP versions",
                "szepeviktor/phpstan-wordpress": "WordPress extensions for PHPStan"
            },
            "type": "library",
            "notification-url": "https://packagist.org/downloads/",
            "license": [
                "MIT"
            ],
            "description": "WordPress Tests function and class declaration stubs for static analysis.",
            "homepage": "https://github.com/php-stubs/wordpress-tests-stubs",
            "keywords": [
                "PHPStan",
                "static analysis",
                "wordpress"
            ],
            "support": {
                "issues": "https://github.com/php-stubs/wordpress-tests-stubs/issues",
                "source": "https://github.com/php-stubs/wordpress-tests-stubs/tree/v6.5.0"
            },
            "time": "2024-04-02T18:38:25+00:00"
        },
        {
            "name": "php-stubs/wp-cli-stubs",
            "version": "v2.10.0",
            "source": {
                "type": "git",
                "url": "https://github.com/php-stubs/wp-cli-stubs.git",
                "reference": "fbd7ff47393c9478e0f557d0b4caadaed20986fb"
            },
            "dist": {
                "type": "zip",
                "url": "https://api.github.com/repos/php-stubs/wp-cli-stubs/zipball/fbd7ff47393c9478e0f557d0b4caadaed20986fb",
                "reference": "fbd7ff47393c9478e0f557d0b4caadaed20986fb",
                "shasum": ""
            },
            "require": {
                "php-stubs/wordpress-stubs": "^4.7 || ^5.0 || ^6.0"
            },
            "require-dev": {
                "php": "~7.3 || ~8.0",
                "php-stubs/generator": "^0.8.0"
            },
            "suggest": {
                "symfony/polyfill-php73": "Symfony polyfill backporting some PHP 7.3+ features to lower PHP versions",
                "szepeviktor/phpstan-wordpress": "WordPress extensions for PHPStan"
            },
            "type": "library",
            "notification-url": "https://packagist.org/downloads/",
            "license": [
                "MIT"
            ],
            "description": "WP-CLI function and class declaration stubs for static analysis.",
            "homepage": "https://github.com/php-stubs/wp-cli-stubs",
            "keywords": [
                "PHPStan",
                "static analysis",
                "wordpress",
                "wp-cli"
            ],
            "support": {
                "issues": "https://github.com/php-stubs/wp-cli-stubs/issues",
                "source": "https://github.com/php-stubs/wp-cli-stubs/tree/v2.10.0"
            },
            "time": "2024-02-09T02:10:10+00:00"
        },
        {
            "name": "phpcompatibility/php-compatibility",
            "version": "9.3.5",
            "source": {
                "type": "git",
                "url": "https://github.com/PHPCompatibility/PHPCompatibility.git",
                "reference": "9fb324479acf6f39452e0655d2429cc0d3914243"
            },
            "dist": {
                "type": "zip",
                "url": "https://api.github.com/repos/PHPCompatibility/PHPCompatibility/zipball/9fb324479acf6f39452e0655d2429cc0d3914243",
                "reference": "9fb324479acf6f39452e0655d2429cc0d3914243",
                "shasum": ""
            },
            "require": {
                "php": ">=5.3",
                "squizlabs/php_codesniffer": "^2.3 || ^3.0.2"
            },
            "conflict": {
                "squizlabs/php_codesniffer": "2.6.2"
            },
            "require-dev": {
                "phpunit/phpunit": "~4.5 || ^5.0 || ^6.0 || ^7.0"
            },
            "suggest": {
                "dealerdirect/phpcodesniffer-composer-installer": "^0.5 || This Composer plugin will sort out the PHPCS 'installed_paths' automatically.",
                "roave/security-advisories": "dev-master || Helps prevent installing dependencies with known security issues."
            },
            "type": "phpcodesniffer-standard",
            "notification-url": "https://packagist.org/downloads/",
            "license": [
                "LGPL-3.0-or-later"
            ],
            "authors": [
                {
                    "name": "Wim Godden",
                    "homepage": "https://github.com/wimg",
                    "role": "lead"
                },
                {
                    "name": "Juliette Reinders Folmer",
                    "homepage": "https://github.com/jrfnl",
                    "role": "lead"
                },
                {
                    "name": "Contributors",
                    "homepage": "https://github.com/PHPCompatibility/PHPCompatibility/graphs/contributors"
                }
            ],
            "description": "A set of sniffs for PHP_CodeSniffer that checks for PHP cross-version compatibility.",
            "homepage": "http://techblog.wimgodden.be/tag/codesniffer/",
            "keywords": [
                "compatibility",
                "phpcs",
                "standards"
            ],
            "support": {
                "issues": "https://github.com/PHPCompatibility/PHPCompatibility/issues",
                "source": "https://github.com/PHPCompatibility/PHPCompatibility"
            },
            "time": "2019-12-27T09:44:58+00:00"
        },
        {
            "name": "phpcompatibility/phpcompatibility-paragonie",
            "version": "1.3.3",
            "source": {
                "type": "git",
                "url": "https://github.com/PHPCompatibility/PHPCompatibilityParagonie.git",
                "reference": "293975b465e0e709b571cbf0c957c6c0a7b9a2ac"
            },
            "dist": {
                "type": "zip",
                "url": "https://api.github.com/repos/PHPCompatibility/PHPCompatibilityParagonie/zipball/293975b465e0e709b571cbf0c957c6c0a7b9a2ac",
                "reference": "293975b465e0e709b571cbf0c957c6c0a7b9a2ac",
                "shasum": ""
            },
            "require": {
                "phpcompatibility/php-compatibility": "^9.0"
            },
            "require-dev": {
                "dealerdirect/phpcodesniffer-composer-installer": "^1.0",
                "paragonie/random_compat": "dev-master",
                "paragonie/sodium_compat": "dev-master"
            },
            "suggest": {
                "dealerdirect/phpcodesniffer-composer-installer": "^1.0 || This Composer plugin will sort out the PHP_CodeSniffer 'installed_paths' automatically.",
                "roave/security-advisories": "dev-master || Helps prevent installing dependencies with known security issues."
            },
            "type": "phpcodesniffer-standard",
            "notification-url": "https://packagist.org/downloads/",
            "license": [
                "LGPL-3.0-or-later"
            ],
            "authors": [
                {
                    "name": "Wim Godden",
                    "role": "lead"
                },
                {
                    "name": "Juliette Reinders Folmer",
                    "role": "lead"
                }
            ],
            "description": "A set of rulesets for PHP_CodeSniffer to check for PHP cross-version compatibility issues in projects, while accounting for polyfills provided by the Paragonie polyfill libraries.",
            "homepage": "http://phpcompatibility.com/",
            "keywords": [
                "compatibility",
                "paragonie",
                "phpcs",
                "polyfill",
                "standards",
                "static analysis"
            ],
            "support": {
                "issues": "https://github.com/PHPCompatibility/PHPCompatibilityParagonie/issues",
                "security": "https://github.com/PHPCompatibility/PHPCompatibilityParagonie/security/policy",
                "source": "https://github.com/PHPCompatibility/PHPCompatibilityParagonie"
            },
            "funding": [
                {
                    "url": "https://github.com/PHPCompatibility",
                    "type": "github"
                },
                {
                    "url": "https://github.com/jrfnl",
                    "type": "github"
                },
                {
                    "url": "https://opencollective.com/php_codesniffer",
                    "type": "open_collective"
                }
            ],
            "time": "2024-04-24T21:30:46+00:00"
        },
        {
            "name": "phpcompatibility/phpcompatibility-wp",
            "version": "2.1.5",
            "source": {
                "type": "git",
                "url": "https://github.com/PHPCompatibility/PHPCompatibilityWP.git",
                "reference": "01c1ff2704a58e46f0cb1ca9d06aee07b3589082"
            },
            "dist": {
                "type": "zip",
                "url": "https://api.github.com/repos/PHPCompatibility/PHPCompatibilityWP/zipball/01c1ff2704a58e46f0cb1ca9d06aee07b3589082",
                "reference": "01c1ff2704a58e46f0cb1ca9d06aee07b3589082",
                "shasum": ""
            },
            "require": {
                "phpcompatibility/php-compatibility": "^9.0",
                "phpcompatibility/phpcompatibility-paragonie": "^1.0"
            },
            "require-dev": {
                "dealerdirect/phpcodesniffer-composer-installer": "^1.0"
            },
            "suggest": {
                "dealerdirect/phpcodesniffer-composer-installer": "^1.0 || This Composer plugin will sort out the PHP_CodeSniffer 'installed_paths' automatically.",
                "roave/security-advisories": "dev-master || Helps prevent installing dependencies with known security issues."
            },
            "type": "phpcodesniffer-standard",
            "notification-url": "https://packagist.org/downloads/",
            "license": [
                "LGPL-3.0-or-later"
            ],
            "authors": [
                {
                    "name": "Wim Godden",
                    "role": "lead"
                },
                {
                    "name": "Juliette Reinders Folmer",
                    "role": "lead"
                }
            ],
            "description": "A ruleset for PHP_CodeSniffer to check for PHP cross-version compatibility issues in projects, while accounting for polyfills provided by WordPress.",
            "homepage": "http://phpcompatibility.com/",
            "keywords": [
                "compatibility",
                "phpcs",
                "standards",
                "static analysis",
                "wordpress"
            ],
            "support": {
                "issues": "https://github.com/PHPCompatibility/PHPCompatibilityWP/issues",
                "security": "https://github.com/PHPCompatibility/PHPCompatibilityWP/security/policy",
                "source": "https://github.com/PHPCompatibility/PHPCompatibilityWP"
            },
            "funding": [
                {
                    "url": "https://github.com/PHPCompatibility",
                    "type": "github"
                },
                {
                    "url": "https://github.com/jrfnl",
                    "type": "github"
                },
                {
                    "url": "https://opencollective.com/php_codesniffer",
                    "type": "open_collective"
                }
            ],
            "time": "2024-04-24T21:37:59+00:00"
        },
        {
            "name": "phpcsstandards/phpcsextra",
            "version": "1.1.2",
            "source": {
                "type": "git",
                "url": "https://github.com/PHPCSStandards/PHPCSExtra.git",
                "reference": "746c3190ba8eb2f212087c947ba75f4f5b9a58d5"
            },
            "dist": {
                "type": "zip",
                "url": "https://api.github.com/repos/PHPCSStandards/PHPCSExtra/zipball/746c3190ba8eb2f212087c947ba75f4f5b9a58d5",
                "reference": "746c3190ba8eb2f212087c947ba75f4f5b9a58d5",
                "shasum": ""
            },
            "require": {
                "php": ">=5.4",
                "phpcsstandards/phpcsutils": "^1.0.8",
                "squizlabs/php_codesniffer": "^3.7.1"
            },
            "require-dev": {
                "php-parallel-lint/php-console-highlighter": "^1.0",
                "php-parallel-lint/php-parallel-lint": "^1.3.2",
                "phpcsstandards/phpcsdevcs": "^1.1.6",
                "phpcsstandards/phpcsdevtools": "^1.2.1",
                "phpunit/phpunit": "^4.5 || ^5.0 || ^6.0 || ^7.0"
            },
            "type": "phpcodesniffer-standard",
            "extra": {
                "branch-alias": {
                    "dev-stable": "1.x-dev",
                    "dev-develop": "1.x-dev"
                }
            },
            "notification-url": "https://packagist.org/downloads/",
            "license": [
                "LGPL-3.0-or-later"
            ],
            "authors": [
                {
                    "name": "Juliette Reinders Folmer",
                    "homepage": "https://github.com/jrfnl",
                    "role": "lead"
                },
                {
                    "name": "Contributors",
                    "homepage": "https://github.com/PHPCSStandards/PHPCSExtra/graphs/contributors"
                }
            ],
            "description": "A collection of sniffs and standards for use with PHP_CodeSniffer.",
            "keywords": [
                "PHP_CodeSniffer",
                "phpcbf",
                "phpcodesniffer-standard",
                "phpcs",
                "standards",
                "static analysis"
            ],
            "support": {
                "issues": "https://github.com/PHPCSStandards/PHPCSExtra/issues",
                "source": "https://github.com/PHPCSStandards/PHPCSExtra"
            },
            "time": "2023-09-20T22:06:18+00:00"
        },
        {
            "name": "phpcsstandards/phpcsutils",
            "version": "1.0.9",
            "source": {
                "type": "git",
                "url": "https://github.com/PHPCSStandards/PHPCSUtils.git",
                "reference": "908247bc65010c7b7541a9551e002db12e9dae70"
            },
            "dist": {
                "type": "zip",
                "url": "https://api.github.com/repos/PHPCSStandards/PHPCSUtils/zipball/908247bc65010c7b7541a9551e002db12e9dae70",
                "reference": "908247bc65010c7b7541a9551e002db12e9dae70",
                "shasum": ""
            },
            "require": {
                "dealerdirect/phpcodesniffer-composer-installer": "^0.4.1 || ^0.5 || ^0.6.2 || ^0.7 || ^1.0",
                "php": ">=5.4",
                "squizlabs/php_codesniffer": "^3.8.0 || 4.0.x-dev@dev"
            },
            "require-dev": {
                "ext-filter": "*",
                "php-parallel-lint/php-console-highlighter": "^1.0",
                "php-parallel-lint/php-parallel-lint": "^1.3.2",
                "phpcsstandards/phpcsdevcs": "^1.1.6",
                "yoast/phpunit-polyfills": "^1.1.0 || ^2.0.0"
            },
            "type": "phpcodesniffer-standard",
            "extra": {
                "branch-alias": {
                    "dev-stable": "1.x-dev",
                    "dev-develop": "1.x-dev"
                }
            },
            "autoload": {
                "classmap": [
                    "PHPCSUtils/"
                ]
            },
            "notification-url": "https://packagist.org/downloads/",
            "license": [
                "LGPL-3.0-or-later"
            ],
            "authors": [
                {
                    "name": "Juliette Reinders Folmer",
                    "homepage": "https://github.com/jrfnl",
                    "role": "lead"
                },
                {
                    "name": "Contributors",
                    "homepage": "https://github.com/PHPCSStandards/PHPCSUtils/graphs/contributors"
                }
            ],
            "description": "A suite of utility functions for use with PHP_CodeSniffer",
            "homepage": "https://phpcsutils.com/",
            "keywords": [
                "PHP_CodeSniffer",
                "phpcbf",
                "phpcodesniffer-standard",
                "phpcs",
                "phpcs3",
                "standards",
                "static analysis",
                "tokens",
                "utility"
            ],
            "support": {
                "docs": "https://phpcsutils.com/",
                "issues": "https://github.com/PHPCSStandards/PHPCSUtils/issues",
                "security": "https://github.com/PHPCSStandards/PHPCSUtils/security/policy",
                "source": "https://github.com/PHPCSStandards/PHPCSUtils"
            },
            "funding": [
                {
                    "url": "https://github.com/PHPCSStandards",
                    "type": "github"
                },
                {
                    "url": "https://github.com/jrfnl",
                    "type": "github"
                },
                {
                    "url": "https://opencollective.com/php_codesniffer",
                    "type": "open_collective"
                }
            ],
            "time": "2023-12-08T14:50:00+00:00"
        },
        {
            "name": "phpdocumentor/reflection-common",
            "version": "2.2.0",
            "source": {
                "type": "git",
                "url": "https://github.com/phpDocumentor/ReflectionCommon.git",
                "reference": "1d01c49d4ed62f25aa84a747ad35d5a16924662b"
            },
            "dist": {
                "type": "zip",
                "url": "https://api.github.com/repos/phpDocumentor/ReflectionCommon/zipball/1d01c49d4ed62f25aa84a747ad35d5a16924662b",
                "reference": "1d01c49d4ed62f25aa84a747ad35d5a16924662b",
                "shasum": ""
            },
            "require": {
                "php": "^7.2 || ^8.0"
            },
            "type": "library",
            "extra": {
                "branch-alias": {
                    "dev-2.x": "2.x-dev"
                }
            },
            "autoload": {
                "psr-4": {
                    "phpDocumentor\\Reflection\\": "src/"
                }
            },
            "notification-url": "https://packagist.org/downloads/",
            "license": [
                "MIT"
            ],
            "authors": [
                {
                    "name": "Jaap van Otterdijk",
                    "email": "opensource@ijaap.nl"
                }
            ],
            "description": "Common reflection classes used by phpdocumentor to reflect the code structure",
            "homepage": "http://www.phpdoc.org",
            "keywords": [
                "FQSEN",
                "phpDocumentor",
                "phpdoc",
                "reflection",
                "static analysis"
            ],
            "support": {
                "issues": "https://github.com/phpDocumentor/ReflectionCommon/issues",
                "source": "https://github.com/phpDocumentor/ReflectionCommon/tree/2.x"
            },
            "time": "2020-06-27T09:03:43+00:00"
        },
        {
            "name": "phpdocumentor/reflection-docblock",
            "version": "5.4.0",
            "source": {
                "type": "git",
                "url": "https://github.com/phpDocumentor/ReflectionDocBlock.git",
                "reference": "298d2febfe79d03fe714eb871d5538da55205b1a"
            },
            "dist": {
                "type": "zip",
                "url": "https://api.github.com/repos/phpDocumentor/ReflectionDocBlock/zipball/298d2febfe79d03fe714eb871d5538da55205b1a",
                "reference": "298d2febfe79d03fe714eb871d5538da55205b1a",
                "shasum": ""
            },
            "require": {
                "doctrine/deprecations": "^1.1",
                "ext-filter": "*",
                "php": "^7.4 || ^8.0",
                "phpdocumentor/reflection-common": "^2.2",
                "phpdocumentor/type-resolver": "^1.7",
                "phpstan/phpdoc-parser": "^1.7",
                "webmozart/assert": "^1.9.1"
            },
            "require-dev": {
                "mockery/mockery": "~1.3.5",
                "phpstan/extension-installer": "^1.1",
                "phpstan/phpstan": "^1.8",
                "phpstan/phpstan-mockery": "^1.1",
                "phpstan/phpstan-webmozart-assert": "^1.2",
                "phpunit/phpunit": "^9.5",
                "vimeo/psalm": "^5.13"
            },
            "type": "library",
            "extra": {
                "branch-alias": {
                    "dev-master": "5.x-dev"
                }
            },
            "autoload": {
                "psr-4": {
                    "phpDocumentor\\Reflection\\": "src"
                }
            },
            "notification-url": "https://packagist.org/downloads/",
            "license": [
                "MIT"
            ],
            "authors": [
                {
                    "name": "Mike van Riel",
                    "email": "me@mikevanriel.com"
                },
                {
                    "name": "Jaap van Otterdijk",
                    "email": "opensource@ijaap.nl"
                }
            ],
            "description": "With this component, a library can provide support for annotations via DocBlocks or otherwise retrieve information that is embedded in a DocBlock.",
            "support": {
                "issues": "https://github.com/phpDocumentor/ReflectionDocBlock/issues",
                "source": "https://github.com/phpDocumentor/ReflectionDocBlock/tree/5.4.0"
            },
            "time": "2024-04-09T21:13:58+00:00"
        },
        {
            "name": "phpdocumentor/type-resolver",
            "version": "1.8.2",
            "source": {
                "type": "git",
                "url": "https://github.com/phpDocumentor/TypeResolver.git",
                "reference": "153ae662783729388a584b4361f2545e4d841e3c"
            },
            "dist": {
                "type": "zip",
                "url": "https://api.github.com/repos/phpDocumentor/TypeResolver/zipball/153ae662783729388a584b4361f2545e4d841e3c",
                "reference": "153ae662783729388a584b4361f2545e4d841e3c",
                "shasum": ""
            },
            "require": {
                "doctrine/deprecations": "^1.0",
                "php": "^7.3 || ^8.0",
                "phpdocumentor/reflection-common": "^2.0",
                "phpstan/phpdoc-parser": "^1.13"
            },
            "require-dev": {
                "ext-tokenizer": "*",
                "phpbench/phpbench": "^1.2",
                "phpstan/extension-installer": "^1.1",
                "phpstan/phpstan": "^1.8",
                "phpstan/phpstan-phpunit": "^1.1",
                "phpunit/phpunit": "^9.5",
                "rector/rector": "^0.13.9",
                "vimeo/psalm": "^4.25"
            },
            "type": "library",
            "extra": {
                "branch-alias": {
                    "dev-1.x": "1.x-dev"
                }
            },
            "autoload": {
                "psr-4": {
                    "phpDocumentor\\Reflection\\": "src"
                }
            },
            "notification-url": "https://packagist.org/downloads/",
            "license": [
                "MIT"
            ],
            "authors": [
                {
                    "name": "Mike van Riel",
                    "email": "me@mikevanriel.com"
                }
            ],
            "description": "A PSR-5 based resolver of Class names, Types and Structural Element Names",
            "support": {
                "issues": "https://github.com/phpDocumentor/TypeResolver/issues",
                "source": "https://github.com/phpDocumentor/TypeResolver/tree/1.8.2"
            },
            "time": "2024-02-23T11:10:43+00:00"
        },
        {
            "name": "phpstan/phpdoc-parser",
            "version": "1.29.0",
            "source": {
                "type": "git",
                "url": "https://github.com/phpstan/phpdoc-parser.git",
                "reference": "536889f2b340489d328f5ffb7b02bb6b183ddedc"
            },
            "dist": {
                "type": "zip",
                "url": "https://api.github.com/repos/phpstan/phpdoc-parser/zipball/536889f2b340489d328f5ffb7b02bb6b183ddedc",
                "reference": "536889f2b340489d328f5ffb7b02bb6b183ddedc",
                "shasum": ""
            },
            "require": {
                "php": "^7.2 || ^8.0"
            },
            "require-dev": {
                "doctrine/annotations": "^2.0",
                "nikic/php-parser": "^4.15",
                "php-parallel-lint/php-parallel-lint": "^1.2",
                "phpstan/extension-installer": "^1.0",
                "phpstan/phpstan": "^1.5",
                "phpstan/phpstan-phpunit": "^1.1",
                "phpstan/phpstan-strict-rules": "^1.0",
                "phpunit/phpunit": "^9.5",
                "symfony/process": "^5.2"
            },
            "type": "library",
            "autoload": {
                "psr-4": {
                    "PHPStan\\PhpDocParser\\": [
                        "src/"
                    ]
                }
            },
            "notification-url": "https://packagist.org/downloads/",
            "license": [
                "MIT"
            ],
            "description": "PHPDoc parser with support for nullable, intersection and generic types",
            "support": {
                "issues": "https://github.com/phpstan/phpdoc-parser/issues",
                "source": "https://github.com/phpstan/phpdoc-parser/tree/1.29.0"
            },
            "time": "2024-05-06T12:04:23+00:00"
        },
        {
            "name": "psr/container",
            "version": "2.0.2",
            "source": {
                "type": "git",
                "url": "https://github.com/php-fig/container.git",
                "reference": "c71ecc56dfe541dbd90c5360474fbc405f8d5963"
            },
            "dist": {
                "type": "zip",
                "url": "https://api.github.com/repos/php-fig/container/zipball/c71ecc56dfe541dbd90c5360474fbc405f8d5963",
                "reference": "c71ecc56dfe541dbd90c5360474fbc405f8d5963",
                "shasum": ""
            },
            "require": {
                "php": ">=7.4.0"
            },
            "type": "library",
            "extra": {
                "branch-alias": {
                    "dev-master": "2.0.x-dev"
                }
            },
            "autoload": {
                "psr-4": {
                    "Psr\\Container\\": "src/"
                }
            },
            "notification-url": "https://packagist.org/downloads/",
            "license": [
                "MIT"
            ],
            "authors": [
                {
                    "name": "PHP-FIG",
                    "homepage": "https://www.php-fig.org/"
                }
            ],
            "description": "Common Container Interface (PHP FIG PSR-11)",
            "homepage": "https://github.com/php-fig/container",
            "keywords": [
                "PSR-11",
                "container",
                "container-interface",
                "container-interop",
                "psr"
            ],
            "support": {
                "issues": "https://github.com/php-fig/container/issues",
                "source": "https://github.com/php-fig/container/tree/2.0.2"
            },
            "time": "2021-11-05T16:47:00+00:00"
        },
        {
            "name": "psr/log",
            "version": "3.0.0",
            "source": {
                "type": "git",
                "url": "https://github.com/php-fig/log.git",
                "reference": "fe5ea303b0887d5caefd3d431c3e61ad47037001"
            },
            "dist": {
                "type": "zip",
                "url": "https://api.github.com/repos/php-fig/log/zipball/fe5ea303b0887d5caefd3d431c3e61ad47037001",
                "reference": "fe5ea303b0887d5caefd3d431c3e61ad47037001",
                "shasum": ""
            },
            "require": {
                "php": ">=8.0.0"
            },
            "type": "library",
            "extra": {
                "branch-alias": {
                    "dev-master": "3.x-dev"
                }
            },
            "autoload": {
                "psr-4": {
                    "Psr\\Log\\": "src"
                }
            },
            "notification-url": "https://packagist.org/downloads/",
            "license": [
                "MIT"
            ],
            "authors": [
                {
                    "name": "PHP-FIG",
                    "homepage": "https://www.php-fig.org/"
                }
            ],
            "description": "Common interface for logging libraries",
            "homepage": "https://github.com/php-fig/log",
            "keywords": [
                "log",
                "psr",
                "psr-3"
            ],
            "support": {
                "source": "https://github.com/php-fig/log/tree/3.0.0"
            },
            "time": "2021-07-14T16:46:02+00:00"
        },
        {
            "name": "sabre/event",
            "version": "5.1.4",
            "source": {
                "type": "git",
                "url": "https://github.com/sabre-io/event.git",
                "reference": "d7da22897125d34d7eddf7977758191c06a74497"
            },
            "dist": {
                "type": "zip",
                "url": "https://api.github.com/repos/sabre-io/event/zipball/d7da22897125d34d7eddf7977758191c06a74497",
                "reference": "d7da22897125d34d7eddf7977758191c06a74497",
                "shasum": ""
            },
            "require": {
                "php": "^7.1 || ^8.0"
            },
            "require-dev": {
                "friendsofphp/php-cs-fixer": "~2.17.1",
                "phpstan/phpstan": "^0.12",
                "phpunit/phpunit": "^7.5 || ^8.5 || ^9.0"
            },
            "type": "library",
            "autoload": {
                "files": [
                    "lib/coroutine.php",
                    "lib/Loop/functions.php",
                    "lib/Promise/functions.php"
                ],
                "psr-4": {
                    "Sabre\\Event\\": "lib/"
                }
            },
            "notification-url": "https://packagist.org/downloads/",
            "license": [
                "BSD-3-Clause"
            ],
            "authors": [
                {
                    "name": "Evert Pot",
                    "email": "me@evertpot.com",
                    "homepage": "http://evertpot.com/",
                    "role": "Developer"
                }
            ],
            "description": "sabre/event is a library for lightweight event-based programming",
            "homepage": "http://sabre.io/event/",
            "keywords": [
                "EventEmitter",
                "async",
                "coroutine",
                "eventloop",
                "events",
                "hooks",
                "plugin",
                "promise",
                "reactor",
                "signal"
            ],
            "support": {
                "forum": "https://groups.google.com/group/sabredav-discuss",
                "issues": "https://github.com/sabre-io/event/issues",
                "source": "https://github.com/fruux/sabre-event"
            },
            "time": "2021-11-04T06:51:17+00:00"
        },
        {
            "name": "sirbrillig/phpcs-changed",
            "version": "v2.11.4",
            "source": {
                "type": "git",
                "url": "https://github.com/sirbrillig/phpcs-changed.git",
                "reference": "acc946731ec65053e49cb0d3185c8ffe74895f93"
            },
            "dist": {
                "type": "zip",
                "url": "https://api.github.com/repos/sirbrillig/phpcs-changed/zipball/acc946731ec65053e49cb0d3185c8ffe74895f93",
                "reference": "acc946731ec65053e49cb0d3185c8ffe74895f93",
                "shasum": ""
            },
            "require": {
                "php": "^7.1 || ^8.0"
            },
            "require-dev": {
                "dealerdirect/phpcodesniffer-composer-installer": "^0.7.1",
                "phpunit/phpunit": "^6.4 || ^9.5",
                "sirbrillig/phpcs-variable-analysis": "^2.1.3",
                "squizlabs/php_codesniffer": "^3.2.1",
                "vimeo/psalm": "^0.2 || ^0.3 || ^1.1 || ^4.24 || ^5.0@beta"
            },
            "bin": [
                "bin/phpcs-changed"
            ],
            "type": "library",
            "autoload": {
                "files": [
                    "PhpcsChanged/Cli.php",
                    "PhpcsChanged/functions.php"
                ],
                "psr-4": {
                    "PhpcsChanged\\": "PhpcsChanged/"
                }
            },
            "notification-url": "https://packagist.org/downloads/",
            "license": [
                "MIT"
            ],
            "authors": [
                {
                    "name": "Payton Swick",
                    "email": "payton@foolord.com"
                }
            ],
            "description": "Run phpcs on files, but only report warnings/errors from lines which were changed.",
            "support": {
                "issues": "https://github.com/sirbrillig/phpcs-changed/issues",
                "source": "https://github.com/sirbrillig/phpcs-changed/tree/v2.11.4"
            },
            "time": "2023-09-29T21:27:51+00:00"
        },
        {
            "name": "sirbrillig/phpcs-variable-analysis",
            "version": "v2.11.18",
            "source": {
                "type": "git",
                "url": "https://github.com/sirbrillig/phpcs-variable-analysis.git",
                "reference": "ca242a0b7309e0f9d1f73b236e04ecf4ca3248d0"
            },
            "dist": {
                "type": "zip",
                "url": "https://api.github.com/repos/sirbrillig/phpcs-variable-analysis/zipball/ca242a0b7309e0f9d1f73b236e04ecf4ca3248d0",
                "reference": "ca242a0b7309e0f9d1f73b236e04ecf4ca3248d0",
                "shasum": ""
            },
            "require": {
                "php": ">=5.4.0",
                "squizlabs/php_codesniffer": "^3.5.6"
            },
            "require-dev": {
                "dealerdirect/phpcodesniffer-composer-installer": "^0.7 || ^1.0",
                "phpcsstandards/phpcsdevcs": "^1.1",
                "phpstan/phpstan": "^1.7",
                "phpunit/phpunit": "^4.8.36 || ^5.7.21 || ^6.5 || ^7.0 || ^8.0 || ^9.0",
                "sirbrillig/phpcs-import-detection": "^1.1",
                "vimeo/psalm": "^0.2 || ^0.3 || ^1.1 || ^4.24 || ^5.0@beta"
            },
            "type": "phpcodesniffer-standard",
            "autoload": {
                "psr-4": {
                    "VariableAnalysis\\": "VariableAnalysis/"
                }
            },
            "notification-url": "https://packagist.org/downloads/",
            "license": [
                "BSD-2-Clause"
            ],
            "authors": [
                {
                    "name": "Sam Graham",
                    "email": "php-codesniffer-variableanalysis@illusori.co.uk"
                },
                {
                    "name": "Payton Swick",
                    "email": "payton@foolord.com"
                }
            ],
            "description": "A PHPCS sniff to detect problems with variables.",
            "keywords": [
                "phpcs",
                "static analysis"
            ],
            "support": {
                "issues": "https://github.com/sirbrillig/phpcs-variable-analysis/issues",
                "source": "https://github.com/sirbrillig/phpcs-variable-analysis",
                "wiki": "https://github.com/sirbrillig/phpcs-variable-analysis/wiki"
            },
            "time": "2024-04-13T16:42:46+00:00"
        },
        {
            "name": "squizlabs/php_codesniffer",
            "version": "3.8.1",
            "source": {
                "type": "git",
                "url": "https://github.com/Automattic/PHP_CodeSniffer",
                "reference": "4f6b463a07f12c38713e0c2ea21612a25cdc4d03"
            },
            "dist": {
                "type": "zip",
                "url": "https://api.github.com/repos/Automattic/PHP_CodeSniffer/zipball/4f6b463a07f12c38713e0c2ea21612a25cdc4d03",
                "reference": "4f6b463a07f12c38713e0c2ea21612a25cdc4d03",
                "shasum": ""
            },
            "require": {
                "ext-simplexml": "*",
                "ext-tokenizer": "*",
                "ext-xmlwriter": "*",
                "php": ">=5.4.0"
            },
            "require-dev": {
                "phpunit/phpunit": "^4.0 || ^5.0 || ^6.0 || ^7.0 || ^8.0 || ^9.3.4"
            },
            "bin": [
                "bin/phpcbf",
                "bin/phpcs"
            ],
            "type": "library",
            "extra": {
                "branch-alias": {
                    "dev-master": "3.x-dev"
                }
            },
            "scripts": {
                "cs": [
                    "@php ./bin/phpcs"
                ],
                "cbf": [
                    "@php ./bin/phpcbf"
                ],
                "test": [
                    "Composer\\Config::disableProcessTimeout",
                    "@php ./vendor/phpunit/phpunit/phpunit tests/AllTests.php --no-coverage"
                ],
                "coverage": [
                    "Composer\\Config::disableProcessTimeout",
                    "@php ./vendor/phpunit/phpunit/phpunit tests/AllTests.php -d max_execution_time=0"
                ],
                "coverage-local": [
                    "Composer\\Config::disableProcessTimeout",
                    "@php ./vendor/phpunit/phpunit/phpunit tests/AllTests.php --coverage-html ./build/coverage-html -d max_execution_time=0"
                ],
                "build": [
                    "Composer\\Config::disableProcessTimeout",
                    "@php -d phar.readonly=0 -f ./scripts/build-phar.php"
                ],
                "check-all": [
                    "@cs",
                    "@test"
                ]
            },
            "license": [
                "BSD-3-Clause"
            ],
            "authors": [
                {
                    "name": "Greg Sherwood",
                    "role": "Former lead"
                },
                {
                    "name": "Juliette Reinders Folmer",
                    "role": "Current lead"
                },
                {
                    "name": "Contributors",
                    "homepage": "https://github.com/PHPCSStandards/PHP_CodeSniffer/graphs/contributors"
                }
            ],
            "description": "PHP_CodeSniffer tokenizes PHP, JavaScript and CSS files and detects violations of a defined set of coding standards.",
            "homepage": "https://github.com/PHPCSStandards/PHP_CodeSniffer",
            "keywords": [
                "phpcs",
                "standards",
                "static analysis"
            ],
            "support": {
                "issues": "https://github.com/PHPCSStandards/PHP_CodeSniffer/issues",
                "wiki": "https://github.com/PHPCSStandards/PHP_CodeSniffer/wiki",
                "source": "https://github.com/PHPCSStandards/PHP_CodeSniffer",
                "security": "https://github.com/PHPCSStandards/PHP_CodeSniffer/security/policy"
            },
            "time": "2021-05-24T17:35:41+00:00"
        },
        {
            "name": "symfony/console",
            "version": "v7.0.7",
            "source": {
                "type": "git",
                "url": "https://github.com/symfony/console.git",
                "reference": "c981e0e9380ce9f146416bde3150c79197ce9986"
            },
            "dist": {
                "type": "zip",
                "url": "https://api.github.com/repos/symfony/console/zipball/c981e0e9380ce9f146416bde3150c79197ce9986",
                "reference": "c981e0e9380ce9f146416bde3150c79197ce9986",
                "shasum": ""
            },
            "require": {
                "php": ">=8.2",
                "symfony/polyfill-mbstring": "~1.0",
                "symfony/service-contracts": "^2.5|^3",
                "symfony/string": "^6.4|^7.0"
            },
            "conflict": {
                "symfony/dependency-injection": "<6.4",
                "symfony/dotenv": "<6.4",
                "symfony/event-dispatcher": "<6.4",
                "symfony/lock": "<6.4",
                "symfony/process": "<6.4"
            },
            "provide": {
                "psr/log-implementation": "1.0|2.0|3.0"
            },
            "require-dev": {
                "psr/log": "^1|^2|^3",
                "symfony/config": "^6.4|^7.0",
                "symfony/dependency-injection": "^6.4|^7.0",
                "symfony/event-dispatcher": "^6.4|^7.0",
                "symfony/http-foundation": "^6.4|^7.0",
                "symfony/http-kernel": "^6.4|^7.0",
                "symfony/lock": "^6.4|^7.0",
                "symfony/messenger": "^6.4|^7.0",
                "symfony/process": "^6.4|^7.0",
                "symfony/stopwatch": "^6.4|^7.0",
                "symfony/var-dumper": "^6.4|^7.0"
            },
            "type": "library",
            "autoload": {
                "psr-4": {
                    "Symfony\\Component\\Console\\": ""
                },
                "exclude-from-classmap": [
                    "/Tests/"
                ]
            },
            "notification-url": "https://packagist.org/downloads/",
            "license": [
                "MIT"
            ],
            "authors": [
                {
                    "name": "Fabien Potencier",
                    "email": "fabien@symfony.com"
                },
                {
                    "name": "Symfony Community",
                    "homepage": "https://symfony.com/contributors"
                }
            ],
            "description": "Eases the creation of beautiful and testable command line interfaces",
            "homepage": "https://symfony.com",
            "keywords": [
                "cli",
                "command-line",
                "console",
                "terminal"
            ],
            "support": {
                "source": "https://github.com/symfony/console/tree/v7.0.7"
            },
            "funding": [
                {
                    "url": "https://symfony.com/sponsor",
                    "type": "custom"
                },
                {
                    "url": "https://github.com/fabpot",
                    "type": "github"
                },
                {
                    "url": "https://tidelift.com/funding/github/packagist/symfony/symfony",
                    "type": "tidelift"
                }
            ],
            "time": "2024-04-18T09:29:19+00:00"
        },
        {
            "name": "symfony/deprecation-contracts",
            "version": "v3.5.0",
            "source": {
                "type": "git",
                "url": "https://github.com/symfony/deprecation-contracts.git",
                "reference": "0e0d29ce1f20deffb4ab1b016a7257c4f1e789a1"
            },
            "dist": {
                "type": "zip",
                "url": "https://api.github.com/repos/symfony/deprecation-contracts/zipball/0e0d29ce1f20deffb4ab1b016a7257c4f1e789a1",
                "reference": "0e0d29ce1f20deffb4ab1b016a7257c4f1e789a1",
                "shasum": ""
            },
            "require": {
                "php": ">=8.1"
            },
            "type": "library",
            "extra": {
                "branch-alias": {
                    "dev-main": "3.5-dev"
                },
                "thanks": {
                    "name": "symfony/contracts",
                    "url": "https://github.com/symfony/contracts"
                }
            },
            "autoload": {
                "files": [
                    "function.php"
                ]
            },
            "notification-url": "https://packagist.org/downloads/",
            "license": [
                "MIT"
            ],
            "authors": [
                {
                    "name": "Nicolas Grekas",
                    "email": "p@tchwork.com"
                },
                {
                    "name": "Symfony Community",
                    "homepage": "https://symfony.com/contributors"
                }
            ],
            "description": "A generic function and convention to trigger deprecation notices",
            "homepage": "https://symfony.com",
            "support": {
                "source": "https://github.com/symfony/deprecation-contracts/tree/v3.5.0"
            },
            "funding": [
                {
                    "url": "https://symfony.com/sponsor",
                    "type": "custom"
                },
                {
                    "url": "https://github.com/fabpot",
                    "type": "github"
                },
                {
                    "url": "https://tidelift.com/funding/github/packagist/symfony/symfony",
                    "type": "tidelift"
                }
            ],
            "time": "2024-04-18T09:32:20+00:00"
        },
        {
            "name": "symfony/polyfill-ctype",
            "version": "v1.29.0",
            "source": {
                "type": "git",
                "url": "https://github.com/symfony/polyfill-ctype.git",
                "reference": "ef4d7e442ca910c4764bce785146269b30cb5fc4"
            },
            "dist": {
                "type": "zip",
                "url": "https://api.github.com/repos/symfony/polyfill-ctype/zipball/ef4d7e442ca910c4764bce785146269b30cb5fc4",
                "reference": "ef4d7e442ca910c4764bce785146269b30cb5fc4",
                "shasum": ""
            },
            "require": {
                "php": ">=7.1"
            },
            "provide": {
                "ext-ctype": "*"
            },
            "suggest": {
                "ext-ctype": "For best performance"
            },
            "type": "library",
            "extra": {
                "thanks": {
                    "name": "symfony/polyfill",
                    "url": "https://github.com/symfony/polyfill"
                }
            },
            "autoload": {
                "files": [
                    "bootstrap.php"
                ],
                "psr-4": {
                    "Symfony\\Polyfill\\Ctype\\": ""
                }
            },
            "notification-url": "https://packagist.org/downloads/",
            "license": [
                "MIT"
            ],
            "authors": [
                {
                    "name": "Gert de Pagter",
                    "email": "BackEndTea@gmail.com"
                },
                {
                    "name": "Symfony Community",
                    "homepage": "https://symfony.com/contributors"
                }
            ],
            "description": "Symfony polyfill for ctype functions",
            "homepage": "https://symfony.com",
            "keywords": [
                "compatibility",
                "ctype",
                "polyfill",
                "portable"
            ],
            "support": {
                "source": "https://github.com/symfony/polyfill-ctype/tree/v1.29.0"
            },
            "funding": [
                {
                    "url": "https://symfony.com/sponsor",
                    "type": "custom"
                },
                {
                    "url": "https://github.com/fabpot",
                    "type": "github"
                },
                {
                    "url": "https://tidelift.com/funding/github/packagist/symfony/symfony",
                    "type": "tidelift"
                }
            ],
            "time": "2024-01-29T20:11:03+00:00"
        },
        {
            "name": "symfony/polyfill-intl-grapheme",
            "version": "v1.29.0",
            "source": {
                "type": "git",
                "url": "https://github.com/symfony/polyfill-intl-grapheme.git",
                "reference": "32a9da87d7b3245e09ac426c83d334ae9f06f80f"
            },
            "dist": {
                "type": "zip",
                "url": "https://api.github.com/repos/symfony/polyfill-intl-grapheme/zipball/32a9da87d7b3245e09ac426c83d334ae9f06f80f",
                "reference": "32a9da87d7b3245e09ac426c83d334ae9f06f80f",
                "shasum": ""
            },
            "require": {
                "php": ">=7.1"
            },
            "suggest": {
                "ext-intl": "For best performance"
            },
            "type": "library",
            "extra": {
                "thanks": {
                    "name": "symfony/polyfill",
                    "url": "https://github.com/symfony/polyfill"
                }
            },
            "autoload": {
                "files": [
                    "bootstrap.php"
                ],
                "psr-4": {
                    "Symfony\\Polyfill\\Intl\\Grapheme\\": ""
                }
            },
            "notification-url": "https://packagist.org/downloads/",
            "license": [
                "MIT"
            ],
            "authors": [
                {
                    "name": "Nicolas Grekas",
                    "email": "p@tchwork.com"
                },
                {
                    "name": "Symfony Community",
                    "homepage": "https://symfony.com/contributors"
                }
            ],
            "description": "Symfony polyfill for intl's grapheme_* functions",
            "homepage": "https://symfony.com",
            "keywords": [
                "compatibility",
                "grapheme",
                "intl",
                "polyfill",
                "portable",
                "shim"
            ],
            "support": {
                "source": "https://github.com/symfony/polyfill-intl-grapheme/tree/v1.29.0"
            },
            "funding": [
                {
                    "url": "https://symfony.com/sponsor",
                    "type": "custom"
                },
                {
                    "url": "https://github.com/fabpot",
                    "type": "github"
                },
                {
                    "url": "https://tidelift.com/funding/github/packagist/symfony/symfony",
                    "type": "tidelift"
                }
            ],
            "time": "2024-01-29T20:11:03+00:00"
        },
        {
            "name": "symfony/polyfill-intl-normalizer",
            "version": "v1.29.0",
            "source": {
                "type": "git",
                "url": "https://github.com/symfony/polyfill-intl-normalizer.git",
                "reference": "bc45c394692b948b4d383a08d7753968bed9a83d"
            },
            "dist": {
                "type": "zip",
                "url": "https://api.github.com/repos/symfony/polyfill-intl-normalizer/zipball/bc45c394692b948b4d383a08d7753968bed9a83d",
                "reference": "bc45c394692b948b4d383a08d7753968bed9a83d",
                "shasum": ""
            },
            "require": {
                "php": ">=7.1"
            },
            "suggest": {
                "ext-intl": "For best performance"
            },
            "type": "library",
            "extra": {
                "thanks": {
                    "name": "symfony/polyfill",
                    "url": "https://github.com/symfony/polyfill"
                }
            },
            "autoload": {
                "files": [
                    "bootstrap.php"
                ],
                "psr-4": {
                    "Symfony\\Polyfill\\Intl\\Normalizer\\": ""
                },
                "classmap": [
                    "Resources/stubs"
                ]
            },
            "notification-url": "https://packagist.org/downloads/",
            "license": [
                "MIT"
            ],
            "authors": [
                {
                    "name": "Nicolas Grekas",
                    "email": "p@tchwork.com"
                },
                {
                    "name": "Symfony Community",
                    "homepage": "https://symfony.com/contributors"
                }
            ],
            "description": "Symfony polyfill for intl's Normalizer class and related functions",
            "homepage": "https://symfony.com",
            "keywords": [
                "compatibility",
                "intl",
                "normalizer",
                "polyfill",
                "portable",
                "shim"
            ],
            "support": {
                "source": "https://github.com/symfony/polyfill-intl-normalizer/tree/v1.29.0"
            },
            "funding": [
                {
                    "url": "https://symfony.com/sponsor",
                    "type": "custom"
                },
                {
                    "url": "https://github.com/fabpot",
                    "type": "github"
                },
                {
                    "url": "https://tidelift.com/funding/github/packagist/symfony/symfony",
                    "type": "tidelift"
                }
            ],
            "time": "2024-01-29T20:11:03+00:00"
        },
        {
            "name": "symfony/polyfill-mbstring",
            "version": "v1.29.0",
            "source": {
                "type": "git",
                "url": "https://github.com/symfony/polyfill-mbstring.git",
                "reference": "9773676c8a1bb1f8d4340a62efe641cf76eda7ec"
            },
            "dist": {
                "type": "zip",
                "url": "https://api.github.com/repos/symfony/polyfill-mbstring/zipball/9773676c8a1bb1f8d4340a62efe641cf76eda7ec",
                "reference": "9773676c8a1bb1f8d4340a62efe641cf76eda7ec",
                "shasum": ""
            },
            "require": {
                "php": ">=7.1"
            },
            "provide": {
                "ext-mbstring": "*"
            },
            "suggest": {
                "ext-mbstring": "For best performance"
            },
            "type": "library",
            "extra": {
                "thanks": {
                    "name": "symfony/polyfill",
                    "url": "https://github.com/symfony/polyfill"
                }
            },
            "autoload": {
                "files": [
                    "bootstrap.php"
                ],
                "psr-4": {
                    "Symfony\\Polyfill\\Mbstring\\": ""
                }
            },
            "notification-url": "https://packagist.org/downloads/",
            "license": [
                "MIT"
            ],
            "authors": [
                {
                    "name": "Nicolas Grekas",
                    "email": "p@tchwork.com"
                },
                {
                    "name": "Symfony Community",
                    "homepage": "https://symfony.com/contributors"
                }
            ],
            "description": "Symfony polyfill for the Mbstring extension",
            "homepage": "https://symfony.com",
            "keywords": [
                "compatibility",
                "mbstring",
                "polyfill",
                "portable",
                "shim"
            ],
            "support": {
                "source": "https://github.com/symfony/polyfill-mbstring/tree/v1.29.0"
            },
            "funding": [
                {
                    "url": "https://symfony.com/sponsor",
                    "type": "custom"
                },
                {
                    "url": "https://github.com/fabpot",
                    "type": "github"
                },
                {
                    "url": "https://tidelift.com/funding/github/packagist/symfony/symfony",
                    "type": "tidelift"
                }
            ],
            "time": "2024-01-29T20:11:03+00:00"
        },
        {
            "name": "symfony/polyfill-php80",
            "version": "v1.29.0",
            "source": {
                "type": "git",
                "url": "https://github.com/symfony/polyfill-php80.git",
                "reference": "87b68208d5c1188808dd7839ee1e6c8ec3b02f1b"
            },
            "dist": {
                "type": "zip",
                "url": "https://api.github.com/repos/symfony/polyfill-php80/zipball/87b68208d5c1188808dd7839ee1e6c8ec3b02f1b",
                "reference": "87b68208d5c1188808dd7839ee1e6c8ec3b02f1b",
                "shasum": ""
            },
            "require": {
                "php": ">=7.1"
            },
            "type": "library",
            "extra": {
                "thanks": {
                    "name": "symfony/polyfill",
                    "url": "https://github.com/symfony/polyfill"
                }
            },
            "autoload": {
                "files": [
                    "bootstrap.php"
                ],
                "psr-4": {
                    "Symfony\\Polyfill\\Php80\\": ""
                },
                "classmap": [
                    "Resources/stubs"
                ]
            },
            "notification-url": "https://packagist.org/downloads/",
            "license": [
                "MIT"
            ],
            "authors": [
                {
                    "name": "Ion Bazan",
                    "email": "ion.bazan@gmail.com"
                },
                {
                    "name": "Nicolas Grekas",
                    "email": "p@tchwork.com"
                },
                {
                    "name": "Symfony Community",
                    "homepage": "https://symfony.com/contributors"
                }
            ],
            "description": "Symfony polyfill backporting some PHP 8.0+ features to lower PHP versions",
            "homepage": "https://symfony.com",
            "keywords": [
                "compatibility",
                "polyfill",
                "portable",
                "shim"
            ],
            "support": {
                "source": "https://github.com/symfony/polyfill-php80/tree/v1.29.0"
            },
            "funding": [
                {
                    "url": "https://symfony.com/sponsor",
                    "type": "custom"
                },
                {
                    "url": "https://github.com/fabpot",
                    "type": "github"
                },
                {
                    "url": "https://tidelift.com/funding/github/packagist/symfony/symfony",
                    "type": "tidelift"
                }
            ],
            "time": "2024-01-29T20:11:03+00:00"
        },
        {
            "name": "symfony/service-contracts",
            "version": "v3.5.0",
            "source": {
                "type": "git",
                "url": "https://github.com/symfony/service-contracts.git",
                "reference": "bd1d9e59a81d8fa4acdcea3f617c581f7475a80f"
            },
            "dist": {
                "type": "zip",
                "url": "https://api.github.com/repos/symfony/service-contracts/zipball/bd1d9e59a81d8fa4acdcea3f617c581f7475a80f",
                "reference": "bd1d9e59a81d8fa4acdcea3f617c581f7475a80f",
                "shasum": ""
            },
            "require": {
                "php": ">=8.1",
                "psr/container": "^1.1|^2.0",
                "symfony/deprecation-contracts": "^2.5|^3"
            },
            "conflict": {
                "ext-psr": "<1.1|>=2"
            },
            "type": "library",
            "extra": {
                "branch-alias": {
                    "dev-main": "3.5-dev"
                },
                "thanks": {
                    "name": "symfony/contracts",
                    "url": "https://github.com/symfony/contracts"
                }
            },
            "autoload": {
                "psr-4": {
                    "Symfony\\Contracts\\Service\\": ""
                },
                "exclude-from-classmap": [
                    "/Test/"
                ]
            },
            "notification-url": "https://packagist.org/downloads/",
            "license": [
                "MIT"
            ],
            "authors": [
                {
                    "name": "Nicolas Grekas",
                    "email": "p@tchwork.com"
                },
                {
                    "name": "Symfony Community",
                    "homepage": "https://symfony.com/contributors"
                }
            ],
            "description": "Generic abstractions related to writing services",
            "homepage": "https://symfony.com",
            "keywords": [
                "abstractions",
                "contracts",
                "decoupling",
                "interfaces",
                "interoperability",
                "standards"
            ],
            "support": {
                "source": "https://github.com/symfony/service-contracts/tree/v3.5.0"
            },
            "funding": [
                {
                    "url": "https://symfony.com/sponsor",
                    "type": "custom"
                },
                {
                    "url": "https://github.com/fabpot",
                    "type": "github"
                },
                {
                    "url": "https://tidelift.com/funding/github/packagist/symfony/symfony",
                    "type": "tidelift"
                }
            ],
            "time": "2024-04-18T09:32:20+00:00"
        },
        {
            "name": "symfony/string",
            "version": "v7.0.7",
            "source": {
                "type": "git",
                "url": "https://github.com/symfony/string.git",
                "reference": "e405b5424dc2528e02e31ba26b83a79fd4eb8f63"
            },
            "dist": {
                "type": "zip",
                "url": "https://api.github.com/repos/symfony/string/zipball/e405b5424dc2528e02e31ba26b83a79fd4eb8f63",
                "reference": "e405b5424dc2528e02e31ba26b83a79fd4eb8f63",
                "shasum": ""
            },
            "require": {
                "php": ">=8.2",
                "symfony/polyfill-ctype": "~1.8",
                "symfony/polyfill-intl-grapheme": "~1.0",
                "symfony/polyfill-intl-normalizer": "~1.0",
                "symfony/polyfill-mbstring": "~1.0"
            },
            "conflict": {
                "symfony/translation-contracts": "<2.5"
            },
            "require-dev": {
                "symfony/error-handler": "^6.4|^7.0",
                "symfony/http-client": "^6.4|^7.0",
                "symfony/intl": "^6.4|^7.0",
                "symfony/translation-contracts": "^2.5|^3.0",
                "symfony/var-exporter": "^6.4|^7.0"
            },
            "type": "library",
            "autoload": {
                "files": [
                    "Resources/functions.php"
                ],
                "psr-4": {
                    "Symfony\\Component\\String\\": ""
                },
                "exclude-from-classmap": [
                    "/Tests/"
                ]
            },
            "notification-url": "https://packagist.org/downloads/",
            "license": [
                "MIT"
            ],
            "authors": [
                {
                    "name": "Nicolas Grekas",
                    "email": "p@tchwork.com"
                },
                {
                    "name": "Symfony Community",
                    "homepage": "https://symfony.com/contributors"
                }
            ],
            "description": "Provides an object-oriented API to strings and deals with bytes, UTF-8 code points and grapheme clusters in a unified way",
            "homepage": "https://symfony.com",
            "keywords": [
                "grapheme",
                "i18n",
                "string",
                "unicode",
                "utf-8",
                "utf8"
            ],
            "support": {
                "source": "https://github.com/symfony/string/tree/v7.0.7"
            },
            "funding": [
                {
                    "url": "https://symfony.com/sponsor",
                    "type": "custom"
                },
                {
                    "url": "https://github.com/fabpot",
                    "type": "github"
                },
                {
                    "url": "https://tidelift.com/funding/github/packagist/symfony/symfony",
                    "type": "tidelift"
                }
            ],
            "time": "2024-04-18T09:29:19+00:00"
        },
        {
            "name": "tysonandre/var_representation_polyfill",
            "version": "0.1.3",
            "source": {
                "type": "git",
                "url": "https://github.com/TysonAndre/var_representation_polyfill.git",
                "reference": "e9116c2c352bb0835ca428b442dde7767c11ad32"
            },
            "dist": {
                "type": "zip",
                "url": "https://api.github.com/repos/TysonAndre/var_representation_polyfill/zipball/e9116c2c352bb0835ca428b442dde7767c11ad32",
                "reference": "e9116c2c352bb0835ca428b442dde7767c11ad32",
                "shasum": ""
            },
            "require": {
                "ext-tokenizer": "*",
                "php": "^7.2.0|^8.0.0"
            },
            "provide": {
                "ext-var_representation": "*"
            },
            "require-dev": {
                "phan/phan": "^5.4.1",
                "phpunit/phpunit": "^8.5.0"
            },
            "suggest": {
                "ext-var_representation": "For best performance"
            },
            "type": "library",
            "extra": {
                "branch-alias": {
                    "dev-main": "0.1.3-dev"
                }
            },
            "autoload": {
                "files": [
                    "src/var_representation.php"
                ],
                "psr-4": {
                    "VarRepresentation\\": "src/VarRepresentation"
                }
            },
            "notification-url": "https://packagist.org/downloads/",
            "license": [
                "MIT"
            ],
            "authors": [
                {
                    "name": "Tyson Andre"
                }
            ],
            "description": "Polyfill for var_representation: convert a variable to a string in a way that fixes the shortcomings of var_export",
            "keywords": [
                "var_export",
                "var_representation"
            ],
            "support": {
                "issues": "https://github.com/TysonAndre/var_representation_polyfill/issues",
                "source": "https://github.com/TysonAndre/var_representation_polyfill/tree/0.1.3"
            },
            "time": "2022-08-31T12:59:22+00:00"
        },
        {
            "name": "webmozart/assert",
            "version": "1.11.0",
            "source": {
                "type": "git",
                "url": "https://github.com/webmozarts/assert.git",
                "reference": "11cb2199493b2f8a3b53e7f19068fc6aac760991"
            },
            "dist": {
                "type": "zip",
                "url": "https://api.github.com/repos/webmozarts/assert/zipball/11cb2199493b2f8a3b53e7f19068fc6aac760991",
                "reference": "11cb2199493b2f8a3b53e7f19068fc6aac760991",
                "shasum": ""
            },
            "require": {
                "ext-ctype": "*",
                "php": "^7.2 || ^8.0"
            },
            "conflict": {
                "phpstan/phpstan": "<0.12.20",
                "vimeo/psalm": "<4.6.1 || 4.6.2"
            },
            "require-dev": {
                "phpunit/phpunit": "^8.5.13"
            },
            "type": "library",
            "extra": {
                "branch-alias": {
                    "dev-master": "1.10-dev"
                }
            },
            "autoload": {
                "psr-4": {
                    "Webmozart\\Assert\\": "src/"
                }
            },
            "notification-url": "https://packagist.org/downloads/",
            "license": [
                "MIT"
            ],
            "authors": [
                {
                    "name": "Bernhard Schussek",
                    "email": "bschussek@gmail.com"
                }
            ],
            "description": "Assertions to validate method input/output with nice error messages.",
            "keywords": [
                "assert",
                "check",
                "validate"
            ],
            "support": {
                "issues": "https://github.com/webmozarts/assert/issues",
                "source": "https://github.com/webmozarts/assert/tree/1.11.0"
            },
            "time": "2022-06-03T18:03:27+00:00"
        },
        {
            "name": "wp-coding-standards/wpcs",
            "version": "3.0.1",
            "source": {
                "type": "git",
                "url": "https://github.com/WordPress/WordPress-Coding-Standards.git",
                "reference": "b4caf9689f1a0e4a4c632679a44e638c1c67aff1"
            },
            "dist": {
                "type": "zip",
                "url": "https://api.github.com/repos/WordPress/WordPress-Coding-Standards/zipball/b4caf9689f1a0e4a4c632679a44e638c1c67aff1",
                "reference": "b4caf9689f1a0e4a4c632679a44e638c1c67aff1",
                "shasum": ""
            },
            "require": {
                "ext-filter": "*",
                "ext-libxml": "*",
                "ext-tokenizer": "*",
                "ext-xmlreader": "*",
                "php": ">=5.4",
                "phpcsstandards/phpcsextra": "^1.1.0",
                "phpcsstandards/phpcsutils": "^1.0.8",
                "squizlabs/php_codesniffer": "^3.7.2"
            },
            "require-dev": {
                "php-parallel-lint/php-console-highlighter": "^1.0.0",
                "php-parallel-lint/php-parallel-lint": "^1.3.2",
                "phpcompatibility/php-compatibility": "^9.0",
                "phpcsstandards/phpcsdevtools": "^1.2.0",
                "phpunit/phpunit": "^4.0 || ^5.0 || ^6.0 || ^7.0"
            },
            "suggest": {
                "ext-iconv": "For improved results",
                "ext-mbstring": "For improved results"
            },
            "type": "phpcodesniffer-standard",
            "notification-url": "https://packagist.org/downloads/",
            "license": [
                "MIT"
            ],
            "authors": [
                {
                    "name": "Contributors",
                    "homepage": "https://github.com/WordPress/WordPress-Coding-Standards/graphs/contributors"
                }
            ],
            "description": "PHP_CodeSniffer rules (sniffs) to enforce WordPress coding conventions",
            "keywords": [
                "phpcs",
                "standards",
                "static analysis",
                "wordpress"
            ],
            "support": {
                "issues": "https://github.com/WordPress/WordPress-Coding-Standards/issues",
                "source": "https://github.com/WordPress/WordPress-Coding-Standards",
                "wiki": "https://github.com/WordPress/WordPress-Coding-Standards/wiki"
            },
            "funding": [
                {
                    "url": "https://opencollective.com/thewpcc/contribute/wp-php-63406",
                    "type": "custom"
                }
            ],
            "time": "2023-09-14T07:06:09+00:00"
        }
    ],
    "aliases": [],
    "minimum-stability": "dev",
    "stability-flags": {
        "automattic/jetpack-codesniffer": 20,
        "automattic/jetpack-phpcs-filter": 20
    },
    "prefer-stable": true,
    "prefer-lowest": false,
    "platform": {
        "ext-json": "*"
    },
    "platform-dev": [],
    "plugin-api-version": "2.6.0"
}<|MERGE_RESOLUTION|>--- conflicted
+++ resolved
@@ -981,18 +981,6 @@
         },
         {
             "name": "php-stubs/woocommerce-stubs",
-<<<<<<< HEAD
-            "version": "v8.8.3",
-            "source": {
-                "type": "git",
-                "url": "https://github.com/php-stubs/woocommerce-stubs.git",
-                "reference": "a0d52f2fee4e3dac8f2629fd80657ddf7c86b64f"
-            },
-            "dist": {
-                "type": "zip",
-                "url": "https://api.github.com/repos/php-stubs/woocommerce-stubs/zipball/a0d52f2fee4e3dac8f2629fd80657ddf7c86b64f",
-                "reference": "a0d52f2fee4e3dac8f2629fd80657ddf7c86b64f",
-=======
             "version": "v8.9.0",
             "source": {
                 "type": "git",
@@ -1003,7 +991,6 @@
                 "type": "zip",
                 "url": "https://api.github.com/repos/php-stubs/woocommerce-stubs/zipball/2c0bb50a76a703206151fac3123faec6ba7d5879",
                 "reference": "2c0bb50a76a703206151fac3123faec6ba7d5879",
->>>>>>> 78d40351
                 "shasum": ""
             },
             "require": {
@@ -1032,15 +1019,9 @@
             ],
             "support": {
                 "issues": "https://github.com/php-stubs/woocommerce-stubs/issues",
-<<<<<<< HEAD
-                "source": "https://github.com/php-stubs/woocommerce-stubs/tree/v8.8.3"
-            },
-            "time": "2024-04-29T17:39:19+00:00"
-=======
                 "source": "https://github.com/php-stubs/woocommerce-stubs/tree/v8.9.0"
             },
             "time": "2024-05-14T16:07:36+00:00"
->>>>>>> 78d40351
         },
         {
             "name": "php-stubs/wordpress-stubs",
