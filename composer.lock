--- conflicted
+++ resolved
@@ -4,11 +4,7 @@
         "Read more about it at https://getcomposer.org/doc/01-basic-usage.md#installing-dependencies",
         "This file is @generated automatically"
     ],
-<<<<<<< HEAD
-    "content-hash": "e9aa7a3c16a67ec28a354140761c25dd",
-=======
-    "content-hash": "c05fcfcbf5492f4573a5898e134c8b05",
->>>>>>> d637fee8
+    "content-hash": "4de43111387302d538173b223501bad7",
     "packages": [
         {
             "name": "automattic/jetpack-abtest",
