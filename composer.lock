--- conflicted
+++ resolved
@@ -4,19 +4,11 @@
         "Read more about it at https://getcomposer.org/doc/01-basic-usage.md#installing-dependencies",
         "This file is @generated automatically"
     ],
-<<<<<<< HEAD
-    "content-hash": "4af57e8797b77b8f0d1b76de90df3daa",
-    "packages": [
-        {
-            "name": "automattic/jetpack-asset-tools",
-            "version": "dev-psr4-jetpack-sync-module",
-=======
     "content-hash": "51f287e8979a35dbc8024875617d074c",
     "packages": [
         {
             "name": "automattic/jetpack-assets",
-            "version": "dev-try/statically-access-asset-tools",
->>>>>>> 253ed700
+            "version": "dev-psr4-jetpack-sync-module",
             "dist": {
                 "type": "path",
                 "url": "./packages/assets",
@@ -48,11 +40,7 @@
         },
         {
             "name": "automattic/jetpack-autoloader",
-<<<<<<< HEAD
-            "version": "dev-psr4-jetpack-sync-module",
-=======
-            "version": "dev-try/statically-access-asset-tools",
->>>>>>> 253ed700
+            "version": "dev-psr4-jetpack-sync-module",
             "dist": {
                 "type": "path",
                 "url": "./packages/autoloader",
@@ -86,11 +74,7 @@
         },
         {
             "name": "automattic/jetpack-connection",
-<<<<<<< HEAD
-            "version": "dev-psr4-jetpack-sync-module",
-=======
-            "version": "dev-try/statically-access-asset-tools",
->>>>>>> 253ed700
+            "version": "dev-psr4-jetpack-sync-module",
             "dist": {
                 "type": "path",
                 "url": "./packages/connection",
@@ -126,11 +110,7 @@
         },
         {
             "name": "automattic/jetpack-constants",
-<<<<<<< HEAD
-            "version": "dev-psr4-jetpack-sync-module",
-=======
-            "version": "dev-try/statically-access-asset-tools",
->>>>>>> 253ed700
+            "version": "dev-psr4-jetpack-sync-module",
             "dist": {
                 "type": "path",
                 "url": "./packages/constants",
@@ -158,11 +138,7 @@
         },
         {
             "name": "automattic/jetpack-jitm",
-<<<<<<< HEAD
-            "version": "dev-psr4-jetpack-sync-module",
-=======
-            "version": "dev-try/statically-access-asset-tools",
->>>>>>> 253ed700
+            "version": "dev-psr4-jetpack-sync-module",
             "dist": {
                 "type": "path",
                 "url": "./packages/jitm",
@@ -200,11 +176,7 @@
         },
         {
             "name": "automattic/jetpack-logo",
-<<<<<<< HEAD
-            "version": "dev-psr4-jetpack-sync-module",
-=======
-            "version": "dev-try/statically-access-asset-tools",
->>>>>>> 253ed700
+            "version": "dev-psr4-jetpack-sync-module",
             "dist": {
                 "type": "path",
                 "url": "./packages/logo",
@@ -233,11 +205,7 @@
         },
         {
             "name": "automattic/jetpack-options",
-<<<<<<< HEAD
-            "version": "dev-psr4-jetpack-sync-module",
-=======
-            "version": "dev-try/statically-access-asset-tools",
->>>>>>> 253ed700
+            "version": "dev-psr4-jetpack-sync-module",
             "dist": {
                 "type": "path",
                 "url": "./packages/options",
@@ -263,11 +231,7 @@
         },
         {
             "name": "automattic/jetpack-sync",
-<<<<<<< HEAD
-            "version": "dev-psr4-jetpack-sync-module",
-=======
-            "version": "dev-try/statically-access-asset-tools",
->>>>>>> 253ed700
+            "version": "dev-psr4-jetpack-sync-module",
             "dist": {
                 "type": "path",
                 "url": "./packages/sync",
@@ -291,11 +255,7 @@
         },
         {
             "name": "automattic/jetpack-tracking",
-<<<<<<< HEAD
-            "version": "dev-psr4-jetpack-sync-module",
-=======
-            "version": "dev-try/statically-access-asset-tools",
->>>>>>> 253ed700
+            "version": "dev-psr4-jetpack-sync-module",
             "dist": {
                 "type": "path",
                 "url": "./packages/tracking",
