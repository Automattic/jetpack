--- conflicted
+++ resolved
@@ -4,7 +4,6 @@
         "Read more about it at https://getcomposer.org/doc/01-basic-usage.md#installing-dependencies",
         "This file is @generated automatically"
     ],
-<<<<<<< HEAD
     "content-hash": "c7c535ea0423a04294bfcfa99144f8df",
     "packages": [
         {
@@ -14,23 +13,6 @@
                 "type": "path",
                 "url": "./packages/abtest",
                 "reference": "12961c7db66932cb32e313c708f57c4550b53797"
-=======
-    "content-hash": "1f8b9dd12c3724488f0fc0f02b72b926",
-    "packages": [
-        {
-            "name": "automattic/jetpack-abtest",
-            "version": "dev-master",
-            "source": {
-                "type": "git",
-                "url": "https://github.com/Automattic/jetpack-abtest.git",
-                "reference": "26ab3b6142873fe8af01e542fdbeeef5e93364bb"
-            },
-            "dist": {
-                "type": "zip",
-                "url": "https://api.github.com/repos/Automattic/jetpack-abtest/zipball/26ab3b6142873fe8af01e542fdbeeef5e93364bb",
-                "reference": "26ab3b6142873fe8af01e542fdbeeef5e93364bb",
-                "shasum": ""
->>>>>>> c85bce94
             },
             "require": {
                 "automattic/jetpack-connection": "@dev",
@@ -51,7 +33,6 @@
                 "GPL-2.0-or-later"
             ],
             "description": "Provides an interface to the WP.com A/B tests.",
-<<<<<<< HEAD
             "transport-options": {
                 "symlink": true
             }
@@ -63,23 +44,6 @@
                 "type": "path",
                 "url": "./packages/assets",
                 "reference": "ac1e5e6549c82465b6cad22bae247c263df75285"
-=======
-            "time": "2019-10-25T21:19:03+00:00"
-        },
-        {
-            "name": "automattic/jetpack-assets",
-            "version": "dev-master",
-            "source": {
-                "type": "git",
-                "url": "https://github.com/Automattic/jetpack-assets.git",
-                "reference": "7591eef916ff7f16b6ab0f8e16ca5c3b9326eefa"
-            },
-            "dist": {
-                "type": "zip",
-                "url": "https://api.github.com/repos/Automattic/jetpack-assets/zipball/7591eef916ff7f16b6ab0f8e16ca5c3b9326eefa",
-                "reference": "7591eef916ff7f16b6ab0f8e16ca5c3b9326eefa",
-                "shasum": ""
->>>>>>> c85bce94
             },
             "require": {
                 "automattic/jetpack-constants": "@dev"
@@ -99,7 +63,6 @@
                 "GPL-2.0-or-later"
             ],
             "description": "Asset management utilities for Jetpack ecosystem packages",
-<<<<<<< HEAD
             "transport-options": {
                 "symlink": true
             }
@@ -111,23 +74,6 @@
                 "type": "path",
                 "url": "./packages/autoloader",
                 "reference": "605c349de203cf2ad42dec0bfdd95a2cb48abd12"
-=======
-            "time": "2019-10-28T14:59:10+00:00"
-        },
-        {
-            "name": "automattic/jetpack-autoloader",
-            "version": "dev-master",
-            "source": {
-                "type": "git",
-                "url": "https://github.com/Automattic/jetpack-autoloader.git",
-                "reference": "20f68cb4ab4cecf69aa758e1e7ad799b30f7783e"
-            },
-            "dist": {
-                "type": "zip",
-                "url": "https://api.github.com/repos/Automattic/jetpack-autoloader/zipball/20f68cb4ab4cecf69aa758e1e7ad799b30f7783e",
-                "reference": "20f68cb4ab4cecf69aa758e1e7ad799b30f7783e",
-                "shasum": ""
->>>>>>> c85bce94
             },
             "require": {
                 "composer-plugin-api": "^1.1"
@@ -149,13 +95,9 @@
                 "GPL-2.0-or-later"
             ],
             "description": "Creates a custom autoloader for a plugin or theme.",
-<<<<<<< HEAD
-            "transport-options": {
-                "symlink": true
-            }
-=======
-            "time": "2019-10-25T21:19:03+00:00"
->>>>>>> c85bce94
+            "transport-options": {
+                "symlink": true
+            }
         },
         {
             "name": "automattic/jetpack-backup",
@@ -184,25 +126,11 @@
         },
         {
             "name": "automattic/jetpack-compat",
-<<<<<<< HEAD
             "version": "dev-update/phpcs-changed-lines-only-3",
             "dist": {
                 "type": "path",
                 "url": "./packages/compat",
                 "reference": "c00196f04c77d932758dc3b2cc81b74735d3c0d8"
-=======
-            "version": "dev-master",
-            "source": {
-                "type": "git",
-                "url": "https://github.com/Automattic/jetpack-compat.git",
-                "reference": "f7d54cb958134fa5f52d66e88ed61382bf00afcc"
-            },
-            "dist": {
-                "type": "zip",
-                "url": "https://api.github.com/repos/Automattic/jetpack-compat/zipball/f7d54cb958134fa5f52d66e88ed61382bf00afcc",
-                "reference": "f7d54cb958134fa5f52d66e88ed61382bf00afcc",
-                "shasum": ""
->>>>>>> c85bce94
             },
             "require-dev": {
                 "php-mock/php-mock": "^2.1",
@@ -222,7 +150,6 @@
                 "GPL-2.0-or-later"
             ],
             "description": "Compatibility layer with previous versions of Jetpack",
-<<<<<<< HEAD
             "transport-options": {
                 "symlink": true
             }
@@ -234,23 +161,6 @@
                 "type": "path",
                 "url": "./packages/connection",
                 "reference": "fcf22fbd302b5affeb9afe878833126aeb7e6302"
-=======
-            "time": "2019-10-29T17:29:54+00:00"
-        },
-        {
-            "name": "automattic/jetpack-connection",
-            "version": "dev-master",
-            "source": {
-                "type": "git",
-                "url": "https://github.com/Automattic/jetpack-connection.git",
-                "reference": "50ab068c0e3b025d9a524cb1c7bdfb80e5092503"
-            },
-            "dist": {
-                "type": "zip",
-                "url": "https://api.github.com/repos/Automattic/jetpack-connection/zipball/50ab068c0e3b025d9a524cb1c7bdfb80e5092503",
-                "reference": "50ab068c0e3b025d9a524cb1c7bdfb80e5092503",
-                "shasum": ""
->>>>>>> c85bce94
             },
             "require": {
                 "automattic/jetpack-constants": "@dev",
@@ -277,7 +187,6 @@
                 "GPL-2.0-or-later"
             ],
             "description": "Everything needed to connect to the Jetpack infrastructure",
-<<<<<<< HEAD
             "transport-options": {
                 "symlink": true
             }
@@ -289,23 +198,6 @@
                 "type": "path",
                 "url": "./packages/constants",
                 "reference": "6dd6608ded5000013e567edd9d56915c634f53c5"
-=======
-            "time": "2019-10-30T21:11:45+00:00"
-        },
-        {
-            "name": "automattic/jetpack-constants",
-            "version": "dev-master",
-            "source": {
-                "type": "git",
-                "url": "https://github.com/Automattic/jetpack-constants.git",
-                "reference": "7e7b8c290daf0053272af9aa9dee3810c50f5d7b"
-            },
-            "dist": {
-                "type": "zip",
-                "url": "https://api.github.com/repos/Automattic/jetpack-constants/zipball/7e7b8c290daf0053272af9aa9dee3810c50f5d7b",
-                "reference": "7e7b8c290daf0053272af9aa9dee3810c50f5d7b",
-                "shasum": ""
->>>>>>> c85bce94
             },
             "require-dev": {
                 "phpunit/phpunit": "^5.7 || ^6.5 || ^7.5"
@@ -321,7 +213,6 @@
                 "GPL-2.0-or-later"
             ],
             "description": "A wrapper for defining constants in a more testable way.",
-<<<<<<< HEAD
             "transport-options": {
                 "symlink": true
             }
@@ -333,23 +224,6 @@
                 "type": "path",
                 "url": "./packages/error",
                 "reference": "fd52e6e110a62f2eed1225f3f6e8f81f24b7d77f"
-=======
-            "time": "2019-10-25T21:19:03+00:00"
-        },
-        {
-            "name": "automattic/jetpack-error",
-            "version": "dev-master",
-            "source": {
-                "type": "git",
-                "url": "https://github.com/Automattic/jetpack-error.git",
-                "reference": "c6b3e427e5d19a2c472a73720b54e9e55b05e465"
-            },
-            "dist": {
-                "type": "zip",
-                "url": "https://api.github.com/repos/Automattic/jetpack-error/zipball/c6b3e427e5d19a2c472a73720b54e9e55b05e465",
-                "reference": "c6b3e427e5d19a2c472a73720b54e9e55b05e465",
-                "shasum": ""
->>>>>>> c85bce94
             },
             "require-dev": {
                 "phpunit/phpunit": "^5.7 || ^6.5 || ^7.5"
@@ -365,7 +239,6 @@
                 "GPL-2.0-or-later"
             ],
             "description": "Jetpack Error - a wrapper around WP_Error.",
-<<<<<<< HEAD
             "transport-options": {
                 "symlink": true
             }
@@ -377,23 +250,6 @@
                 "type": "path",
                 "url": "./packages/jitm",
                 "reference": "06044b61a680d86f3725df8602612f9705bd8fb6"
-=======
-            "time": "2019-10-25T21:19:03+00:00"
-        },
-        {
-            "name": "automattic/jetpack-jitm",
-            "version": "dev-master",
-            "source": {
-                "type": "git",
-                "url": "https://github.com/Automattic/jetpack-jitm.git",
-                "reference": "1b59f74379b4853c9a8d87a587dbd51fa095f8f1"
-            },
-            "dist": {
-                "type": "zip",
-                "url": "https://api.github.com/repos/Automattic/jetpack-jitm/zipball/1b59f74379b4853c9a8d87a587dbd51fa095f8f1",
-                "reference": "1b59f74379b4853c9a8d87a587dbd51fa095f8f1",
-                "shasum": ""
->>>>>>> c85bce94
             },
             "require": {
                 "automattic/jetpack-assets": "@dev",
@@ -419,7 +275,6 @@
                 "GPL-2.0-or-later"
             ],
             "description": "Just in time messages for Jetpack",
-<<<<<<< HEAD
             "transport-options": {
                 "symlink": true
             }
@@ -431,23 +286,6 @@
                 "type": "path",
                 "url": "./packages/logo",
                 "reference": "4e5cf2894241089214723a17a5ecd65e9bae4bff"
-=======
-            "time": "2019-10-31T17:46:51+00:00"
-        },
-        {
-            "name": "automattic/jetpack-logo",
-            "version": "dev-master",
-            "source": {
-                "type": "git",
-                "url": "https://github.com/Automattic/jetpack-logo.git",
-                "reference": "2712436239b3fa0c856e6b6fbc729521068831db"
-            },
-            "dist": {
-                "type": "zip",
-                "url": "https://api.github.com/repos/Automattic/jetpack-logo/zipball/2712436239b3fa0c856e6b6fbc729521068831db",
-                "reference": "2712436239b3fa0c856e6b6fbc729521068831db",
-                "shasum": ""
->>>>>>> c85bce94
             },
             "require-dev": {
                 "php-mock/php-mock": "^2.1",
@@ -464,7 +302,6 @@
                 "GPL-2.0-or-later"
             ],
             "description": "A logo for Jetpack",
-<<<<<<< HEAD
             "transport-options": {
                 "symlink": true
             }
@@ -476,23 +313,6 @@
                 "type": "path",
                 "url": "./packages/options",
                 "reference": "d54232f1a863345fa24584a28b89fa9d22705643"
-=======
-            "time": "2019-10-25T21:19:03+00:00"
-        },
-        {
-            "name": "automattic/jetpack-options",
-            "version": "dev-master",
-            "source": {
-                "type": "git",
-                "url": "https://github.com/Automattic/jetpack-options.git",
-                "reference": "0069f365b4bbfb8fc05400ec5e593aa78aedd103"
-            },
-            "dist": {
-                "type": "zip",
-                "url": "https://api.github.com/repos/Automattic/jetpack-options/zipball/0069f365b4bbfb8fc05400ec5e593aa78aedd103",
-                "reference": "0069f365b4bbfb8fc05400ec5e593aa78aedd103",
-                "shasum": ""
->>>>>>> c85bce94
             },
             "require": {
                 "automattic/jetpack-constants": "@dev"
@@ -512,7 +332,6 @@
                 "GPL-2.0-or-later"
             ],
             "description": "A wrapper for wp-options to manage specific Jetpack options.",
-<<<<<<< HEAD
             "transport-options": {
                 "symlink": true
             }
@@ -524,23 +343,6 @@
                 "type": "path",
                 "url": "./packages/roles",
                 "reference": "efa36b4961b5271fe8e1e781bc38dd83b8a657ac"
-=======
-            "time": "2019-10-29T17:29:54+00:00"
-        },
-        {
-            "name": "automattic/jetpack-roles",
-            "version": "dev-master",
-            "source": {
-                "type": "git",
-                "url": "https://github.com/Automattic/jetpack-roles.git",
-                "reference": "9baecd0b78cddb557989a8a01667949d786c8709"
-            },
-            "dist": {
-                "type": "zip",
-                "url": "https://api.github.com/repos/Automattic/jetpack-roles/zipball/9baecd0b78cddb557989a8a01667949d786c8709",
-                "reference": "9baecd0b78cddb557989a8a01667949d786c8709",
-                "shasum": ""
->>>>>>> c85bce94
             },
             "require-dev": {
                 "php-mock/php-mock": "^2.1",
@@ -557,7 +359,6 @@
                 "GPL-2.0-or-later"
             ],
             "description": "Utilities, related with user roles and capabilities.",
-<<<<<<< HEAD
             "transport-options": {
                 "symlink": true
             }
@@ -569,23 +370,6 @@
                 "type": "path",
                 "url": "./packages/status",
                 "reference": "3341d51628318a46e8d5f260903db9d402da8936"
-=======
-            "time": "2019-10-25T21:19:03+00:00"
-        },
-        {
-            "name": "automattic/jetpack-status",
-            "version": "dev-master",
-            "source": {
-                "type": "git",
-                "url": "https://github.com/Automattic/jetpack-status.git",
-                "reference": "5483b894f97d5e46e233a952ba408717490aca8e"
-            },
-            "dist": {
-                "type": "zip",
-                "url": "https://api.github.com/repos/Automattic/jetpack-status/zipball/5483b894f97d5e46e233a952ba408717490aca8e",
-                "reference": "5483b894f97d5e46e233a952ba408717490aca8e",
-                "shasum": ""
->>>>>>> c85bce94
             },
             "require-dev": {
                 "php-mock/php-mock": "^2.1",
@@ -602,7 +386,6 @@
                 "GPL-2.0-or-later"
             ],
             "description": "Used to retrieve information about the current status of Jetpack and the site overall.",
-<<<<<<< HEAD
             "transport-options": {
                 "symlink": true
             }
@@ -614,23 +397,6 @@
                 "type": "path",
                 "url": "./packages/sync",
                 "reference": "fd63c2d081149823030ab7a9a8b1dbdbb04afdf8"
-=======
-            "time": "2019-10-25T21:19:03+00:00"
-        },
-        {
-            "name": "automattic/jetpack-sync",
-            "version": "dev-master",
-            "source": {
-                "type": "git",
-                "url": "https://github.com/Automattic/jetpack-sync.git",
-                "reference": "66db56e42f5e206292ae9bba8ed55ac07a2d4b01"
-            },
-            "dist": {
-                "type": "zip",
-                "url": "https://api.github.com/repos/Automattic/jetpack-sync/zipball/66db56e42f5e206292ae9bba8ed55ac07a2d4b01",
-                "reference": "66db56e42f5e206292ae9bba8ed55ac07a2d4b01",
-                "shasum": ""
->>>>>>> c85bce94
             },
             "require": {
                 "automattic/jetpack-connection": "@dev",
@@ -651,7 +417,6 @@
                 "GPL-2.0-or-later"
             ],
             "description": "Everything needed to allow syncing to the WP.com infrastructure.",
-<<<<<<< HEAD
             "transport-options": {
                 "symlink": true
             }
@@ -663,23 +428,6 @@
                 "type": "path",
                 "url": "./packages/terms-of-service",
                 "reference": "d1d8c13c9786792a3ebb3a76a883f810c64b404a"
-=======
-            "time": "2019-11-01T20:42:09+00:00"
-        },
-        {
-            "name": "automattic/jetpack-terms-of-service",
-            "version": "dev-master",
-            "source": {
-                "type": "git",
-                "url": "https://github.com/Automattic/jetpack-terms-of-service.git",
-                "reference": "174854d2d5406e1ba928cf7ee8613a7a7acca053"
-            },
-            "dist": {
-                "type": "zip",
-                "url": "https://api.github.com/repos/Automattic/jetpack-terms-of-service/zipball/174854d2d5406e1ba928cf7ee8613a7a7acca053",
-                "reference": "174854d2d5406e1ba928cf7ee8613a7a7acca053",
-                "shasum": ""
->>>>>>> c85bce94
             },
             "require": {
                 "automattic/jetpack-connection": "@dev",
@@ -701,7 +449,6 @@
                 "GPL-2.0-or-later"
             ],
             "description": "Everything need to manage the terms of service state",
-<<<<<<< HEAD
             "transport-options": {
                 "symlink": true
             }
@@ -713,23 +460,6 @@
                 "type": "path",
                 "url": "./packages/tracking",
                 "reference": "1142ea0d23cb78a2bf45b6209d3a7fa5623fc1eb"
-=======
-            "time": "2019-10-22T06:37:51+00:00"
-        },
-        {
-            "name": "automattic/jetpack-tracking",
-            "version": "dev-master",
-            "source": {
-                "type": "git",
-                "url": "https://github.com/Automattic/jetpack-tracking.git",
-                "reference": "204d4690a8a06a1aeaf2fe888fa04a1b13cdeced"
-            },
-            "dist": {
-                "type": "zip",
-                "url": "https://api.github.com/repos/Automattic/jetpack-tracking/zipball/204d4690a8a06a1aeaf2fe888fa04a1b13cdeced",
-                "reference": "204d4690a8a06a1aeaf2fe888fa04a1b13cdeced",
-                "shasum": ""
->>>>>>> c85bce94
             },
             "require": {
                 "automattic/jetpack-options": "@dev",
@@ -753,13 +483,9 @@
                 "GPL-2.0-or-later"
             ],
             "description": "Tracking for Jetpack",
-<<<<<<< HEAD
-            "transport-options": {
-                "symlink": true
-            }
-=======
-            "time": "2019-10-29T17:29:54+00:00"
->>>>>>> c85bce94
+            "transport-options": {
+                "symlink": true
+            }
         }
     ],
     "packages-dev": [
@@ -1205,12 +931,8 @@
         "automattic/jetpack-autoloader": 20,
         "automattic/jetpack-compat": 20,
         "automattic/jetpack-terms-of-service": 20,
-<<<<<<< HEAD
         "automattic/jetpack-backup": 20,
         "sirbrillig/phpcs-changed": 20
-=======
-        "automattic/jetpack-backup": 20
->>>>>>> c85bce94
     },
     "prefer-stable": true,
     "prefer-lowest": false,
