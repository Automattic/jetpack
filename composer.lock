--- conflicted
+++ resolved
@@ -4,19 +4,15 @@
         "Read more about it at https://getcomposer.org/doc/01-basic-usage.md#installing-dependencies",
         "This file is @generated automatically"
     ],
-<<<<<<< HEAD
-    "content-hash": "f2fe81abca953731aa65af154e8a06f7",
-=======
-    "content-hash": "58f387a3c22ca2f1f72bbe45c61535e3",
->>>>>>> 1f988e3a
+    "content-hash": "b7a561c610eae014a3cd8709e7decc72",
     "packages": [
         {
             "name": "automattic/jetpack-abtest",
-            "version": "dev-retry/phpcs-changed",
+            "version": "dev-add/jetpack-mobile-package",
             "dist": {
                 "type": "path",
                 "url": "./packages/abtest",
-                "reference": "b873be98786907a49ac5cd21836167f662212aa0"
+                "reference": "c3681b3eac3d0e5625de758218fd1e8994e06302"
             },
             "require": {
                 "automattic/jetpack-connection": "@dev",
@@ -28,9 +24,9 @@
             },
             "type": "library",
             "autoload": {
-                "psr-4": {
-                    "Automattic\\Jetpack\\": "src/"
-                }
+                "classmap": [
+                    "src/"
+                ]
             },
             "scripts": {
                 "phpunit": [
@@ -45,24 +41,25 @@
         },
         {
             "name": "automattic/jetpack-assets",
-            "version": "dev-retry/phpcs-changed",
+            "version": "dev-add/jetpack-mobile-package",
             "dist": {
                 "type": "path",
                 "url": "./packages/assets",
-                "reference": "e93b5911e77ff0abfad498e99edbb5f6a8a124a9"
+                "reference": "b97ce83f38d0ccf58be9eefd2d676973279ad066"
             },
             "require": {
                 "automattic/jetpack-constants": "@dev"
             },
             "require-dev": {
-                "php-mock/php-mock": "^2.1",
-                "phpunit/phpunit": "^5.7 || ^6.5 || ^7.5"
-            },
-            "type": "library",
-            "autoload": {
-                "psr-4": {
-                    "Automattic\\Jetpack\\": "src/"
-                }
+                "brain/monkey": "2.4.0",
+                "php-mock/php-mock": "^2.1",
+                "phpunit/phpunit": "^5.7 || ^6.5 || ^7.5"
+            },
+            "type": "library",
+            "autoload": {
+                "classmap": [
+                    "src/"
+                ]
             },
             "scripts": {
                 "phpunit": [
@@ -77,7 +74,7 @@
         },
         {
             "name": "automattic/jetpack-autoloader",
-            "version": "dev-retry/phpcs-changed",
+            "version": "dev-add/jetpack-mobile-package",
             "dist": {
                 "type": "path",
                 "url": "./packages/autoloader",
@@ -111,20 +108,20 @@
         },
         {
             "name": "automattic/jetpack-backup",
-            "version": "dev-retry/phpcs-changed",
+            "version": "dev-add/jetpack-mobile-package",
             "dist": {
                 "type": "path",
                 "url": "./packages/backup",
-                "reference": "3dd44f29c9c6ab41cc2492675078ba8b808caea7"
+                "reference": "0ae8bfd8b87d9140066915c643fc6a00783d0032"
             },
             "type": "library",
             "autoload": {
                 "files": [
                     "actions.php"
                 ],
-                "psr-4": {
-                    "Automattic\\Jetpack\\Backup\\": "src/"
-                }
+                "classmap": [
+                    "src/"
+                ]
             },
             "license": [
                 "GPL-2.0-or-later"
@@ -133,7 +130,7 @@
         },
         {
             "name": "automattic/jetpack-compat",
-            "version": "dev-retry/phpcs-changed",
+            "version": "dev-add/jetpack-mobile-package",
             "dist": {
                 "type": "path",
                 "url": "./packages/compat",
@@ -165,7 +162,7 @@
         },
         {
             "name": "automattic/jetpack-config",
-            "version": "dev-add/deterministic-init",
+            "version": "dev-add/jetpack-mobile-package",
             "dist": {
                 "type": "path",
                 "url": "./packages/config",
@@ -184,30 +181,29 @@
         },
         {
             "name": "automattic/jetpack-connection",
-            "version": "dev-retry/phpcs-changed",
+            "version": "dev-add/jetpack-mobile-package",
             "dist": {
                 "type": "path",
                 "url": "./packages/connection",
-                "reference": "59fa2bc973303b013ce63978ff8d875d1223f510"
+                "reference": "ac53d3e65b1be0a24206dc32ef2d17a17e387fcd"
             },
             "require": {
                 "automattic/jetpack-constants": "@dev",
-                "automattic/jetpack-options": "@dev"
-            },
-            "require-dev": {
-                "php-mock/php-mock": "^2.1",
-                "phpunit/phpunit": "^5.7 || ^6.5 || ^7.5"
-            },
-            "type": "library",
-            "autoload": {
-                "psr-4": {
-                    "Automattic\\Jetpack\\Connection\\": "src"
-                },
+                "automattic/jetpack-options": "@dev",
+                "automattic/jetpack-roles": "@dev"
+            },
+            "require-dev": {
+                "php-mock/php-mock": "^2.1",
+                "phpunit/phpunit": "^5.7 || ^6.5 || ^7.5"
+            },
+            "type": "library",
+            "autoload": {
                 "files": [
                     "legacy/load-ixr.php"
                 ],
                 "classmap": [
-                    "legacy"
+                    "legacy",
+                    "src/"
                 ]
             },
             "scripts": {
@@ -223,20 +219,21 @@
         },
         {
             "name": "automattic/jetpack-constants",
-            "version": "dev-retry/phpcs-changed",
+            "version": "dev-add/jetpack-mobile-package",
             "dist": {
                 "type": "path",
                 "url": "./packages/constants",
-                "reference": "a6ab6360f4b48962ec7d62b06b39d1470b1dbe95"
-            },
-            "require-dev": {
-                "phpunit/phpunit": "^5.7 || ^6.5 || ^7.5"
-            },
-            "type": "library",
-            "autoload": {
-                "psr-4": {
-                    "Automattic\\Jetpack\\": "src/"
-                }
+                "reference": "9401a1595eba4aaa79711851ca810d497575317c"
+            },
+            "require-dev": {
+                "php-mock/php-mock": "^2.1",
+                "phpunit/phpunit": "^5.7 || ^6.5 || ^7.5"
+            },
+            "type": "library",
+            "autoload": {
+                "classmap": [
+                    "src/"
+                ]
             },
             "scripts": {
                 "phpunit": [
@@ -280,20 +277,20 @@
         },
         {
             "name": "automattic/jetpack-error",
-            "version": "dev-retry/phpcs-changed",
+            "version": "dev-add/jetpack-mobile-package",
             "dist": {
                 "type": "path",
                 "url": "./packages/error",
-                "reference": "1707cf33a92fc66f1635dfe1e4215819101e9bb4"
-            },
-            "require-dev": {
-                "phpunit/phpunit": "^5.7 || ^6.5 || ^7.5"
-            },
-            "type": "library",
-            "autoload": {
-                "psr-4": {
-                    "Automattic\\Jetpack\\": "src/"
-                }
+                "reference": "2f35acfb871c772dd3a81755d093b1cb295b8830"
+            },
+            "require-dev": {
+                "phpunit/phpunit": "^5.7 || ^6.5 || ^7.5"
+            },
+            "type": "library",
+            "autoload": {
+                "classmap": [
+                    "src/"
+                ]
             },
             "scripts": {
                 "phpunit": [
@@ -308,11 +305,11 @@
         },
         {
             "name": "automattic/jetpack-jitm",
-            "version": "dev-retry/phpcs-changed",
+            "version": "dev-add/jetpack-mobile-package",
             "dist": {
                 "type": "path",
                 "url": "./packages/jitm",
-                "reference": "b0c2da6ce6a0137f3a1895ab82a93ad7769fddca"
+                "reference": "0b6037dafd9d0c92b6f1106e5a468065c6d2c7c5"
             },
             "require": {
                 "automattic/jetpack-assets": "@dev",
@@ -320,6 +317,9 @@
                 "automattic/jetpack-constants": "@dev",
                 "automattic/jetpack-logo": "@dev",
                 "automattic/jetpack-options": "@dev",
+                "automattic/jetpack-partner": "@dev",
+                "automattic/jetpack-redirect": "@dev",
+                "automattic/jetpack-status": "@dev",
                 "automattic/jetpack-tracking": "@dev"
             },
             "require-dev": {
@@ -329,9 +329,9 @@
             },
             "type": "library",
             "autoload": {
-                "psr-4": {
-                    "Automattic\\Jetpack\\JITMS\\": "src/"
-                }
+                "classmap": [
+                    "src/"
+                ]
             },
             "scripts": {
                 "phpunit": [
@@ -346,21 +346,21 @@
         },
         {
             "name": "automattic/jetpack-logo",
-            "version": "dev-retry/phpcs-changed",
+            "version": "dev-add/jetpack-mobile-package",
             "dist": {
                 "type": "path",
                 "url": "./packages/logo",
-                "reference": "d8a31dfd40166c4867fa2c526a03d9df481d5610"
-            },
-            "require-dev": {
-                "php-mock/php-mock": "^2.1",
-                "phpunit/phpunit": "^5.7 || ^6.5 || ^7.5"
-            },
-            "type": "library",
-            "autoload": {
-                "psr-4": {
-                    "Automattic\\Jetpack\\Assets\\": "src/"
-                }
+                "reference": "f2b7828deb34f7bb6da24380f2a88ab98d3733df"
+            },
+            "require-dev": {
+                "php-mock/php-mock": "^2.1",
+                "phpunit/phpunit": "^5.7 || ^6.5 || ^7.5"
+            },
+            "type": "library",
+            "autoload": {
+                "classmap": [
+                    "src/"
+                ]
             },
             "scripts": {
                 "phpunit": [
@@ -375,7 +375,7 @@
         },
         {
             "name": "automattic/jetpack-options",
-            "version": "dev-retry/phpcs-changed",
+            "version": "dev-add/jetpack-mobile-package",
             "dist": {
                 "type": "path",
                 "url": "./packages/options",
@@ -401,14 +401,14 @@
         },
         {
             "name": "automattic/jetpack-partner",
-            "version": "dev-add/upgrade-url-subsidiary-id",
+            "version": "dev-add/jetpack-mobile-package",
             "dist": {
                 "type": "path",
                 "url": "./packages/partner",
-                "reference": "d0174e06e76927cefcedcded30c38405357ddea6"
-            },
-            "require-dev": {
-                "brain/monkey": "^2.4",
+                "reference": "b2726c079aec6821a02cb44829841ee01ee17c91"
+            },
+            "require-dev": {
+                "brain/monkey": "2.4.0",
                 "mockery/mockery": "^1.2",
                 "php-mock/php-mock": "^2.1",
                 "phpunit/phpunit": "^5.7 || ^6.5 || ^7.5"
@@ -432,11 +432,11 @@
         },
         {
             "name": "automattic/jetpack-redirect",
-            "version": "dev-add/redirect-everything-dependency",
+            "version": "dev-add/jetpack-mobile-package",
             "dist": {
                 "type": "path",
                 "url": "./packages/redirect",
-                "reference": "3f0328ec369ca80af8eba39d9bc452e1bf9f222c"
+                "reference": "1ca7f6fe907efa8c7cc4a9e961d4a7d2e08fa5ce"
             },
             "require-dev": {
                 "phpunit/phpunit": "^5.7 || ^6.5 || ^7.5"
@@ -460,21 +460,21 @@
         },
         {
             "name": "automattic/jetpack-roles",
-            "version": "dev-retry/phpcs-changed",
+            "version": "dev-add/jetpack-mobile-package",
             "dist": {
                 "type": "path",
                 "url": "./packages/roles",
-                "reference": "f38b3379c11a05e4711b4fb29b390c8107daccd7"
-            },
-            "require-dev": {
-                "php-mock/php-mock": "^2.1",
-                "phpunit/phpunit": "^5.7 || ^6.5 || ^7.5"
-            },
-            "type": "library",
-            "autoload": {
-                "psr-4": {
-                    "Automattic\\Jetpack\\": "src/"
-                }
+                "reference": "22dd28b575dc20f2a8e7d44f024223033c66517a"
+            },
+            "require-dev": {
+                "php-mock/php-mock": "^2.1",
+                "phpunit/phpunit": "^5.7 || ^6.5 || ^7.5"
+            },
+            "type": "library",
+            "autoload": {
+                "classmap": [
+                    "src/"
+                ]
             },
             "scripts": {
                 "phpunit": [
@@ -489,21 +489,22 @@
         },
         {
             "name": "automattic/jetpack-status",
-            "version": "dev-retry/phpcs-changed",
+            "version": "dev-add/jetpack-mobile-package",
             "dist": {
                 "type": "path",
                 "url": "./packages/status",
-                "reference": "99ecd79ed31dc3432892df709ba745ebc6f747e9"
-            },
-            "require-dev": {
-                "php-mock/php-mock": "^2.1",
-                "phpunit/phpunit": "^5.7 || ^6.5 || ^7.5"
-            },
-            "type": "library",
-            "autoload": {
-                "psr-4": {
-                    "Automattic\\Jetpack\\": "src/"
-                }
+                "reference": "3844d803985e418e51e32bf7cc9c0a00b038a9f4"
+            },
+            "require-dev": {
+                "brain/monkey": "2.4.0",
+                "php-mock/php-mock": "^2.1",
+                "phpunit/phpunit": "^5.7 || ^6.5 || ^7.5"
+            },
+            "type": "library",
+            "autoload": {
+                "classmap": [
+                    "src/"
+                ]
             },
             "scripts": {
                 "phpunit": [
@@ -518,11 +519,11 @@
         },
         {
             "name": "automattic/jetpack-sync",
-            "version": "dev-retry/phpcs-changed",
+            "version": "dev-add/jetpack-mobile-package",
             "dist": {
                 "type": "path",
                 "url": "./packages/sync",
-                "reference": "1cad05fcfd38ad123af0bbf08b5a1224bd95312a"
+                "reference": "f163052f84a9656349985737f75c0e20c9a3c8e0"
             },
             "require": {
                 "automattic/jetpack-connection": "@dev",
@@ -533,10 +534,9 @@
             },
             "type": "library",
             "autoload": {
-                "psr-4": {
-                    "Automattic\\Jetpack\\Sync\\": "src/",
-                    "Automattic\\Jetpack\\Sync\\Modules\\": "src/modules/"
-                }
+                "classmap": [
+                    "src/"
+                ]
             },
             "license": [
                 "GPL-2.0-or-later"
@@ -545,11 +545,11 @@
         },
         {
             "name": "automattic/jetpack-terms-of-service",
-            "version": "dev-retry/phpcs-changed",
+            "version": "dev-add/jetpack-mobile-package",
             "dist": {
                 "type": "path",
                 "url": "./packages/terms-of-service",
-                "reference": "6f53f2987be1c025edcd7820759df50c134065e6"
+                "reference": "f97742a361eb772f8bc6f13ae9437b3e8233cb0e"
             },
             "require": {
                 "automattic/jetpack-connection": "@dev",
@@ -562,9 +562,9 @@
             },
             "type": "library",
             "autoload": {
-                "psr-4": {
-                    "Automattic\\Jetpack\\": "src/"
-                }
+                "classmap": [
+                    "src/"
+                ]
             },
             "scripts": {
                 "phpunit": [
@@ -579,11 +579,11 @@
         },
         {
             "name": "automattic/jetpack-tracking",
-            "version": "dev-retry/phpcs-changed",
+            "version": "dev-add/jetpack-mobile-package",
             "dist": {
                 "type": "path",
                 "url": "./packages/tracking",
-                "reference": "fd194dfc4f01a66de9c5b9caf239cdd806a8d3eb"
+                "reference": "f4e52837194537e90f9fa10ac7b48f25519765bd"
             },
             "require": {
                 "automattic/jetpack-options": "@dev",
@@ -595,11 +595,9 @@
             },
             "type": "library",
             "autoload": {
-                "psr-4": {
-                    "Automattic\\Jetpack\\": "src/"
-                },
-                "classmap": [
-                    "legacy"
+                "classmap": [
+                    "legacy",
+                    "src/"
                 ]
             },
             "scripts": {
