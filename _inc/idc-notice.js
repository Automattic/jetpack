--- conflicted
+++ resolved
@@ -26,11 +26,7 @@
 	clearConfirmationArgsFromUrl();
 
 	// If the user dismisses the notice, set a cookie for one week so we don't display it for that time.
-<<<<<<< HEAD
-	notice.on( 'click.wp-dismiss-notice', function() {
-=======
 	notice.on( 'click', '.notice-dismiss', function() {
->>>>>>> ff946daa
 		var secure = ( 'https:' === window.location.protocol );
 		wpCookies.set( 'jetpack_idc_dismiss_notice', '1', 7 * 24 * 60 * 60, false, false, secure );
 		trackAndBumpMCStats( 'non_admin_notice_dismiss', { 'page': tracksEvent.currentScreen } );
