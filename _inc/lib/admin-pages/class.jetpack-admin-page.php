--- conflicted
+++ resolved
@@ -151,21 +151,6 @@
 	 * @return bool|array
 	 */
 	function check_plan_deactivate_modules( $page ) {
-<<<<<<< HEAD
-		if ( Jetpack::is_development_mode()
-			|| ! in_array( $page->base, array( 'toplevel_page_jetpack', 'admin_page_jetpack_modules', 'jetpack_page_vaultpress', 'jetpack_page_stats', 'jetpack_page_akismet-key-config' ) )
-			|| true === self::$plan_checked ) {
-			return false;
-		}
-		self::$plan_checked = true;
-		$previous = get_option( 'jetpack_active_plan', '' );
-		$response = rest_do_request( new WP_REST_Request( 'GET', '/jetpack/v4/site' ) );
-		$current = $response->get_data();
-		$current = json_decode( $current['data'] );
-		$to_deactivate = array();
-		if ( isset( $current->plan->product_slug ) ) {
-			if ( empty( $previous ) || ! isset( $previous['product_slug'] ) || $previous['product_slug'] !== $current->plan->product_slug ) {
-=======
 		if (
 			Jetpack::is_development_mode()
 			|| ! in_array(
@@ -204,7 +189,6 @@
 				|| ! isset( $previous['product_slug'] )
 				|| $previous['product_slug'] !== $current->plan->product_slug
 			) {
->>>>>>> ff946daa
 				$active = Jetpack::get_active_modules();
 				switch ( $current->plan->product_slug ) {
 					case 'jetpack_free':
