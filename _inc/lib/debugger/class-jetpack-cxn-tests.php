<?php
/**
 * Collection of tests to run on the Jetpack connection locally.
 *
 * @package Jetpack
 */

use Automattic\Jetpack\Connection\Client;
use Automattic\Jetpack\Status;
use Automattic\Jetpack\Connection\Utils as Connection_Utils;
use Automattic\Jetpack\Sync\Modules;
use Automattic\Jetpack\Sync\Settings as Sync_Settings;
use Automattic\Jetpack\Sync\Health as Sync_Health;
use Automattic\Jetpack\Sync\Sender as Sync_Sender;

/**
 * Class Jetpack_Cxn_Tests contains all of the actual tests.
 */
class Jetpack_Cxn_Tests extends Jetpack_Cxn_Test_Base {

	/**
	 * Jetpack_Cxn_Tests constructor.
	 */
	public function __construct() {
		parent::__construct();

		$methods = get_class_methods( 'Jetpack_Cxn_Tests' );

		foreach ( $methods as $method ) {
			if ( false === strpos( $method, 'test__' ) ) {
				continue;
			}
			$this->add_test( array( $this, $method ), $method, 'direct' );
		}

		/**
		 * Fires after loading default Jetpack Connection tests.
		 *
		 * @since 7.1.0
		 * @since 8.3.0 Passes the Jetpack_Cxn_Tests instance.
		 */
		do_action( 'jetpack_connection_tests_loaded', $this );

		/**
		 * Determines if the WP.com testing suite should be included.
		 *
		 * @since 7.1.0
		 * @since 8.1.0 Default false.
		 *
		 * @param bool $run_test To run the WP.com testing suite. Default false.
		 */
		if ( apply_filters( 'jetpack_debugger_run_self_test', false ) ) {
			/**
			 * Intentionally added last as it checks for an existing failure state before attempting.
			 * Generally, any failed location condition would result in the WP.com check to fail too, so
			 * we will skip it to avoid confusing error messages.
			 *
			 * Note: This really should be an 'async' test.
			 */
			$this->add_test( array( $this, 'last__wpcom_self_test' ), 'test__wpcom_self_test', 'direct' );
		}
	}

	/**
	 * Helper function to look up the expected master user and return the local WP_User.
	 *
	 * @return WP_User Jetpack's expected master user.
	 */
	protected function helper_retrieve_local_master_user() {
		$master_user = Jetpack_Options::get_option( 'master_user' );
		return new WP_User( $master_user );
	}

	/**
	 * Is Jetpack even connected and supposed to be talking to WP.com?
	 */
	protected function helper_is_jetpack_connected() {
		return ( Jetpack::is_active() && ! ( new Status() )->is_development_mode() );
	}

	/**
	 * Returns a support url based on development mode.
	 */
	protected function helper_get_support_url() {
		return Jetpack::is_development_version()
			? 'https://jetpack.com/contact-support/beta-group/'
			: 'https://jetpack.com/contact-support/';
	}

	/**
	 * Gets translated support text.
	 */
	protected function helper_get_support_text() {
		return __( 'Please contact Jetpack support.', 'jetpack' );
	}

	/**
	 * Gets translated text to enable outbound requests.
	 *
	 * @param string $protocol Either 'HTTP' or 'HTTPS'.
	 *
	 * @return string The translated text.
	 */
	protected function helper_enable_outbound_requests( $protocol ) {
		return sprintf(
			/* translators: %1$s - request protocol, either http or https */
			__(
				'Your server did not successfully connect to the Jetpack server using %1$s
				Please ask your hosting provider to confirm your server can make outbound requests to jetpack.com.',
				'jetpack'
			),
			$protocol
		);
	}

	/**
	 * Returns 30 for use with a filter.
	 *
	 * To allow time for WP.com to run upstream testing, this function exists to increase the http_request_timeout value
	 * to 30.
	 *
	 * @return int 30
	 */
	public static function increase_timeout() {
		return 30; // seconds.
	}

	/**
	 * Test if Jetpack is connected.
	 */
	protected function test__check_if_connected() {
		$name = __FUNCTION__;
		if ( $this->helper_is_jetpack_connected() ) {
			$result = self::passing_test(
				array(
					'name'             => $name,
					'label'            => __( 'Your site is connected to Jetpack', 'jetpack' ),
					'long_description' => sprintf(
						'<p>%1$s</p>' .
						'<p><span class="dashicons pass"><span class="screen-reader-text">%2$s</span></span> %3$s</p>',
						__( 'A healthy connection ensures Jetpack essential services are provided to your WordPress site, such as Stats and Site Security.', 'jetpack' ),
						/* translators: Screen reader text indicating a test has passed */
						__( 'Passed', 'jetpack' ),
						__( 'Your site is connected to Jetpack.', 'jetpack' )
					),
				)
			);
		} elseif ( ( new Status() )->is_development_mode() ) {
			$result = self::skipped_test(
				array(
					'name'              => $name,
					'short_description' => __( 'Jetpack is in Development Mode:', 'jetpack' ) . ' ' . Jetpack::development_mode_trigger_text(),
				)
			);
		} else {
			$result = self::failing_test(
				array(
					'name'             => $name,
					'label'            => __( 'Your site is not connected to Jetpack', 'jetpack' ),
					'action'           => admin_url( 'admin.php?page=jetpack#/dashboard' ),
					'action_label'     => __( 'Reconnect your site now', 'jetpack' ),
					'long_description' => sprintf(
						'<p>%1$s</p>' .
						'<p><span class="dashicons fail"><span class="screen-reader-text">%2$s</span></span> %3$s<strong> %4$s</strong></p>',
						__( 'A healthy connection ensures Jetpack essential services are provided to your WordPress site, such as Stats and Site Security.', 'jetpack' ),
						/* translators: screen reader text indicating a test failed */
						__( 'Error', 'jetpack' ),
						__( 'Your site is not connected to Jetpack.', 'jetpack' ),
						__( 'We recommend reconnecting Jetpack.', 'jetpack' )
					),
				)
			);
		}

		return $result;
	}

	/**
	 * Test that the master user still exists on this site.
	 *
	 * @return array Test results.
	 */
	protected function test__master_user_exists_on_site() {
		$name = __FUNCTION__;
		if ( ! $this->helper_is_jetpack_connected() ) {
			return self::skipped_test(
				array(
					'name'              => $name,
					'short_description' => __( 'Jetpack is not connected. No master user to check.', 'jetpack' ),
				)
			);
		}
		$local_user = $this->helper_retrieve_local_master_user();

		if ( $local_user->exists() ) {
			$result = self::passing_test( array( 'name' => $name ) );
		} else {
			$result = self::failing_test(
				array(
					'name'              => $name,
					'short_description' => __( 'The user who setup the Jetpack connection no longer exists on this site.', 'jetpack' ),
					'action_label'      => __( 'Please disconnect and reconnect Jetpack.', 'jetpack' ),
					'action'            => 'https://jetpack.com/support/reconnecting-reinstalling-jetpack/',
				)
			);
		}

		return $result;
	}

	/**
	 * Test that the master user has the manage options capability (e.g. is an admin).
	 *
	 * Generic calls from WP.com execute on Jetpack as the master user. If it isn't an admin, random things will fail.
	 *
	 * @return array Test results.
	 */
	protected function test__master_user_can_manage_options() {
		$name = __FUNCTION__;
		if ( ! $this->helper_is_jetpack_connected() ) {
			return self::skipped_test(
				array(
					'name'              => $name,
					'short_description' => __( 'Jetpack is not connected.', 'jetpack' ),
				)
			);
		}
		$master_user = $this->helper_retrieve_local_master_user();

		if ( user_can( $master_user, 'manage_options' ) ) {
			$result = self::passing_test( array( 'name' => $name ) );
		} else {
			$result = self::failing_test(
				array(
					'name'              => $name,
					/* translators: a WordPress username */
					'short_description' => sprintf( __( 'The user (%s) who setup the Jetpack connection is not an administrator.', 'jetpack' ), $master_user->user_login ),
					'action_label'      => __( 'Either upgrade the user or disconnect and reconnect Jetpack.', 'jetpack' ),
					'action'            => 'https://jetpack.com/support/reconnecting-reinstalling-jetpack/',
				)
			);
		}

		return $result;
	}

	/**
	 * Test that the PHP's XML library is installed.
	 *
	 * While it should be installed by default, increasingly in PHP 7, some OSes require an additional php-xml package.
	 *
	 * @return array Test results.
	 */
	protected function test__xml_parser_available() {
		$name = __FUNCTION__;
		if ( function_exists( 'xml_parser_create' ) ) {
			$result = self::passing_test( array( 'name' => $name ) );
		} else {
			$result = self::failing_test(
				array(
					'name'              => $name,
					'label'             => __( 'PHP XML manipulation libraries are not available.', 'jetpack' ),
					'short_description' => __( 'Please ask your hosting provider to refer to our server requirements and enable PHP\'s XML module.', 'jetpack' ),
					'action_label'      => __( 'View our server requirements', 'jetpack' ),
					'action'            => 'https://jetpack.com/support/server-requirements/',
				)
			);
		}
		return $result;
	}

	/**
	 * Test that the server is able to send an outbound http communication.
	 *
	 * @return array Test results.
	 */
	protected function test__outbound_http() {
		$name    = __FUNCTION__;
		$request = wp_remote_get( preg_replace( '/^https:/', 'http:', JETPACK__API_BASE ) . 'test/1/' );
		$code    = wp_remote_retrieve_response_code( $request );

		if ( 200 === intval( $code ) ) {
			$result = self::passing_test( array( 'name' => $name ) );
		} else {
			$result = self::failing_test(
				array(
					'name'              => $name,
					'short_description' => $this->helper_enable_outbound_requests( 'HTTP' ),
				)
			);
		}

		return $result;
	}

	/**
	 * Test that the server is able to send an outbound https communication.
	 *
	 * @return array Test results.
	 */
	protected function test__outbound_https() {
		$name    = __FUNCTION__;
		$request = wp_remote_get( preg_replace( '/^http:/', 'https:', JETPACK__API_BASE ) . 'test/1/' );
		$code    = wp_remote_retrieve_response_code( $request );

		if ( 200 === intval( $code ) ) {
			$result = self::passing_test( array( 'name' => $name ) );
		} else {
			$result = self::failing_test(
				array(
					'name'              => $name,
					'short_description' => $this->helper_enable_outbound_requests( 'HTTPS' ),
				)
			);
		}

		return $result;
	}

	/**
	 * Check for an IDC.
	 *
	 * @return array Test results.
	 */
	protected function test__identity_crisis() {
		$name = __FUNCTION__;
		if ( ! $this->helper_is_jetpack_connected() ) {
			return self::skipped_test(
				array(
					'name'              => $name,
					'short_description' => __( 'Jetpack is not connected.', 'jetpack' ),
				)
			);
		}
		$identity_crisis = Jetpack::check_identity_crisis();

		if ( ! $identity_crisis ) {
			$result = self::passing_test( array( 'name' => $name ) );
		} else {
			$result = self::failing_test(
				array(
					'name'              => $name,
					'short_description' => sprintf(
						/* translators: Two URLs. The first is the locally-recorded value, the second is the value as recorded on WP.com. */
						__( 'Your url is set as `%1$s`, but your WordPress.com connection lists it as `%2$s`!', 'jetpack' ),
						$identity_crisis['home'],
						$identity_crisis['wpcom_home']
					),
					'action_label'      => $this->helper_get_support_text(),
					'action'            => $this->helper_get_support_url(),
				)
			);
		}
		return $result;
	}

	/**
	 * Tests connection status against wp.com's test-connection endpoint.
	 *
	 * @todo: Compare with the wpcom_self_test. We only need one of these.
	 *
	 * @return array Test results.
	 */
	protected function test__wpcom_connection_test() {
		$name = __FUNCTION__;

		$status = new Status();
		if ( ! Jetpack::is_active() || $status->is_development_mode() || $status->is_staging_site() || ! $this->pass ) {
			return self::skipped_test( array( 'name' => $name ) );
		}

		add_filter( 'http_request_timeout', array( 'Jetpack_Cxn_Tests', 'increase_timeout' ) );
		$response = Client::wpcom_json_api_request_as_blog(
			sprintf( '/jetpack-blogs/%d/test-connection', Jetpack_Options::get_option( 'id' ) ),
			Client::WPCOM_JSON_API_VERSION
		);
		remove_filter( 'http_request_timeout', array( 'Jetpack_Cxn_Tests', 'increase_timeout' ) );

		if ( is_wp_error( $response ) ) {
			return self::failing_test(
				array(
					'name'              => $name,
					/* translators: %1$s is the error code, %2$s is the error message */
					'short_description' => sprintf( __( 'Connection test failed (#%1$s: %2$s)', 'jetpack' ), $response->get_error_code(), $response->get_error_message() ),
					'action_label'      => $this->helper_get_support_text(),
					'action'            => $this->helper_get_support_url(),
				)
			);
		}

		$body = wp_remote_retrieve_body( $response );
		if ( ! $body ) {
			return self::failing_test(
				array(
					'name'              => $name,
					'short_description' => __( 'Connection test failed (empty response body)', 'jetpack' ) . wp_remote_retrieve_response_code( $response ),
					'action_label'      => $this->helper_get_support_text(),
					'action'            => $this->helper_get_support_url(),
				)
			);
		}

		if ( 404 === wp_remote_retrieve_response_code( $response ) ) {
			return self::skipped_test(
				array(
					'name'              => $name,
					'short_description' => __( 'The WordPress.com API returned a 404 error.', 'jetpack' ),
				)
			);
		}

		$result       = json_decode( $body );
		$is_connected = (bool) $result->connected;
		$message      = $result->message . ': ' . wp_remote_retrieve_response_code( $response );

		if ( $is_connected ) {
			return self::passing_test( array( 'name' => $name ) );
		} else {
			return self::failing_test(
				array(
					'name'              => $name,
					'short_description' => $message,
					'action_label'      => $this->helper_get_support_text(),
					'action'            => $this->helper_get_support_url(),
				)
			);
		}
	}

	/**
	 * Tests the port number to ensure it is an expected value.
	 *
	 * We expect that sites on be on one of:
	 * port 80,
	 * port 443 (https sites only),
	 * the value of JETPACK_SIGNATURE__HTTP_PORT,
	 * unless the site is intentionally on a different port (e.g. example.com:8080 is the site's URL).
	 *
	 * If the value isn't one of those and the site's URL doesn't include a port, then the signature verification will fail.
	 *
	 * This happens most commonly on sites with reverse proxies, so the edge (e.g. Varnish) is running on 80/443, but nginx
	 * or Apache is responding internally on a different port (e.g. 81).
	 *
	 * @return array Test results
	 */
	protected function test__server_port_value() {
		$name = __FUNCTION__;
		if ( ! isset( $_SERVER['HTTP_X_FORWARDED_PORT'] ) && ! isset( $_SERVER['SERVER_PORT'] ) ) {
			return self::skipped_test(
				array(
					'name'              => $name,
					'short_description' => __( 'The server port values are not defined. This is most common when running PHP via a CLI.', 'jetpack' ),
				)
			);
		}
		$site_port   = wp_parse_url( home_url(), PHP_URL_PORT );
		$server_port = isset( $_SERVER['HTTP_X_FORWARDED_PORT'] ) ? (int) $_SERVER['HTTP_X_FORWARDED_PORT'] : (int) $_SERVER['SERVER_PORT'];
		$http_ports  = array( 80 );
		$https_ports = array( 80, 443 );

		if ( defined( 'JETPACK_SIGNATURE__HTTP_PORT' ) ) {
			$http_ports[] = JETPACK_SIGNATURE__HTTP_PORT;
		}

		if ( defined( 'JETPACK_SIGNATURE__HTTPS_PORT' ) ) {
			$https_ports[] = JETPACK_SIGNATURE__HTTPS_PORT;
		}

		if ( $site_port ) {
			return self::skipped_test( array( 'name' => $name ) ); // Not currently testing for this situation.
		}

		if ( is_ssl() && in_array( $server_port, $https_ports, true ) ) {
			return self::passing_test( array( 'name' => $name ) );
		} elseif ( in_array( $server_port, $http_ports, true ) ) {
			return self::passing_test( array( 'name' => $name ) );
		} else {
			if ( is_ssl() ) {
				$needed_constant = 'JETPACK_SIGNATURE__HTTPS_PORT';
			} else {
				$needed_constant = 'JETPACK_SIGNATURE__HTTP_PORT';
			}
			return self::failing_test(
				array(
					'name'              => $name,
					'short_description' => sprintf(
						/* translators: %1$s - a PHP code snippet */
						__(
							'The server port value is unexpected.
						Try adding the following to your wp-config.php file: %1$s',
							'jetpack'
						),
						"define( '$needed_constant', $server_port )"
					),
				)
			);
		}
	}

	/**
	 * If Sync is enabled, this test will be skipped. If Sync is disabled, the test will fail.
	 * Eventually, we'll make this test more robust with additional states. Here is the plan for possible Sync states,
	 * including states that are planned but not yet implemented.
	 *
	 * Enabled: Skips test
	 * Disabled: Results in a failing test
	 * Healthy: @todo
	 * In Progress: @todo
	 * Delayed: @todo
	 * Error: @todo
	 */
	protected function test__sync_health() {

		$name = __FUNCTION__;

		if ( ! $this->helper_is_jetpack_connected() ) {
			// If the site is not connected, there is no point in testing Sync health.
			return self::skipped_test(
				array(
					'name'                => $name,
					'show_in_site_health' => false,
				)
			);
		}

<<<<<<< HEAD
		// Sync is enabled.
		if ( Sync_Settings::is_sync_enabled() ) {

			// Sync has experienced Data Loss.
			if ( Sync_Health::get_status() === Sync_Health::STATUS_OUT_OF_SYNC ) {

				return self::failing_test(
					array(
						'name'              => $name,
						'label'             => __( 'Jetpack has detected an error syncing your site.', 'jetpack' ),
						'severity'          => 'critical',
						'action'            => 'https://jetpack.com/contact-support/',
						'action_label'      => __( 'Contact Jetpack Support', 'jetpack' ),
						'short_description' => __( 'Jetpack has detected an error syncing your site.', 'jetpack' ),
						'long_description'  => sprintf(
							'<p>%1$s</p><p><span class="dashicons fail"><span class="screen-reader-text">%2$s</span></span> %3$s<strong> %4$s</strong></p>',
							__( 'The information synced by Jetpack ensures that Jetpack Search, Related Posts and other features are aligned with your site’s current content.', 'jetpack' ),
							__( 'Error', 'jetpack' ),
							__( 'Jetpack has detected an error while syncing your site', 'jetpack' ), /* translators: screen reader text indicating a test failed */
							__( 'We recommend a full sync to align Jetpack with your site data.', 'jetpack' )
						),
					)
				);

			} else {

				// Get the Sync Queue.
				$sender     = Sync_Sender::get_instance();
				$sync_queue = $sender->get_sync_queue();

				// lag exceeds 5 minutes.
				if ( $sync_queue->lag() > 5 * MINUTE_IN_SECONDS ) {

					return self::failing_test(
						array(
							'name'              => $name,
							'label'             => __( 'Jetpack is experiencing a delay syncing your site.', 'jetpack' ),
							'severity'          => 'recommended',
							'action'            => null,
							'action_label'      => null,
							'short_description' => __( 'Jetpack is experiencing a delay syncing your site.', 'jetpack' ),
							'long_description'  => sprintf(
								'<p>%1$s</p><p><span class="dashicons dashicons-clock" style="color: orange;"><span class="screen-reader-text">%2$s</span></span> %3$s <strong>%4$s %5$d %6$s</strong></p>',
								__( 'The information synced by Jetpack ensures that Jetpack Search, Related Posts and other features are aligned with your site’s current content.', 'jetpack' ),
								__( 'Clock', 'jetpack' ),
								__( 'Jetpack has identified a delay while syncing individual content updates. Certain features might be slower than usual, but this is only temporary while sync catches up with recent changes to your site.', 'jetpack' ), /* translators: screen reader text indicating a test failed */
								__( 'We’re seeing a current delay of', 'jetpack' ),
								intval( $sync_queue->lag() / MINUTE_IN_SECONDS ),
								__( 'minutes.', 'jetpack' )
							),
						)
					);

				} else {

					// Sync is Healthy.
					return self::skipped_test( array( 'name' => $name ) );

				}
			}
		} else {

			// Sync is disabled.
=======
		if ( ! Sync_Settings::is_sync_enabled() ) {
			// If sync is not enabled, show a warning in test results.
>>>>>>> 5500860e
			return self::failing_test(
				array(
					'name'              => $name,
					'label'             => __( 'Jetpack Sync has been disabled on your site.', 'jetpack' ),
					'severity'          => 'recommended',
					'action'            => 'https://github.com/Automattic/jetpack/blob/master/packages/sync/src/class-settings.php',
					'action_label'      => __( 'See Github for more on Sync Settings', 'jetpack' ),
					'short_description' => __( 'Jetpack Sync has been disabled on your site.', 'jetpack' ),
					'long_description'  => sprintf(
<<<<<<< HEAD
						'<p>%1$s</p><p>%2$s</p><p><span class="dashicons fail"><span class="screen-reader-text">%3$s</span></span> %4$s<strong> %5$s</strong></p>',
						__( 'The information synced by Jetpack ensures that Jetpack Search, Related Posts and other features are aligned with your site’s current content.', 'jetpack' ),
						__( 'Developers may enable / disable syncing using the Sync Settings API.', 'jetpack' ), /* translators: screen reader text indicating a test failed */
=======
						'<p>%1$s</p>' .
						'<p>%2$s</p>' .
						'<p><span class="dashicons fail"><span class="screen-reader-text">%3$s</span></span> %4$s<strong> %5$s</strong></p>',
						__( 'The information synced by Jetpack ensures that Jetpack Search, Related Posts and other features are aligned with your site’s current content.', 'jetpack' ),
						__( 'Developers may enable / disable syncing using the Sync Settings API.', 'jetpack' ),
						/* translators: screen reader text indicating a test failed */
>>>>>>> 5500860e
						__( 'Error', 'jetpack' ),
						__( 'Jetpack Sync has been disabled on your site. Without it, certain Jetpack features will not work.', 'jetpack' ),
						__( 'We recommend enabling Sync.', 'jetpack' )
					),
				)
			);
<<<<<<< HEAD

		}

=======
		}

		$full_sync_module = Modules::get_module( 'full-sync' );
		$progress_percent = $full_sync_module ? $full_sync_module->get_sync_progress_percentage() : null;
		if ( $progress_percent ) {
			return self::failing_test(
				array(
					'name'              => $name,
					'label'             => __( 'Jetpack is performing a sync of your site', 'jetpack' ),
					'severity'          => 'recommended',
					'short_description' => __( 'Jetpack is performing a sync of your site', 'jetpack' ),
					'long_description'  => sprintf(
						'<p>%1$s</p>' .
						'<p><span class="dashicons dashicons-update"><span class="screen-reader-text">%2$s</span></span> %3$s</p>' .
						'<div class="jetpack-sync-progress-ui"><div class="jetpack-sync-progress-label"></div><div class="jetpack-sync-progress-bar"></div></div>',
						__( 'The information synced by Jetpack ensures that Jetpack Search, Related Posts and other features are aligned with your site’s current content.', 'jetpack' ),
						/* translators: screen reader text indicating data is updating. */
						__( 'Updating', 'jetpack' ),
						__( 'Jetpack is currently performing a full sync of your site data.', 'jetpack' )
					),
				)
			);
		}

		// If we've reached this point, we know that:
		// 1) Sync is enabled
		// 2) There is not a full sync in progress
		// We cannot yet return a passing test. We'll still need to test for lag and data loss.
		// We'll address those in future iterations, for now we'll just skip the test.
		// See p6TEKc-3t2-p2 for more information.
		return self::skipped_test(
			array(
				'name'                => $name,
				'show_in_site_health' => false,
			)
		);
>>>>>>> 5500860e
	}

	/**
	 * Calls to WP.com to run the connection diagnostic testing suite.
	 *
	 * Intentionally added last as it will be skipped if any local failed conditions exist.
	 *
	 * @since 7.1.0
	 * @since 7.9.0 Timeout waiting for a WP.com response no longer fails the test. Test is marked skipped instead.
	 *
	 * @return array Test results.
	 */
	protected function last__wpcom_self_test() {
		$name = 'test__wpcom_self_test';

		$status = new Status();
		if ( ! Jetpack::is_active() || $status->is_development_mode() || $status->is_staging_site() || ! $this->pass ) {
			return self::skipped_test( array( 'name' => $name ) );
		}

		$self_xml_rpc_url = site_url( 'xmlrpc.php' );

		$testsite_url = Connection_Utils::fix_url_for_bad_hosts( JETPACK__API_BASE . 'testsite/1/?url=' );

		add_filter( 'http_request_timeout', array( 'Jetpack_Cxn_Tests', 'increase_timeout' ) );

		$response = wp_remote_get( $testsite_url . $self_xml_rpc_url );

		remove_filter( 'http_request_timeout', array( 'Jetpack_Cxn_Tests', 'increase_timeout' ) );

		if ( 200 === wp_remote_retrieve_response_code( $response ) ) {
			return self::passing_test( array( 'name' => $name ) );
		} elseif ( is_wp_error( $response ) && false !== strpos( $response->get_error_message(), 'cURL error 28' ) ) { // Timeout.
			return self::skipped_test(
				array(
					'name'              => $name,
					'short_description' => __( 'The test timed out which may sometimes indicate a failure or may be a false failure.', 'jetpack' ),
				)
			);
		} else {
			return self::failing_test(
				array(
					'name'              => $name,
					'short_description' => sprintf(
						/* translators: %1$s - A debugging url */
						__( 'Jetpack.com detected an error on the WP.com Self Test. Visit the Jetpack Debug page for more info: %1$s, or contact support.', 'jetpack' ),
						esc_url( add_query_arg( 'url', rawurlencode( site_url() ), 'https://jetpack.com/support/debug/' ) )
					),
					'action_label'      => $this->helper_get_support_text(),
					'action'            => $this->helper_get_support_url(),
				)
			);
		}
	}
}<|MERGE_RESOLUTION|>--- conflicted
+++ resolved
@@ -498,16 +498,12 @@
 	}
 
 	/**
-	 * If Sync is enabled, this test will be skipped. If Sync is disabled, the test will fail.
-	 * Eventually, we'll make this test more robust with additional states. Here is the plan for possible Sync states,
-	 * including states that are planned but not yet implemented.
-	 *
-	 * Enabled: Skips test
-	 * Disabled: Results in a failing test
-	 * Healthy: @todo
-	 * In Progress: @todo
-	 * Delayed: @todo
-	 * Error: @todo
+	 * Sync Health Tests.
+	 *
+	 * Disabled: Results in a failing test (recommended)
+	 * In Progress: Results in failing test (recommended)
+	 * Delayed: Results in failing test (recommended)
+	 * Error: Results in failing test (critical)
 	 */
 	protected function test__sync_health() {
 
@@ -523,12 +519,37 @@
 			);
 		}
 
-<<<<<<< HEAD
 		// Sync is enabled.
 		if ( Sync_Settings::is_sync_enabled() ) {
 
-			// Sync has experienced Data Loss.
-			if ( Sync_Health::get_status() === Sync_Health::STATUS_OUT_OF_SYNC ) {
+			// Get Full Sync Progress.
+			$full_sync_module = Modules::get_module( 'full-sync' );
+			$progress_percent = $full_sync_module ? $full_sync_module->get_sync_progress_percentage() : null;
+
+			// Full Sync in Progress.
+			if ( $progress_percent ) {
+
+				return self::failing_test(
+					array(
+						'name'              => $name,
+						'label'             => __( 'Jetpack is performing a sync of your site', 'jetpack' ),
+						'severity'          => 'recommended',
+						'short_description' => __( 'Jetpack is performing a sync of your site', 'jetpack' ),
+						'long_description'  => sprintf(
+							'<p>%1$s</p>' .
+							'<p><span class="dashicons dashicons-update"><span class="screen-reader-text">%2$s</span></span> %3$s</p>' .
+							'<div class="jetpack-sync-progress-ui"><div class="jetpack-sync-progress-label"></div><div class="jetpack-sync-progress-bar"></div></div>',
+							__( 'The information synced by Jetpack ensures that Jetpack Search, Related Posts and other features are aligned with your site’s current content.', 'jetpack' ),
+							/* translators: screen reader text indicating data is updating. */
+							__( 'Updating', 'jetpack' ),
+							__( 'Jetpack is currently performing a full sync of your site data.', 'jetpack' )
+						),
+					)
+				);
+
+			} elseif ( Sync_Health::get_status() === Sync_Health::STATUS_OUT_OF_SYNC ) {
+
+				// Sync has experienced Data Loss.
 
 				return self::failing_test(
 					array(
@@ -587,10 +608,6 @@
 		} else {
 
 			// Sync is disabled.
-=======
-		if ( ! Sync_Settings::is_sync_enabled() ) {
-			// If sync is not enabled, show a warning in test results.
->>>>>>> 5500860e
 			return self::failing_test(
 				array(
 					'name'              => $name,
@@ -600,66 +617,21 @@
 					'action_label'      => __( 'See Github for more on Sync Settings', 'jetpack' ),
 					'short_description' => __( 'Jetpack Sync has been disabled on your site.', 'jetpack' ),
 					'long_description'  => sprintf(
-<<<<<<< HEAD
 						'<p>%1$s</p><p>%2$s</p><p><span class="dashicons fail"><span class="screen-reader-text">%3$s</span></span> %4$s<strong> %5$s</strong></p>',
 						__( 'The information synced by Jetpack ensures that Jetpack Search, Related Posts and other features are aligned with your site’s current content.', 'jetpack' ),
 						__( 'Developers may enable / disable syncing using the Sync Settings API.', 'jetpack' ), /* translators: screen reader text indicating a test failed */
-=======
-						'<p>%1$s</p>' .
-						'<p>%2$s</p>' .
-						'<p><span class="dashicons fail"><span class="screen-reader-text">%3$s</span></span> %4$s<strong> %5$s</strong></p>',
 						__( 'The information synced by Jetpack ensures that Jetpack Search, Related Posts and other features are aligned with your site’s current content.', 'jetpack' ),
 						__( 'Developers may enable / disable syncing using the Sync Settings API.', 'jetpack' ),
 						/* translators: screen reader text indicating a test failed */
->>>>>>> 5500860e
 						__( 'Error', 'jetpack' ),
 						__( 'Jetpack Sync has been disabled on your site. Without it, certain Jetpack features will not work.', 'jetpack' ),
 						__( 'We recommend enabling Sync.', 'jetpack' )
 					),
 				)
 			);
-<<<<<<< HEAD
-
-		}
-
-=======
-		}
-
-		$full_sync_module = Modules::get_module( 'full-sync' );
-		$progress_percent = $full_sync_module ? $full_sync_module->get_sync_progress_percentage() : null;
-		if ( $progress_percent ) {
-			return self::failing_test(
-				array(
-					'name'              => $name,
-					'label'             => __( 'Jetpack is performing a sync of your site', 'jetpack' ),
-					'severity'          => 'recommended',
-					'short_description' => __( 'Jetpack is performing a sync of your site', 'jetpack' ),
-					'long_description'  => sprintf(
-						'<p>%1$s</p>' .
-						'<p><span class="dashicons dashicons-update"><span class="screen-reader-text">%2$s</span></span> %3$s</p>' .
-						'<div class="jetpack-sync-progress-ui"><div class="jetpack-sync-progress-label"></div><div class="jetpack-sync-progress-bar"></div></div>',
-						__( 'The information synced by Jetpack ensures that Jetpack Search, Related Posts and other features are aligned with your site’s current content.', 'jetpack' ),
-						/* translators: screen reader text indicating data is updating. */
-						__( 'Updating', 'jetpack' ),
-						__( 'Jetpack is currently performing a full sync of your site data.', 'jetpack' )
-					),
-				)
-			);
-		}
-
-		// If we've reached this point, we know that:
-		// 1) Sync is enabled
-		// 2) There is not a full sync in progress
-		// We cannot yet return a passing test. We'll still need to test for lag and data loss.
-		// We'll address those in future iterations, for now we'll just skip the test.
-		// See p6TEKc-3t2-p2 for more information.
-		return self::skipped_test(
-			array(
-				'name'                => $name,
-				'show_in_site_health' => false,
-			)
-		);
->>>>>>> 5500860e
+
+		}
+
 	}
 
 	/**
