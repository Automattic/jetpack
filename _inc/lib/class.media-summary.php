<?php
/**
 * Class Jetpack_Media_Summary
 *
 * embed [video] > gallery > image > text
 */
class Jetpack_Media_Summary {

	private static $cache = array();

	static function get( $post_id, $blog_id = 0, $args = array() ) {

		$defaults = array(
			'max_words' => 16,
			'max_chars' => 256,
		);
		$args = wp_parse_args( $args, $defaults );

		$switched = false;
		if ( !empty( $blog_id ) && $blog_id != get_current_blog_id() && function_exists( 'switch_to_blog' ) ) {
			switch_to_blog( $blog_id );
			$switched = true;
		} else {
			$blog_id = get_current_blog_id();
		}

		$cache_key = "{$blog_id}_{$post_id}_{$args['max_words']}_{$args['max_chars']}";
		if ( isset( self::$cache[ $cache_key ] ) ) {
			return self::$cache[ $cache_key ];
		}

		if ( ! class_exists( 'Jetpack_Media_Meta_Extractor' ) ) {
			if ( defined( 'IS_WPCOM' ) && IS_WPCOM ) {
				jetpack_require_lib( 'class.wpcom-media-meta-extractor' );
			} else {
				jetpack_require_lib( 'class.media-extractor' );
			}
		}

		$post      = get_post( $post_id );
		$permalink = get_permalink( $post_id );

		$return = array(
			'type'       => 'standard',
			'permalink'  => $permalink,
			'image'      => '',
			'excerpt'    => '',
			'word_count' => 0,
			'secure'     => array(
				'image'  => '',
			),
			'count'       => array(
				'image' => 0,
				'video' => 0,
				'word'  => 0,
				'link'  => 0,
			),
		);

		if ( empty( $post->post_password ) ) {
<<<<<<< HEAD
			$return['excerpt']       = self::get_excerpt( $post->post_content, $post->post_excerpt, $args['max_words'], $args['max_chars'], $post );
=======
			$return['excerpt']       = self::get_excerpt( $post->post_content, $post->post_excerpt, $args['max_words'], $args['max_chars'] , $post);
>>>>>>> 9bfb029d
			$return['count']['word'] = self::get_word_count( $post->post_content );
			$return['count']['word_remaining'] = self::get_word_remaining_count( $post->post_content, $return['excerpt'] );
			$return['count']['link'] = self::get_link_count( $post->post_content );
		}

		$extract = Jetpack_Media_Meta_Extractor::extract( $blog_id, $post_id, Jetpack_Media_Meta_Extractor::ALL );

		if ( empty( $extract['has'] ) )
			return $return;

		// Prioritize [some] video embeds
		if ( !empty( $extract['has']['shortcode'] ) ) {
			foreach ( $extract['shortcode'] as $type => $data ) {
				switch ( $type ) {
					case 'videopress':
					case 'wpvideo':
						if ( 0 == $return['count']['video'] ) {
							// If there is no id on the video, then let's just skip this
							if ( ! isset ( $data['id'][0] ) ) {
								break;
							}

							$guid = $data['id'][0];
							$video_info = videopress_get_video_details( $guid );

							// Only add the video tags if the guid returns a valid videopress object.
							if ( $video_info instanceof stdClass ) {
								// Continue early if we can't find a Video slug.
								if ( empty( $video_info->files->std->mp4 ) ) {
									break;
								}

								$url = sprintf(
									'https://videos.files.wordpress.com/%1$s/%2$s',
									$guid,
									$video_info->files->std->mp4
								);

								$thumbnail = $video_info->poster;
								if ( ! empty( $thumbnail ) ) {
									$return['image'] = $thumbnail;
									$return['secure']['image'] = $thumbnail;
								}

								$return['type'] = 'video';
								$return['video'] = esc_url_raw( $url );
								$return['video_type'] = 'video/mp4';
								$return['secure']['video'] = $return['video'];
							}

						}
						$return['count']['video']++;
						break;
					case 'youtube':
						if ( 0 == $return['count']['video'] ) {
							$return['type'] = 'video';
							$return['video'] = esc_url_raw( 'http://www.youtube.com/watch?feature=player_embedded&v=' . $extract['shortcode']['youtube']['id'][0] );
							$return['image'] = self::get_video_poster( 'youtube', $extract['shortcode']['youtube']['id'][0] );
							$return['secure']['video'] = self::https( $return['video'] );
							$return['secure']['image'] = self::https( $return['image'] );
						}
						$return['count']['video']++;
						break;
					case 'vimeo':
						if ( 0 == $return['count']['video'] ) {
							$return['type'] = 'video';
							$return['video'] = esc_url_raw( 'http://vimeo.com/' . $extract['shortcode']['vimeo']['id'][0] );
							$return['secure']['video'] = self::https( $return['video'] );

							$poster_image = get_post_meta( $post_id, 'vimeo_poster_image', true );
							if ( !empty( $poster_image ) ) {
								$return['image'] = $poster_image;
								$poster_url_parts = parse_url( $poster_image );
								$return['secure']['image'] = 'https://secure-a.vimeocdn.com' . $poster_url_parts['path'];
							}
						}
						$return['count']['video']++;
						break;
				}
			}

		}

		if ( !empty( $extract['has']['embed'] ) ) {
			foreach( $extract['embed']['url'] as $embed ) {
				if ( preg_match( '/((youtube|vimeo|dailymotion)\.com|youtu.be)/', $embed ) ) {
					if ( 0 == $return['count']['video'] ) {
						$return['type']   = 'video';
						$return['video']  = 'http://' .  $embed;
						$return['secure']['video'] = self::https( $return['video'] );
						if ( false !== strpos( $embed, 'youtube' ) ) {
							$return['image'] = self::get_video_poster( 'youtube', jetpack_get_youtube_id( $return['video'] ) );
							$return['secure']['image'] = self::https( $return['image'] );
						} else if ( false !== strpos( $embed, 'youtu.be' ) ) {
							$youtube_id = jetpack_get_youtube_id( $return['video'] );
							$return['video'] = 'http://youtube.com/watch?v=' . $youtube_id . '&feature=youtu.be';
							$return['secure']['video'] = self::https( $return['video'] );
							$return['image'] = self::get_video_poster( 'youtube', jetpack_get_youtube_id( $return['video'] ) );
							$return['secure']['image'] = self::https( $return['image'] );
						} else if ( false !== strpos( $embed, 'vimeo' ) ) {
							$poster_image = get_post_meta( $post_id, 'vimeo_poster_image', true );
							if ( !empty( $poster_image ) ) {
								$return['image'] = $poster_image;
								$poster_url_parts = parse_url( $poster_image );
								$return['secure']['image'] = 'https://secure-a.vimeocdn.com' . $poster_url_parts['path'];
							}
						} else if ( false !== strpos( $embed, 'dailymotion' ) ) {
							$return['image'] = str_replace( 'dailymotion.com/video/','dailymotion.com/thumbnail/video/', $embed );
							$return['image'] = parse_url( $return['image'], PHP_URL_SCHEME ) === null ? 'http://' . $return['image'] : $return['image'];
							$return['secure']['image'] = self::https( $return['image'] );
						}

					}
					$return['count']['video']++;
				}
			}
		}

		// Do we really want to make the video the primary focus of the post?
		if ( 'video' == $return['type'] ) {
			$content = wpautop( strip_tags( $post->post_content ) );
			$paragraphs = explode( '</p>', $content );
			$number_of_paragraphs = 0;

			foreach ( $paragraphs as $i => $paragraph ) {
				// Don't include blank lines as a paragraph
				if ( '' == trim( $paragraph ) ) {
					unset( $paragraphs[$i] );
					continue;
				}
				$number_of_paragraphs++;
			}

			$number_of_paragraphs = $number_of_paragraphs - $return['count']['video']; // subtract amount for videos..

			// More than 2 paragraph? The video is not the primary focus so we can do some more analysis
			if ( $number_of_paragraphs > 2 )
				$return['type'] = 'standard';
		}

		// If we don't have any prioritized embed...
		if ( 'standard' == $return['type'] ) {
			if ( ( ! empty( $extract['has']['gallery'] ) || ! empty( $extract['shortcode']['gallery']['count'] ) ) && ! empty( $extract['image'] ) ) {
				//... Then we prioritize galleries first (multiple images returned)
				$return['type']   = 'gallery';
				$return['images'] = $extract['image'];
				foreach ( $return['images'] as $image ) {
					$return['secure']['images'][] = array( 'url' => self::ssl_img( $image['url'] ) );
					$return['count']['image']++;
				}
			} else if ( ! empty( $extract['has']['image'] ) ) {
				// ... Or we try and select a single image that would make sense
				$content = wpautop( strip_tags( $post->post_content ) );
				$paragraphs = explode( '</p>', $content );
				$number_of_paragraphs = 0;

				foreach ( $paragraphs as $i => $paragraph ) {
					// Don't include 'actual' captions as a paragraph
					if ( false !== strpos( $paragraph, '[caption' ) ) {
						unset( $paragraphs[$i] );
						continue;
					}
					// Don't include blank lines as a paragraph
					if ( '' == trim( $paragraph ) ) {
						unset( $paragraphs[$i] );
						continue;
					}
					$number_of_paragraphs++;
				}

				$return['image'] = $extract['image'][0]['url'];
				$return['secure']['image'] = self::ssl_img( $return['image'] );
				$return['count']['image']++;

				if ( $number_of_paragraphs <= 2 && 1 == count( $extract['image'] ) ) {
					// If we have lots of text or images, let's not treat it as an image post, but return its first image
					$return['type']  = 'image';
				}
			}
		}

		if ( $switched ) {
			restore_current_blog();
		}

		/**
		 * Allow a theme or plugin to inspect and ultimately change the media summary.
		 *
		 * @since 4.4.0
		 *
		 * @param array $data The calculated media summary data.
		 * @param int $post_id The id of the post this data applies to.
		 */
		$return = apply_filters( 'jetpack_media_summary_output', $return, $post_id );

		self::$cache[ $cache_key ] = $return;

		return $return;
	}

	static function https( $str ) {
		return str_replace( 'http://', 'https://', $str );
	}

	static function ssl_img( $url ) {
		if ( false !== strpos( $url, 'files.wordpress.com' ) ) {
			return self::https( $url );
		} else {
			return self::https( jetpack_photon_url( $url ) );
		}
	}

	static function get_video_poster( $type, $id ) {
		if ( 'videopress' == $type ) {
			if ( function_exists( 'video_get_highest_resolution_image_url' ) ) {
				return video_get_highest_resolution_image_url( $id );
			} else if ( class_exists( 'VideoPress_Video' ) ) {
				$video = new VideoPress_Video( $id );
				return $video->poster_frame_uri;
			}
		} else if ( 'youtube' == $type ) {
			return  'http://img.youtube.com/vi/'.$id.'/0.jpg';
		}
	}

	static function clean_text( $text ) {
		return trim(
			preg_replace(
				'/[\s]+/',
				' ',
				preg_replace(
					'@https?://[\S]+@',
					'',
					strip_shortcodes(
						strip_tags(
							$text
						)
					)
				)
			)
		);
	}

<<<<<<< HEAD
	static function get_excerpt( $post_content, $post_excerpt, $max_words = 16, $max_chars = 256, $post = null ) {
=======
	/**
	 * Retrieve an excerpt for the post summary.
	 *
	 * This function works around a suspected problem with Core. If resolved, this function should be simplified.
	 * @link https://github.com/Automattic/jetpack/pull/8510
	 * @link https://core.trac.wordpress.org/ticket/42814
	 *
	 * @param  string  $post_content The post's content.
	 * @param  string  $post_excerpt The post's excerpt. Empty if none was explicitly set.
	 * @param  int     $max_words Maximum number of words for the excerpt. Used on wp.com. Default 16.
	 * @param  int     $max_chars Maximum characters in the excerpt. Used on wp.com. Default 256.
	 * @param  WP_Post $requested_post The post object.
	 * @return string Post excerpt.
	 **/
	static function get_excerpt( $post_content, $post_excerpt, $max_words = 16, $max_chars = 256, $requested_post = null ) {
		global $post;
		$original_post = $post; // Saving the global for later use.
>>>>>>> 9bfb029d
		if ( function_exists( 'wpcom_enhanced_excerpt_extract_excerpt' ) ) {
			return self::clean_text( wpcom_enhanced_excerpt_extract_excerpt( array(
				'text'                => $post_content,
				'excerpt_only'        => true,
				'show_read_more'      => false,
				'max_words'           => $max_words,
				'max_chars'           => $max_chars,
				'read_more_threshold' => 25,
			) ) );
<<<<<<< HEAD
		} else if ( $post ) {
			$post_excerpt = get_the_excerpt( $post );
=======
		} elseif ( $requested_post instanceof WP_Post ) {
			$post = $requested_post; // setup_postdata does not set the global.
			setup_postdata( $post );
			/** This filter is documented in core/src/wp-includes/post-template.php */
			$post_excerpt = apply_filters( 'get_the_excerpt', $post_excerpt, $post );
			$post         = $original_post; // wp_reset_postdata uses the $post global.
			wp_reset_postdata();
>>>>>>> 9bfb029d
			return self::clean_text( $post_excerpt );
		}
		return '';
	}

	static function get_word_count( $post_content ) {
		/**
		 * es_api_word_count is useful to count words in all languages.
		 * It uses our ES custom analyzers to handle language detection.
		 */
		if ( function_exists( 'es_api_word_count' ) ) {
			$word_count = es_api_word_count( self::clean_text( $post_content ) );
			if ( false !== $word_count ) {
				return $word_count;
			}
		}

		// Keep str_word_count as fallback, even though it has limitations. See https://github.com/Automattic/jetpack/issues/1656 for example.
		return str_word_count( self::clean_text( $post_content ) );
	}

	static function get_word_remaining_count( $post_content, $excerpt_content ) {
		/**
		 * es_api_word_count is useful to count words in all languages.
		 * It uses our ES custom analyzers to handle language detection.
		 */
		if ( function_exists( 'es_api_word_count' ) ) {
			$word_remaining_count = es_api_word_count( self::clean_text( $post_content ) ) - es_api_word_count( self::clean_text( $excerpt_content ) );
			if ( false !== $word_remaining_count ) {
				return $word_remaining_count;
			}
		}

		// Keep str_word_count as fallback.
		return str_word_count( self::clean_text( $post_content ) ) - str_word_count( self::clean_text( $excerpt_content ) );
	}

	static function get_link_count( $post_content ) {
		return preg_match_all( '/\<a[\> ]/', $post_content, $matches );
	}
}<|MERGE_RESOLUTION|>--- conflicted
+++ resolved
@@ -58,11 +58,7 @@
 		);
 
 		if ( empty( $post->post_password ) ) {
-<<<<<<< HEAD
 			$return['excerpt']       = self::get_excerpt( $post->post_content, $post->post_excerpt, $args['max_words'], $args['max_chars'], $post );
-=======
-			$return['excerpt']       = self::get_excerpt( $post->post_content, $post->post_excerpt, $args['max_words'], $args['max_chars'] , $post);
->>>>>>> 9bfb029d
 			$return['count']['word'] = self::get_word_count( $post->post_content );
 			$return['count']['word_remaining'] = self::get_word_remaining_count( $post->post_content, $return['excerpt'] );
 			$return['count']['link'] = self::get_link_count( $post->post_content );
@@ -306,9 +302,6 @@
 		);
 	}
 
-<<<<<<< HEAD
-	static function get_excerpt( $post_content, $post_excerpt, $max_words = 16, $max_chars = 256, $post = null ) {
-=======
 	/**
 	 * Retrieve an excerpt for the post summary.
 	 *
@@ -320,13 +313,10 @@
 	 * @param  string  $post_excerpt The post's excerpt. Empty if none was explicitly set.
 	 * @param  int     $max_words Maximum number of words for the excerpt. Used on wp.com. Default 16.
 	 * @param  int     $max_chars Maximum characters in the excerpt. Used on wp.com. Default 256.
-	 * @param  WP_Post $requested_post The post object.
+	 * @param  WP_Post $post The post object.
 	 * @return string Post excerpt.
 	 **/
-	static function get_excerpt( $post_content, $post_excerpt, $max_words = 16, $max_chars = 256, $requested_post = null ) {
-		global $post;
-		$original_post = $post; // Saving the global for later use.
->>>>>>> 9bfb029d
+	static function get_excerpt( $post_content, $post_excerpt, $max_words = 16, $max_chars = 256, $post = null ) {
 		if ( function_exists( 'wpcom_enhanced_excerpt_extract_excerpt' ) ) {
 			return self::clean_text( wpcom_enhanced_excerpt_extract_excerpt( array(
 				'text'                => $post_content,
@@ -336,18 +326,8 @@
 				'max_chars'           => $max_chars,
 				'read_more_threshold' => 25,
 			) ) );
-<<<<<<< HEAD
 		} else if ( $post ) {
 			$post_excerpt = get_the_excerpt( $post );
-=======
-		} elseif ( $requested_post instanceof WP_Post ) {
-			$post = $requested_post; // setup_postdata does not set the global.
-			setup_postdata( $post );
-			/** This filter is documented in core/src/wp-includes/post-template.php */
-			$post_excerpt = apply_filters( 'get_the_excerpt', $post_excerpt, $post );
-			$post         = $original_post; // wp_reset_postdata uses the $post global.
-			wp_reset_postdata();
->>>>>>> 9bfb029d
 			return self::clean_text( $post_excerpt );
 		}
 		return '';
