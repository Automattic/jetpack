--- conflicted
+++ resolved
@@ -2514,7 +2514,6 @@
 		return new WP_Error( 'not_active', esc_html__( 'The requested Jetpack module is not active.', 'jetpack' ), array( 'status' => 404 ) );
 	}
 
-<<<<<<< HEAD
 	/**
 	 * Returns a list of all plugins in the site.
 	 *
@@ -2612,8 +2611,5 @@
 	}
 
 } // class end
-=======
-} // class end
-
-Jetpack_Core_Json_Api_Endpoints::init();
->>>>>>> 2b7e561d
+
+Jetpack_Core_Json_Api_Endpoints::init();