--- conflicted
+++ resolved
@@ -34,10 +34,9 @@
 
 export let VideoPressSettings = React.createClass( {
 	render() {
-<<<<<<< HEAD
 		const siteHasJetpackPlan = false;
 
-		if (! siteHasJetpackPlan ) {
+		if ( siteHasJetpackPlan ) {
 			return (
 				<form onSubmit={ this.props.onSubmit } >
 					<FormFieldset>
@@ -46,64 +45,15 @@
 							{ ...this.props }
 							name={ 'videopress_free_formats' }
 							value={ this.props.getOptionValue( 'videopress_free_formats' ) }
-=======
-		if ( this.props.validValues( 'videopress_connected_blog' ).length < 1 ) {
-			return (
-				<span className="jp-form-setting-explanation">
-					{
-					__( 'You need a WordPress.com Premium blog to use VideoPress. {{a}}Sign up now!{{/a}}', {
-						components: {
-							a: <a href="https://wordpress.com/start/premium/" target="_blank" />
-						}
-					} )
-					}
-				</span>
-			)
-		} else {
-			return (
-				<form onSubmit={ this.props.onSubmit } >
-					<FormFieldset>
-						<FormLegend> { __( 'Connected Blog' ) }</FormLegend>
-						<ModuleSettingSelect
-							name={ 'videopress_connected_blog' }
-							{ ...this.props }
-							validValues={ this.props.validValues( 'videopress_connected_blog' ) } />
-						<span className="jp-form-setting-explanation">{ __( 'Only videos from the selected blog will be available in your media library.' ) }</span>
-					</FormFieldset>
-					<FormFieldset>
-						<FormLegend> { __( 'VideoPress Library Access' ) }</FormLegend>
-						<ModuleSettingRadios
-							name={ 'videopress_library_access' }
-							{ ...this.props }
-							validValues={ this.props.validValues( 'videopress_library_access' ) } />
-					</FormFieldset>
-					<FormFieldset>
-						<ModuleSettingCheckbox
-							name={ 'videopress_allow_user_upload' }
-							{ ...this.props }
-							disabled={ ( '' === this.props.getOptionValue( 'videopress_library_access' ) ) ? true : false }
-							label={ __( 'Allow users to upload videos' ) } />
-					</FormFieldset>
-					<FormFieldset>
-						<FormLegend> { __( 'Free Formats' ) } </FormLegend>
-						<ModuleSettingCheckbox
-							name={ 'videopress_free_formats' }
-							{ ...this.props }
->>>>>>> 1a2dcb25
 							label={ __( 'Only display videos in free software formats' ) } />
 						<span className="jp-form-setting-explanation">{ __( 'Ogg file container with Theora video and Vorbis audio. Note that some browsers are unable to play free software video formats, including Internet Explorer and Safari.' ) }</span>
 					</FormFieldset>
 					<FormFieldset>
 						<FormLegend> { __( 'Default Quality' ) } </FormLegend>
 						<ModuleSettingCheckbox
-<<<<<<< HEAD
 							{ ...this.props }
 							name={ 'videopress_default_quality' }
 							value={ this.props.getOptionValue( 'videopress_default_quality' ) }
-=======
-							name={ 'videopress_default_quality' }
-							{ ...this.props }
->>>>>>> 1a2dcb25
 							label={ __( 'Display higher quality video by default' ) } />
 						<span className="jp-form-setting-explanation">{ __( 'This setting may be overridden for individual videos.' ) }</span>
 					</FormFieldset>
@@ -115,7 +65,6 @@
 					</FormFieldset>
 				</form>
 			)
-<<<<<<< HEAD
 		} else {
 			return (
 				<span className="jp-form-setting-explanation">
@@ -128,8 +77,6 @@
 					}
 				</span>
 			)
-=======
->>>>>>> 1a2dcb25
 		}
 	}
 } );
