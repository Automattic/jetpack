--- conflicted
+++ resolved
@@ -24,61 +24,12 @@
 			this.props.updateOptions( { [ name ]: ! value } );
 		};
 
-<<<<<<< HEAD
 		renderInnerContent() {
 			const lazyImages = this.props.module( 'lazy-images' );
 			return (
 				<div>
 					<p>
 						{ __( 'This release of Jetpack brings major new features and big improvements to your WordPress site.' ) }
-=======
-class UpgradeNoticeContent extends Component {
-	renderInnerContent() {
-		return (
-			<div>
-				<p>
-					{ __( 'This release of Jetpack brings major new features and big improvements to your WordPress site.' ) }
-				</p>
-
-				<h2>
-					{ __( 'Speed up your site and its content' ) }
-				</h2>
-
-				<p>
-					{ __( 'Sites with large numbers of images can now activate the Lazy Loading Images feature, which significantly ' +
-						"speeds up loading times for visitors. Instead of waiting for the entire page to load, " +
-						'Jetpack will instead show pages instantly, and only download additional images when they are about to come into view.' ) }
-				</p>
-
-				<p>
-					{ __( 'We have also upgraded all our Premium plan customers to unlimited high-speed video storage ' +
-						"(up from 13GB), and significantly reduced the CSS and JavaScript assets that Jetpack downloads " +
-						'when using features like infinite scroll and embedding rich content.' ) }
-				</p>
-
-				<h2>
-					{ __( 'Faster, more relevant search results' ) }
-				</h2>
-
-				<img src={ imagePath + 'Jetpack-Search-Placeholder.png' } alt={ __( 'Elasticsearch' ) } />
-
-				<p>
-					{ __( 'Our faster site search is now available to all Professional' +
-						" plan customers. This replaces the default WordPress search with an Elasticsearch-powered infrastructure that returns faster, more " +
-						'relevant results to users.' ) }
-				</p>
-
-				<div className="jp-dialogue__cta-container">
-					<Button
-						primary={ true }
-						href="https://jetpack.com/?p=27697"
-					>
-						{ __( 'Read the full announcement!' ) }
-					</Button>
-
-					<p className="jp-dialogue__note">
-						<a href="https://jetpack.com/pricing">{ __( 'Compare paid plans' ) }</a>
->>>>>>> 2f970044
 					</p>
 
 					<h2>
@@ -173,4 +124,4 @@
 			module: ( module_name ) => getModule( state, module_name ),
 		};
 	}
-)(UpgradeNoticeContent);+)( UpgradeNoticeContent );