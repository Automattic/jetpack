--- conflicted
+++ resolved
@@ -96,31 +96,6 @@
 			);
 			const reasons = [];
 			if ( devMode.filter ) {
-<<<<<<< HEAD
-				text = __( 'Some features are currently disabled because this site is in {{a}}Development Mode{{/a}} via the jetpack_development_mode filter.',
-					{
-						components: {
-							a: <a href="https://jetpack.com/support/development-mode/" target="_blank" rel="noopener noreferrer" />,
-							br: <br />
-						}
-					}
-				);
-			} else if ( devMode.constant ) {
-				text = __( 'Some features are currently disabled because this site is in {{a}}Development Mode{{/a}} via the JETPACK_DEV_DEBUG constant.',
-					{
-						components: {
-							a: <a href="https://jetpack.com/support/development-mode/" target="_blank" rel="noopener noreferrer" />,
-							br: <br />
-						}
-					}
-				);
-			} else if ( devMode.url ) {
-				text = __( 'Some features are currently disabled because this site is in {{a}}Development Mode{{/a}} since the URL lacks a dot (e.g. http://localhost).',
-					{
-						components: {
-							a: <a href="https://jetpack.com/support/development-mode/" target="_blank" rel="noopener noreferrer" />,
-							br: <br />
-=======
 				reasons.push( __( '{{li}}The jetpack_development_mode filter is active{{/li}}',
 					{
 						components: {
@@ -143,7 +118,6 @@
 					{
 						components: {
 							li: <li />,
->>>>>>> d1226237
 						}
 					}
 				) );
@@ -155,15 +129,11 @@
 					status="is-basic"
 					text={ text }
 				>
-<<<<<<< HEAD
+					<ul>{ reasons }</ul>
 					<NoticeAction
 						href="https://jetpack.com/development-mode/">
 						{ __( 'Learn More' ) }
 					</NoticeAction>
-=======
-					{ text }
-					<ul>{ reasons }</ul>
->>>>>>> d1226237
 				</SimpleNotice>
 			);
 		}
