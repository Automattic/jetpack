/**
 * External dependencies
 */
import React from 'react';
import PropTypes from 'prop-types';
import { connect } from 'react-redux';

/**
 * Internal dependencies
 */
import QueryAkismetData from 'components/data/query-akismet-data';
import QuerySite from 'components/data/query-site';
import QuerySiteBenefits from 'components/data/query-site-benefits';
import JetpackDisconnectFeatures from 'components/jetpack-disconnect-dialog-v2/features';
import restApi from 'rest-api';
<<<<<<< HEAD
import { getAkismetData } from 'state/at-a-glance';
import { setInitialState, getApiNonce, getApiRootUrl, getSiteRawUrl } from 'state/initial-state';
import { getActiveFeatures } from 'state/site';

// Procedure for adding a new feature:
// 1. Add it to the featureWhitelist in the appropriate position.
// 2. If it needs data, add a prop to the object returned by getFeatureBenefitData().
// 3. Add the view data for it to getFeatureHighlightViewData().

// Should be kept as a prioritized list of features we want to highlight
const featureWhitelist = [ 'akismet' ];

// Returns a object mapping features to any props they need
function getFeatureBenefitData( featureBenefitsProps ) {
	return {
		akismet: { number: featureBenefitsProps.spam_blocked },
	};
}
=======
import { setInitialState, getApiNonce, getApiRootUrl } from 'state/initial-state';
import { getFeatureBenefits } from 'state/site';
>>>>>>> 542ffbfd

class JetpackDisconnectDialogContainer extends React.Component {
	static propTypes = {
		siteBenefits: PropTypes.object,
	};

	UNSAFE_componentWillMount() {
		this.props.setInitialState();
		restApi.setApiRoot( this.props.apiRoot );
		restApi.setApiNonce( this.props.apiNonce );
		// this.initializeAnalyitics(); // TODO
	}

	render() {
<<<<<<< HEAD
		const { activeFeatures, featureBenefitData: rawFeatureBenefitData, siteName } = this.props;

		const featureBenefitData = getFeatureBenefitData( rawFeatureBenefitData );
		const featureHighlights = activeFeatures
			.filter( feature => featureWhitelist.includes( feature ) )
			.map( feature =>
				feature in featureBenefitData
					? { name: feature, props: featureBenefitData[ feature ] }
					: { name: feature }
			);

=======
>>>>>>> 542ffbfd
		return (
			<>
				<QuerySite />
				<QueryAkismetData />
				<QuerySiteBenefits />
<<<<<<< HEAD
				<JetpackDisconnectFeatures featureHighlights={ featureHighlights } siteName={ siteName }>
=======
				<JetpackDisconnectFeatures siteBenefits={ this.props.siteBenefits }>
>>>>>>> 542ffbfd
					{ this.props.children }
				</JetpackDisconnectFeatures>
			</>
		);
	}
}

export default connect(
	state => ( {
		apiRoot: getApiRootUrl( state ),
		apiNonce: getApiNonce( state ),
<<<<<<< HEAD
		activeFeatures: getActiveFeatures( state ),
		featureBenefitData: {
			spam_blocked: get( getAkismetData( state ), 'all.spam' ),
		},
		siteName: getSiteRawUrl( state ).replace( /:: /g, '/' ),
=======
		siteBenefits: getFeatureBenefits( state ),
>>>>>>> 542ffbfd
	} ),
	dispatch => ( {
		setInitialState: () => {
			return dispatch( setInitialState() );
		},
	} )
)( JetpackDisconnectDialogContainer );<|MERGE_RESOLUTION|>--- conflicted
+++ resolved
@@ -13,29 +13,8 @@
 import QuerySiteBenefits from 'components/data/query-site-benefits';
 import JetpackDisconnectFeatures from 'components/jetpack-disconnect-dialog-v2/features';
 import restApi from 'rest-api';
-<<<<<<< HEAD
-import { getAkismetData } from 'state/at-a-glance';
 import { setInitialState, getApiNonce, getApiRootUrl, getSiteRawUrl } from 'state/initial-state';
-import { getActiveFeatures } from 'state/site';
-
-// Procedure for adding a new feature:
-// 1. Add it to the featureWhitelist in the appropriate position.
-// 2. If it needs data, add a prop to the object returned by getFeatureBenefitData().
-// 3. Add the view data for it to getFeatureHighlightViewData().
-
-// Should be kept as a prioritized list of features we want to highlight
-const featureWhitelist = [ 'akismet' ];
-
-// Returns a object mapping features to any props they need
-function getFeatureBenefitData( featureBenefitsProps ) {
-	return {
-		akismet: { number: featureBenefitsProps.spam_blocked },
-	};
-}
-=======
-import { setInitialState, getApiNonce, getApiRootUrl } from 'state/initial-state';
 import { getFeatureBenefits } from 'state/site';
->>>>>>> 542ffbfd
 
 class JetpackDisconnectDialogContainer extends React.Component {
 	static propTypes = {
@@ -50,30 +29,15 @@
 	}
 
 	render() {
-<<<<<<< HEAD
-		const { activeFeatures, featureBenefitData: rawFeatureBenefitData, siteName } = this.props;
-
-		const featureBenefitData = getFeatureBenefitData( rawFeatureBenefitData );
-		const featureHighlights = activeFeatures
-			.filter( feature => featureWhitelist.includes( feature ) )
-			.map( feature =>
-				feature in featureBenefitData
-					? { name: feature, props: featureBenefitData[ feature ] }
-					: { name: feature }
-			);
-
-=======
->>>>>>> 542ffbfd
 		return (
 			<>
 				<QuerySite />
 				<QueryAkismetData />
 				<QuerySiteBenefits />
-<<<<<<< HEAD
-				<JetpackDisconnectFeatures featureHighlights={ featureHighlights } siteName={ siteName }>
-=======
-				<JetpackDisconnectFeatures siteBenefits={ this.props.siteBenefits }>
->>>>>>> 542ffbfd
+				<JetpackDisconnectFeatures
+					siteBenefits={ this.props.siteBenefits }
+					siteName={ this.props.siteName }
+				>
 					{ this.props.children }
 				</JetpackDisconnectFeatures>
 			</>
@@ -85,15 +49,8 @@
 	state => ( {
 		apiRoot: getApiRootUrl( state ),
 		apiNonce: getApiNonce( state ),
-<<<<<<< HEAD
-		activeFeatures: getActiveFeatures( state ),
-		featureBenefitData: {
-			spam_blocked: get( getAkismetData( state ), 'all.spam' ),
-		},
 		siteName: getSiteRawUrl( state ).replace( /:: /g, '/' ),
-=======
 		siteBenefits: getFeatureBenefits( state ),
->>>>>>> 542ffbfd
 	} ),
 	dispatch => ( {
 		setInitialState: () => {
