--- conflicted
+++ resolved
@@ -1,11 +1,6 @@
 /**
  * External dependencies
  */
-<<<<<<< HEAD
-import Card from 'components/card';
-// import Button from 'components/button';
-=======
->>>>>>> b7ea92fb
 import React from 'react';
 import PropTypes from 'prop-types';
 import { translate as __ } from 'i18n-calypso';
@@ -13,61 +8,14 @@
 /**
  * Internal dependencies
  */
-<<<<<<< HEAD
+import Card from 'components/card';
 import SingleFeature from './single-feature';
-=======
-import Card from 'components/card';
-import Button from 'components/button';
-import Feature from './feature';
 
 /**
  * Style dependencies
  */
 import './style.scss';
->>>>>>> b7ea92fb
 
-// const features = [
-// 	{
-// 		title: 'Tiled Galleries',
-// 		iconPath: '',
-// 		iconAlt: '',
-// 		description: '14 enabled',
-// 	},
-// 	{
-// 		title: 'Jetpack CDN',
-// 		iconPath: '',
-// 		iconAlt: '',
-// 		description: 'Fast loading images',
-// 	},
-// 	{
-// 		title: 'Shortcodes',
-// 		iconPath: '',
-// 		iconAlt: '',
-// 		description: '54 in-use',
-// 	},
-// 	{
-// 		title: 'Jetpack Protect',
-// 		iconPath: '',
-// 		iconAlt: '',
-// 		description: '140 Intrusions blocked',
-// 	},
-// 	{
-// 		title: 'Widget Visibility',
-// 		iconPath: '',
-// 		iconAlt: '',
-// 		description: 'Advanced widget control',
-// 	},
-// 	{
-// 		title: 'Sitemaps',
-// 		iconPath: '',
-// 		iconAlt: '',
-// 		description: 'SEO Feature',
-// 	},
-// ];
-
-<<<<<<< HEAD
-const JetpackDisconnectDialogFeatures = ( { children } ) => {
-=======
 function getFeatureHighlightViewData( featureHighlightData ) {
 	switch ( featureHighlightData.name ) {
 		case 'akismet':
@@ -90,8 +38,7 @@
 	}
 }
 
-const JetpackDisconnectDialog = props => {
->>>>>>> b7ea92fb
+const JetpackDisconnectDialogFeatures = ( { featureHighlights, children } ) => {
 	return (
 		<Card>
 			<h2>{ __( 'Log Out of Jetpack (and deactivate)?' ) }</h2>
@@ -101,44 +48,25 @@
 				) }
 			</p>
 			<div>
-<<<<<<< HEAD
-				{ features.map( ( { title, description, iconPath, iconAlt } ) => (
-					<SingleFeature
-						title={ title }
-						description={ description }
-						iconPath={ iconPath }
-						iconAlt={ iconAlt }
-					/>
-				) ) }
-=======
-				{ props.featureHighlights
+				{ featureHighlights
 					.map( getFeatureHighlightViewData )
 					.map( ( { title, description, iconPath, iconAlt } ) => (
-						<Feature
+						<SingleFeature
 							title={ title }
 							description={ description }
 							iconPath={ iconPath }
 							iconAlt={ iconAlt }
 						/>
 					) ) }
->>>>>>> b7ea92fb
 			</div>
 			<p>{ __( 'Are you sure you want to log out (and deactivate)?' ) }</p>
-			{ /* <Button compact>{ __( "I'd like to stay logged in" ) }</Button>
-			<Button compact scary>
-				{ __( 'Log out of Jetpack' ) }
-			</Button> */ }
 			{ children }
 		</Card>
 	);
 };
 
-<<<<<<< HEAD
-export default JetpackDisconnectDialogFeatures;
-=======
-JetpackDisconnectDialog.propTypes = {
+JetpackDisconnectDialogFeatures.propTypes = {
 	featureHighlights: PropTypes.array,
 };
 
-export default JetpackDisconnectDialog;
->>>>>>> b7ea92fb
+export default JetpackDisconnectDialogFeatures;