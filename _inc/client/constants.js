<<<<<<< HEAD
export const imagePath = '/wp-content/plugins/jetpack/images/jp-4/'; // temporarily storing jp 4 images within jp-4 subdirectory, change before going live
=======
export const imagePath = window.Initial_State.pluginBaseUrl + '/images/jp-4/';
>>>>>>> 4fa85d61
<|MERGE_RESOLUTION|>--- conflicted
+++ resolved
@@ -1,5 +1 @@
-<<<<<<< HEAD
-export const imagePath = '/wp-content/plugins/jetpack/images/jp-4/'; // temporarily storing jp 4 images within jp-4 subdirectory, change before going live
-=======
-export const imagePath = window.Initial_State.pluginBaseUrl + '/images/jp-4/';
->>>>>>> 4fa85d61
+export const imagePath = window.Initial_State.pluginBaseUrl + '/images/jp-4/';