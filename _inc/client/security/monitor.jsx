/**
 * External dependencies
 */
import React, { Component } from 'react';
import { translate as __ } from 'i18n-calypso';

/**
 * Internal dependencies
 */
import analytics from 'lib/analytics';
import Card from 'components/card';
import { ModuleToggle } from 'components/module-toggle';
import { withModuleSettingsFormHelpers } from 'components/module-settings/with-module-settings-form-helpers';
import SettingsCard from 'components/settings-card';
import SettingsGroup from 'components/settings-group';

export const Monitor = withModuleSettingsFormHelpers(
	class extends Component {
		trackConfigureClick = () => {
			analytics.tracks.recordJetpackClick( 'configure-monitor' );
		};

		render() {
			const isMonitorActive = this.props.getOptionValue( 'monitor' ),
				unavailableInDevMode = this.props.isUnavailableInDevMode( 'monitor' );
			return (
				<SettingsCard
					{ ...this.props }
					hideButton
					module="monitor"
					header={ __( 'Downtime monitoring', { context: 'Settings header' } ) }
				>
					<SettingsGroup
						hasChild
						disableInDevMode
						module={ this.props.getModule( 'monitor' ) }
						support={ {
<<<<<<< HEAD
							text: __( 'We will continuously watch your site and receive alerts the moment downtime is detected.' ),
=======
							text: __(
								'Keep tabs on your site and receive alerts the moment downtime is detected.'
							),
>>>>>>> cbd728c3
							link: 'https://jetpack.com/support/monitor/',
						} }
					>
						<ModuleToggle
							slug="monitor"
							disabled={ unavailableInDevMode }
							activated={ isMonitorActive }
							toggling={ this.props.isSavingAnyOption( 'monitor' ) }
							toggleModule={ this.props.toggleModuleNow }
						>
							<span className="jp-form-toggle-explanation">
								{ __( "Monitor your site's downtime" ) }
							</span>
						</ModuleToggle>
					</SettingsGroup>
					{
						<Card
							compact
							className="jp-settings-card__configure-link"
							onClick={ this.trackConfigureClick }
							href={ 'https://wordpress.com/settings/security/' + this.props.siteRawUrl }
						>
							{ __( 'Configure your notification settings' ) }
						</Card>
					}
				</SettingsCard>
			);
		}
	}
);<|MERGE_RESOLUTION|>--- conflicted
+++ resolved
@@ -35,13 +35,8 @@
 						disableInDevMode
 						module={ this.props.getModule( 'monitor' ) }
 						support={ {
-<<<<<<< HEAD
 							text: __( 'We will continuously watch your site and receive alerts the moment downtime is detected.' ),
-=======
-							text: __(
-								'Keep tabs on your site and receive alerts the moment downtime is detected.'
 							),
->>>>>>> cbd728c3
 							link: 'https://jetpack.com/support/monitor/',
 						} }
 					>
