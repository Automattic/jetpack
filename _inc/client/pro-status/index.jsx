--- conflicted
+++ resolved
@@ -214,7 +214,6 @@
 							: '';
 					}
 
-<<<<<<< HEAD
 			if ( 'search' === feature ) {
 				if ( hasFree || hasPersonal || hasPremium ) {
 					return this.getProActions( 'pro' );
@@ -226,10 +225,8 @@
 				if ( ! hasFree ) {
 					if ( active && installed ) {
 						return this.getProActions( 'active' );
-=======
 					if ( ! this.props.isAkismetKeyValid && ! this.props.fetchingAkismetData && active && installed ) {
 						return this.getProActions( 'invalid_key', 'anti-spam' );
->>>>>>> d34545c3
 					}
 					break;
 			}
