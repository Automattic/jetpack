--- conflicted
+++ resolved
@@ -5,7 +5,6 @@
 import { connect } from 'react-redux';
 import { translate as __, numberFormat } from 'i18n-calypso';
 import { get } from 'lodash';
-import getRedirectUrl from 'lib/jp-redirect';
 
 /**
  * Internal dependencies
@@ -76,14 +75,6 @@
 				<h3 className="single-product-backup__header-title">{ SEARCH_TITLE }</h3>
 			</div>
 			<div className="single-product__accented-card-body">
-<<<<<<< HEAD
-				<p>
-					{ SEARCH_DESCRIPTION }{ ' ' }
-					<a href={ getRedirectUrl( 'jetpack-search' ) } target="_blank" rel="noopener noreferrer">
-						{ __( 'Learn More' ) }
-					</a>
-				</p>
-=======
 				<div className="single-product__description">{ SEARCH_DESCRIPTION }</div>
 				<div className="single-product__landing-page">
 					<ExternalLink
@@ -96,7 +87,6 @@
 						{ __( 'Learn more' ) }
 					</ExternalLink>
 				</div>
->>>>>>> cce886d4
 				<h4 className="single-product-backup__options-header">
 					{ __(
 						'Your current site record size: %s record',
