/**
 * External dependencies
 */
import PropTypes from 'prop-types';
import React, { Component } from 'react';
import { connect } from 'react-redux';
import { jetpackCreateInterpolateElement } from 'components/create-interpolate-element';
import DashItem from 'components/dash-item';
import { get, isEmpty, noop } from 'lodash';
import { __ } from '@wordpress/i18n';

/**
 * Internal dependencies
 */
import Card from 'components/card';
import JetpackBanner from 'components/jetpack-banner';
import QueryVaultPressData from 'components/data/query-vaultpress-data';
import { getPlanClass, PLAN_JETPACK_PREMIUM } from 'lib/plans/constants';
import getRedirectUrl from 'lib/jp-redirect';
import { getSitePlan } from 'state/site';
import { isPluginInstalled } from 'state/site/plugins';
import { getVaultPressData } from 'state/at-a-glance';
import { isOfflineMode } from 'state/connection';
import { getUpgradeUrl, showBackups } from 'state/initial-state';

/**
 * Displays a card for Backups based on the props given.
 *
 * @param   {object} props Settings to render the card.
 * @returns {object}       Backups card
 */
const renderCard = props => (
	<DashItem
		label={ __( 'Backup', 'jetpack' ) }
		module={ props.feature || 'backups' }
		support={ {
			text: __(
				'Jetpack Backups allow you to easily restore or download a backup from a specific moment.',
				'jetpack'
			),
			link: getRedirectUrl( 'jetpack-support-backup' ),
		} }
		className={ props.className }
		status={ props.status }
		pro={ true }
		overrideContent={ props.overrideContent }
	>
		<p className="jp-dash-item__description">{ props.content }</p>
	</DashItem>
);

class DashBackups extends Component {
	static propTypes = {
		siteRawUrl: PropTypes.string.isRequired,
		getOptionValue: PropTypes.func.isRequired,
		rewindStatus: PropTypes.string.isRequired,

		// Connected props
		vaultPressData: PropTypes.any.isRequired,
		sitePlan: PropTypes.object.isRequired,
		isOfflineMode: PropTypes.bool.isRequired,
		isVaultPressInstalled: PropTypes.bool.isRequired,
		upgradeUrl: PropTypes.string.isRequired,
	};

	static defaultProps = {
		siteRawUrl: '',
		getOptionValue: noop,
		vaultPressData: '',
		sitePlan: '',
		isOfflineMode: false,
		isVaultPressInstalled: false,
		rewindStatus: '',
	};

	getVPContent() {
		const {
			sitePlan,
			isVaultPressInstalled,
			getOptionValue,
			siteRawUrl,
			vaultPressData,
		} = this.props;

		if ( getOptionValue( 'vaultpress' ) && 'success' === get( vaultPressData, 'code', '' ) ) {
			return renderCard( {
				className: 'jp-dash-item__is-active',
				status: 'is-working',
				content: (
					<span>
						{ get( vaultPressData, 'message', '' ) }
						&nbsp;
						{ jetpackCreateInterpolateElement( __( '<a>View backup details</a>.', 'jetpack' ), {
							a: (
								<a
									href={ getRedirectUrl( 'vaultpress-dashboard' ) }
									target="_blank"
									rel="noopener noreferrer"
								/>
							),
						} ) }
					</span>
				),
			} );
		}

		if ( ! isEmpty( sitePlan ) ) {
			// If site has a paid plan
			if ( 'jetpack_free' !== get( sitePlan, 'product_slug', 'jetpack_free' ) ) {
				return renderCard( {
					className: 'jp-dash-item__is-inactive',
					status: isVaultPressInstalled ? 'pro-inactive' : 'pro-uninstalled',
					content: jetpackCreateInterpolateElement(
						__(
							'To automatically back up your entire site, please <a>install and activate</a> VaultPress.',
							'jetpack'
						),
						{
							a: (
								<a
									href={ getRedirectUrl( 'calypso-plugins-setup', {
										site: siteRawUrl,
										query: 'only=backups',
									} ) }
									target="_blank"
									rel="noopener noreferrer"
								/>
							),
						}
					),
				} );
			}

			return renderCard( {
				className: 'jp-dash-item__is-inactive',
				status: 'no-pro-uninstalled-or-inactive',
				overrideContent: (
					<JetpackBanner
						callToAction={ __( 'Upgrade', 'jetpack' ) }
						title={ __(
							'Never worry about losing your site – automatic backups keep your content safe.',
							'jetpack'
						) }
						disableHref="false"
						href={ this.props.upgradeUrl }
						eventFeature="backups"
						path="dashboard"
						plan={ PLAN_JETPACK_PREMIUM }
						icon="history"
					/>
				),
			} );
		}

		return renderCard( {
			className: '',
			status: '',
			content: __( 'Loading…', 'jetpack' ),
		} );
	}

	getRewindContent() {
		const { planClass, rewindStatus, siteRawUrl } = this.props;
		const buildAction = ( url, message ) => (
			<Card compact key="manage-backups" className="jp-dash-item__manage-in-wpcom" href={ url }>
				{ message }
			</Card>
		);
		const buildCard = message =>
			renderCard( {
				className: 'jp-dash-item__is-active',
				status: 'is-working',
				feature: 'rewind',
				content: message,
			} );

		switch ( rewindStatus ) {
			case 'provisioning':
				return (
					<React.Fragment>
						{ buildCard( __( "We are configuring your site's backups.", 'jetpack' ) ) }
					</React.Fragment>
				);
			case 'awaiting_credentials':
				return (
					<React.Fragment>
						{ buildCard(
							__( "You need to enter your server's credentials to finish the setup.", 'jetpack' )
						) }
						{ buildAction(
							getRedirectUrl( 'calypso-settings-security', { site: siteRawUrl } ),
							__( 'Enter credentials', 'jetpack' )
						) }
					</React.Fragment>
				);
			case 'active':
				const message = [ 'is-business-plan', 'is-realtime-backup-plan' ].includes( planClass )
					? __( 'We are backing up your site in real-time.', 'jetpack' )
					: __( 'We are backing up your site daily.', 'jetpack' );

				return (
					<React.Fragment>
						{ buildCard( message ) }
						{ buildAction(
							getRedirectUrl( 'calypso-activity-log', { site: siteRawUrl, query: 'group=rewind' } ),
							__( "View your site's backups", 'jetpack' )
						) }
					</React.Fragment>
				);
		}

		return false;
	}

	render() {
		if ( ! this.props.showBackups ) {
			return null;
		}

		if ( this.props.isOfflineMode ) {
			return (
				<div className="jp-dash-item__interior">
					{ renderCard( {
						className: 'jp-dash-item__is-inactive',
						status: 'no-pro-uninstalled-or-inactive',
						content: __( 'Unavailable in Offline Mode.', 'jetpack' ),
					} ) }
				</div>
			);
		}

		return (
			<div>
				<QueryVaultPressData />
<<<<<<< HEAD
				{ 'unavailable' === this.props.rewindStatus || '' === this.props.rewindStatus ? (
					this.getVPContent()
				) : (
					<div className="jp-dash-item">{ this.getRewindContent() }</div>
				) }
=======
				{
					// this.props.rewindStatus is empty string on API error.
					'unavailable' === this.props.rewindStatus || '' === this.props.rewindStatus ? (
						this.getVPContent()
					) : (
						<div className="jp-dash-item">{ this.getRewindContent() }</div>
					)
				}
>>>>>>> dab6ef23
			</div>
		);
	}
}

export default connect( state => {
	const sitePlan = getSitePlan( state );

	return {
		vaultPressData: getVaultPressData( state ),
		sitePlan,
		planClass: getPlanClass( sitePlan ),
		isOfflineMode: isOfflineMode( state ),
		isVaultPressInstalled: isPluginInstalled( state, 'vaultpress/vaultpress.php' ),
		showBackups: showBackups( state ),
		upgradeUrl: getUpgradeUrl( state, 'aag-backups' ),
	};
} )( DashBackups );<|MERGE_RESOLUTION|>--- conflicted
+++ resolved
@@ -232,13 +232,6 @@
 		return (
 			<div>
 				<QueryVaultPressData />
-<<<<<<< HEAD
-				{ 'unavailable' === this.props.rewindStatus || '' === this.props.rewindStatus ? (
-					this.getVPContent()
-				) : (
-					<div className="jp-dash-item">{ this.getRewindContent() }</div>
-				) }
-=======
 				{
 					// this.props.rewindStatus is empty string on API error.
 					'unavailable' === this.props.rewindStatus || '' === this.props.rewindStatus ? (
@@ -247,7 +240,6 @@
 						<div className="jp-dash-item">{ this.getRewindContent() }</div>
 					)
 				}
->>>>>>> dab6ef23
 			</div>
 		);
 	}
