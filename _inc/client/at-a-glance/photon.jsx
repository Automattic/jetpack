/**
 * External dependencies
 */
import React, { Component } from 'react';
import { connect } from 'react-redux';
import DashItem from 'components/dash-item';
import { translate as __ } from 'i18n-calypso';
import includes from 'lodash/includes';

/**
 * Internal dependencies
 */
import { getModules } from 'state/modules';
import { isDevMode } from 'state/connection';

<<<<<<< HEAD
class DashPhoton extends Component {
	getContent() {
		const labelName = __( 'Image Performance %(photon)s', { args: { photon: '(Photon)' } } ),
			activatePhoton = () => this.props.updateOptions( { [ 'photon' ]: true } );
=======
const DashPhoton = React.createClass( {
	getContent: function() {
		const labelName = __( 'Image Performance' );
>>>>>>> dce59b08

		if ( this.props.getOptionValue( 'photon' ) ) {
			return (
				<DashItem
					label={ labelName }
					module="photon"
					status="is-working" >
					<p className="jp-dash-item__description">{ __( 'Jetpack is improving and optimizing your image speed.' ) }</p>
				</DashItem>
			);
		}

		return (
			<DashItem
				label={ labelName }
				module="photon"
				className="jp-dash-item__is-inactive" >
				<p className="jp-dash-item__description">
					{
<<<<<<< HEAD
						this.props.isDevMode ? __( 'Unavailable in Dev Mode' )
							: __( '{{a}}Activate Photon{{/a}} to enhance the performance and speed of your images.', {
								components: {
									a: <a href="javascript:void(0)" onClick={ activatePhoton } />
								}
=======
						this.props.isDevMode ? __( 'Unavailable in Dev Mode' ) :
						__( '{{a}}Activate{{/a}} to enhance the performance and speed of your images.', {
							components: {
								a: <a href="javascript:void(0)" onClick={ this.props.activatePhoton } />
>>>>>>> dce59b08
							}
						)
					}
				</p>
			</DashItem>
		);
	}

	render() {
		const moduleList = Object.keys( this.props.moduleList );
		if ( ! includes( moduleList, 'photon' ) ) {
			return null;
		}

		return (
			<div className="jp-dash-item__interior">
				{ this.getContent() }
			</div>
		);
	}
}

DashPhoton.propTypes = {
	isDevMode: React.PropTypes.bool.isRequired
};

export default connect(
	( state ) => {
		return {
			isDevMode: isDevMode( state ),
			moduleList: getModules( state )
		};
	}
)( DashPhoton );<|MERGE_RESOLUTION|>--- conflicted
+++ resolved
@@ -13,16 +13,10 @@
 import { getModules } from 'state/modules';
 import { isDevMode } from 'state/connection';
 
-<<<<<<< HEAD
 class DashPhoton extends Component {
 	getContent() {
-		const labelName = __( 'Image Performance %(photon)s', { args: { photon: '(Photon)' } } ),
+		const labelName = __( 'Image Performance' ),
 			activatePhoton = () => this.props.updateOptions( { [ 'photon' ]: true } );
-=======
-const DashPhoton = React.createClass( {
-	getContent: function() {
-		const labelName = __( 'Image Performance' );
->>>>>>> dce59b08
 
 		if ( this.props.getOptionValue( 'photon' ) ) {
 			return (
@@ -42,18 +36,11 @@
 				className="jp-dash-item__is-inactive" >
 				<p className="jp-dash-item__description">
 					{
-<<<<<<< HEAD
 						this.props.isDevMode ? __( 'Unavailable in Dev Mode' )
-							: __( '{{a}}Activate Photon{{/a}} to enhance the performance and speed of your images.', {
+							: __( '{{a}}Activate{{/a}} to enhance the performance and speed of your images.', {
 								components: {
 									a: <a href="javascript:void(0)" onClick={ activatePhoton } />
 								}
-=======
-						this.props.isDevMode ? __( 'Unavailable in Dev Mode' ) :
-						__( '{{a}}Activate{{/a}} to enhance the performance and speed of your images.', {
-							components: {
-								a: <a href="javascript:void(0)" onClick={ this.props.activatePhoton } />
->>>>>>> dce59b08
 							}
 						)
 					}
