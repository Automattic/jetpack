--- conflicted
+++ resolved
@@ -24,13 +24,8 @@
 		const labelName = __( 'Downtime monitoring' );
 
 		const support = {
-<<<<<<< HEAD
 			text: __( 'Jetpack’s downtime monitor will continously monitor your site, and alert you the moment that downtime is detected.' ),
-=======
-			text: __(
-				'Jetpack’s downtime monitor will keep tabs on your site, and alert you the moment that downtime is detected.'
 			),
->>>>>>> cbd728c3
 			link: 'https://jetpack.com/support/monitor/',
 		};
 
