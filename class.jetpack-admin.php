--- conflicted
+++ resolved
@@ -44,27 +44,19 @@
 //		if ( isset( $_POST['jetpack-set-master-user'] ) ) {
 //			add_action( 'init', array( $this->my_jetpack_page, 'jetpack_my_jetpack_change_user' ) );
 //		}
-<<<<<<< HEAD
 
 		require_once JETPACK__PLUGIN_DIR . 'sync/class.jetpack-sync-dashboard.php';
 		$this->sync_dashboard = new Jetpack_Sync_Dashboard;
 		$this->sync_dashboard->init();
 
-=======
->>>>>>> dd0c7e4b
 		// Add hooks for admin menus
 //		add_action( 'jetpack_admin_menu',            array( $this->jetpack_react, 'add_actions' ) );
 
 		add_action( 'admin_menu',                    array( $this->jetpack_react, 'add_actions' ), 998 );
 		add_action( 'jetpack_admin_menu',            array( $this, 'admin_menu_debugger' ) );
-<<<<<<< HEAD
 //		add_action( 'jetpack_admin_menu',            array( $this->settings_page, 'add_actions' ) );
 //		add_action( 'jetpack_admin_menu',            array( $this->my_jetpack_page, 'add_actions' ) );
 		add_action( 'jetpack_admin_menu',            array( $this->sync_dashboard, 'add_actions' ) );
-
-=======
-		add_action( 'jetpack_admin_menu',            array( $this->sync_dashboard, 'add_actions' ) );
->>>>>>> dd0c7e4b
 
 		// Add redirect to current page for activation/deactivation of modules
 		add_action( 'jetpack_pre_activate_module',   array( $this, 'fix_redirect' ), 10, 2 );
