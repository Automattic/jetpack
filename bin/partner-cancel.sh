--- conflicted
+++ resolved
@@ -48,14 +48,7 @@
 fi
 
 # silently ensure Jetpack is active
-<<<<<<< HEAD
-wp --allow-root plugin activate jetpack --url="$SITE_URL" >/dev/null 2>&1
+wp --allow-root plugin activate jetpack $ADDITIONAL_ARGS >/dev/null 2>&1
 
 # cancel the partner plan
-wp --allow-root jetpack partner_cancel "$ACCESS_TOKEN_JSON" --url="$SITE_URL"
-=======
-wp plugin activate jetpack $ADDITIONAL_ARGS >/dev/null 2>&1
-
-# cancel the partner plan
-wp jetpack partner_cancel "$ACCESS_TOKEN_JSON" $ADDITIONAL_ARGS
->>>>>>> 18faa90e
+wp --allow-root jetpack partner_cancel "$ACCESS_TOKEN_JSON" $ADDITIONAL_ARGS