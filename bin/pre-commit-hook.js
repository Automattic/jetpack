#!/usr/bin/env node

/* eslint-disable no-console, no-process-exit */
const execSync = require( 'child_process' ).execSync;
const spawnSync = require( 'child_process' ).spawnSync;
const chalk = require( 'chalk' );
const fs = require( 'fs' );
let excludelist = null;
let exitCode = 0;

/**
 * Load the phpcs exclude list.
 * @returns {Array} Files to exclude.
 */
function loadPhpcsExcludeList() {
	if ( null === excludelist ) {
		let regex = /^\s*#|^\s*$/;
		excludelist = fs
			.readFileSync( __dirname + '/phpcs-excludelist.txt', 'utf8' )
			.split( '\n' )
			.filter( line => ! line.match( regex ) );
	}
	return excludelist;
}

/**
 * Parses the output of a git diff command into file paths.
 *
 * @param {string} command - Command to run. Expects output like `git diff --name-only […]`
 * @returns {Array} Paths output from git command
 */
function parseGitDiffToPathArray( command ) {
	return execSync( command, { encoding: 'utf8' } )
		.split( '\n' )
		.map( name => name.trim() );
}

/**
 * Provides filter to determine which PHP files to run through phpcs.
 *
<<<<<<< HEAD
 * @param {String} file File name of php file modified.
 * @return {boolean}        If the file doesn't match the excludelist.
=======
 * @param {string} file - File name of php file modified.
 * @returns {boolean} If the file matches the requirelist.
>>>>>>> bc8d0289
 */
function phpcsFilesToFilter( file ) {
	if ( -1 === loadPhpcsExcludeList().findIndex( filePath => file === filePath ) ) {
		return true;
	}

	return false;
}

/**
 * Provides filter to determine which JS files to run through Prettify and linting.
 *
 * @param {string} file - File name of js file modified.
 * @returns {boolean} If the file matches the requirelist.
 */
function filterJsFiles( file ) {
	return [ '.js', '.json', '.jsx' ].some( extension => file.endsWith( extension ) );
}

/**
 * Filter callback for JS files
 *
 * @param {string} file - dirty file
 * @returns {boolean} whether file needs to be linted
 */
function filterEslintFiles( file ) {
	const rootMatch = /^([a-zA-Z-]+\.)/g; // *.js(x)
	const folderArray = [ '_inc', 'extensions', 'modules', 'tests/e2e' ];
	const folderMatches = folderArray.some( folder => file.startsWith( folder ) );
	return ! file.endsWith( '.json' ) && ( folderMatches || file.match( rootMatch ) );
}

/**
 * Logging function that is used when check is failed
 *
 * @param {string} before - Text before "no-verify" block
 * @param {string} after - Text after "no-verify" block
 */
function checkFailed( before = 'The linter reported some problems. ', after = '' ) {
	console.log(
		chalk.red( 'COMMIT ABORTED:' ),
		before +
			'If you are aware of them and it is OK, ' +
			'repeat the commit command with --no-verify to avoid this check.\n' +
			"But please don't. Code is poetry.\n\n" +
			after
	);
	exitCode = 1;
}

/**
 * Spawns `sort-package-json` for package.json sorting script.
 *
 * @param {Array} jsFiles - list of changed JS files
 */
function sortPackageJson( jsFiles ) {
	if ( jsFiles.includes( 'package.json' ) ) {
		spawnSync( 'npx', [ 'sort-package-json' ], {
			shell: true,
			stdio: 'inherit',
		} );
	}
}

const gitFiles = parseGitDiffToPathArray(
	'git diff --cached --name-only --diff-filter=ACM'
).filter( Boolean );
const dirtyFiles = parseGitDiffToPathArray( 'git diff --name-only --diff-filter=ACM' ).filter(
	Boolean
);
const jsFiles = gitFiles.filter( filterJsFiles );
const phpFiles = gitFiles.filter( name => name.endsWith( '.php' ) );
const phpcsFiles = phpFiles.filter( phpcsFilesToFilter );

/**
 * Filters out unstaged changes so we do not add an entire file without intention.
 *
 * @param {string} file - File name to check against the dirty list.
 * @param {Array} filesList - Dirty files list.
 * @returns {boolean} If the file should be checked.
 */
function checkFileAgainstDirtyList( file, filesList ) {
	return -1 === filesList.indexOf( file );
}

/**
 * Captures the tree hash being committed to be used later in prepare-commit-msg.js hook to figure out whether pre-commit was executed
 */
function capturePreCommitTreeHash() {
	if ( exitCode === 0 ) {
		fs.writeFileSync( '.git/last-commit-tree', execSync( 'git write-tree' ) );
	}
}

/**
 * Spawns a eslint process against list of files
 *
 * @param {Array} toLintFiles - List of files to lint
 * @returns {number} shell return code
 */
function runJSLinter( toLintFiles ) {
	if ( ! toLintFiles.length ) {
		return false;
	}

	const lintResult = spawnSync( './node_modules/.bin/eslint', [ '--quiet', ...toLintFiles ], {
		shell: true,
		stdio: 'inherit',
	} );

	return lintResult.status;
}

/**
 * Runs PHPCS against checked PHP files. Exits if the check fails.
 */
function runPHPCS() {
	const phpcsResult = spawnSync( 'composer', [ 'php:lint:errors', ...phpcsFiles ], {
		shell: true,
		stdio: 'inherit',
	} );

	if ( phpcsResult && phpcsResult.status ) {
		const phpcsStatus =
			2 === phpcsResult.status
				? 'PHPCS reported some problems and could not automatically fix them since there are unstaged changes in the file.\n'
				: 'PHPCS reported some problems and cannot automatically fix them.\n';
		checkFailed(
			phpcsStatus,
			'\n\nNote: If there are additional PHPCS errors in files that are not yet fully PHPCS-compliant ' +
				'they will be reported only after these issues are resolved.'
		);

		// If we get here, required files have failed PHPCS. Let's return early and avoid the duplicate information.
		exit( exitCode );
	}
}

/**
 * Runs PHPCBF against checked PHP files
 */
function runPHPCbf() {
	const toPhpCbf = phpcsFiles.filter( file => checkFileAgainstDirtyList( file, dirtyFiles ) );
	if ( toPhpCbf.length === 0 ) {
		return;
	}

	const phpCbfResult = spawnSync( 'vendor/bin/phpcbf', [ ...toPhpCbf ], {
		shell: true,
		stdio: 'inherit',
	} );

	if ( phpCbfResult && phpCbfResult.status ) {
		execSync( `git add ${ phpcsFiles.join( ' ' ) }` );
		console.log( chalk.yellow( 'PHPCS issues detected and automatically fixed via PHPCBF.' ) );
	}
}

/**
 * Run phpcs-changed.
 *
 * @param {Array} phpFilesToCheck - Array of PHP files changed.
 */
function runPHPCSChanged( phpFilesToCheck ) {
	let phpChangedFail, phpFileChangedResult;
	spawnSync( 'composer', [ 'install' ], {
		shell: true,
		stdio: 'inherit',
	} );
	if ( phpFilesToCheck.length > 0 ) {
		process.env.PHPCS = 'vendor/bin/phpcs';

		phpFilesToCheck.forEach( function ( file ) {
			phpFileChangedResult = spawnSync( 'composer', [ 'run', 'php:changed', file ], {
				env: process.env,
				shell: true,
				stdio: 'inherit',
			} );
			if ( phpFileChangedResult && phpFileChangedResult.status ) {
				phpChangedFail = true;
			}
		} );

		if ( phpChangedFail ) {
			checkFailed();
		}
	}
}

/**
 * Check that composer.lock doesn't refer to monorepo packages as "dev-master"
 */
function checkComposerLock() {
	const obj = JSON.parse( fs.readFileSync( 'composer.lock', 'utf8' ) );
	const changed = [];

	const checkPackage = function ( p ) {
		if (
			p.dist.type === 'path' &&
			p.dist.url.startsWith( './packages/' ) &&
			p.version === 'dev-master'
		) {
			p.version = 'dev-monorepo';
			changed.push( p.name );
		}
	};

	obj.packages.forEach( checkPackage );
	obj[ 'packages-dev' ].forEach( checkPackage );

	if ( changed.length > 0 ) {
		if ( checkFileAgainstDirtyList( 'composer.lock', dirtyFiles ) ) {
			fs.writeFileSync( 'composer.lock', JSON.stringify( obj, null, 4 ) + '\n' );
			execSync( `git add composer.lock` );
			console.log(
				chalk.yellow( 'Monorepo package versions automatically fixed.' ),
				'\n\nAffected packages: ' + changed.join( ', ' )
			);
		} else {
			console.log(
				chalk.red( 'COMMIT ABORTED:' ),
				'composer.lock must not refer to packages in the monorepo with version "dev-master".\n' +
					'This could not be fixed automatically because composer.lock is dirty.',
				'\n\nAffected packages: ' + changed.join( ', ' )
			);
			exitCode = 1;
		}
	}
}

/**
 * Exit script
 *
 * @param {number} exitCodePassed - Shell exit code.
 */
function exit( exitCodePassed ) {
	capturePreCommitTreeHash();
	process.exit( exitCodePassed );
}

dirtyFiles.forEach( file =>
	console.log(
		chalk.red( `${ file } will not be auto-formatted because it has unstaged changes.` )
	)
);

sortPackageJson( jsFiles );

const toPrettify = jsFiles.filter( file => checkFileAgainstDirtyList( file, dirtyFiles ) );
toPrettify.forEach( file => console.log( `Prettier formatting staged file: ${ file }` ) );

if ( toPrettify.length ) {
	execSync(
		`./node_modules/.bin/prettier --ignore-path .eslintignore --write ${ toPrettify.join( ' ' ) }`
	);
	execSync( `git add ${ toPrettify.join( ' ' ) }` );
}

// linting should happen after formatting
const filesToLint = jsFiles.filter( filterEslintFiles );
const lintResult = runJSLinter( filesToLint );

if ( lintResult ) {
	checkFailed();
}

let phpLintResult;
if ( phpFiles.length > 0 ) {
	phpLintResult = spawnSync( 'composer', [ 'php:compatibility', ...phpFiles ], {
		shell: true,
		stdio: 'inherit',
	} );
}

if ( phpLintResult && phpLintResult.status ) {
	checkFailed();
}

if ( phpcsFiles.length > 0 ) {
	runPHPCbf();
	runPHPCS();
	runPHPCSChanged( phpFiles );
}

checkComposerLock();
exit( exitCode );<|MERGE_RESOLUTION|>--- conflicted
+++ resolved
@@ -38,13 +38,8 @@
 /**
  * Provides filter to determine which PHP files to run through phpcs.
  *
-<<<<<<< HEAD
- * @param {String} file File name of php file modified.
- * @return {boolean}        If the file doesn't match the excludelist.
-=======
  * @param {string} file - File name of php file modified.
  * @returns {boolean} If the file matches the requirelist.
->>>>>>> bc8d0289
  */
 function phpcsFilesToFilter( file ) {
 	if ( -1 === loadPhpcsExcludeList().findIndex( filePath => file === filePath ) ) {
