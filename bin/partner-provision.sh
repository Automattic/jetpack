#!/usr/bin/env sh

# accepts: partner client ID and secret key, and some site info
# executes wp-cli command to provision Jetpack site for given partner

# TODO:
# - allow user_email instead of user_id, automatically lookup/provision an admin on site (maybe rename user_id param to user?)

# change to script directory so that wp finds the wordpress install part for this Jetpack instance
SCRIPT_DIR=$(CDPATH='' cd -- "$(dirname -- "$0")" && pwd -P)
cd "$SCRIPT_DIR" || exit

usage () {
    echo "Usage: partner-provision.sh --partner_id=partner_id --partner_secret=partner_secret [--user=wp_user_id] [--plan=plan_name] [--onboarding=1] [--wpcom_user_id=1234] [--url=http://example.com]"
}

for i in "$@"; do
    case $i in
        -c=* | --partner_id=* )     CLIENT_ID="${i#*=}"
                                    shift
                                    ;;
        -s=* | --partner_secret=* ) CLIENT_SECRET="${i#*=}"
                                    shift
                                    ;;
        -i=* | --user_id=* | --user=* ) WP_USER="${i#*=}"
                                    shift
                                    ;;
        -w=* | --wpcom_user_id=* )  WPCOM_USER_ID="${i#*=}"
                                    shift
                                    ;;
        -p=* | --plan=* )           PLAN_NAME="${i#*=}"
                                    shift
                                    ;;
        -o=* | --onboarding=* )     ONBOARDING="${i#*=}"
                                    shift
                                    ;;
        -u=* | --url=* )            SITE_URL="${i#*=}"
                                    shift
                                    ;;
        -h | --help )               usage
                                    exit
                                    ;;
        * )                         usage
                                    exit 1
    esac
done

if [ "$CLIENT_ID" = "" ] || [ "$CLIENT_SECRET" = "" ]; then
    usage
    exit 1
fi

# default API host that can be overridden
if [ -z "$JETPACK_START_API_HOST" ]; then
    JETPACK_START_API_HOST='public-api.wordpress.com'
fi

# fetch an access token using our client ID/secret
ACCESS_TOKEN_JSON=$(curl https://$JETPACK_START_API_HOST/oauth2/token --silent --header "Host: public-api.wordpress.com" -d "grant_type=client_credentials&client_id=$CLIENT_ID&client_secret=$CLIENT_SECRET&scope=jetpack-partner")

# set URL arg for multisite compatibility
if [ ! -z "$SITE_URL" ]; then
  ADDITIONAL_ARGS="--url=$SITE_URL"
fi

# silently ensure Jetpack is active
<<<<<<< HEAD
wp --allow-root plugin activate jetpack --url="$SITE_URL" >/dev/null 2>&1

# provision the partner plan
wp --allow-root jetpack partner_provision "$ACCESS_TOKEN_JSON" --user_id="$WP_USER_ID" --plan="$PLAN_NAME" --wpcom_user_id="$WPCOM_USER_ID" --url="$SITE_URL"
=======
wp plugin activate jetpack $ADDITIONAL_ARGS >/dev/null 2>&1

# add extra args if available
if [ ! -z "$WP_USER" ]; then
  ADDITIONAL_ARGS="$ADDITIONAL_ARGS --user=$WP_USER"
fi

if [ ! -z "$ONBOARDING" ]; then
  ADDITIONAL_ARGS="$ADDITIONAL_ARGS --onboarding=$ONBOARDING"
fi 

if [ ! -z "$PLAN_NAME" ]; then
  ADDITIONAL_ARGS="$ADDITIONAL_ARGS --plan=$PLAN_NAME"
fi 

if [ ! -z "$WPCOM_USER_ID" ]; then
  ADDITIONAL_ARGS="$ADDITIONAL_ARGS --wpcom_user_id=$WPCOM_USER_ID"
fi 

# provision the partner plan
wp jetpack partner_provision "$ACCESS_TOKEN_JSON" $ADDITIONAL_ARGS
>>>>>>> 18faa90e
<|MERGE_RESOLUTION|>--- conflicted
+++ resolved
@@ -64,13 +64,7 @@
 fi
 
 # silently ensure Jetpack is active
-<<<<<<< HEAD
-wp --allow-root plugin activate jetpack --url="$SITE_URL" >/dev/null 2>&1
-
-# provision the partner plan
-wp --allow-root jetpack partner_provision "$ACCESS_TOKEN_JSON" --user_id="$WP_USER_ID" --plan="$PLAN_NAME" --wpcom_user_id="$WPCOM_USER_ID" --url="$SITE_URL"
-=======
-wp plugin activate jetpack $ADDITIONAL_ARGS >/dev/null 2>&1
+wp --allow-root plugin activate jetpack $ADDITIONAL_ARGS >/dev/null 2>&1
 
 # add extra args if available
 if [ ! -z "$WP_USER" ]; then
@@ -90,5 +84,4 @@
 fi 
 
 # provision the partner plan
-wp jetpack partner_provision "$ACCESS_TOKEN_JSON" $ADDITIONAL_ARGS
->>>>>>> 18faa90e
+wp --allow-root jetpack partner_provision "$ACCESS_TOKEN_JSON" $ADDITIONAL_ARGS