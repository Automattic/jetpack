<?php

<<<<<<< HEAD
if ( class_exists( 'GP_Locale' ) ) {
	return;
}

=======
if ( ! class_exists( 'GP_Locale' ) ) :
	
>>>>>>> d1c23bdd
class GP_Locale {
	public $english_name;
	public $native_name;
	public $text_direction = 'ltr';
	public $lang_code_iso_639_1 = null;
	public $lang_code_iso_639_2 = null;
	public $lang_code_iso_639_3 = null;
	public $country_code;
	public $wp_locale;
	public $slug;
	public $nplurals = 2;
	public $plural_expression = 'n != 1';
	public $google_code = null;
	public $preferred_sans_serif_font_family = null;
	public $facebook_locale = null;
	// TODO: days, months, decimals, quotes

	private $_index_for_number;

	public function __construct( $args = array() ) {
		foreach( $args as $key => $value ) {
			$this->$key = $value;
		}
	}

	public static function __set_state( $state ) {
		return new GP_Locale( $state );
	}

	/**
	 * Make deprecated properties checkable for backwards compatibility.
	 *
	 * @param string $name Property to check if set.
	 * @return bool Whether the property is set.
	 */
	public function __isset( $name ) {
		if ( 'rtl' == $name ) {
			return isset( $this->text_direction );
		}
	}

	/**
	 * Make deprecated properties readable for backwards compatibility.
	 *
	 * @param string $name Property to get.
	 * @return mixed Property.
	 */
	public function __get( $name ) {
		if ( 'rtl' == $name ) {
			return ( 'rtl' === $this->text_direction );
		}
	}

	public function combined_name() {
		/* translators: combined name for locales: 1: name in English, 2: native name */
		return sprintf( _x( '%1$s/%2$s', 'locales', 'jetpack' ), $this->english_name, $this->native_name );
	}

	public function numbers_for_index( $index, $how_many = 3, $test_up_to = 1000 ) {
		$numbers = array();

		for( $number = 0; $number < $test_up_to; ++$number ) {
			if ( $this->index_for_number( $number ) == $index ) {
				$numbers[] = $number;

				if ( count( $numbers ) >= $how_many ) {
					break;
				}
			}
		}

		return $numbers;
	}

	public function index_for_number( $number ) {
		if ( ! isset( $this->_index_for_number ) ) {
			$gettext = new Gettext_Translations;
			$expression = $gettext->parenthesize_plural_exression( $this->plural_expression );
			$this->_index_for_number = $gettext->make_plural_form_function( $this->nplurals, $expression );
		}

		$f = $this->_index_for_number;

		return $f( $number );
	}

}

endif;

if ( ! class_exists( 'GP_Locales' ) ) :

class GP_Locales {

	public $locales = array();

	public function __construct() {
		$aa = new GP_Locale();
		$aa->english_name = 'Afar';
		$aa->native_name = 'Afaraf';
		$aa->lang_code_iso_639_1 = 'aa';
		$aa->lang_code_iso_639_2 = 'aar';
		$aa->slug = 'aa';

		$ae = new GP_Locale();
		$ae->english_name = 'Avestan';
		$ae->native_name = 'Avesta';
		$ae->lang_code_iso_639_1 = 'ae';
		$ae->lang_code_iso_639_2 = 'ave';
		$ae->slug = 'ae';

		$af = new GP_Locale();
		$af->english_name = 'Afrikaans';
		$af->native_name = 'Afrikaans';
		$af->lang_code_iso_639_1 = 'af';
		$af->lang_code_iso_639_2 = 'afr';
		$af->country_code = 'za';
		$af->wp_locale = 'af';
		$af->slug = 'af';
		$af->google_code = 'af';
		$af->facebook_locale = 'af_ZA';

		$ak = new GP_Locale();
		$ak->english_name = 'Akan';
		$ak->native_name = 'Akan';
		$ak->lang_code_iso_639_1 = 'ak';
		$ak->lang_code_iso_639_2 = 'aka';
		$ak->wp_locale = 'ak';
		$ak->slug = 'ak';
		$ak->facebook_locale = 'ak_GH';

		$am = new GP_Locale();
		$am->english_name = 'Amharic';
		$am->native_name = 'አማርኛ';
		$am->lang_code_iso_639_1 = 'am';
		$am->lang_code_iso_639_2 = 'amh';
		$am->country_code = 'et';
		$am->wp_locale = 'am';
		$am->slug = 'am';
		$am->facebook_locale = 'am_ET';

		$an = new GP_Locale();
		$an->english_name = 'Aragonese';
		$an->native_name = 'Aragonés';
		$an->lang_code_iso_639_1 = 'an';
		$an->lang_code_iso_639_2 = 'arg';
		$an->country_code = 'es';
		$an->slug = 'an';

		$ar = new GP_Locale();
		$ar->english_name = 'Arabic';
		$ar->native_name = 'العربية';
		$ar->lang_code_iso_639_1 = 'ar';
		$ar->lang_code_iso_639_2 = 'ara';
		$ar->wp_locale = 'ar';
		$ar->slug = 'ar';
		$ar->nplurals = 6;
		$ar->plural_expression = 'n==0 ? 0 : n==1 ? 1 : n==2 ? 2 : n%100>=3 && n%100<=10 ? 3 : n%100>=11 && n%100<=99 ? 4 : 5';
		$ar->text_direction = 'rtl';
		$ar->preferred_sans_serif_font_family = 'Tahoma';
		$ar->google_code = 'ar';
		$ar->facebook_locale = 'ar_AR';

		$arq = new GP_Locale();
		$arq->english_name = 'Algerian Arabic';
		$arq->native_name = 'الدارجة الجزايرية';
		$arq->lang_code_iso_639_1 = 'ar';
		$arq->lang_code_iso_639_3 = 'arq';
		$arq->country_code = 'dz';
		$arq->wp_locale = 'arq';
		$arq->slug = 'arq';
		$arq->nplurals = 6;
		$arq->plural_expression = 'n==0 ? 0 : n==1 ? 1 : n==2 ? 2 : n%100>=3 && n%100<=10 ? 3 : n%100>=11 && n%100<=99 ? 4 : 5';
		$arq->text_direction = 'rtl';

		$ary = new GP_Locale();
		$ary->english_name = 'Moroccan Arabic';
		$ary->native_name = 'العربية المغربية';
		$ary->lang_code_iso_639_1 = 'ar';
		$ary->lang_code_iso_639_3 = 'ary';
		$ary->country_code = 'ma';
		$ary->wp_locale = 'ary';
		$ary->slug = 'ary';
		$ary->nplurals = 6;
		$ary->plural_expression = 'n==0 ? 0 : n==1 ? 1 : n==2 ? 2 : n%100>=3 && n%100<=10 ? 3 : n%100>=11 && n%100<=99 ? 4 : 5';
		$ary->text_direction = 'rtl';

		$as = new GP_Locale();
		$as->english_name = 'Assamese';
		$as->native_name = 'অসমীয়া';
		$as->lang_code_iso_639_1 = 'as';
		$as->lang_code_iso_639_2 = 'asm';
		$as->lang_code_iso_639_3 = 'asm';
		$as->country_code = 'in';
		$as->wp_locale = 'as';
		$as->slug = 'as';
		$as->facebook_locale = 'as_IN';

		$ast = new GP_Locale();
		$ast->english_name = 'Asturian';
		$ast->native_name = 'Asturianu';
		$ast->lang_code_iso_639_2 = 'ast';
		$ast->lang_code_iso_639_3 = 'ast';
		$ast->country_code = 'es';
		$ast->wp_locale = 'ast';
		$ast->slug = 'ast';

		$av = new GP_Locale();
		$av->english_name = 'Avaric';
		$av->native_name = 'авар мацӀ';
		$av->lang_code_iso_639_1 = 'av';
		$av->lang_code_iso_639_2 = 'ava';
		$av->slug = 'av';

		$ay = new GP_Locale();
		$ay->english_name = 'Aymara';
		$ay->native_name = 'aymar aru';
		$ay->lang_code_iso_639_1 = 'ay';
		$ay->lang_code_iso_639_2 = 'aym';
		$ay->slug = 'ay';
		$ay->nplurals = 1;
		$ay->plural_expression = '0';
		$ay->facebook_locale = 'ay_BO';

		$az = new GP_Locale();
		$az->english_name = 'Azerbaijani';
		$az->native_name = 'Azərbaycan dili';
		$az->lang_code_iso_639_1 = 'az';
		$az->lang_code_iso_639_2 = 'aze';
		$az->country_code = 'az';
		$az->wp_locale = 'az';
		$az->slug = 'az';
		$az->google_code = 'az';
		$az->facebook_locale = 'az_AZ';

		$azb = new GP_Locale();
		$azb->english_name = 'South Azerbaijani';
		$azb->native_name = 'گؤنئی آذربایجان';
		$azb->lang_code_iso_639_1 = 'az';
		$azb->lang_code_iso_639_3 = 'azb';
		$azb->country_code = 'ir';
		$azb->wp_locale = 'azb';
		$azb->slug = 'azb';
		$azb->text_direction = 'rtl';

		$az_tr = new GP_Locale();
		$az_tr->english_name = 'Azerbaijani (Turkey)';
		$az_tr->native_name = 'Azərbaycan Türkcəsi';
		$az_tr->lang_code_iso_639_1 = 'az';
		$az_tr->lang_code_iso_639_2 = 'aze';
		$az_tr->country_code = 'tr';
		$az_tr->wp_locale = 'az_TR';
		$az_tr->slug = 'az-tr';

		$ba = new GP_Locale();
		$ba->english_name = 'Bashkir';
		$ba->native_name = 'башҡорт теле';
		$ba->lang_code_iso_639_1 = 'ba';
		$ba->lang_code_iso_639_2 = 'bak';
		$ba->wp_locale = 'ba';
		$ba->slug = 'ba';

		$bal = new GP_Locale();
		$bal->english_name = 'Catalan (Balear)';
		$bal->native_name = 'Català (Balear)';
		$bal->lang_code_iso_639_2 = 'bal';
		$bal->country_code = 'es';
		$bal->wp_locale = 'bal';
		$bal->slug = 'bal';

		$bcc = new GP_Locale();
		$bcc->english_name = 'Balochi Southern';
		$bcc->native_name = 'بلوچی مکرانی';
		$bcc->lang_code_iso_639_3 = 'bcc';
		$bcc->country_code = 'pk';
		$bcc->wp_locale = 'bcc';
		$bcc->slug = 'bcc';
		$bcc->nplurals = 1;
		$bcc->plural_expression = '0';
		$bcc->text_direction = 'rtl';

		$be = new GP_Locale();
		$be->english_name = 'Belarusian';
		$be->native_name = 'Беларуская мова';
		$be->lang_code_iso_639_1 = 'be';
		$be->lang_code_iso_639_2 = 'bel';
		$be->country_code = 'by';
		$be->wp_locale = 'bel';
		$be->slug = 'bel';
		$be->nplurals = 3;
		$be->plural_expression = '(n%10==1 && n%100!=11 ? 0 : n%10>=2 && n%10<=4 && (n%100<10 || n%100>=20) ? 1 : 2)';
		$be->google_code = 'be';
		$be->facebook_locale = 'be_BY';

		$bg = new GP_Locale();
		$bg->english_name = 'Bulgarian';
		$bg->native_name = 'Български';
		$bg->lang_code_iso_639_1 = 'bg';
		$bg->lang_code_iso_639_2 = 'bul';
		$bg->country_code = 'bg';
		$bg->wp_locale = 'bg_BG';
		$bg->slug = 'bg';
		$bg->google_code = 'bg';
		$bg->facebook_locale = 'bg_BG';

		$bh = new GP_Locale();
		$bh->english_name = 'Bihari';
		$bh->native_name = 'भोजपुरी';
		$bh->lang_code_iso_639_1 = 'bh';
		$bh->lang_code_iso_639_2 = 'bih';
		$bh->slug = 'bh';

		$bi = new GP_Locale();
		$bi->english_name = 'Bislama';
		$bi->native_name = 'Bislama';
		$bi->lang_code_iso_639_1 = 'bi';
		$bi->lang_code_iso_639_2 = 'bis';
		$bi->country_code = 'vu';
		$bi->slug = 'bi';

		$bm = new GP_Locale();
		$bm->english_name = 'Bambara';
		$bm->native_name = 'Bamanankan';
		$bm->lang_code_iso_639_1 = 'bm';
		$bm->lang_code_iso_639_2 = 'bam';
		$bm->slug = 'bm';

		$bn_bd = new GP_Locale();
		$bn_bd->english_name = 'Bengali';
		$bn_bd->native_name = 'বাংলা';
		$bn_bd->lang_code_iso_639_1 = 'bn';
		$bn_bd->country_code = 'bn';
		$bn_bd->wp_locale = 'bn_BD';
		$bn_bd->slug = 'bn';
		$bn_bd->google_code = 'bn';
		$bn_bd->facebook_locale = 'bn_IN';

		$bo = new GP_Locale();
		$bo->english_name = 'Tibetan';
		$bo->native_name = 'བོད་ཡིག';
		$bo->lang_code_iso_639_1 = 'bo';
		$bo->lang_code_iso_639_2 = 'tib';
		$bo->wp_locale = 'bo';
		$bo->slug = 'bo';
		$bo->nplurals = 1;
		$bo->plural_expression = '0';

		$br = new GP_Locale();
		$br->english_name = 'Breton';
		$br->native_name = 'Brezhoneg';
		$br->lang_code_iso_639_1 = 'br';
		$br->lang_code_iso_639_2 = 'bre';
		$br->lang_code_iso_639_3 = 'bre';
		$br->country_code = 'fr';
		$br->wp_locale = 'bre';
		$br->slug = 'br';
		$br->nplurals = 2;
		$br->plural_expression = '(n > 1)';
		$br->facebook_locale = 'br_FR';

		$bs = new GP_Locale();
		$bs->english_name = 'Bosnian';
		$bs->native_name = 'Bosanski';
		$bs->lang_code_iso_639_1 = 'bs';
		$bs->lang_code_iso_639_2 = 'bos';
		$bs->country_code = 'ba';
		$bs->wp_locale = 'bs_BA';
		$bs->slug = 'bs';
		$bs->nplurals = 3;
		$bs->plural_expression = '(n%10==1 && n%100!=11 ? 0 : n%10>=2 && n%10<=4 && (n%100<10 || n%100>=20) ? 1 : 2)';
		$bs->google_code = 'bs';
		$bs->facebook_locale = 'bs_BA';

		$ca = new GP_Locale();
		$ca->english_name = 'Catalan';
		$ca->native_name = 'Català';
		$ca->lang_code_iso_639_1 = 'ca';
		$ca->lang_code_iso_639_2 = 'cat';
		$ca->wp_locale = 'ca';
		$ca->slug = 'ca';
		$ca->google_code = 'ca';
		$ca->facebook_locale = 'ca_ES';

		$ce = new GP_Locale();
		$ce->english_name = 'Chechen';
		$ce->native_name = 'Нохчийн мотт';
		$ce->lang_code_iso_639_1 = 'ce';
		$ce->lang_code_iso_639_2 = 'che';
		$ce->slug = 'ce';

		$ceb = new GP_Locale();
		$ceb->english_name = 'Cebuano';
		$ceb->native_name = 'Cebuano';
		$ceb->lang_code_iso_639_2 = 'ceb';
		$ceb->lang_code_iso_639_3 = 'ceb';
		$ceb->country_code = 'ph';
		$ceb->wp_locale = 'ceb';
		$ceb->slug = 'ceb';
		$ceb->facebook_locale = 'cx_PH';

		$ch = new GP_Locale();
		$ch->english_name = 'Chamorro';
		$ch->native_name = 'Chamoru';
		$ch->lang_code_iso_639_1 = 'ch';
		$ch->lang_code_iso_639_2 = 'cha';
		$ch->slug = 'ch';

		$ckb = new GP_Locale();
		$ckb->english_name = 'Kurdish (Sorani)';
		$ckb->native_name = 'كوردی‎';
		$ckb->lang_code_iso_639_1 = 'ku';
		$ckb->lang_code_iso_639_3 = 'ckb';
		$ckb->country_code = 'iq';
		$ckb->wp_locale = 'ckb';
		$ckb->slug = 'ckb';
		$ckb->text_direction = 'rtl';
		$ckb->facebook_locale = 'cb_IQ';

		$co = new GP_Locale();
		$co->english_name = 'Corsican';
		$co->native_name = 'Corsu';
		$co->lang_code_iso_639_1 = 'co';
		$co->lang_code_iso_639_2 = 'cos';
		$co->country_code = 'it';
		$co->wp_locale = 'co';
		$co->slug = 'co';

		$cr = new GP_Locale();
		$cr->english_name = 'Cree';
		$cr->native_name = 'ᓀᐦᐃᔭᐍᐏᐣ';
		$cr->lang_code_iso_639_1 = 'cr';
		$cr->lang_code_iso_639_2 = 'cre';
		$cr->country_code = 'ca';
		$cr->slug = 'cr';

		$cs = new GP_Locale();
		$cs->english_name = 'Czech';
		$cs->native_name = 'Čeština‎';
		$cs->lang_code_iso_639_1 = 'cs';
		$cs->lang_code_iso_639_2 = 'ces';
		$cs->country_code = 'cz';
		$cs->wp_locale = 'cs_CZ';
		$cs->slug = 'cs';
		$cs->nplurals = 3;
		$cs->plural_expression = '(n==1) ? 0 : (n>=2 && n<=4) ? 1 : 2';
		$cs->google_code = 'cs';
		$cs->facebook_locale = 'cs_CZ';

		$csb = new GP_Locale();
		$csb->english_name = 'Kashubian';
		$csb->native_name = 'Kaszëbsczi';
		$csb->lang_code_iso_639_2 = 'csb';
		$csb->slug = 'csb';
		$csb->nplurals = 3;
		$csb->plural_expression = 'n==1 ? 0 : n%10>=2 && n%10<=4 && (n%100<10 || n%100>=20) ? 1 : 2';

		$cu = new GP_Locale();
		$cu->english_name = 'Church Slavic';
		$cu->native_name = 'ѩзыкъ словѣньскъ';
		$cu->lang_code_iso_639_1 = 'cu';
		$cu->lang_code_iso_639_2 = 'chu';
		$cu->slug = 'cu';

		$cv = new GP_Locale();
		$cv->english_name = 'Chuvash';
		$cv->native_name = 'чӑваш чӗлхи';
		$cv->lang_code_iso_639_1 = 'cv';
		$cv->lang_code_iso_639_2 = 'chv';
		$cv->country_code = 'ru';
		$cv->slug = 'cv';

		$cy = new GP_Locale();
		$cy->english_name = 'Welsh';
		$cy->native_name = 'Cymraeg';
		$cy->lang_code_iso_639_1 = 'cy';
		$cy->lang_code_iso_639_2 = 'cym';
		$cy->country_code = 'gb';
		$cy->wp_locale = 'cy';
		$cy->slug = 'cy';
		$cy->nplurals = 4;
		$cy->plural_expression = '(n==1) ? 0 : (n==2) ? 1 : (n != 8 && n != 11) ? 2 : 3';
		$cy->google_code = 'cy';
		$cy->facebook_locale = 'cy_GB';

		$da = new GP_Locale();
		$da->english_name = 'Danish';
		$da->native_name = 'Dansk';
		$da->lang_code_iso_639_1 = 'da';
		$da->lang_code_iso_639_2 = 'dan';
		$da->country_code = 'dk';
		$da->wp_locale = 'da_DK';
		$da->slug = 'da';
		$da->google_code = 'da';
		$da->facebook_locale = 'da_DK';

		$de = new GP_Locale();
		$de->english_name = 'German';
		$de->native_name = 'Deutsch';
		$de->lang_code_iso_639_1 = 'de';
		$de->country_code = 'de';
		$de->wp_locale = 'de_DE';
		$de->slug = 'de';
		$de->google_code = 'de';
		$de->facebook_locale = 'de_DE';

		$de_ch = new GP_Locale();
		$de_ch->english_name = 'German (Switzerland)';
		$de_ch->native_name = 'Deutsch (Schweiz)';
		$de_ch->lang_code_iso_639_1 = 'de';
		$de_ch->country_code = 'ch';
		$de_ch->wp_locale = 'de_CH';
		$de_ch->slug = 'de-ch';
		$de->google_code = 'de';

		$dv = new GP_Locale();
		$dv->english_name = 'Dhivehi';
		$dv->native_name = 'ދިވެހި';
		$dv->lang_code_iso_639_1 = 'dv';
		$dv->lang_code_iso_639_2 = 'div';
		$dv->country_code = 'mv';
		$dv->wp_locale = 'dv';
		$dv->slug = 'dv';
		$dv->text_direction = 'rtl';

		$dzo = new GP_Locale();
		$dzo->english_name = 'Dzongkha';
		$dzo->native_name = 'རྫོང་ཁ';
		$dzo->lang_code_iso_639_1 = 'dz';
		$dzo->lang_code_iso_639_2 = 'dzo';
		$dzo->country_code = 'bt';
		$dzo->wp_locale = 'dzo';
		$dzo->slug = 'dzo';
		$dzo->nplurals = 1;
		$dzo->plural_expression = '0';

		$ee = new GP_Locale();
		$ee->english_name = 'Ewe';
		$ee->native_name = 'Eʋegbe';
		$ee->lang_code_iso_639_1 = 'ee';
		$ee->lang_code_iso_639_2 = 'ewe';
		$ee->slug = 'ee';

		$el_po = new GP_Locale();
		$el_po->english_name = 'Greek (Polytonic)';
		$el_po->native_name = 'Greek (Polytonic)'; // TODO
		$el_po->country_code = 'gr';
		$el_po->slug = 'el-po';

		$el = new GP_Locale();
		$el->english_name = 'Greek';
		$el->native_name = 'Ελληνικά';
		$el->lang_code_iso_639_1 = 'el';
		$el->lang_code_iso_639_2 = 'ell';
		$el->country_code = 'gr';
		$el->wp_locale = 'el';
		$el->slug = 'el';
		$el->google_code = 'el';
		$el->facebook_locale = 'el_GR';

		$emoji = new GP_Locale();
		$emoji->english_name = 'Emoji';
		$emoji->native_name = "\xf0\x9f\x8c\x8f\xf0\x9f\x8c\x8d\xf0\x9f\x8c\x8e (Emoji)";
		$emoji->lang_code_iso_639_2 = 'art';
		$emoji->wp_locale = 'art_xemoji';
		$emoji->slug = 'art-xemoji';
		$emoji->nplurals = 1;
		$emoji->plural_expression = '0';

		$en = new GP_Locale();
		$en->english_name = 'English';
		$en->native_name = 'English';
		$en->lang_code_iso_639_1 = 'en';
		$en->country_code = 'us';
		$en->wp_locale = 'en_US';
		$en->slug = 'en';
		$en->google_code = 'en';
		$en->facebook_locale = 'en_US';

		$en_au = new GP_Locale();
		$en_au->english_name = 'English (Australia)';
		$en_au->native_name = 'English (Australia)';
		$en_au->lang_code_iso_639_1 = 'en';
		$en_au->lang_code_iso_639_2 = 'eng';
		$en_au->lang_code_iso_639_3 = 'eng';
		$en_au->country_code = 'au';
		$en_au->wp_locale = 'en_AU';
		$en_au->slug = 'en-au';
		$en_au->google_code = 'en';

		$en_ca = new GP_Locale();
		$en_ca->english_name = 'English (Canada)';
		$en_ca->native_name = 'English (Canada)';
		$en_ca->lang_code_iso_639_1 = 'en';
		$en_ca->lang_code_iso_639_2 = 'eng';
		$en_ca->lang_code_iso_639_3 = 'eng';
		$en_ca->country_code = 'ca';
		$en_ca->wp_locale = 'en_CA';
		$en_ca->slug = 'en-ca';
		$en_ca->google_code = 'en';

		$en_gb = new GP_Locale();
		$en_gb->english_name = 'English (UK)';
		$en_gb->native_name = 'English (UK)';
		$en_gb->lang_code_iso_639_1 = 'en';
		$en_gb->lang_code_iso_639_2 = 'eng';
		$en_gb->lang_code_iso_639_3 = 'eng';
		$en_gb->country_code = 'gb';
		$en_gb->wp_locale = 'en_GB';
		$en_gb->slug = 'en-gb';
		$en_gb->google_code = 'en';
		$en_gb->facebook_locale = 'en_GB';

		$en_nz = new GP_Locale();
		$en_nz->english_name = 'English (New Zealand)';
		$en_nz->native_name = 'English (New Zealand)';
		$en_nz->lang_code_iso_639_1 = 'en';
		$en_nz->lang_code_iso_639_2 = 'eng';
		$en_nz->lang_code_iso_639_3 = 'eng';
		$en_nz->country_code = 'nz';
		$en_nz->wp_locale = 'en_NZ';
		$en_nz->slug = 'en-nz';
		$en_nz->google_code = 'en';

		$en_za = new GP_Locale();
		$en_za->english_name = 'English (South Africa)';
		$en_za->native_name = 'English (South Africa)';
		$en_za->lang_code_iso_639_1 = 'en';
		$en_za->lang_code_iso_639_2 = 'eng';
		$en_za->lang_code_iso_639_3 = 'eng';
		$en_za->country_code = 'za';
		$en_za->wp_locale = 'en_ZA';
		$en_za->slug = 'en-za';
		$en_za->google_code = 'en';

		$eo = new GP_Locale();
		$eo->english_name = 'Esperanto';
		$eo->native_name = 'Esperanto';
		$eo->lang_code_iso_639_1 = 'eo';
		$eo->lang_code_iso_639_2 = 'epo';
		$eo->wp_locale = 'eo';
		$eo->slug = 'eo';
		$eo->google_code = 'eo';
		$eo->facebook_locale = 'eo_EO';

		$es = new GP_Locale();
		$es->english_name = 'Spanish (Spain)';
		$es->native_name = 'Español';
		$es->lang_code_iso_639_1 = 'es';
		$es->country_code = 'es';
		$es->wp_locale = 'es_ES';
		$es->slug = 'es';
		$es->google_code = 'es';
		$es->facebook_locale = 'es_ES';

		$es_ar = new GP_Locale();
		$es_ar->english_name = 'Spanish (Argentina)';
		$es_ar->native_name = 'Español de Argentina';
		$es_ar->lang_code_iso_639_1 = 'es';
		$es_ar->lang_code_iso_639_2 = 'spa';
		$es_ar->country_code = 'ar';
		$es_ar->wp_locale = 'es_AR';
		$es_ar->slug = 'es-ar';
		$es_ar->google_code = 'es';
		$es_ar->facebook_locale = 'es_LA';

		$es_cl = new GP_Locale();
		$es_cl->english_name = 'Spanish (Chile)';
		$es_cl->native_name = 'Español de Chile';
		$es_cl->lang_code_iso_639_1 = 'es';
		$es_cl->lang_code_iso_639_2 = 'spa';
		$es_cl->country_code = 'cl';
		$es_cl->wp_locale = 'es_CL';
		$es_cl->slug = 'es-cl';
		$es_cl->google_code = 'es';
		$es_cl->facebook_locale = 'es_CL';

		$es_co = new GP_Locale();
		$es_co->english_name = 'Spanish (Colombia)';
		$es_co->native_name = 'Español de Colombia';
		$es_co->lang_code_iso_639_1 = 'es';
		$es_co->lang_code_iso_639_2 = 'spa';
		$es_co->country_code = 'co';
		$es_co->wp_locale = 'es_CO';
		$es_co->slug = 'es-co';
		$es_co->google_code = 'es';
		$es_co->facebook_locale = 'es_CO';

		$es_gt = new GP_Locale();
		$es_gt->english_name = 'Spanish (Guatemala)';
		$es_gt->native_name = 'Español de Guatemala';
		$es_gt->lang_code_iso_639_1 = 'es';
		$es_gt->lang_code_iso_639_2 = 'spa';
		$es_gt->country_code = 'gt';
		$es_gt->wp_locale = 'es_GT';
		$es_gt->slug = 'es-gt';
		$es_gt->google_code = 'es';
		$es_gt->facebook_locale = 'es_LA';

		$es_mx = new GP_Locale();
		$es_mx->english_name = 'Spanish (Mexico)';
		$es_mx->native_name = 'Español de México';
		$es_mx->lang_code_iso_639_1 = 'es';
		$es_mx->lang_code_iso_639_2 = 'spa';
		$es_mx->country_code = 'mx';
		$es_mx->wp_locale = 'es_MX';
		$es_mx->slug = 'es-mx';
		$es_mx->google_code = 'es';
		$es_mx->facebook_locale = 'es_MX';

		$es_pe = new GP_Locale();
		$es_pe->english_name = 'Spanish (Peru)';
		$es_pe->native_name = 'Español de Perú';
		$es_pe->lang_code_iso_639_1 = 'es';
		$es_pe->lang_code_iso_639_2 = 'spa';
		$es_pe->country_code = 'pe';
		$es_pe->wp_locale = 'es_PE';
		$es_pe->slug = 'es-pe';
		$es_pe->google_code = 'es';
		$es_pe->facebook_locale = 'es_LA';

		$es_pr = new GP_Locale();
		$es_pr->english_name = 'Spanish (Puerto Rico)';
		$es_pr->native_name = 'Español de Puerto Rico';
		$es_pr->lang_code_iso_639_1 = 'es';
		$es_pr->lang_code_iso_639_2 = 'spa';
		$es_pr->country_code = 'pr';
		$es_pr->wp_locale = 'es_PR';
		$es_pr->slug = 'es-pr';
		$es_pr->google_code = 'es';
		$es_pr->facebook_locale = 'es_LA';

		$es_ve = new GP_Locale();
		$es_ve->english_name = 'Spanish (Venezuela)';
		$es_ve->native_name = 'Español de Venezuela';
		$es_ve->lang_code_iso_639_1 = 'es';
		$es_ve->lang_code_iso_639_2 = 'spa';
		$es_ve->country_code = 've';
		$es_ve->wp_locale = 'es_VE';
		$es_ve->slug = 'es-ve';
		$es_ve->google_code = 'es';
		$es_ve->facebook_locale = 'es_VE';

		$et = new GP_Locale();
		$et->english_name = 'Estonian';
		$et->native_name = 'Eesti';
		$et->lang_code_iso_639_1 = 'et';
		$et->lang_code_iso_639_2 = 'est';
		$et->country_code = 'ee';
		$et->wp_locale = 'et';
		$et->slug = 'et';
		$et->google_code = 'et';
		$et->facebook_locale = 'et_EE';

		$eu = new GP_Locale();
		$eu->english_name = 'Basque';
		$eu->native_name = 'Euskara';
		$eu->lang_code_iso_639_1 = 'eu';
		$eu->lang_code_iso_639_2 = 'eus';
		$eu->country_code = 'es';
		$eu->wp_locale = 'eu';
		$eu->slug = 'eu';
		$eu->google_code = 'eu';
		$eu->facebook_locale = 'eu_ES';

		$fa = new GP_Locale();
		$fa->english_name = 'Persian';
		$fa->native_name = 'فارسی';
		$fa->lang_code_iso_639_1 = 'fa';
		$fa->lang_code_iso_639_2 = 'fas';
		$fa->wp_locale = 'fa_IR';
		$fa->slug = 'fa';
		$fa->nplurals = 1;
		$fa->plural_expression = '0';
		$fa->text_direction = 'rtl';
		$fa->google_code = 'fa';
		$fa->facebook_locale = 'fa_IR';

		$fa_af = new GP_Locale();
		$fa_af->english_name = 'Persian (Afghanistan)';
		$fa_af->native_name = '(فارسی (افغانستان';
		$fa_af->lang_code_iso_639_1 = 'fa';
		$fa_af->lang_code_iso_639_2 = 'fas';
		$fa_af->wp_locale = 'fa_AF';
		$fa_af->slug = 'fa-af';
		$fa_af->nplurals = 1;
		$fa_af->plural_expression = '0';
		$fa_af->text_direction = 'rtl';
		$fa_af->google_code = 'fa';

		$ff_sn = new GP_Locale();
		$ff_sn->english_name = 'Fulah';
		$ff_sn->native_name = 'Pulaar';
		$ff_sn->lang_code_iso_639_1 = 'ff';
		$ff_sn->lang_code_iso_639_2 = 'fuc';
		$ff_sn->country_code = 'sn';
		$ff_sn->wp_locale = 'fuc';
		$ff_sn->slug = 'fuc';
		$ff_sn->plural_expression = 'n!=1';

		$fi = new GP_Locale();
		$fi->english_name = 'Finnish';
		$fi->native_name = 'Suomi';
		$fi->lang_code_iso_639_1 = 'fi';
		$fi->lang_code_iso_639_2 = 'fin';
		$fi->country_code = 'fi';
		$fi->wp_locale = 'fi';
		$fi->slug = 'fi';
		$fi->google_code = 'fi';
		$fi->facebook_locale = 'fi_FI';

		$fj = new GP_Locale();
		$fj->english_name = 'Fijian';
		$fj->native_name = 'Vosa Vakaviti';
		$fj->lang_code_iso_639_1 = 'fj';
		$fj->lang_code_iso_639_2 = 'fij';
		$fj->country_code = 'fj';
		$fj->slug = 'fj';

		$fo = new GP_Locale();
		$fo->english_name = 'Faroese';
		$fo->native_name = 'Føroyskt';
		$fo->lang_code_iso_639_1 = 'fo';
		$fo->lang_code_iso_639_2 = 'fao';
		$fo->country_code = 'fo';
		$fo->wp_locale = 'fo';
		$fo->slug = 'fo';
		$fo->facebook_locale = 'fo_FO';

		$fr = new GP_Locale();
		$fr->english_name = 'French (France)';
		$fr->native_name = 'Français';
		$fr->lang_code_iso_639_1 = 'fr';
		$fr->country_code = 'fr';
		$fr->wp_locale = 'fr_FR';
		$fr->slug = 'fr';
		$fr->nplurals = 2;
		$fr->plural_expression = 'n > 1';
		$fr->google_code = 'fr';
		$fr->facebook_locale = 'fr_FR';

		$fr_be = new GP_Locale();
		$fr_be->english_name = 'French (Belgium)';
		$fr_be->native_name = 'Français de Belgique';
		$fr_be->lang_code_iso_639_1 = 'fr';
		$fr_be->lang_code_iso_639_2 = 'fra';
		$fr_be->country_code = 'be';
		$fr_be->wp_locale = 'fr_BE';
		$fr_be->slug = 'fr-be';

		$fr_ca = new GP_Locale();
		$fr_ca->english_name = 'French (Canada)';
		$fr_ca->native_name = 'Français du Canada';
		$fr_ca->lang_code_iso_639_1 = 'fr';
		$fr_ca->lang_code_iso_639_2 = 'fra';
		$fr_ca->country_code = 'ca';
		$fr_ca->wp_locale = 'fr_CA';
		$fr_ca->slug = 'fr-ca';
		$fr_ca->facebook_locale = 'fr_CA';

		$fr_ch = new GP_Locale();
		$fr_ch->english_name = 'French (Switzerland)';
		$fr_ch->native_name = 'Français de Suisse';
		$fr_ch->lang_code_iso_639_1 = 'fr';
		$fr_ch->lang_code_iso_639_2 = 'fra';
		$fr_ch->country_code = 'ch';
		$fr_ch->slug = 'fr-ch';

		$frp = new GP_Locale();
		$frp->english_name = 'Arpitan';
		$frp->native_name = 'Arpitan';
		$frp->lang_code_iso_639_3 = 'frp';
		$frp->country_code = 'fr';
		$frp->wp_locale = 'frp';
		$frp->slug = 'frp';
		$frp->nplurals = 2;
		$frp->plural_expression = 'n > 1';

		$fur = new GP_Locale();
		$fur->english_name = 'Friulian';
		$fur->native_name = 'Friulian';
		$fur->lang_code_iso_639_2 = 'fur';
		$fur->lang_code_iso_639_3 = 'fur';
		$fur->country_code = 'it';
		$fur->wp_locale = 'fur';
		$fur->slug = 'fur';

		$fy = new GP_Locale();
		$fy->english_name = 'Frisian';
		$fy->native_name = 'Frysk';
		$fy->lang_code_iso_639_1 = 'fy';
		$fy->lang_code_iso_639_2 = 'fry';
		$fy->country_code = 'nl';
		$fy->wp_locale = 'fy';
		$fy->slug = 'fy';
		$fy->facebook_locale = 'fy_NL';

		$ga = new GP_Locale();
		$ga->english_name = 'Irish';
		$ga->native_name = 'Gaelige';
		$ga->lang_code_iso_639_1 = 'ga';
		$ga->lang_code_iso_639_2 = 'gle';
		$ga->country_code = 'ie';
		$ga->slug = 'ga';
		$ga->wp_locale = 'ga';
		$ga->nplurals = 5;
		$ga->plural_expression = 'n==1 ? 0 : n==2 ? 1 : n<7 ? 2 : n<11 ? 3 : 4';
		$ga->google_code = 'ga';
		$ga->facebook_locale = 'ga_IE';

		$gd = new GP_Locale();
		$gd->english_name = 'Scottish Gaelic';
		$gd->native_name = 'Gàidhlig';
		$gd->lang_code_iso_639_1 = 'gd';
		$gd->lang_code_iso_639_2 = 'gla';
		$gd->lang_code_iso_639_3 = 'gla';
		$gd->country_code = 'gb';
		$gd->wp_locale = 'gd';
		$gd->slug = 'gd';
		$gd->nplurals = 4;
		$gd->plural_expression = '(n==1 || n==11) ? 0 : (n==2 || n==12) ? 1 : (n > 2 && n < 20) ? 2 : 3';
		$gd->google_code = 'gd';

		$gl = new GP_Locale();
		$gl->english_name = 'Galician';
		$gl->native_name = 'Galego';
		$gl->lang_code_iso_639_1 = 'gl';
		$gl->lang_code_iso_639_2 = 'glg';
		$gl->country_code = 'es';
		$gl->wp_locale = 'gl_ES';
		$gl->slug = 'gl';
		$gl->google_code = 'gl';
		$gl->facebook_locale = 'gl_ES';

		$gn = new GP_Locale();
		$gn->english_name = 'Guaraní';
		$gn->native_name = 'Avañe\'ẽ';
		$gn->lang_code_iso_639_1 = 'gn';
		$gn->lang_code_iso_639_2 = 'grn';
		$gn->wp_locale = 'gn';
		$gn->slug = 'gn';

		$gsw = new GP_Locale();
		$gsw->english_name = 'Swiss German';
		$gsw->native_name = 'Schwyzerdütsch';
		$gsw->lang_code_iso_639_2 = 'gsw';
		$gsw->lang_code_iso_639_3 = 'gsw';
		$gsw->country_code = 'ch';
		$gsw->wp_locale = 'gsw';
		$gsw->slug = 'gsw';

		$gu = new GP_Locale();
		$gu->english_name = 'Gujarati';
		$gu->native_name = 'ગુજરાતી';
		$gu->lang_code_iso_639_1 = 'gu';
		$gu->lang_code_iso_639_2 = 'guj';
		$gu->wp_locale = 'gu';
		$gu->slug = 'gu';
		$gu->google_code = 'gu';
		$gu->facebook_locale = 'gu_IN';

		$ha = new GP_Locale();
		$ha->english_name = 'Hausa (Arabic)';
		$ha->native_name = 'هَوُسَ';
		$ha->lang_code_iso_639_1 = 'ha';
		$ha->lang_code_iso_639_2 = 'hau';
		$ha->slug = 'ha';
		$ha->text_direction = 'rtl';
		$ha->google_code = 'ha';

		$hat = new GP_Locale();
		$hat->english_name = 'Haitian Creole';
		$hat->native_name = 'Kreyol ayisyen';
		$hat->lang_code_iso_639_1 = 'ht';
		$hat->lang_code_iso_639_2 = 'hat';
		$hat->lang_code_iso_639_3 = 'hat';
		$hat->country_code = 'ht';
		$hat->wp_locale = 'hat';
		$hat->slug = 'hat';

		$hau = new GP_Locale();
		$hau->english_name = 'Hausa';
		$hau->native_name = 'Harshen Hausa';
		$hau->lang_code_iso_639_1 = 'ha';
		$hau->lang_code_iso_639_2 = 'hau';
		$hau->lang_code_iso_639_3 = 'hau';
		$hau->country_code = 'ng';
		$hau->wp_locale = 'hau';
		$hau->slug = 'hau';
		$hau->google_code = 'ha';
		$hau->facebook_locale = 'ha_NG';

		$haw = new GP_Locale();
		$haw->english_name = 'Hawaiian';
		$haw->native_name = 'Ōlelo Hawaiʻi';
		$haw->lang_code_iso_639_2 = 'haw';
		$haw->country_code = 'us';
		$haw->wp_locale = 'haw_US';
		$haw->slug = 'haw';

		$haz = new GP_Locale();
		$haz->english_name = 'Hazaragi';
		$haz->native_name = 'هزاره گی';
		$haz->lang_code_iso_639_3 = 'haz';
		$haz->country_code = 'af';
		$haz->wp_locale = 'haz';
		$haz->slug = 'haz';
		$haz->text_direction = 'rtl';

		$he = new GP_Locale();
		$he->english_name = 'Hebrew';
		$he->native_name = 'עִבְרִית';
		$he->lang_code_iso_639_1 = 'he';
		$he->country_code = 'il';
		$he->wp_locale = 'he_IL';
		$he->slug = 'he';
		$he->text_direction = 'rtl';
		$he->google_code = 'iw';
		$he->facebook_locale = 'he_IL';

		$hi = new GP_Locale();
		$hi->english_name = 'Hindi';
		$hi->native_name = 'हिन्दी';
		$hi->lang_code_iso_639_1 = 'hi';
		$hi->lang_code_iso_639_2 = 'hin';
		$hi->country_code = 'in';
		$hi->wp_locale = 'hi_IN';
		$hi->slug = 'hi';
		$hi->google_code = 'hi';
		$hi->facebook_locale = 'hi_IN';

		$hr = new GP_Locale();
		$hr->english_name = 'Croatian';
		$hr->native_name = 'Hrvatski';
		$hr->lang_code_iso_639_1 = 'hr';
		$hr->lang_code_iso_639_2 = 'hrv';
		$hr->country_code = 'hr';
		$hr->wp_locale = 'hr';
		$hr->slug = 'hr';
		$hr->nplurals = 3;
		$hr->plural_expression = '(n%10==1 && n%100!=11 ? 0 : n%10>=2 && n%10<=4 && (n%100<10 || n%100>=20) ? 1 : 2)';
		$hr->google_code = 'hr';
		$hr->facebook_locale = 'hr_HR';

		$hu = new GP_Locale();
		$hu->english_name = 'Hungarian';
		$hu->native_name = 'Magyar';
		$hu->lang_code_iso_639_1 = 'hu';
		$hu->lang_code_iso_639_2 = 'hun';
		$hu->country_code = 'hu';
		$hu->wp_locale = 'hu_HU';
		$hu->slug = 'hu';
		$hu->google_code = 'hu';
		$hu->facebook_locale = 'hu_HU';

		$hy = new GP_Locale();
		$hy->english_name = 'Armenian';
		$hy->native_name = 'Հայերեն';
		$hy->lang_code_iso_639_1 = 'hy';
		$hy->lang_code_iso_639_2 = 'hye';
		$hy->country_code = 'am';
		$hy->wp_locale = 'hy';
		$hy->slug = 'hy';
		$hy->google_code = 'hy';
		$hy->facebook_locale = 'hy_AM';

		$ia = new GP_Locale();
		$ia->english_name = 'Interlingua';
		$ia->native_name = 'Interlingua';
		$ia->lang_code_iso_639_1 = 'ia';
		$ia->lang_code_iso_639_2 = 'ina';
		$ia->slug = 'ia';

		$id = new GP_Locale();
		$id->english_name = 'Indonesian';
		$id->native_name = 'Bahasa Indonesia';
		$id->lang_code_iso_639_1 = 'id';
		$id->lang_code_iso_639_2 = 'ind';
		$id->country_code = 'id';
		$id->wp_locale = 'id_ID';
		$id->slug = 'id';
		$id->nplurals = 2;
		$id->plural_expression = 'n > 1';
		$id->google_code = 'id';
		$id->facebook_locale = 'id_ID';

		$ido = new GP_Locale();
		$ido->english_name = 'Ido';
		$ido->native_name = 'Ido';
		$ido->lang_code_iso_639_1 = 'io';
		$ido->lang_code_iso_639_2 = 'ido';
		$ido->lang_code_iso_639_3 = 'ido';
		$ido->wp_locale = 'ido';
		$ido->slug = 'ido';

		$ike = new GP_Locale();
		$ike->english_name = 'Inuktitut';
		$ike->native_name = 'ᐃᓄᒃᑎᑐᑦ';
		$ike->lang_code_iso_639_1 = 'iu';
		$ike->lang_code_iso_639_2 = 'iku';
		$ike->country_code = 'ca';
		$ike->slug = 'ike';

		$ilo = new GP_Locale();
		$ilo->english_name = 'Iloko';
		$ilo->native_name = 'Pagsasao nga Iloko';
		$ilo->lang_code_iso_639_2 = 'ilo';
		$ilo->country_code = 'ph';
		$ilo->slug = 'ilo';

		$is = new GP_Locale();
		$is->english_name = 'Icelandic';
		$is->native_name = 'Íslenska';
		$is->lang_code_iso_639_1 = 'is';
		$is->lang_code_iso_639_2 = 'isl';
		$is->country_code = 'is';
		$is->slug = 'is';
		$is->wp_locale = 'is_IS';
		$is->nplurals = 2;
		$is->plural_expression = '(n % 100 != 1 && n % 100 != 21 && n % 100 != 31 && n % 100 != 41 && n % 100 != 51 && n % 100 != 61 && n % 100 != 71 && n % 100 != 81 && n % 100 != 91)';
		$is->google_code = 'is';
		$is->facebook_locale = 'is_IS';

		$it = new GP_Locale();
		$it->english_name = 'Italian';
		$it->native_name = 'Italiano';
		$it->lang_code_iso_639_1 = 'it';
		$it->lang_code_iso_639_2 = 'ita';
		$it->country_code = 'it';
		$it->wp_locale = 'it_IT';
		$it->slug = 'it';
		$it->google_code = 'it';
		$it->facebook_locale = 'it_IT';

		$ja = new GP_Locale();
		$ja->english_name = 'Japanese';
		$ja->native_name = '日本語';
		$ja->lang_code_iso_639_1 = 'ja';
		$ja->country_code = 'jp';
		$ja->wp_locale = 'ja';
		$ja->slug = 'ja';
		$ja->google_code = 'ja';
		$ja->facebook_locale = 'ja_JP';
		$ja->nplurals = 1;
		$ja->plural_expression = '0';

		$jv = new GP_Locale();
		$jv->english_name = 'Javanese';
		$jv->native_name = 'Basa Jawa';
		$jv->lang_code_iso_639_1 = 'jv';
		$jv->lang_code_iso_639_2 = 'jav';
		$jv->country_code = 'id';
		$jv->wp_locale = 'jv_ID';
		$jv->slug = 'jv';
		$jv->google_code = 'jw';
		$jv->facebook_locale = 'jv_ID';

		$ka = new GP_Locale();
		$ka->english_name = 'Georgian';
		$ka->native_name = 'ქართული';
		$ka->lang_code_iso_639_1 = 'ka';
		$ka->lang_code_iso_639_2 = 'kat';
		$ka->country_code = 'ge';
		$ka->wp_locale = 'ka_GE';
		$ka->slug = 'ka';
		$ka->nplurals = 1;
		$ka->plural_expression = '0';
		$ka->google_code = 'ka';
		$ka->facebook_locale = 'ka_GE';

		$kab = new GP_Locale();
		$kab->english_name = 'Kabyle';
		$kab->native_name = 'Taqbaylit';
		$kab->lang_code_iso_639_2 = 'kab';
		$kab->lang_code_iso_639_3 = 'kab';
		$kab->country_code = 'dz';
		$kab->wp_locale = 'kab';
		$kab->slug = 'kab';
		$kab->nplurals = 2;
		$kab->plural_expression = '(n > 1)';

		$kal = new GP_Locale();
		$kal->english_name = 'Greenlandic';
		$kal->native_name = 'Kalaallisut';
		$kal->lang_code_iso_639_1 = 'kl';
		$kal->lang_code_iso_639_2 = 'kal';
		$kal->lang_code_iso_639_3 = 'kal';
		$kal->country_code = 'gl';
		$kal->wp_locale = 'kal';
		$kal->slug = 'kal';

		$kin = new GP_Locale();
		$kin->english_name = 'Kinyarwanda';
		$kin->native_name = 'Ikinyarwanda';
		$kin->lang_code_iso_639_1 = 'rw';
		$kin->lang_code_iso_639_2 = 'kin';
		$kin->lang_code_iso_639_3 = 'kin';
		$kin->wp_locale = 'kin';
		$kin->country_code = 'rw';
		$kin->slug = 'kin';
		$kin->facebook_locale = 'rw_RW';

		$kk = new GP_Locale();
		$kk->english_name = 'Kazakh';
		$kk->native_name = 'Қазақ тілі';
		$kk->lang_code_iso_639_1 = 'kk';
		$kk->lang_code_iso_639_2 = 'kaz';
		$kk->country_code = 'kz';
		$kk->wp_locale = 'kk';
		$kk->slug = 'kk';
		$kk->google_code = 'kk';
		$kk->facebook_locale = 'kk_KZ';

		$km = new GP_Locale();
		$km->english_name = 'Khmer';
		$km->native_name = 'ភាសាខ្មែរ';
		$km->lang_code_iso_639_1 = 'km';
		$km->lang_code_iso_639_2 = 'khm';
		$km->country_code = 'kh';
		$km->wp_locale = 'km';
		$km->slug = 'km';
		$km->nplurals = 1;
		$km->plural_expression = '0';
		$km->google_code = 'km';
		$km->facebook_locale = 'km_KH';

		$kmr = new GP_Locale();
		$kmr->english_name = 'Kurdish (Kurmanji)';
		$kmr->native_name = 'Kurdî';
		$kmr->lang_code_iso_639_1 = 'ku';
		$kmr->lang_code_iso_639_3 = 'kmr';
		$kmr->country_code = 'tr';
		$kmr->slug = 'kmr';
		$kmr->facebook_locale = 'ku_TR';

		$kn = new GP_Locale();
		$kn->english_name = 'Kannada';
		$kn->native_name = 'ಕನ್ನಡ';
		$kn->lang_code_iso_639_1 = 'kn';
		$kn->lang_code_iso_639_2 = 'kan';
		$kn->country_code = 'in';
		$kn->wp_locale = 'kn';
		$kn->slug = 'kn';
		$kn->google_code = 'kn';
		$kn->facebook_locale = 'kn_IN';

		$ko = new GP_Locale();
		$ko->english_name = 'Korean';
		$ko->native_name = '한국어';
		$ko->lang_code_iso_639_1 = 'ko';
		$ko->lang_code_iso_639_2 = 'kor';
		$ko->country_code = 'kr';
		$ko->wp_locale = 'ko_KR';
		$ko->slug = 'ko';
		$ko->nplurals = 1;
		$ko->plural_expression = '0';
		$ko->google_code = 'ko';
		$ko->facebook_locale = 'ko_KR';

		$ks = new GP_Locale();
		$ks->english_name = 'Kashmiri';
		$ks->native_name = 'कश्मीरी';
		$ks->lang_code_iso_639_1 = 'ks';
		$ks->lang_code_iso_639_2 = 'kas';
		$ks->slug = 'ks';

		$kir = new GP_Locale();
		$kir->english_name = 'Kyrgyz';
		$kir->native_name = 'Кыргызча';
		$kir->lang_code_iso_639_1 = 'ky';
		$kir->lang_code_iso_639_2 = 'kir';
		$kir->lang_code_iso_639_3 = 'kir';
		$kir->country_code = 'kg';
		$kir->wp_locale = 'kir';
		$kir->slug = 'kir';
		$kir->nplurals = 1;
		$kir->plural_expression = '0';
		$kir->google_code = 'ky';

		$la = new GP_Locale();
		$la->english_name = 'Latin';
		$la->native_name = 'Latine';
		$la->lang_code_iso_639_1 = 'la';
		$la->lang_code_iso_639_2 = 'lat';
		$la->slug = 'la';
		$la->google_code = 'la';
		$la->facebook_locale = 'la_VA';

		$lb = new GP_Locale();
		$lb->english_name = 'Luxembourgish';
		$lb->native_name = 'Lëtzebuergesch';
		$lb->lang_code_iso_639_1 = 'lb';
		$lb->country_code = 'lu';
		$lb->wp_locale = 'lb_LU';
		$lb->slug = 'lb';

		$li = new GP_Locale();
		$li->english_name = 'Limburgish';
		$li->native_name = 'Limburgs';
		$li->lang_code_iso_639_1 = 'li';
		$li->lang_code_iso_639_2 = 'lim';
		$li->lang_code_iso_639_3 = 'lim';
		$li->country_code = 'nl';
		$li->wp_locale = 'li';
		$li->slug = 'li';
		$li->facebook_locale = 'li_NL';

		$lin = new GP_Locale();
		$lin->english_name = 'Lingala';
		$lin->native_name = 'Ngala';
		$lin->lang_code_iso_639_1 = 'ln';
		$lin->lang_code_iso_639_2 = 'lin';
		$lin->country_code = 'cd';
		$lin->wp_locale = 'lin';
		$lin->slug = 'lin';
		$lin->nplurals = 2;
		$lin->plural_expression = 'n>1';
		$lin->facebook_locale = 'ln_CD';

		$lo = new GP_Locale();
		$lo->english_name = 'Lao';
		$lo->native_name = 'ພາສາລາວ';
		$lo->lang_code_iso_639_1 = 'lo';
		$lo->lang_code_iso_639_2 = 'lao';
		$lo->country_code = 'LA';
		$lo->wp_locale = 'lo';
		$lo->slug = 'lo';
		$lo->nplurals = 1;
		$lo->plural_expression = '0';
		$lo->google_code = 'lo';
		$lo->facebook_locale = 'lo_LA';

		$lt = new GP_Locale();
		$lt->english_name = 'Lithuanian';
		$lt->native_name = 'Lietuvių kalba';
		$lt->lang_code_iso_639_1 = 'lt';
		$lt->lang_code_iso_639_2 = 'lit';
		$lt->country_code = 'lt';
		$lt->wp_locale = 'lt_LT';
		$lt->slug = 'lt';
		$lt->nplurals = 3;
		$lt->plural_expression = '(n%10==1 && n%100!=11 ? 0 : n%10>=2 && (n%100<10 || n%100>=20) ? 1 : 2)';
		$lt->google_code = 'lt';
		$lt->facebook_locale = 'lt_LT';

		$lv = new GP_Locale();
		$lv->english_name = 'Latvian';
		$lv->native_name = 'Latviešu valoda';
		$lv->lang_code_iso_639_1 = 'lv';
		$lv->lang_code_iso_639_2 = 'lav';
		$lv->country_code = 'lv';
		$lv->wp_locale = 'lv';
		$lv->slug = 'lv';
		$lv->nplurals = 3;
		$lv->plural_expression = '(n%10==1 && n%100!=11 ? 0 : n != 0 ? 1 : 2)';
		$lv->google_code = 'lv';
		$lv->facebook_locale = 'lv_LV';

		$me = new GP_Locale();
		$me->english_name = 'Montenegrin';
		$me->native_name = 'Crnogorski jezik';
		$me->lang_code_iso_639_1 = 'me';
		$me->country_code = 'me';
		$me->wp_locale = 'me_ME';
		$me->slug = 'me';
		$me->nplurals = 3;
		$me->plural_expression = '(n%10==1 && n%100!=11 ? 0 : n%10>=2 && n%10<=4 && (n%100<10 || n%100>=20) ? 1 : 2)';

		$mg = new GP_Locale();
		$mg->english_name = 'Malagasy';
		$mg->native_name = 'Malagasy';
		$mg->lang_code_iso_639_1 = 'mg';
		$mg->lang_code_iso_639_2 = 'mlg';
		$mg->country_code = 'mg';
		$mg->wp_locale = 'mg_MG';
		$mg->slug = 'mg';
		$mg->google_code = 'mg';
		$mg->facebook_locale = 'mg_MG';

		$mhr = new GP_Locale();
		$mhr->english_name = 'Mari (Meadow)';
		$mhr->native_name = 'Олык марий';
		$mhr->lang_code_iso_639_3 = 'mhr';
		$mhr->country_code = 'ru';
		$mhr->slug = 'mhr';

		$mk = new GP_Locale();
		$mk->english_name = 'Macedonian';
		$mk->native_name = 'Македонски јазик';
		$mk->lang_code_iso_639_1 = 'mk';
		$mk->lang_code_iso_639_2 = 'mkd';
		$mk->country_code = 'mk';
		$mk->wp_locale = 'mk_MK';
		$mk->slug = 'mk';
		$mk->nplurals = 2;
		$mk->plural_expression = 'n==1 || n%10==1 ? 0 : 1';
		$mk->google_code = 'mk';
		$mk->facebook_locale = 'mk_MK';

		$ml = new GP_Locale();
		$ml->english_name = 'Malayalam';
		$ml->native_name = 'മലയാളം';
		$ml->lang_code_iso_639_1 = 'ml';
		$ml->lang_code_iso_639_2 = 'mal';
		$ml->country_code = 'in';
		$ml->wp_locale = 'ml_IN';
		$ml->slug = 'ml';
		$ml->google_code = 'ml';
		$ml->facebook_locale = 'ml_IN';

		$mn = new GP_Locale();
		$mn->english_name = 'Mongolian';
		$mn->native_name = 'Монгол';
		$mn->lang_code_iso_639_1 = 'mn';
		$mn->lang_code_iso_639_2 = 'mon';
		$mn->country_code = 'mn';
		$mn->wp_locale = 'mn';
		$mn->slug = 'mn';
		$mn->google_code = 'mn';
		$mn->facebook_locale = 'mn_MN';

		$mr = new GP_Locale();
		$mr->english_name = 'Marathi';
		$mr->native_name = 'मराठी';
		$mr->lang_code_iso_639_1 = 'mr';
		$mr->lang_code_iso_639_2 = 'mar';
		$mr->wp_locale = 'mr';
		$mr->slug = 'mr';
		$mr->google_code = 'mr';
		$mr->facebook_locale = 'mr_IN';

		$mri = new GP_Locale();
		$mri->english_name = 'Maori';
		$mri->native_name = 'Te Reo Māori';
		$mri->lang_code_iso_639_1 = 'mi';
		$mri->lang_code_iso_639_3 = 'mri';
		$mri->country_code = 'nz';
		$mri->slug = 'mri';
		$mri->wp_locale = 'mri';
		$mri->nplurals = 2;
		$mri->plural_expression = '(n > 1)';
		$mri->google_code = 'mi';

		$mrj = new GP_Locale();
		$mrj->english_name = 'Mari (Hill)';
		$mrj->native_name = 'Кырык мары';
		$mrj->lang_code_iso_639_3 = 'mrj';
		$mrj->country_code = 'ru';
		$mrj->slug = 'mrj';

		$ms = new GP_Locale();
		$ms->english_name = 'Malay';
		$ms->native_name = 'Bahasa Melayu';
		$ms->lang_code_iso_639_1 = 'ms';
		$ms->lang_code_iso_639_2 = 'msa';
		$ms->wp_locale = 'ms_MY';
		$ms->slug = 'ms';
		$ms->nplurals = 1;
		$ms->plural_expression = '0';
		$ms->google_code = 'ms';
		$ms->facebook_locale = 'ms_MY';

		$mwl = new GP_Locale();
		$mwl->english_name = 'Mirandese';
		$mwl->native_name = 'Mirandés';
		$mwl->lang_code_iso_639_2 = 'mwl';
		$mwl->slug = 'mwl';

		$my = new GP_Locale();
		$my->english_name = 'Myanmar (Burmese)';
		$my->native_name = 'ဗမာစာ';
		$my->lang_code_iso_639_1 = 'my';
		$my->lang_code_iso_639_2 = 'mya';
		$my->country_code = 'mm';
		$my->wp_locale = 'my_MM';
		$my->slug = 'mya';
		$my->google_code = 'my';

		$ne = new GP_Locale();
		$ne->english_name = 'Nepali';
		$ne->native_name = 'नेपाली';
		$ne->lang_code_iso_639_1 = 'ne';
		$ne->lang_code_iso_639_2 = 'nep';
		$ne->country_code = 'np';
		$ne->wp_locale = 'ne_NP';
		$ne->slug = 'ne';
		$ne->google_code = 'ne';
		$ne->facebook_locale = 'ne_NP';

		$nb = new GP_Locale();
		$nb->english_name = 'Norwegian (Bokmål)';
		$nb->native_name = 'Norsk bokmål';
		$nb->lang_code_iso_639_1 = 'nb';
		$nb->lang_code_iso_639_2 = 'nob';
		$nb->country_code = 'no';
		$nb->wp_locale = 'nb_NO';
		$nb->slug = 'nb';
		$nb->google_code = 'no';
		$nb->facebook_locale = 'nb_NO';

		$nl = new GP_Locale();
		$nl->english_name = 'Dutch';
		$nl->native_name = 'Nederlands';
		$nl->lang_code_iso_639_1 = 'nl';
		$nl->lang_code_iso_639_2 = 'nld';
		$nl->country_code = 'nl';
		$nl->wp_locale = 'nl_NL';
		$nl->slug = 'nl';
		$nl->google_code = 'nl';
		$nl->facebook_locale = 'nl_NL';

		$nl_be = new GP_Locale();
		$nl_be->english_name = 'Dutch (Belgium)';
		$nl_be->native_name = 'Nederlands (België)';
		$nl_be->lang_code_iso_639_1 = 'nl';
		$nl_be->lang_code_iso_639_2 = 'nld';
		$nl_be->country_code = 'be';
		$nl_be->wp_locale = 'nl_BE';
		$nl_be->slug = 'nl-be';
		$nl_be->google_code = 'nl';

		$nn = new GP_Locale();
		$nn->english_name = 'Norwegian (Nynorsk)';
		$nn->native_name = 'Norsk nynorsk';
		$nn->lang_code_iso_639_1 = 'nn';
		$nn->lang_code_iso_639_2 = 'nno';
		$nn->country_code = 'no';
		$nn->wp_locale = 'nn_NO';
		$nn->slug = 'nn';
		$nn->google_code = 'no';
		$nn->facebook_locale = 'nn_NO';

		$no = new GP_Locale();
		$no->english_name = 'Norwegian';
		$no->native_name = 'Norsk';
		$no->lang_code_iso_639_1 = 'no';
		$no->lang_code_iso_639_2 = 'nor';
		$no->country_code = 'no';
		$no->slug = 'no';
		$no->google_code = 'no';

		$oci = new GP_Locale();
		$oci->english_name = 'Occitan';
		$oci->native_name = 'Occitan';
		$oci->lang_code_iso_639_1 = 'oc';
		$oci->lang_code_iso_639_2 = 'oci';
		$oci->country_code = 'fr';
		$oci->wp_locale = 'oci';
		$oci->slug = 'oci';
		$oci->nplurals = 2;
		$oci->plural_expression = '(n > 1)';

		$orm = new GP_Locale();
		$orm->english_name = 'Oromo';
		$orm->native_name = 'Afaan Oromo';
		$orm->lang_code_iso_639_1 = 'om';
		$orm->lang_code_iso_639_2 = 'orm';
		$orm->lang_code_iso_639_3 = 'orm';
		$orm->slug = 'orm';
		$orm->plural_expression = '(n > 1)';

		$ory = new GP_Locale();
		$ory->english_name = 'Oriya';
		$ory->native_name = 'ଓଡ଼ିଆ';
		$ory->lang_code_iso_639_1 = 'or';
		$ory->lang_code_iso_639_2 = 'ory';
		$ory->country_code = 'in';
		$ory->wp_locale = 'ory';
		$ory->slug = 'ory';
		$ory->facebook_locale = 'or_IN';

		$os = new GP_Locale();
		$os->english_name = 'Ossetic';
		$os->native_name = 'Ирон';
		$os->lang_code_iso_639_1 = 'os';
		$os->lang_code_iso_639_2 = 'oss';
		$os->wp_locale = 'os';
		$os->slug = 'os';

		$pa = new GP_Locale();
		$pa->english_name = 'Punjabi';
		$pa->native_name = 'ਪੰਜਾਬੀ';
		$pa->lang_code_iso_639_1 = 'pa';
		$pa->lang_code_iso_639_2 = 'pan';
		$pa->country_code = 'in';
		$pa->wp_locale = 'pa_IN';
		$pa->slug = 'pa';
		$pa->google_code = 'pa';
		$pa->facebook_locale = 'pa_IN';

		$pl = new GP_Locale();
		$pl->english_name = 'Polish';
		$pl->native_name = 'Polski';
		$pl->lang_code_iso_639_1 = 'pl';
		$pl->lang_code_iso_639_2 = 'pol';
		$pl->country_code = 'pl';
		$pl->wp_locale = 'pl_PL';
		$pl->slug = 'pl';
		$pl->nplurals = 3;
		$pl->plural_expression = '(n==1 ? 0 : n%10>=2 && n%10<=4 && (n%100<10 || n%100>=20) ? 1 : 2)';
		$pl->google_code = 'pl';
		$pl->facebook_locale = 'pl_PL';

		$pt_br = new GP_Locale();
		$pt_br->english_name = 'Portuguese (Brazil)';
		$pt_br->native_name = 'Português do Brasil';
		$pt_br->lang_code_iso_639_1 = 'pt';
		$pt_br->lang_code_iso_639_2 = 'por';
		$pt_br->country_code = 'br';
		$pt_br->wp_locale = 'pt_BR';
		$pt_br->slug = 'pt-br';
		$pt_br->nplurals = 2;
		$pt_br->plural_expression = '(n > 1)';
		$pt_br->google_code = 'pt-BR';
		$pt_br->facebook_locale = 'pt_BR';

		$pt = new GP_Locale();
		$pt->english_name = 'Portuguese (Portugal)';
		$pt->native_name = 'Português';
		$pt->lang_code_iso_639_1 = 'pt';
		$pt->country_code = 'pt';
		$pt->wp_locale = 'pt_PT';
		$pt->slug = 'pt';
		$pt->google_code = 'pt-PT';
		$pt->facebook_locale = 'pt_PT';

		$ps = new GP_Locale();
		$ps->english_name = 'Pashto';
		$ps->native_name = 'پښتو';
		$ps->lang_code_iso_639_1 = 'ps';
		$ps->lang_code_iso_639_2 = 'pus';
		$ps->country_code = 'af';
		$ps->wp_locale = 'ps';
		$ps->slug = 'ps';
		$ps->text_direction = 'rtl';
		$ps->facebook_locale = 'ps_AF';

		$rhg = new GP_Locale();
		$rhg->english_name = 'Rohingya';
		$rhg->native_name = 'Ruáinga';
		$rhg->lang_code_iso_639_3 = 'rhg';
		$rhg->country_code = 'mm';
		$rhg->wp_locale = 'rhg';
		$rhg->slug = 'rhg';
		$rhg->nplurals = 1;
		$rhg->plural_expression = '0';

		$ro = new GP_Locale();
		$ro->english_name = 'Romanian';
		$ro->native_name = 'Română';
		$ro->lang_code_iso_639_1 = 'ro';
		$ro->lang_code_iso_639_2 = 'ron';
		$ro->country_code = 'ro';
		$ro->wp_locale = 'ro_RO';
		$ro->slug = 'ro';
		$ro->nplurals = 3;
		$ro->plural_expression = '(n==1 ? 0 : (n==0 || (n%100 > 0 && n%100 < 20)) ? 1 : 2)';
		$ro->google_code = 'ro';
		$ro->facebook_locale = 'ro_RO';

		$roh = new GP_Locale();
		$roh->english_name = 'Romansh';
		$roh->native_name = 'Rumantsch';
		$roh->lang_code_iso_639_2 = 'rm';
		$roh->lang_code_iso_639_3 = 'roh';
		$roh->country_code = 'ch';
		$roh->wp_locale = 'roh';
		$roh->slug = 'roh';

		$ru = new GP_Locale();
		$ru->english_name = 'Russian';
		$ru->native_name = 'Русский';
		$ru->lang_code_iso_639_1 = 'ru';
		$ru->lang_code_iso_639_2 = 'rus';
		$ru->country_code = 'ru';
		$ru->wp_locale = 'ru_RU';
		$ru->slug = 'ru';
		$ru->nplurals = 3;
		$ru->plural_expression = '(n%10==1 && n%100!=11 ? 0 : n%10>=2 && n%10<=4 && (n%100<10 || n%100>=20) ? 1 : 2)';
		$ru->google_code = 'ru';
		$ru->facebook_locale = 'ru_RU';

		$rue = new GP_Locale();
		$rue->english_name = 'Rusyn';
		$rue->native_name = 'Русиньскый';
		$rue->lang_code_iso_639_3 = 'rue';
		$rue->wp_locale = 'rue';
		$rue->slug = 'rue';
		$rue->nplurals = 3;
		$rue->plural_expression = '(n%10==1 && n%100!=11 ? 0 : n%10>=2 && n%10<=4 && (n%100<10 || n%100>=20) ? 1 : 2)';

		$rup = new GP_Locale();
		$rup->english_name = 'Aromanian';
		$rup->native_name = 'Armãneashce';
		$rup->lang_code_iso_639_2 = 'rup';
		$rup->lang_code_iso_639_3 = 'rup';
		$rup->country_code = 'mk';
		$rup->wp_locale = 'rup_MK';
		$rup->slug = 'rup';

		$sah = new GP_Locale();
		$sah->english_name = 'Sakha';
		$sah->native_name = 'Сахалыы';
		$sah->lang_code_iso_639_2 = 'sah';
		$sah->lang_code_iso_639_3 = 'sah';
		$sah->country_code = 'ru';
		$sah->wp_locale = 'sah';
		$sah->slug = 'sah';

		$sa_in = new GP_Locale();
		$sa_in->english_name = 'Sanskrit';
		$sa_in->native_name = 'भारतम्';
		$sa_in->lang_code_iso_639_1 = 'sa';
		$sa_in->lang_code_iso_639_2 = 'san';
		$sa_in->lang_code_iso_639_3 = 'san';
		$sa_in->country_code = 'in';
		$sa_in->wp_locale = 'sa_IN';
		$sa_in->slug = 'sa-in';
		$sa_in->facebook_locale = 'sa_IN';

		$si = new GP_Locale();
		$si->english_name = 'Sinhala';
		$si->native_name = 'සිංහල';
		$si->lang_code_iso_639_1 = 'si';
		$si->lang_code_iso_639_2 = 'sin';
		$si->country_code = 'lk';
		$si->wp_locale = 'si_LK';
		$si->slug = 'si';
		$si->google_code = 'si';
		$si->facebook_locale = 'si_LK';

		$sk = new GP_Locale();
		$sk->english_name = 'Slovak';
		$sk->native_name = 'Slovenčina';
		$sk->lang_code_iso_639_1 = 'sk';
		$sk->lang_code_iso_639_2 = 'slk';
		$sk->country_code = 'sk';
		$sk->slug = 'sk';
		$sk->wp_locale = 'sk_SK';
		$sk->nplurals = 3;
		$sk->plural_expression = '(n==1) ? 0 : (n>=2 && n<=4) ? 1 : 2';
		$sk->google_code = 'sk';
		$sk->facebook_locale = 'sk_SK';

		$sl = new GP_Locale();
		$sl->english_name = 'Slovenian';
		$sl->native_name = 'Slovenščina';
		$sl->lang_code_iso_639_1 = 'sl';
		$sl->lang_code_iso_639_2 = 'slv';
		$sl->country_code = 'si';
		$sl->wp_locale = 'sl_SI';
		$sl->slug = 'sl';
		$sl->nplurals = 4;
		$sl->plural_expression = '(n%100==1 ? 0 : n%100==2 ? 1 : n%100==3 || n%100==4 ? 2 : 3)';
		$sl->google_code = 'sl';
		$sl->facebook_locale = 'sl_SI';

		$snd = new GP_Locale();
		$snd->english_name = 'Sindhi';
		$snd->native_name = 'سنڌي';
		$snd->lang_code_iso_639_1 = 'sd';
		$snd->lang_code_iso_639_2 = 'sd';
		$snd->lang_code_iso_639_3 = 'snd';
		$snd->country_code = 'pk';
		$snd->wp_locale = 'snd';
		$snd->slug = 'snd';
		$snd->text_direction = 'rtl';

		$so = new GP_Locale();
		$so->english_name = 'Somali';
		$so->native_name = 'Afsoomaali';
		$so->lang_code_iso_639_1 = 'so';
		$so->lang_code_iso_639_2 = 'som';
		$so->lang_code_iso_639_3 = 'som';
		$so->country_code = 'so';
		$so->wp_locale = 'so_SO';
		$so->slug = 'so';
		$so->google_code = 'so';
		$so->facebook_locale = 'so_SO';

		$sq = new GP_Locale();
		$sq->english_name = 'Albanian';
		$sq->native_name = 'Shqip';
		$sq->lang_code_iso_639_1 = 'sq';
		$sq->lang_code_iso_639_2 = 'sqi';
		$sq->wp_locale = 'sq';
		$sq->country_code = 'al';
		$sq->slug = 'sq';
		$sq->google_code = 'sq';
		$sq->facebook_locale = 'sq_AL';

		$sr = new GP_Locale();
		$sr->english_name = 'Serbian';
		$sr->native_name = 'Српски језик';
		$sr->lang_code_iso_639_1 = 'sr';
		$sr->lang_code_iso_639_2 = 'srp';
		$sr->country_code = 'rs';
		$sr->wp_locale = 'sr_RS';
		$sr->slug = 'sr';
		$sr->nplurals = 3;
		$sr->plural_expression = '(n%10==1 && n%100!=11 ? 0 : n%10>=2 && n%10<=4 && (n%100<10 || n%100>=20) ? 1 : 2)';
		$sr->google_code = 'sr';
		$sr->facebook_locale = 'sr_RS';

		$srd = new GP_Locale();
		$srd->english_name = 'Sardinian';
		$srd->native_name = 'Sardu';
		$srd->lang_code_iso_639_1 = 'sc';
		$srd->lang_code_iso_639_2 = 'srd';
		$srd->country_code = 'it';
		$srd->wp_locale = 'srd';
		$srd->slug = 'srd';
		$srd->facebook_locale = 'sc_IT';

		$su = new GP_Locale();
		$su->english_name = 'Sundanese';
		$su->native_name = 'Basa Sunda';
		$su->lang_code_iso_639_1 = 'su';
		$su->lang_code_iso_639_2 = 'sun';
		$su->country_code = 'id';
		$su->wp_locale = 'su_ID';
		$su->slug = 'su';
		$su->nplurals = 1;
		$su->plural_expression = '0';
		$su->google_code = 'su';

		$sv = new GP_Locale();
		$sv->english_name = 'Swedish';
		$sv->native_name = 'Svenska';
		$sv->lang_code_iso_639_1 = 'sv';
		$sv->lang_code_iso_639_2 = 'swe';
		$sv->country_code = 'se';
		$sv->wp_locale = 'sv_SE';
		$sv->slug = 'sv';
		$sv->google_code = 'sv';
		$sv->facebook_locale = 'sv_SE';

		$sw = new GP_Locale();
		$sw->english_name = 'Swahili';
		$sw->native_name = 'Kiswahili';
		$sw->lang_code_iso_639_1 = 'sw';
		$sw->lang_code_iso_639_2 = 'swa';
		$sw->wp_locale = 'sw';
		$sw->slug = 'sw';
		$sw->google_code = 'sw';
		$sw->facebook_locale = 'sw_KE';

		$szl = new GP_Locale();
		$szl->english_name = 'Silesian';
		$szl->native_name = 'Ślōnskŏ gŏdka';
		$szl->lang_code_iso_639_3 = 'szl';
		$szl->country_code = 'pl';
		$szl->wp_locale = 'szl';
		$szl->slug = 'szl';
		$szl->nplurals = 3;
		$szl->plural_expression = '(n==1 ? 0 : n%10>=2 && n%10<=4 && n%100==20 ? 1 : 2)';
		$szl->facebook_locale = 'sz_PL';

		$ta = new GP_Locale();
		$ta->english_name = 'Tamil';
		$ta->native_name = 'தமிழ்';
		$ta->lang_code_iso_639_1 = 'ta';
		$ta->lang_code_iso_639_2 = 'tam';
		$ta->country_code = 'in';
		$ta->wp_locale = 'ta_IN';
		$ta->slug = 'ta';
		$ta->google_code = 'ta';
		$ta->facebook_locale = 'ta_IN';

		$ta_lk = new GP_Locale();
		$ta_lk->english_name = 'Tamil (Sri Lanka)';
		$ta_lk->native_name = 'தமிழ்';
		$ta_lk->lang_code_iso_639_1 = 'ta';
		$ta_lk->lang_code_iso_639_2 = 'tam';
		$ta_lk->country_code = 'lk';
		$ta_lk->wp_locale = 'ta_LK';
		$ta_lk->slug = 'ta-lk';
		$ta_lk->google_code = 'ta';

		$tah = new GP_Locale();
		$tah->english_name = 'Tahitian';
		$tah->native_name = 'Reo Tahiti';
		$tah->lang_code_iso_639_1 = 'ty';
		$tah->lang_code_iso_639_2 = 'tah';
		$tah->lang_code_iso_639_3 = 'tah';
		$tah->country_code = 'fr';
		$tah->wp_locale = 'tah';
		$tah->slug = 'tah';
		$tah->nplurals = 2;
		$tah->plural_expression = '(n > 1)';

		$te = new GP_Locale();
		$te->english_name = 'Telugu';
		$te->native_name = 'తెలుగు';
		$te->lang_code_iso_639_1 = 'te';
		$te->lang_code_iso_639_2 = 'tel';
		$te->wp_locale = 'te';
		$te->slug = 'te';
		$te->google_code = 'te';
		$te->facebook_locale = 'te_IN';

		$tg = new GP_Locale();
		$tg->english_name = 'Tajik';
		$tg->native_name = 'Тоҷикӣ';
		$tg->lang_code_iso_639_1 = 'tg';
		$tg->lang_code_iso_639_2 = 'tgk';
		$tah->country_code = 'tj';
		$tg->wp_locale = 'tg';
		$tg->slug = 'tg';
		$tg->google_code = 'tg';
		$tg->facebook_locale = 'tg_TJ';

		$th = new GP_Locale();
		$th->english_name = 'Thai';
		$th->native_name = 'ไทย';
		$th->lang_code_iso_639_1 = 'th';
		$th->lang_code_iso_639_2 = 'tha';
		$th->wp_locale = 'th';
		$th->slug = 'th';
		$th->nplurals = 1;
		$th->plural_expression = '0';
		$th->google_code = 'th';
		$th->facebook_locale = 'th_TH';

		$tir = new GP_Locale();
		$tir->english_name = 'Tigrinya';
		$tir->native_name = 'ትግርኛ';
		$tir->lang_code_iso_639_1 = 'ti';
		$tir->lang_code_iso_639_2 = 'tir';
		$tir->country_code = 'er';
		$tir->wp_locale = 'tir';
		$tir->slug = 'tir';
		$tir->nplurals = 1;
		$tir->plural_expression = '0';

		$tlh = new GP_Locale();
		$tlh->english_name = 'Klingon';
		$tlh->native_name = 'TlhIngan';
		$tlh->lang_code_iso_639_2 = 'tlh';
		$tlh->slug = 'tlh';
		$tlh->nplurals = 1;
		$tlh->plural_expression = '0';
		$tlh->facebook_locale = 'tl_ST';

		$tl = new GP_Locale();
		$tl->english_name = 'Tagalog';
		$tl->native_name = 'Tagalog';
		$tl->lang_code_iso_639_1 = 'tl';
		$tl->lang_code_iso_639_2 = 'tgl';
		$tl->country_code = 'ph';
		$tl->wp_locale = 'tl';
		$tl->slug = 'tl';
		$tl->google_code = 'tl';
		$tl->facebook_locale = 'tl_PH';

		$tr = new GP_Locale();
		$tr->english_name = 'Turkish';
		$tr->native_name = 'Türkçe';
		$tr->lang_code_iso_639_1 = 'tr';
		$tr->lang_code_iso_639_2 = 'tur';
		$tr->country_code = 'tr';
		$tr->wp_locale = 'tr_TR';
		$tr->slug = 'tr';
		$tr->nplurals = 2;
		$tr->plural_expression = '(n > 1)';
		$tr->google_code = 'tr';
		$tr->facebook_locale = 'tr_TR';

		$tt_ru = new GP_Locale();
		$tt_ru->english_name = 'Tatar';
		$tt_ru->native_name = 'Татар теле';
		$tt_ru->lang_code_iso_639_1 = 'tt';
		$tt_ru->lang_code_iso_639_2 = 'tat';
		$tt_ru->country_code = 'ru';
		$tt_ru->wp_locale = 'tt_RU';
		$tt_ru->slug = 'tt';
		$tt_ru->nplurals = 1;
		$tt_ru->plural_expression = '0';
		$tt_ru->facebook_locale = 'tt_RU';

		$tuk = new GP_Locale();
		$tuk->english_name = 'Turkmen';
		$tuk->native_name = 'Türkmençe';
		$tuk->lang_code_iso_639_1 = 'tk';
		$tuk->lang_code_iso_639_2 = 'tuk';
		$tuk->country_code = 'tm';
		$tuk->wp_locale = 'tuk';
		$tuk->slug = 'tuk';
		$tuk->nplurals = 2;
		$tuk->plural_expression = '(n > 1)';
		$tuk->facebook_locale = 'tk_TM';

		$twd = new GP_Locale();
		$twd->english_name = 'Tweants';
		$twd->native_name = 'Twents';
		$twd->lang_code_iso_639_3 = 'twd';
		$twd->country_code = 'nl';
		$twd->wp_locale = 'twd';
		$twd->slug = 'twd';

		$tzm = new GP_Locale();
		$tzm->english_name = 'Tamazight (Central Atlas)';
		$tzm->native_name = 'ⵜⴰⵎⴰⵣⵉⵖⵜ';
		$tzm->lang_code_iso_639_2 = 'tzm';
		$tzm->country_code = 'ma';
		$tzm->wp_locale = 'tzm';
		$tzm->slug = 'tzm';
		$tzm->nplurals = 2;
		$tzm->plural_expression = '(n > 1)';

		$udm = new GP_Locale();
		$udm->english_name = 'Udmurt';
		$udm->native_name = 'Удмурт кыл';
		$udm->lang_code_iso_639_2 = 'udm';
		$udm->slug = 'udm';

		$ug = new GP_Locale();
		$ug->english_name = 'Uighur';
		$ug->native_name = 'Uyƣurqə';
		$ug->lang_code_iso_639_1 = 'ug';
		$ug->lang_code_iso_639_2 = 'uig';
		$ug->country_code = 'cn';
		$ug->wp_locale = 'ug_CN';
		$ug->slug = 'ug';
		$ug->text_direction = 'rtl';

		$uk = new GP_Locale();
		$uk->english_name = 'Ukrainian';
		$uk->native_name = 'Українська';
		$uk->lang_code_iso_639_1 = 'uk';
		$uk->lang_code_iso_639_2 = 'ukr';
		$uk->country_code = 'ua';
		$uk->wp_locale = 'uk';
		$uk->slug = 'uk';
		$uk->nplurals = 3;
		$uk->plural_expression = '(n%10==1 && n%100!=11 ? 0 : n%10>=2 && n%10<=4 && (n%100<10 || n%100>=20) ? 1 : 2)';
		$uk->google_code = 'uk';
		$uk->facebook_locale = 'uk_UA';

		$ur = new GP_Locale();
		$ur->english_name = 'Urdu';
		$ur->native_name = 'اردو';
		$ur->lang_code_iso_639_1 = 'ur';
		$ur->lang_code_iso_639_2 = 'urd';
		$ur->country_code = 'pk';
		$ur->wp_locale = 'ur';
		$ur->slug = 'ur';
		$ur->text_direction = 'rtl';
		$ur->google_code = 'ur';
		$ur->facebook_locale = 'ur_PK';

		$uz = new GP_Locale();
		$uz->english_name = 'Uzbek';
		$uz->native_name = 'O‘zbekcha';
		$uz->lang_code_iso_639_1 = 'uz';
		$uz->lang_code_iso_639_2 = 'uzb';
		$uz->country_code = 'uz';
		$uz->wp_locale = 'uz_UZ';
		$uz->slug = 'uz';
		$uz->nplurals = 1;
		$uz->plural_expression = '0';
		$uz->google_code = 'uz';
		$uz->facebook_locale = 'uz_UZ';

		$vec = new GP_Locale();
		$vec->english_name = 'Venetian';
		$vec->native_name = 'Vèneta';
		$vec->lang_code_iso_639_2 = 'roa';
		$vec->lang_code_iso_639_3 = 'vec';
		$vec->country_code = 'it';
		$vec->slug = 'vec';

		$vi = new GP_Locale();
		$vi->english_name = 'Vietnamese';
		$vi->native_name = 'Tiếng Việt';
		$vi->lang_code_iso_639_1 = 'vi';
		$vi->lang_code_iso_639_2 = 'vie';
		$vi->country_code = 'vn';
		$vi->wp_locale = 'vi';
		$vi->slug = 'vi';
		$vi->nplurals = 1;
		$vi->plural_expression = '0';
		$vi->google_code = 'vi';
		$vi->facebook_locale = 'vi_VN';

		$wa = new GP_Locale();
		$wa->english_name = 'Walloon';
		$wa->native_name = 'Walon';
		$wa->lang_code_iso_639_1 = 'wa';
		$wa->lang_code_iso_639_2 = 'wln';
		$wa->country_code = 'be';
		$wa->wp_locale = 'wa';
		$wa->slug = 'wa';

		$xho = new GP_Locale();
		$xho->english_name = 'Xhosa';
		$xho->native_name = 'isiXhosa';
		$xho->lang_code_iso_639_1 = 'xh';
		$xho->lang_code_iso_639_2 = 'xho';
		$xho->lang_code_iso_639_3 = 'xho';
		$xho->country_code = 'za';
		$xho->wp_locale = 'xho';
		$xho->slug = 'xho';
		$xho->google_code = 'xh';
		$xho->facebook_locale = 'xh_ZA';

		$xmf = new GP_Locale();
		$xmf->english_name = 'Mingrelian';
		$xmf->native_name = 'მარგალური ნინა';
		$xmf->lang_code_iso_639_3 = 'xmf';
		$xmf->country_code = 'ge';
		$xmf->wp_locale = 'xmf';
		$xmf->slug = 'xmf';

		$yi = new GP_Locale();
		$yi->english_name = 'Yiddish';
		$yi->native_name = 'ייִדיש';
		$yi->lang_code_iso_639_1 = 'yi';
		$yi->lang_code_iso_639_2 = 'yid';
		$yi->slug = 'yi';
		$yi->text_direction = 'rtl';
		$yi->google_code = 'yi';

		$yor = new GP_Locale();
		$yor->english_name = 'Yoruba';
		$yor->native_name = 'Yorùbá';
		$yor->lang_code_iso_639_1 = 'yo';
		$yor->lang_code_iso_639_2 = 'yor';
		$yor->lang_code_iso_639_3 = 'yor';
		$yor->country_code = 'ng';
		$yor->wp_locale = 'yor';
		$yor->slug = 'yor';
		$yor->google_code = 'yo';
		$yor->facebook_locale = 'yo_NG';

		$zh_cn = new GP_Locale();
		$zh_cn->english_name = 'Chinese (China)';
		$zh_cn->native_name = '简体中文';
		$zh_cn->lang_code_iso_639_1 = 'zh';
		$zh_cn->lang_code_iso_639_2 = 'zho';
		$zh_cn->country_code = 'cn';
		$zh_cn->wp_locale = 'zh_CN';
		$zh_cn->slug = 'zh-cn';
		$zh_cn->nplurals = 1;
		$zh_cn->plural_expression = '0';
		$zh_cn->google_code = 'zh-CN';
		$zh_cn->facebook_locale = 'zh_CN';

		$zh_hk = new GP_Locale();
		$zh_hk->english_name = 'Chinese (Hong Kong)';
		$zh_hk->native_name = '香港中文版	';
		$zh_hk->lang_code_iso_639_1 = 'zh';
		$zh_hk->lang_code_iso_639_2 = 'zho';
		$zh_hk->country_code = 'hk';
		$zh_hk->wp_locale = 'zh_HK';
		$zh_hk->slug = 'zh-hk';
		$zh_hk->nplurals = 1;
		$zh_hk->plural_expression = '0';
		$zh_hk->facebook_locale = 'zh_HK';

		$zh_sg = new GP_Locale();
		$zh_sg->english_name = 'Chinese (Singapore)';
		$zh_sg->native_name = '中文';
		$zh_sg->lang_code_iso_639_1 = 'zh';
		$zh_sg->lang_code_iso_639_2 = 'zho';
		$zh_sg->country_code = 'sg';
		$zh_sg->slug = 'zh-sg';
		$zh_sg->nplurals = 1;
		$zh_sg->plural_expression = '0';

		$zh_tw = new GP_Locale();
		$zh_tw->english_name = 'Chinese (Taiwan)';
		$zh_tw->native_name = '繁體中文';
		$zh_tw->lang_code_iso_639_1 = 'zh';
		$zh_tw->lang_code_iso_639_2 = 'zho';
		$zh_tw->country_code = 'tw';
		$zh_tw->slug = 'zh-tw';
		$zh_tw->wp_locale= 'zh_TW';
		$zh_tw->nplurals = 1;
		$zh_tw->plural_expression = '0';
		$zh_tw->google_code = 'zh-TW';
		$zh_tw->facebook_locale = 'zh_TW';

		$zh = new GP_Locale();
		$zh->english_name = 'Chinese';
		$zh->native_name = '中文';
		$zh->lang_code_iso_639_1 = 'zh';
		$zh->lang_code_iso_639_2 = 'zho';
		$zh->slug = 'zh';
		$zh->nplurals = 1;
		$zh->plural_expression = '0';

		foreach( get_defined_vars() as $locale ) {
			$this->locales[ $locale->slug ] = $locale;
		}
	}

	public static function &instance() {
		if ( ! isset( $GLOBALS['gp_locales'] ) )
			$GLOBALS['gp_locales'] = new GP_Locales;

		return $GLOBALS['gp_locales'];
	}

	public static function locales() {
		$instance = GP_Locales::instance();
		return $instance->locales;
	}

	public static function exists( $slug ) {
		$instance = GP_Locales::instance();
		return isset( $instance->locales[ $slug ] );
	}

	public static function by_slug( $slug ) {
		$instance = GP_Locales::instance();
		return isset( $instance->locales[ $slug ] )? $instance->locales[ $slug ] : null;
	}

	public static function by_field( $field_name, $field_value ) {
		$instance = GP_Locales::instance();
		$result   = false;

		foreach( $instance->locales() as $locale ) {
			if ( isset( $locale->$field_name ) && $locale->$field_name == $field_value ) {
				$result = $locale;
				break;
			}
		}

		return $result;
	}
}

endif;<|MERGE_RESOLUTION|>--- conflicted
+++ resolved
@@ -1,14 +1,7 @@
 <?php
 
-<<<<<<< HEAD
-if ( class_exists( 'GP_Locale' ) ) {
-	return;
-}
-
-=======
 if ( ! class_exists( 'GP_Locale' ) ) :
 	
->>>>>>> d1c23bdd
 class GP_Locale {
 	public $english_name;
 	public $native_name;
