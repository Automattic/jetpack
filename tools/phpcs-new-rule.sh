#!/bin/bash

set -eo pipefail

array=()
while IFS=  read -r -d $'\0'; do
    array+=("$REPLY")
done < <(find projects -name "*.php" -type f -print0)

for file in "${array[@]}"; do
	echo "Checking $file"
<<<<<<< HEAD
  vendor/bin/phpcs -q -s --standard="$1" --sniffs="$2" --ignore="*/vendor/*,*/wordpress/*" "$file" >> ./tools/phpcs.log || true
done
=======
  vendor/bin/phpcs -q -s --standard="$1" --sniffs="$2" "$file" >> ./tools/phpcs.log || true
done

echo "Files with errors and warnings logged to /tools/phpcs.log"
>>>>>>> b01f36da
<|MERGE_RESOLUTION|>--- conflicted
+++ resolved
@@ -9,12 +9,7 @@
 
 for file in "${array[@]}"; do
 	echo "Checking $file"
-<<<<<<< HEAD
   vendor/bin/phpcs -q -s --standard="$1" --sniffs="$2" --ignore="*/vendor/*,*/wordpress/*" "$file" >> ./tools/phpcs.log || true
-done
-=======
-  vendor/bin/phpcs -q -s --standard="$1" --sniffs="$2" "$file" >> ./tools/phpcs.log || true
 done
 
 echo "Files with errors and warnings logged to /tools/phpcs.log"
->>>>>>> b01f36da
