--- conflicted
+++ resolved
@@ -72,11 +72,7 @@
  * @returns {boolean} If the file matches the requirelist.
  */
 function filterJsFiles( file ) {
-<<<<<<< HEAD
-	return [ '.js', '.json', '.jsx', '.cjs', '.ts', '.svelte' ].some( extension =>
-=======
-	return [ '.js', '.json', '.jsx', '.cjs', '.mjs', '.ts', '.tsx' ].some( extension =>
->>>>>>> 385bf54b
+	return [ '.js', '.json', '.jsx', '.cjs', '.mjs', '.ts', '.tsx', '.svelte' ].some( extension =>
 		file.endsWith( extension )
 	);
 }
