--- conflicted
+++ resolved
@@ -282,21 +282,15 @@
 		return;
 	}
 
-<<<<<<< HEAD
-	spawnSync( 'pnpm', [ 'run', 'lint-file', '--fix', ...toFixFiles ], {
-		stdio: 'inherit',
-	} );
-=======
 	const maxWarnings = isJetpackDraftMode() ? 100 : 0;
 
 	const eslintResult = spawnSync(
 		'pnpm',
-		[ 'run', 'lint-file', '--', `--max-warnings=${ maxWarnings }`, '--fix', ...toFixFiles ],
+		[ 'run', 'lint-file', `--max-warnings=${ maxWarnings }`, '--fix', ...toFixFiles ],
 		{
 			stdio: 'inherit',
 		}
 	);
->>>>>>> 68b076fe
 
 	// Unlike phpcbf, eslint seems to give no indication as to whether it did anything.
 	// It doesn't even print a summary of what it fixed. Sigh.
