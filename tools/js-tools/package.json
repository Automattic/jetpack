--- conflicted
+++ resolved
@@ -15,11 +15,7 @@
 		"@babel/eslint-parser": "7.14.5",
 		"@octokit/auth-token": "2.4.5",
 		"@octokit/rest": "18.6.7",
-<<<<<<< HEAD
-		"@wordpress/eslint-plugin": "7.4.0",
-=======
 		"@wordpress/eslint-plugin": "9.1.0",
->>>>>>> 938e406c
 		"chalk": "4.1.1",
 		"eslint": "7.31.0",
 		"eslint-config-prettier": "8.3.0",
