--- conflicted
+++ resolved
@@ -42,17 +42,13 @@
 		requireConfigFile: false,
 	},
 	settings: {},
-<<<<<<< HEAD
 	overrides: [
 		{
 			files: [ '*.ts', '*.tsx' ],
 			extends: './typescript',
 		},
 	],
-	plugins: [ 'prettier', 'jsx-a11y', 'lodash', 'jsdoc', '@typescript-eslint' ],
-=======
 	plugins: [ 'import', 'prettier', 'jsx-a11y', 'lodash', 'jsdoc', '@typescript-eslint' ],
->>>>>>> e7067c4f
 	rules: {
 		// REST API objects include underscores
 		camelcase: 0,
