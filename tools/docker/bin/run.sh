#!/bin/bash
set -e

# This file is run for the Docker image defined in Dockerfile.
# These commands will be run each time the container is run.
#
# If you modify anything here, remember to build the image again by running:
# jetpack docker build-image

user="${APACHE_RUN_USER:-www-data}"
group="${APACHE_RUN_GROUP:-www-data}"

# Download WordPress
[ -f /var/www/html/xmlrpc.php ] || wp --allow-root core download

# Configure WordPress
if [ ! -f /var/www/html/wp-config.php ]; then
	echo "Creating wp-config.php ..."
	# Loop until wp cli exits with 0
	# because if running the containers for the first time,
	# the mysql container will reject connections until it has set the database data
	# See "No connections until MySQL init completes" in https://hub.docker.com/_/mysql/
	times=15
	i=1
	while [ "$i" -le "$times" ]; do
		sleep 3
		wp --allow-root config create \
			--dbhost=${MYSQL_HOST} \
			--dbname=${MYSQL_DATABASE} \
			--dbuser=${MYSQL_USER} \
			--dbpass=${MYSQL_PASSWORD} \
			&& break
		[ ! $? -eq 0 ] || break;
		echo "Waiting for creating wp-config.php until mysql is ready to receive connections"
		(( i++ ))
	done

	echo "Setting other wp-config.php constants..."
	wp --allow-root config set WP_DEBUG true --raw --type=constant
	wp --allow-root config set WP_DEBUG_LOG true --raw --type=constant
	wp --allow-root config set WP_DEBUG_DISPLAY false --raw --type=constant

	# Respecting Dockerfile-forwarded environment variables
	# Allow to be reverse-proxied from https
	wp --allow-root config set "_SERVER['HTTPS']" "isset( \$_SERVER['HTTP_X_FORWARDED_PROTO'] ) && \$_SERVER['HTTP_X_FORWARDED_PROTO'] === 'https' ? 'on' : NULL" \
		--raw \
		--type=variable

	# Allow this installation to run on http or https.
	wp --allow-root config set DOCKER_REQUEST_URL \
		"( ! empty( \$_SERVER['HTTPS'] ) ? 'https://' : 'http://' ) . ( ! empty( \$_SERVER['HTTP_HOST'] ) ? \$_SERVER['HTTP_HOST'] : 'localhost' )" \
		--raw \
		--type=constant
	wp --allow-root config set WP_SITEURL "DOCKER_REQUEST_URL" --raw --type=constant
	wp --allow-root config set WP_HOME "DOCKER_REQUEST_URL" --raw --type=constant

	# Tell WP-CONFIG we're in a docker instance.
	wp --allow-root config set JETPACK_DOCKER_ENV true --raw --type=constant
fi

# Copy single site htaccess if none is present
if [ ! -f /var/www/html/.htaccess ]; then
	cp /tmp/htaccess /var/www/html/.htaccess
fi

<<<<<<< HEAD
# Clean up old method of including psysh (used from 2019 until 2021)
if [[ -e /var/www/html/wp-cli.yml ]] && grep -q '^require: /usr/local/bin/psysh$' /var/www/html/wp-cli.yml; then
	TMP="$(grep -v '^require: /usr/local/bin/psysh$' /var/www/html/wp-cli.yml || true)"
	if [[ -z "$TMP" ]]; then
		rm /var/www/html/wp-cli.yml
	else
		echo "$TMP" > /var/www/html/wp-cli.yml
	fi
fi

if [ "$COMPOSE_PROJECT_NAME" == "dev" ] ; then
=======
if [ "$COMPOSE_PROJECT_NAME" == "jetpack_dev" ] ; then
>>>>>>> 58246637
	# If we don't have the wordpress test helpers, download them
	if [ ! -d /tmp/wordpress-develop/tests ]; then
		# Get latest WordPress unit-test helper files
		svn co \
			https://develop.svn.wordpress.org/trunk/tests/phpunit/data \
			/tmp/wordpress-develop/tests/phpunit/data \
			--trust-server-cert \
			--non-interactive
		svn co \
			https://develop.svn.wordpress.org/trunk/tests/phpunit/includes \
			/tmp/wordpress-develop/tests/phpunit/includes \
			--trust-server-cert \
			--non-interactive
	fi

	# Create a wp-tests-config.php if there's none currently
	if [ ! -f /tmp/wordpress-develop/wp-tests-config.php ]; then
		cp /tmp/wp-tests-config.php /tmp/wordpress-develop/wp-tests-config.php
	fi

	# Symlink jetpack into wordpress-develop for WP >= 5.6-beta1
	WP_TESTS_JP_DIR="/tmp/wordpress-develop/tests/phpunit/data/plugins/jetpack"
	if [ ! -L $WP_TESTS_JP_DIR ] || [ ! -e $WP_TESTS_JP_DIR ]; then
		ln -s /var/www/html/wp-content/plugins/jetpack $WP_TESTS_JP_DIR
	fi
fi

for DIR in /usr/local/src/jetpack-monorepo/projects/plugins/*; do
	[ -d "$DIR" ] || continue # We are only interested in directories, e.g. different plugins.
	PLUGIN="$(basename $DIR)"
	# Symlink plugins into the wp-content dir.
	if [ ! -e /var/www/html/wp-content/plugins/"$PLUGIN" ]; then
		echo "Linking the $PLUGIN plugin."
		ln -s "$DIR" /var/www/html/wp-content/plugins/"$PLUGIN"
	fi
done



WP_HOST_PORT=":$HOST_PORT"

if [ 80 -eq "$HOST_PORT" ]; then
	WP_HOST_PORT=""
fi

chmod +x /var/scripts/run-extras.sh && . /var/scripts/run-extras.sh

# Clean up pre-existing Apache pid file
APACHE_PID_FILE="/run/apache2/apache2.pid"
if [ -e $APACHE_PID_FILE ]; then
	rm -f $APACHE_PID_FILE
fi

echo
echo "Open http://${WP_DOMAIN}${WP_HOST_PORT}/ to see your site!"
echo

# Run apache in the foreground so the container keeps running
echo "Running Apache in the foreground"
apachectl -D FOREGROUND<|MERGE_RESOLUTION|>--- conflicted
+++ resolved
@@ -63,7 +63,6 @@
 	cp /tmp/htaccess /var/www/html/.htaccess
 fi
 
-<<<<<<< HEAD
 # Clean up old method of including psysh (used from 2019 until 2021)
 if [[ -e /var/www/html/wp-cli.yml ]] && grep -q '^require: /usr/local/bin/psysh$' /var/www/html/wp-cli.yml; then
 	TMP="$(grep -v '^require: /usr/local/bin/psysh$' /var/www/html/wp-cli.yml || true)"
@@ -74,10 +73,7 @@
 	fi
 fi
 
-if [ "$COMPOSE_PROJECT_NAME" == "dev" ] ; then
-=======
 if [ "$COMPOSE_PROJECT_NAME" == "jetpack_dev" ] ; then
->>>>>>> 58246637
 	# If we don't have the wordpress test helpers, download them
 	if [ ! -d /tmp/wordpress-develop/tests ]; then
 		# Get latest WordPress unit-test helper files
