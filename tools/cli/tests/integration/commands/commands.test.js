--- conflicted
+++ resolved
@@ -13,11 +13,7 @@
 		chai.expect( test ).to.contain( 'jetpack build [project]' );
 	} );
 	it( 'changelog command exists', () => {
-<<<<<<< HEAD
-		chai.expect( test ).to.contain( 'jetpack changelog <cmd>' );
-=======
 		chai.expect( test ).to.contain( 'jetpack changelog [cmd]' );
->>>>>>> 2d1b4a69
 	} );
 	it( 'cli command exists', () => {
 		chai.expect( test ).to.contain( 'jetpack cli <cmd>' );
