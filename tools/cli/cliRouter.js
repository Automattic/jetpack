--- conflicted
+++ resolved
@@ -10,13 +10,9 @@
 import { generateDefine } from './commands/generate.js';
 import * as installCommand from './commands/install.js';
 import { releaseDefine } from './commands/release.js';
-<<<<<<< HEAD
 import { rsyncDefine } from './commands/rsync.js';
-import * as dependenciesCommand from './commands/dependencies.js';
-=======
 import { testDefine } from './commands/test.js';
 import { watchDefine } from './commands/watch.js';
->>>>>>> cb9f4985
 
 /**
  * The main CLI router function.
