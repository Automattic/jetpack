/**
 * External dependencies
 */
import yargs from 'yargs';
import { hideBin } from 'yargs/helpers';

/**
 * Internal dependencies
 */
import { buildDefine } from './commands/build';
import { watchDefine } from './commands/watch';
import { installDefine } from './commands/install';
import { cliDefine } from './commands/cli';
import { generateDefine } from './commands/generate';
import { changelogDefine } from './commands/changelog';
import { dockerDefine } from './commands/docker';

/**
 * The main CLI router function.
 *
 * This commands brings in the command definitions for the second level (e.g. jetpack SOMETHING)
 * thus routes the command correctly.
 */
export async function cli() {
	// Sets up the yargs instance.
	let argv = yargs( hideBin( process.argv ) );

	/*
	 * Adds the commands to the yargs instance. Help text will list commands in the order they are included here.
	 * Let's keep it alphabetical.
	 */
	argv = buildDefine( argv );
	argv = changelogDefine( argv );
	argv = cliDefine( argv );
	argv = dockerDefine( argv );
	argv = generateDefine( argv );
	argv = installDefine( argv );
	argv = watchDefine( argv );

	// This adds usage information on failure and demands that a subcommand must be passed.
	argv
		.showHelpOnFail( true )
		.demandCommand()
<<<<<<< HEAD
		.strictCommands()
		.completion( 'completion', 'Generate bash/zsh completions' )
=======
		.recommendCommands()
>>>>>>> 475c16b7
		.version( false )
		.options( {
			v: {
				alias: 'verbose',
				default: false,
				description: 'Enable verbose output',
				type: 'boolean',
				global: true,
			},
		} );

	// Parse the args!
	argv.parse();

	// If verbose flag is set, output all of the argv info. Only applies if a command above doesn't execute.
	if ( argv.v ) {
		console.log( argv );
	}
}<|MERGE_RESOLUTION|>--- conflicted
+++ resolved
@@ -41,12 +41,8 @@
 	argv
 		.showHelpOnFail( true )
 		.demandCommand()
-<<<<<<< HEAD
-		.strictCommands()
+		.recommendCommands()
 		.completion( 'completion', 'Generate bash/zsh completions' )
-=======
-		.recommendCommands()
->>>>>>> 475c16b7
 		.version( false )
 		.options( {
 			v: {
