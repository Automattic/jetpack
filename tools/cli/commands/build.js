/**
 * External dependencies
 */
import chalk from 'chalk';
import path from 'path';
import execa from 'execa';
import Listr from 'listr';

/**
 * Internal dependencies
 */
import { chalkJetpackGreen } from '../helpers/styling.js';
import { promptForProject } from '../helpers/promptForProject.js';
import { readComposerJson } from '../helpers/readJson';
import { installProjectTask } from '../helpers/tasks/installProjectTask';

/**
 * Relays build commands to a particular project.
 *
 * @param {object} options - The argv options.
 */
async function buildRouter( options ) {
	options = {
		...options,
		project: options.project || '',
		production: options.production || false,
	};

	if ( options.project ) {
		const data = readComposerJson( options.project );
		data !== false ? await build( options.project, options.production, data ) : false;
	} else {
		console.error( chalk.red( 'You did not choose a project!' ) );
	}
}

/**
 * Builds a project.
 *
 * @param {string} project - The project.
 * @param {boolean} production - If a production build should be made.
 * @param {object} composerJson - The project's composer.json file, parsed.
 */
export async function build( project, production, composerJson ) {
<<<<<<< HEAD
	const buildDev = composerJson.scripts[ 'build-development' ]
		? 'composer build-development'
		: null;
	const buildProd = composerJson.scripts[ 'build-production' ] ? 'composer build-production' : null;
	// If production, prefer production script. If dev, prefer dev. Either case, fall back to the other if exists.
	const command = production ? buildProd || buildDev : buildDev || buildProd;
	const cwd = path.resolve( `projects/${ project }` );
=======
	let command = false;

	if ( composerJson.scripts ) {
		const buildDev = composerJson.scripts[ 'build-development' ]
			? 'composer build-development'
			: null;
		const buildProd = composerJson.scripts[ 'build-production' ]
			? 'composer build-production'
			: null;
		// If production, prefer production script. If dev, prefer dev. Either case, fall back to the other if exists.
		command = production ? buildProd || buildDev : buildDev || buildProd;
	}
>>>>>>> 52b67999

	if ( ! command ) {
		// If neither build step is defined, abort.
		console.warn( chalk.yellow( 'This project does not have a build step defined.' ) );
		return;
	}

	console.log(
		chalkJetpackGreen(
			`Hell yeah! It is time to build ${ project }!\n` +
				'Go ahead and sit back. Relax. This will take a few minutes.'
		)
	);

	const builder = new Listr( [
		{
			title: `Building ${ project }`,
			task: () => {
				return new Listr( [
					installProjectTask( project ),
					{
						title: `Building ${ project }`,
						task: () => execa.command( command, { cwd: cwd } ),
					},
				] );
			},
		},
	] );

	builder.run().catch( err => {
		console.error( err );
	} );
}

/**
 * Entry point for the CLI.
 *
 * @param {object} argv - The argv for the command line.
 */
export async function buildCli( argv ) {
	argv = await promptForProject( argv );
	await buildRouter( argv );
}

/**
 * Command definition for the build subcommand.
 *
 * @param {object} yargs - The Yargs dependency.
 *
 * @returns {object} Yargs with the build commands defined.
 */
export function buildDefine( yargs ) {
	yargs.command(
		'build [project]',
		'Builds a monorepo project',
		yarg => {
			yarg
				.positional( 'project', {
					describe: 'Project in the form of type/name, e.g. plugins/jetpack',
					type: 'string',
				} )
				.option( 'production', {
					alias: 'p',
					type: 'boolean',
					description: 'Build for production.',
				} );
		},
		async argv => {
			await buildCli( argv );
			if ( argv.v ) {
				console.log( argv );
			}
		}
	);

	return yargs;
}<|MERGE_RESOLUTION|>--- conflicted
+++ resolved
@@ -42,15 +42,6 @@
  * @param {object} composerJson - The project's composer.json file, parsed.
  */
 export async function build( project, production, composerJson ) {
-<<<<<<< HEAD
-	const buildDev = composerJson.scripts[ 'build-development' ]
-		? 'composer build-development'
-		: null;
-	const buildProd = composerJson.scripts[ 'build-production' ] ? 'composer build-production' : null;
-	// If production, prefer production script. If dev, prefer dev. Either case, fall back to the other if exists.
-	const command = production ? buildProd || buildDev : buildDev || buildProd;
-	const cwd = path.resolve( `projects/${ project }` );
-=======
 	let command = false;
 
 	if ( composerJson.scripts ) {
@@ -63,7 +54,6 @@
 		// If production, prefer production script. If dev, prefer dev. Either case, fall back to the other if exists.
 		command = production ? buildProd || buildDev : buildDev || buildProd;
 	}
->>>>>>> 52b67999
 
 	if ( ! command ) {
 		// If neither build step is defined, abort.
