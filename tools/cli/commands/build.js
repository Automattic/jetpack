--- conflicted
+++ resolved
@@ -620,6 +620,7 @@
 						stdio: [ 'ignore', 'pipe', 'inherit' ],
 					} )
 				).stdout.match( /^.*-a\.(\d+)$/ );
+				// eslint-disable-next-line no-bitwise
 				prerelease = 'a.' + ( m ? ( parseInt( m[ 1 ] ) & ~1 ) + 2 : 0 );
 			}
 			await t.execa(
@@ -777,70 +778,6 @@
 		return;
 	}
 
-<<<<<<< HEAD
-=======
-	// Update the changelog, if applicable.
-	if (
-		t.project === 'packages/changelogger' ||
-		composerJson.require?.[ 'automattic/jetpack-changelogger' ] ||
-		composerJson[ 'require-dev' ]?.[ 'automattic/jetpack-changelogger' ]
-	) {
-		const changelogger = npath.resolve( 'projects/packages/changelogger/bin/changelogger' );
-		const changesDir = npath.resolve(
-			t.cwd,
-			composerJson.extra?.changelogger?.[ 'changes-dir' ] || 'changelog'
-		);
-		t.output( '\n=== Updating changelog ===\n\n' );
-		if (
-			await fs.readdir( changesDir ).then(
-				a => a.filter( f => ! f.startsWith( '.' ) ).length > 0,
-				() => false
-			)
-		) {
-			let prerelease = 'alpha';
-			if ( composerJson.extra?.[ 'dev-releases' ] ) {
-				const m = (
-					await t.execa( changelogger, [ 'version', 'current', '--default-first-version' ], {
-						cwd: t.cwd,
-						stdio: [ 'ignore', 'pipe', 'inherit' ],
-					} )
-				).stdout.match( /^.*-a\.(\d+)$/ );
-				// eslint-disable-next-line no-bitwise
-				prerelease = 'a.' + ( m ? ( parseInt( m[ 1 ] ) & ~1 ) + 2 : 0 );
-			}
-			await t.execa(
-				changelogger,
-				[
-					'write',
-					'--prologue=This is an alpha version! The changes listed here are not final.',
-					'--default-first-version',
-					`--prerelease=${ prerelease }`,
-					`--release-date=unreleased`,
-					`--no-interaction`,
-					`--yes`,
-					`-vvv`,
-				],
-				{ cwd: t.cwd, stdio: [ 'ignore', 'inherit', 'inherit' ], buffer: false }
-			);
-
-			t.output( '\n=== Updating $$next-version$$ ===\n\n' );
-			const ver = (
-				await t.execa( changelogger, [ 'version', 'current' ], {
-					cwd: t.cwd,
-					stdio: [ 'ignore', 'pipe', 'inherit' ],
-				} )
-			).stdout;
-			await t.execa(
-				npath.resolve( 'tools/replace-next-version-tag.sh' ),
-				[ '-v', t.project, ver ],
-				{ stdio: [ 'ignore', 'inherit', 'inherit' ], buffer: false }
-			);
-		} else {
-			t.output( 'Not updating changelog, there are no change files\n' );
-		}
-	}
-
->>>>>>> 82ceac05
 	// Read mirror repo from composer.json.
 	t.output( '\n=== Mirroring ===\n\n' );
 	const gitSlug = composerJson.extra?.[ 'mirror-repo' ];
