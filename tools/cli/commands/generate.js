--- conflicted
+++ resolved
@@ -240,14 +240,8 @@
  *
  * @param {object} answers - Answers from questions.
  */
-<<<<<<< HEAD
-export function generatePackage(
-	answers = { name: 'test', description: 'n/a', buildScripts: [] }
-) {
+async function generatePackage( answers = { name: 'test', description: 'n/a', buildScripts: [] } ) {
 	const project = 'packages/' + answers.name;
-=======
-async function generatePackage( answers = { name: 'test', description: 'n/a', buildScripts: [] } ) {
->>>>>>> 1c3c72c0
 	const pkgDir = path.join( __dirname, '../../..', 'projects/packages', answers.name );
 
 	createSkeleton( pluralize( answers.type ), pkgDir, answers.name );
@@ -265,20 +259,16 @@
 	// Generate readme.md file
 	const readmeMdContent = createReadMeMd( answers );
 	writeToFile( pkgDir + '/README.md', readmeMdContent );
-
-	return packageJson;
 }
 
 /**
  * Generate a plugin based on questions passed to it.
  *
- * @todo REMOVE EXPORT. ONLY FOR TESTING.
- *
  * @param {object} answers - Answers from questions.
  *
  * @returns {object} package.json object. TEMPORARY FOR TESTING.
  */
-export function generatePlugin( answers = { name: 'test', description: 'n/a', buildScripts: [] } ) {
+async function generatePlugin( answers = { name: 'test', description: 'n/a', buildScripts: [] } ) {
 	const project = 'plugins/' + answers.name;
 	const pluginDir = path.join( __dirname, '../../..', 'projects/plugins', answers.name );
 
@@ -315,12 +305,10 @@
 /**
  * Generate a github action based on questions passed to it.
  *
- * @todo REMOVE EXPORT. ONLY FOR TESTING.
- *
  * @param {object} answers - Answers from questions.
  *
  */
-export function generateAction( answers = { name: 'test', description: 'n/a', buildScripts: [] } ) {
+async function generateAction( answers = { name: 'test', description: 'n/a', buildScripts: [] } ) {
 	const project = 'github-actions/' + answers.name;
 	const actDir = path.join( __dirname, '../../..', 'projects/github-actions', answers.name );
 
@@ -365,7 +353,6 @@
 	} catch ( e ) {
 		console.error( e );
 	}
-	return;
 }
 
 /**
@@ -379,19 +366,16 @@
  */
 export function createPackageJson( packageJson, answers ) {
 	packageJson.description = answers.description;
-	return;
 }
 
 /**
  * Create composer.json for project
- *
- * @todo REMOVE EXPORT. ONLY FOR TESTING.
  *
  * @param {object} composerJson - The parsed skeleton JSON composer file for the project.
  * @param {object} answers - Answers returned for project creation.
  *
  */
-export function createComposerJson( composerJson, answers ) {
+async function createComposerJson( composerJson, answers ) {
 	composerJson.description = answers.description;
 	composerJson.name = 'automattic/' + answers.name;
 	if ( answers.monorepo ) {
@@ -418,12 +402,81 @@
 			"php -r \"copy('vendor/automattic/wordbless/src/dbless-wpdb.php', 'wordpress/wp-content/db.php');\"";
 		composerJson[ 'require-dev' ][ 'automattic/wordbless' ] = 'dev-master';
 	}
-<<<<<<< HEAD
-	/**
-	 * @todo Move this to the section dealing with mirror repo creation.
-	 */
-	//composerJson.extra[ 'mirror-repo' ] = 'Automattic' + '/' + answers.name;
-	return;
+
+	try {
+		if ( answers.mirrorrepo ) {
+			// For testing, add a third arg here for the org.
+			await mirrorRepo( composerJson, answers.name );
+		}
+	} catch ( e ) {
+		// This means we couldn't create the mirror repo or something else failed, GitHub API is down, etc.
+		// Add error handling for mirror repo couldn't be created or verified.
+		// Output to console instructions on how to add it.
+		// Since we're catching an errors here, it'll continue executing.
+	}
+}
+
+/**
+ * Processes mirror repo
+ *
+ * @param {object} composerJson - the composer.json object being developed by the generator.
+ * @param {string} name - The name of the project.
+ * @param {string} org - The GitHub owner for the project.
+ */
+async function mirrorRepo( composerJson, name, org = 'Automattic' ) {
+	const repo = org + '/' + name;
+	const exists = await doesRepoExist( name, org );
+	const answers = await inquirer.prompt( [
+		{
+			type: 'confirm',
+			name: 'useExisting',
+			message:
+				'The repo ' +
+				repo +
+				' already exists. Do you want to use it? THIS WILL OVERRIDE ANYTHING ALREADY IN THIS REPO.',
+			when: exists, // If the repo exists, confirm we want to use it.
+		},
+		{
+			type: 'confirm',
+			name: 'createNew',
+			message: 'There is not a ' + repo + ' repo already. Shall I create one?',
+			when: ! exists, // When the repo does not exist, do we want to ask to make it.
+		},
+		{
+			type: 'string',
+			name: 'newName',
+			message: 'What name do you want to use for the repo?',
+			when: newAnswers => exists && ! newAnswers.useExisting, // When there is an existing repo, but we don't want to use it.
+		},
+	] );
+
+	if ( answers.createNew ) {
+		// add function to create.
+		addMirrorRepo( composerJson, name, org );
+	} else if ( answers.useExisting ) {
+		addMirrorRepo( composerJson, name, org );
+	} else if ( answers.newName ) {
+		await mirrorRepo( composerJson, answers.newName, org ); // Rerun this function so we can check if the new name exists or not, etc.
+	}
+
+	// Prompt: What repo would you like to use in the "org"? Default: "name".
+
+	// Validate the name, then check for repo exists again.
+
+	// If validated, add it to composerJson. If not repeat.
+}
+
+/**
+ * Add mirror repo to the composer.json
+ *
+ * @param {object} composerJson - composer.json object.
+ * @param {string} name - Repo name.
+ * @param {string} org - Repo owner.
+ */
+function addMirrorRepo( composerJson, name, org ) {
+	composerJson.extra = {
+		'mirror-repo': org + '/' + name,
+	};
 }
 
 /**
@@ -563,83 +616,4 @@
 	} catch ( err ) {
 		console.error( chalk.red( `Ah, couldn't write to the file.` ), err );
 	}
-=======
-
-	try {
-		if ( answers.mirrorrepo ) {
-			// For testing, add a third arg here for the org.
-			await mirrorRepo( composerJson, answers.name );
-		}
-	} catch ( e ) {
-		// This means we couldn't create the mirror repo or something else failed, GitHub API is down, etc.
-		// Add error handling for mirror repo couldn't be created or verified.
-		// Output to console instructions on how to add it.
-	} finally {
-		// We want to proceed here either way.
-		writeComposerJson( project, composerJson, pkgDir );
-	}
-}
-
-/**
- * Processes mirror repo
- *
- * @param {object} composerJson - the composer.json object being developed by the generator.
- * @param {string} name - The name of the project.
- * @param {string} org - The GitHub owner for the project.
- */
-async function mirrorRepo( composerJson, name, org = 'Automattic' ) {
-	const repo = org + '/' + name;
-	const exists = await doesRepoExist( name, org );
-	const answers = await inquirer.prompt( [
-		{
-			type: 'confirm',
-			name: 'useExisting',
-			message:
-				'The repo ' +
-				repo +
-				' already exists. Do you want to use it? THIS WILL OVERRIDE ANYTHING ALREADY IN THIS REPO.',
-			when: exists, // If the repo exists, confirm we want to use it.
-		},
-		{
-			type: 'confirm',
-			name: 'createNew',
-			message: 'There is not a ' + repo + ' repo already. Shall I create one?',
-			when: ! exists, // When the repo does not exist, do we want to ask to make it.
-		},
-		{
-			type: 'string',
-			name: 'newName',
-			message: 'What name do you want to use for the repo?',
-			when: newAnswers => exists && ! newAnswers.useExisting, // When there is an existing repo, but we don't want to use it.
-		},
-	] );
-
-	if ( answers.createNew ) {
-		// add function to create.
-		addMirrorRepo( composerJson, name, org );
-	} else if ( answers.useExisting ) {
-		addMirrorRepo( composerJson, name, org );
-	} else if ( answers.newName ) {
-		await mirrorRepo( composerJson, answers.newName, org ); // Rerun this function so we can check if the new name exists or not, etc.
-	}
-
-	// Prompt: What repo would you like to use in the "org"? Default: "name".
-
-	// Validate the name, then check for repo exists again.
-
-	// If validated, add it to composerJson. If not repeat.
-}
-
-/**
- * Add mirror repo to the composer.json
- *
- * @param {object} composerJson - composer.json object.
- * @param {string} name - Repo name.
- * @param {string} org - Repo owner.
- */
-function addMirrorRepo( composerJson, name, org ) {
-	composerJson.extra = {
-		'mirror-repo': org + '/' + name,
-	};
->>>>>>> 1c3c72c0
 }