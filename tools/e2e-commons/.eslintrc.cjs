--- conflicted
+++ resolved
@@ -3,15 +3,11 @@
 // .eslintrc.js
 module.exports = {
 	root: true,
-<<<<<<< HEAD
-	extends: [ 'plugin:@wordpress/eslint-plugin/esnext', 'plugin:playwright/playwright-test' ],
-=======
 	extends: [
 		'plugin:@wordpress/eslint-plugin/esnext',
 		'plugin:playwright/playwright-test',
 		'prettier',
 	],
->>>>>>> 3836c45f
 	ignorePatterns: loadIgnorePatterns( __dirname ),
 	parserOptions: {
 		requireConfigFile: false,
