--- conflicted
+++ resolved
@@ -17,7 +17,6 @@
 		return 'Pay with PayPal';
 	}
 
-<<<<<<< HEAD
 	async checkBlock() {
 		const response = await this.page.waitForResponse(
 			r =>
@@ -25,27 +24,6 @@
 			{ timeout: 30000 }
 		);
 		expect( response.ok(), 'Response status should be 200 or 201' ).toBeTruthy();
-=======
-	async insertBlock() {
-		const blockEditor = new BlockEditorPage( this.page );
-
-		const responsePromise = this.page.waitForResponse(
-			r =>
-				decodeURIComponent( decodeURIComponent( r.url() ) ).match( /jp_pay_product/ ) &&
-				r.request().method() === 'POST',
-			{ timeout: 30000 }
-		);
-		const blockId = await blockEditor.insertBlock(
-			SimplePaymentBlock.name(),
-			SimplePaymentBlock.title()
-		);
-		const response = await responsePromise;
-
-		expect( response.ok(), 'Response status should be ok' ).toBeTruthy();
-
-		this.blockId = blockId;
-		return blockId;
->>>>>>> 89ce810f
 	}
 
 	async fillDetails( {
