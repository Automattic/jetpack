--- conflicted
+++ resolved
@@ -4,12 +4,7 @@
 import { spawn } from 'child_process';
 import _ from 'lodash';
 import { prerequisitesBuilder } from '../env/prerequisites.js';
-<<<<<<< HEAD
-import { execSyncShellCommand, execWpCommand, resolveSiteUrl } from '../helpers/utils-helper.cjs';
-=======
 import { execSyncShellCommand, execWpCommand, resolveSiteUrl } from '../helpers/utils-helper.js';
-import _ from 'lodash';
->>>>>>> cc89a656
 
 const __dirname = new URL( '.', import.meta.url ).pathname;
 
