--- conflicted
+++ resolved
@@ -43,6 +43,7 @@
 			VERSION=$OPTARG
 			OP=check
 			OPING=Checking
+			SKIP_INTRA_MONOREPO_DEPS=true
 			;;
 		u)
 			[[ -z "$OP" ]] || die "Only one of -c or -u may be specified"
@@ -234,15 +235,15 @@
 	sedver "$BASE/projects/$SLUG/$F" "$PAT" "$VERSION" "version constant $C"
 done < <(jq -r '.extra["version-constants"] // {} | to_entries | .[] | .key + " " + .value' "$FILE")
 
-<<<<<<< HEAD
 # Update other dependencies
 
 if ! $SKIP_INTRA_MONOREPO_DEPS; then
-	"$BASE/tools/check-intra-monorepo-deps.sh" "-u"
-=======
+	debug "checking and fixing any broken version dependencies"
+	"$BASE/tools/check-intra-monorepo-deps.sh" "-u" "-a"
+fi
+
 if $FIXHINT; then
 	green "You might use \`tools/project-version.sh -u $VERSION $SLUG\` to fix this"
->>>>>>> 8752e630
 fi
 
 exit $EXIT