version: '3.3'


volumes:
  ## Kludge for not having the ./docker directory bound recursively
  dockerdirectory:

services:
  ## A default mysql image
  ## We map a local directory (data/mysql) so we can have the mysql data locally
  ## and reuse it if we need to remove containers and images for rebuilding from scratch.
  db:
    container_name: jetpack_mysql
    image: mysql:5.7
    volumes:
      - ./data/mysql:/var/lib/mysql
    restart: always
    ports:
      - "3306:3306"
    env_file:
      - default.env
      - .env

  ## SMTP Server + Web Interface for viewing and testing emails during development.
  ## http://danfarrelly.nyc/MailDev/
  maildev:
    image: djfarrelly/maildev
    container_name: maildev
    restart: always
    ports:
      - "1080:80"
      - "25:25"

  ## SFTP server running at localhost:1022
  sftp:
    container_name: jetpack_sftp
    image: atmoz/sftp
    volumes:
      - ..:/home/wordpress/var/www/html/wp-content/plugins/jetpack
      - dockerdirectory:/home/wordpress/var/www/html/wp-content/plugins/jetpack/docker
      - ./mu-plugins:/home/wordpress/var/www/html/wp-content/mu-plugins
      - ./wordpress:/home/wordpress/var/www/html
    ports:
      - "1022:22"
    env_file:
      - ./default.env
      - ./.env

  ## - The container wordpress is a very basic but custom container with WordPress and all of the tools we need
  ##   for development.
  ## - The container will be named jetpack_wordpress for easy reference when running docker/docker-compose commands
  ##
  ## Here we map the following:
  ##  - The local root directory (with Jetpack source code) into the container's directory for WordPress plugins
  ##  - The docker/mu-plugins directory you can put custom code that gets loaded with WordPress
  ##  - The docker/wordpress-develop directory where we'll get WordPress source code with unit tests
  ##  - The docker/wordpress directory so we can have Wordpress source code modifiable from the host file system
  ##  - The docker/logs/apache2 directory so we can access Apache log files directly from the host file system
  ##  - The docker/logs/php directory so we can access PHP log files directly from the host file system
  ##  - The docker/bin for provisioning scripts
  wordpress:
    container_name: jetpack_wordpress
    depends_on:
      - db
      - maildev
    build: .
    image: jetpack_wordpress:localbuild
    volumes:
      - ..:/var/www/html/wp-content/plugins/jetpack
      ## Kludge for not having docker contain recursive stuff
      ## You will see on your filesystem that this dir gets created
      - dockerdirectory:/var/www/html/wp-content/plugins/jetpack/docker
      - ./mu-plugins:/var/www/html/wp-content/mu-plugins
      - ./wordpress-develop:/tmp/wordpress-develop
      - ./wordpress:/var/www/html
      - ./logs/apache2/:/var/log/apache2
      - ./logs/php:/var/log/php
      - ./bin:/var/scripts
    ports:
      - "80:80"
    restart: always
<<<<<<< HEAD
    env_file:
      - default.env
      - .env
    extra_hosts:
       - "localhost:172.22.0.4"
=======
    environment:
      PHP_IDE_CONFIG: "serverName=Test"
      WORDPRESS_DB_HOST: db:3306
      WORDPRESS_DB_USER: wordpress
      WORDPRESS_DB_PASSWORD: wordpress
>>>>>>> 434b9f82
<|MERGE_RESOLUTION|>--- conflicted
+++ resolved
@@ -79,16 +79,6 @@
     ports:
       - "80:80"
     restart: always
-<<<<<<< HEAD
     env_file:
       - default.env
-      - .env
-    extra_hosts:
-       - "localhost:172.22.0.4"
-=======
-    environment:
-      PHP_IDE_CONFIG: "serverName=Test"
-      WORDPRESS_DB_HOST: db:3306
-      WORDPRESS_DB_USER: wordpress
-      WORDPRESS_DB_PASSWORD: wordpress
->>>>>>> 434b9f82
+      - .env