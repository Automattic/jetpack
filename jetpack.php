--- conflicted
+++ resolved
@@ -5,11 +5,7 @@
  * Plugin URI: https://jetpack.com
  * Description: Bring the power of the WordPress.com cloud to your self-hosted WordPress. Jetpack enables you to connect your blog to a WordPress.com account to use the powerful features normally only available to WordPress.com users.
  * Author: Automattic
-<<<<<<< HEAD
- * Version: 4.0-beta1
-=======
  * Version: 4.0
->>>>>>> f47bdf89
  * Author URI: https://jetpack.com
  * License: GPL2+
  * Text Domain: jetpack
