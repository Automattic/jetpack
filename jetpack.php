<?php

/*
 * Plugin Name: Jetpack by WordPress.com
 * Plugin URI: https://jetpack.com
 * Description: Bring the power of the WordPress.com cloud to your self-hosted WordPress. Jetpack enables you to connect your blog to a WordPress.com account to use the powerful features normally only available to WordPress.com users.
 * Author: Automattic
 * Version: 7.2-alpha
 * Author URI: https://jetpack.com
 * License: GPL2+
 * Text Domain: jetpack
 * Domain Path: /languages/
 */

define( 'JETPACK__MINIMUM_WP_VERSION', '5.0' );

define( 'JETPACK__VERSION',            '7.2-alpha' );
define( 'JETPACK_MASTER_USER',         true );
define( 'JETPACK__API_VERSION',        1 );
define( 'JETPACK__PLUGIN_DIR',         plugin_dir_path( __FILE__ ) );
define( 'JETPACK__PLUGIN_FILE',        __FILE__ );

defined( 'JETPACK_CLIENT__AUTH_LOCATION' )   or define( 'JETPACK_CLIENT__AUTH_LOCATION', 'header' );
defined( 'JETPACK_CLIENT__HTTPS' )           or define( 'JETPACK_CLIENT__HTTPS', 'AUTO' );
defined( 'JETPACK__GLOTPRESS_LOCALES_PATH' ) or define( 'JETPACK__GLOTPRESS_LOCALES_PATH', JETPACK__PLUGIN_DIR . 'locales.php' );
defined( 'JETPACK__API_BASE' )               or define( 'JETPACK__API_BASE', 'https://jetpack.wordpress.com/jetpack.' );
defined( 'JETPACK_PROTECT__API_HOST' )       or define( 'JETPACK_PROTECT__API_HOST', 'https://api.bruteprotect.com/' );
defined( 'JETPACK__WPCOM_JSON_API_HOST' )    or define( 'JETPACK__WPCOM_JSON_API_HOST', 'public-api.wordpress.com' );

defined( 'JETPACK__SANDBOX_DOMAIN' ) or define( 'JETPACK__SANDBOX_DOMAIN', '' );

defined( 'JETPACK__DEBUGGER_PUBLIC_KEY' ) or define(
	'JETPACK__DEBUGGER_PUBLIC_KEY',
	"\r\n" . '-----BEGIN PUBLIC KEY-----' . "\r\n"
	. 'MIIBIjANBgkqhkiG9w0BAQEFAAOCAQ8AMIIBCgKCAQEAm+uLLVoxGCY71LS6KFc6' . "\r\n"
	. '1UnF6QGBAsi5XF8ty9kR3/voqfOkpW+gRerM2Kyjy6DPCOmzhZj7BFGtxSV2ZoMX' . "\r\n"
	. '9ZwWxzXhl/Q/6k8jg8BoY1QL6L2K76icXJu80b+RDIqvOfJruaAeBg1Q9NyeYqLY' . "\r\n"
	. 'lEVzN2vIwcFYl+MrP/g6Bc2co7Jcbli+tpNIxg4Z+Hnhbs7OJ3STQLmEryLpAxQO' . "\r\n"
	. 'q8cbhQkMx+FyQhxzSwtXYI/ClCUmTnzcKk7SgGvEjoKGAmngILiVuEJ4bm7Q1yok' . "\r\n"
	. 'xl9+wcfW6JAituNhml9dlHCWnn9D3+j8pxStHihKy2gVMwiFRjLEeD8K/7JVGkb/' . "\r\n"
	. 'EwIDAQAB' . "\r\n"
	. '-----END PUBLIC KEY-----' . "\r\n"
);

/**
 * Returns the location of Jetpack's lib directory. This filter is applied
 * in require_lib().
 *
 * @since 4.0.2
 *
 * @return string Location of Jetpack library directory.
 *
 * @filter require_lib_dir
 */
function jetpack_require_lib_dir() {
	return JETPACK__PLUGIN_DIR . '_inc/lib';
}


/**
 * Checks if the code debug mode turned on, and returns false if it is. When Jetpack is in
 * code debug mode, it shouldn't use minified assets. Note that this filter is not being used
 * in every place where assets are enqueued. The filter is added at priority 9 to be overridden
 * by any default priority filter that runs after it.
 *
 * @since 6.2.0
 *
 * @return boolean
 *
 * @filter jetpack_should_use_minified_assets
 */
function jetpack_should_use_minified_assets() {
	if ( defined( 'SCRIPT_DEBUG' ) && SCRIPT_DEBUG ) {
		return false;
	}
	return true;
}
<<<<<<< HEAD
=======
add_filter( 'jetpack_should_use_minified_assets', 'jetpack_should_use_minified_assets', 9 );

// @todo: Abstract out the admin functions, and only include them if is_admin()
require_once( JETPACK__PLUGIN_DIR . 'class.jetpack.php'               );
require_once( JETPACK__PLUGIN_DIR . 'class.jetpack-network.php'       );
require_once( JETPACK__PLUGIN_DIR . 'class.jetpack-client.php'        );
require_once( JETPACK__PLUGIN_DIR . 'class.jetpack-data.php'          );
require_once( JETPACK__PLUGIN_DIR . 'class.jetpack-client-server.php' );
require_once( JETPACK__PLUGIN_DIR . 'sync/class.jetpack-sync-actions.php' );
require_once( JETPACK__PLUGIN_DIR . 'class.jetpack-options.php'       );
require_once( JETPACK__PLUGIN_DIR . 'class.jetpack-user-agent.php'    );
require_once( JETPACK__PLUGIN_DIR . 'class.jetpack-post-images.php'   );
require_once( JETPACK__PLUGIN_DIR . 'class.jetpack-error.php'         );
require_once( JETPACK__PLUGIN_DIR . 'class.jetpack-heartbeat.php'     );
require_once( JETPACK__PLUGIN_DIR . 'class.photon.php'                );
require_once( JETPACK__PLUGIN_DIR . 'functions.photon.php'            );
require_once( JETPACK__PLUGIN_DIR . 'functions.global.php'            );
require_once( JETPACK__PLUGIN_DIR . 'functions.compat.php'            );
require_once( JETPACK__PLUGIN_DIR . 'functions.gallery.php'           );
require_once( JETPACK__PLUGIN_DIR . 'require-lib.php'                 );
require_once( JETPACK__PLUGIN_DIR . 'class.jetpack-autoupdate.php'    );
require_once( JETPACK__PLUGIN_DIR . 'class.jetpack-tracks.php'        );
require_once( JETPACK__PLUGIN_DIR . 'class.frame-nonce-preview.php'   );
require_once( JETPACK__PLUGIN_DIR . 'modules/module-headings.php');
require_once( JETPACK__PLUGIN_DIR . 'class.jetpack-constants.php');
require_once( JETPACK__PLUGIN_DIR . 'class.jetpack-idc.php'  );
require_once( JETPACK__PLUGIN_DIR . 'class.jetpack-connection-banner.php'  );
require_once( JETPACK__PLUGIN_DIR . 'class.jetpack-plan.php'          );

if ( is_admin() ) {
	require_once( JETPACK__PLUGIN_DIR . 'class.jetpack-admin.php'     );
	require_once( JETPACK__PLUGIN_DIR . 'class.jetpack-jitm.php'      );
	require_once( JETPACK__PLUGIN_DIR . 'class.jetpack-affiliate.php' );
}

// Play nice with http://wp-cli.org/
if ( defined( 'WP_CLI' ) && WP_CLI ) {
	require_once( JETPACK__PLUGIN_DIR . 'class.jetpack-cli.php'       );
}

require_once( JETPACK__PLUGIN_DIR . '_inc/lib/class.core-rest-api-endpoints.php' );

register_activation_hook( __FILE__, array( 'Jetpack', 'plugin_activation' ) );
register_deactivation_hook( __FILE__, array( 'Jetpack', 'plugin_deactivation' ) );
add_action( 'updating_jetpack_version', array( 'Jetpack', 'do_version_bump' ), 10, 2 );
add_action( 'init', array( 'Jetpack', 'init' ) );
add_action( 'plugins_loaded', array( 'Jetpack', 'plugin_textdomain' ), 99 );
add_action( 'plugins_loaded', array( 'Jetpack', 'load_modules' ), 100 );
add_filter( 'jetpack_static_url', array( 'Jetpack', 'staticize_subdomain' ) );
add_filter( 'is_jetpack_site', '__return_true' );
>>>>>>> e3986c69

/**
 * Outputs for an admin notice about running Jetpack on outdated WordPress.
 *
 * @since 7.2.0
 */
function admin_jetpack_unsupported_wp_notice() { ?>
	<div class="notice notice-error is-dismissible">
		<p><?php esc_html_e( 'Jetpack requires a more recent version of WordPress and has been paused. Please update WordPress to continue enjoying Jetpack.'); ?></p>
	</div>
	<?php
}

if ( version_compare( $GLOBALS['wp_version'], JETPACK__MINIMUM_WP_VERSION, '<' ) ) {
	add_action( 'admin_notices', 'admin_jetpack_unsupported_wp_notice' );
} else {

	add_filter( 'jetpack_require_lib_dir', 'jetpack_require_lib_dir' );
	add_filter( 'jetpack_should_use_minified_assets', 'jetpack_should_use_minified_assets', 9 );

	// @todo: Abstract out the admin functions, and only include them if is_admin()
	require_once( JETPACK__PLUGIN_DIR . 'class.jetpack.php' );
	require_once( JETPACK__PLUGIN_DIR . 'class.jetpack-network.php' );
	require_once( JETPACK__PLUGIN_DIR . 'class.jetpack-client.php' );
	require_once( JETPACK__PLUGIN_DIR . 'class.jetpack-data.php' );
	require_once( JETPACK__PLUGIN_DIR . 'class.jetpack-client-server.php' );
	require_once( JETPACK__PLUGIN_DIR . 'sync/class.jetpack-sync-actions.php' );
	require_once( JETPACK__PLUGIN_DIR . 'class.jetpack-options.php' );
	require_once( JETPACK__PLUGIN_DIR . 'class.jetpack-user-agent.php' );
	require_once( JETPACK__PLUGIN_DIR . 'class.jetpack-post-images.php' );
	require_once( JETPACK__PLUGIN_DIR . 'class.jetpack-error.php' );
	require_once( JETPACK__PLUGIN_DIR . 'class.jetpack-heartbeat.php' );
	require_once( JETPACK__PLUGIN_DIR . 'class.photon.php' );
	require_once( JETPACK__PLUGIN_DIR . 'functions.photon.php' );
	require_once( JETPACK__PLUGIN_DIR . 'functions.global.php' );
	require_once( JETPACK__PLUGIN_DIR . 'functions.compat.php' );
	require_once( JETPACK__PLUGIN_DIR . 'functions.gallery.php' );
	require_once( JETPACK__PLUGIN_DIR . 'require-lib.php' );
	require_once( JETPACK__PLUGIN_DIR . 'class.jetpack-autoupdate.php' );
	require_once( JETPACK__PLUGIN_DIR . 'class.jetpack-tracks.php' );
	require_once( JETPACK__PLUGIN_DIR . 'class.frame-nonce-preview.php' );
	require_once( JETPACK__PLUGIN_DIR . 'modules/module-headings.php' );
	require_once( JETPACK__PLUGIN_DIR . 'class.jetpack-constants.php' );
	require_once( JETPACK__PLUGIN_DIR . 'class.jetpack-idc.php' );
	require_once( JETPACK__PLUGIN_DIR . 'class.jetpack-connection-banner.php' );

	if ( is_admin() ) {
		require_once( JETPACK__PLUGIN_DIR . 'class.jetpack-admin.php' );
		require_once( JETPACK__PLUGIN_DIR . 'class.jetpack-jitm.php' );
		require_once( JETPACK__PLUGIN_DIR . 'class.jetpack-affiliate.php' );
	}

	// Play nice with http://wp-cli.org/
	if ( defined( 'WP_CLI' ) && WP_CLI ) {
		require_once( JETPACK__PLUGIN_DIR . 'class.jetpack-cli.php' );
	}

	require_once( JETPACK__PLUGIN_DIR . '_inc/lib/class.core-rest-api-endpoints.php' );

	register_activation_hook( __FILE__, array( 'Jetpack', 'plugin_activation' ) );
	register_deactivation_hook( __FILE__, array( 'Jetpack', 'plugin_deactivation' ) );
	add_action( 'updating_jetpack_version', array( 'Jetpack', 'do_version_bump' ), 10, 2 );
	add_action( 'init', array( 'Jetpack', 'init' ) );
	add_action( 'plugins_loaded', array( 'Jetpack', 'plugin_textdomain' ), 99 );
	add_action( 'plugins_loaded', array( 'Jetpack', 'load_modules' ), 100 );
	add_filter( 'jetpack_static_url', array( 'Jetpack', 'staticize_subdomain' ) );
	add_filter( 'is_jetpack_site', '__return_true' );

	/**
	 * Add an easy way to photon-ize a URL that is safe to call even if Jetpack isn't active.
	 *
	 * See: http://jetpack.com/2013/07/11/photon-and-themes/
	 */
	if ( Jetpack::is_module_active( 'photon' ) ) {
		add_filter( 'jetpack_photon_url', 'jetpack_photon_url', 10, 3 );
	}

	if ( JETPACK__SANDBOX_DOMAIN ) {
		require_once( JETPACK__PLUGIN_DIR . '_inc/jetpack-server-sandbox.php' );
	}

	require_once( JETPACK__PLUGIN_DIR . '3rd-party/3rd-party.php' );

	Jetpack::init();
} // end minimum version check.<|MERGE_RESOLUTION|>--- conflicted
+++ resolved
@@ -75,59 +75,6 @@
 	}
 	return true;
 }
-<<<<<<< HEAD
-=======
-add_filter( 'jetpack_should_use_minified_assets', 'jetpack_should_use_minified_assets', 9 );
-
-// @todo: Abstract out the admin functions, and only include them if is_admin()
-require_once( JETPACK__PLUGIN_DIR . 'class.jetpack.php'               );
-require_once( JETPACK__PLUGIN_DIR . 'class.jetpack-network.php'       );
-require_once( JETPACK__PLUGIN_DIR . 'class.jetpack-client.php'        );
-require_once( JETPACK__PLUGIN_DIR . 'class.jetpack-data.php'          );
-require_once( JETPACK__PLUGIN_DIR . 'class.jetpack-client-server.php' );
-require_once( JETPACK__PLUGIN_DIR . 'sync/class.jetpack-sync-actions.php' );
-require_once( JETPACK__PLUGIN_DIR . 'class.jetpack-options.php'       );
-require_once( JETPACK__PLUGIN_DIR . 'class.jetpack-user-agent.php'    );
-require_once( JETPACK__PLUGIN_DIR . 'class.jetpack-post-images.php'   );
-require_once( JETPACK__PLUGIN_DIR . 'class.jetpack-error.php'         );
-require_once( JETPACK__PLUGIN_DIR . 'class.jetpack-heartbeat.php'     );
-require_once( JETPACK__PLUGIN_DIR . 'class.photon.php'                );
-require_once( JETPACK__PLUGIN_DIR . 'functions.photon.php'            );
-require_once( JETPACK__PLUGIN_DIR . 'functions.global.php'            );
-require_once( JETPACK__PLUGIN_DIR . 'functions.compat.php'            );
-require_once( JETPACK__PLUGIN_DIR . 'functions.gallery.php'           );
-require_once( JETPACK__PLUGIN_DIR . 'require-lib.php'                 );
-require_once( JETPACK__PLUGIN_DIR . 'class.jetpack-autoupdate.php'    );
-require_once( JETPACK__PLUGIN_DIR . 'class.jetpack-tracks.php'        );
-require_once( JETPACK__PLUGIN_DIR . 'class.frame-nonce-preview.php'   );
-require_once( JETPACK__PLUGIN_DIR . 'modules/module-headings.php');
-require_once( JETPACK__PLUGIN_DIR . 'class.jetpack-constants.php');
-require_once( JETPACK__PLUGIN_DIR . 'class.jetpack-idc.php'  );
-require_once( JETPACK__PLUGIN_DIR . 'class.jetpack-connection-banner.php'  );
-require_once( JETPACK__PLUGIN_DIR . 'class.jetpack-plan.php'          );
-
-if ( is_admin() ) {
-	require_once( JETPACK__PLUGIN_DIR . 'class.jetpack-admin.php'     );
-	require_once( JETPACK__PLUGIN_DIR . 'class.jetpack-jitm.php'      );
-	require_once( JETPACK__PLUGIN_DIR . 'class.jetpack-affiliate.php' );
-}
-
-// Play nice with http://wp-cli.org/
-if ( defined( 'WP_CLI' ) && WP_CLI ) {
-	require_once( JETPACK__PLUGIN_DIR . 'class.jetpack-cli.php'       );
-}
-
-require_once( JETPACK__PLUGIN_DIR . '_inc/lib/class.core-rest-api-endpoints.php' );
-
-register_activation_hook( __FILE__, array( 'Jetpack', 'plugin_activation' ) );
-register_deactivation_hook( __FILE__, array( 'Jetpack', 'plugin_deactivation' ) );
-add_action( 'updating_jetpack_version', array( 'Jetpack', 'do_version_bump' ), 10, 2 );
-add_action( 'init', array( 'Jetpack', 'init' ) );
-add_action( 'plugins_loaded', array( 'Jetpack', 'plugin_textdomain' ), 99 );
-add_action( 'plugins_loaded', array( 'Jetpack', 'load_modules' ), 100 );
-add_filter( 'jetpack_static_url', array( 'Jetpack', 'staticize_subdomain' ) );
-add_filter( 'is_jetpack_site', '__return_true' );
->>>>>>> e3986c69
 
 /**
  * Outputs for an admin notice about running Jetpack on outdated WordPress.
@@ -173,6 +120,7 @@
 	require_once( JETPACK__PLUGIN_DIR . 'class.jetpack-constants.php' );
 	require_once( JETPACK__PLUGIN_DIR . 'class.jetpack-idc.php' );
 	require_once( JETPACK__PLUGIN_DIR . 'class.jetpack-connection-banner.php' );
+  require_once( JETPACK__PLUGIN_DIR . 'class.jetpack-plan.php' );
 
 	if ( is_admin() ) {
 		require_once( JETPACK__PLUGIN_DIR . 'class.jetpack-admin.php' );
