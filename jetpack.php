<?php


/*
 * Plugin Name: Jetpack by WordPress.com
 * Plugin URI: https://jetpack.com
 * Description: Bring the power of the WordPress.com cloud to your self-hosted WordPress. Jetpack enables you to connect your blog to a WordPress.com account to use the powerful features normally only available to WordPress.com users.
 * Author: Automattic
 * Version: 7.5-alpha
 * Author URI: https://jetpack.com
 * License: GPL2+
 * Text Domain: jetpack
 * Domain Path: /languages/
 */

define( 'JETPACK__MINIMUM_WP_VERSION', '5.1' );
define( 'JETPACK__MINIMUM_PHP_VERSION', '5.3.2' );

define( 'JETPACK__VERSION',            '7.5-alpha' );
define( 'JETPACK_MASTER_USER',         true );
define( 'JETPACK__API_VERSION',        1 );
define( 'JETPACK__PLUGIN_DIR',         plugin_dir_path( __FILE__ ) );
define( 'JETPACK__PLUGIN_FILE',        __FILE__ );

defined( 'JETPACK_CLIENT__AUTH_LOCATION' )   or define( 'JETPACK_CLIENT__AUTH_LOCATION', 'header' );
defined( 'JETPACK_CLIENT__HTTPS' )           or define( 'JETPACK_CLIENT__HTTPS', 'AUTO' );
defined( 'JETPACK__GLOTPRESS_LOCALES_PATH' ) or define( 'JETPACK__GLOTPRESS_LOCALES_PATH', JETPACK__PLUGIN_DIR . 'locales.php' );
defined( 'JETPACK__API_BASE' )               or define( 'JETPACK__API_BASE', 'https://jetpack.wordpress.com/jetpack.' );
defined( 'JETPACK_PROTECT__API_HOST' )       or define( 'JETPACK_PROTECT__API_HOST', 'https://api.bruteprotect.com/' );
defined( 'JETPACK__WPCOM_JSON_API_HOST' )    or define( 'JETPACK__WPCOM_JSON_API_HOST', 'public-api.wordpress.com' );

defined( 'JETPACK__SANDBOX_DOMAIN' ) or define( 'JETPACK__SANDBOX_DOMAIN', '' );

defined( 'JETPACK__DEBUGGER_PUBLIC_KEY' ) or define(
	'JETPACK__DEBUGGER_PUBLIC_KEY',
	"\r\n" . '-----BEGIN PUBLIC KEY-----' . "\r\n"
	. 'MIIBIjANBgkqhkiG9w0BAQEFAAOCAQ8AMIIBCgKCAQEAm+uLLVoxGCY71LS6KFc6' . "\r\n"
	. '1UnF6QGBAsi5XF8ty9kR3/voqfOkpW+gRerM2Kyjy6DPCOmzhZj7BFGtxSV2ZoMX' . "\r\n"
	. '9ZwWxzXhl/Q/6k8jg8BoY1QL6L2K76icXJu80b+RDIqvOfJruaAeBg1Q9NyeYqLY' . "\r\n"
	. 'lEVzN2vIwcFYl+MrP/g6Bc2co7Jcbli+tpNIxg4Z+Hnhbs7OJ3STQLmEryLpAxQO' . "\r\n"
	. 'q8cbhQkMx+FyQhxzSwtXYI/ClCUmTnzcKk7SgGvEjoKGAmngILiVuEJ4bm7Q1yok' . "\r\n"
	. 'xl9+wcfW6JAituNhml9dlHCWnn9D3+j8pxStHihKy2gVMwiFRjLEeD8K/7JVGkb/' . "\r\n"
	. 'EwIDAQAB' . "\r\n"
	. '-----END PUBLIC KEY-----' . "\r\n"
);

// These constants can be set in wp-config.php to ensure sites behind proxies will still work.
// Setting these constants, though, is *not* the preferred method. It's better to configure
// the proxy to send the X-Forwarded-Port header.
defined( 'JETPACK_SIGNATURE__HTTP_PORT'  ) or define( 'JETPACK_SIGNATURE__HTTP_PORT' , 80  );
defined( 'JETPACK_SIGNATURE__HTTPS_PORT' ) or define( 'JETPACK_SIGNATURE__HTTPS_PORT', 443 );

/**
 * Returns the location of Jetpack's lib directory. This filter is applied
 * in require_lib().
 *
 * @since 4.0.2
 *
 * @return string Location of Jetpack library directory.
 *
 * @filter require_lib_dir
 */
function jetpack_require_lib_dir() {
	return JETPACK__PLUGIN_DIR . '_inc/lib';
}


/**
 * Checks if the code debug mode turned on, and returns false if it is. When Jetpack is in
 * code debug mode, it shouldn't use minified assets. Note that this filter is not being used
 * in every place where assets are enqueued. The filter is added at priority 9 to be overridden
 * by any default priority filter that runs after it.
 *
 * @since 6.2.0
 *
 * @return boolean
 *
 * @filter jetpack_should_use_minified_assets
 */
function jetpack_should_use_minified_assets() {
	if ( defined( 'SCRIPT_DEBUG' ) && SCRIPT_DEBUG ) {
		return false;
	}
	return true;
}

if ( version_compare( $GLOBALS['wp_version'], JETPACK__MINIMUM_WP_VERSION, '<' ) ) {
	if ( defined( 'WP_DEBUG' ) && WP_DEBUG ) {
		error_log(
			sprintf(
				/* translators: Placeholders are numbers, versions of WordPress in use on the site, and required by WordPress. */
				esc_html__( 'Your version of WordPress (%1$s) is lower than the version required by Jetpack (%2$s). Please update WordPress to continue enjoying Jetpack.', 'jetpack' ),
				$GLOBALS['wp_version'],
				JETPACK__MINIMUM_WP_VERSION
			)
		);
	}

	/**
	 * Outputs for an admin notice about running Jetpack on outdated WordPress.
	 *
	 * @since 7.2.0
	 */
	function jetpack_admin_unsupported_wp_notice() { ?>
        <div class="notice notice-error is-dismissible">
            <p><?php esc_html_e( 'Jetpack requires a more recent version of WordPress and has been paused. Please update WordPress to continue enjoying Jetpack.', 'jetpack' ); ?></p>
        </div>
		<?php
	}

	add_action( 'admin_notices', 'jetpack_admin_unsupported_wp_notice' );
	return;
}

/**
 * This is where the loading of Jetpack begins.
 *
 * First, we check for our supported version of PHP and load our composer autoloader. If either of these fail,
 * we "pause" Jetpack by ending the loading process and displaying an admin_notice to inform the site owner.
 *
 * After both those things happen successfully, we require the legacy files, then add on to various hooks that we expect
 * to always run.
 *
 * Lastly, we fire Jetpack::init() to fire up the engines.
 */
if ( version_compare( phpversion(), JETPACK__MINIMUM_PHP_VERSION, '<' ) ) {
	if ( defined( 'WP_DEBUG' ) && WP_DEBUG ) {
		error_log(
			sprintf(
				/* translators: Placeholders are numbers, versions of PHP in use on the site, and required by Jetpack. */
				esc_html__( 'Your version of PHP (%1$s) is lower than the version required by Jetpack (%2$s). Please update PHP to continue enjoying Jetpack.', 'jetpack' ),
				esc_html( phpversion() ),
				JETPACK__MINIMUM_PHP_VERSION
			)
		);
	}

	/**
	 * Outputs an admin notice for folks running an outdated version of PHP.
	 * @todo: Remove once WP 5.2 is the minimum version.
	 *
	 * @since 7.4.0
	 */
	function jetpack_admin_unsupported_php_notice() { ?>
        <div class="notice notice-error is-dismissible">
            <p><?php esc_html_e( 'Jetpack requires a more recent version of PHP and has been paused. Please update PHP to continue enjoying Jetpack.', 'jetpack' ); ?></p>
            <p class="button-container">
				<?php
				printf(
					'<a class="button button-primary" href="%1$s" target="_blank" rel="noopener noreferrer">%2$s <span class="screen-reader-text">%3$s</span><span aria-hidden="true" class="dashicons dashicons-external"></span></a>',
					esc_url( wp_get_update_php_url() ),
					__( 'Learn more about updating PHP' ),
					/* translators: accessibility text */
					__( '(opens in a new tab)' )
				);
				?>
            </p>
        </div>
		<?php
	}

	add_action( 'admin_notices', 'jetpack_admin_unsupported_php_notice' );
	return;
}

/**
 * Load all the packages.
 *
 * We want to fail gracefully if `composer install` has not been executed yet, so we are checking for the autoloader.
 * If the autoloader is not present, let's log the failure, pause Jetpack, and display a nice admin notice.
 */
$jetpack_autoloader = JETPACK__PLUGIN_DIR . 'vendor/autoload_packages.php';
if ( is_readable( $jetpack_autoloader ) ) {
	require $jetpack_autoloader;
} else {
	if ( defined( 'WP_DEBUG' ) && WP_DEBUG ) {
		error_log(
			sprintf(
				/* translators: Placeholder is a link to a support document. */
				__( 'Your installation of Jetpack is incomplete. If you installed Jetpack from GitHub, please refer to <a href="%1$s" target="_blank" rel="noopener noreferrer">this document</a> to set up your development environment.', 'jetpack' ),
				esc_url( 'https://github.com/Automattic/jetpack/blob/master/docs/development-environment.md' )
			)
		);
	}

	/**
	 * Outputs an admin notice for folks running Jetpack without having run composer install.
	 *
	 * @since 7.4.0
	 */
	function jetpack_admin_missing_autoloader() { ?>
        <div class="notice notice-error is-dismissible">
            <p>
				<?php
				printf(
				/* translators: Placeholder is a link to a support document. */
					__( 'Your installation of Jetpack is incomplete. If you installed Jetpack from GitHub, please refer to <a href="%1$s" target="_blank" rel="noopener noreferrer">this document</a> to set up your development environment.', 'jetpack' ),
					esc_url( 'https://github.com/Automattic/jetpack/blob/master/docs/development-environment.md' )
				);
				?>
            </p>
            </p>
        </div>
		<?php
	}

	add_action( 'admin_notices', 'jetpack_admin_missing_autoloader' );
	return;
}


add_filter( 'jetpack_require_lib_dir', 'jetpack_require_lib_dir' );
add_filter( 'jetpack_should_use_minified_assets', 'jetpack_should_use_minified_assets', 9 );

// @todo: Abstract out the admin functions, and only include them if is_admin()
require_once( JETPACK__PLUGIN_DIR . 'class.jetpack.php'               );
require_once( JETPACK__PLUGIN_DIR . 'class.jetpack-network.php'       );
require_once( JETPACK__PLUGIN_DIR . 'class.jetpack-client.php'        );
require_once( JETPACK__PLUGIN_DIR . 'class.jetpack-data.php'          );
require_once( JETPACK__PLUGIN_DIR . 'class.jetpack-client-server.php' );
require_once( JETPACK__PLUGIN_DIR . 'class.jetpack-user-agent.php'    );
require_once( JETPACK__PLUGIN_DIR . 'class.jetpack-post-images.php'   );
require_once( JETPACK__PLUGIN_DIR . 'class.jetpack-error.php'         );
require_once( JETPACK__PLUGIN_DIR . 'class.jetpack-heartbeat.php'     );
require_once( JETPACK__PLUGIN_DIR . 'class.photon.php'                );
require_once( JETPACK__PLUGIN_DIR . 'functions.photon.php'            );
require_once( JETPACK__PLUGIN_DIR . 'functions.global.php'            );
require_once( JETPACK__PLUGIN_DIR . 'functions.compat.php'            );
require_once( JETPACK__PLUGIN_DIR . 'functions.gallery.php'           );
require_once( JETPACK__PLUGIN_DIR . 'require-lib.php'                 );
require_once( JETPACK__PLUGIN_DIR . 'class.jetpack-autoupdate.php'    );
require_once( JETPACK__PLUGIN_DIR . 'class.frame-nonce-preview.php'   );
require_once( JETPACK__PLUGIN_DIR . 'modules/module-headings.php');
require_once( JETPACK__PLUGIN_DIR . 'class.jetpack-idc.php'  );
require_once( JETPACK__PLUGIN_DIR . 'class.jetpack-connection-banner.php'  );
require_once( JETPACK__PLUGIN_DIR . 'class.jetpack-plan.php'          );

Jetpack_Sync_Main::init();

if ( is_admin() ) {
	require_once( JETPACK__PLUGIN_DIR . 'class.jetpack-admin.php'     );
	require_once( JETPACK__PLUGIN_DIR . 'class.jetpack-affiliate.php' );
<<<<<<< HEAD
	$jitm = new JITM_Manager();
	$jitm->register();
=======
	$jitm = new Automattic\Jetpack\JITM\Manager();
>>>>>>> d5ea2d88
	jetpack_require_lib( 'debugger' );
}

// Play nice with http://wp-cli.org/
if ( defined( 'WP_CLI' ) && WP_CLI ) {
	require_once( JETPACK__PLUGIN_DIR . 'class.jetpack-cli.php'       );
}

require_once( JETPACK__PLUGIN_DIR . '_inc/lib/class.core-rest-api-endpoints.php' );

register_activation_hook( __FILE__, array( 'Jetpack', 'plugin_activation' ) );
register_deactivation_hook( __FILE__, array( 'Jetpack', 'plugin_deactivation' ) );
add_action( 'updating_jetpack_version', array( 'Jetpack', 'do_version_bump' ), 10, 2 );
add_action( 'init', array( 'Jetpack', 'init' ) );
add_action( 'plugins_loaded', array( 'Jetpack', 'plugin_textdomain' ), 99 );
add_action( 'plugins_loaded', array( 'Jetpack', 'load_modules' ), 100 );
add_filter( 'jetpack_static_url', array( 'Jetpack', 'staticize_subdomain' ) );
add_filter( 'is_jetpack_site', '__return_true' );

/**
 * Add an easy way to photon-ize a URL that is safe to call even if Jetpack isn't active.
 *
 * See: http://jetpack.com/2013/07/11/photon-and-themes/
 */
if ( Jetpack::is_module_active( 'photon' ) ) {
	add_filter( 'jetpack_photon_url', 'jetpack_photon_url', 10, 3 );
}

if ( JETPACK__SANDBOX_DOMAIN ) {
	require_once( JETPACK__PLUGIN_DIR . '_inc/jetpack-server-sandbox.php' );
}

require_once( JETPACK__PLUGIN_DIR . '3rd-party/3rd-party.php' );

Jetpack::init();<|MERGE_RESOLUTION|>--- conflicted
+++ resolved
@@ -240,12 +240,8 @@
 if ( is_admin() ) {
 	require_once( JETPACK__PLUGIN_DIR . 'class.jetpack-admin.php'     );
 	require_once( JETPACK__PLUGIN_DIR . 'class.jetpack-affiliate.php' );
-<<<<<<< HEAD
-	$jitm = new JITM_Manager();
+	$jitm = new Automattic\Jetpack\JITM\Manager();
 	$jitm->register();
-=======
-	$jitm = new Automattic\Jetpack\JITM\Manager();
->>>>>>> d5ea2d88
 	jetpack_require_lib( 'debugger' );
 }
 
