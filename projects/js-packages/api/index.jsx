/**
 * External dependencies
 */
import { assign } from 'lodash';
<<<<<<< HEAD
import { addQueryArgs } from '@wordpress/url';
=======
import { jetpackConfigGet, jetpackConfigHas } from '@automattic/jetpack-config';
>>>>>>> 02fc0c97

/**
 * Helps create new custom error classes to better notify upper layers.
 *
 * @param {string} name - the Error name that will be availble in Error.name
 * @returns {Error}      a new custom error class.
 */
function createCustomError( name ) {
	class CustomError extends Error {
		constructor( ...args ) {
			super( ...args );
			this.name = name;
		}
	}
	return CustomError;
}

export const JsonParseError = createCustomError( 'JsonParseError' );
export const JsonParseAfterRedirectError = createCustomError( 'JsonParseAfterRedirectError' );
export const Api404Error = createCustomError( 'Api404Error' );
export const Api404AfterRedirectError = createCustomError( 'Api404AfterRedirectError' );
export const FetchNetworkError = createCustomError( 'FetchNetworkError' );

/**
 * Create a Jetpack Rest Api Client
 *
 * @param {string} root - The API root
 * @param {string} nonce - The API Nonce
 */
function JetpackRestApiClient( root, nonce ) {
	let apiRoot = root,
		headers = {
			'X-WP-Nonce': nonce,
		},
		getParams = {
			credentials: 'same-origin',
			headers,
		},
		postParams = {
			method: 'post',
			credentials: 'same-origin',
			headers: assign( {}, headers, {
				'Content-type': 'application/json',
			} ),
		},
		cacheBusterCallback = addCacheBuster;

	const methods = {
		setApiRoot( newRoot ) {
			apiRoot = newRoot;
		},
		setApiNonce( newNonce ) {
			headers = {
				'X-WP-Nonce': newNonce,
			};
			getParams = {
				credentials: 'same-origin',
				headers: headers,
			};
			postParams = {
				method: 'post',
				credentials: 'same-origin',
				headers: assign( {}, headers, {
					'Content-type': 'application/json',
				} ),
			};
		},
		setCacheBusterCallback: callback => {
			cacheBusterCallback = callback;
		},

		registerSite: ( registrationNonce, redirectUri ) => {
			const params = {
				registration_nonce: registrationNonce,
				no_iframe: true,
			};

			if ( jetpackConfigHas( 'consumer_slug' ) ) {
				params.plugin_slug = jetpackConfigGet( 'consumer_slug' );
			}

			if ( null !== redirectUri ) {
				params.redirect_uri = redirectUri;
			}

			return postRequest( `${ apiRoot }jetpack/v4/connection/register`, postParams, {
				body: JSON.stringify( params ),
			} )
				.then( checkStatus )
				.then( parseJsonResponse );
		},

		fetchAuthorizationUrl: redirectUri =>
			getRequest(
				addQueryArgs( `${ apiRoot }jetpack/v4/connection/authorize_url`, {
					no_iframe: '1',
					redirect_uri: redirectUri,
				} ),
				getParams
			)
				.then( checkStatus )
				.then( parseJsonResponse ),

		fetchSiteConnectionData: () =>
			getRequest( `${ apiRoot }jetpack/v4/connection/data`, getParams ).then( parseJsonResponse ),

		fetchSiteConnectionStatus: () =>
			getRequest( `${ apiRoot }jetpack/v4/connection`, getParams ).then( parseJsonResponse ),

		fetchSiteConnectionTest: () =>
			getRequest( `${ apiRoot }jetpack/v4/connection/test`, getParams )
				.then( checkStatus )
				.then( parseJsonResponse ),

		fetchUserConnectionData: () =>
			getRequest( `${ apiRoot }jetpack/v4/connection/data`, getParams ).then( parseJsonResponse ),

		fetchUserTrackingSettings: () =>
			getRequest( `${ apiRoot }jetpack/v4/tracking/settings`, getParams )
				.then( checkStatus )
				.then( parseJsonResponse ),

		updateUserTrackingSettings: newSettings =>
			postRequest( `${ apiRoot }jetpack/v4/tracking/settings`, postParams, {
				body: JSON.stringify( newSettings ),
			} )
				.then( checkStatus )
				.then( parseJsonResponse ),

		disconnectSite: () =>
			postRequest( `${ apiRoot }jetpack/v4/connection`, postParams, {
				body: JSON.stringify( { isActive: false } ),
			} )
				.then( checkStatus )
				.then( parseJsonResponse ),

		fetchConnectUrl: () =>
			getRequest( `${ apiRoot }jetpack/v4/connection/url`, getParams )
				.then( checkStatus )
				.then( parseJsonResponse ),

		unlinkUser: () =>
			postRequest( `${ apiRoot }jetpack/v4/connection/user`, postParams, {
				body: JSON.stringify( { linked: false } ),
			} )
				.then( checkStatus )
				.then( parseJsonResponse ),

		reconnect: () =>
			postRequest( `${ apiRoot }jetpack/v4/connection/reconnect`, postParams )
				.then( checkStatus )
				.then( parseJsonResponse ),

		fetchConnectedPlugins: () =>
			getRequest( `${ apiRoot }jetpack/v4/connection/plugins`, getParams )
				.then( checkStatus )
				.then( parseJsonResponse ),

		fetchModules: () =>
			getRequest( `${ apiRoot }jetpack/v4/module/all`, getParams )
				.then( checkStatus )
				.then( parseJsonResponse ),

		fetchModule: slug =>
			getRequest( `${ apiRoot }jetpack/v4/module/${ slug }`, getParams )
				.then( checkStatus )
				.then( parseJsonResponse ),

		activateModule: slug =>
			postRequest( `${ apiRoot }jetpack/v4/module/${ slug }/active`, postParams, {
				body: JSON.stringify( { active: true } ),
			} )
				.then( checkStatus )
				.then( parseJsonResponse ),

		deactivateModule: slug =>
			postRequest( `${ apiRoot }jetpack/v4/module/${ slug }/active`, postParams, {
				body: JSON.stringify( { active: false } ),
			} ),

		updateModuleOptions: ( slug, newOptionValues ) =>
			postRequest( `${ apiRoot }jetpack/v4/module/${ slug }`, postParams, {
				body: JSON.stringify( newOptionValues ),
			} )
				.then( checkStatus )
				.then( parseJsonResponse ),

		updateSettings: newOptionValues =>
			postRequest( `${ apiRoot }jetpack/v4/settings`, postParams, {
				body: JSON.stringify( newOptionValues ),
			} )
				.then( checkStatus )
				.then( parseJsonResponse ),

		getProtectCount: () =>
			getRequest( `${ apiRoot }jetpack/v4/module/protect/data`, getParams )
				.then( checkStatus )
				.then( parseJsonResponse ),

		resetOptions: options =>
			postRequest( `${ apiRoot }jetpack/v4/options/${ options }`, postParams, {
				body: JSON.stringify( { reset: true } ),
			} )
				.then( checkStatus )
				.then( parseJsonResponse ),

		activateVaultPress: () =>
			postRequest( `${ apiRoot }jetpack/v4/plugins`, postParams, {
				body: JSON.stringify( { slug: 'vaultpress', status: 'active' } ),
			} )
				.then( checkStatus )
				.then( parseJsonResponse ),

		getVaultPressData: () =>
			getRequest( `${ apiRoot }jetpack/v4/module/vaultpress/data`, getParams )
				.then( checkStatus )
				.then( parseJsonResponse ),

		installPlugin: ( slug, source ) => {
			const props = { slug, status: 'active' };

			if ( source ) {
				props.source = source;
			}

			return postRequest( `${ apiRoot }jetpack/v4/plugins`, postParams, {
				body: JSON.stringify( props ),
			} )
				.then( checkStatus )
				.then( parseJsonResponse );
		},

		activateAkismet: () =>
			postRequest( `${ apiRoot }jetpack/v4/plugins`, postParams, {
				body: JSON.stringify( { slug: 'akismet', status: 'active' } ),
			} )
				.then( checkStatus )
				.then( parseJsonResponse ),

		getAkismetData: () =>
			getRequest( `${ apiRoot }jetpack/v4/module/akismet/data`, getParams )
				.then( checkStatus )
				.then( parseJsonResponse ),

		checkAkismetKey: () =>
			getRequest( `${ apiRoot }jetpack/v4/module/akismet/key/check`, getParams )
				.then( checkStatus )
				.then( parseJsonResponse ),

		checkAkismetKeyTyped: apiKey =>
			postRequest( `${ apiRoot }jetpack/v4/module/akismet/key/check`, postParams, {
				body: JSON.stringify( { api_key: apiKey } ),
			} )
				.then( checkStatus )
				.then( parseJsonResponse ),

		fetchStatsData: range =>
			getRequest( statsDataUrl( range ), getParams )
				.then( checkStatus )
				.then( parseJsonResponse )
				.then( handleStatsResponseError ),

		getPluginUpdates: () =>
			getRequest( `${ apiRoot }jetpack/v4/updates/plugins`, getParams )
				.then( checkStatus )
				.then( parseJsonResponse ),

		getPlans: () =>
			getRequest( `${ apiRoot }jetpack/v4/plans`, getParams )
				.then( checkStatus )
				.then( parseJsonResponse ),

		fetchSettings: () =>
			getRequest( `${ apiRoot }jetpack/v4/settings`, getParams )
				.then( checkStatus )
				.then( parseJsonResponse ),

		updateSetting: updatedSetting =>
			postRequest( `${ apiRoot }jetpack/v4/settings`, postParams, {
				body: JSON.stringify( updatedSetting ),
			} )
				.then( checkStatus )
				.then( parseJsonResponse ),

		fetchSiteData: () =>
			getRequest( `${ apiRoot }jetpack/v4/site`, getParams )
				.then( checkStatus )
				.then( parseJsonResponse )
				.then( body => JSON.parse( body.data ) ),

		fetchSiteFeatures: () =>
			getRequest( `${ apiRoot }jetpack/v4/site/features`, getParams )
				.then( checkStatus )
				.then( parseJsonResponse )
				.then( body => JSON.parse( body.data ) ),

		fetchSiteProducts: () =>
			getRequest( `${ apiRoot }jetpack/v4/site/products`, getParams )
				.then( checkStatus )
				.then( parseJsonResponse ),

		fetchSitePurchases: () =>
			getRequest( `${ apiRoot }jetpack/v4/site/purchases`, getParams )
				.then( checkStatus )
				.then( parseJsonResponse )
				.then( body => JSON.parse( body.data ) ),

		fetchSiteBenefits: () =>
			getRequest( `${ apiRoot }jetpack/v4/site/benefits`, getParams )
				.then( checkStatus )
				.then( parseJsonResponse )
				.then( body => JSON.parse( body.data ) ),

		fetchSetupQuestionnaire: () =>
			getRequest( `${ apiRoot }jetpack/v4/setup/questionnaire`, getParams )
				.then( checkStatus )
				.then( parseJsonResponse ),

		fetchRecommendationsData: () =>
			getRequest( `${ apiRoot }jetpack/v4/recommendations/data`, getParams )
				.then( checkStatus )
				.then( parseJsonResponse ),

		fetchRecommendationsProductSuggestions: () =>
			getRequest( `${ apiRoot }jetpack/v4/recommendations/product-suggestions`, getParams )
				.then( checkStatus )
				.then( parseJsonResponse ),

		fetchRecommendationsUpsell: () =>
			getRequest( `${ apiRoot }jetpack/v4/recommendations/upsell`, getParams )
				.then( checkStatus )
				.then( parseJsonResponse ),

		saveRecommendationsData: data =>
			postRequest( `${ apiRoot }jetpack/v4/recommendations/data`, postParams, {
				body: JSON.stringify( { data } ),
			} ).then( checkStatus ),

		fetchProducts: () =>
			getRequest( `${ apiRoot }jetpack/v4/products`, getParams )
				.then( checkStatus )
				.then( parseJsonResponse ),

		fetchRewindStatus: () =>
			getRequest( `${ apiRoot }jetpack/v4/rewind`, getParams )
				.then( checkStatus )
				.then( parseJsonResponse )
				.then( body => JSON.parse( body.data ) ),

		fetchScanStatus: () =>
			getRequest( `${ apiRoot }jetpack/v4/scan`, getParams )
				.then( checkStatus )
				.then( parseJsonResponse )
				.then( body => JSON.parse( body.data ) ),

		dismissJetpackNotice: notice =>
			postRequest( `${ apiRoot }jetpack/v4/notice/${ notice }`, postParams, {
				body: JSON.stringify( { dismissed: true } ),
			} )
				.then( checkStatus )
				.then( parseJsonResponse ),

		fetchPluginsData: () =>
			getRequest( `${ apiRoot }jetpack/v4/plugins`, getParams )
				.then( checkStatus )
				.then( parseJsonResponse ),

		fetchVerifySiteGoogleStatus: keyringId => {
			const request =
				keyringId !== null
					? getRequest( `${ apiRoot }jetpack/v4/verify-site/google/${ keyringId }`, getParams )
					: getRequest( `${ apiRoot }jetpack/v4/verify-site/google`, getParams );

			return request.then( checkStatus ).then( parseJsonResponse );
		},

		verifySiteGoogle: keyringId =>
			postRequest( `${ apiRoot }jetpack/v4/verify-site/google`, postParams, {
				body: JSON.stringify( { keyring_id: keyringId } ),
			} )
				.then( checkStatus )
				.then( parseJsonResponse ),

		sendMobileLoginEmail: () =>
			postRequest( `${ apiRoot }jetpack/v4/mobile/send-login-email`, postParams )
				.then( checkStatus )
				.then( parseJsonResponse ),

		submitSurvey: surveyResponse =>
			postRequest( `${ apiRoot }jetpack/v4/marketing/survey`, postParams, {
				body: JSON.stringify( surveyResponse ),
			} )
				.then( checkStatus )
				.then( parseJsonResponse ),

		saveSetupQuestionnaire: props =>
			postRequest( `${ apiRoot }jetpack/v4/setup/questionnaire`, postParams, {
				body: JSON.stringify( props ),
			} )
				.then( checkStatus )
				.then( parseJsonResponse ),

		updateLicensingError: props =>
			postRequest( `${ apiRoot }jetpack/v4/licensing/error`, postParams, {
				body: JSON.stringify( props ),
			} )
				.then( checkStatus )
				.then( parseJsonResponse ),

		updateLicenseKey: license =>
			postRequest( `${ apiRoot }jetpack/v4/licensing/set-license`, postParams, {
				body: JSON.stringify( { license } ),
			} )
				.then( checkStatus )
				.then( parseJsonResponse ),

		getUserLicensesCounts: () =>
			getRequest( `${ apiRoot }jetpack/v4/licensing/user/counts`, getParams )
				.then( checkStatus )
				.then( parseJsonResponse ),

		updateLicensingActivationNoticeDismiss: lastDetachedCount =>
			postRequest( `${ apiRoot }jetpack/v4/licensing/user/activation-notice-dismiss`, postParams, {
				body: JSON.stringify( { last_detached_count: lastDetachedCount } ),
			} )
				.then( checkStatus )
				.then( parseJsonResponse ),

		updateRecommendationsStep: step =>
			postRequest( `${ apiRoot }jetpack/v4/recommendations/step`, postParams, {
				body: JSON.stringify( { step } ),
			} ).then( checkStatus ),

		confirmIDCSafeMode: () =>
			postRequest( `${ apiRoot }jetpack/v4/identity-crisis/confirm-safe-mode`, postParams ).then(
				checkStatus
			),

		startIDCFresh: redirectUri =>
			postRequest( `${ apiRoot }jetpack/v4/identity-crisis/start-fresh`, postParams, {
				body: JSON.stringify( { redirect_uri: redirectUri } ),
			} )
				.then( checkStatus )
				.then( parseJsonResponse ),

		migrateIDC: () =>
			postRequest( `${ apiRoot }jetpack/v4/identity-crisis/migrate`, postParams ).then(
				checkStatus
			),
		attachLicenses: licenses =>
			postRequest( `${ apiRoot }jetpack/v4/licensing/attach-licenses`, postParams, {
				body: JSON.stringify( { licenses } ),
			} )
				.then( checkStatus )
				.then( parseJsonResponse ),
	};

	/**
	 * The default callback to add a cachebuster parameter to route
	 *
	 * @param {string} route - the route
	 * @returns {string} - the route with the cachebuster appended
	 */
	function addCacheBuster( route ) {
		const parts = route.split( '?' ),
			query = parts.length > 1 ? parts[ 1 ] : '',
			args = query.length ? query.split( '&' ) : [];

		args.push( '_cacheBuster=' + new Date().getTime() );

		return parts[ 0 ] + '?' + args.join( '&' );
	}

	/**
	 * Generate a request promise for the route and params. Automatically adds a cachebuster.
	 *
	 * @param {string} route - the route
	 * @param {object} params - the params
	 * @returns {Promise<Response>} - the http request promise
	 */
	function getRequest( route, params ) {
		return fetch( cacheBusterCallback( route ), params );
	}

	/**
	 * Generate a POST request promise for the route and params. Automatically adds a cachebuster.
	 *
	 * @param {string} route - the route
	 * @param {object} params - the params
	 * @param {string} body - the body
	 * @returns {Promise<Response>} - the http response promise
	 */
	function postRequest( route, params, body ) {
		return fetch( route, assign( {}, params, body ) ).catch( catchNetworkErrors );
	}

	/**
	 * Returns the stats data URL for the given date range
	 *
	 * @param {string} range - the range
	 * @returns {string} - the stats URL
	 */
	function statsDataUrl( range ) {
		let url = `${ apiRoot }jetpack/v4/module/stats/data`;
		if ( url.indexOf( '?' ) !== -1 ) {
			url = url + `&range=${ encodeURIComponent( range ) }`;
		} else {
			url = url + `?range=${ encodeURIComponent( range ) }`;
		}
		return url;
	}

	/**
	 * Returns stats data if possible, otherwise an empty object
	 *
	 * @param {object} statsData - the stats data or error
	 * @returns {object} - the handled stats data
	 */
	function handleStatsResponseError( statsData ) {
		// If we get a .response property, it means that .com's response is errory.
		// Probably because the site does not have stats yet.
		const responseOk =
			( statsData.general && statsData.general.response === undefined ) ||
			( statsData.week && statsData.week.response === undefined ) ||
			( statsData.month && statsData.month.response === undefined );
		return responseOk ? statsData : {};
	}

	assign( this, methods );
}

const restApi = new JetpackRestApiClient();

export default restApi;

/**
 * Check the status of the response. Throw an error if it was not OK
 *
 * @param {Response} response - the API response
 * @returns {Promise<object>} - a promise to return the parsed JSON body as an object
 */
function checkStatus( response ) {
	// Regular success responses
	if ( response.status >= 200 && response.status < 300 ) {
		return response;
	}

	if ( response.status === 404 ) {
		return new Promise( () => {
			const err = response.redirected
				? new Api404AfterRedirectError( response.redirected )
				: new Api404Error();
			throw err;
		} );
	}

	return response
		.json()
		.catch( e => catchJsonParseError( e ) )
		.then( json => {
			const error = new Error( `${ json.message } (Status ${ response.status })` );
			error.response = json;
			error.name = 'ApiError';
			throw error;
		} );
}

/**
 * Parse the JSON response
 *
 * @param {Response} response - the response object
 * @returns {Promise<object>} - promise to return the parsed json object
 */
function parseJsonResponse( response ) {
	return response.json().catch( e => catchJsonParseError( e, response.redirected, response.url ) );
}

/**
 * Throw appropriate exception given an API error
 *
 * @param {Error} e - the error
 * @param {boolean} redirected - are we being redirected?
 * @param {string} url - the URL that returned the error
 */
function catchJsonParseError( e, redirected, url ) {
	const err = redirected ? new JsonParseAfterRedirectError( url ) : new JsonParseError();
	throw err;
}

/**
 * Catches TypeError coming from the Fetch API implementation
 */
function catchNetworkErrors() {
	//Either one of:
	// * A preflight error like a redirection to an external site (which results in a CORS)
	// * A preflight error like ERR_TOO_MANY_REDIRECTS
	throw new FetchNetworkError();
}<|MERGE_RESOLUTION|>--- conflicted
+++ resolved
@@ -2,11 +2,8 @@
  * External dependencies
  */
 import { assign } from 'lodash';
-<<<<<<< HEAD
 import { addQueryArgs } from '@wordpress/url';
-=======
 import { jetpackConfigGet, jetpackConfigHas } from '@automattic/jetpack-config';
->>>>>>> 02fc0c97
 
 /**
  * Helps create new custom error classes to better notify upper layers.
