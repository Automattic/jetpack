/**
 * External dependencies
 */
import { assign } from 'lodash';

/**
 * Helps create new custom error classes to better notify upper layers.
 *
 * @param {string} name - the Error name that will be availble in Error.name
 * @returns {Error}      a new custom error class.
 */
function createCustomError( name ) {
	class CustomError extends Error {
		constructor( ...args ) {
			super( ...args );
			this.name = name;
		}
	}
	return CustomError;
}

export const JsonParseError = createCustomError( 'JsonParseError' );
export const JsonParseAfterRedirectError = createCustomError( 'JsonParseAfterRedirectError' );
export const Api404Error = createCustomError( 'Api404Error' );
export const Api404AfterRedirectError = createCustomError( 'Api404AfterRedirectError' );
export const FetchNetworkError = createCustomError( 'FetchNetworkError' );

/**
 * Create a Jetpack Rest Api Client
 *
 * @param {string} root - The API root
 * @param {string} nonce - The API Nonce
 */
function JetpackRestApiClient( root, nonce ) {
	let apiRoot = root,
		headers = {
			'X-WP-Nonce': nonce,
		},
		getParams = {
			credentials: 'same-origin',
			headers,
		},
		postParams = {
			method: 'post',
			credentials: 'same-origin',
			headers: assign( {}, headers, {
				'Content-type': 'application/json',
			} ),
		},
		cacheBusterCallback = addCacheBuster;

	const methods = {
		setApiRoot( newRoot ) {
			apiRoot = newRoot;
		},
		setApiNonce( newNonce ) {
			headers = {
				'X-WP-Nonce': newNonce,
			};
			getParams = {
				credentials: 'same-origin',
				headers: headers,
			};
			postParams = {
				method: 'post',
				credentials: 'same-origin',
				headers: assign( {}, headers, {
					'Content-type': 'application/json',
				} ),
			};
		},
		setCacheBusterCallback: callback => {
			cacheBusterCallback = callback;
		},

		registerSite: ( registrationNonce, redirectUri ) => {
			const params = {
				registration_nonce: registrationNonce,
				no_iframe: true,
			};

			if ( null !== redirectUri ) {
				params.redirect_uri = redirectUri;
			}

			return postRequest( `${ apiRoot }jetpack/v4/connection/register`, postParams, {
				body: JSON.stringify( params ),
			} )
				.then( checkStatus )
				.then( parseJsonResponse );
		},

		fetchAuthorizationUrl: redirectUri =>
			getRequest(
				`${ apiRoot }jetpack/v4/connection/authorize_url?no_iframe=1&redirect_uri=${ encodeURIComponent(
					redirectUri
				) }`,
				getParams
			)
				.then( checkStatus )
				.then( parseJsonResponse ),

		fetchSiteConnectionData: () =>
			getRequest( `${ apiRoot }jetpack/v4/connection/data`, getParams ).then( parseJsonResponse ),

		fetchSiteConnectionStatus: () =>
			getRequest( `${ apiRoot }jetpack/v4/connection`, getParams ).then( parseJsonResponse ),

		fetchSiteConnectionTest: () =>
			getRequest( `${ apiRoot }jetpack/v4/connection/test`, getParams )
				.then( checkStatus )
				.then( parseJsonResponse ),

		fetchUserConnectionData: () =>
			getRequest( `${ apiRoot }jetpack/v4/connection/data`, getParams ).then( parseJsonResponse ),

		fetchUserTrackingSettings: () =>
			getRequest( `${ apiRoot }jetpack/v4/tracking/settings`, getParams )
				.then( checkStatus )
				.then( parseJsonResponse ),

		updateUserTrackingSettings: newSettings =>
			postRequest( `${ apiRoot }jetpack/v4/tracking/settings`, postParams, {
				body: JSON.stringify( newSettings ),
			} )
				.then( checkStatus )
				.then( parseJsonResponse ),

		disconnectSite: () =>
			postRequest( `${ apiRoot }jetpack/v4/connection`, postParams, {
				body: JSON.stringify( { isActive: false } ),
			} )
				.then( checkStatus )
				.then( parseJsonResponse ),

		fetchConnectUrl: () =>
			getRequest( `${ apiRoot }jetpack/v4/connection/url`, getParams )
				.then( checkStatus )
				.then( parseJsonResponse ),

		unlinkUser: () =>
			postRequest( `${ apiRoot }jetpack/v4/connection/user`, postParams, {
				body: JSON.stringify( { linked: false } ),
			} )
				.then( checkStatus )
				.then( parseJsonResponse ),

		reconnect: () =>
			postRequest( `${ apiRoot }jetpack/v4/connection/reconnect`, postParams )
				.then( checkStatus )
				.then( parseJsonResponse ),

		fetchConnectedPlugins: () =>
			getRequest( `${ apiRoot }jetpack/v4/connection/plugins`, getParams )
				.then( checkStatus )
				.then( parseJsonResponse ),

		fetchModules: () =>
			getRequest( `${ apiRoot }jetpack/v4/module/all`, getParams )
				.then( checkStatus )
				.then( parseJsonResponse ),

		fetchModule: slug =>
			getRequest( `${ apiRoot }jetpack/v4/module/${ slug }`, getParams )
				.then( checkStatus )
				.then( parseJsonResponse ),

		activateModule: slug =>
			postRequest( `${ apiRoot }jetpack/v4/module/${ slug }/active`, postParams, {
				body: JSON.stringify( { active: true } ),
			} )
				.then( checkStatus )
				.then( parseJsonResponse ),

		deactivateModule: slug =>
			postRequest( `${ apiRoot }jetpack/v4/module/${ slug }/active`, postParams, {
				body: JSON.stringify( { active: false } ),
			} ),

		updateModuleOptions: ( slug, newOptionValues ) =>
			postRequest( `${ apiRoot }jetpack/v4/module/${ slug }`, postParams, {
				body: JSON.stringify( newOptionValues ),
			} )
				.then( checkStatus )
				.then( parseJsonResponse ),

		updateSettings: newOptionValues =>
			postRequest( `${ apiRoot }jetpack/v4/settings`, postParams, {
				body: JSON.stringify( newOptionValues ),
			} )
				.then( checkStatus )
				.then( parseJsonResponse ),

		getProtectCount: () =>
			getRequest( `${ apiRoot }jetpack/v4/module/protect/data`, getParams )
				.then( checkStatus )
				.then( parseJsonResponse ),

		resetOptions: options =>
			postRequest( `${ apiRoot }jetpack/v4/options/${ options }`, postParams, {
				body: JSON.stringify( { reset: true } ),
			} )
				.then( checkStatus )
				.then( parseJsonResponse ),

		activateVaultPress: () =>
			postRequest( `${ apiRoot }jetpack/v4/plugins`, postParams, {
				body: JSON.stringify( { slug: 'vaultpress', status: 'active' } ),
			} )
				.then( checkStatus )
				.then( parseJsonResponse ),

		getVaultPressData: () =>
			getRequest( `${ apiRoot }jetpack/v4/module/vaultpress/data`, getParams )
				.then( checkStatus )
				.then( parseJsonResponse ),

		installPlugin: ( slug, source ) => {
			const props = { slug, status: 'active' };

			if ( source ) {
				props.source = source;
			}

			return postRequest( `${ apiRoot }jetpack/v4/plugins`, postParams, {
				body: JSON.stringify( props ),
			} )
				.then( checkStatus )
				.then( parseJsonResponse );
		},

		activateAkismet: () =>
			postRequest( `${ apiRoot }jetpack/v4/plugins`, postParams, {
				body: JSON.stringify( { slug: 'akismet', status: 'active' } ),
			} )
				.then( checkStatus )
				.then( parseJsonResponse ),

		getAkismetData: () =>
			getRequest( `${ apiRoot }jetpack/v4/module/akismet/data`, getParams )
				.then( checkStatus )
				.then( parseJsonResponse ),

		checkAkismetKey: () =>
			getRequest( `${ apiRoot }jetpack/v4/module/akismet/key/check`, getParams )
				.then( checkStatus )
				.then( parseJsonResponse ),

		checkAkismetKeyTyped: apiKey =>
			postRequest( `${ apiRoot }jetpack/v4/module/akismet/key/check`, postParams, {
				body: JSON.stringify( { api_key: apiKey } ),
			} )
				.then( checkStatus )
				.then( parseJsonResponse ),

		fetchStatsData: range =>
			getRequest( statsDataUrl( range ), getParams )
				.then( checkStatus )
				.then( parseJsonResponse )
				.then( handleStatsResponseError ),

		getPluginUpdates: () =>
			getRequest( `${ apiRoot }jetpack/v4/updates/plugins`, getParams )
				.then( checkStatus )
				.then( parseJsonResponse ),

		getPlans: () =>
			getRequest( `${ apiRoot }jetpack/v4/plans`, getParams )
				.then( checkStatus )
				.then( parseJsonResponse ),

		fetchSettings: () =>
			getRequest( `${ apiRoot }jetpack/v4/settings`, getParams )
				.then( checkStatus )
				.then( parseJsonResponse ),

		updateSetting: updatedSetting =>
			postRequest( `${ apiRoot }jetpack/v4/settings`, postParams, {
				body: JSON.stringify( updatedSetting ),
			} )
				.then( checkStatus )
				.then( parseJsonResponse ),

		fetchSiteData: () =>
			getRequest( `${ apiRoot }jetpack/v4/site`, getParams )
				.then( checkStatus )
				.then( parseJsonResponse )
				.then( body => JSON.parse( body.data ) ),

		fetchSiteFeatures: () =>
			getRequest( `${ apiRoot }jetpack/v4/site/features`, getParams )
				.then( checkStatus )
				.then( parseJsonResponse )
				.then( body => JSON.parse( body.data ) ),

		fetchSiteProducts: () =>
			getRequest( `${ apiRoot }jetpack/v4/site/products`, getParams )
				.then( checkStatus )
				.then( parseJsonResponse ),

		fetchSitePurchases: () =>
			getRequest( `${ apiRoot }jetpack/v4/site/purchases`, getParams )
				.then( checkStatus )
				.then( parseJsonResponse )
				.then( body => JSON.parse( body.data ) ),

		fetchSiteBenefits: () =>
			getRequest( `${ apiRoot }jetpack/v4/site/benefits`, getParams )
				.then( checkStatus )
				.then( parseJsonResponse )
				.then( body => JSON.parse( body.data ) ),

		fetchSetupQuestionnaire: () =>
			getRequest( `${ apiRoot }jetpack/v4/setup/questionnaire`, getParams )
				.then( checkStatus )
				.then( parseJsonResponse ),

		fetchRecommendationsData: () =>
			getRequest( `${ apiRoot }jetpack/v4/recommendations/data`, getParams )
				.then( checkStatus )
				.then( parseJsonResponse ),

		fetchRecommendationsProductSuggestions: () =>
			getRequest( `${ apiRoot }jetpack/v4/recommendations/product-suggestions`, getParams )
				.then( checkStatus )
				.then( parseJsonResponse ),

		fetchRecommendationsUpsell: () =>
			getRequest( `${ apiRoot }jetpack/v4/recommendations/upsell`, getParams )
				.then( checkStatus )
				.then( parseJsonResponse ),

		saveRecommendationsData: data =>
			postRequest( `${ apiRoot }jetpack/v4/recommendations/data`, postParams, {
				body: JSON.stringify( { data } ),
			} ).then( checkStatus ),

		fetchProducts: () =>
			getRequest( `${ apiRoot }jetpack/v4/products`, getParams )
				.then( checkStatus )
				.then( parseJsonResponse ),

		fetchRewindStatus: () =>
			getRequest( `${ apiRoot }jetpack/v4/rewind`, getParams )
				.then( checkStatus )
				.then( parseJsonResponse )
				.then( body => JSON.parse( body.data ) ),

		fetchScanStatus: () =>
			getRequest( `${ apiRoot }jetpack/v4/scan`, getParams )
				.then( checkStatus )
				.then( parseJsonResponse )
				.then( body => JSON.parse( body.data ) ),

		dismissJetpackNotice: notice =>
			postRequest( `${ apiRoot }jetpack/v4/notice/${ notice }`, postParams, {
				body: JSON.stringify( { dismissed: true } ),
			} )
				.then( checkStatus )
				.then( parseJsonResponse ),

		fetchPluginsData: () =>
			getRequest( `${ apiRoot }jetpack/v4/plugins`, getParams )
				.then( checkStatus )
				.then( parseJsonResponse ),

		fetchVerifySiteGoogleStatus: keyringId => {
			const request =
				keyringId !== null
					? getRequest( `${ apiRoot }jetpack/v4/verify-site/google/${ keyringId }`, getParams )
					: getRequest( `${ apiRoot }jetpack/v4/verify-site/google`, getParams );

			return request.then( checkStatus ).then( parseJsonResponse );
		},

		verifySiteGoogle: keyringId =>
			postRequest( `${ apiRoot }jetpack/v4/verify-site/google`, postParams, {
				body: JSON.stringify( { keyring_id: keyringId } ),
			} )
				.then( checkStatus )
				.then( parseJsonResponse ),

		sendMobileLoginEmail: () =>
			postRequest( `${ apiRoot }jetpack/v4/mobile/send-login-email`, postParams )
				.then( checkStatus )
				.then( parseJsonResponse ),

		submitSurvey: surveyResponse =>
			postRequest( `${ apiRoot }jetpack/v4/marketing/survey`, postParams, {
				body: JSON.stringify( surveyResponse ),
			} )
				.then( checkStatus )
				.then( parseJsonResponse ),

		saveSetupQuestionnaire: props =>
			postRequest( `${ apiRoot }jetpack/v4/setup/questionnaire`, postParams, {
				body: JSON.stringify( props ),
			} )
				.then( checkStatus )
				.then( parseJsonResponse ),

		updateLicensingError: props =>
			postRequest( `${ apiRoot }jetpack/v4/licensing/error`, postParams, {
				body: JSON.stringify( props ),
			} )
				.then( checkStatus )
				.then( parseJsonResponse ),

		updateLicenseKey: license =>
			postRequest( `${ apiRoot }jetpack/v4/licensing/set-license`, postParams, {
				body: JSON.stringify( { license } ),
			} )
				.then( checkStatus )
				.then( parseJsonResponse ),

		updateRecommendationsStep: step =>
			postRequest( `${ apiRoot }jetpack/v4/recommendations/step`, postParams, {
				body: JSON.stringify( { step } ),
			} ).then( checkStatus ),

		confirmIDCSafeMode: () =>
			postRequest( `${ apiRoot }jetpack/v4/identity-crisis/confirm-safe-mode`, postParams ).then(
				checkStatus
			),

<<<<<<< HEAD
		startIDCFresh: redirectUri =>
			postRequest( `${ apiRoot }jetpack/v4/identity-crisis/start-fresh`, postParams, {
				body: JSON.stringify( { redirect_uri: redirectUri } ),
			} )
				.then( checkStatus )
				.then( parseJsonResponse ),
=======
		migrateIDC: () =>
			postRequest( `${ apiRoot }jetpack/v4/identity-crisis/migrate`, postParams ).then(
				checkStatus
			),
>>>>>>> 3c1bd220
	};

	/**
	 * The default callback to add a cachebuster parameter to route
	 *
	 * @param {string} route - the route
	 * @returns {string} - the route with the cachebuster appended
	 */
	function addCacheBuster( route ) {
		const parts = route.split( '?' ),
			query = parts.length > 1 ? parts[ 1 ] : '',
			args = query.length ? query.split( '&' ) : [];

		args.push( '_cacheBuster=' + new Date().getTime() );

		return parts[ 0 ] + '?' + args.join( '&' );
	}

	/**
	 * Generate a request promise for the route and params. Automatically adds a cachebuster.
	 *
	 * @param {string} route - the route
	 * @param {object} params - the params
	 * @returns {Promise<Response>} - the http request promise
	 */
	function getRequest( route, params ) {
		return fetch( cacheBusterCallback( route ), params );
	}

	/**
	 * Generate a POST request promise for the route and params. Automatically adds a cachebuster.
	 *
	 * @param {string} route - the route
	 * @param {object} params - the params
	 * @param {string} body - the body
	 * @returns {Promise<Response>} - the http response promise
	 */
	function postRequest( route, params, body ) {
		return fetch( route, assign( {}, params, body ) ).catch( catchNetworkErrors );
	}

	/**
	 * Returns the stats data URL for the given date range
	 *
	 * @param {string} range - the range
	 * @returns {string} - the stats URL
	 */
	function statsDataUrl( range ) {
		let url = `${ apiRoot }jetpack/v4/module/stats/data`;
		if ( url.indexOf( '?' ) !== -1 ) {
			url = url + `&range=${ encodeURIComponent( range ) }`;
		} else {
			url = url + `?range=${ encodeURIComponent( range ) }`;
		}
		return url;
	}

	/**
	 * Returns stats data if possible, otherwise an empty object
	 *
	 * @param {object} statsData - the stats data or error
	 * @returns {object} - the handled stats data
	 */
	function handleStatsResponseError( statsData ) {
		// If we get a .response property, it means that .com's response is errory.
		// Probably because the site does not have stats yet.
		const responseOk =
			( statsData.general && statsData.general.response === undefined ) ||
			( statsData.week && statsData.week.response === undefined ) ||
			( statsData.month && statsData.month.response === undefined );
		return responseOk ? statsData : {};
	}

	assign( this, methods );
}

const restApi = new JetpackRestApiClient();

export default restApi;

/**
 * Check the status of the response. Throw an error if it was not OK
 *
 * @param {Response} response - the API response
 * @returns {Promise<object>} - a promise to return the parsed JSON body as an object
 */
function checkStatus( response ) {
	// Regular success responses
	if ( response.status >= 200 && response.status < 300 ) {
		return response;
	}

	if ( response.status === 404 ) {
		return new Promise( () => {
			const err = response.redirected
				? new Api404AfterRedirectError( response.redirected )
				: new Api404Error();
			throw err;
		} );
	}

	return response
		.json()
		.catch( e => catchJsonParseError( e ) )
		.then( json => {
			const error = new Error( `${ json.message } (Status ${ response.status })` );
			error.response = json;
			error.name = 'ApiError';
			throw error;
		} );
}

/**
 * Parse the JSON response
 *
 * @param {Response} response - the response object
 * @returns {Promise<object>} - promise to return the parsed json object
 */
function parseJsonResponse( response ) {
	return response.json().catch( e => catchJsonParseError( e, response.redirected, response.url ) );
}

/**
 * Throw appropriate exception given an API error
 *
 * @param {Error} e - the error
 * @param {boolean} redirected - are we being redirected?
 * @param {string} url - the URL that returned the error
 */
function catchJsonParseError( e, redirected, url ) {
	const err = redirected ? new JsonParseAfterRedirectError( url ) : new JsonParseError();
	throw err;
}

/**
 * Catches TypeError coming from the Fetch API implementation
 */
function catchNetworkErrors() {
	//Either one of:
	// * A preflight error like a redirection to an external site (which results in a CORS)
	// * A preflight error like ERR_TOO_MANY_REDIRECTS
	throw new FetchNetworkError();
}<|MERGE_RESOLUTION|>--- conflicted
+++ resolved
@@ -423,19 +423,17 @@
 				checkStatus
 			),
 
-<<<<<<< HEAD
 		startIDCFresh: redirectUri =>
 			postRequest( `${ apiRoot }jetpack/v4/identity-crisis/start-fresh`, postParams, {
 				body: JSON.stringify( { redirect_uri: redirectUri } ),
 			} )
 				.then( checkStatus )
 				.then( parseJsonResponse ),
-=======
+
 		migrateIDC: () =>
 			postRequest( `${ apiRoot }jetpack/v4/identity-crisis/migrate`, postParams ).then(
 				checkStatus
 			),
->>>>>>> 3c1bd220
 	};
 
 	/**
