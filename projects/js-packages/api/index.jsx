--- conflicted
+++ resolved
@@ -492,7 +492,6 @@
 			getRequest( `${ apiRoot }jetpack/v4/search/stats`, getParams )
 				.then( checkStatus )
 				.then( parseJsonResponse ),
-<<<<<<< HEAD
 		fetchWordAdsSettings: () =>
 			getRequest( `${ apiRoot }jetpack/v4/wordads/settings`, getParams )
 				.then( checkStatus )
@@ -500,11 +499,9 @@
 		updateWordAdsSettings: newSettings =>
 			postRequest( `${ apiRoot }jetpack/v4/wordads/settings`, postParams, {
 				body: JSON.stringify( newSettings ),
-			} )
-=======
+			} ),
 		fetchSearchPricing: () =>
 			getRequest( `${ apiRoot }jetpack/v4/search/pricing`, getParams )
->>>>>>> d7e0765c
 				.then( checkStatus )
 				.then( parseJsonResponse ),
 	};
