{
	"name": "@automattic/jetpack-api",
	"version": "0.7.0",
	"description": "Jetpack Api Package",
	"author": "Automattic",
	"license": "GPL-2.0-or-later",
	"dependencies": {
<<<<<<< HEAD
		"@wordpress/url": "3.3.1",
		"@automattic/jetpack-config": "workspace:^0.1.0-alpha",
=======
		"@automattic/jetpack-config": "workspace:^0.1.0",
>>>>>>> 607a5397
		"lodash": "4.17.21"
	},
	"devDependencies": {
		"chai-fetch-mock": "3.0.0",
		"fetch-mock": "9.11.0",
		"jetpack-js-test-runner": "workspace:*",
		"nyc": "15.1.0"
	},
	"type": "module",
	"exports": {
		".": "./index.jsx"
	},
	"scripts": {
		"test": "NODE_ENV=test NODE_PATH=tests:. js-test-runner --jsdom --initfile=test-main.jsx 'glob:./test/*.jsx'"
	},
	"engines": {
		"node": "^14.17.6 || ^16.7.0",
		"pnpm": "^6.5.0",
		"yarn": "use pnpm instead - see docs/yarn-upgrade.md"
	}
}<|MERGE_RESOLUTION|>--- conflicted
+++ resolved
@@ -5,12 +5,8 @@
 	"author": "Automattic",
 	"license": "GPL-2.0-or-later",
 	"dependencies": {
-<<<<<<< HEAD
 		"@wordpress/url": "3.3.1",
-		"@automattic/jetpack-config": "workspace:^0.1.0-alpha",
-=======
 		"@automattic/jetpack-config": "workspace:^0.1.0",
->>>>>>> 607a5397
 		"lodash": "4.17.21"
 	},
 	"devDependencies": {
