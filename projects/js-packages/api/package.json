--- conflicted
+++ resolved
@@ -5,11 +5,8 @@
 	"author": "Automattic",
 	"license": "GPL-2.0-or-later",
 	"dependencies": {
-<<<<<<< HEAD
 		"@wordpress/url": "3.3.1",
-=======
 		"@automattic/jetpack-config": "workspace:^0.1.0-alpha",
->>>>>>> 02fc0c97
 		"lodash": "4.17.21"
 	},
 	"devDependencies": {
