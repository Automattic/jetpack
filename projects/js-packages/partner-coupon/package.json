--- conflicted
+++ resolved
@@ -24,13 +24,8 @@
 		"react": "^17.0.2"
 	},
 	"dependencies": {
-<<<<<<< HEAD
 		"@automattic/jetpack-connection": "workspace:^0.12.0-alpha",
-		"@automattic/jetpack-components": "workspace:^0.9.0",
-=======
-		"@automattic/jetpack-connection": "workspace:^0.11.4-alpha",
 		"@automattic/jetpack-components": "workspace:^0.9.1-alpha",
->>>>>>> 05710179
 		"@wordpress/i18n": "4.2.4",
 		"classnames": "2.3.1",
 		"prop-types": "15.7.2"
