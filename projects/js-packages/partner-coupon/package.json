{
	"private": true,
	"name": "@automattic/jetpack-partner-coupon",
<<<<<<< HEAD
	"version": "0.2.24-alpha",
=======
	"version": "0.2.24",
>>>>>>> 5a68d19f
	"description": "This package aims to add components to make it easier to redeem partner coupons",
	"homepage": "https://github.com/Automattic/jetpack/tree/HEAD/projects/js-packages/partner-coupon/#readme",
	"bugs": {
		"url": "https://github.com/Automattic/jetpack/labels/[JS Package] Partner Coupon"
	},
	"repository": {
		"type": "git",
		"url": "https://github.com/Automattic/jetpack.git",
		"directory": "projects/js-packages/partner-coupon"
	},
	"license": "GPL-2.0-or-later",
	"author": "Automattic",
	"type": "module",
	"scripts": {
		"test": "NODE_OPTIONS=--experimental-vm-modules jest",
		"test-coverage": "pnpm run test --coverageDirectory=\"$COVERAGE_DIR\" --coverage --coverageReporters=clover"
	},
	"devDependencies": {
		"@automattic/jetpack-analytics": "workspace:* || ^0.1",
		"@automattic/jetpack-base-styles": "workspace:* || ^0.3",
		"@babel/core": "7.18.13",
		"@babel/preset-react": "7.18.6",
		"@testing-library/dom": "8.16.0",
		"@testing-library/react": "12.1.5",
		"@testing-library/react-hooks": "8.0.1",
		"@testing-library/user-event": "14.2.1",
		"@wordpress/base-styles": "4.7.0",
		"@wordpress/data": "7.0.0",
		"jest": "28.1.0",
		"jest-environment-jsdom": "28.1.0",
		"jest-extended": "2.0.0",
		"react": "17.0.2",
		"react-dom": "17.0.2",
		"react-test-renderer": "17.0.2"
	},
	"peerDependencies": {
		"react": "^17.0.2",
		"react-dom": "17.0.2"
	},
	"dependencies": {
<<<<<<< HEAD
		"@automattic/jetpack-components": "workspace:* || ^0.18",
=======
		"@automattic/jetpack-components": "workspace:* || ^0.19",
>>>>>>> 5a68d19f
		"@automattic/jetpack-connection": "workspace:* || ^0.19",
		"@wordpress/i18n": "4.16.0",
		"classnames": "2.3.1",
		"prop-types": "15.7.2"
	},
	"engines": {
		"node": "^16.13.2",
		"yarn": "use pnpm instead - see docs/yarn-upgrade.md"
	},
	"exports": {
		".": "./index.jsx"
	}
}<|MERGE_RESOLUTION|>--- conflicted
+++ resolved
@@ -1,11 +1,7 @@
 {
 	"private": true,
 	"name": "@automattic/jetpack-partner-coupon",
-<<<<<<< HEAD
-	"version": "0.2.24-alpha",
-=======
 	"version": "0.2.24",
->>>>>>> 5a68d19f
 	"description": "This package aims to add components to make it easier to redeem partner coupons",
 	"homepage": "https://github.com/Automattic/jetpack/tree/HEAD/projects/js-packages/partner-coupon/#readme",
 	"bugs": {
@@ -46,11 +42,7 @@
 		"react-dom": "17.0.2"
 	},
 	"dependencies": {
-<<<<<<< HEAD
-		"@automattic/jetpack-components": "workspace:* || ^0.18",
-=======
 		"@automattic/jetpack-components": "workspace:* || ^0.19",
->>>>>>> 5a68d19f
 		"@automattic/jetpack-connection": "workspace:* || ^0.19",
 		"@wordpress/i18n": "4.16.0",
 		"classnames": "2.3.1",
