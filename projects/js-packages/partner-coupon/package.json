{
	"private": true,
	"name": "@automattic/jetpack-partner-coupon",
	"version": "0.1.5",
	"description": "This package aims to add components to make it easier to redeem partner coupons",
	"homepage": "https://jetpack.com",
	"bugs": {
		"url": "https://github.com/Automattic/jetpack/issues"
	},
	"repository": {
		"type": "git",
		"url": "https://github.com/Automattic/jetpack.git"
	},
	"license": "GPL-2.0-or-later",
	"author": "Automattic",
	"scripts": {
		"test": "NODE_ENV=test NODE_PATH=tests:. js-test-runner --jsdom --initfile=test-main.jsx 'glob:./!(node_modules)/**/test/*.@(jsx|js)'"
	},
	"devDependencies": {
		"@babel/core": "7.16.0",
		"@babel/preset-react": "7.16.0",
		"jetpack-js-test-runner": "workspace:*",
		"react": "17.0.2"
	},
	"peerDependencies": {
		"react": "^17.0.2"
	},
	"dependencies": {
<<<<<<< HEAD
		"@automattic/jetpack-connection": "workspace:^0.14.0-alpha",
		"@automattic/jetpack-components": "workspace:^0.10.2-alpha",
=======
		"@automattic/jetpack-connection": "workspace:^0.13.2",
		"@automattic/jetpack-components": "workspace:^0.10.2",
>>>>>>> fac0154b
		"@wordpress/i18n": "4.2.4",
		"classnames": "2.3.1",
		"prop-types": "15.7.2"
	},
	"engines": {
		"node": "^14.18.3 || ^16.13.2",
		"pnpm": "^6.23.6",
		"yarn": "use pnpm instead - see docs/yarn-upgrade.md"
	},
	"exports": {
		".": "./index.jsx"
	}
}<|MERGE_RESOLUTION|>--- conflicted
+++ resolved
@@ -26,13 +26,8 @@
 		"react": "^17.0.2"
 	},
 	"dependencies": {
-<<<<<<< HEAD
-		"@automattic/jetpack-connection": "workspace:^0.14.0-alpha",
-		"@automattic/jetpack-components": "workspace:^0.10.2-alpha",
-=======
 		"@automattic/jetpack-connection": "workspace:^0.13.2",
 		"@automattic/jetpack-components": "workspace:^0.10.2",
->>>>>>> fac0154b
 		"@wordpress/i18n": "4.2.4",
 		"classnames": "2.3.1",
 		"prop-types": "15.7.2"
