{
	"private": true,
	"name": "@automattic/jetpack-partner-coupon",
<<<<<<< HEAD
	"version": "0.2.40-alpha",
=======
	"version": "0.2.40",
>>>>>>> bc5e94b2
	"description": "This package aims to add components to make it easier to redeem partner coupons",
	"homepage": "https://github.com/Automattic/jetpack/tree/HEAD/projects/js-packages/partner-coupon/#readme",
	"bugs": {
		"url": "https://github.com/Automattic/jetpack/labels/[JS Package] Partner Coupon"
	},
	"repository": {
		"type": "git",
		"url": "https://github.com/Automattic/jetpack.git",
		"directory": "projects/js-packages/partner-coupon"
	},
	"license": "GPL-2.0-or-later",
	"author": "Automattic",
	"type": "module",
	"scripts": {
		"test": "NODE_OPTIONS=--experimental-vm-modules jest"
	},
	"devDependencies": {
		"@automattic/jetpack-analytics": "workspace:*",
		"@automattic/jetpack-base-styles": "workspace:*",
		"@babel/core": "7.20.12",
		"@babel/preset-react": "7.18.6",
		"@testing-library/dom": "8.19.1",
		"@testing-library/react": "13.4.0",
		"@testing-library/user-event": "14.4.3",
		"@wordpress/base-styles": "4.17.0",
		"@wordpress/data": "8.3.0",
		"jest": "29.3.1",
		"jest-environment-jsdom": "29.3.1",
		"jest-extended": "2.0.0",
		"react": "18.2.0",
		"react-dom": "18.2.0",
		"react-test-renderer": "18.2.0"
	},
	"peerDependencies": {
		"react": "^18.0.0",
		"react-dom": "^18.0.0"
	},
	"dependencies": {
		"@automattic/jetpack-components": "workspace:*",
		"@automattic/jetpack-connection": "workspace:*",
		"@wordpress/i18n": "4.26.0",
		"classnames": "2.3.1",
		"prop-types": "15.7.2"
	},
	"engines": {
		"node": "^18.13.0",
		"yarn": "use pnpm instead - see docs/yarn-upgrade.md"
	},
	"exports": {
		".": "./index.jsx"
	}
}<|MERGE_RESOLUTION|>--- conflicted
+++ resolved
@@ -1,11 +1,7 @@
 {
 	"private": true,
 	"name": "@automattic/jetpack-partner-coupon",
-<<<<<<< HEAD
-	"version": "0.2.40-alpha",
-=======
-	"version": "0.2.40",
->>>>>>> bc5e94b2
+	"version": "0.2.41-alpha",
 	"description": "This package aims to add components to make it easier to redeem partner coupons",
 	"homepage": "https://github.com/Automattic/jetpack/tree/HEAD/projects/js-packages/partner-coupon/#readme",
 	"bugs": {
