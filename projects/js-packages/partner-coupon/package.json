--- conflicted
+++ resolved
@@ -34,11 +34,7 @@
 		"react-dom": "17.0.2"
 	},
 	"dependencies": {
-<<<<<<< HEAD
-		"@automattic/jetpack-components": "workspace:^0.10.11",
-=======
 		"@automattic/jetpack-components": "workspace:^0.10.12-alpha",
->>>>>>> 5a3a4b7d
 		"@automattic/jetpack-connection": "workspace:^0.17.5-alpha",
 		"@wordpress/i18n": "4.3.1",
 		"classnames": "2.3.1",
