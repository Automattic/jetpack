--- conflicted
+++ resolved
@@ -24,13 +24,8 @@
 		"react": "^17.0.2"
 	},
 	"dependencies": {
-<<<<<<< HEAD
 		"@automattic/jetpack-connection": "workspace:^0.13.0-alpha",
-		"@automattic/jetpack-components": "workspace:^0.10.0-alpha",
-=======
-		"@automattic/jetpack-connection": "workspace:^0.12.1",
 		"@automattic/jetpack-components": "workspace:^0.10.0",
->>>>>>> ccc9c351
 		"@wordpress/i18n": "4.2.4",
 		"classnames": "2.3.1",
 		"prop-types": "15.7.2"
