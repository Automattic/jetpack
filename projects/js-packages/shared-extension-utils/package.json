{
	"name": "@automattic/jetpack-shared-extension-utils",
<<<<<<< HEAD
	"version": "0.2.0-alpha",
=======
	"version": "0.1.1-alpha",
>>>>>>> b48a2065
	"description": "Utility functions used by the block editor extensions",
	"homepage": "https://jetpack.com",
	"bugs": {
		"url": "https://github.com/Automattic/jetpack/issues"
	},
	"repository": {
		"type": "git",
		"url": "https://github.com/Automattic/jetpack.git"
	},
	"license": "GPL-2.0-or-later",
	"author": "Automattic",
	"scripts": {
		"test": "NODE_ENV=test NODE_PATH=tests:. js-test-runner --jsdom --initfile=test-main.jsx 'glob:./!(node_modules)/**/test/*.@(jsx|js)'"
	},
	"dependencies": {
<<<<<<< HEAD
		"@wordpress/compose": "5.1.0",
		"@wordpress/plugins": "4.1.0"
=======
		"@wordpress/plugins": "4.1.3"
>>>>>>> b48a2065
	},
	"devDependencies": {
		"@babel/core": "7.16.0",
		"@babel/preset-react": "7.16.0",
		"jetpack-js-test-runner": "workspace:*",
		"nyc": "15.1.0"
	},
	"engines": {
		"node": "^14.18.3 || ^16.13.2",
		"pnpm": "^6.23.6",
		"yarn": "use pnpm instead - see docs/yarn-upgrade.md"
	},
	"exports": {
		".": "./index.js"
	}
}<|MERGE_RESOLUTION|>--- conflicted
+++ resolved
@@ -1,10 +1,6 @@
 {
 	"name": "@automattic/jetpack-shared-extension-utils",
-<<<<<<< HEAD
 	"version": "0.2.0-alpha",
-=======
-	"version": "0.1.1-alpha",
->>>>>>> b48a2065
 	"description": "Utility functions used by the block editor extensions",
 	"homepage": "https://jetpack.com",
 	"bugs": {
@@ -20,12 +16,8 @@
 		"test": "NODE_ENV=test NODE_PATH=tests:. js-test-runner --jsdom --initfile=test-main.jsx 'glob:./!(node_modules)/**/test/*.@(jsx|js)'"
 	},
 	"dependencies": {
-<<<<<<< HEAD
-		"@wordpress/compose": "5.1.0",
-		"@wordpress/plugins": "4.1.0"
-=======
-		"@wordpress/plugins": "4.1.3"
->>>>>>> b48a2065
+		"@wordpress/compose": "5.1.2",
+		"@wordpress/plugins": "4.1.1"
 	},
 	"devDependencies": {
 		"@babel/core": "7.16.0",
