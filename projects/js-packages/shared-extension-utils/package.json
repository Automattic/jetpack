--- conflicted
+++ resolved
@@ -1,10 +1,6 @@
 {
 	"name": "@automattic/jetpack-shared-extension-utils",
-<<<<<<< HEAD
-	"version": "0.2.1-alpha",
-=======
 	"version": "0.3.0-alpha",
->>>>>>> 4b9dd06d
 	"description": "Utility functions used by the block editor extensions",
 	"homepage": "https://jetpack.com",
 	"bugs": {
