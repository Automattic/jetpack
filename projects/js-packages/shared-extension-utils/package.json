{
	"name": "@automattic/jetpack-shared-extension-utils",
<<<<<<< HEAD
	"version": "0.4.0-alpha",
=======
	"version": "0.3.2-alpha",
>>>>>>> 54982553
	"description": "Utility functions used by the block editor extensions",
	"homepage": "https://jetpack.com",
	"bugs": {
		"url": "https://github.com/Automattic/jetpack/issues"
	},
	"repository": {
		"type": "git",
		"url": "https://github.com/Automattic/jetpack.git"
	},
	"license": "GPL-2.0-or-later",
	"author": "Automattic",
	"scripts": {
		"test": "NODE_ENV=test NODE_PATH=tests:. js-test-runner --jsdom --initfile=test-main.jsx 'glob:./!(node_modules)/**/test/*.@(jsx|js)'"
	},
	"dependencies": {
		"@wordpress/compose": "5.1.2",
		"@wordpress/i18n": "4.3.0",
		"@wordpress/plugins": "4.1.1",
		"@wordpress/url": "3.4.0",
		"lodash": "4.17.21"
	},
	"devDependencies": {
		"@babel/core": "7.17.8",
		"@babel/preset-react": "7.16.7",
		"jetpack-js-test-runner": "workspace:*",
		"nyc": "15.1.0",
		"react": "17.0.2"
	},
	"engines": {
		"node": "^14.18.3 || ^16.13.2",
		"pnpm": "^6.32.3",
		"yarn": "use pnpm instead - see docs/yarn-upgrade.md"
	},
	"exports": {
		".": "./index.js"
	}
}<|MERGE_RESOLUTION|>--- conflicted
+++ resolved
@@ -1,10 +1,6 @@
 {
 	"name": "@automattic/jetpack-shared-extension-utils",
-<<<<<<< HEAD
 	"version": "0.4.0-alpha",
-=======
-	"version": "0.3.2-alpha",
->>>>>>> 54982553
 	"description": "Utility functions used by the block editor extensions",
 	"homepage": "https://jetpack.com",
 	"bugs": {
