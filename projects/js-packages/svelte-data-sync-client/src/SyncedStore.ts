import deepEqual from 'deep-equal';
import { Writable, writable } from 'svelte/store';
import { ApiError } from './ApiError';
import {
	Pending,
	SyncedStoreInterface,
	SyncedWritable,
	SyncedStoreCallback,
	SyncedStoreError,
} from './types';
import { sleep } from './utils';

/*
 * A custom Svelte Store that's used to indicate if a value is being synced.
 */
export class SyncedStore< T > {
	private store: SyncedWritable< T >;
	private errorStore: Writable< SyncedStoreError< T >[] >;
	private pending: Pending;
	private syncAction?: SyncedStoreCallback< T >;
	private abortController: AbortController;

	constructor( initialValue?: T ) {
		this.store = this.createStore( initialValue );
		this.errorStore = writable< SyncedStoreError< T >[] >( [] );
		this.pending = this.createPendingStore();
	}

	private createStore( initialValue?: T ): SyncedWritable< T > {
		const store = writable< T >( initialValue );

		// Send the store value to the API
		const set = value => {
			store.update( prevValue => {
				// Reset old errors
				this.errorStore.set( [] );

				// Synchronize is an async function, but is called without await here.
				// This intentionally prevents the store from waiting for the request to complete.
				// This is because we want the store to update immediately,
				// and then the request to happen in the background.
				this.abortableSynchronize( structuredClone( prevValue ), value );
				return value;
			} );
		};

		type SvelteUpdater = typeof store.update;
		const update: SvelteUpdater = svelteStoreUpdate => {
			store.update( prevValue => {
				// Reset old errors
				this.errorStore.set( [] );

				// Structured Clone is necessary because
				// the updateCallback function may mutate the value
				// And debouncedSynchronize may fail an object comparison
				// because of it.
				const prevValueClone = structuredClone( prevValue );
				const value = svelteStoreUpdate( prevValue );
				this.abortableSynchronize( prevValueClone, value );
				return value;
			} );
		};

		const override = ( value: T ) => {
			store.update( () => value );
		};

		return {
			subscribe: store.subscribe,
			set,
			update,
			override,
		};
	}

	/**
	 * A callback that will synchronize the store in some way.
	 * By default, this is set to endpoint.SET in the client initializer
	 */
	private setSyncAction( callback: SyncedStoreCallback< T > ) {
		this.syncAction = callback;
	}

	/**
	 * Attempt to synchronize the store with the API.
	 */
	private async synchronize( prevValue: T, value: T ): Promise< T | ApiError > {
		if ( ! this.syncAction ) {
			return value;
		}

		try {
			const result = await this.syncAction( prevValue, value, this.abortController.signal );

			// Success is only when the updateCallback result matches the value.
			if ( this.equals( result, value ) ) {
				return result ? result : value;
			}
		} catch ( error ) {
			if ( error instanceof ApiError || error.name === 'ApiError' ) {
				return error as ApiError;
			}

			// Rethrow the error if it's not an ApiError.
			throw error;
		}

		return new ApiError( 'SyncedStore::synchronize', 'failed_to_sync', 'Failed to sync' );
	}

	/**
	 * A debounced version of synchronize.
	 * This is used to prevent the API from being spammed with requests.
	 * It also prevents the store from updating when the API returns an error.
	 */
	private async abortableSynchronize( prevValue: T, value: T, retry = 0 ) {
		if ( this.abortController ) {
			this.abortController.abort();
		}

		this.abortController = new AbortController();
		const signal = this.abortController.signal;

		await sleep( 200 + 600 * retry );
		if ( signal.aborted ) {
			return;
		}
<<<<<<< HEAD
		this.pending.start();
		const result = await this.synchronize( value );
		this.pending.stop();
=======
		const result = await this.synchronize( prevValue, value );
>>>>>>> 84af803b
		if ( signal.aborted ) {
			return;
		}

		if ( result instanceof ApiError ) {
			if ( retry < 3 ) {
				// Wait a second before retrying.
				await sleep( 1000 );
				if ( signal.aborted ) {
					return;
				}
				this.abortableSynchronize( prevValue, value, retry + 1 );
				return;
			}
			this.errorStore.update( errors => {
				errors.push( {
					time: Date.now(),
					previousValue: prevValue,
					value,
					location: result.location,
					status: result.status,
					message: result.message,
				} );
				return errors;
			} );
			this.store.override( prevValue );
		}

		return result;
	}

	private createPendingStore(): Pending {
		const { set, subscribe } = writable( false );
		return {
			subscribe,
			stop: () => set( false ),
			start: () => set( true ),
		};
	}

	private equals( a: unknown, b: unknown ) {
		if ( typeof a === 'object' && typeof b === 'object' ) {
			return deepEqual( a, b );
		}

		return a === b;
	}

	/**
	 * All of the class methods in this class are private.
	 * Use this method to get the public interface of this class,
	 * exposing as little as possible.
	 */
	public getPublicInterface(): SyncedStoreInterface< T > {
		return {
			store: this.store,
			pending: {
				subscribe: this.pending.subscribe,
			},
			errors: {
				subscribe: this.errorStore.subscribe,
			},
			setSyncAction: this.setSyncAction.bind( this ),
		};
	}
}<|MERGE_RESOLUTION|>--- conflicted
+++ resolved
@@ -125,13 +125,9 @@
 		if ( signal.aborted ) {
 			return;
 		}
-<<<<<<< HEAD
 		this.pending.start();
-		const result = await this.synchronize( value );
+		const result = await this.synchronize( prevValue, value );
 		this.pending.stop();
-=======
-		const result = await this.synchronize( prevValue, value );
->>>>>>> 84af803b
 		if ( signal.aborted ) {
 			return;
 		}
