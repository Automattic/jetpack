import { Writable, writable } from 'svelte/store';
import { ApiError } from './ApiError';
import {
	Pending,
	SyncedStoreInterface,
	SyncedWritable,
	SyncedStoreCallback,
	SyncedStoreError,
} from './types';
import { sleep } from './utils';

/*
 * A custom Svelte Store that's used to indicate if a value is being synced.
 */
export class SyncedStore< T > {
	private store: SyncedWritable< T >;
	private errorStore: Writable< SyncedStoreError< T >[] >;
	private pending: Pending;
	private syncAction?: SyncedStoreCallback< T >;
	private abortController: AbortController;

	constructor( initialValue?: T ) {
		this.store = this.createStore( initialValue );
		this.errorStore = writable< SyncedStoreError< T >[] >( [] );
		this.pending = this.createPendingStore();
	}

	private createStore( initialValue?: T ): SyncedWritable< T > {
		const store = writable< T >( initialValue );

		// Send the store value to the API
		const set = value => {
			store.update( prevValue => {
				// Reset old errors
				this.errorStore.set( [] );

				// Synchronize is an async function, but is called without await here.
				// This intentionally prevents the store from waiting for the request to complete.
				// This is because we want the store to update immediately,
				// and then the request to happen in the background.
				this.abortableSynchronize( structuredClone( prevValue ), value );
				return value;
			} );
		};

		type SvelteUpdater = typeof store.update;
		const update: SvelteUpdater = svelteStoreUpdate => {
			store.update( prevValue => {
				// Reset old errors
				this.errorStore.set( [] );

				// Structured Clone is necessary because
				// the updateCallback function may mutate the value
				// And debouncedSynchronize may fail an object comparison
				// because of it.
				const prevValueClone = structuredClone( prevValue );
				const value = svelteStoreUpdate( prevValue );
				this.abortableSynchronize( prevValueClone, value );
				return value;
			} );
		};

		const override = ( value: T ) => {
			store.update( () => value );
		};

		return {
			subscribe: store.subscribe,
			set,
			update,
			override,
		};
	}

	/**
	 * A callback that will synchronize the store in some way.
	 * By default, this is set to endpoint.SET in the client initializer
	 */
	private setSyncAction( callback: SyncedStoreCallback< T > ) {
		this.syncAction = callback;
	}

	/**
	 * Attempt to synchronize the store with the API.
	 */
	private async synchronize( prevValue: T, value: T ): Promise< T | ApiError > {
		if ( ! this.syncAction ) {
			return value;
		}

		try {
<<<<<<< HEAD
			const result = await this.syncAction( prevValue, value, this.abortController.signal );

			// Success is only when the updateCallback result matches the value.
			if ( this.equals( result, value ) ) {
				return result ? result : value;
			}
=======
			return await this.syncAction( prevValue, value, this.abortController.signal );
>>>>>>> 0332659c
		} catch ( error ) {
			if ( error instanceof ApiError || error.name === 'ApiError' ) {
				return error as ApiError;
			}

			// Rethrow the error if it's not an ApiError.
			throw error;
		}
	}

	/**
	 * A debounced version of synchronize.
	 * This is used to prevent the API from being spammed with requests.
	 * It also prevents the store from updating when the API returns an error.
	 */
	private async abortableSynchronize( prevValue: T, value: T, retry = 0 ) {
		if ( this.abortController ) {
			this.abortController.abort();
		}

		this.abortController = new AbortController();
		const signal = this.abortController.signal;

		await sleep( 200 + 600 * retry );
		if ( signal.aborted ) {
			return;
		}
<<<<<<< HEAD
		this.pending.start();
		const result = await this.synchronize( prevValue, value );
		this.pending.stop();
=======
		const result = await this.synchronize( prevValue, value );
>>>>>>> 0332659c
		if ( signal.aborted ) {
			return;
		}

		if ( result instanceof ApiError ) {
			if ( retry < 3 ) {
				// Wait a second before retrying.
				await sleep( 1000 );
				if ( signal.aborted ) {
					return;
				}
				this.abortableSynchronize( prevValue, value, retry + 1 );
				return;
			}
			this.errorStore.update( errors => {
				errors.push( {
					time: Date.now(),
					previousValue: prevValue,
					value,
					location: result.location,
					status: result.status,
					message: result.message,
				} );
				return errors;
			} );
			this.store.override( prevValue );
		}

		return result;
	}

	private createPendingStore(): Pending {
		const { set, subscribe } = writable( false );
		return {
			subscribe,
			stop: () => set( false ),
			start: () => set( true ),
		};
	}

	/**
	 * All of the class methods in this class are private.
	 * Use this method to get the public interface of this class,
	 * exposing as little as possible.
	 */
	public getPublicInterface(): SyncedStoreInterface< T > {
		return {
			store: this.store,
			pending: {
				subscribe: this.pending.subscribe,
			},
			errors: {
				subscribe: this.errorStore.subscribe,
			},
			setSyncAction: this.setSyncAction.bind( this ),
		};
	}
}<|MERGE_RESOLUTION|>--- conflicted
+++ resolved
@@ -89,16 +89,7 @@
 		}
 
 		try {
-<<<<<<< HEAD
-			const result = await this.syncAction( prevValue, value, this.abortController.signal );
-
-			// Success is only when the updateCallback result matches the value.
-			if ( this.equals( result, value ) ) {
-				return result ? result : value;
-			}
-=======
 			return await this.syncAction( prevValue, value, this.abortController.signal );
->>>>>>> 0332659c
 		} catch ( error ) {
 			if ( error instanceof ApiError || error.name === 'ApiError' ) {
 				return error as ApiError;
@@ -126,13 +117,9 @@
 		if ( signal.aborted ) {
 			return;
 		}
-<<<<<<< HEAD
 		this.pending.start();
 		const result = await this.synchronize( prevValue, value );
 		this.pending.stop();
-=======
-		const result = await this.synchronize( prevValue, value );
->>>>>>> 0332659c
 		if ( signal.aborted ) {
 			return;
 		}
