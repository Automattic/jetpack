{
	"private": true,
	"name": "@automattic/jetpack-svelte-data-sync-client",
	"version": "0.2.0-alpha",
	"description": "A Svelte.js client for the wp-js-data-sync package",
	"homepage": "https://github.com/Automattic/jetpack/tree/HEAD/projects/js-packages/svelte-data-sync-client/#readme",
	"type": "module",
	"bugs": {
		"url": "https://github.com/Automattic/jetpack/labels/[JS Package] Svelte Data Sync Client"
	},
	"repository": {
		"type": "git",
		"url": "https://github.com/Automattic/jetpack.git",
		"directory": "projects/js-packages/svelte-data-sync-client"
	},
	"license": "GPL-2.0-or-later",
	"author": "Automattic",
	"scripts": {
		"prepare": "[ -e ./build/index.js ] || pnpm build",
		"build": "pnpm run clean && webpack",
		"clean": "rm -rf build/",
		"watch": "pnpm run build && pnpm webpack watch",
		"reformat-files": "../../../tools/js-tools/node_modules/.bin/prettier --ignore-path .eslintignore --write --plugin-search-dir=. ./src/**/*.ts",
		"lint": "pnpm run reformat-files && echo 'Running eslint...' && pnpm eslint src --fix && echo '✔ prettier and eslint ran successfully.'",
		"test": "NODE_OPTIONS=--experimental-vm-modules jest"
	},
	"devDependencies": {
		"@automattic/jetpack-webpack-config": "workspace:*",
<<<<<<< HEAD
		"@typescript-eslint/parser": "5.59.0",
		"eslint": "8.33.0",
=======
		"@typescript-eslint/parser": "5.36.1",
		"eslint": "8.39.0",
>>>>>>> d2ee60da
		"jest": "29.4.3",
		"svelte": "3.55.1",
		"ts-loader": "9.4.2",
		"tslib": "2.3.1",
		"typescript": "4.8.2",
		"webpack": "5.76.0",
		"webpack-cli": "4.9.1",
		"zod": "3.20.2"
	},
	"engines": {
		"node": "^18.13.0",
		"yarn": "use pnpm instead - see docs/yarn-upgrade.md"
	},
	"main": "./build/index.js",
	"types": "./build/index.d.ts"
}<|MERGE_RESOLUTION|>--- conflicted
+++ resolved
@@ -26,13 +26,8 @@
 	},
 	"devDependencies": {
 		"@automattic/jetpack-webpack-config": "workspace:*",
-<<<<<<< HEAD
 		"@typescript-eslint/parser": "5.59.0",
-		"eslint": "8.33.0",
-=======
-		"@typescript-eslint/parser": "5.36.1",
 		"eslint": "8.39.0",
->>>>>>> d2ee60da
 		"jest": "29.4.3",
 		"svelte": "3.55.1",
 		"ts-loader": "9.4.2",
