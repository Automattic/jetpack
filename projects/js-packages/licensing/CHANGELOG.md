# Changelog

All notable changes to this project will be documented in this file.

The format is based on [Keep a Changelog](https://keepachangelog.com/en/1.0.0/)
and this project adheres to [Semantic Versioning](https://semver.org/spec/v2.0.0.html).

<<<<<<< HEAD
## 0.8.0 - 2023-03-28
### Added
- Adds GoldenTokenModal component for successful token redemptions. Also adds classnames as a dependency [#29748]
=======
## 0.8.0 - 2023-03-27
### Added
>>>>>>> 8ef8c6b4
- Clarified when license activation fails that a user connection is required, added a link to complete the connection, and added functionality to redirect back to license activation when the connection is done. [#29443]

## 0.7.8 - 2023-03-08
### Changed
- Updated package dependencies. [#29216]

## 0.7.7 - 2023-02-20
### Changed
- Minor internal updates.

## 0.7.6 - 2023-02-15
### Changed
- Update to React 18. [#28710]

## 0.7.5 - 2023-02-08
### Changed
- Updated package dependencies. [#28682]

## 0.7.4 - 2023-01-26
### Changed
- Use `flex-start` instead of `start` for better browser compatibility. [#28530]

## 0.7.3 - 2023-01-25
### Changed
- Minor internal updates.

## 0.7.2 - 2023-01-11
### Changed
- Updated package dependencies.

### Fixed
- Fix issue with activation screen failing to activate due to incorrect JP Rest API root and nonce value. [#28014]

## 0.7.1 - 2022-12-19
### Changed
- Updated package dependencies.

## 0.7.0 - 2022-12-19
### Added
- Add license key selector in My Jetpack activation screen. [#27609]

### Changed
- Updated package dependencies. [#27916]

### Fixed
- Remove useEffect that sets API root and nonce value in JP REST API client causing issue in Jetpack plugin activation page. [#27974]

## 0.6.9 - 2022-12-02
### Changed
- Updated package dependencies. [#27697]

## 0.6.8 - 2022-11-28
### Changed
- Updated package dependencies. [#27576]

## 0.6.7 - 2022-11-22
### Changed
- Updated package dependencies. [#27043]

## 0.6.6 - 2022-11-17
### Changed
- Updated package dependencies. [#26736]

## 0.6.5 - 2022-11-10
### Changed
- Updated package dependencies. [#27319]

## 0.6.4 - 2022-11-08
### Changed
- Updated package dependencies. [#27289]

## 0.6.3 - 2022-11-01
### Changed
- Updated package dependencies. [#27196]

## 0.6.2 - 2022-10-17
### Changed
- Updated package dependencies. [#26851]

## 0.6.1 - 2022-10-13
### Changed
- Updated package dependencies. [#26790]

## 0.6.0 - 2022-10-11
### Added
- Analytics: record license activation events [#25973]

## 0.5.15 - 2022-10-05
### Changed
- Updated package dependencies. [#26457]

## 0.5.14 - 2022-09-27
### Changed
- Updated package dependencies.

## 0.5.13 - 2022-09-20
### Changed
- Updated package dependencies. [#26081]

## 0.5.12 - 2022-09-13
### Changed
- Updated package dependencies. [#26072]

## 0.5.11 - 2022-09-08
### Changed
- Updated package dependencies.

## 0.5.10 - 2022-08-25
### Changed
- Updated package dependencies. [#25814]

## 0.5.9 - 2022-08-23
### Changed
- Updated package dependencies. [#25338, #25339, #25377, #25762]

## 0.5.8 - 2022-07-26
### Changed
- Updated package dependencies. [#25147]

## 0.5.7 - 2022-07-12
### Changed
- Updated package dependencies. [#25048, #25055]

## 0.5.6 - 2022-07-06
### Changed
- Updated package dependencies. [#24923]

## 0.5.5 - 2022-06-28
### Fixed
- Declare `type: module` in package.json, as `.js` files in the package use `include` rather than `require`. [#24790]

## 0.5.4 - 2022-06-14
### Changed
- Updated package dependencies. [#24722]

## 0.5.3 - 2022-06-08
### Changed
- Reorder JS imports for `import/order` eslint rule. [#24601]
- Updated package dependencies. [#24510]

## 0.5.2 - 2022-05-30
### Changed
- Updated package dependencies

## 0.5.1 - 2022-05-24
### Changed
- Updated package dependencies. [#24449]

## 0.5.0 - 2022-05-19
### Changed
- Update view plans button after activating a license to send user to Calypso Green [#24395]

## 0.4.19 - 2022-05-18
### Changed
- Updated package dependencies. [#23795]

## 0.4.18 - 2022-05-10
### Changed
- Updated package dependencies. [#24204]

## 0.4.17 - 2022-05-04
### Changed
- Remove use of `pnpx` in preparation for pnpm 7.0. [#24210]
- Updated package dependencies [#24198]

## 0.4.16 - 2022-04-26
### Changed
- Updated package dependencies.
- Update package.json metadata.
- Uses ActivationScreen component in My Jetpack; Tweaks original component for compatibility with My Jetpack

## 0.4.15 - 2022-04-19
### Changed
- Moved licensing images into licensing package to minimize external dependencies.

## 0.4.14 - 2022-04-12
### Changed
- Updated package dependencies.

## 0.4.13 - 2022-04-06
### Changed
- Updated package dependencies

## 0.4.12 - 2022-03-29
### Added
- Add missing JS peer dependencies.

### Changed
- Updated package dependencies.

## 0.4.11 - 2022-03-23
### Changed
- Updated package dependencies

## 0.4.10 - 2022-03-15
### Changed
- Updated package dependencies.

## 0.4.9 - 2022-03-08
### Changed
- Updated package dependencies.

## 0.4.8 - 2022-03-02
### Changed
- Updated package dependencies

## 0.4.7 - 2022-02-22
### Changed
- Updated package dependencies.

## 0.4.6 - 2022-02-09
### Changed
- Updated package dependencies
- Update wording of Activation Dialog window

### Fixed
- Decrease the line-height of the License Activation title.

## 0.4.5 - 2022-02-02
### Changed
- Updated package dependencies.

## 0.4.4 - 2022-01-25
### Added
- Add missing dev dependency on `nyc` for code coverage.

## 0.4.3 - 2022-01-18
### Changed
- General: update required node version to v16.13.2

### Fixed
- fixed babel/preset-react dependency

## 0.4.2 - 2022-01-11
### Changed
- Updated package dependencies.

### Removed
- Remove use of deprecated `~` in sass-loader imports.

## 0.4.1 - 2022-01-07
### Fixed
- Activation buttons: ensure that the styles are specific enough when using Gutenberg.

## 0.4.0 - 2022-01-04
### Added
- Add helpful links to the success page shown after a license is activated.
- Link primary button after activation to Recommendations section if not seen before.

### Changed
- Updated package dependencies

## 0.3.2 - 2021-12-14
### Changed
- Updated package dependencies.

## 0.3.1 - 2021-12-07
### Changed
- Updated package dependencies.

## 0.3.0 - 2021-12-06
### Added
- Refine Jetpack License Activation UX.

## 0.2.0 - 2021-11-30
### Added
- Add busy state to activation button when disabled for license request.
- Added style improvements to license flow components.

### Fixed
- Fixed positioning and size of error icon.

## 0.1.0 - 2021-11-23
### Added
- Add api package dependency and add attachLicense API request to ActivationScreen
- Add support for all Jetpack products
- Licensing package introduced.

### Changed
- Import RNA styles from base styles package.
- Updated package dependencies.

### Fixed
- jetpack-js-test-runner is a dev dependency.<|MERGE_RESOLUTION|>--- conflicted
+++ resolved
@@ -5,14 +5,12 @@
 The format is based on [Keep a Changelog](https://keepachangelog.com/en/1.0.0/)
 and this project adheres to [Semantic Versioning](https://semver.org/spec/v2.0.0.html).
 
-<<<<<<< HEAD
-## 0.8.0 - 2023-03-28
+## 0.9.0 - 2023-03-28
 ### Added
 - Adds GoldenTokenModal component for successful token redemptions. Also adds classnames as a dependency [#29748]
-=======
+
 ## 0.8.0 - 2023-03-27
 ### Added
->>>>>>> 8ef8c6b4
 - Clarified when license activation fails that a user connection is required, added a link to complete the connection, and added functionality to redirect back to license activation when the connection is done. [#29443]
 
 ## 0.7.8 - 2023-03-08
