{
	"private": true,
	"name": "@automattic/jetpack-licensing",
	"version": "0.6.4-alpha",
	"description": "Jetpack licensing flow",
	"homepage": "https://github.com/Automattic/jetpack/tree/HEAD/projects/js-packages/licensing/#readme",
	"bugs": {
		"url": "https://github.com/Automattic/jetpack/labels/[JS Package] Licensing"
	},
	"repository": {
		"type": "git",
		"url": "https://github.com/Automattic/jetpack",
		"directory": "projects/js-packages/licensing"
	},
	"license": "GPL-2.0-or-later",
	"author": "Automattic",
	"type": "module",
	"scripts": {
		"test": "NODE_OPTIONS=--experimental-vm-modules jest",
		"test-coverage": "pnpm run test --coverageDirectory=\"$COVERAGE_DIR\" --coverage --coverageReporters=clover"
	},
	"dependencies": {
		"@automattic/jetpack-analytics": "workspace:* || ^0.1",
		"@automattic/jetpack-api": "workspace:* || ^0.14",
<<<<<<< HEAD
		"@automattic/jetpack-components": "workspace:* || ^0.25",
		"@wordpress/components": "21.3.0",
		"@wordpress/element": "4.18.0",
		"@wordpress/i18n": "4.20.0",
		"@wordpress/icons": "9.11.0",
=======
		"@automattic/jetpack-components": "workspace:* || ^0.24",
		"@wordpress/components": "22.0.0",
		"@wordpress/element": "4.19.0",
		"@wordpress/i18n": "4.21.0",
		"@wordpress/icons": "9.12.0",
>>>>>>> 5934a36b
		"prop-types": "15.7.2"
	},
	"devDependencies": {
		"@automattic/jetpack-base-styles": "workspace:* || ^0.3",
		"@babel/core": "7.19.3",
		"@babel/preset-react": "7.18.6",
		"@testing-library/dom": "8.16.0",
		"@testing-library/react": "12.1.5",
		"@testing-library/user-event": "14.2.1",
		"jest": "28.1.0",
		"jest-environment-jsdom": "28.1.0",
		"react": "17.0.2",
		"react-dom": "17.0.2",
		"react-test-renderer": "17.0.2"
	},
	"engines": {
		"node": "^16.13.2",
		"yarn": "use pnpm instead - see docs/yarn-upgrade.md"
	},
	"exports": {
		".": "./index.jsx",
		"./state": "./src/state",
		"./action-types": "./src/state/action-types"
	}
}<|MERGE_RESOLUTION|>--- conflicted
+++ resolved
@@ -22,19 +22,11 @@
 	"dependencies": {
 		"@automattic/jetpack-analytics": "workspace:* || ^0.1",
 		"@automattic/jetpack-api": "workspace:* || ^0.14",
-<<<<<<< HEAD
-		"@automattic/jetpack-components": "workspace:* || ^0.25",
-		"@wordpress/components": "21.3.0",
-		"@wordpress/element": "4.18.0",
-		"@wordpress/i18n": "4.20.0",
-		"@wordpress/icons": "9.11.0",
-=======
 		"@automattic/jetpack-components": "workspace:* || ^0.24",
 		"@wordpress/components": "22.0.0",
 		"@wordpress/element": "4.19.0",
 		"@wordpress/i18n": "4.21.0",
 		"@wordpress/icons": "9.12.0",
->>>>>>> 5934a36b
 		"prop-types": "15.7.2"
 	},
 	"devDependencies": {
