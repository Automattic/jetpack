{
	"private": true,
	"name": "@automattic/jetpack-licensing",
	"version": "0.1.0-alpha",
	"description": "Jetpack licensing flow",
	"homepage": "https://jetpack.com",
	"bugs": {
		"url": "https://github.com/Automattic/jetpack/issues"
	},
	"repository": {
		"type": "git",
		"url": "https://github.com/Automattic/jetpack.git"
	},
	"license": "GPL-2.0-or-later",
	"author": "Automattic",
	"scripts": {
		"test": "NODE_ENV=test NODE_PATH=tests:. js-test-runner --jsdom --initfile=test-main.jsx 'glob:./!(node_modules)/**/test/*.@(jsx|js)'"
	},
	"devDependencies": {
		"jetpack-js-test-runner": "workspace:*",
		"react": "17.0.2",
		"react-test-renderer": "17.0.2",
		"@automattic/jetpack-base-styles": "workspace:^0.1.0-alpha"
	},
	"engines": {
		"node": "^14.17.6 || ^16.7.0",
		"pnpm": "^6.5.0",
		"yarn": "use pnpm instead - see docs/yarn-upgrade.md"
	},
	"exports": {
		".": "./index.jsx",
		"./state": "./src/state",
		"./action-types": "./src/state/action-types"
	},
	"dependencies": {
<<<<<<< HEAD
		"@automattic/jetpack-components": "workspace:^0.7.0-alpha",
=======
		"@automattic/jetpack-components": "workspace:^0.6.3-alpha",
>>>>>>> a1002f7e
		"@wordpress/i18n": "4.2.3",
		"@wordpress/element": "4.0.3",
		"prop-types": "^15.7.2",
		"@wordpress/components": "19.0.1",
		"@wordpress/icons": "6.1.0"
	}
}<|MERGE_RESOLUTION|>--- conflicted
+++ resolved
@@ -33,11 +33,7 @@
 		"./action-types": "./src/state/action-types"
 	},
 	"dependencies": {
-<<<<<<< HEAD
 		"@automattic/jetpack-components": "workspace:^0.7.0-alpha",
-=======
-		"@automattic/jetpack-components": "workspace:^0.6.3-alpha",
->>>>>>> a1002f7e
 		"@wordpress/i18n": "4.2.3",
 		"@wordpress/element": "4.0.3",
 		"prop-types": "^15.7.2",
