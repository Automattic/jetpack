--- conflicted
+++ resolved
@@ -37,13 +37,8 @@
 		"./action-types": "./src/state/action-types"
 	},
 	"dependencies": {
-<<<<<<< HEAD
 		"@automattic/jetpack-api": "workspace:* || ^0.11",
-		"@automattic/jetpack-components": "workspace:* || ^0.10",
-=======
-		"@automattic/jetpack-api": "workspace:* || ^0.10",
 		"@automattic/jetpack-components": "workspace:* || ^0.11",
->>>>>>> 7e42fbfe
 		"@wordpress/i18n": "4.3.1",
 		"@wordpress/element": "4.1.1",
 		"prop-types": "15.7.2",
