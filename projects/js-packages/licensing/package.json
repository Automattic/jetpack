{
	"private": true,
	"name": "@automattic/jetpack-licensing",
<<<<<<< HEAD
	"version": "0.12.2-alpha",
=======
	"version": "0.12.6",
>>>>>>> 8cb24330
	"description": "Jetpack licensing flow",
	"homepage": "https://github.com/Automattic/jetpack/tree/HEAD/projects/js-packages/licensing/#readme",
	"bugs": {
		"url": "https://github.com/Automattic/jetpack/labels/[JS Package] Licensing"
	},
	"repository": {
		"type": "git",
		"url": "https://github.com/Automattic/jetpack",
		"directory": "projects/js-packages/licensing"
	},
	"license": "GPL-2.0-or-later",
	"author": "Automattic",
	"type": "module",
	"scripts": {
		"test": "jest"
	},
	"dependencies": {
		"@automattic/jetpack-analytics": "workspace:*",
		"@automattic/jetpack-api": "workspace:*",
		"@automattic/jetpack-components": "workspace:*",
<<<<<<< HEAD
		"@wordpress/api-fetch": "6.48.0",
		"@wordpress/components": "26.0.0",
		"@wordpress/element": "5.28.0",
		"@wordpress/i18n": "4.51.0",
		"@wordpress/icons": "9.42.0",
=======
		"@wordpress/components": "27.1.0",
		"@wordpress/element": "5.30.0",
		"@wordpress/i18n": "4.53.0",
		"@wordpress/icons": "9.44.0",
>>>>>>> 8cb24330
		"classnames": "2.3.2",
		"prop-types": "15.7.2"
	},
	"devDependencies": {
		"@automattic/jetpack-base-styles": "workspace:*",
<<<<<<< HEAD
		"@automattic/jetpack-webpack-config": "workspace:*",
		"@babel/core": "7.23.5",
		"@babel/plugin-transform-react-jsx": "7.23.4",
		"babel-jest": "29.4.3",
=======
		"@babel/core": "7.24.0",
>>>>>>> 8cb24330
		"@babel/preset-react": "7.23.3",
		"@testing-library/dom": "9.3.4",
		"@testing-library/react": "14.2.1",
		"@testing-library/user-event": "14.5.2",
		"jest": "29.7.0",
		"jest-environment-jsdom": "29.7.0",
		"react": "18.2.0",
		"react-dom": "18.2.0",
		"react-test-renderer": "18.2.0",
		"@wordpress/babel-plugin-import-jsx-pragma": "4.34.0"
	},
	"exports": {
		".": "./index.jsx",
		"./state": "./src/state",
		"./action-types": "./src/state/action-types"
	}
}<|MERGE_RESOLUTION|>--- conflicted
+++ resolved
@@ -1,11 +1,7 @@
 {
 	"private": true,
 	"name": "@automattic/jetpack-licensing",
-<<<<<<< HEAD
-	"version": "0.12.2-alpha",
-=======
 	"version": "0.12.6",
->>>>>>> 8cb24330
 	"description": "Jetpack licensing flow",
 	"homepage": "https://github.com/Automattic/jetpack/tree/HEAD/projects/js-packages/licensing/#readme",
 	"bugs": {
@@ -20,37 +16,22 @@
 	"author": "Automattic",
 	"type": "module",
 	"scripts": {
-		"test": "jest"
+		"test": "NODE_OPTIONS=--experimental-vm-modules jest"
 	},
 	"dependencies": {
 		"@automattic/jetpack-analytics": "workspace:*",
 		"@automattic/jetpack-api": "workspace:*",
 		"@automattic/jetpack-components": "workspace:*",
-<<<<<<< HEAD
-		"@wordpress/api-fetch": "6.48.0",
-		"@wordpress/components": "26.0.0",
-		"@wordpress/element": "5.28.0",
-		"@wordpress/i18n": "4.51.0",
-		"@wordpress/icons": "9.42.0",
-=======
 		"@wordpress/components": "27.1.0",
 		"@wordpress/element": "5.30.0",
 		"@wordpress/i18n": "4.53.0",
 		"@wordpress/icons": "9.44.0",
->>>>>>> 8cb24330
 		"classnames": "2.3.2",
 		"prop-types": "15.7.2"
 	},
 	"devDependencies": {
 		"@automattic/jetpack-base-styles": "workspace:*",
-<<<<<<< HEAD
-		"@automattic/jetpack-webpack-config": "workspace:*",
-		"@babel/core": "7.23.5",
-		"@babel/plugin-transform-react-jsx": "7.23.4",
-		"babel-jest": "29.4.3",
-=======
 		"@babel/core": "7.24.0",
->>>>>>> 8cb24330
 		"@babel/preset-react": "7.23.3",
 		"@testing-library/dom": "9.3.4",
 		"@testing-library/react": "14.2.1",
@@ -59,8 +40,7 @@
 		"jest-environment-jsdom": "29.7.0",
 		"react": "18.2.0",
 		"react-dom": "18.2.0",
-		"react-test-renderer": "18.2.0",
-		"@wordpress/babel-plugin-import-jsx-pragma": "4.34.0"
+		"react-test-renderer": "18.2.0"
 	},
 	"exports": {
 		".": "./index.jsx",
