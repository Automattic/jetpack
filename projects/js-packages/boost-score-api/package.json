--- conflicted
+++ resolved
@@ -1,10 +1,6 @@
 {
 	"name": "@automattic/jetpack-boost-score-api",
-<<<<<<< HEAD
-	"version": "0.1.34",
-=======
 	"version": "0.1.36",
->>>>>>> 82ceac05
 	"description": "A package to get the Jetpack Boost score of a site",
 	"homepage": "https://github.com/Automattic/jetpack/tree/HEAD/projects/js-packages/boost-score-api/#readme",
 	"bugs": {
