--- conflicted
+++ resolved
@@ -175,19 +175,17 @@
 
 This provides an instance of [@wordpress/dependency-extraction-webpack-plugin](https://www.npmjs.com/package/@wordpress/dependency-extraction-webpack-plugin). The `options` are passed to the plugin.
 
-<<<<<<< HEAD
 ##### `I18nLoaderPlugin( options )`
 
 This provides an instance of [@automattic/i18n-loader-webpack-plugin](https://www.npmjs.com/package/@automattic/i18n-loader-webpack-plugin). The `options` are passed to the plugin.
 
 Note that if the plugin actually does anything in your build, you'll need to specify at least the `domain` option for it.
-=======
+
 ##### `I18nCheckPlugin( options )`
 
 This provides an instance of [@wordpress/i18n-check-webpack-plugin](https://www.npmjs.com/package/@wordpress/i18n-check-webpack-plugin). The `options` are passed to the plugin.
 
 The default configuration sets a filter that excludes `node_modules` other than `@automattic/*`. This may be accessed as `I18nCheckPlugin.defaultFilter`.
->>>>>>> ec0877ff
 
 #### Module rules and loaders
 
