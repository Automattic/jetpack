--- conflicted
+++ resolved
@@ -235,7 +235,7 @@
 Options are:
 - `extensions`: Array of extensions to handle. Default is to only handle `css`.
   You'll likely need to set this if you use `extraLoaders` to include [sass-loader](https://www.npmjs.com/package/sass-loader) or something like that.
-- `MiniCssExtractLoader`: Options for `mini-css-extract-plugin`'s loader.
+- `MiniCssExtractLoader`: Options for `mini-css-extract-plugin`'s loader. The default options set `chunkFilename` to `[name].css?minify=false&ver=[contenthash]` as a cache buster.
 - `CssLoader`: Options for `css-loader`. Note its `importLoaders` option is handled automatically based on the length of `extraLoaders`.
 - `extraLoaders`: An array of additional loaders, to run before the provided loaders.
 
@@ -250,33 +250,6 @@
 - `extensions`: Array of extensions to handle. Default is `[ 'gif', 'jpg', 'jpeg', 'png', 'svg' ]`.
 - `maxInlineSize`: If set to a number greater than 0, files will be inlined if they are smaller than this. Default is 0.
 
-<<<<<<< HEAD
-##### `MiniCssExtractLoader( options )`, `CssLoader( options )`, `CssCacheLoader( options )`
-
-These are loaders that might be included in a CSS-related rule.
-
-* `MiniCssExtractLoader` is the loader for [mini-css-extract-plugin](https://www.npmjs.com/package/mini-css-extract-plugin). Options are passed to the loader. The default options set `chunkFilename` to `[name].css?minify=false&ver=[contenthash]` as a cache buster.
-* `CssLoader` is the loader for [css-loader](https://www.npmjs.com/package/css-loader). Options are passed to the loader.
-* `CssCacheLoader` is an instance of [cache-loader](https://www.npmjs.com/package/cache-loader). Options are passed to the loader. The default options set `cacheDirectory` to `.cache/css-loader`.
-
-Note we intentionally don't supply [sass-loader](https://www.npmjs.com/package/sass-loader) or [postcss-loader](https://www.npmjs.com/package/postcss-loader). These need extra dependencies and configuration making it better to let you include them yourself if you need them.
-
-```json
-{
-	test: /\.css$/,
-	use: [
-		jetpackWebpackConfig.MiniCssExtractLoader(),
-		jetpackWebpackConfig.CssCacheLoader(),
-		jetpackWebpackConfig.CssLoader( {
-			importLoaders: 0, // Set to the number of loaders after this one in the array, e.g. 2 if you use both postcss-loader and sass-loader.
-		} ),
-		// Any other CSS-related loaders, such as 'postcss-loader' or 'sass-loader'.
-	],
-}
-```
-
-=======
->>>>>>> fee60205
 ### Babel
 
 Note that if you use any of the Babel configs, you'll want to satisfy the peer dependency on [@babel/core](https://www.npmjs.com/package/@babel/core).
