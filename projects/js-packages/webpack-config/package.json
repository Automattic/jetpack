--- conflicted
+++ resolved
@@ -1,11 +1,7 @@
 {
 	"private": true,
 	"name": "@automattic/jetpack-webpack-config",
-<<<<<<< HEAD
 	"version": "0.3.0-alpha",
-=======
-	"version": "0.2.1-alpha",
->>>>>>> 4b77b86b
 	"description": "Library of pieces for webpack config in Jetpack projects.",
 	"homepage": "https://jetpack.com",
 	"bugs": {
