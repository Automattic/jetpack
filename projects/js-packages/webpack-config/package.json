{
	"private": true,
	"name": "@automattic/jetpack-webpack-config",
<<<<<<< HEAD
	"version": "0.5.0-alpha",
=======
	"version": "0.4.1-alpha",
>>>>>>> ea583513
	"description": "Library of pieces for webpack config in Jetpack projects.",
	"homepage": "https://jetpack.com",
	"bugs": {
		"url": "https://github.com/Automattic/jetpack/issues"
	},
	"repository": {
		"type": "git",
		"url": "https://github.com/Automattic/jetpack.git"
	},
	"license": "GPL-2.0-or-later",
	"author": "Automattic",
	"scripts": {
		"test": "echo 'No tests yet'"
	},
	"dependencies": {
		"@automattic/babel-plugin-preserve-i18n": "1.0.0",
		"@automattic/babel-plugin-replace-textdomain": "workspace:^0.1.0-alpha",
		"@automattic/webpack-rtl-plugin": "5.1.0",
		"@babel/compat-data": "7.16.4",
		"@babel/helper-compilation-targets": "7.16.3",
		"@babel/plugin-proposal-class-properties": "7.16.0",
		"@babel/plugin-transform-runtime": "7.16.4",
		"@babel/preset-env": "7.16.4",
		"@babel/preset-react": "7.16.0",
		"@babel/preset-typescript": "7.16.0",
		"@wordpress/browserslist-config": "4.1.0",
		"@wordpress/dependency-extraction-webpack-plugin": "3.2.1",
		"babel-loader": "8.2.3",
		"browserslist": "4.17.6",
		"css-loader": "6.5.1",
		"css-minimizer-webpack-plugin": "3.1.4",
		"duplicate-package-checker-webpack-plugin": "3.0.0",
		"mini-css-extract-plugin": "2.4.5",
		"terser-webpack-plugin": "5.2.5",
		"thread-loader": "3.0.4"
	},
	"devDependencies": {
		"@babel/core": "7.16.0",
		"@babel/runtime": "7.16.3",
		"webpack": "5.64.1",
		"webpack-cli": "4.8.0"
	},
	"peerDependencies": {
		"@babel/core": "^7.0.0",
		"@babel/runtime": "7.16.3",
		"webpack": "^5.51.1"
	},
	"peerDependenciesMeta": {
		"@babel/core": {
			"optional": true
		},
		"@babel/runtime": {
			"optional": true
		}
	},
	"exports": {
		".": "./src/index.js",
		"./webpack": "./src/webpack.js",
		"./babel": "./src/babel.js",
		"./babel/preset": "./src/babel-preset.js"
	},
	"engines": {
		"node": "^14.17.6 || ^16.7.0",
		"pnpm": "^6.5.0",
		"yarn": "use pnpm instead - see docs/yarn-upgrade.md"
	}
}<|MERGE_RESOLUTION|>--- conflicted
+++ resolved
@@ -1,11 +1,7 @@
 {
 	"private": true,
 	"name": "@automattic/jetpack-webpack-config",
-<<<<<<< HEAD
 	"version": "0.5.0-alpha",
-=======
-	"version": "0.4.1-alpha",
->>>>>>> ea583513
 	"description": "Library of pieces for webpack config in Jetpack projects.",
 	"homepage": "https://jetpack.com",
 	"bugs": {
