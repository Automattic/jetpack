# Changelog

All notable changes to this project will be documented in this file.

The format is based on [Keep a Changelog](https://keepachangelog.com/en/1.0.0/)
and this project adheres to [Semantic Versioning](https://semver.org/spec/v2.0.0.html).

<<<<<<< HEAD
## 1.4.0 - 2023-03-28
=======
## 1.4.0 - 2023-03-27
>>>>>>> 8ef8c6b4
### Added
- Adds compatibility with @svgr/webpack library for loading svg files as react components [#29544]

## 1.3.27 - 2023-03-23
### Changed
- Updated package dependencies.

## 1.3.26 - 2023-03-20
### Changed
- Updated package dependencies. [#29471]

## 1.3.25 - 2023-03-08
### Changed
- Updated package dependencies. [#29216]

## 1.3.24 - 2023-02-15
### Changed
- Update to React 18. [#28710]

## 1.3.23 - 2023-02-06
### Changed
- Updated package dependencies.

## 1.3.22 - 2023-01-25
### Changed
- Minor internal updates.

## 1.3.21 - 2023-01-23
### Changed
- Replace `duplicate-package-checker-webpack-plugin` with `@cerner/duplicate-package-checker-webpack-plugin`. [#28518]

## 1.3.20 - 2023-01-11
### Changed
- Updated package dependencies.

## 1.3.19 - 2022-12-02
### Changed
- Updated package dependencies. [#27697]

## 1.3.18 - 2022-11-22
### Changed
- Updated package dependencies. [#27043]

## 1.3.17 - 2022-11-10
### Changed
- Updated package dependencies. [#27319]

## 1.3.16 - 2022-11-08
### Changed
- Updated package dependencies. [#27289]

## 1.3.15 - 2022-11-01
### Changed
- Updated package dependencies.

## 1.3.14 - 2022-10-13
### Changed
- Updated package dependencies. [#26791]

## 1.3.13 - 2022-10-05
### Changed
- Updated package dependencies. [#26568]

## 1.3.12 - 2022-09-13
### Changed
- Updated package dependencies. [#26072]

## 1.3.11 - 2022-09-08
### Changed
- Updated package dependencies.

## 1.3.10 - 2022-08-25
### Changed
- Updated package dependencies. [#25814]

## 1.3.9 - 2022-08-23
### Changed
- Updated package dependencies. [#25338, #25339, #25762]

## 1.3.8 - 2022-07-26
### Changed
- Updated package dependencies. [#25158]

## 1.3.7 - 2022-07-12
### Changed
- Updated package dependencies.

## 1.3.6 - 2022-07-06
### Changed
- Updated package dependencies. [#24923]

## 1.3.5 - 2022-06-28
### Removed
- Remove unused testing infrastructure.

## 1.3.4 - 2022-06-21
### Changed
- Updated package dependencies.

## 1.3.3 - 2022-06-14
### Changed
- Updated package dependencies. [#24724]

## 1.3.2 - 2022-06-08
### Changed
- Reorder JS imports for `import/order` eslint rule. [#24601]

## 1.3.1 - 2022-05-30
### Changed
- Updated package dependencies

## 1.3.0 - 2022-05-18
### Changed
- Updated package dependencies [#24372]
- Update PnpmDeterministicModuleIdsPlugin for Webpack 5.67.0. [#24372]

## 1.2.0 - 2022-05-10
### Changed
- Updated package dependencies [#24296]

### Fixed
- Add a plugin to make module IDs more deterministic with pnpm. [#24302]

## 1.1.10 - 2022-05-04
### Added
- Add missing JavaScript dependencies. [#24096]

### Changed
- Remove use of `pnpx` in preparation for pnpm 7.0. [#24210]
- Updated package dependencies [#24208]
- Use the local copy of `@babel/runtime` rather than any that might be installed in the project. [#24096]

## 1.1.9 - 2022-04-26
### Changed
- Update package.json metadata.

## 1.1.8 - 2022-04-12
### Changed
- Updated package dependencies.

## 1.1.7 - 2022-04-05
### Changed
- Updated package dependencies

## 1.1.6 - 2022-03-29
### Changed
- Updated package dependencies.

## 1.1.5 - 2022-03-23
### Changed
- Updated package dependencies.

## 1.1.4 - 2022-03-02
### Changed
- Updated package dependencies

## 1.1.3 - 2022-02-16
### Changed
- Updated package dependencies.

## 1.1.2 - 2022-02-09
### Changed
- Updated package dependencies

## 1.1.1 - 2022-01-27
### Changed
- Updated package dependencies.

## 1.1.0 - 2022-01-25
### Added
- Add missing dev dependency on `nyc` for code coverage.

### Changed
- Updated package dependencies. Major version bump for i18n-loader-webpack-plugin.

## 1.0.2 - 2022-01-18
### Changed
- General: update required node version to v16.13.2
- Updated package dependencies.

## 1.0.1 - 2022-01-04
### Changed
- Updated package dependencies

## 1.0.0 - 2021-12-22
### Added
- Add `@automattic/i18n-loader-webpack-plugin`. This may break some builds.
- Set i18n-check-webpack-plugin's `expectDomain` based on composer.json.

### Changed
- Updated package dependencies.

## 0.5.0 - 2021-12-14
### Added
- Added `@automattic/babel-plugin-replace-textdomain` as an option for the Babel preset.
- Include `@automattic/i18n-check-webpack-plugin` in default configuration in production mode.

### Changed
- Use Webpack's provided `validateSchema` instead of requiring `schema-utils` ourself.

## 0.4.0 - 2021-11-30
### Changed
- Change default output filenames: remove `.min`, move hashes to chunk query strings, and add `minify=false` to chunk query strings.

## 0.3.0 - 2021-11-22
### Added
- Added a `CssRule` in place of making everyone construct their own from a bunch of loaders.

### Removed
- Removed the `CssCacheLoader` loader (turns out `cache-loader` is deprecated), and moved the other CSS loaders to sub-properties of `CssRule`.

## 0.2.0 - 2021-11-16
### Added
- Forked calypso-build's mini-css-with-rtl plugin and cleaned it up.

### Changed
- Updated package dependencies
- Use `@automattic/babel-plugin-preserve-i18n` now that it has been split from calypso-build.

### Fixed
- Fix browserslist defaulting to `@wordpress/browserslist-config`.
- Reconfigure terser to preserve "translators" comments, and upgrade css-minimizer.

## 0.1.0 - 2021-11-09
### Added
- Initial release.

### Changed
- Updated package dependencies.<|MERGE_RESOLUTION|>--- conflicted
+++ resolved
@@ -5,11 +5,11 @@
 The format is based on [Keep a Changelog](https://keepachangelog.com/en/1.0.0/)
 and this project adheres to [Semantic Versioning](https://semver.org/spec/v2.0.0.html).
 
-<<<<<<< HEAD
-## 1.4.0 - 2023-03-28
-=======
+## 1.4.1 - 2023-03-28
+### Changed
+- Minor internal updates.
+
 ## 1.4.0 - 2023-03-27
->>>>>>> 8ef8c6b4
 ### Added
 - Adds compatibility with @svgr/webpack library for loading svg files as react components [#29544]
 
