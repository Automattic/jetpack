--- conflicted
+++ resolved
@@ -1,11 +1,7 @@
 {
 	"private": false,
 	"name": "@automattic/jetpack-ai-client",
-<<<<<<< HEAD
-	"version": "0.2.1",
-=======
 	"version": "0.3.0",
->>>>>>> 43598442
 	"description": "A JS client for consuming Jetpack AI services",
 	"homepage": "https://github.com/Automattic/jetpack/tree/HEAD/projects/js-packages/ai-client/#readme",
 	"bugs": {
