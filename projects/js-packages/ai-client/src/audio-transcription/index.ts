/**
 * External dependencies
 */
import debugFactory from 'debug';
/**
 * Internal dependencies
 */
import apiFetch from '../api-fetch/index.js';
import requestJwt from '../jwt/index.js';
/**
 * Types
 */
import { CancelablePromise } from '../types.js';

const debug = debugFactory( 'jetpack-ai-client:audio-transcription' );

/**
 * The response from the audio transcription service.
 */
type AudioTranscriptionResponse = {
	/**
	 * The transcribed text.
	 */
	text: string;
};

/**
 * A function that takes an audio blob and transcribes it.
 *
 * @param {Blob} audio - The audio to be transcribed, from a recording or from a file.
 * @param {string} feature - The feature name that is calling the transcription.
 * @param {AbortSignal} requestAbortSignal - The signal to abort the request.
 * @returns {Promise<string>} - The promise of a string containing the transcribed audio.
 */
export default async function transcribeAudio(
	audio: Blob,
<<<<<<< HEAD
	feature?: string,
	requestAbortSignal?: AbortSignal
): Promise< string > {
=======
	feature?: string
	// @ts-expect-error Promises are not cancelable by default
): CancelablePromise< string > {
>>>>>>> 29e148b2
	debug( 'Transcribing audio: %o. Feature: %o', audio, feature );

	// Get a token to use the transcription service
	let token = '';
	try {
		token = ( await requestJwt() ).token;
	} catch ( error ) {
		debug( 'Error getting token: %o', error );
		return Promise.reject( error );
	}

	// Build a FormData object to hold the audio file
	const formData = new FormData();
	formData.append( 'audio_file', audio );

	try {
		const headers = {
			Authorization: `Bearer ${ token }`,
		};

		const response: AudioTranscriptionResponse = await apiFetch( {
			url: `https://public-api.wordpress.com/wpcom/v2/jetpack-ai-transcription${
				feature ? `?feature=${ feature }` : ''
			}`,
			method: 'POST',
			body: formData,
			headers,
			signal: requestAbortSignal ?? undefined,
		} );

		debug( 'Transcription response: %o', response );

		return response.text;
	} catch ( error ) {
		debug( 'Transcription error response: %o', error );
		return Promise.reject( error );
	}
}<|MERGE_RESOLUTION|>--- conflicted
+++ resolved
@@ -34,15 +34,10 @@
  */
 export default async function transcribeAudio(
 	audio: Blob,
-<<<<<<< HEAD
 	feature?: string,
 	requestAbortSignal?: AbortSignal
-): Promise< string > {
-=======
-	feature?: string
 	// @ts-expect-error Promises are not cancelable by default
 ): CancelablePromise< string > {
->>>>>>> 29e148b2
 	debug( 'Transcribing audio: %o. Feature: %o', audio, feature );
 
 	// Get a token to use the transcription service
