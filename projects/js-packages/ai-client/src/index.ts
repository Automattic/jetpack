/*
 * Core library exports
 */
<<<<<<< HEAD
export { default as requestJwt } from './jwt';
export { default as SuggestionsEventSource } from './suggestions-event-source';
export { default as askQuestion } from './ask-question';
export { default as transcribeAudio } from './audio-transcription';
=======
export { default as requestJwt } from './jwt/index.js';
export { default as SuggestionsEventSource } from './suggestions-event-source/index.js';
export { default as askQuestion } from './ask-question/index.js';
>>>>>>> bfd2b14f

/*
 * Hooks
 */
<<<<<<< HEAD
export { default as useAiSuggestions } from './hooks/use-ai-suggestions';
export { default as useMediaRecording } from './hooks/use-media-recording';
export { default as useAudioTranscription } from './hooks/use-audio-transcription';
=======
export { default as useAiSuggestions } from './hooks/use-ai-suggestions/index.js';
export { default as useMediaRecording } from './hooks/use-media-recording/index.js';
>>>>>>> bfd2b14f

/*
 * Components: Icons
 */
export * from './icons/index.js';

/*
 * Components
 */
export * from './components/index.js';

/*
 * Contexts
 */
export * from './data-flow/index.js';

/*
 * Types
 */
export * from './types.js';<|MERGE_RESOLUTION|>--- conflicted
+++ resolved
@@ -1,28 +1,17 @@
 /*
  * Core library exports
  */
-<<<<<<< HEAD
-export { default as requestJwt } from './jwt';
-export { default as SuggestionsEventSource } from './suggestions-event-source';
-export { default as askQuestion } from './ask-question';
-export { default as transcribeAudio } from './audio-transcription';
-=======
 export { default as requestJwt } from './jwt/index.js';
 export { default as SuggestionsEventSource } from './suggestions-event-source/index.js';
 export { default as askQuestion } from './ask-question/index.js';
->>>>>>> bfd2b14f
+export { default as transcribeAudio } from './audio-transcription/index.js';
 
 /*
  * Hooks
  */
-<<<<<<< HEAD
-export { default as useAiSuggestions } from './hooks/use-ai-suggestions';
-export { default as useMediaRecording } from './hooks/use-media-recording';
-export { default as useAudioTranscription } from './hooks/use-audio-transcription';
-=======
 export { default as useAiSuggestions } from './hooks/use-ai-suggestions/index.js';
 export { default as useMediaRecording } from './hooks/use-media-recording/index.js';
->>>>>>> bfd2b14f
+export { default as useAudioTranscription } from './hooks/use-audio-transcription/index.js';
 
 /*
  * Components: Icons
