--- conflicted
+++ resolved
@@ -68,18 +68,8 @@
 	onAccept?: () => void;
 } ) {
 	const promptUserInputRef = useRef( null );
-<<<<<<< HEAD
 	const loading = state === 'requesting' || state === 'suggesting';
-=======
-	const showGuideLine = ! (
-		loading ||
-		disabled ||
-		value?.length ||
-		isOpaque ||
-		requestingState === 'suggesting' ||
-		requestingState === 'requesting'
-	);
->>>>>>> 07380fc7
+	const showGuideLine = ! ( loading || disabled || value?.length || isOpaque );
 
 	useKeyboardShortcut(
 		'mod+enter',
