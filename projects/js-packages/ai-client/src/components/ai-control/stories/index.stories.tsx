/**
 * External dependencies
 */
import { action } from '@storybook/addon-actions';
import { useState } from '@wordpress/element';
import React from 'react';
/**
 * Internal dependencies
 */
import { REQUESTING_STATES } from '../../../types';
import AIControl from '../index';
/**
 * Types
 */
import type { Meta } from '@storybook/react';

export default {
	title: 'JS Packages/AI Client/AI Control',
	component: AIControl,
<<<<<<< HEAD
	decorators: [
		Story => (
			<div style={ { backgroundColor: 'white' } }>
				<Story />
			</div>
		),
	],
=======
	argTypes: {
		requestingState: {
			control: {
				type: 'select',
			},
			options: REQUESTING_STATES,
		},
	},
>>>>>>> e7a4883b
	parameters: {
		controls: {
			exclude: /on[A-Z].*/,
		},
	},
} as Meta< typeof AIControl >;

const Template = args => {
	const [ value, setValue ] = useState( '' );

	const handleChange = ( newValue: string ) => {
		setValue( newValue );
		args?.onChange?.( newValue );
	};

	return <AIControl { ...args } onChange={ handleChange } value={ args?.value ?? value } />;
};

const DefaultArgs = {
	loading: false,
	isOpaque: false,
	placeholder: '',
	requestingState: 'init',
	showButtonsLabel: true,
	showAccept: false,
	acceptLabel: 'Accept',
	onChange: action( 'onChange' ),
	onSend: action( 'onSend' ),
	onStop: action( 'onStop' ),
	onAccept: action( 'onAccept' ),
};

export const Default = Template.bind( {} );
Default.args = DefaultArgs;<|MERGE_RESOLUTION|>--- conflicted
+++ resolved
@@ -17,7 +17,6 @@
 export default {
 	title: 'JS Packages/AI Client/AI Control',
 	component: AIControl,
-<<<<<<< HEAD
 	decorators: [
 		Story => (
 			<div style={ { backgroundColor: 'white' } }>
@@ -25,7 +24,6 @@
 			</div>
 		),
 	],
-=======
 	argTypes: {
 		requestingState: {
 			control: {
@@ -34,7 +32,6 @@
 			options: REQUESTING_STATES,
 		},
 	},
->>>>>>> e7a4883b
 	parameters: {
 		controls: {
 			exclude: /on[A-Z].*/,
