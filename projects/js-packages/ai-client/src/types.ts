--- conflicted
+++ resolved
@@ -31,18 +31,13 @@
 /*
  * Data Flow types
  */
-<<<<<<< HEAD
-export type { UseAiContextOptions } from './data-flow/use-ai-context';
+export type { UseAiContextOptions } from './data-flow/use-ai-context.js';
 
 /*
  * Hook types
  */
-export type { RequestingErrorProps } from './hooks/use-ai-suggestions';
-export type { UseAudioTranscriptionReturn } from './hooks/use-audio-transcription';
-=======
-export type { UseAiContextOptions } from './data-flow/use-ai-context.js';
 export type { RequestingErrorProps } from './hooks/use-ai-suggestions/index.js';
->>>>>>> bfd2b14f
+export type { UseAudioTranscriptionReturn } from './hooks/use-audio-transcription/index.js';
 
 /*
  * Requests types
