{
	"name": "@automattic/jetpack-connection",
<<<<<<< HEAD
	"version": "0.19.0-alpha",
=======
	"version": "0.18.13-alpha",
>>>>>>> cb9f4985
	"description": "Jetpack Connection Component",
	"author": "Automattic",
	"license": "GPL-2.0-or-later",
	"dependencies": {
		"@automattic/jetpack-analytics": "workspace:* || ^0.1",
		"@automattic/jetpack-config": "workspace:* || ^0.1",
		"@automattic/jetpack-components": "workspace:* || ^0.19",
		"@automattic/jetpack-api": "workspace:* || ^0.13",
		"@wordpress/base-styles": "4.7.0",
		"@wordpress/browserslist-config": "5.0.0",
		"@wordpress/components": "20.0.0",
		"@wordpress/data": "7.0.0",
		"@wordpress/element": "4.14.0",
		"@wordpress/i18n": "4.16.0",
		"prop-types": "^15.7.2"
	},
	"devDependencies": {
		"@automattic/jetpack-base-styles": "workspace:* || ^0.3",
		"@babel/core": "7.18.13",
		"@babel/preset-react": "7.18.6",
		"@storybook/addon-actions": "6.5.10",
		"@testing-library/dom": "8.16.0",
		"@testing-library/react": "12.1.5",
		"@testing-library/react-hooks": "8.0.1",
		"@testing-library/user-event": "14.2.1",
		"jest": "28.1.0",
		"jest-environment-jsdom": "28.1.0",
		"react": "17.0.2",
		"react-dom": "17.0.2",
		"react-test-renderer": "17.0.2"
	},
	"peerDependencies": {
		"react": "^17.0.2",
		"react-dom": "^17.0.2"
	},
	"type": "module",
	"exports": {
		".": "./index.jsx"
	},
	"sideEffects": [
		"./state/store.jsx",
		"*.css",
		"*.scss"
	],
	"scripts": {
		"test": "NODE_OPTIONS=--experimental-vm-modules jest",
		"test-coverage": "pnpm run test --coverageDirectory=\"$COVERAGE_DIR\" --coverage --coverageReporters=clover"
	},
	"engines": {
		"node": "^16.13.2",
		"yarn": "use pnpm instead - see docs/yarn-upgrade.md"
	}
}<|MERGE_RESOLUTION|>--- conflicted
+++ resolved
@@ -1,10 +1,6 @@
 {
 	"name": "@automattic/jetpack-connection",
-<<<<<<< HEAD
-	"version": "0.19.0-alpha",
-=======
 	"version": "0.18.13-alpha",
->>>>>>> cb9f4985
 	"description": "Jetpack Connection Component",
 	"author": "Automattic",
 	"license": "GPL-2.0-or-later",
