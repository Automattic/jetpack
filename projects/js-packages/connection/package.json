--- conflicted
+++ resolved
@@ -1,10 +1,6 @@
 {
 	"name": "@automattic/jetpack-connection",
-<<<<<<< HEAD
 	"version": "0.29.2-alpha",
-=======
-	"version": "0.29.2",
->>>>>>> 73273bbf
 	"description": "Jetpack Connection Component",
 	"author": "Automattic",
 	"license": "GPL-2.0-or-later",
