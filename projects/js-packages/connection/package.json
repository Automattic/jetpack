--- conflicted
+++ resolved
@@ -1,10 +1,6 @@
 {
 	"name": "@automattic/jetpack-connection",
-<<<<<<< HEAD
 	"version": "0.10.0-alpha",
-=======
-	"version": "0.9.2-alpha",
->>>>>>> bbc02071
 	"description": "Jetpack Connection Component",
 	"author": "Automattic",
 	"license": "GPL-2.0-or-later",
