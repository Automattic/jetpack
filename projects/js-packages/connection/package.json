{
	"name": "@automattic/jetpack-connection",
	"version": "0.2.0-alpha",
	"description": "Jetpack Connection Component",
	"author": "Automattic",
	"license": "GPL-2.0-or-later",
	"dependencies": {
		"@wordpress/browserslist-config": "3.0.1",
		"@wordpress/components": "9.2.6",
		"@wordpress/i18n": "^3.9.0",
		"prop-types": "^15.7.2"
	},
	"devDependencies": {
		"nyc": "15.1.0",
		"react-test-renderer": "17.0.2"
	},
	"peerDependencies": {
		"react": "^16.13.1",
		"react-dom": "^16.13.1"
	},
	"type": "module",
	"sideEffects": [
		"*.css",
		"*.scss"
	],
	"scripts": {
		"test": "NODE_ENV=test NODE_PATH=tests:. ../../../tools/js-test-runner.js --jsdom --initfile=test-main.jsx 'glob:./!(node_modules)/**/test/*.jsx'"
<<<<<<< HEAD
=======
	},
	"engines": {
		"node": "^14.16.0",
		"yarn": "^1.3.2"
>>>>>>> 6ea1a40c
	}
}<|MERGE_RESOLUTION|>--- conflicted
+++ resolved
@@ -25,12 +25,9 @@
 	],
 	"scripts": {
 		"test": "NODE_ENV=test NODE_PATH=tests:. ../../../tools/js-test-runner.js --jsdom --initfile=test-main.jsx 'glob:./!(node_modules)/**/test/*.jsx'"
-<<<<<<< HEAD
-=======
 	},
 	"engines": {
 		"node": "^14.16.0",
 		"yarn": "^1.3.2"
->>>>>>> 6ea1a40c
 	}
 }