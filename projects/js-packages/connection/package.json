--- conflicted
+++ resolved
@@ -9,21 +9,12 @@
 		"@automattic/jetpack-config": "workspace:* || ^0.1",
 		"@automattic/jetpack-components": "workspace:* || ^0.11",
 		"@automattic/jetpack-api": "workspace:* || ^0.11",
-<<<<<<< HEAD
-		"@wordpress/base-styles": "4.1.1",
-		"@wordpress/browserslist-config": "4.1.1",
-		"@wordpress/components": "19.5.0",
-		"@wordpress/data": "6.3.0",
-		"@wordpress/element": "4.1.1",
-		"@wordpress/i18n": "4.3.1",
-=======
 		"@wordpress/base-styles": "4.3.0",
 		"@wordpress/browserslist-config": "4.1.2",
 		"@wordpress/components": "19.7.0",
 		"@wordpress/data": "6.5.0",
 		"@wordpress/element": "4.3.0",
 		"@wordpress/i18n": "4.5.0",
->>>>>>> ff3ef387
 		"lodash": "4.17.21",
 		"prop-types": "^15.7.2"
 	},
