{
	"name": "@automattic/jetpack-connection",
<<<<<<< HEAD
	"version": "0.18.6-alpha",
=======
	"version": "0.18.6",
>>>>>>> bdb2ca75
	"description": "Jetpack Connection Component",
	"author": "Automattic",
	"license": "GPL-2.0-or-later",
	"dependencies": {
		"@automattic/jetpack-analytics": "workspace:* || ^0.1",
		"@automattic/jetpack-config": "workspace:* || ^0.1",
		"@automattic/jetpack-components": "workspace:* || ^0.16",
		"@automattic/jetpack-api": "workspace:* || ^0.13",
		"@wordpress/base-styles": "4.5.0",
		"@wordpress/browserslist-config": "4.1.2",
		"@wordpress/components": "19.12.0",
		"@wordpress/data": "6.10.0",
		"@wordpress/element": "4.8.0",
		"@wordpress/i18n": "4.10.0",
		"prop-types": "^15.7.2"
	},
	"devDependencies": {
		"@automattic/jetpack-base-styles": "workspace:* || ^0.3",
		"@babel/core": "7.18.5",
		"@babel/preset-react": "7.17.12",
		"@storybook/addon-actions": "6.5.9",
		"@testing-library/dom": "8.13.0",
		"@testing-library/jest-dom": "5.14.1",
		"@testing-library/react": "12.1.5",
		"@testing-library/react-hooks": "8.0.0",
		"@testing-library/user-event": "14.1.1",
		"jest": "28.1.0",
		"jest-environment-jsdom": "28.1.0",
		"react": "17.0.2",
		"react-dom": "17.0.2",
		"react-test-renderer": "17.0.2"
	},
	"peerDependencies": {
		"react": "^17.0.2",
		"react-dom": "^17.0.2"
	},
	"type": "module",
	"exports": {
		".": "./index.jsx"
	},
	"sideEffects": [
		"./state/store.jsx",
		"*.css",
		"*.scss"
	],
	"scripts": {
		"test": "NODE_OPTIONS=--experimental-vm-modules jest",
		"test-coverage": "pnpm run test --coverageDirectory=\"$COVERAGE_DIR\" --coverage --coverageReporters=clover"
	},
	"engines": {
		"node": "^16.13.2",
		"pnpm": "^7.1.1",
		"yarn": "use pnpm instead - see docs/yarn-upgrade.md"
	}
}<|MERGE_RESOLUTION|>--- conflicted
+++ resolved
@@ -1,10 +1,6 @@
 {
 	"name": "@automattic/jetpack-connection",
-<<<<<<< HEAD
-	"version": "0.18.6-alpha",
-=======
-	"version": "0.18.6",
->>>>>>> bdb2ca75
+	"version": "0.18.7-alpha",
 	"description": "Jetpack Connection Component",
 	"author": "Automattic",
 	"license": "GPL-2.0-or-later",
