{
	"name": "@automattic/jetpack-connection",
	"version": "0.17.7-alpha",
	"description": "Jetpack Connection Component",
	"author": "Automattic",
	"license": "GPL-2.0-or-later",
	"dependencies": {
		"@automattic/jetpack-analytics": "workspace:* || ^0.1",
		"@automattic/jetpack-config": "workspace:* || ^0.1",
<<<<<<< HEAD
		"@automattic/jetpack-components": "workspace:* || ^0.10",
		"@automattic/jetpack-api": "workspace:* || ^0.11",
=======
		"@automattic/jetpack-components": "workspace:* || ^0.11",
		"@automattic/jetpack-api": "workspace:* || ^0.10",
>>>>>>> 7e42fbfe
		"@wordpress/base-styles": "4.1.1",
		"@wordpress/browserslist-config": "4.1.1",
		"@wordpress/components": "19.5.0",
		"@wordpress/data": "6.3.0",
		"@wordpress/element": "4.1.1",
		"@wordpress/i18n": "4.3.1",
		"lodash": "4.17.21",
		"prop-types": "^15.7.2"
	},
	"devDependencies": {
		"@automattic/jetpack-base-styles": "workspace:* || ^0.1",
		"@babel/core": "7.17.8",
		"@babel/preset-react": "7.16.7",
		"jetpack-js-test-runner": "workspace:*",
		"nyc": "15.1.0",
		"react": "17.0.2",
		"react-dom": "17.0.2",
		"react-test-renderer": "17.0.2"
	},
	"peerDependencies": {
		"react": "^17.0.2",
		"react-dom": "^17.0.2"
	},
	"type": "module",
	"exports": {
		".": "./index.jsx"
	},
	"sideEffects": [
		"*.css",
		"*.scss"
	],
	"scripts": {
		"test": "NODE_ENV=test NODE_PATH=tests:. js-test-runner --jsdom --initfile=test-main.jsx 'glob:./!(node_modules)/**/test/*.jsx'"
	},
	"engines": {
		"node": "^14.18.3 || ^16.13.2",
		"pnpm": "^6.32.3",
		"yarn": "use pnpm instead - see docs/yarn-upgrade.md"
	}
}<|MERGE_RESOLUTION|>--- conflicted
+++ resolved
@@ -7,13 +7,8 @@
 	"dependencies": {
 		"@automattic/jetpack-analytics": "workspace:* || ^0.1",
 		"@automattic/jetpack-config": "workspace:* || ^0.1",
-<<<<<<< HEAD
-		"@automattic/jetpack-components": "workspace:* || ^0.10",
+		"@automattic/jetpack-components": "workspace:* || ^0.11",
 		"@automattic/jetpack-api": "workspace:* || ^0.11",
-=======
-		"@automattic/jetpack-components": "workspace:* || ^0.11",
-		"@automattic/jetpack-api": "workspace:* || ^0.10",
->>>>>>> 7e42fbfe
 		"@wordpress/base-styles": "4.1.1",
 		"@wordpress/browserslist-config": "4.1.1",
 		"@wordpress/components": "19.5.0",
