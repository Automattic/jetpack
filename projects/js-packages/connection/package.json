--- conflicted
+++ resolved
@@ -1,10 +1,6 @@
 {
 	"name": "@automattic/jetpack-connection",
-<<<<<<< HEAD
-	"version": "0.28.0-alpha",
-=======
 	"version": "0.28.0",
->>>>>>> 910976da
 	"description": "Jetpack Connection Component",
 	"author": "Automattic",
 	"license": "GPL-2.0-or-later",
