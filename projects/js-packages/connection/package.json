--- conflicted
+++ resolved
@@ -8,11 +8,7 @@
 		"@wordpress/browserslist-config": "3.0.1",
 		"@wordpress/components": "9.2.6",
 		"@wordpress/i18n": "^3.9.0",
-<<<<<<< HEAD
-		"@wordpress/url": "2.11.0",
 		"lodash": "4.17.21",
-=======
->>>>>>> 529d07f4
 		"prop-types": "^15.7.2"
 	},
 	"devDependencies": {
