const SET_CONNECTION_STATUS = 'SET_CONNECTION_STATUS';
const SET_CONNECTION_STATUS_IS_FETCHING = 'SET_CONNECTION_STATUS_IS_FETCHING';
const FETCH_CONNECTION_STATUS = 'FETCH_CONNECTION_STATUS';
const SET_SITE_IS_REGISTERING = 'SET_SITE_IS_REGISTERING';
const SET_USER_IS_CONNECTING = 'SET_USER_IS_CONNECTING';
const SET_REGISTRATION_ERROR = 'SET_REGISTRATION_ERROR';
const CLEAR_REGISTRATION_ERROR = 'CLEAR_REGISTRATION_ERROR';
const REGISTER_SITE = 'REGISTER_SITE';
const SET_AUTHORIZATION_URL = 'SET_AUTHORIZATION_URL';
const CONNECT_USER = 'CONNECT_USER';
const FETCH_AUTHORIZATION_URL = 'FETCH_AUTHORIZATION_URL';

const setConnectionStatus = connectionStatus => {
	return { type: SET_CONNECTION_STATUS, connectionStatus };
};
<<<<<<< HEAD

const setConnectionStatusIsFetching = isFetching => {
	return { type: SET_CONNECTION_STATUS_IS_FETCHING, isFetching };
};

const fetchConnectionStatus = () => {
	return { type: FETCH_CONNECTION_STATUS };
};

const setSiteIsRegistering = isRegistering => {
	return { type: SET_SITE_IS_REGISTERING, isRegistering };
};

const setUserIsConnecting = isConnecting => {
	return { type: SET_USER_IS_CONNECTING, isConnecting };
};

const setRegistrationError = registrationError => {
	return { type: SET_REGISTRATION_ERROR, registrationError };
};

const clearRegistrationError = () => {
	return { type: CLEAR_REGISTRATION_ERROR };
};

const setAuthorizationUrl = authorizationUrl => {
	return { type: SET_AUTHORIZATION_URL, authorizationUrl };
};

/**
 * Fetch authorization url to use at user connection
 *
 * @param {string} redirectUri - URI to be used into authorization url fetch
 * @yields {object} Action object that will be yielded
 * @returns {Promise} Resolved or rejected based on fetch
 */
function* fetchAuthorizationUrl( redirectUri ) {
	try {
		const response = yield { type: FETCH_AUTHORIZATION_URL, redirectUri };
		yield setAuthorizationUrl( response.authorizeUrl );
		return Promise.resolve();
	} catch {
		return Promise.reject();
	}
}
=======

const setConnectionStatusIsFetching = isFetching => {
	return { type: SET_CONNECTION_STATUS_IS_FETCHING, isFetching };
};

const fetchConnectionStatus = () => {
	return { type: FETCH_CONNECTION_STATUS };
};

const setSiteIsRegistering = isRegistering => {
	return { type: SET_SITE_IS_REGISTERING, isRegistering };
};

const setUserIsConnecting = isConnecting => {
	return { type: SET_USER_IS_CONNECTING, isConnecting };
};

const setRegistrationError = registrationError => {
	return { type: SET_REGISTRATION_ERROR, registrationError };
};

const clearRegistrationError = () => {
	return { type: CLEAR_REGISTRATION_ERROR };
};

const setAuthorizationUrl = authorizationUrl => {
	return { type: SET_AUTHORIZATION_URL, authorizationUrl };
};

const fetchAuthorizationUrl = redirectUri => {
	return { type: FETCH_AUTHORIZATION_URL, redirectUri };
};
>>>>>>> 9a064cfd

/**
 * Connect site with wp.com user
 *
 * @param {object} Object - contains from and redirectFunc
 * @param {string} Object.from - Value that represents the redirect origin
 * @param {Function} Object.redirectFunc - A function to handle the redirect, defaults to location.assign
 * @yields {object} Action object that will be yielded
 */
function* connectUser( { from, redirectFunc } = {} ) {
	yield setUserIsConnecting( true );
	yield { type: CONNECT_USER, from, redirectFunc };
}

/**
 *
 * Register an site into jetpack
 *
 * @param {object} Object - contains registrationNonce and redirectUri
 * @param {string} Object.registrationNonce - Registration nonce
 * @param {string} Object.redirectUri - URI that user will be redirected
 * @yields {object} Action object that will be yielded
 * @returns {Promise} Resolved or rejected value of registerSite
 */
function* registerSite( { registrationNonce, redirectUri } ) {
	yield clearRegistrationError();
	yield setSiteIsRegistering( true );

	try {
		const response = yield { type: REGISTER_SITE, registrationNonce, redirectUri };
<<<<<<< HEAD
		yield setSiteIsRegistering( false );
		yield setConnectionStatus( { isRegistered: true } );
		yield setAuthorizationUrl( response.authorizeUrl );
		return Promise.resolve( response );
	} catch ( error ) {
		yield setSiteIsRegistering( false );
		yield setRegistrationError( error );
=======
		yield setConnectionStatus( { isRegistered: true } );
		yield setAuthorizationUrl( response.authorizeUrl );
		yield setSiteIsRegistering( false );
		return Promise.resolve( response );
	} catch ( error ) {
		yield setRegistrationError( error );
		yield setSiteIsRegistering( false );
>>>>>>> 9a064cfd
		return Promise.reject( error );
	}
}

const actions = {
	setConnectionStatus,
	setConnectionStatusIsFetching,
	fetchConnectionStatus,
	fetchAuthorizationUrl,
	setSiteIsRegistering,
	setUserIsConnecting,
	setRegistrationError,
	clearRegistrationError,
	setAuthorizationUrl,
	registerSite,
	connectUser,
};

export {
	SET_CONNECTION_STATUS,
	SET_CONNECTION_STATUS_IS_FETCHING,
	FETCH_CONNECTION_STATUS,
	FETCH_AUTHORIZATION_URL,
	SET_SITE_IS_REGISTERING,
	SET_USER_IS_CONNECTING,
	SET_REGISTRATION_ERROR,
	CLEAR_REGISTRATION_ERROR,
	REGISTER_SITE,
	SET_AUTHORIZATION_URL,
	CONNECT_USER,
	actions as default,
};<|MERGE_RESOLUTION|>--- conflicted
+++ resolved
@@ -13,53 +13,6 @@
 const setConnectionStatus = connectionStatus => {
 	return { type: SET_CONNECTION_STATUS, connectionStatus };
 };
-<<<<<<< HEAD
-
-const setConnectionStatusIsFetching = isFetching => {
-	return { type: SET_CONNECTION_STATUS_IS_FETCHING, isFetching };
-};
-
-const fetchConnectionStatus = () => {
-	return { type: FETCH_CONNECTION_STATUS };
-};
-
-const setSiteIsRegistering = isRegistering => {
-	return { type: SET_SITE_IS_REGISTERING, isRegistering };
-};
-
-const setUserIsConnecting = isConnecting => {
-	return { type: SET_USER_IS_CONNECTING, isConnecting };
-};
-
-const setRegistrationError = registrationError => {
-	return { type: SET_REGISTRATION_ERROR, registrationError };
-};
-
-const clearRegistrationError = () => {
-	return { type: CLEAR_REGISTRATION_ERROR };
-};
-
-const setAuthorizationUrl = authorizationUrl => {
-	return { type: SET_AUTHORIZATION_URL, authorizationUrl };
-};
-
-/**
- * Fetch authorization url to use at user connection
- *
- * @param {string} redirectUri - URI to be used into authorization url fetch
- * @yields {object} Action object that will be yielded
- * @returns {Promise} Resolved or rejected based on fetch
- */
-function* fetchAuthorizationUrl( redirectUri ) {
-	try {
-		const response = yield { type: FETCH_AUTHORIZATION_URL, redirectUri };
-		yield setAuthorizationUrl( response.authorizeUrl );
-		return Promise.resolve();
-	} catch {
-		return Promise.reject();
-	}
-}
-=======
 
 const setConnectionStatusIsFetching = isFetching => {
 	return { type: SET_CONNECTION_STATUS_IS_FETCHING, isFetching };
@@ -92,7 +45,6 @@
 const fetchAuthorizationUrl = redirectUri => {
 	return { type: FETCH_AUTHORIZATION_URL, redirectUri };
 };
->>>>>>> 9a064cfd
 
 /**
  * Connect site with wp.com user
@@ -123,15 +75,6 @@
 
 	try {
 		const response = yield { type: REGISTER_SITE, registrationNonce, redirectUri };
-<<<<<<< HEAD
-		yield setSiteIsRegistering( false );
-		yield setConnectionStatus( { isRegistered: true } );
-		yield setAuthorizationUrl( response.authorizeUrl );
-		return Promise.resolve( response );
-	} catch ( error ) {
-		yield setSiteIsRegistering( false );
-		yield setRegistrationError( error );
-=======
 		yield setConnectionStatus( { isRegistered: true } );
 		yield setAuthorizationUrl( response.authorizeUrl );
 		yield setSiteIsRegistering( false );
@@ -139,7 +82,6 @@
 	} catch ( error ) {
 		yield setRegistrationError( error );
 		yield setSiteIsRegistering( false );
->>>>>>> 9a064cfd
 		return Promise.reject( error );
 	}
 }
