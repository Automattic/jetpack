/**
 * External dependencies
 */
import restApi from '@automattic/jetpack-api';
import { createRegistryControl } from '@wordpress/data';

/**
 * Internal dependencies
 */
import { STORE_ID } from './store';

const FETCH_CONNECTION_STATUS = () => {
	return new Promise( ( resolve, reject ) => {
		restApi
			.fetchSiteConnectionStatus()
			.then( result => resolve( result ) )
			.catch( error => reject( error ) );
	} );
};

const REGISTER_SITE = ( { registrationNonce, redirectUri } ) =>
	restApi.registerSite( registrationNonce, redirectUri );

<<<<<<< HEAD
const CONNECT_USER = createRegistryControl( ( { select } ) => ( { from, redirectFunc } = {} ) => {
	const authorizationUrl = select( STORE_ID ).getAuthorizationUrl() || '';
	const redirect = redirectFunc || ( url => window.location.assign( url ) );

	redirect(
		authorizationUrl +
			( from
				? ( authorizationUrl.includes( '?' ) ? '&' : '?' ) + 'from=' + encodeURIComponent( from )
				: '' )
	);
} );
=======
const CONNECT_USER = createRegistryControl(
	( { resolveSelect } ) => ( { from, redirectFunc } = {} ) => {
		return new Promise( ( resolve, reject ) => {
			resolveSelect( STORE_ID )
				.getAuthorizationUrl()
				.then( authorizationUrl => {
					const redirect = redirectFunc || ( url => window.location.assign( url ) );

					redirect(
						authorizationUrl +
							( from
								? ( authorizationUrl.includes( '?' ) ? '&' : '?' ) +
								  'from=' +
								  encodeURIComponent( from )
								: '' )
					);

					resolve( authorizationUrl );
				} )
				.catch( error => {
					reject( error );
				} );
		} );
	}
);
>>>>>>> 9a064cfd

const FETCH_AUTHORIZATION_URL = ( { redirectUri } ) => restApi.fetchAuthorizationUrl( redirectUri );

export default {
	FETCH_CONNECTION_STATUS,
	FETCH_AUTHORIZATION_URL,
	REGISTER_SITE,
	CONNECT_USER,
};<|MERGE_RESOLUTION|>--- conflicted
+++ resolved
@@ -21,19 +21,6 @@
 const REGISTER_SITE = ( { registrationNonce, redirectUri } ) =>
 	restApi.registerSite( registrationNonce, redirectUri );
 
-<<<<<<< HEAD
-const CONNECT_USER = createRegistryControl( ( { select } ) => ( { from, redirectFunc } = {} ) => {
-	const authorizationUrl = select( STORE_ID ).getAuthorizationUrl() || '';
-	const redirect = redirectFunc || ( url => window.location.assign( url ) );
-
-	redirect(
-		authorizationUrl +
-			( from
-				? ( authorizationUrl.includes( '?' ) ? '&' : '?' ) + 'from=' + encodeURIComponent( from )
-				: '' )
-	);
-} );
-=======
 const CONNECT_USER = createRegistryControl(
 	( { resolveSelect } ) => ( { from, redirectFunc } = {} ) => {
 		return new Promise( ( resolve, reject ) => {
@@ -59,7 +46,6 @@
 		} );
 	}
 );
->>>>>>> 9a064cfd
 
 const FETCH_AUTHORIZATION_URL = ( { redirectUri } ) => restApi.fetchAuthorizationUrl( redirectUri );
 
