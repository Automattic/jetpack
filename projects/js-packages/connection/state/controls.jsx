--- conflicted
+++ resolved
@@ -1,5 +1,3 @@
-<<<<<<< HEAD
-=======
 /**
  * External dependencies
  */
@@ -10,15 +8,6 @@
  * Internal dependencies
  */
 import { STORE_ID } from './store';
-
-const FETCH_CONNECTION_STATUS = () => {
-	return new Promise( ( resolve, reject ) => {
-		restApi
-			.fetchSiteConnectionStatus()
-			.then( result => resolve( result ) )
-			.catch( error => reject( error ) );
-	} );
-};
 
 const REGISTER_SITE = ( { registrationNonce, redirectUri } ) =>
 	restApi.registerSite( registrationNonce, redirectUri );
@@ -51,9 +40,7 @@
 const FETCH_AUTHORIZATION_URL = ( { redirectUri } ) => restApi.fetchAuthorizationUrl( redirectUri );
 
 export default {
-	FETCH_CONNECTION_STATUS,
 	FETCH_AUTHORIZATION_URL,
 	REGISTER_SITE,
 	CONNECT_USER,
-};
->>>>>>> a0cf4e57
+};