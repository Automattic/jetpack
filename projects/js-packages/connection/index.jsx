--- conflicted
+++ resolved
@@ -24,11 +24,7 @@
 export { default as ConnectUser } from './components/connect-user';
 export { default as ConnectionStatusCard } from './components/connection-status-card';
 export { default as DisconnectDialog } from './components/disconnect-dialog';
-<<<<<<< HEAD
 export { default as DisconnectCard } from './components/disconnect-card';
-export { default as withConnectionStatus } from './components/with-connection-status';
-=======
->>>>>>> 580a8737
 
 /**
  * Helpers.
