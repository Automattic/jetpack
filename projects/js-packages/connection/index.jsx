--- conflicted
+++ resolved
@@ -20,11 +20,8 @@
 export { default as ConnectButton } from './components/connect-button';
 export { default as InPlaceConnection } from './components/in-place-connection';
 export { default as ConnectUser } from './components/connect-user';
-<<<<<<< HEAD
 export { default as ConnectionStatusCard } from './components/connection-status-card';
-=======
 export { default as DisconnectDialog } from './components/disconnect-dialog';
->>>>>>> fd930b35
 
 /**
  * Helpers.
