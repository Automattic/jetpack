--- conflicted
+++ resolved
@@ -39,14 +39,9 @@
 	const [ isFetchingConnectionData, setIsFetchingConnectionData ] = useState( false );
 	const [ connectedSiteData, setConnectedSiteData ] = useState( {} );
 	const [ connectedUserData, setConnectedUserData ] = useState( {} );
-<<<<<<< HEAD
-	const [ isUserConnecting, setIsUserConnecting ] = useState( false );
 	const [ isDisconnectDialogOpen, setIsDisconnectDialogOpen ] = useState( false );
-	const { setConnectionStatus } = useDispatch( STORE_ID );
-=======
 	const userIsConnecting = useSelect( select => select( STORE_ID ).getUserIsConnecting(), [] );
 	const { setConnectionStatus, setUserIsConnecting } = useDispatch( STORE_ID );
->>>>>>> 580a8737
 
 	const avatarRef = useRef();
 
