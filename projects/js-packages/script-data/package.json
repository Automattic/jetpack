--- conflicted
+++ resolved
@@ -1,10 +1,6 @@
 {
 	"name": "@automattic/jetpack-script-data",
-<<<<<<< HEAD
-	"version": "0.1.1",
-=======
 	"version": "0.1.2",
->>>>>>> 82ceac05
 	"description": "A library to provide data for script handles and the corresponding utility functions for Jetpack.",
 	"homepage": "https://github.com/Automattic/jetpack/tree/HEAD/projects/js-packages/script-data/#readme",
 	"bugs": {
