<<<<<<< HEAD
## [3.0.0] - 2024-05-24
### Added
- CSS file with encoded inline font is now automatically generated. [#36964]
=======
## [3.0.0] - 2024-05-23
### Added
- CSS file with encoded inline font is now automatically generated. [#36964]
- New icon: `json-feed` [#37517]
- New icon: `microblog` [#37517]
- New icon: `stackexchange` [#37517]
- New icon: `stackoverflow` [#37517]
- New icon: `tripadvisor` [#37517]
>>>>>>> d557c9db
- Social logo colors CSS file is now included in source files. [#36964]
- Social Logos is now developed in the [Jetpack monorepo](https://github.com/Automattic/jetpack). [#36964]

### Changed
- Cleaned up outdated and irrelevant documentation. [#36964]
- Rewrote build system. [#36964]

### Removed
- PDF file is no longer built. [#36964]
- TTF font file is no longer built. [#36964]

### Fixed
- Example files are rewritten. [#36964]

## 2.5.9 - 2024-03-05
<<<<<<< HEAD

* Added SMS icon.

## 2.5.8 - 2023-12-20

* Added Bluesky icon.

## 2.5.7 - 2023-12-11

* Updated Patreon icon.

## 2.5.6 - 2023-10-13

* Updated X icon.
* Removed unnecessary aria label attributes from Threads and X SVGs.

## 2.5.5 - 2023-09-15

* Added X icon.

## 2.5.4 - 2023-07-10

* Added Threads icon.

## 2.5.3 - 2023-06-15

* Added Fediverse icon.
* Added Nextdoor icon.
* Updated dev dependencies and build tools.
* Updated icon font.

## 2.5.2 - 2023-02-01

* Added Mastodon icon.

## 2.5.1 - 2023-01-13

* React 18 support

## 2.5.0 - 2022-02-01

* Added copy post url button.

## 2.4.0 - 2021-09-01

* Updated icons: `medium`, `facebook`
* React 17 support
* Update dev dependencies and build tools.

## 2.3.0 - 2021-01-27

* New icons: `medium-alt`, `tiktok`, and `tiktok-alt`.
* Updated icon: `medium`.

## 2.2.0 - 2021-01-19

* New icon: `patreon`.

## 2.1.2 - 2020-03-12

* Built the package with updated dependencies.

## 2.1.1 - 2020-03-10

* Build: fixed the bug where the React component would render no icon at all (despite properly passed properties).

## 2.1.0 - 2018-01-31

* Build: refactored (aligned build system with Gridicons).
=======
- New icon: `sms`

## 2.5.8 - 2023-12-20
- New icon: `bluesky`

## 2.5.7 - 2023-12-11
- Updated icon: `patreon`

## 2.5.6 - 2023-10-13
- Updated icon: `x`
- Removed unnecessary aria label attributes from Threads and X SVGs.

## 2.5.5 - 2023-09-15
- New icon: `x`

## 2.5.4 - 2023-07-10
- New icon: `threads`

## 2.5.3 - 2023-06-15
- New icon: `fediverse`
- New icon: `nextdoor`
- Updated dev dependencies and build tools.
- Updated icon font.

## 2.5.2 - 2023-02-01
- New icon: `mastadon`

## 2.5.1 - 2023-01-13
- React 18 support.

## 2.5.0 - 2022-02-01
- Added copy post url button.

## 2.4.0 - 2021-09-01
- Updated icon: `medium`
- Updated icon: `facebook`
- React 17 support.
- Update dev dependencies and build tools.

## 2.3.0 - 2021-01-27
- New icon: `medium-alt`
- New icon: `tiktok`
- New icon: `tiktok-alt`
- Updated icon: `medium`

## 2.2.0 - 2021-01-19
- New icon: `patreon`

## 2.1.2 - 2020-03-12
- Built the package with updated dependencies.

## 2.1.1 - 2020-03-10
- Build: Fixed bug where React component would render no icon at all (despite properly passed properties).

## 2.1.0 - 2018-01-31
- Build: Refactored (aligned build system with Gridicons).
>>>>>>> d557c9db

[3.0.0]: https://github.com/Automattic/social-logos/compare/v2.5.9...v3.0.0<|MERGE_RESOLUTION|>--- conflicted
+++ resolved
@@ -1,8 +1,3 @@
-<<<<<<< HEAD
-## [3.0.0] - 2024-05-24
-### Added
-- CSS file with encoded inline font is now automatically generated. [#36964]
-=======
 ## [3.0.0] - 2024-05-23
 ### Added
 - CSS file with encoded inline font is now automatically generated. [#36964]
@@ -11,7 +6,6 @@
 - New icon: `stackexchange` [#37517]
 - New icon: `stackoverflow` [#37517]
 - New icon: `tripadvisor` [#37517]
->>>>>>> d557c9db
 - Social logo colors CSS file is now included in source files. [#36964]
 - Social Logos is now developed in the [Jetpack monorepo](https://github.com/Automattic/jetpack). [#36964]
 
@@ -27,77 +21,6 @@
 - Example files are rewritten. [#36964]
 
 ## 2.5.9 - 2024-03-05
-<<<<<<< HEAD
-
-* Added SMS icon.
-
-## 2.5.8 - 2023-12-20
-
-* Added Bluesky icon.
-
-## 2.5.7 - 2023-12-11
-
-* Updated Patreon icon.
-
-## 2.5.6 - 2023-10-13
-
-* Updated X icon.
-* Removed unnecessary aria label attributes from Threads and X SVGs.
-
-## 2.5.5 - 2023-09-15
-
-* Added X icon.
-
-## 2.5.4 - 2023-07-10
-
-* Added Threads icon.
-
-## 2.5.3 - 2023-06-15
-
-* Added Fediverse icon.
-* Added Nextdoor icon.
-* Updated dev dependencies and build tools.
-* Updated icon font.
-
-## 2.5.2 - 2023-02-01
-
-* Added Mastodon icon.
-
-## 2.5.1 - 2023-01-13
-
-* React 18 support
-
-## 2.5.0 - 2022-02-01
-
-* Added copy post url button.
-
-## 2.4.0 - 2021-09-01
-
-* Updated icons: `medium`, `facebook`
-* React 17 support
-* Update dev dependencies and build tools.
-
-## 2.3.0 - 2021-01-27
-
-* New icons: `medium-alt`, `tiktok`, and `tiktok-alt`.
-* Updated icon: `medium`.
-
-## 2.2.0 - 2021-01-19
-
-* New icon: `patreon`.
-
-## 2.1.2 - 2020-03-12
-
-* Built the package with updated dependencies.
-
-## 2.1.1 - 2020-03-10
-
-* Build: fixed the bug where the React component would render no icon at all (despite properly passed properties).
-
-## 2.1.0 - 2018-01-31
-
-* Build: refactored (aligned build system with Gridicons).
-=======
 - New icon: `sms`
 
 ## 2.5.8 - 2023-12-20
@@ -154,6 +77,5 @@
 
 ## 2.1.0 - 2018-01-31
 - Build: Refactored (aligned build system with Gridicons).
->>>>>>> d557c9db
 
 [3.0.0]: https://github.com/Automattic/social-logos/compare/v2.5.9...v3.0.0