{
	"name": "social-logos",
<<<<<<< HEAD
	"version": "3.0.0",
=======
	"version": "3.0.1-alpha",
>>>>>>> d557c9db
	"description": "A repository of all the social logos used on WordPress.com.",
	"homepage": "https://github.com/Automattic/jetpack/tree/HEAD/projects/js-packages/social-logos/",
	"bugs": {
		"url": "https://github.com/Automattic/jetpack/labels/[JS Package] Social Logos"
	},
	"exports": {
		".": {
			"jetpack:src": "./src/react/index.ts",
			"default": "./build/react/index.js"
		},
		"./svg-sprite/social-logos.svg": {
			"default": "./build/svg-sprite/social-logos.svg"
		},
		"./font/*": {
			"default": "./build/font/*"
		}
	},
	"peerDependencies": {
		"react": "^18.0.0",
		"react-dom": "^18.0.0"
	},
	"repository": {
		"type": "git",
		"url": "https://github.com/Automattic/jetpack.git",
		"directory": "projects/js-packages/social-logos"
	},
	"license": "GPL-2.0+",
	"dependencies": {
		"prop-types": "^15.8.1",
		"react": "18.3.1",
		"react-dom": "18.3.1"
	},
	"devDependencies": {
		"@types/react": "18.3.1",
		"@types/react-dom": "18.3.0",
		"glob": "7.1.6",
		"svg2ttf": "^6.0.3",
		"svgicons2svgfont": "^12.0.0",
		"svgo": "^3.3.2",
		"svgstore-cli": "^2.0.1",
		"typescript": "5.0.4",
		"wawoff2": "^2.0.1",
		"xml2js": "^0.6.2"
	},
	"scripts": {
		"build": "./tools/build"
	}
}<|MERGE_RESOLUTION|>--- conflicted
+++ resolved
@@ -1,10 +1,6 @@
 {
 	"name": "social-logos",
-<<<<<<< HEAD
 	"version": "3.0.0",
-=======
-	"version": "3.0.1-alpha",
->>>>>>> d557c9db
 	"description": "A repository of all the social logos used on WordPress.com.",
 	"homepage": "https://github.com/Automattic/jetpack/tree/HEAD/projects/js-packages/social-logos/",
 	"bugs": {
