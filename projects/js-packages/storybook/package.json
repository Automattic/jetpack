--- conflicted
+++ resolved
@@ -40,14 +40,9 @@
 		"@emotion/react": "11.4.1",
 		"@emotion/styled": "11.3.0",
 		"@emotion/utils": "1.0.0",
-<<<<<<< HEAD
-		"@storybook/addon-a11y": "6.3.8",
-		"@storybook/addon-docs": "6.3.8",
 		"@storybook/addon-essentials": "6.3.11",
-=======
 		"@storybook/addon-a11y": "6.3.10",
 		"@storybook/addon-docs": "6.3.10",
->>>>>>> 6fb82cb3
 		"@storybook/addon-knobs": "6.3.1",
 		"@storybook/addon-storysource": "6.3.10",
 		"@storybook/addon-viewport": "6.3.10",
