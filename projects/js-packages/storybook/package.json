{
	"private": true,
	"name": "@automattic/jetpack-storybook",
	"version": "0.4.2-alpha",
	"description": "Jetpack components storybook",
	"homepage": "https://github.com/Automattic/jetpack/tree/HEAD/projects/js-packages/storybook/#readme",
	"bugs": {
		"url": "https://github.com/Automattic/jetpack/labels/[JS Package] Storybook"
	},
	"repository": {
		"type": "git",
		"url": "https://github.com/Automattic/jetpack.git",
		"directory": "projects/js-packages/storybook"
	},
	"license": "GPL-2.0-or-later",
	"author": "Automattic",
	"scripts": {
		"storybook:build": "storybook build -c ./storybook -o ./docs",
		"storybook:dev": "storybook dev -c ./storybook -p 50240"
	},
	"devDependencies": {
		"@automattic/jetpack-components": "workspace:*",
		"@automattic/jetpack-webpack-config": "workspace:*",
		"@babel/core": "7.24.0",
		"@babel/plugin-syntax-jsx": "7.23.3",
		"@babel/preset-react": "7.23.3",
<<<<<<< HEAD
		"@babel/runtime": "7.23.5",
		"@playwright/test": "1.39.0",
=======
		"@babel/runtime": "7.24.0",
>>>>>>> a1da0436
		"@storybook/addon-a11y": "7.6.17",
		"@storybook/addon-docs": "7.6.17",
		"@storybook/addon-essentials": "7.6.17",
		"@storybook/addon-storysource": "7.6.17",
		"@storybook/addons": "7.6.17",
		"@storybook/api": "7.6.17",
		"@storybook/blocks": "7.6.17",
		"@storybook/components": "7.6.17",
		"@storybook/manager-api": "7.6.17",
		"@storybook/react": "7.6.17",
		"@storybook/react-webpack5": "7.6.17",
		"@storybook/source-loader": "7.6.17",
		"@storybook/test-runner": "0.16.0",
		"@storybook/theming": "7.6.17",
		"@wordpress/babel-preset-default": "7.36.0",
		"@wordpress/base-styles": "4.43.0",
		"@wordpress/block-editor": "12.20.0",
		"@wordpress/block-library": "8.29.0",
		"@wordpress/components": "27.0.0",
		"@wordpress/element": "5.29.0",
		"@wordpress/format-library": "4.29.0",
		"@wordpress/postcss-plugins-preset": "4.36.0",
		"allure-playwright": "2.9.2",
		"babel-loader": "9.1.2",
		"babel-plugin-inline-json-import": "0.3.2",
		"css-loader": "6.5.1",
		"esbuild-loader": "3.0.1",
		"jest": "29.7.0",
		"mime-types": "2.1.35",
		"postcss": "8.4.31",
		"postcss-loader": "6.2.0",
		"react": "18.2.0",
		"react-dom": "18.2.0",
		"remark-gfm": "3.0.1",
		"require-from-string": "2.0.2",
		"sass": "1.64.1",
		"sass-loader": "12.4.0",
		"storybook": "7.6.17",
		"storybook-addon-mock": "4.3.0",
		"style-loader": "2.0.0",
		"ts-dedent": "2.2.0",
		"typescript": "5.0.4",
		"webpack": "5.76.0",
		"webpack-cli": "4.9.1"
	},
	"dependencies": {
		"@wordpress/api-fetch": "6.49.0"
	}
}<|MERGE_RESOLUTION|>--- conflicted
+++ resolved
@@ -24,12 +24,8 @@
 		"@babel/core": "7.24.0",
 		"@babel/plugin-syntax-jsx": "7.23.3",
 		"@babel/preset-react": "7.23.3",
-<<<<<<< HEAD
-		"@babel/runtime": "7.23.5",
+		"@babel/runtime": "7.24.0",
 		"@playwright/test": "1.39.0",
-=======
-		"@babel/runtime": "7.24.0",
->>>>>>> a1da0436
 		"@storybook/addon-a11y": "7.6.17",
 		"@storybook/addon-docs": "7.6.17",
 		"@storybook/addon-essentials": "7.6.17",
