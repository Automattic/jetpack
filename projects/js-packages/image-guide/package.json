--- conflicted
+++ resolved
@@ -23,13 +23,8 @@
 	},
 	"devDependencies": {
 		"@automattic/jetpack-webpack-config": "workspace:*",
-<<<<<<< HEAD
 		"@typescript-eslint/parser": "5.59.0",
-		"eslint": "8.33.0",
-=======
-		"@typescript-eslint/parser": "5.36.1",
 		"eslint": "8.39.0",
->>>>>>> d2ee60da
 		"jest": "29.4.3",
 		"ts-loader": "9.4.2",
 		"typescript": "4.8.2",
