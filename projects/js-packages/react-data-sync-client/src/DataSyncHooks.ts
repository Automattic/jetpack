import {
	type UseQueryOptions,
	type UseQueryResult,
	type UseMutationOptions,
	type UseMutationResult,
	QueryClient,
	useQuery,
	useMutation,
	QueryClientProvider,
} from '@tanstack/react-query';
import { useMemo } from 'react';
import React from 'react';
import { z } from 'zod';
import { DataSync } from './DataSync';

const queryClient = new QueryClient();

/**
 * React Query Provider for DataSync.
 * This is necessary for React Query to work.
 * @see https://tanstack.com/query/v5/docs/react/reference/QueryClientProvider
 */
export function DataSyncProvider( props: { children: React.ReactNode } ) {
	return QueryClientProvider( {
		client: queryClient,
		...props,
	} );
}

/**
 * React Query configuration type for DataSync.
 */
type DataSyncConfig< Schema extends z.ZodSchema, Value extends z.infer< Schema > > = {
	query?: Omit< UseQueryOptions< Value >, 'queryKey' >;
	mutation?: Omit< UseMutationOptions< Value >, 'mutationKey' >;
};
/**
 * This is what `useDataSync` returns
 */
type DataSyncHook< Schema extends z.ZodSchema, Value extends z.infer< Schema > > = [
	UseQueryResult< Value >,
	UseMutationResult< Value >,
];

/**
 * React Query hook for DataSync.
 * @param namespace - The namespace of the endpoint.
 * @param key - The key of the value that's being synced.
 * @param schema - The Zod schema to validate the value against.
 * @param config - React Query configuration.
 * @returns A tuple of React Query hooks.
 * @see https://tanstack.com/query/v5/docs/react/reference/useQuery
 * @see https://tanstack.com/query/v5/docs/react/reference/useMutation
 */
export function useDataSync<
	Schema extends z.ZodSchema,
	Value extends z.infer< Schema >,
	Key extends string,
<<<<<<< HEAD
>( namespace: string, key: Key, schema: Schema ): DataSyncFactory< Value > {
	return useMemo( (): DataSyncFactory< Value > => {
		const datasync = new DataSync( namespace, key, schema );
		const queryKey = [ key ];
=======
>(
	namespace: string,
	key: Key,
	schema: Schema,
	config: DataSyncConfig< Schema, Value > = {},
	params: Record< string, string | number > = {}
): DataSyncHook< Schema, Value > {
	const datasync = new DataSync( namespace, key, schema );
	const queryKey = [ key, ...Object.values( params ) ];
	/**
	 * Defaults for `useQuery`:
	 * - `queryKey` is the key of the value that's being synced.
	 * - `queryFn` is wired up to DataSync `GET` method.
	 * - `initialData` gets the value from the global window object.
	 *
	 * If your property is lazy-loaded, you should populate `initialData` with a value manually.
	 * ```js
	 * 		const [ data ] = useDataSync( 'namespace', 'key', schema, {
	 * 			initialData: { foo: 'bar' },
	 * 		} );
	 * ```
	 */
	const queryConfigDefaults = {
		queryKey,
		queryFn: ( { signal } ) => datasync.GET( params, signal ),
		initialData: datasync.getInitialValue(),
	};

	/**
	 * Defaults for `useMutation`:
	 * - `mutationKey` is the key of the value that's being synced.
	 * - `mutationFn` is wired up to DataSync `SET` method.
	 * - `onMutate` is used to optimistically update the value before the request is made.
	 * - `onError` is used to revert the value back to the previous value if the request fails.
	 * - `onSettled` is used to invalidate the query after the request is made.
	 *
	 * @see https://tanstack.com/query/v5/docs/react/guides/optimistic-updates
	 */
	const mutationConfigDefaults = {
		mutationKey: queryKey,
		mutationFn: value => datasync.SET( value, params ),
		onMutate: async data => {
			const value = schema.parse( data );
>>>>>>> 0348e9f9

		const mutationConfigDefaults = {
			mutationKey: queryKey,
			mutationFn: datasync.SET,
			onMutate: async data => {
				const value = schema.parse( data );

				// Cancel any outgoing refetches
				// (so they don't overwrite our optimistic update)
				await queryClient.cancelQueries( { queryKey } );

<<<<<<< HEAD
				// Snapshot the previous value
				const previousValue = queryClient.getQueryData( queryKey );
=======
			// Optimistically update the cached state to the new value
			queryClient.setQueryData( queryKey, value );
>>>>>>> 0348e9f9

				// Optimistically update to the new value
				queryClient.setQueryData( queryKey, value );

<<<<<<< HEAD
				// Return a context object with the snapshotted value
				return { previousValue };
			},
			onError: ( _, __, context ) => {
				queryClient.setQueryData( queryKey, context.previousValue );
			},
			onSettled: () => {
				queryClient.invalidateQueries( { queryKey } );
			},
		};
		return {
			useQuery: ( config = {} ) => {
				const queryConfigDefaults = {
					queryKey,
					queryFn: ( { signal } ) => datasync.GET( signal ),
				};
				const initialData = config.initialData || datasync.getInitialValue();
				return useQuery( { initialData, ...queryConfigDefaults, ...config } );
			},
			useMutation: ( config = {} ) => useMutation( { ...mutationConfigDefaults, ...config } ),
		};
	} );
=======
	return [
		useQuery( { ...queryConfigDefaults, ...config.query } ),
		useMutation( { ...mutationConfigDefaults, ...config.mutation } ),
	];
>>>>>>> 0348e9f9
}<|MERGE_RESOLUTION|>--- conflicted
+++ resolved
@@ -8,7 +8,6 @@
 	useMutation,
 	QueryClientProvider,
 } from '@tanstack/react-query';
-import { useMemo } from 'react';
 import React from 'react';
 import { z } from 'zod';
 import { DataSync } from './DataSync';
@@ -56,12 +55,6 @@
 	Schema extends z.ZodSchema,
 	Value extends z.infer< Schema >,
 	Key extends string,
-<<<<<<< HEAD
->( namespace: string, key: Key, schema: Schema ): DataSyncFactory< Value > {
-	return useMemo( (): DataSyncFactory< Value > => {
-		const datasync = new DataSync( namespace, key, schema );
-		const queryKey = [ key ];
-=======
 >(
 	namespace: string,
 	key: Key,
@@ -105,56 +98,30 @@
 		mutationFn: value => datasync.SET( value, params ),
 		onMutate: async data => {
 			const value = schema.parse( data );
->>>>>>> 0348e9f9
 
-		const mutationConfigDefaults = {
-			mutationKey: queryKey,
-			mutationFn: datasync.SET,
-			onMutate: async data => {
-				const value = schema.parse( data );
+			// Cancel any outgoing refetches
+			// (so they don't overwrite our optimistic update)
+			await queryClient.cancelQueries( { queryKey } );
 
-				// Cancel any outgoing refetches
-				// (so they don't overwrite our optimistic update)
-				await queryClient.cancelQueries( { queryKey } );
+			// Snapshot the previous value
+			const previousValue = queryClient.getQueryData( queryKey );
 
-<<<<<<< HEAD
-				// Snapshot the previous value
-				const previousValue = queryClient.getQueryData( queryKey );
-=======
 			// Optimistically update the cached state to the new value
 			queryClient.setQueryData( queryKey, value );
->>>>>>> 0348e9f9
 
-				// Optimistically update to the new value
-				queryClient.setQueryData( queryKey, value );
+			// Return a context object with the snapshotted value
+			return { previousValue };
+		},
+		onError: ( _, __, context ) => {
+			queryClient.setQueryData( queryKey, context.previousValue );
+		},
+		onSettled: () => {
+			queryClient.invalidateQueries( { queryKey } );
+		},
+	};
 
-<<<<<<< HEAD
-				// Return a context object with the snapshotted value
-				return { previousValue };
-			},
-			onError: ( _, __, context ) => {
-				queryClient.setQueryData( queryKey, context.previousValue );
-			},
-			onSettled: () => {
-				queryClient.invalidateQueries( { queryKey } );
-			},
-		};
-		return {
-			useQuery: ( config = {} ) => {
-				const queryConfigDefaults = {
-					queryKey,
-					queryFn: ( { signal } ) => datasync.GET( signal ),
-				};
-				const initialData = config.initialData || datasync.getInitialValue();
-				return useQuery( { initialData, ...queryConfigDefaults, ...config } );
-			},
-			useMutation: ( config = {} ) => useMutation( { ...mutationConfigDefaults, ...config } ),
-		};
-	} );
-=======
 	return [
 		useQuery( { ...queryConfigDefaults, ...config.query } ),
 		useMutation( { ...mutationConfigDefaults, ...config.mutation } ),
 	];
->>>>>>> 0348e9f9
 }