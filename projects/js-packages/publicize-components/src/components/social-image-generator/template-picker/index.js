<<<<<<< HEAD
import { useState, useMemo } from '@wordpress/element';
=======
import { useCallback } from '@wordpress/element';
>>>>>>> 45589fb9
import { sprintf, __ } from '@wordpress/i18n';
import classnames from 'classnames';
import styles from './styles.module.scss';
import TEMPLATES_DATA from './templates.js';

/** @typedef {import('react').ReactNode} ReactNode */

/**
 *
 * The pure template picker component. Does not save the template changes, just sends it back to the parent component,
 * with the onTemplateSelected callback.
 *
 * @param {{value: string|null, onTemplateSelected: Function}} props - The component props:
 * Value is the name of the currently selected template, onTemplateSelected is a function that
 * will be called when a template is selected. Receives the name of the selected template as an argument.
<<<<<<< HEAD
 * @returns {React.ReactNode} - The component's rendered output.
 */
const TemplatePicker = ( { value = null, onTemplateSelected = null } ) => {
	const [ selectedTemplate, setSelectedTemplate ] = useState( value );

	// Add memoized callback function for each template.
	const TEMPLATES = useMemo(
		() =>
			TEMPLATES_DATA.map( template => ( {
				...template,
				onSelect: () => {
					setSelectedTemplate( template.name );
					if ( onTemplateSelected ) {
						onTemplateSelected( template.name );
					}
				},
			} ) ),
		[ setSelectedTemplate, onTemplateSelected ]
=======
 * @returns {ReactNode} - The component's rendered output.
 */
const TemplatePicker = ( { value = null, onTemplateSelected = null } ) => {
	const onTemplateClicked = useCallback(
		event => {
			const templateName = event.target.id;
			onTemplateSelected?.( templateName );
		},
		[ onTemplateSelected ]
>>>>>>> 45589fb9
	);

	return (
		<div className={ styles.templates }>
<<<<<<< HEAD
			{ TEMPLATES.map( template => (
				<button
					onClick={ template.onSelect }
					key={ template.name }
					className={ classnames( styles.template, {
						[ styles[ 'template--active' ] ]: template.name === selectedTemplate,
=======
			{ TEMPLATES_DATA.map( template => (
				<button
					onClick={ onTemplateClicked }
					id={ template.name }
					key={ template.name }
					className={ classnames( styles.template, {
						[ styles[ 'template--active' ] ]: template.name === value,
>>>>>>> 45589fb9
					} ) }
				>
					<img src={ template.image } alt={ template.label } />
					<span className="screen-reader-text">
						{
							/* translators: %s is the name of the template */
							sprintf( __( 'Pick the %s template', 'jetpack' ), template.label )
						}
					</span>
				</button>
			) ) }
		</div>
	);
};

export default TemplatePicker;<|MERGE_RESOLUTION|>--- conflicted
+++ resolved
@@ -1,8 +1,4 @@
-<<<<<<< HEAD
-import { useState, useMemo } from '@wordpress/element';
-=======
 import { useCallback } from '@wordpress/element';
->>>>>>> 45589fb9
 import { sprintf, __ } from '@wordpress/i18n';
 import classnames from 'classnames';
 import styles from './styles.module.scss';
@@ -18,26 +14,6 @@
  * @param {{value: string|null, onTemplateSelected: Function}} props - The component props:
  * Value is the name of the currently selected template, onTemplateSelected is a function that
  * will be called when a template is selected. Receives the name of the selected template as an argument.
-<<<<<<< HEAD
- * @returns {React.ReactNode} - The component's rendered output.
- */
-const TemplatePicker = ( { value = null, onTemplateSelected = null } ) => {
-	const [ selectedTemplate, setSelectedTemplate ] = useState( value );
-
-	// Add memoized callback function for each template.
-	const TEMPLATES = useMemo(
-		() =>
-			TEMPLATES_DATA.map( template => ( {
-				...template,
-				onSelect: () => {
-					setSelectedTemplate( template.name );
-					if ( onTemplateSelected ) {
-						onTemplateSelected( template.name );
-					}
-				},
-			} ) ),
-		[ setSelectedTemplate, onTemplateSelected ]
-=======
  * @returns {ReactNode} - The component's rendered output.
  */
 const TemplatePicker = ( { value = null, onTemplateSelected = null } ) => {
@@ -47,19 +23,10 @@
 			onTemplateSelected?.( templateName );
 		},
 		[ onTemplateSelected ]
->>>>>>> 45589fb9
 	);
 
 	return (
 		<div className={ styles.templates }>
-<<<<<<< HEAD
-			{ TEMPLATES.map( template => (
-				<button
-					onClick={ template.onSelect }
-					key={ template.name }
-					className={ classnames( styles.template, {
-						[ styles[ 'template--active' ] ]: template.name === selectedTemplate,
-=======
 			{ TEMPLATES_DATA.map( template => (
 				<button
 					onClick={ onTemplateClicked }
@@ -67,7 +34,6 @@
 					key={ template.name }
 					className={ classnames( styles.template, {
 						[ styles[ 'template--active' ] ]: template.name === value,
->>>>>>> 45589fb9
 					} ) }
 				>
 					<img src={ template.image } alt={ template.label } />
