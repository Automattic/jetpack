import { ThemeProvider } from '@automattic/jetpack-components';
import apiFetch from '@wordpress/api-fetch';
import { Spinner, BaseControl } from '@wordpress/components';
import { useSelect } from '@wordpress/data';
import { store as editorStore } from '@wordpress/editor';
import { __ } from '@wordpress/i18n';
import classNames from 'classnames';
import React, { useCallback, useEffect, useMemo, useRef, useState } from 'react';
import useImageGeneratorConfig from '../../hooks/use-image-generator-config';
import styles from './styles.module.scss';
import { getSigImageUrl } from './utils';

export const FEATURED_IMAGE_STILL_LOADING = 'featured-image-still-loading';
const getMediaSourceUrl = media => {
	return media?.media_details?.sizes?.large?.source_url || media?.source_url;
};

export const calculateImageUrl = ( imageType, customImageId, featuredImageId, getMedia ) => {
	if (
		imageType === 'none' ||
		( imageType === 'custom' && ! customImageId ) ||
		( ( imageType ?? 'featured' ) === 'featured' && ! featuredImageId )
	) {
		return null;
	}
	const media = getMedia( imageType === 'custom' ? customImageId : featuredImageId );
	if ( ! media ) {
		return FEATURED_IMAGE_STILL_LOADING;
	}
	return getMediaSourceUrl( media );
};

/**
 * Fetches the preview of the generated image based on the post info
 *
 * @param {{shouldDebounce:boolean, customText: string, imageType: string, imageId: number, template: string}} props -
 * The props to pass to the generator config. Contains the imageType, imageId, template and customText. Also contains boolean shouldDebounce.
 * @returns {React.ReactNode} The generated image preview.
 */
export default function GeneratedImagePreview( {
	shouldDebounce = true,
	...generatorConfigProps
} ) {
	const [ generatedImageUrl, setGeneratedImageUrl ] = useState( null );
	const [ isLoading, setIsLoading ] = useState( true );

	const { customText, imageType, imageId, template, setToken } = {
		...useImageGeneratorConfig(),
		...generatorConfigProps,
	};
<<<<<<< HEAD

=======
>>>>>>> 45589fb9
	const { title, imageUrl } = useSelect( select => {
		const featuredImage = select( editorStore ).getEditedPostAttribute( 'featured_media' );
		return {
			title: select( editorStore ).getEditedPostAttribute( 'title' ),
			imageUrl: calculateImageUrl( imageType, imageId, featuredImage, select( 'core' ).getMedia ),
		};
	} );

	const imageTitle = useMemo( () => customText || title || ' ', [ customText, title ] );
	const imageTitleRef = useRef( imageTitle );

	const generatedImageUrlRef = useRef( generatedImageUrl );

	useEffect( () => {
		generatedImageUrlRef.current = generatedImageUrl;
	} );

	useEffect( () => {
		const handler = setTimeout(
			async () => {
				setIsLoading( true );

				if ( imageUrl === FEATURED_IMAGE_STILL_LOADING ) {
					return;
				}

				const sig_token = await apiFetch( {
					path: '/jetpack/v4/social-image-generator/generate-preview-token',
					method: 'POST',
					data: {
						text: imageTitle,
						image_url: imageUrl,
						template,
					},
				} );
				setToken?.( sig_token );
				const url = getSigImageUrl( sig_token );
				// If the URL turns out to be the same, we set the loading state to false,
				// as the <img> onLoad event will not fire if the src is the same.
				if ( url === generatedImageUrlRef.current ) {
					setIsLoading( false );
					return;
				}
				setGeneratedImageUrl( url );
			},
			// We only want to debounce on string changes.
			imageTitle === imageTitleRef.current || ! shouldDebounce ? 0 : 1500
		);

		return () => {
			clearTimeout( handler );
			imageTitleRef.current = imageTitle;
		};
		// setToken is not a dependency here
		// eslint-disable-next-line react-hooks/exhaustive-deps
	}, [ imageTitle, template, imageUrl ] );

	const onImageLoad = useCallback( () => {
		setIsLoading( false );
	}, [] );

	return (
		<ThemeProvider>
			<BaseControl label={ __( 'Preview', 'jetpack' ) }>
				<div className={ styles.container }>
					<img
						className={ classNames( {
							[ styles.hidden ]: isLoading,
						} ) }
						src={ generatedImageUrl }
						alt={ __( 'Generated preview', 'jetpack' ) }
						onLoad={ onImageLoad }
					></img>
					{ isLoading && <Spinner data-testid="spinner" /> }
				</div>
			</BaseControl>
		</ThemeProvider>
	);
}<|MERGE_RESOLUTION|>--- conflicted
+++ resolved
@@ -48,10 +48,6 @@
 		...useImageGeneratorConfig(),
 		...generatorConfigProps,
 	};
-<<<<<<< HEAD
-
-=======
->>>>>>> 45589fb9
 	const { title, imageUrl } = useSelect( select => {
 		const featuredImage = select( editorStore ).getEditedPostAttribute( 'featured_media' );
 		return {
