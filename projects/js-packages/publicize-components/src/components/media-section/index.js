--- conflicted
+++ resolved
@@ -13,20 +13,12 @@
 /**
  * Wrapper that handles media-related functionality.
  *
-<<<<<<< HEAD
  * @param {object}                    props                            - The properties passed to the component.
  * @param {boolean}                   [props.disabled=false]           - Indicates whether the MediaSection is disabled or not.
  * @param {string}                    [props.disabledNoticeMessage=''] - An optional notice that's displayed when the section is disabled.
  * @param {import('react').ReactNode} [props.CustomNotice=null]        - An optional custom notice that's displayed.
+ * @param {object}                    [props.analyticsData]            - Data for tracking analytics.
  * @return {object} The media section.
-=======
- * @param {object} props - The properties passed to the component.
- * @param {boolean} [props.disabled=false] - Indicates whether the MediaSection is disabled or not.
- * @param {string} [props.disabledNoticeMessage=''] - An optional notice that's displayed when the section is disabled.
- * @param {import('react').ReactNode} [props.CustomNotice=null] - An optional custom notice that's displayed.
- * @param {object} [props.analyticsData] - Data for tracking analytics.
- * @returns {object} The media section.
->>>>>>> 27ae714d
  */
 export default function MediaSection( {
 	disabled = false,
