import { __ } from '@wordpress/i18n';
import { Connection } from '../../social-store/types';
import { SupportedService } from '../services/use-supported-services';
import { Reconnect } from './reconnect';

export type ConnectionStatusProps = {
	connection: Connection;
	onConfirmReconnect?: VoidFunction;
	service: SupportedService;
};

/**
 * Connection status component
 *
 * @param {ConnectionStatusProps} props - component props
 *
 * @returns {import('react').ReactNode} - React element
 */
<<<<<<< HEAD
export function ConnectionStatus( { connection, onReconnect }: ConnectionStatusProps ) {
	if ( connection.status !== 'broken' ) {
=======
export function ConnectionStatus( {
	connection,
	service,
	onConfirmReconnect,
}: ConnectionStatusProps ) {
	if ( connection.status === undefined || connection.status === 'ok' ) {
>>>>>>> efb4900e
		return null;
	}

	return (
		<div>
			<span className="description">
				{ __( 'There is an issue with this connection.', 'jetpack' ) }
			</span>
			&nbsp;
			<Reconnect
				connection={ connection }
				service={ service }
				onConfirmReconnect={ onConfirmReconnect }
			/>
		</div>
	);
}<|MERGE_RESOLUTION|>--- conflicted
+++ resolved
@@ -16,17 +16,12 @@
  *
  * @returns {import('react').ReactNode} - React element
  */
-<<<<<<< HEAD
-export function ConnectionStatus( { connection, onReconnect }: ConnectionStatusProps ) {
-	if ( connection.status !== 'broken' ) {
-=======
 export function ConnectionStatus( {
 	connection,
 	service,
 	onConfirmReconnect,
 }: ConnectionStatusProps ) {
-	if ( connection.status === undefined || connection.status === 'ok' ) {
->>>>>>> efb4900e
+	if ( connection.status !== 'broken' ) {
 		return null;
 	}
 
