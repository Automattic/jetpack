/**
 * Publicize sharing form component.
 *
 * Displays text area and connection list to allow user
 * to select connections to share to and write a custom
 * sharing message.
 */

import { Disabled, PanelRow } from '@wordpress/components';
import { Fragment } from '@wordpress/element';
import { usePublicizeConfig } from '../../..';
import useSocialMediaConnections from '../../hooks/use-social-media-connections';
import { getSocialScriptData } from '../../utils/script-data';
import { ThemedConnectionsModal as ManageConnectionsModal } from '../manage-connections-modal';
import { SocialPostModal } from '../social-post-modal/modal';
import { ConnectionNotice } from './connection-notice';
import { ConnectionsList } from './connections-list';
import { EnhancedFeaturesNudge } from './enhanced-features-nudge';
import { SharePostForm } from './share-post-form';

/**
 * The Publicize form component. It contains the connection list, and the message box.
 *
 * @return {object} - Publicize form component.
 */
export default function PublicizeForm() {
	const { hasConnections, hasEnabledConnections } = useSocialMediaConnections();
	const { isPublicizeEnabled, isPublicizeDisabledBySitePlan } = usePublicizeConfig();

	const { useAdminUiV1 } = getSocialScriptData().feature_flags;

	const Wrapper = isPublicizeDisabledBySitePlan ? Disabled : Fragment;

	const { feature_flags } = getSocialScriptData();

	return (
		<Wrapper>
			{
				// Render modal only once
				useAdminUiV1 ? <ManageConnectionsModal /> : null
			}
			{ hasConnections ? (
				<>
					<PanelRow>
						<ConnectionsList />
					</PanelRow>
<<<<<<< HEAD
					{ feature_flags.useEditorPreview && isPublicizeEnabled ? <SocialPostModal /> : null }
					<ShareCountInfo />
=======
					{ featureFlags.useEditorPreview && isPublicizeEnabled ? <SocialPostModal /> : null }
					<EnhancedFeaturesNudge />
>>>>>>> accb8c6c
				</>
			) : null }
			<ConnectionNotice />

			{ ! isPublicizeDisabledBySitePlan && (
				<Fragment>
					{ isPublicizeEnabled && hasEnabledConnections && (
						<SharePostForm analyticsData={ { location: 'editor' } } />
					) }
				</Fragment>
			) }
		</Wrapper>
	);
}<|MERGE_RESOLUTION|>--- conflicted
+++ resolved
@@ -44,13 +44,8 @@
 					<PanelRow>
 						<ConnectionsList />
 					</PanelRow>
-<<<<<<< HEAD
 					{ feature_flags.useEditorPreview && isPublicizeEnabled ? <SocialPostModal /> : null }
-					<ShareCountInfo />
-=======
-					{ featureFlags.useEditorPreview && isPublicizeEnabled ? <SocialPostModal /> : null }
 					<EnhancedFeaturesNudge />
->>>>>>> accb8c6c
 				</>
 			) : null }
 			<ConnectionNotice />
