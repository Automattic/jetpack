/**
 * Publicize sharing form component.
 *
 * Displays text area and connection list to allow user
 * to select connections to share to and write a custom
 * sharing message.
 */

import { getRedirectUrl } from '@automattic/jetpack-components';
import { getSiteFragment } from '@automattic/jetpack-shared-extension-utils';
import { Button, PanelRow, Disabled, ExternalLink } from '@wordpress/components';
import { useDispatch, useSelect } from '@wordpress/data';
import { Fragment, createInterpolateElement, useMemo, useCallback } from '@wordpress/element';
import { _n, sprintf, __ } from '@wordpress/i18n';
import useAttachedMedia from '../../hooks/use-attached-media';
import useDismissNotice from '../../hooks/use-dismiss-notice';
import useFeaturedImage from '../../hooks/use-featured-image';
import useImageGeneratorConfig from '../../hooks/use-image-generator-config';
import useMediaDetails from '../../hooks/use-media-details';
import useMediaRestrictions, { NO_MEDIA_ERROR } from '../../hooks/use-media-restrictions';
import useSocialMediaConnections from '../../hooks/use-social-media-connections';
import useSocialMediaMessage from '../../hooks/use-social-media-message';
import PublicizeConnection from '../connection';
import MediaSection from '../media-section';
import MessageBoxControl from '../message-box-control';
import Notice from '../notice';
import PublicizeSettingsButton from '../settings-button';
import styles from './styles.module.scss';

const PUBLICIZE_STORE_ID = 'jetpack/publicize';
const MONTH_IN_SECONDS = 30 * 24 * 60 * 60;

const checkConnectionCode = ( connection, code ) =>
	false === connection.is_healthy && code === ( connection.error_code ?? 'broken' );

/**
 * The Publicize form component. It contains the connection list, and the message box.
 *
 * @param {object} props                                  - The component props.
 * @param {boolean} props.isPublicizeEnabled              - Whether Publicize is enabled for this post.
 * @param {boolean} props.isPublicizeDisabledBySitePlan   - A combination of the republicize feature being enabled and/or the post not being published.
 * @param {number} props.numberOfSharesRemaining          - The number of shares remaining for the current period. Optional.
 * @param {boolean} props.isEnhancedPublishingEnabled     - Whether enhanced publishing options are available. Optional.
 * @param {boolean} props.isSocialImageGeneratorAvailable - Whether the Social Image Generator feature is available. Optional.
 * @param {string} props.connectionsAdminUrl              - URL to the Admin connections page
 * @param {string} props.adminUrl                         - URL af the plugin's admin page to redirect to after a plan upgrade
 * @param {boolean} props.hasBasicPlan                    - Whether the site has a basic plan
 * @returns {object}                                      - Publicize form component.
 */
export default function PublicizeForm( {
	isPublicizeEnabled,
	isPublicizeDisabledBySitePlan,
	numberOfSharesRemaining = null,
	isEnhancedPublishingEnabled = false,
	hasBasicPlan = false,
	isSocialImageGeneratorAvailable = false,
	connectionsAdminUrl,
	adminUrl,
} ) {
	const { connections, toggleById, hasConnections, enabledConnections } =
		useSocialMediaConnections();
	const { message, updateMessage, maxLength } = useSocialMediaMessage();
	const { isEnabled: isSocialImageGeneratorEnabledForPost } = useImageGeneratorConfig();
	const { dismissNotice, shouldShowNotice, NOTICES } = useDismissNotice();

	const { isInstagramConnectionSupported } = useSelect( select => ( {
		isInstagramConnectionSupported: select( PUBLICIZE_STORE_ID ).isInstagramConnectionSupported(),
	} ) );

	const hasInstagramConnection = connections.some(
		connection => connection.service_name === 'instagram-business'
	);

	const shouldShowInstagramNotice =
		! hasInstagramConnection &&
		isInstagramConnectionSupported &&
		shouldShowNotice( NOTICES.instagram );

	const onDismissInstagramNotice = useCallback( () => {
		dismissNotice( NOTICES.instagram );
<<<<<<< HEAD
	}, [ NOTICES, dismissNotice ] );
=======
	}, [ dismissNotice, NOTICES ] );
>>>>>>> 9eb879b2
	const shouldDisableMediaPicker =
		isSocialImageGeneratorAvailable && isSocialImageGeneratorEnabledForPost;
	const Wrapper = isPublicizeDisabledBySitePlan ? Disabled : Fragment;

	const brokenConnections = connections.filter( connection =>
		checkConnectionCode( connection, 'broken' )
	);
	const unsupportedConnections = connections.filter( connection =>
		checkConnectionCode( connection, 'unsupported' )
	);

	const outOfConnections =
		numberOfSharesRemaining !== null && numberOfSharesRemaining <= enabledConnections.length;

	const { isEditedPostDirty } = useSelect( 'core/editor' );
	const { autosave } = useDispatch( 'core/editor' );
	const autosaveAndRedirect = useCallback(
		async ev => {
			const target = ev.target.getAttribute( 'target' );
			if ( isEditedPostDirty() && ! target ) {
				ev.preventDefault();
				await autosave();
				window.location.href = ev.target.href;
			}
			if ( target ) {
				ev.preventDefault();
				window.open( ev.target.href, target, 'noreferrer' );
			}
		},
		[ autosave, isEditedPostDirty ]
	);

	const onAdvancedNudgeDismiss = useCallback(
		() => dismissNotice( NOTICES.advancedUpgrade, 3 * MONTH_IN_SECONDS ),
		[ dismissNotice, NOTICES ]
	);

	const renderNotices = () => (
		<>
			{ brokenConnections.length > 0 && (
				<Notice type={ 'error' }>
					{ createInterpolateElement(
						_n(
							'One of your social connections is broken. Reconnect them on the <fixLink>connection management</fixLink> page.',
							'Some of your social connections are broken. Reconnect them on the <fixLink>connection management</fixLink> page.',
							brokenConnections.length,
							'jetpack'
						),
						{
							fixLink: <ExternalLink href={ connectionsAdminUrl } />,
						}
					) }
				</Notice>
			) }
			{ unsupportedConnections.length > 0 && (
				<Notice type={ 'error' }>
					{ createInterpolateElement(
						__(
							'Twitter is not supported anymore. <moreInfo>Learn more here</moreInfo>.',
							'jetpack'
						),
						{
							moreInfo: <ExternalLink href={ connectionsAdminUrl } />,
						}
					) }
				</Notice>
			) }
		</>
	);

	const { attachedMedia, shouldUploadAttachedMedia } = useAttachedMedia();
	const featuredImageId = useFeaturedImage();
	const mediaId = attachedMedia[ 0 ]?.id || featuredImageId;

	const validationErrors = useMediaRestrictions( connections, useMediaDetails( mediaId )[ 0 ], {
		isSocialImageGeneratorEnabledForPost,
		shouldUploadAttachedMedia,
	} );

	const invalidIds = useMemo( () => Object.keys( validationErrors ), [ validationErrors ] );

	const showValidationNotice = numberOfSharesRemaining !== 0 && invalidIds.length > 0;

	const isConnectionEnabled = useCallback(
		( { enabled, is_healthy = true, connection_id } ) =>
			enabled &&
			! isPublicizeDisabledBySitePlan &&
			false !== is_healthy &&
			! validationErrors[ connection_id ],
		[ isPublicizeDisabledBySitePlan, validationErrors ]
	);

	const renderInstagramNotice = () => {
		return isEnhancedPublishingEnabled ? (
			<Notice type={ 'warning' }>
				{ __(
					'To share to Instagram, add an image/video, or enable Social Image Generator.',
					'jetpack'
				) }
				<br />
				<ExternalLink href={ getRedirectUrl( 'jetpack-social-media-support-information' ) }>
					{ __( 'Learn more', 'jetpack' ) }
				</ExternalLink>
			</Notice>
		) : (
			<Notice type={ 'warning' }>
				{ __( 'You need a featured image to share to Instagram.', 'jetpack' ) }
				<br />
				<ExternalLink href={ getRedirectUrl( 'jetpack-social-media-support-information' ) }>
					{ __( 'Learn more', 'jetpack' ) }
				</ExternalLink>
			</Notice>
		);
	};

	return (
		<Wrapper>
			{ hasConnections && (
				<>
					{ numberOfSharesRemaining !== null && (
						<PanelRow>
							<Notice type={ numberOfSharesRemaining < connections.length ? 'warning' : 'default' }>
								<Fragment>
									{ createInterpolateElement(
										sprintf(
											/* translators: %d is the number of shares remaining, upgradeLink is the link to upgrade to a different plan */
											_n(
												'You have %d share remaining in the next 30 days. <upgradeLink>Upgrade now</upgradeLink> to share more.',
												'You have %d shares remaining in the next 30 days. <upgradeLink>Upgrade now</upgradeLink> to share more.',
												numberOfSharesRemaining,
												'jetpack'
											),
											numberOfSharesRemaining
										),
										{
											upgradeLink: (
												<a
													className={ styles[ 'upgrade-link' ] }
													href={ getRedirectUrl( 'jetpack-social-basic-plan-block-editor', {
														site: getSiteFragment(),
														query: 'redirect_to=' + encodeURIComponent( window.location.href ),
													} ) }
													onClick={ autosaveAndRedirect }
												/>
											),
										}
									) }
									<br />
									<a
										className={ styles[ 'more-link' ] }
										href={ getRedirectUrl( 'jetpack-social-block-editor-more-info', {
											site: getSiteFragment(),
											...( adminUrl
												? { query: 'redirect_to=' + encodeURIComponent( adminUrl ) }
												: {} ),
										} ) }
										target="_blank"
										rel="noopener noreferrer"
										onClick={ autosaveAndRedirect }
									>
										{ __( 'More about Jetpack Social.', 'jetpack' ) }
									</a>
								</Fragment>
							</Notice>
						</PanelRow>
					) }
					{ renderNotices() }
					<PanelRow>
						<ul className={ styles[ 'connections-list' ] }>
							{ connections.map( conn => {
								const {
									display_name,
									enabled,
									id,
									service_name,
									toggleable,
									profile_picture,
									is_healthy,
									connection_id,
								} = conn;
								return (
									<PublicizeConnection
										disabled={
											! isPublicizeEnabled ||
											( ! enabled && toggleable && outOfConnections ) ||
											false === is_healthy ||
											validationErrors[ connection_id ? connection_id : id ] !== undefined
										}
										enabled={ isConnectionEnabled( conn ) }
										key={ connection_id ? connection_id : id }
										id={ connection_id ? connection_id : id }
										label={ display_name }
										name={ service_name }
										toggleConnection={ toggleById }
										profilePicture={ profile_picture }
									/>
								);
							} ) }
						</ul>
					</PanelRow>
					{ showValidationNotice &&
						( Object.values( validationErrors ).includes( NO_MEDIA_ERROR ) ? (
							renderInstagramNotice()
						) : (
							<Notice type={ 'warning' }>
								<p>
									{ invalidIds.length === connections.length
										? _n(
												'The selected media cannot be shared to this platform.',
												'The selected media cannot be shared to any of these platforms.',
												connections.length,
												'jetpack'
										  )
										: _n(
												'The selected media cannot be shared to one of these platforms.',
												'The selected media cannot be shared to some of these platforms.',
												invalidIds.length,
												'jetpack'
										  ) }
								</p>
								<ExternalLink href={ getRedirectUrl( 'jetpack-social-media-support-information' ) }>
									{ __( 'Troubleshooting tips', 'jetpack' ) }
								</ExternalLink>
							</Notice>
						) ) }
				</>
			) }
			{ ! isPublicizeDisabledBySitePlan && (
				<Fragment>
					{ shouldShowInstagramNotice && (
						<Notice
							onDismiss={ onDismissInstagramNotice }
							type={ 'highlight' }
							actions={ [
								<Button
									key="connect"
									href={ connectionsAdminUrl }
									target="_blank"
									rel="noreferrer noopener"
									variant="primary"
								>
									{ __( 'Connect now', 'jetpack' ) }
								</Button>,
								<Button
									key="learn-more"
									href={ getRedirectUrl( 'jetpack-social-connecting-to-social-networks' ) }
									target="_blank"
									rel="noreferrer noopener"
								>
									{ __( 'Learn more', 'jetpack' ) }
								</Button>,
							] }
						>
							{ __( 'You can now share directly to your Instagram account!', 'jetpack' ) }
						</Notice>
					) }
					<PublicizeSettingsButton />

					{ isPublicizeEnabled && connections.some( connection => connection.enabled ) && (
						<>
							<MessageBoxControl
								maxLength={ maxLength }
								onChange={ updateMessage }
								message={ message }
							/>
						</>
					) }
					{ hasBasicPlan && shouldShowNotice( NOTICES.advancedUpgrade ) && (
						<Notice onDismiss={ onAdvancedNudgeDismiss } type={ 'highlight' }>
							{ createInterpolateElement(
								__(
									'Need more reach? Unlock custom media sharing with the <upgradeLink>Advanced Plan</upgradeLink>',
									'jetpack'
								),
								{
									upgradeLink: (
										<ExternalLink href={ getRedirectUrl( 'jetpack-social-pricing-modal' ) } />
									),
								}
							) }
						</Notice>
					) }
					{ isEnhancedPublishingEnabled && (
						<MediaSection
							disabled={ shouldDisableMediaPicker }
							connections={ connections }
							notice={
								shouldDisableMediaPicker
									? __(
											'It is not possible to add an image or video when Social Image Generator is enabled.',
											'jetpack'
									  )
									: null
							}
						/>
					) }
				</Fragment>
			) }
		</Wrapper>
	);
}<|MERGE_RESOLUTION|>--- conflicted
+++ resolved
@@ -78,11 +78,7 @@
 
 	const onDismissInstagramNotice = useCallback( () => {
 		dismissNotice( NOTICES.instagram );
-<<<<<<< HEAD
-	}, [ NOTICES, dismissNotice ] );
-=======
 	}, [ dismissNotice, NOTICES ] );
->>>>>>> 9eb879b2
 	const shouldDisableMediaPicker =
 		isSocialImageGeneratorAvailable && isSocialImageGeneratorEnabledForPost;
 	const Wrapper = isPublicizeDisabledBySitePlan ? Disabled : Fragment;
