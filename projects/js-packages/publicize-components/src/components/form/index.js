/**
 * Publicize sharing form component.
 *
 * Displays text area and connection list to allow user
 * to select connections to share to and write a custom
 * sharing message.
 */

import { getRedirectUrl } from '@automattic/jetpack-components';
import { getSiteFragment } from '@automattic/jetpack-shared-extension-utils';
import { PanelRow, Disabled, ExternalLink } from '@wordpress/components';
import { Fragment, createInterpolateElement } from '@wordpress/element';
import { _n, sprintf } from '@wordpress/i18n';
import useSocialMediaConnections from '../../hooks/use-social-media-connections';
import useSocialMediaMessage from '../../hooks/use-social-media-message';
<<<<<<< HEAD
import MediaSection from '../media-section';
=======
import PublicizeConnection from '../connection';
>>>>>>> 6ab396c3
import MessageBoxControl from '../message-box-control';
import Notice from '../notice';
import PublicizeSettingsButton from '../settings-button';
import styles from './styles.module.scss';

/**
 * The Publicize form component. It contains the connection list, and the message box.
 *
 * @param {object} props                                - The component props.
 * @param {boolean} props.isPublicizeEnabled            - Whether Publicize is enabled for this post.
 * @param {boolean} props.isPublicizeDisabledBySitePlan - A combination of the republicize feature being enabled and/or the post not being published.
 * @param {number} props.numberOfSharesRemaining        - The number of shares remaining for the current period. Optional.
 * @param {string} props.connectionsAdminUrl               - URL to the Admin connections page
 * @returns {object}                                    - Publicize form component.
 */
export default function PublicizeForm( {
	isPublicizeEnabled,
	isPublicizeDisabledBySitePlan,
	numberOfSharesRemaining = null,
	connectionsAdminUrl,
} ) {
	const {
		connections,
		toggleById,
		hasConnections,
		enabledConnections,
	} = useSocialMediaConnections();
	const { message, updateMessage, maxLength } = useSocialMediaMessage();

	const Wrapper = isPublicizeDisabledBySitePlan ? Disabled : Fragment;

	const brokenConnections = connections.filter( connection => false === connection.is_healthy );

	const outOfConnections =
		numberOfSharesRemaining !== null && numberOfSharesRemaining <= enabledConnections.length;

	return (
		<Wrapper>
			{ hasConnections && (
				<>
					{ numberOfSharesRemaining !== null && (
						<PanelRow>
							<Notice type={ numberOfSharesRemaining < connections.length ? 'warning' : 'default' }>
								{ createInterpolateElement(
									sprintf(
										/* translators: %d is the number of shares remaining, upgradeLink is the link to upgrade to a different plan */
										_n(
											'You have %d share remaining. <upgradeLink>Upgrade</upgradeLink> to share to all your social media accounts.',
											'You have %d shares remaining. <upgradeLink>Upgrade</upgradeLink> to share to all your social media accounts.',
											numberOfSharesRemaining,
											'jetpack'
										),
										numberOfSharesRemaining
									),
									{
										upgradeLink: (
											<a
												href={ getRedirectUrl( 'jetpack-social-basic-plan-block-editor', {
													site: getSiteFragment(),
													query: 'redirect_to=' + window.location.href,
												} ) }
											/>
										),
									}
								) }
							</Notice>
						</PanelRow>
					) }
					{ brokenConnections.length > 0 && (
						<Notice type={ 'error' }>
							{ createInterpolateElement(
								_n(
									'One of your social connections is broken. Reconnect them on the <fixLink>connection management</fixLink> page.',
									'Some of your social connections are broken. Reconnect them on the <fixLink>connection management</fixLink> page.',
									brokenConnections.length,
									'jetpack'
								),
								{
									fixLink: <ExternalLink href={ connectionsAdminUrl } />,
								}
							) }
						</Notice>
					) }
					<PanelRow>
						<ul className={ styles[ 'connections-list' ] }>
							{ connections.map(
								( {
									display_name,
									enabled,
									id,
									service_name,
									toggleable,
									profile_picture,
									is_healthy,
								} ) => (
									<PublicizeConnection
										disabled={
											! isPublicizeEnabled ||
											( ! enabled && toggleable && outOfConnections ) ||
											false === is_healthy
										}
										enabled={ enabled && ! isPublicizeDisabledBySitePlan && false !== is_healthy }
										key={ id }
										id={ id }
										label={ display_name }
										name={ service_name }
										toggleConnection={ toggleById }
										profilePicture={ profile_picture }
									/>
								)
							) }
						</ul>
					</PanelRow>
				</>
			) }

			{ ! isPublicizeDisabledBySitePlan && (
				<Fragment>
					<PublicizeSettingsButton />

					{ isPublicizeEnabled && connections.some( connection => connection.enabled ) && (
<<<<<<< HEAD
						<>
							<MessageBoxControl
								disabled={ isDisabled() }
								maxLength={ maxLength }
								onChange={ updateMessage }
								message={ message }
							/>
							<MediaSection />
						</>
=======
						<MessageBoxControl
							maxLength={ maxLength }
							onChange={ updateMessage }
							message={ message }
						/>
>>>>>>> 6ab396c3
					) }
				</Fragment>
			) }
		</Wrapper>
	);
}<|MERGE_RESOLUTION|>--- conflicted
+++ resolved
@@ -13,11 +13,8 @@
 import { _n, sprintf } from '@wordpress/i18n';
 import useSocialMediaConnections from '../../hooks/use-social-media-connections';
 import useSocialMediaMessage from '../../hooks/use-social-media-message';
-<<<<<<< HEAD
+import PublicizeConnection from '../connection';
 import MediaSection from '../media-section';
-=======
-import PublicizeConnection from '../connection';
->>>>>>> 6ab396c3
 import MessageBoxControl from '../message-box-control';
 import Notice from '../notice';
 import PublicizeSettingsButton from '../settings-button';
@@ -139,23 +136,14 @@
 					<PublicizeSettingsButton />
 
 					{ isPublicizeEnabled && connections.some( connection => connection.enabled ) && (
-<<<<<<< HEAD
 						<>
 							<MessageBoxControl
-								disabled={ isDisabled() }
 								maxLength={ maxLength }
 								onChange={ updateMessage }
 								message={ message }
 							/>
 							<MediaSection />
 						</>
-=======
-						<MessageBoxControl
-							maxLength={ maxLength }
-							onChange={ updateMessage }
-							message={ message }
-						/>
->>>>>>> 6ab396c3
 					) }
 				</Fragment>
 			) }
