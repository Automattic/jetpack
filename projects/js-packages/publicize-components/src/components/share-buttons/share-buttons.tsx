<<<<<<< HEAD
import { SocialServiceIcon, Text } from '@automattic/jetpack-components';
import { Button } from '@wordpress/components';
import React from 'react';
=======
import { SocialServiceIcon, Button } from '@automattic/jetpack-components';
import { CopyToClipboard } from '@automattic/jetpack-components';
import { useAnalytics } from '@automattic/jetpack-shared-extension-utils';
import { useCallback } from '@wordpress/element';
>>>>>>> f58c02ba
import { availableNetworks } from './available-networks';
import styles from './styles.module.scss';
import { useShareButtonText } from './useShareButtonText';
import type React from 'react';

export type ShareButtonsProps = {
	buttonStyle?: 'icon' | 'text' | 'icon-text';
	buttonVariant?: React.ComponentProps< typeof Button >[ 'variant' ];
};

/**
 * Renders share buttons
 *
 * @param {ShareButtonsProps} props - Component props
 *
 * @returns {React.JSX.Element} - Rendered component
 */
export function ShareButtons( { buttonStyle = 'icon', buttonVariant }: ShareButtonsProps ) {
	const prepareText = useShareButtonText();

	const { recordEvent } = useAnalytics();

	const onCopy = useCallback( () => {
		recordEvent( 'jetpack_social_share_button_clicked', { network: 'clipboard' } );
	}, [ recordEvent ] );

	const textToCopy = useCallback(
		() => prepareText( '{{text}}\n{{url}}', false ),
		[ prepareText ]
	);

	const getOnClick = useCallback(
		function ( url: string, data?: unknown ) {
			return function onClick( event: React.MouseEvent< HTMLAnchorElement > ) {
				event.preventDefault();

				recordEvent( 'jetpack_social_share_button_clicked', data );

				window.open(
					url,
					'',
					'menubar=no,toolbar=no,resizable=yes,scrollbars=yes,height=600,width=600'
				);
			};
		},
		[ recordEvent ]
	);

	return (
		<div className={ styles[ 'share-buttons' ] }>
			{ availableNetworks.map( ( { label, networkName, url } ) => {
				const href = prepareText( url );

				const icon =
					'text' !== buttonStyle ? <SocialServiceIcon serviceName={ networkName } /> : null;

				return (
<<<<<<< HEAD
					<div className={ styles.container } key={ networkName }>
						<Button
							icon={ icon }
							variant={ buttonVariant }
							aria-label={ label }
							href={ href }
							target="_blank"
							rel="noopener noreferrer"
							onClick={ getOnClick( href ) }
							data-network={ networkName }
							className={ styles[ networkName ] }
						>
							{ 'text' === buttonStyle ? label : null }
						</Button>
						{ 'icon-text' === buttonStyle && (
							<Text className={ styles.label }>Share on { label }</Text>
						) }
					</div>
=======
					<Button
						key={ networkName }
						icon={ icon }
						variant={ buttonVariant }
						aria-label={ label }
						href={ href }
						target="_blank"
						rel="noopener noreferrer"
						onClick={ getOnClick( href, { network: networkName } ) }
						data-network={ networkName }
						className={ styles[ networkName ] }
					>
						{ 'icon' !== buttonStyle ? label : null }
					</Button>
>>>>>>> f58c02ba
				);
			} ) }
			<CopyToClipboard
				buttonStyle={ buttonStyle }
				onCopy={ onCopy }
				textToCopy={ textToCopy }
				className={ styles.clipboard }
				variant={ buttonVariant }
			/>
		</div>
	);
}<|MERGE_RESOLUTION|>--- conflicted
+++ resolved
@@ -1,13 +1,7 @@
-<<<<<<< HEAD
-import { SocialServiceIcon, Text } from '@automattic/jetpack-components';
-import { Button } from '@wordpress/components';
-import React from 'react';
-=======
 import { SocialServiceIcon, Button } from '@automattic/jetpack-components';
 import { CopyToClipboard } from '@automattic/jetpack-components';
 import { useAnalytics } from '@automattic/jetpack-shared-extension-utils';
 import { useCallback } from '@wordpress/element';
->>>>>>> f58c02ba
 import { availableNetworks } from './available-networks';
 import styles from './styles.module.scss';
 import { useShareButtonText } from './useShareButtonText';
@@ -65,26 +59,6 @@
 					'text' !== buttonStyle ? <SocialServiceIcon serviceName={ networkName } /> : null;
 
 				return (
-<<<<<<< HEAD
-					<div className={ styles.container } key={ networkName }>
-						<Button
-							icon={ icon }
-							variant={ buttonVariant }
-							aria-label={ label }
-							href={ href }
-							target="_blank"
-							rel="noopener noreferrer"
-							onClick={ getOnClick( href ) }
-							data-network={ networkName }
-							className={ styles[ networkName ] }
-						>
-							{ 'text' === buttonStyle ? label : null }
-						</Button>
-						{ 'icon-text' === buttonStyle && (
-							<Text className={ styles.label }>Share on { label }</Text>
-						) }
-					</div>
-=======
 					<Button
 						key={ networkName }
 						icon={ icon }
@@ -99,7 +73,6 @@
 					>
 						{ 'icon' !== buttonStyle ? label : null }
 					</Button>
->>>>>>> f58c02ba
 				);
 			} ) }
 			<CopyToClipboard
