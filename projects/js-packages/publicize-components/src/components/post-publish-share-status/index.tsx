import { useSelect } from '@wordpress/data';
import { PluginPostPublishPanel } from '@wordpress/edit-post';
import { store as editorStore } from '@wordpress/editor';
import { usePostMeta } from '../../hooks/use-post-meta';
<<<<<<< HEAD
=======
import { usePostPrePublishValue } from '../../hooks/use-post-pre-publish-value';
import { store as socialStore } from '../../social-store';
>>>>>>> 7801b7f2
import { ShareStatus } from './share-status';

/**
 * Post publish share status component.
 *
 * @return {import('react').ReactNode} - Post publish share status component.
 */
export function PostPublishShareStatus() {
<<<<<<< HEAD
	const { isPublicizeEnabled: willPostBeShared } = usePostMeta();
	const { postId, isPostPublised } = useSelect( select => {
=======
	const { isPublicizeEnabled } = usePostMeta();
	const { featureFlags, postId, isPostPublised } = useSelect( select => {
		const store = select( socialStore );

>>>>>>> 7801b7f2
		// eslint-disable-next-line @typescript-eslint/no-explicit-any -- `@wordpress/editor` is a nightmare to work with TypeScript
		const _editorStore = select( editorStore ) as any;

		return {
			postId: _editorStore.getCurrentPostId(),
			isPostPublised: _editorStore.isCurrentPostPublished(),
		};
	}, [] );

<<<<<<< HEAD
	if ( ! willPostBeShared || ! isPostPublised ) {
=======
	const enabledConnections = usePostPrePublishValue(
		useSelect( select => select( socialStore ).getEnabledConnections(), [] )
	);

	const willPostBeShared = isPublicizeEnabled && enabledConnections.length > 0;

	if ( ! featureFlags.useShareStatus || ! willPostBeShared || ! isPostPublised ) {
>>>>>>> 7801b7f2
		return null;
	}

	return (
		<PluginPostPublishPanel id="publicize-share-status">
			<ShareStatus postId={ postId } />
		</PluginPostPublishPanel>
	);
}<|MERGE_RESOLUTION|>--- conflicted
+++ resolved
@@ -2,11 +2,8 @@
 import { PluginPostPublishPanel } from '@wordpress/edit-post';
 import { store as editorStore } from '@wordpress/editor';
 import { usePostMeta } from '../../hooks/use-post-meta';
-<<<<<<< HEAD
-=======
 import { usePostPrePublishValue } from '../../hooks/use-post-pre-publish-value';
 import { store as socialStore } from '../../social-store';
->>>>>>> 7801b7f2
 import { ShareStatus } from './share-status';
 
 /**
@@ -15,15 +12,8 @@
  * @return {import('react').ReactNode} - Post publish share status component.
  */
 export function PostPublishShareStatus() {
-<<<<<<< HEAD
-	const { isPublicizeEnabled: willPostBeShared } = usePostMeta();
+	const { isPublicizeEnabled } = usePostMeta();
 	const { postId, isPostPublised } = useSelect( select => {
-=======
-	const { isPublicizeEnabled } = usePostMeta();
-	const { featureFlags, postId, isPostPublised } = useSelect( select => {
-		const store = select( socialStore );
-
->>>>>>> 7801b7f2
 		// eslint-disable-next-line @typescript-eslint/no-explicit-any -- `@wordpress/editor` is a nightmare to work with TypeScript
 		const _editorStore = select( editorStore ) as any;
 
@@ -33,17 +23,13 @@
 		};
 	}, [] );
 
-<<<<<<< HEAD
-	if ( ! willPostBeShared || ! isPostPublised ) {
-=======
 	const enabledConnections = usePostPrePublishValue(
 		useSelect( select => select( socialStore ).getEnabledConnections(), [] )
 	);
 
 	const willPostBeShared = isPublicizeEnabled && enabledConnections.length > 0;
 
-	if ( ! featureFlags.useShareStatus || ! willPostBeShared || ! isPostPublised ) {
->>>>>>> 7801b7f2
+	if ( ! willPostBeShared || ! isPostPublised ) {
 		return null;
 	}
 
