import { getJetpackData } from '@automattic/jetpack-shared-extension-utils';
import apiFetch from '@wordpress/api-fetch';
import { useCallback, useMemo, useState } from '@wordpress/element';

/**
 * @typedef {object} NoticeTypes
 * @property {string} instagram             - The name of the Instagram notice.
 * @property {string} advancedUpgradeEditor - The name of the advanced upgrade nudge in the editor.
<<<<<<< HEAD
 * @property {string} advancedUpgradeAdmin  - The name of the advanced upgrade nudge in the admin page.
 * @property {string} autoConversion        - The name of the auto conversion notice.
=======
 * @property {string} advancedUpgradeAdmin - The name of the advanced upgrade nudge in the admin page.
>>>>>>> 27ae714d
 */

const NOTICES = {
	advancedUpgradeEditor: 'advanced-upgrade-nudge-editor',
	advancedUpgradeAdmin: 'advanced-upgrade-nudge-admin',
};

const calculateReappearanceTime = seconds => {
	if ( seconds === -1 ) {
		return 0;
	}
	return new Date( Date.now() + seconds * 1000 ).getTime();
};

/**
 * @typedef {object} DismissNoticeHook
 * @property {Array}       dismissedNotices - Array of names of dismissed notices.
 * @property {Function}    dismissNotice    - Callback used to dismiss a notice.
 * @property {Function}    shouldShowNotice - Callback used to check if a notice should be shown.
 * @property {NoticeTypes} NOTICES          - Object containing the names of the supported notices.
 */

/**
 * Hook to handle retrieving dismissed notices and dismissing a notice.
 *
 * @return {DismissNoticeHook} - An object with the dismissed notice hook properties set.
 */
export default function useDismissNotice() {
	const [ dismissedNotices, setDismissedNotices ] = useState( () => {
		return (
			getJetpackData()?.social?.dismissedNotices ??
			window?.jetpackSocialInitialState?.jetpackSettings?.dismissedNotices ??
			{}
		);
	} );

	/**
	 * Dismiss a notice for a given time.
	 *
	 * @param {string} notice               - The name of the notice to dismiss.
	 * @param {number} [dismissDuration=-1] - The number of seconds to dismiss the notice for. -1 means forever.
	 */
	const dismissNotice = useCallback( ( notice, dismissDuration = -1 ) => {
		const reappearance_time = calculateReappearanceTime( dismissDuration );
		// Optimistically update the dismissed notices.
		setDismissedNotices( notices => ( { ...notices, ...{ [ notice ]: reappearance_time } } ) );

		apiFetch( {
			path: `/wp/v2/settings`,
			method: 'POST',
			data: { jetpack_social_dismissed_notices: { [ notice ]: reappearance_time } },
		} );
	}, [] );

	/**
	 * Check if a notice should be shown.
	 *
	 * @param {string} notice - The name of the notice to check.
	 * @return {boolean} - Whether the notice should be shown.
	 */
	const shouldShowNotice = useCallback(
		notice => {
			const noticeReappearanceTime = dismissedNotices[ notice ];

			// We do not show the notice if it has been dismissed forever, or the reappearance time is in the future.
			if ( noticeReappearanceTime === 0 || noticeReappearanceTime > Date.now() ) {
				return false;
			}

			return true;
		},
		[ dismissedNotices ]
	);

	return useMemo(
		() => ( { dismissedNotices, shouldShowNotice, dismissNotice, NOTICES } ),
		[ dismissedNotices, shouldShowNotice, dismissNotice ]
	);
}<|MERGE_RESOLUTION|>--- conflicted
+++ resolved
@@ -6,12 +6,7 @@
  * @typedef {object} NoticeTypes
  * @property {string} instagram             - The name of the Instagram notice.
  * @property {string} advancedUpgradeEditor - The name of the advanced upgrade nudge in the editor.
-<<<<<<< HEAD
  * @property {string} advancedUpgradeAdmin  - The name of the advanced upgrade nudge in the admin page.
- * @property {string} autoConversion        - The name of the auto conversion notice.
-=======
- * @property {string} advancedUpgradeAdmin - The name of the advanced upgrade nudge in the admin page.
->>>>>>> 27ae714d
  */
 
 const NOTICES = {
