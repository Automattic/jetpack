import { useDebounce } from '@wordpress/compose';
import { useRef } from '@wordpress/element';
import { usePageVisibility } from 'react-page-visibility';
import useSelectSocialMediaConnections from '../use-social-media-connections';

/**
 * Hook that provides a function to refresh the connections.
 *
<<<<<<< HEAD
 * @return { object } The refreshAutoConversionSettings function.
=======
 * @returns { object } The refreshConnections function.
>>>>>>> 27ae714d
 */
export default function useRefreshConnections() {
	const shouldAutoRefresh = useRef( false );
	const isInitialRefresh = useRef( true );

	const pageHasFocus = usePageVisibility();
	const { refresh: refreshConnections } = useSelectSocialMediaConnections();

	const initialRefresh = useDebounce( refreshConnections, 0 );
	const debouncedRefresh = useDebounce( refreshConnections, 2000 );

	return () => {
		if ( isInitialRefresh.current ) {
			initialRefresh();
			isInitialRefresh.current = false;
		}

		if ( ! pageHasFocus ) {
			shouldAutoRefresh.current = true;
			debouncedRefresh.cancel();
		}

		if ( pageHasFocus && shouldAutoRefresh.current ) {
			debouncedRefresh();
			shouldAutoRefresh.current = false;
		}
	};
}<|MERGE_RESOLUTION|>--- conflicted
+++ resolved
@@ -6,11 +6,7 @@
 /**
  * Hook that provides a function to refresh the connections.
  *
-<<<<<<< HEAD
- * @return { object } The refreshAutoConversionSettings function.
-=======
- * @returns { object } The refreshConnections function.
->>>>>>> 27ae714d
+ * @return { object } The refreshConnections function.
  */
 export default function useRefreshConnections() {
 	const shouldAutoRefresh = useRef( false );
