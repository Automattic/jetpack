--- conflicted
+++ resolved
@@ -80,20 +80,6 @@
 	 */
 	const hidePublicizeFeature = isPostPublished && ! isRePublicizeFeatureAvailable;
 
-	/**
-<<<<<<< HEAD
-	 * isEnhancedPublishingEnabled:
-	 * Whether the site has the enhanced publishing feature enabled. If true, it means that
-	 * the site has the Advanced plan.
-	 */
-	const isEnhancedPublishingEnabled = !! getJetpackData()?.social?.isEnhancedPublishingEnabled;
-=======
-	 * hasPaidPlan:
-	 * Whether the site has a paid plan. This could be either the Basic or the Advanced plan.
-	 */
-	const hasPaidPlan = !! getJetpackData()?.social?.hasPaidPlan;
->>>>>>> cf5f21b9
-
 	/**\
 	 * Returns true if the post type is a Jetpack Social Note.
 	 */
@@ -110,11 +96,6 @@
 		isRePublicizeUpgradableViaUpsell,
 		hidePublicizeFeature,
 		isPostAlreadyShared,
-<<<<<<< HEAD
-		isEnhancedPublishingEnabled,
-=======
-		hasPaidPlan,
->>>>>>> cf5f21b9
 		isSocialImageGeneratorAvailable:
 			!! getJetpackData()?.social?.isSocialImageGeneratorAvailable && ! isJetpackSocialNote,
 		isSocialImageGeneratorEnabled: !! getJetpackData()?.social?.isSocialImageGeneratorEnabled,
