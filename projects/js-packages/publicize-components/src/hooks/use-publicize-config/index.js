import { useConnection } from '@automattic/jetpack-connection';
import {
	getJetpackExtensionAvailability,
	isUpgradable,
	getJetpackData,
	getSiteFragment,
	isSimpleSite,
} from '@automattic/jetpack-shared-extension-utils';
import { useSelect } from '@wordpress/data';
import { store as editorStore } from '@wordpress/editor';
import { store as socialStore } from '../../social-store';
import { usePostMeta } from '../use-post-meta';

const republicizeFeatureName = 'republicize';

/**
 * Hook that provides various elements of Publicize configuration,
 * whether it's enabled, and whether resharing is available.
 *
 * @returns { object } The various flags and togglePublicizeFeature,
 * for toggling support for the current post.
 */
export default function usePublicizeConfig() {
<<<<<<< HEAD
=======
	const sharesData = getJetpackData()?.social?.sharesData ?? {};
	const blogID = getJetpackData()?.wpcomBlogId;
	const isShareLimitEnabled = sharesData.is_share_limit_enabled;
>>>>>>> d77e9c6b
	const isRePublicizeFeatureAvailable =
		getJetpackExtensionAvailability( republicizeFeatureName )?.available;
	const isPostPublished = useSelect( select => select( editorStore ).isCurrentPostPublished(), [] );
	const currentPostType = useSelect( select => select( editorStore ).getCurrentPostType(), [] );
	const { isUserConnected } = useConnection();

	const connectionsRootUrl =
		getJetpackData()?.social?.publicizeConnectionsUrl ??
		'https://wordpress.com/marketing/connections/';

	/*
	 * isPublicizeEnabledMeta:
	 * It's stored in the jetpack_publicize_feature_enabled post metadata,
	 * and usually is handled from the UI (main toggle control),
	 * dispathicng the togglePublicizeFeature() action (jetpack/publicize).
	 */
	const {
		isPublicizeEnabled: isPublicizeEnabledMeta,
		togglePublicizeFeature,
		isPostAlreadyShared,
	} = usePostMeta();

	/*
	 * isRePublicizeUpgradableViaUpsell:
	 * True when the republicize feature is upgradable according to the store product (republicize),
	 * but also whether the upgrade nudge is enable
	 * in the site context/platform (Simple, Atomic, Jetpack, etc...).
	 *
	 * This is now badly named as it includes the feature flag check which makes the republicize free
	 * when enabled. These checks will be removed once we roll that feature to everyone.
	 */
	const isRePublicizeUpgradableViaUpsell =
		isUpgradable( republicizeFeatureName ) && ! isRePublicizeFeatureAvailable;

	/*
	 * isPublicizeEnabled:
	 * Althought the feature is enabled by the post meta,
	 * it also depends on whether the product feature.
	 * Also, it's tied to the post status (draft, published, etc.).
	 */
	const isPublicizeEnabled = isPostPublished
		? isRePublicizeFeatureAvailable
		: isPublicizeEnabledMeta;

	/*
	 * isPublicizeDisabledBySitePlan:
	 * Depending on the site plan and type, the republicize feature
	 * would get dissabled.
	 */
	const isPublicizeDisabledBySitePlan = isPostPublished && isRePublicizeUpgradableViaUpsell;

	/*
	 * hidePublicizeFeature:
	 * When the site doesn't have the feature available
	 * because of the lack of site plan and/or product,
	 * when it is not upgradable via an upsell,
	 * and when the post is already published,
	 * it needs to hide part of the Publicize feature.
	 */
	const hidePublicizeFeature = isPostPublished && ! isRePublicizeFeatureAvailable;

	/**
	 * hasPaidPlan:
	 * Whether the site has a paid plan. This could be either the Basic or the Advanced plan.
	 */
	const hasPaidPlan = !! getJetpackData()?.social?.hasPaidPlan;

	/**
	 * isEnhancedPublishingEnabled:
	 * Whether the site has the enhanced publishing feature enabled. If true, it means that
	 * the site has the Advanced plan.
	 */
	const isEnhancedPublishingEnabled = !! getJetpackData()?.social?.isEnhancedPublishingEnabled;

	/**\
	 * Returns true if the post type is a Jetpack Social Note.
	 */
	const isJetpackSocialNote = 'jetpack-social-note' === currentPostType;

	const needsUserConnection = ! isUserConnected && ! isSimpleSite();

	const userConnectionUrl = useSelect( select => select( socialStore ).userConnectionUrl(), [] );

	return {
		isPublicizeEnabledMeta,
		isPublicizeEnabled,
		togglePublicizeFeature,
		isPublicizeDisabledBySitePlan,
		isRePublicizeFeatureAvailable,
		isRePublicizeUpgradableViaUpsell,
		hidePublicizeFeature,
		isPostAlreadyShared,
		hasPaidPlan,
		isEnhancedPublishingEnabled,
		isSocialImageGeneratorAvailable:
			!! getJetpackData()?.social?.isSocialImageGeneratorAvailable && ! isJetpackSocialNote,
		isSocialImageGeneratorEnabled: !! getJetpackData()?.social?.isSocialImageGeneratorEnabled,
		connectionsAdminUrl: connectionsRootUrl + ( blogID ?? getSiteFragment() ),
		adminUrl: getJetpackData()?.social?.adminUrl,
		jetpackSharingSettingsUrl: getJetpackData()?.social?.jetpackSharingSettingsUrl,
		isJetpackSocialNote,
		needsUserConnection,
		userConnectionUrl,
	};
}<|MERGE_RESOLUTION|>--- conflicted
+++ resolved
@@ -21,12 +21,7 @@
  * for toggling support for the current post.
  */
 export default function usePublicizeConfig() {
-<<<<<<< HEAD
-=======
-	const sharesData = getJetpackData()?.social?.sharesData ?? {};
 	const blogID = getJetpackData()?.wpcomBlogId;
-	const isShareLimitEnabled = sharesData.is_share_limit_enabled;
->>>>>>> d77e9c6b
 	const isRePublicizeFeatureAvailable =
 		getJetpackExtensionAvailability( republicizeFeatureName )?.available;
 	const isPostPublished = useSelect( select => select( editorStore ).isCurrentPostPublished(), [] );
