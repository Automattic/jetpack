--- conflicted
+++ resolved
@@ -85,20 +85,6 @@
 	 */
 	const hasPaidPlan = !! getJetpackData()?.social?.hasPaidPlan;
 
-<<<<<<< HEAD
-	/**
-	 * isEnhancedPublishingEnabled:
-	 * Whether the site has the enhanced publishing feature enabled. If true, it means that
-	 * the site has the Advanced plan.
-	 */
-	const isEnhancedPublishingEnabled = !! getJetpackData()?.social?.isEnhancedPublishingEnabled;
-=======
-	/**\
-	 * Returns true if the post type is a Jetpack Social Note.
-	 */
-	const isJetpackSocialNote = 'jetpack-social-note' === currentPostType;
->>>>>>> d149b439
-
 	const needsUserConnection = ! isUserConnected && ! isSimpleSite();
 
 	return {
@@ -111,12 +97,6 @@
 		hidePublicizeFeature,
 		isPostAlreadyShared,
 		hasPaidPlan,
-<<<<<<< HEAD
-		isEnhancedPublishingEnabled,
-=======
-		isSocialImageGeneratorAvailable:
-			!! getJetpackData()?.social?.isSocialImageGeneratorAvailable && ! isJetpackSocialNote,
->>>>>>> d149b439
 		isSocialImageGeneratorEnabled: !! getJetpackData()?.social?.isSocialImageGeneratorEnabled,
 		connectionsPageUrl: urls.connectionsManagementPage,
 		needsUserConnection,
