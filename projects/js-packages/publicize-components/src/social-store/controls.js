--- conflicted
+++ resolved
@@ -56,20 +56,6 @@
 };
 
 /**
-<<<<<<< HEAD
- * fetchAutoConversionSettings action
- *
- * @return {object} - an action object.
- */
-export const fetchAutoConversionSettings = () => {
-	return {
-		type: FETCH_AUTO_CONVERSION_SETTINGS,
-	};
-};
-
-/**
-=======
->>>>>>> 27ae714d
  * fetchJetpackSocialSettings action
  *
  * @return {object} - an action object.
@@ -80,22 +66,6 @@
 	};
 };
 
-<<<<<<< HEAD
-/**
- * updateAutoConversionSettings action
- *
- * @param {*} settings - Auto conversion settings object.
- * @return {object} - an action object.
- */
-export const updateAutoConversionSettings = settings => {
-	return {
-		type: UPDATE_AUTO_CONVERSION_SETTINGS,
-		settings,
-	};
-};
-
-=======
->>>>>>> 27ae714d
 export default {
 	[ FETCH_JETPACK_SETTINGS ]: function () {
 		return apiFetch( { path: '/jetpack/v4/social/settings' } );
