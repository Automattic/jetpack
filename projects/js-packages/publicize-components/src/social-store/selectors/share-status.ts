import { createRegistrySelector } from '@wordpress/data';
import { store as editorStore } from '@wordpress/editor';
import { PostShareStatus, SocialStoreState } from '../types';

/**
 * Get the post share status.
 *
 * @param {SocialStoreState} state  - State object.
 * @param {number}           postId - The post ID.
 *
 * @return {PostShareStatus} - The post share status.
 */
<<<<<<< HEAD
export const getPostShareStatus = createRegistrySelector(
	select =>
		( state: SocialStoreState, postId?: number ): PostShareStatus => {
			// Default to the current post ID if none is provided.
			const id = postId || select( editorStore ).getCurrentPostId();

			return state.shareStatus?.[ id ] ?? { shares: [] };
		}
);
=======
export function getPostShareStatus( state: SocialStoreState, postId: number ): PostShareStatus {
	return state.shareStatus?.[ postId ] ?? { shares: [] };
}

/**
 * Whether the share status modal is open.
 *
 * @param {SocialStoreState} state - State object.
 *
 * @return {boolean} Whether the share status modal is open.
 */
export function isShareStatusModalOpen( state: SocialStoreState ) {
	return state.shareStatus?.isModalOpen ?? false;
}
>>>>>>> 2b38242b
<|MERGE_RESOLUTION|>--- conflicted
+++ resolved
@@ -10,7 +10,6 @@
  *
  * @return {PostShareStatus} - The post share status.
  */
-<<<<<<< HEAD
 export const getPostShareStatus = createRegistrySelector(
 	select =>
 		( state: SocialStoreState, postId?: number ): PostShareStatus => {
@@ -20,10 +19,6 @@
 			return state.shareStatus?.[ id ] ?? { shares: [] };
 		}
 );
-=======
-export function getPostShareStatus( state: SocialStoreState, postId: number ): PostShareStatus {
-	return state.shareStatus?.[ postId ] ?? { shares: [] };
-}
 
 /**
  * Whether the share status modal is open.
@@ -34,5 +29,4 @@
  */
 export function isShareStatusModalOpen( state: SocialStoreState ) {
 	return state.shareStatus?.isModalOpen ?? false;
-}
->>>>>>> 2b38242b
+}