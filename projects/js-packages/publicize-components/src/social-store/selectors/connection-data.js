--- conflicted
+++ resolved
@@ -108,7 +108,16 @@
 }
 
 /**
-<<<<<<< HEAD
+ * Get the connections being deleted.
+ *
+ * @param {import("../types").SocialStoreState} state - State object.
+ * @returns {import("../types").ConnectionData['deletingConnections']} The connection being deleted.
+ */
+export function getDeletingConnections( state ) {
+	return state.connectionData?.deletingConnections ?? [];
+}
+
+/**
  * Returns the services list from the store.
  *
  * @param {import("../types").SocialStoreState} state - State object.
@@ -117,13 +126,4 @@
  */
 export function getServices( state ) {
 	return state.connectionData?.services ?? [];
-=======
- * Get the connections being deleted.
- *
- * @param {import("../types").SocialStoreState} state - State object.
- * @returns {import("../types").ConnectionData['deletingConnections']} The connection being deleted.
- */
-export function getDeletingConnections( state ) {
-	return state.connectionData?.deletingConnections ?? [];
->>>>>>> 4ccd0f64
 }