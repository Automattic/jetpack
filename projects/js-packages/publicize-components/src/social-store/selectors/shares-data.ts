import { SocialStoreState } from '../types';
import settings from './jetpack-settings';

/**
 * Whether the share limit is enabled.
 *
 * @param {SocialStoreState} state - Global state tree
 *
 * @return {boolean} Whether the share limit is enabled
 */
export function isShareLimitEnabled( state: SocialStoreState ) {
	return state.sharesData?.is_share_limit_enabled ?? false;
}

/**
 * Whether to show the share limits.
 *
 * @param {SocialStoreState} state - Global state tree
 *
 * @return {boolean} Whether to show the share limits
 */
export function showShareLimits( state: SocialStoreState ) {
	if ( settings.hasPaidPlan( state ) || state.hasPaidPlan ) {
		return false;
	}
	return isShareLimitEnabled( state );
}

/**
 * Returns the current share limit.
 *
 * @param {SocialStoreState} state - Global state tree
 *
 * @return {number} Current share limit
 */
export function getShareLimit( state: SocialStoreState ) {
	return state.sharesData?.share_limit ?? 30;
}

/**
 * Returns the total number of shares already used.
 *
 * @param {SocialStoreState} state - Global state tree
 *
 * @return {number} Total number of shares used
 */
export function getSharesUsedCount( state: SocialStoreState ) {
	return state.sharesData?.publicized_count ?? 0;
}

/**
 * Returns the number of shares scheduled.
 *
 * @param {SocialStoreState} state - Global state tree
 *
 * @return {number} Number of shares scheduled
 */
export function getScheduledSharesCount( state: SocialStoreState ) {
	return state.sharesData?.to_be_publicized_count ?? 0;
}

/**
 * Returns the total number of shares used and scheduled.
 *
 * @param {SocialStoreState} state - Global state tree
 *
 * @return {number} Total number of shares used and scheduled
 */
export function getTotalSharesCount( state: SocialStoreState ) {
	const count = getSharesUsedCount( state ) + getScheduledSharesCount( state );

	return Math.max( count, 0 );
}

/**
 * Number of posts shared this month
 *
 * @param {SocialStoreState} state - Global state tree
 *
 * @return {number} Number of posts shared this month
 */
export function getSharedPostsCount( state: SocialStoreState ) {
	return state.sharesData?.shared_posts_count ?? 0;
}

<<<<<<< HEAD
/**
 * Whether to show the advanced plan nudge.
 *
 * @param {SocialStoreState} state - Global state tree
 *
 * @return {boolean} Whether to show the advanced plan nudge
 */
export function shouldShowAdvancedPlanNudge( state ) {
	return state.sharesData?.show_advanced_plan_upgrade_nudge ?? false;
}

=======
>>>>>>> 290118d3
export type NumberOfSharesRemainingOptions = {
	/**
	 * Whether to include scheduled shares
	 */
	includeScheduled?: boolean;
};

/**
 * Returns the number of shares remaining.
 *
 * @param {SocialStoreState}               state   - Global state tree
 * @param {NumberOfSharesRemainingOptions} options - Options
 *
 * @return {number} Number of shares remaining
 */
export function numberOfSharesRemaining(
	state: SocialStoreState,
	options: NumberOfSharesRemainingOptions = {}
) {
	if ( ! showShareLimits( state ) ) {
		return Infinity;
	}

	// Allow partial options to be passed in
	const { includeScheduled } = {
		includeScheduled: true,
		...options,
	};

	const sharesUsed = getSharesUsedCount( state );
	const sharesLimit = getShareLimit( state );
	const scheduledShares = includeScheduled ? getScheduledSharesCount( state ) : 0;

	return Math.max( sharesLimit - sharesUsed - scheduledShares, 0 );
}<|MERGE_RESOLUTION|>--- conflicted
+++ resolved
@@ -83,20 +83,6 @@
 	return state.sharesData?.shared_posts_count ?? 0;
 }
 
-<<<<<<< HEAD
-/**
- * Whether to show the advanced plan nudge.
- *
- * @param {SocialStoreState} state - Global state tree
- *
- * @return {boolean} Whether to show the advanced plan nudge
- */
-export function shouldShowAdvancedPlanNudge( state ) {
-	return state.sharesData?.show_advanced_plan_upgrade_nudge ?? false;
-}
-
-=======
->>>>>>> 290118d3
 export type NumberOfSharesRemainingOptions = {
 	/**
 	 * Whether to include scheduled shares
