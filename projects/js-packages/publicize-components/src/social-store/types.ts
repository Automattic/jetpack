export type ConnectionStatus = 'ok' | 'broken';

export type Connection = {
	id: string;
	service_name: string;
	display_name: string;
	external_display?: string;
	external_id: string;
	username: string;
	enabled: boolean;
	done: boolean;
	toggleable: boolean;
	connection_id: string;
	is_healthy?: boolean;
	error_code?: string;
	can_disconnect: boolean;
	profile_picture: string;
	profile_link: string;
	shared: boolean;
	status: ConnectionStatus;
};

export type ConnectionData = {
	connections: Connection[];
	deletingConnections?: Array< number | string >;
	updatingConnections?: Array< number | string >;
	reconnectingAccount?: string;
	keyringResult?: KeyringResult;
};

export type JetpackSettings = {
	showNudge?: boolean;
};

export type ShareStatusItem = Pick<
	Connection,
	'connection_id' | 'profile_link' | 'profile_picture'
> & {
	status: 'success' | 'failure';
	message: string;
	timestamp: number;
	service: string;
	external_name: string;
};

export type PostShareStatus = {
	shares: Array< ShareStatusItem >;
	done?: boolean;
	loading?: boolean;
};

// TODO we should have a consistent structure across all the pages - editor, dashboard, admin page etc.
export type SocialStoreState = {
	// on post editor
	hasPaidPlan?: boolean;
	// on Jetack Social admin page
	jetpackSettings?: JetpackSettings;
<<<<<<< HEAD
=======
	useAdminUiV1?: boolean;
	featureFlags?: Record< string, boolean >;
	shareStatus?: { [ PostId: number ]: PostShareStatus };
>>>>>>> 94622036
};

export interface KeyringAdditionalUser {
	external_ID: string;
	external_name: string;
	external_profile_picture: string;
}

export interface KeyringResult extends KeyringAdditionalUser {
	ID: number;
	additional_external_users: Array< KeyringAdditionalUser >;
	external_display: string;
	label: string;
	service: string;
	status: ConnectionStatus;
}

declare global {
	interface Window {
		jetpackSocialInitialState?: SocialStoreState & {
			is_publicize_enabled: boolean;
		};
	}
}<|MERGE_RESOLUTION|>--- conflicted
+++ resolved
@@ -55,12 +55,7 @@
 	hasPaidPlan?: boolean;
 	// on Jetack Social admin page
 	jetpackSettings?: JetpackSettings;
-<<<<<<< HEAD
-=======
-	useAdminUiV1?: boolean;
-	featureFlags?: Record< string, boolean >;
 	shareStatus?: { [ PostId: number ]: PostShareStatus };
->>>>>>> 94622036
 };
 
 export interface KeyringAdditionalUser {
