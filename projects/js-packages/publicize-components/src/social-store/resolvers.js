import { store as editorStore } from '@wordpress/editor';
import { setConnections } from './actions/connection-data';
import { setJetpackSettings } from './actions/jetpack-settings';
import { setSocialImageGeneratorSettings } from './actions/social-image-generator-settings';
import { fetchJetpackSettings, fetchSocialImageGeneratorSettings } from './controls';

/**
 * Yield actions to get the Jetpack settings.
 *
 * @yield {object} - an action object.
 * @return {object} - an action object.
 */
export function* getJetpackSettings() {
	try {
		const settings = yield fetchJetpackSettings();
		if ( settings ) {
			return setJetpackSettings( settings );
		}
	} catch ( e ) {
		// TODO: Add proper error handling here
		console.log( e ); // eslint-disable-line no-console
	}
}

/**
 * Yield actions to get the Social Image Generator settings.
 *
 * @yield {object} - an action object.
 * @return {object} - an action object.
 */
export function* getSocialImageGeneratorSettings() {
	try {
		const settings = yield fetchSocialImageGeneratorSettings();
		if ( settings ) {
			return setSocialImageGeneratorSettings( settings.jetpack_social_image_generator_settings );
		}
	} catch ( e ) {
		// TODO: Add proper error handling here
		console.log( e ); // eslint-disable-line no-console
	}
}

/**
<<<<<<< HEAD
 * Yield actions to get the Auto Conversion settings.
 *
 * @yield {object} - an action object.
 * @return {object} - an action object.
 */
export function* getAutoConversionSettings() {
	try {
		const settings = yield fetchAutoConversionSettings();
		if ( settings ) {
			return setAutoConversionSettings( settings.jetpack_social_autoconvert_images );
		}
	} catch ( e ) {
		// TODO: Add proper error handling here
		console.log( e ); // eslint-disable-line no-console
	}
}

/**
=======
>>>>>>> 27ae714d
 * Resolves the connections from the post.
 *
 * @return {Function} Resolver
 */
export function getConnections() {
	return function ( { dispatch, registry } ) {
		const editor = registry.select( editorStore );
		if ( ! editor.getCurrentPostId() ) {
			return;
		}
		// Get the initial connections from the post meta
		const connections = editor.getEditedPostAttribute( 'jetpack_publicize_connections' );

		dispatch( setConnections( connections || [] ) );
	};
}

export default {
	getJetpackSettings,
	getSocialImageGeneratorSettings,
	getConnections,
};<|MERGE_RESOLUTION|>--- conflicted
+++ resolved
@@ -41,27 +41,6 @@
 }
 
 /**
-<<<<<<< HEAD
- * Yield actions to get the Auto Conversion settings.
- *
- * @yield {object} - an action object.
- * @return {object} - an action object.
- */
-export function* getAutoConversionSettings() {
-	try {
-		const settings = yield fetchAutoConversionSettings();
-		if ( settings ) {
-			return setAutoConversionSettings( settings.jetpack_social_autoconvert_images );
-		}
-	} catch ( e ) {
-		// TODO: Add proper error handling here
-		console.log( e ); // eslint-disable-line no-console
-	}
-}
-
-/**
-=======
->>>>>>> 27ae714d
  * Resolves the connections from the post.
  *
  * @return {Function} Resolver
