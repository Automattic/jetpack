import { getJetpackData } from '@automattic/jetpack-shared-extension-utils';
import apiFetch from '@wordpress/api-fetch';
import { store as editorStore } from '@wordpress/editor';
import { SET_CONNECTIONS, TOGGLE_CONNECTION } from './constants';

/**
 * Set connections list
 * @param {Array} connections - list of connections
 * @returns {object} - an action object.
 */
export function setConnections( connections ) {
	return {
		type: SET_CONNECTIONS,
		connections,
	};
}

/**
 * Toggle connection enable status.
 * @param {string} connectionId - Connection ID to switch.
 *
 * @returns {object} Switch connection enable-status action.
 */
export function toggleConnection( connectionId ) {
	return {
		type: TOGGLE_CONNECTION,
		connectionId,
	};
}

/**
 * Merge connections with fresh connections.
 * @param {Array} freshConnections - list of fresh connections
 * @returns {Function} - a function to merge connections.
 */
export function mergeConnections( freshConnections ) {
	return function ( { dispatch, select } ) {
		// Combine current connections with new connections.
		const prevConnections = select.getConnections();
		const connections = [];
		const defaults = {
			done: false,
<<<<<<< HEAD
			enabled: select.numberOfSharesRemaining(),
=======
			enabled: Boolean( select.numberOfSharesRemaining() ),
>>>>>>> a47d2595
			toggleable: true,
		};

		/*
		 * Iterate connection by connection,
		 * in order to refresh or update current connections.
		 */
		for ( const freshConnection of freshConnections ) {
			const prevConnection = prevConnections.find( conn =>
				conn.connection_id
					? conn.connection_id === freshConnection.connection_id
					: conn.id === freshConnection.id
			);

			const connection = {
				...defaults,
				...prevConnection,
				...freshConnection,
				is_healthy: freshConnection.test_success,
			};
			connections.push( connection );
		}
		dispatch( setConnections( connections ) );
	};
}

/**
 * Effect handler which will refresh the connection test results.
 *
 * @param {boolean} syncToMeta  - Whether to sync the connection state to the post meta.
 * @returns {Function} Refresh connection test results action.
 */
export function refreshConnectionTestResults( syncToMeta = false ) {
	return async function ( { dispatch } ) {
		try {
			const path =
				getJetpackData()?.social?.connectionRefreshPath ||
				'/wpcom/v2/publicize/connection-test-results';

			const freshConnections = await apiFetch( { path } );

			dispatch( mergeConnections( freshConnections ) );

			if ( syncToMeta ) {
				dispatch( syncConnectionsToPostMeta() );
			}
		} catch ( e ) {
			// Do nothing.
		}
	};
}

/**
 * Syncs the connections to the post meta.
 *
 * @returns {Function} Sync connections to post meta action.
 */
export function syncConnectionsToPostMeta() {
	return function ( { registry, select } ) {
		const connections = select.getConnections();

		// Update post metadata.
		return registry.dispatch( editorStore ).editPost( {
			jetpack_publicize_connections: connections,
		} );
	};
}

/**
 * Toggles the connection enable-status.
 *
 * @param {string} connectionId - Connection ID to switch.
 * @param {boolean} syncToMeta  - Whether to sync the connection state to the post meta.
 * @returns {object} Switch connection enable-status action.
 */
export function toggleConnectionById( connectionId, syncToMeta = true ) {
	return function ( { dispatch } ) {
		dispatch( toggleConnection( connectionId ) );

		if ( syncToMeta ) {
			dispatch( syncConnectionsToPostMeta() );
		}
	};
}<|MERGE_RESOLUTION|>--- conflicted
+++ resolved
@@ -40,11 +40,7 @@
 		const connections = [];
 		const defaults = {
 			done: false,
-<<<<<<< HEAD
-			enabled: select.numberOfSharesRemaining(),
-=======
 			enabled: Boolean( select.numberOfSharesRemaining() ),
->>>>>>> a47d2595
 			toggleable: true,
 		};
 
