import { combineReducers } from '@wordpress/data';
import connectionData from './connection-data';
import jetpackSettings from './jetpack-settings';
import { shareStatus } from './share-status';
import siteData from './site-data';
import socialImageGeneratorSettings from './social-image-generator-settings';

const reducer = combineReducers( {
	siteData,
	connectionData,
	jetpackSettings,
	socialImageGeneratorSettings,
	shareStatus,
<<<<<<< HEAD
	hasPaidFeatures: ( state = false ) => state,
=======
	hasPaidPlan: ( state = false ) => state,
>>>>>>> cf5f21b9
} );

export default reducer;<|MERGE_RESOLUTION|>--- conflicted
+++ resolved
@@ -11,11 +11,6 @@
 	jetpackSettings,
 	socialImageGeneratorSettings,
 	shareStatus,
-<<<<<<< HEAD
-	hasPaidFeatures: ( state = false ) => state,
-=======
-	hasPaidPlan: ( state = false ) => state,
->>>>>>> cf5f21b9
 } );
 
 export default reducer;