--- conflicted
+++ resolved
@@ -1,10 +1,6 @@
 {
 	"name": "@automattic/jetpack-idc",
-<<<<<<< HEAD
-	"version": "0.11.7",
-=======
 	"version": "0.11.8",
->>>>>>> 82ceac05
 	"description": "Jetpack Connection Component",
 	"author": "Automattic",
 	"license": "GPL-2.0-or-later",
