{
	"name": "@automattic/jetpack-idc",
<<<<<<< HEAD
	"version": "0.11.4-alpha",
=======
	"version": "0.11.5-alpha",
>>>>>>> d17273c4
	"description": "Jetpack Connection Component",
	"author": "Automattic",
	"license": "GPL-2.0-or-later",
	"dependencies": {
		"@automattic/jetpack-analytics": "workspace:*",
		"@automattic/jetpack-api": "workspace:*",
		"@automattic/jetpack-base-styles": "workspace:*",
		"@automattic/jetpack-components": "workspace:*",
		"@wordpress/base-styles": "5.2.0",
		"@wordpress/components": "28.2.0",
		"@wordpress/compose": "7.2.0",
		"@wordpress/data": "10.2.0",
		"@wordpress/element": "6.2.0",
		"@wordpress/i18n": "5.2.0",
		"@wordpress/url": "4.2.0",
		"prop-types": "^15.7.2"
	},
	"devDependencies": {
		"@babel/core": "7.24.7",
		"@babel/preset-react": "7.24.7",
		"react": "18.3.1",
		"react-dom": "18.3.1",
		"react-test-renderer": "18.3.1"
	},
	"peerDependencies": {
		"react": "^18.0.0",
		"react-dom": "^18.0.0"
	},
	"type": "module",
	"exports": {
		".": "./index.jsx"
	},
	"sideEffects": [
		"*.css",
		"*.scss"
	],
	"scripts": {}
}<|MERGE_RESOLUTION|>--- conflicted
+++ resolved
@@ -1,10 +1,6 @@
 {
 	"name": "@automattic/jetpack-idc",
-<<<<<<< HEAD
-	"version": "0.11.4-alpha",
-=======
 	"version": "0.11.5-alpha",
->>>>>>> d17273c4
 	"description": "Jetpack Connection Component",
 	"author": "Automattic",
 	"license": "GPL-2.0-or-later",
