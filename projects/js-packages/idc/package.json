--- conflicted
+++ resolved
@@ -1,10 +1,6 @@
 {
 	"name": "@automattic/jetpack-idc",
-<<<<<<< HEAD
-	"version": "0.10.54",
-=======
 	"version": "0.10.55",
->>>>>>> 43598442
 	"description": "Jetpack Connection Component",
 	"author": "Automattic",
 	"license": "GPL-2.0-or-later",
