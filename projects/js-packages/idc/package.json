{
	"name": "@automattic/jetpack-idc",
<<<<<<< HEAD
	"version": "0.5.0-alpha",
=======
	"version": "0.4.4-alpha",
>>>>>>> 5fe9a1fc
	"description": "Jetpack Connection Component",
	"author": "Automattic",
	"license": "GPL-2.0-or-later",
	"dependencies": {
		"@automattic/jetpack-api": "workspace:^0.6.0",
		"@automattic/jetpack-components": "workspace:^0.6.2-alpha",
		"@wordpress/base-styles": "4.0.3",
		"@wordpress/components": "19.0.1",
		"@wordpress/compose": "5.0.5",
		"@wordpress/data": "6.1.3",
		"@wordpress/element": "4.0.3",
		"@wordpress/i18n": "4.2.3",
		"prop-types": "^15.7.2"
	},
	"devDependencies": {
		"jetpack-js-test-runner": "workspace:*",
		"nyc": "15.1.0",
		"react": "17.0.2",
		"react-dom": "17.0.2",
		"react-test-renderer": "17.0.2"
	},
	"peerDependencies": {
		"react": "^17.0.2",
		"react-dom": "^17.0.2"
	},
	"type": "module",
	"exports": {
		".": "./index.jsx"
	},
	"sideEffects": [
		"*.css",
		"*.scss"
	],
	"scripts": {
		"test": "NODE_ENV=test NODE_PATH=tests:. js-test-runner --jsdom --initfile=test-main.jsx 'glob:./!(node_modules)/**/test/*.jsx'"
	},
	"engines": {
		"node": "^14.17.6 || ^16.7.0",
		"pnpm": "^6.5.0",
		"yarn": "use pnpm instead - see docs/yarn-upgrade.md"
	}
}<|MERGE_RESOLUTION|>--- conflicted
+++ resolved
@@ -1,10 +1,6 @@
 {
 	"name": "@automattic/jetpack-idc",
-<<<<<<< HEAD
 	"version": "0.5.0-alpha",
-=======
-	"version": "0.4.4-alpha",
->>>>>>> 5fe9a1fc
 	"description": "Jetpack Connection Component",
 	"author": "Automattic",
 	"license": "GPL-2.0-or-later",
