{
	"name": "@automattic/jetpack-idc",
	"version": "0.10.24-alpha",
	"description": "Jetpack Connection Component",
	"author": "Automattic",
	"license": "GPL-2.0-or-later",
	"dependencies": {
		"@automattic/jetpack-analytics": "workspace:* || ^0.1",
		"@automattic/jetpack-api": "workspace:* || ^0.14",
		"@automattic/jetpack-base-styles": "workspace:* || ^0.3",
<<<<<<< HEAD
		"@automattic/jetpack-components": "workspace:* || ^0.23",
		"@wordpress/base-styles": "4.9.0",
		"@wordpress/components": "21.1.0",
		"@wordpress/compose": "5.16.0",
		"@wordpress/data": "7.2.0",
		"@wordpress/element": "4.16.0",
		"@wordpress/i18n": "4.18.0",
		"@wordpress/url": "3.19.0",
=======
		"@automattic/jetpack-components": "workspace:* || ^0.22",
		"@wordpress/base-styles": "4.10.0",
		"@wordpress/components": "21.2.0",
		"@wordpress/compose": "5.17.0",
		"@wordpress/data": "7.3.0",
		"@wordpress/element": "4.17.0",
		"@wordpress/i18n": "4.19.0",
		"@wordpress/url": "3.20.0",
>>>>>>> dc154e70
		"prop-types": "^15.7.2"
	},
	"devDependencies": {
		"@babel/core": "7.19.3",
		"@babel/preset-react": "7.18.6",
		"react": "17.0.2",
		"react-dom": "17.0.2",
		"react-test-renderer": "17.0.2"
	},
	"peerDependencies": {
		"react": "^17.0.2",
		"react-dom": "^17.0.2"
	},
	"type": "module",
	"exports": {
		".": "./index.jsx"
	},
	"sideEffects": [
		"*.css",
		"*.scss"
	],
	"scripts": {},
	"engines": {
		"node": "^16.13.2",
		"yarn": "use pnpm instead - see docs/yarn-upgrade.md"
	}
}<|MERGE_RESOLUTION|>--- conflicted
+++ resolved
@@ -8,17 +8,7 @@
 		"@automattic/jetpack-analytics": "workspace:* || ^0.1",
 		"@automattic/jetpack-api": "workspace:* || ^0.14",
 		"@automattic/jetpack-base-styles": "workspace:* || ^0.3",
-<<<<<<< HEAD
 		"@automattic/jetpack-components": "workspace:* || ^0.23",
-		"@wordpress/base-styles": "4.9.0",
-		"@wordpress/components": "21.1.0",
-		"@wordpress/compose": "5.16.0",
-		"@wordpress/data": "7.2.0",
-		"@wordpress/element": "4.16.0",
-		"@wordpress/i18n": "4.18.0",
-		"@wordpress/url": "3.19.0",
-=======
-		"@automattic/jetpack-components": "workspace:* || ^0.22",
 		"@wordpress/base-styles": "4.10.0",
 		"@wordpress/components": "21.2.0",
 		"@wordpress/compose": "5.17.0",
@@ -26,7 +16,6 @@
 		"@wordpress/element": "4.17.0",
 		"@wordpress/i18n": "4.19.0",
 		"@wordpress/url": "3.20.0",
->>>>>>> dc154e70
 		"prop-types": "^15.7.2"
 	},
 	"devDependencies": {
