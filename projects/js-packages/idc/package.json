--- conflicted
+++ resolved
@@ -1,10 +1,6 @@
 {
 	"name": "@automattic/jetpack-idc",
-<<<<<<< HEAD
 	"version": "0.9.0-alpha",
-=======
-	"version": "0.8.3-alpha",
->>>>>>> da51a3fb
 	"description": "Jetpack Connection Component",
 	"author": "Automattic",
 	"license": "GPL-2.0-or-later",
