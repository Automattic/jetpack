--- conflicted
+++ resolved
@@ -2,13 +2,10 @@
 
 ### This is a list detailing changes for the Jetpack RNA IDC package releases.
 
-<<<<<<< HEAD
-=======
 ## 0.10.55 - 2023-12-06
 ### Changed
 - Updated package dependencies. [#34416]
 
->>>>>>> 43598442
 ## 0.10.54 - 2023-12-03
 ### Changed
 - Updated package dependencies. [#34411]
