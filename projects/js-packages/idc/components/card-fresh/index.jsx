/**
 * External dependencies
 */
import React, { useState, useCallback } from 'react';
import PropTypes from 'prop-types';
import { Button, Dashicon } from '@wordpress/components';
import { compose } from '@wordpress/compose';
import { withSelect, withDispatch } from '@wordpress/data';
import { createInterpolateElement } from '@wordpress/element';
import { __, sprintf } from '@wordpress/i18n';
import restApi from '@automattic/jetpack-api';
import { Spinner } from '@automattic/jetpack-components';

/**
 * Internal dependencies
 */
import { STORE_ID } from '../../state/store';
import extractHostname from '../../tools/extract-hostname';

/**
 * The "migrate" card.
 *
 * @param {object} props - The properties.
 * @param {string} props.wpcomHomeUrl - The original site URL.
 * @param {string} props.currentUrl - The current site URL.
<<<<<<< HEAD
 * @param {string} props.redirectUri - The redirect URI to redirect users back to after connecting.
=======
 * @param {boolean} props.isActionInProgress - Whether there's already an action in progress.
 * @param {Function} props.setIsActionInProgress - Function to set the "action in progress" flag.
>>>>>>> 3c1bd220
 * @returns {React.Component} The `ConnectScreen` component.
 */
const CardFresh = props => {
	const wpcomHostName = extractHostname( props.wpcomHomeUrl );
	const currentHostName = extractHostname( props.currentUrl );
<<<<<<< HEAD
	const redirectUri = props.redirectUri;
=======
	const { isActionInProgress, setIsActionInProgress } = props;
>>>>>>> 3c1bd220

	const buttonLabel = __( 'Create a fresh connection', 'jetpack' );

	const [ isStartingFresh, setIsStartingFresh ] = useState( false );

	/**
	 * Initiate the migration.
	 * Placeholder for now.
	 *
	 * @todo Add the actual migration functionality.
	 */
	const doStartFresh = useCallback( () => {
<<<<<<< HEAD
		if ( ! isInProgress ) {
			setIsInProgress( true );

			restApi
				.startIDCFresh( redirectUri )
				.then( connectUrl => {
					window.location.href = connectUrl + '&from=idc-notice';
				} )
				.catch( error => {
					setIsInProgress( false );
					throw error;
				} );
		}
	}, [ isInProgress, setIsInProgress, redirectUri ] );
=======
		if ( ! isActionInProgress ) {
			setIsActionInProgress( true );
			setIsStartingFresh( true );

			setTimeout( () => {
				setIsActionInProgress( false );
				setIsStartingFresh( false );
			}, 3000 );
		}
	}, [ setIsStartingFresh, isActionInProgress, setIsActionInProgress ] );
>>>>>>> 3c1bd220

	return (
		<div className="jp-idc-card-action-base">
			<div className="jp-idc-card-action-top">
				<h4>{ __( 'Treat each site as independent sites', 'jetpack' ) }</h4>

				<p>
					{ createInterpolateElement(
						sprintf(
							/* translators: %1$s: The current site domain name. %2$s: The original site domain name. */
							__(
								'<hostname>%1$s</hostname> settings, stats, and subscribers will start fresh. <hostname>%2$s</hostname> will keep its data as is.',
								'jetpack'
							),
							currentHostName,
							wpcomHostName
						),
						{
							hostname: <strong />,
						}
					) }
				</p>
			</div>

			<div className="jp-idc-card-action-bottom">
				<div className="jp-idc-card-action-sitename">{ wpcomHostName }</div>
				<Dashicon icon="minus" className="jp-idc-card-action-separator" />
				<div className="jp-idc-card-action-sitename">{ currentHostName }</div>

				<Button
					className="jp-idc-card-action-button"
					label={ buttonLabel }
					onClick={ doStartFresh }
					disabled={ isActionInProgress }
				>
					{ isStartingFresh ? <Spinner /> : buttonLabel }
				</Button>
			</div>
		</div>
	);
};

CardFresh.propTypes = {
	wpcomHomeUrl: PropTypes.string.isRequired,
	currentUrl: PropTypes.string.isRequired,
<<<<<<< HEAD
	redirectUri: PropTypes.string.isRequired,
=======
	isActionInProgress: PropTypes.bool,
	setIsActionInProgress: PropTypes.func.isRequired,
>>>>>>> 3c1bd220
};

export default compose( [
	withSelect( select => {
		return {
			isActionInProgress: select( STORE_ID ).getIsActionInProgress(),
		};
	} ),
	withDispatch( dispatch => {
		return {
			setIsActionInProgress: dispatch( STORE_ID ).setIsActionInProgress,
		};
	} ),
] )( CardFresh );<|MERGE_RESOLUTION|>--- conflicted
+++ resolved
@@ -23,22 +23,17 @@
  * @param {object} props - The properties.
  * @param {string} props.wpcomHomeUrl - The original site URL.
  * @param {string} props.currentUrl - The current site URL.
-<<<<<<< HEAD
  * @param {string} props.redirectUri - The redirect URI to redirect users back to after connecting.
-=======
  * @param {boolean} props.isActionInProgress - Whether there's already an action in progress.
  * @param {Function} props.setIsActionInProgress - Function to set the "action in progress" flag.
->>>>>>> 3c1bd220
  * @returns {React.Component} The `ConnectScreen` component.
  */
 const CardFresh = props => {
 	const wpcomHostName = extractHostname( props.wpcomHomeUrl );
 	const currentHostName = extractHostname( props.currentUrl );
-<<<<<<< HEAD
 	const redirectUri = props.redirectUri;
-=======
+
 	const { isActionInProgress, setIsActionInProgress } = props;
->>>>>>> 3c1bd220
 
 	const buttonLabel = __( 'Create a fresh connection', 'jetpack' );
 
@@ -51,9 +46,9 @@
 	 * @todo Add the actual migration functionality.
 	 */
 	const doStartFresh = useCallback( () => {
-<<<<<<< HEAD
-		if ( ! isInProgress ) {
-			setIsInProgress( true );
+		if ( ! isActionInProgress ) {
+			setIsActionInProgress( true );
+			setIsStartingFresh( true );
 
 			restApi
 				.startIDCFresh( redirectUri )
@@ -61,23 +56,12 @@
 					window.location.href = connectUrl + '&from=idc-notice';
 				} )
 				.catch( error => {
-					setIsInProgress( false );
+					setIsActionInProgress( false );
+					setIsStartingFresh( false );
 					throw error;
 				} );
 		}
-	}, [ isInProgress, setIsInProgress, redirectUri ] );
-=======
-		if ( ! isActionInProgress ) {
-			setIsActionInProgress( true );
-			setIsStartingFresh( true );
-
-			setTimeout( () => {
-				setIsActionInProgress( false );
-				setIsStartingFresh( false );
-			}, 3000 );
-		}
-	}, [ setIsStartingFresh, isActionInProgress, setIsActionInProgress ] );
->>>>>>> 3c1bd220
+	}, [ setIsStartingFresh, isActionInProgress, setIsActionInProgress, redirectUri ] );
 
 	return (
 		<div className="jp-idc-card-action-base">
@@ -123,12 +107,9 @@
 CardFresh.propTypes = {
 	wpcomHomeUrl: PropTypes.string.isRequired,
 	currentUrl: PropTypes.string.isRequired,
-<<<<<<< HEAD
 	redirectUri: PropTypes.string.isRequired,
-=======
 	isActionInProgress: PropTypes.bool,
 	setIsActionInProgress: PropTypes.func.isRequired,
->>>>>>> 3c1bd220
 };
 
 export default compose( [
