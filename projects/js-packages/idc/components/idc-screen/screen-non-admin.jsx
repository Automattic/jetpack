/**
 * External dependencies
 */
import React from 'react';
import PropTypes from 'prop-types';
import { createInterpolateElement } from '@wordpress/element';
import { __ } from '@wordpress/i18n';
import { getRedirectUrl } from '@automattic/jetpack-components';

/**
 * Internal dependencies
 */
import customContentShape from '../../tools/custom-content-shape';

/**
 * Retrieve the main screen body.
 *
 * @param {object} props - The properties.
 * @returns {React.Component} The ScreenMain component.
 */
const ScreenNonAdmin = props => {
	const { customContent } = props;

	return (
		<React.Fragment>
			<h2>
				{ customContent.nonAdminTitle
					? createInterpolateElement( customContent.nonAdminTitle, { em: <em /> } )
					: __( 'Safe Mode has been activated', 'jetpack' ) }
			</h2>

			<p>
				{ createInterpolateElement(
					customContent.nonAdminBodyText ||
						__(
							'This site is in Safe Mode because there are 2 Jetpack-powered sites that appear to be duplicates. ' +
								'2 sites that are telling Jetpack they’re the same site. <safeModeLink>Learn more about safe mode.</safeModeLink>',
							'jetpack'
						),
<<<<<<< HEAD
						{
							safeModeLink: (
								<a
									href={ customContent.supportURL || getRedirectUrl( 'jetpack-support-safe-mode' ) }
									rel="noopener noreferrer"
									target="_blank"
								/>
							),
						}
					) }
=======
					{
						safeModeLink: (
							<a
								href={ getRedirectUrl( 'jetpack-support-safe-mode' ) }
								rel="noopener noreferrer"
								target="_blank"
							/>
						),
						em: <em />,
						strong: <strong />,
					}
				) }
>>>>>>> d15844ba
			</p>

			{ customContent.nonAdminBodyText ? (
				''
			) : (
				<p>
					{ __( 'An administrator of this site can take Jetpack out of Safe Mode.', 'jetpack' ) }
				</p>
			) }
		</React.Fragment>
	);
};

ScreenNonAdmin.propTypes = {
	/** Custom text content. */
	customContent: PropTypes.shape( customContentShape ),
};

ScreenNonAdmin.defaultProps = {
	customContent: {},
};

export default ScreenNonAdmin;<|MERGE_RESOLUTION|>--- conflicted
+++ resolved
@@ -37,22 +37,10 @@
 								'2 sites that are telling Jetpack they’re the same site. <safeModeLink>Learn more about safe mode.</safeModeLink>',
 							'jetpack'
 						),
-<<<<<<< HEAD
-						{
-							safeModeLink: (
-								<a
-									href={ customContent.supportURL || getRedirectUrl( 'jetpack-support-safe-mode' ) }
-									rel="noopener noreferrer"
-									target="_blank"
-								/>
-							),
-						}
-					) }
-=======
 					{
 						safeModeLink: (
 							<a
-								href={ getRedirectUrl( 'jetpack-support-safe-mode' ) }
+								href={ customContent.supportURL || getRedirectUrl( 'jetpack-support-safe-mode' ) }
 								rel="noopener noreferrer"
 								target="_blank"
 							/>
@@ -61,7 +49,6 @@
 						strong: <strong />,
 					}
 				) }
->>>>>>> d15844ba
 			</p>
 
 			{ customContent.nonAdminBodyText ? (
