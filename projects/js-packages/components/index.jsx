/*
This program is free software; you can redistribute it and/or
modify it under the terms of the GNU General Public License
as published by the Free Software Foundation; either version 2
of the License, or (at your option) any later version.

This program is distributed in the hope that it will be useful,
but WITHOUT ANY WARRANTY; without even the implied warranty of
MERCHANTABILITY or FITNESS FOR A PARTICULAR PURPOSE.  See the
GNU General Public License for more details.

You should have received a copy of the GNU General Public License
along with this program; if not, write to the Free Software
Foundation, Inc., 51 Franklin Street, Fifth Floor, Boston, MA  02110-1301, USA.
*/

export { default as JetpackLogo } from './components/jetpack-logo';
<<<<<<< HEAD
export { default as getRedirectUrl } from './tools/jp-redirect';
=======
export { default as AutomatticBylineLogo } from './components/automattic-byline-logo';
export { default as JetpackFooter } from './components/jetpack-footer';
>>>>>>> ca0ab25e
<|MERGE_RESOLUTION|>--- conflicted
+++ resolved
@@ -15,9 +15,6 @@
 */
 
 export { default as JetpackLogo } from './components/jetpack-logo';
-<<<<<<< HEAD
 export { default as getRedirectUrl } from './tools/jp-redirect';
-=======
 export { default as AutomatticBylineLogo } from './components/automattic-byline-logo';
-export { default as JetpackFooter } from './components/jetpack-footer';
->>>>>>> ca0ab25e
+export { default as JetpackFooter } from './components/jetpack-footer';