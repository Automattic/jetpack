/*
This program is free software; you can redistribute it and/or
modify it under the terms of the GNU General Public License
as published by the Free Software Foundation; either version 2
of the License, or (at your option) any later version.

This program is distributed in the hope that it will be useful,
but WITHOUT ANY WARRANTY; without even the implied warranty of
MERCHANTABILITY or FITNESS FOR A PARTICULAR PURPOSE.  See the
GNU General Public License for more details.

You should have received a copy of the GNU General Public License
along with this program; if not, write to the Free Software
Foundation, Inc., 51 Franklin Street, Fifth Floor, Boston, MA  02110-1301, USA.
*/

export { default as JetpackLogo } from './components/jetpack-logo';
export { default as getRedirectUrl } from './tools/jp-redirect';
export { default as AutomatticBylineLogo } from './components/automattic-byline-logo';
export { default as JetpackFooter } from './components/jetpack-footer';
export { default as Spinner } from './components/spinner';
export { default as ActionButton } from './components/action-button';
export { default as PricingCard } from './components/pricing-card';
<<<<<<< HEAD
export { default as JetpackAdminSection } from './components/admin-section/basic';
export { default as JetpackAdminSectionHero } from './components/admin-section/hero';
export { default as JetpackAdminPage } from './components/admin-page';
=======
export { default as DecorativeCard } from './components/decorative-card';
>>>>>>> d35c2dbd
<|MERGE_RESOLUTION|>--- conflicted
+++ resolved
@@ -21,10 +21,7 @@
 export { default as Spinner } from './components/spinner';
 export { default as ActionButton } from './components/action-button';
 export { default as PricingCard } from './components/pricing-card';
-<<<<<<< HEAD
 export { default as JetpackAdminSection } from './components/admin-section/basic';
 export { default as JetpackAdminSectionHero } from './components/admin-section/hero';
 export { default as JetpackAdminPage } from './components/admin-page';
-=======
-export { default as DecorativeCard } from './components/decorative-card';
->>>>>>> d35c2dbd
+export { default as DecorativeCard } from './components/decorative-card';