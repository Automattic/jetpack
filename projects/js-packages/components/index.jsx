--- conflicted
+++ resolved
@@ -27,10 +27,6 @@
 export { default as DecorativeCard } from './components/decorative-card';
 export { default as Col } from './components/layout/col';
 export { default as Container } from './components/layout/container';
-<<<<<<< HEAD
-export { default as Row } from './components/layout/row';
 export { default as ThemeProvider } from './components/theme-provider';
-=======
->>>>>>> b754ddab
 export { default as numberFormat } from './components/number-format';
 export { getUserLocale, cleanLocale } from './lib/locale';