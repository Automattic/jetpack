--- conflicted
+++ resolved
@@ -2,11 +2,7 @@
 
 ### This is a list detailing changes for the Jetpack RNA Components package releases.
 
-<<<<<<< HEAD
-## [0.53.5] - 2024-05-24
-=======
 ## [0.53.5] - 2024-05-23
->>>>>>> d557c9db
 ### Changed
 - Updated package dependencies. [#36964]
 
