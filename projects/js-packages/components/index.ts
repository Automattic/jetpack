--- conflicted
+++ resolved
@@ -79,9 +79,6 @@
 export { getUserLocale, cleanLocale } from './lib/locale';
 export { default as RadioControl } from './components/radio-control';
 export { default as StatCard } from './components/stat-card';
-<<<<<<< HEAD
 export { default as DiffViewer } from './components/diff-viewer';
-=======
 export { default as MarkedLines } from './components/marked-lines';
->>>>>>> 8af02a63
 export * from './components/global-notices';