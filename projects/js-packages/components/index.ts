--- conflicted
+++ resolved
@@ -74,8 +74,5 @@
 export { default as ProgressBar } from './components/progress-bar';
 export { default as UpsellBanner } from './components/upsell-banner';
 export { getUserLocale, cleanLocale } from './lib/locale';
-<<<<<<< HEAD
-export { default as StatCard } from './components/stat-card';
-=======
 export { default as RadioControl } from './components/radio-control';
->>>>>>> da623bab
+export { default as StatCard } from './components/stat-card';