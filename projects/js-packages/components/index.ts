--- conflicted
+++ resolved
@@ -75,8 +75,5 @@
 export { default as UpsellBanner } from './components/upsell-banner';
 export { getUserLocale, cleanLocale } from './lib/locale';
 export { default as RadioControl } from './components/radio-control';
-<<<<<<< HEAD
 export { default as StatCard } from './components/stat-card';
-=======
-export * from './components/global-notices';
->>>>>>> ee7f09b9
+export * from './components/global-notices';