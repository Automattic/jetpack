/*
This program is free software; you can redistribute it and/or
modify it under the terms of the GNU General Public License
as published by the Free Software Foundation; either version 2
of the License, or (at your option) any later version.

This program is distributed in the hope that it will be useful,
but WITHOUT ANY WARRANTY; without even the implied warranty of
MERCHANTABILITY or FITNESS FOR A PARTICULAR PURPOSE.  See the
GNU General Public License for more details.

You should have received a copy of the GNU General Public License
along with this program; if not, write to the Free Software
Foundation, Inc., 51 Franklin Street, Fifth Floor, Boston, MA  02110-1301, USA.
*/

export { default as JetpackLogo } from './components/jetpack-logo';
export { default as JetpackSearchLogo } from './components/jetpack-search-logo';
export { default as JetpackVaultPressBackupLogo } from './components/jetpack-vaultpress-backup-logo';
export { default as JetpackVideoPressLogo } from './components/jetpack-videopress-logo';
export { default as getRedirectUrl } from './tools/jp-redirect';
export { default as getProductCheckoutUrl } from './tools/get-product-checkout-url';
export { isFirstMonthTrial } from './tools/pricing-utils';
export { default as AutomatticBylineLogo } from './components/automattic-byline-logo';
export { default as JetpackFooter } from './components/jetpack-footer';
export { default as Spinner } from './components/spinner';
export { default as Gridicon } from './components/gridicon';
export { default as IconTooltip } from './components/icon-tooltip';
export { default as ActionButton } from './components/action-button';
export { default as PricingCard } from './components/pricing-card';
export { default as NumberSlider } from './components/number-slider';
export { default as AdminSection } from './components/admin-section/basic';
export { default as AdminSectionHero } from './components/admin-section/hero';
export { default as AdminPage } from './components/admin-page';
export { default as DecorativeCard } from './components/decorative-card';
export { default as Col } from './components/layout/col';
export { default as Testimonials } from './components/testimonials';
export { default as Container } from './components/layout/container';
export { default as useBreakpointMatch } from './components/layout/use-breakpoint-match';
export { default as CopyToClipboard } from './components/copy-to-clipboard';
export * from './components/icons';
export { default as SplitButton } from './components/split-button';
export { default as ThemeProvider } from './components/theme-provider';
export { default as Text, H2, H3, Title } from './components/text';
export { default as ToggleControl } from './components/toggle-control';
export { default as numberFormat } from './components/number-format';
export { default as QRCode } from './components/qr-code';
export { default as Button } from './components/button';
export { default as LoadingPlaceholder } from './components/loading-placeholder';
export { default as TermsOfService } from './components/terms-of-service';
export {
	default as PricingTable,
	PricingTableColumn,
	PricingTableHeader,
	PricingTableItem,
} from './components/pricing-table';
export { default as BoostScoreBar } from './components/boost-score-bar';
export { default as BoostScoreGraph } from './components/boost-score-graph';
export { default as ProductPrice } from './components/product-price';
export { default as ProductOffer, IconsCard } from './components/product-offer';
export { default as Dialog } from './components/dialog';
export { default as DonutMeter } from './components/donut-meter';
export { default as RecordMeterBar } from './components/record-meter-bar';
export { default as ContextualUpgradeTrigger } from './components/contextual-upgrade-trigger';
export { default as Alert } from './components/alert';
export { default as Notice } from './components/notice';
export { default as Popover } from './components/popover';
export { default as Status } from './components/status';
export { default as IndeterminateProgressBar } from './components/indeterminate-progress-bar';
export { default as ActionPopover } from './components/action-popover';
export { default as ZendeskChat } from './components/zendesk-chat';
export { default as ProgressBar } from './components/progress-bar';
<<<<<<< HEAD
export { getUserLocale, cleanLocale } from './lib/locale';
export { default as StatCard } from './components/stat-card';
=======
export { default as UpsellBanner } from './components/upsell-banner';
export { getUserLocale, cleanLocale } from './lib/locale';
>>>>>>> dd4b85c1
<|MERGE_RESOLUTION|>--- conflicted
+++ resolved
@@ -70,10 +70,6 @@
 export { default as ActionPopover } from './components/action-popover';
 export { default as ZendeskChat } from './components/zendesk-chat';
 export { default as ProgressBar } from './components/progress-bar';
-<<<<<<< HEAD
-export { getUserLocale, cleanLocale } from './lib/locale';
-export { default as StatCard } from './components/stat-card';
-=======
 export { default as UpsellBanner } from './components/upsell-banner';
 export { getUserLocale, cleanLocale } from './lib/locale';
->>>>>>> dd4b85c1
+export { default as StatCard } from './components/stat-card';