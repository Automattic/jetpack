@import '@wordpress/dataviews/build-style/style.css';

:global {
	.dataviews-view-table tbody .dataviews-view-table__cell-content-wrapper {
		min-height: 0;
	}

	.dataviews-view-table td, .dataviews-view-table th {
		white-space: initial;
	}

	.dataviews-view-table td .components-flex {
		gap: 4px;
	}

	.dataviews-view-list .dataviews-views-list__fields {
		align-items: center;
	}
}

.media {
	width: 100%;
	height: 100%;
	display: flex;
	align-items: center;
	justify-content: center;
	color: black;
	background-color: #EDFFEE;
	border-color: #EDFFEE;

	svg {
		fill: currentColor;
	}
}

.icon-check {
	fill: var( --jp-green-40 );
}

.icon-info {
	fill: var( --jp-red );
}

.support-link {
	color: inherit;

	&:focus,
	&:hover {
		color: inherit;
		box-shadow: none;
	}
}

.fixer-status {
	display: flex;
	align-items: center;
	line-height: 0;

	.icon-spinner {
		margin-left: 1px;
	}

<<<<<<< HEAD
=======
	.icon-info {
		margin-left: -3px;
	}

>>>>>>> 7da9b3ee
	.icon-check {
		margin-left: -6px;
	}
}

.threat__primary {
	display: flex;
	align-items: center;
	gap: 8px;
}

.threat__subtitle {
	display: flex;
	align-items: center;
	gap: 6px;
	font-size: 12px;
	color: var( --jp-gray-80 );
	margin-bottom: 4px;

	> svg {
		color: currentColor;
	}
}

.threat__title {
	color: var( --jp-gray-80 );
	font-weight: 510;
}

.threat__description {
	color: var( --jp-gray-80 );
	font-size: 12px;
}

.icon-spinner {
	svg {
		margin: 0;
	}
}

.spinner-spacer {
	margin-left: 8px;
}

.info-spacer {
	margin-left: 4px;
}

.check-spacer {
	margin-left: -2px;
}

.threat__fixer {
	min-width: 54px;
<<<<<<< HEAD
	display: flex;
	justify-content: center;
}

.icon-tooltip {
	width: fit-content;

	&__container {
		text-align: left;
		height: 20px;
	}

	&__icon {
		color: var( --jp-red );
	}
=======
	text-align: center;
>>>>>>> 7da9b3ee
}<|MERGE_RESOLUTION|>--- conflicted
+++ resolved
@@ -59,14 +59,7 @@
 	.icon-spinner {
 		margin-left: 1px;
 	}
-
-<<<<<<< HEAD
-=======
-	.icon-info {
-		margin-left: -3px;
-	}
-
->>>>>>> 7da9b3ee
+  
 	.icon-check {
 		margin-left: -6px;
 	}
@@ -121,7 +114,6 @@
 
 .threat__fixer {
 	min-width: 54px;
-<<<<<<< HEAD
 	display: flex;
 	justify-content: center;
 }
@@ -137,7 +129,4 @@
 	&__icon {
 		color: var( --jp-red );
 	}
-=======
-	text-align: center;
->>>>>>> 7da9b3ee
 }