--- conflicted
+++ resolved
@@ -35,17 +35,11 @@
 /**
  * Alert component
  *
-<<<<<<< HEAD
- * @param {object}          props          - The component properties.
- * @param {string}          props.level    - The alert level: error, warning, info, success.
- * @param {boolean}         props.showIcon - Whether to show the alert icon.
-=======
- * @param {object} props                   - The component properties.
- * @param {string} props.level             - The alert level: error, warning, info, success.
- * @param {boolean} props.showIcon         - Whether to show the alert icon.
- * @param {string} props.className         - The wrapper class name.
->>>>>>> bf0b6a7d
- * @param {React.Component} props.children - The alert content.
+ * @param {object}          props           - The component properties.
+ * @param {string}          props.level     - The alert level: error, warning, info, success.
+ * @param {boolean}         props.showIcon  - Whether to show the alert icon.
+ * @param {string}          props.className - The wrapper class name.
+ * @param {React.Component} props.children  - The alert content.
  * @return {React.ReactElement}             The `Alert` component.
  */
 const Alert: React.FC< AlertProps > = ( {
