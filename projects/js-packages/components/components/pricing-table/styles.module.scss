--- conflicted
+++ resolved
@@ -124,40 +124,31 @@
 	}
 }
 
-<<<<<<< HEAD
-svg.popover-icon {
-=======
 .item .popover-icon {
->>>>>>> 8d469f54
 	fill: var( --jp-gray-20 );
 	flex-shrink: 0;
 }
 
 .tos {
 	text-align: center;
+	width: fit-content;
 
 	> a {
 		color: black;
 	}
 
 	.is-viewport-large & {
-		text-align: center;
-		grid-column: 2 / span 2;
+		padding-left: var( --padding );
+		padding-right: var( --padding );
+		grid-column: 2;
+		white-space: nowrap;
+		overflow: hidden;
 	}
 }
 
 .tos-container {
-<<<<<<< HEAD
-	.is-viewport-large & {
-		display: grid;
-		grid-template-columns: repeat( var( --columns ), 1fr);
-		grid-auto-flow: column;
-		column-gap: calc( var( --spacing-base ) * 3 );
-	}
-=======
 	display: flex;
 	align-items: right;
 	justify-content: right;
 	margin: 0 calc( var( --spacing-base ) * 4 );
->>>>>>> 8d469f54
 }