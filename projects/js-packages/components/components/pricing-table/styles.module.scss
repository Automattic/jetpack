--- conflicted
+++ resolved
@@ -125,13 +125,8 @@
 	}
 }
 
-<<<<<<< HEAD
 svg.popover-icon {
-	fill: var( --fill, var( --jp-gray ) );
-=======
-.popover-icon {
 	fill: var( --jp-gray-20 );
->>>>>>> 5bb34207
 	flex-shrink: 0;
 }
 
