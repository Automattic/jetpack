import { __, sprintf } from '@wordpress/i18n';
import { Icon, starFilled as star, plus, check } from '@wordpress/icons';
import classnames from 'classnames';
import PropTypes from 'prop-types';
import React, { Fragment, ReactElement } from 'react';
import Alert from '../alert';
import Button from '../button/index';
import { getIconBySlug, CheckmarkIcon } from '../icons/index.jsx';
import ProductPrice from '../product-price/index';
import Text, { H3, Title } from '../text/index';
import styles from './style.module.scss';

/**
 * Product Detail Card Header component.
 *
 * @param {object} props       - Component props.
 * @param {string} props.title - Product title.
 * @returns {React.Component}  ProductOfferHeader react component.
 */
function ProductOfferHeader( { title = __( 'Popular upgrade', 'jetpack' ) } ) {
	return (
		<div className={ styles[ 'card-header' ] }>
			<Icon icon={ star } className={ styles[ 'product-bundle-icon' ] } size={ 24 } />
			<Text variant="label">{ title }</Text>
		</div>
	);
}

/**
 * Icons composition for a bundle product,
 * based on the list of supported products.
 *
 * @param {object} props         - Component props.
 * @param {Array} props.icon     - Custom icon slug.
 * @param {Array} props.products - List of supported products.
 * @param {number} props.size    - Icon size.
 * @returns {React.Component}      Bundle product icons react component.
 */
export function IconsCard( { products, icon, size = 24 } ) {
	if ( icon ) {
		const CustomIcon = getIconBySlug( icon );
		return (
			<div className={ styles[ 'product-bundle-icons' ] }>
				<CustomIcon size={ size } />
			</div>
		);
	}

	return (
		<div className={ styles[ 'product-bundle-icons' ] }>
			{ products.map( ( product, index ) => {
				const ProductIcon = getIconBySlug( product );
				const ProIcon = ProductIcon ? ProductIcon : () => null;

				return (
					<Fragment key={ index }>
						<ProIcon size={ size } />

						{ index !== products.length - 1 && (
							<Icon
								className={ styles[ 'plus-icon' ] }
								key={ `icon-plugs${ index * 2 + 1 }` }
								icon={ plus }
								size={ 16 }
							/>
						) }
					</Fragment>
				);
			} ) }
		</div>
	);
}

/**
 * Product Detail component.
 *
 * @param {object} props                   - Component props.
 * @param {string} props.slug              - Product slug.
 * @param {string} props.icon 	           - Custom Icon slug.
 * @param {string} props.title             - Product title.
 * @param {string} props.subTitle          - Product sub-title.
 * @param {string} props.description       - Product description.
 * @param {Array}  props.features          - Features list of the product.
 * @param {boolean} props.isCard           - Add the styles to look like a card.
 * @param {boolean} props.isBundle         - Whether or not the product is a bundle.
 * @param {Array} props.supportedProducts  - List of supported products (for bundles).
 * @param {Object} props.pricing           - Product Pricing object.
 * @param {boolean} props.hasRequiredPlan  - Whether or not the product has the required plan.
 * @param {boolean} props.isLoading        - Applies the isLoading style to the component.
 * @param {string} props.className         - A className to be concat with default ones.
 * @param {Function} props.onAdd           - Callback function to be executed on click on Add button.
 * @param {string} props.addProductUrl     - The checkout URL to add/buy the product.
 * @param {string} props.buttonText        - The text to be displayed on the Add button.
 * @param {ReactElement} props.buttonDisclaimer - Content displayed below the Add button.
 * @param {string} props.error             - Error message.
 * @returns {React.ReactElement}             ProductOffer react component. Optional.
 */
const ProductOffer = ( {
	className,
	slug,
	title,
	icon,
	subTitle,
	description,
	features,
	isCard,
	isBundle,
	supportedProducts,
	pricing,
	hasRequiredPlan,
	onAdd,
	addProductUrl,
	isLoading,
	buttonText,
	buttonDisclaimer,
	error,
} ) => {
	const { isFree, price, currency, offPrice } = pricing;
	const needsPurchase = ! isFree && ! hasRequiredPlan;

	const defautlButtonText = sprintf(
		/* translators: placeholder is product name. */
		__( 'Add %s', 'jetpack' ),
		title
	);

	return (
		<div
			className={ classnames( styles.wrapper, className, {
				[ styles[ 'is-bundle-card' ] ]: isBundle,
				[ styles[ 'is-card' ] ]: isCard || isBundle, // is card when is bundle.
			} ) }
		>
			{ isBundle && <ProductOfferHeader /> }

			<div className={ styles[ 'card-container' ] }>
				<IconsCard
					slug={ slug }
					icon={ icon }
					products={ supportedProducts?.length ? supportedProducts : [ slug ] }
					size={ 32 }
				/>
				<H3>{ title }</H3>
				{ subTitle && <Title mb={ 3 }>{ subTitle }</Title> }
				{ description && <Text mb={ 3 }>{ description }</Text> }

				<ul className={ styles.features }>
					{ features.map( ( feature, id ) => (
						<Text component="li" key={ `feature-${ id }` } variant="body">
							<Icon icon={ check } size={ 24 } className={ styles.check } />
							{ feature }
						</Text>
					) ) }
				</ul>

				{ needsPurchase && (
					<ProductPrice price={ price } offPrice={ offPrice } currency={ currency } />
				) }

				{ isFree && <H3>{ __( 'Free', 'jetpack' ) }</H3> }

				<Alert level="error" showIcon={ !! error }>
					{ error }
				</Alert>

				{ ( ! isBundle || ( isBundle && ! hasRequiredPlan ) ) && (
					<Button
						onClick={ addProductUrl ? null : onAdd }
						isLoading={ isLoading }
						disabled={ isLoading }
						variant={ isLoading || ! isBundle ? 'primary' : 'secondary' }
						className={ styles[ 'add-button' ] }
						{ ...( addProductUrl ? { href: addProductUrl } : {} ) }
					>
						{ buttonText || defautlButtonText }
					</Button>
				) }

				{ isBundle && hasRequiredPlan && (
					<div className={ styles[ 'product-has-required-plan' ] }>
						<CheckmarkIcon size={ 36 } />
						<Text>{ __( 'Active on your site', 'jetpack' ) }</Text>
					</div>
				) }
<<<<<<< HEAD
=======

				{ buttonDisclaimer }

				{ error && <Alert level="error">{ error } </Alert> }
>>>>>>> 19992e36
			</div>
		</div>
	);
};

ProductOffer.propTypes = {
	slug: PropTypes.string.isRequired,
	name: PropTypes.string,

	/** Custom icon slug */
	icon: PropTypes.string,
	/** Product title. Primary heading */
	title: PropTypes.string,

	/** Product subtitle. Secondary heading */
	subTitle: PropTypes.string,
	description: PropTypes.string,
	features: PropTypes.arrayOf( PropTypes.string ),
	pricing: PropTypes.object,
	isCard: PropTypes.bool,
	isBundle: PropTypes.bool,
	supportedProducts: PropTypes.arrayOf( PropTypes.string ),
	className: PropTypes.string,
	hasRequiredPlan: PropTypes.bool,
	isLoading: PropTypes.bool,
	onAdd: PropTypes.func,
	error: PropTypes.string,
	addProductUrl: PropTypes.string,

	/** Custom text for the onAdd product button. */
	buttonText: PropTypes.string,
	buttonDisclaimer: PropTypes.element,
};

ProductOffer.defaultProps = {
	trackButtonClick: () => {},
	title: '',
	subTitle: '',
	isBundle: false,
	pricing: {},
	onAdd: () => {},
	isLoading: false,
	buttonText: '',
	error: '',
	buttonDisclaimer: null,
};

export default ProductOffer;<|MERGE_RESOLUTION|>--- conflicted
+++ resolved
@@ -182,13 +182,9 @@
 						<Text>{ __( 'Active on your site', 'jetpack' ) }</Text>
 					</div>
 				) }
-<<<<<<< HEAD
-=======
 
 				{ buttonDisclaimer }
 
-				{ error && <Alert level="error">{ error } </Alert> }
->>>>>>> 19992e36
 			</div>
 		</div>
 	);
