--- conflicted
+++ resolved
@@ -19,10 +19,6 @@
 };
 
 interface UplotChartProps {
-<<<<<<< HEAD
-	data: ScoreGraphAlignedData | [];
-=======
->>>>>>> e7709fc2
 	periods: Period[];
 	options?: Partial< uPlot.Options >;
 	legendContainer?: React.RefObject< HTMLDivElement >;
@@ -90,10 +86,6 @@
  * UplotLineChart component.
  *
  * @param {object} props - The props object for the UplotLineChart component.
-<<<<<<< HEAD
- * @param {ScoreGraphAlignedData | []} props.data - Formatted data for the uPlot chart. In the format [ [...timestamps], [...desktopScores], [...mobileScores] ].
-=======
->>>>>>> e7709fc2
  * @param {{ startDate: number, endDate: number }} props.range - The date range of the chart.
  * @param {Period[]} props.periods - The periods to display in the chart.
  * @returns {React.Element} The JSX element representing the UplotLineChart component.
@@ -104,13 +96,6 @@
 
 	let lastDesktopScore = 0;
 	let lastMobileScore = 0;
-<<<<<<< HEAD
-	// data can be an empty array if there is no data-points in the graph
-	if ( data.length === 3 ) {
-		lastDesktopScore = data[ 1 ][ data[ 1 ].length - 1 ] || 0;
-		lastMobileScore = data[ 2 ][ data[ 2 ].length - 1 ] || 0;
-	}
-=======
 
 	if ( periods.length > 0 ) {
 		lastDesktopScore = periods[ periods.length - 1 ].dimensions.desktop_overall_score;
@@ -118,7 +103,6 @@
 	}
 
 	const data = useBoostScoreTransform( periods );
->>>>>>> e7709fc2
 
 	const options: uPlot.Options = useMemo( () => {
 		const defaultOptions: uPlot.Options = {
