import React, { type FunctionComponent } from 'react';
import Text from '../text';
import Background from './background';
import UplotLineChart from './uplot-line-chart';
<<<<<<< HEAD
import { useBoostScoreTransform } from './use-boost-score-transform';
=======
>>>>>>> e7709fc2
import './style.scss';

export interface Period {
	timestamp: number;
	dimensions: {
		desktop_overall_score: number;
		desktop_lcp: number;
		desktop_cls: number;
		desktop_tbt: number;
		mobile_overall_score: number;
		mobile_lcp: number;
		mobile_cls: number;
		mobile_tbt: number;
	};
}
export interface BoostScoreGraphProps {
	periods?: Period[];
	startDate?: number;
	endDate?: number;
	title?: string;
	isPlaceholder?: boolean;
}

export type ScoreGraphAlignedData = [
	number[], // timestamps
	number[], // desktop_overall_score
	number[] // mobile_overall_score
];

/**
 * BoostScoreGraph component composed by the chart and the legend.
 *
 * @param {BoostScoreGraphProps} props - The props object for the BoostScoreGraph component.
 * @param {string} props.title - Title for the chart.
 * @param {Period[]} props.periods - The periods to display in the chart.
 * @param {boolean} [props.isLoading=false] - Whether the component is in a loading state.
 * @returns {React.ReactElement} The JSX element representing the BoostScoreGraph component, or null if loading.
 */
export const BoostScoreGraph: FunctionComponent< BoostScoreGraphProps > = ( {
	periods = [],
	startDate = 0,
	endDate = 0,
	title,
	isPlaceholder = false,
} ) => {
	// Sort periods by timestamp
	periods.sort( ( a, b ) => a.timestamp - b.timestamp );

	// @todo Remove this once we have a proper date range picker
	const dayBeforeEndDate = endDate - 24 * 60 * 60 * 1000;
	// Adjust the start date based on available data
	if ( periods.length > 0 ) {
		startDate = Math.min( periods[ 0 ].timestamp - 12 * 60 * 60 * 1000, dayBeforeEndDate );
	} else {
		startDate = dayBeforeEndDate;
	}

<<<<<<< HEAD
	const data = useBoostScoreTransform( periods );

=======
>>>>>>> e7709fc2
	return (
		<div className="jb-score-graph">
			{ title && <Text variant="title-medium">{ title }</Text> }
			{ isPlaceholder ? (
				<div className="jb-score-graph__placeholder">
					<Background />
				</div>
			) : (
<<<<<<< HEAD
				<UplotLineChart data={ data } periods={ periods } range={ { startDate, endDate } } />
=======
				<UplotLineChart periods={ periods } range={ { startDate, endDate } } />
>>>>>>> e7709fc2
			) }
		</div>
	);
};

export default BoostScoreGraph;<|MERGE_RESOLUTION|>--- conflicted
+++ resolved
@@ -2,10 +2,6 @@
 import Text from '../text';
 import Background from './background';
 import UplotLineChart from './uplot-line-chart';
-<<<<<<< HEAD
-import { useBoostScoreTransform } from './use-boost-score-transform';
-=======
->>>>>>> e7709fc2
 import './style.scss';
 
 export interface Period {
@@ -63,11 +59,6 @@
 		startDate = dayBeforeEndDate;
 	}
 
-<<<<<<< HEAD
-	const data = useBoostScoreTransform( periods );
-
-=======
->>>>>>> e7709fc2
 	return (
 		<div className="jb-score-graph">
 			{ title && <Text variant="title-medium">{ title }</Text> }
@@ -75,12 +66,7 @@
 				<div className="jb-score-graph__placeholder">
 					<Background />
 				</div>
-			) : (
-<<<<<<< HEAD
-				<UplotLineChart data={ data } periods={ periods } range={ { startDate, endDate } } />
-=======
 				<UplotLineChart periods={ periods } range={ { startDate, endDate } } />
->>>>>>> e7709fc2
 			) }
 		</div>
 	);
