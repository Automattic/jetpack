import { createInterpolateElement } from '@wordpress/element';
import { __, sprintf } from '@wordpress/i18n';
import clsx from 'clsx';
import { getRedirectUrl } from '../../../components';
import Text from '../text';
import type { TermsOfServiceProps } from './types';
import './styles.scss';

const TermsOfService: React.FC< TermsOfServiceProps > = ( {
	className,
	multipleButtons,
	agreeButtonLabel,
	...textProps
} ) => (
<<<<<<< HEAD
	<Text className={ classNames( className, 'terms-of-service' ) } { ...textProps }>
=======
	<Text className={ clsx( className, 'terms-of-service' ) }>
>>>>>>> 7983a971
		{ multipleButtons ? (
			<MultipleButtonsText multipleButtonsLabels={ multipleButtons } />
		) : (
			<SingleButtonText agreeButtonLabel={ agreeButtonLabel } />
		) }
	</Text>
);

const MultipleButtonsText = ( { multipleButtonsLabels } ) => {
	if ( Array.isArray( multipleButtonsLabels ) && multipleButtonsLabels.length > 1 ) {
		return createInterpolateElement(
			sprintf(
				/* translators: %1$s is button label 1 and %2$s is button label 2 */
				__(
					'By clicking <strong>%1$s</strong> or <strong>%2$s</strong>, you agree to our <tosLink>Terms of Service</tosLink> and to <shareDetailsLink>sync your site‘s data</shareDetailsLink> with us.',
					'jetpack'
				),
				multipleButtonsLabels[ 0 ],
				multipleButtonsLabels[ 1 ]
			),
			{
				strong: <strong />,
				tosLink: <Link slug="wpcom-tos" />,
				shareDetailsLink: <Link slug="jetpack-support-what-data-does-jetpack-sync" />,
			}
		);
	}

	return createInterpolateElement(
		__(
			'By clicking the buttons above, you agree to our <tosLink>Terms of Service</tosLink> and to <shareDetailsLink>sync your site‘s data</shareDetailsLink> with us.',
			'jetpack'
		),
		{
			tosLink: <Link slug="wpcom-tos" />,
			shareDetailsLink: <Link slug="jetpack-support-what-data-does-jetpack-sync" />,
		}
	);
};

const SingleButtonText = ( { agreeButtonLabel } ) =>
	createInterpolateElement(
		sprintf(
			/* translators: %s is a button label */
			__(
				'By clicking <strong>%s</strong>, you agree to our <tosLink>Terms of Service</tosLink> and to <shareDetailsLink>sync your site‘s data</shareDetailsLink> with us.',
				'jetpack'
			),
			agreeButtonLabel
		),
		{
			strong: <strong />,
			tosLink: <Link slug="wpcom-tos" />,
			shareDetailsLink: <Link slug="jetpack-support-what-data-does-jetpack-sync" />,
		}
	);

const Link: React.FC< { slug: string; children?: React.ReactNode } > = ( { slug, children } ) => (
	<a
		className="terms-of-service__link"
		href={ getRedirectUrl( slug ) }
		rel="noopener noreferrer"
		target="_blank"
	>
		{ children }
	</a>
);

export default TermsOfService;<|MERGE_RESOLUTION|>--- conflicted
+++ resolved
@@ -12,11 +12,7 @@
 	agreeButtonLabel,
 	...textProps
 } ) => (
-<<<<<<< HEAD
-	<Text className={ classNames( className, 'terms-of-service' ) } { ...textProps }>
-=======
-	<Text className={ clsx( className, 'terms-of-service' ) }>
->>>>>>> 7983a971
+	<Text className={ clsx( className, 'terms-of-service' ) } { ...textProps }>
 		{ multipleButtons ? (
 			<MultipleButtonsText multipleButtonsLabels={ multipleButtons } />
 		) : (
