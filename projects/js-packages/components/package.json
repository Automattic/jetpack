--- conflicted
+++ resolved
@@ -7,18 +7,11 @@
 	"dependencies": {
 		"@automattic/format-currency": "1.0.1",
 		"@wordpress/browserslist-config": "4.1.2",
-<<<<<<< HEAD
-		"@wordpress/components": "19.9.0",
+		"@wordpress/components": "19.10.0",
 		"@wordpress/compose": "5.5.0",
-		"@wordpress/date": "4.7.0",
-		"@wordpress/i18n": "4.7.0",
-		"@wordpress/icons": "8.3.0",
-=======
-		"@wordpress/components": "19.10.0",
 		"@wordpress/date": "4.8.0",
 		"@wordpress/i18n": "4.8.0",
 		"@wordpress/icons": "8.4.0",
->>>>>>> 9d26bdb1
 		"classnames": "2.3.1",
 		"lodash": "4.17.21",
 		"prop-types": "^15.7.2",
