--- conflicted
+++ resolved
@@ -18,14 +18,9 @@
 	},
 	"devDependencies": {
 		"@automattic/jetpack-base-styles": "workspace:* || ^0.3",
-<<<<<<< HEAD
-		"@babel/core": "7.18.5",
-		"@babel/preset-react": "7.17.12",
-		"@jest/globals": "28.1.0",
-=======
 		"@babel/core": "7.18.6",
 		"@babel/preset-react": "7.18.6",
->>>>>>> 6309ff1d
+		"@jest/globals": "28.1.0",
 		"@storybook/addon-actions": "6.5.9",
 		"@storybook/react": "6.5.9",
 		"@testing-library/jest-dom": "5.14.1",
