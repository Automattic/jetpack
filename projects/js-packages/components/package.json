--- conflicted
+++ resolved
@@ -1,10 +1,6 @@
 {
 	"name": "@automattic/jetpack-components",
-<<<<<<< HEAD
 	"version": "0.7.0-alpha",
-=======
-	"version": "0.6.3-alpha",
->>>>>>> a1002f7e
 	"description": "Jetpack Components Package",
 	"author": "Automattic",
 	"license": "GPL-2.0-or-later",
