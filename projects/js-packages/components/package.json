--- conflicted
+++ resolved
@@ -1,10 +1,6 @@
 {
 	"name": "@automattic/jetpack-components",
-<<<<<<< HEAD
 	"version": "0.33.0-alpha",
-=======
-	"version": "0.32.1-alpha",
->>>>>>> dea6b1d0
 	"description": "Jetpack Components Package",
 	"author": "Automattic",
 	"license": "GPL-2.0-or-later",
