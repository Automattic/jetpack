--- conflicted
+++ resolved
@@ -1,10 +1,6 @@
 {
 	"name": "@automattic/jetpack-components",
-<<<<<<< HEAD
-	"version": "0.53.0-alpha",
-=======
 	"version": "0.53.2-alpha",
->>>>>>> ee7f09b9
 	"description": "Jetpack Components Package",
 	"author": "Automattic",
 	"license": "GPL-2.0-or-later",
