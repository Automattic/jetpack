{
	"name": "@automattic/jetpack-components",
<<<<<<< HEAD
	"version": "0.28.0-alpha",
=======
	"version": "0.28.1-alpha",
>>>>>>> 3e97fb4e
	"description": "Jetpack Components Package",
	"author": "Automattic",
	"license": "GPL-2.0-or-later",
	"dependencies": {
		"@automattic/format-currency": "1.0.1",
		"@wordpress/browserslist-config": "5.11.0",
		"@wordpress/components": "23.5.0",
		"@wordpress/compose": "6.5.0",
		"@wordpress/date": "4.28.0",
		"@wordpress/element": "5.5.0",
		"@wordpress/i18n": "4.28.0",
		"@wordpress/icons": "9.19.0",
		"classnames": "2.3.1",
		"prop-types": "^15.7.2",
		"qrcode.react": "3.1.0"
	},
	"devDependencies": {
		"@automattic/jetpack-base-styles": "workspace:*",
		"@babel/core": "7.20.12",
		"@babel/preset-react": "7.18.6",
		"@jest/globals": "29.3.1",
		"@storybook/addon-actions": "6.5.16",
		"@storybook/react": "6.5.16",
		"@testing-library/dom": "8.19.1",
		"@testing-library/react": "13.4.0",
		"@types/jest": "29.2.5",
		"@types/qrcode.react": "1.0.2",
		"@types/react": "18.0.27",
		"@types/react-dom": "18.0.10",
		"@types/react-test-renderer": "18.0.0",
		"@types/testing-library__jest-dom": "5.14.1",
		"@types/wordpress__components": "23.0.1",
		"jest": "29.3.1",
		"jest-environment-jsdom": "29.3.1",
		"react": "18.2.0",
		"react-dom": "18.2.0",
		"react-test-renderer": "18.2.0",
		"require-from-string": "2.0.2",
		"typescript": "4.8.2",
		"webpack": "5.72.1",
		"webpack-cli": "4.9.1"
	},
	"peerDependencies": {
		"react": "^18.0.0",
		"react-dom": "^18.0.0"
	},
	"type": "module",
	"browserslist": [
		"extends @wordpress/browserslist-config"
	],
	"exports": {
		".": "./index.ts"
	},
	"sideEffects": [
		"*.css",
		"*.scss"
	],
	"scripts": {
		"build": "pnpm run compile-ts",
		"compile-ts": "tsc --pretty",
		"test": "NODE_OPTIONS=--experimental-vm-modules jest"
	},
	"engines": {
		"node": "^18.13.0",
		"yarn": "use pnpm instead - see docs/yarn-upgrade.md"
	}
}<|MERGE_RESOLUTION|>--- conflicted
+++ resolved
@@ -1,10 +1,6 @@
 {
 	"name": "@automattic/jetpack-components",
-<<<<<<< HEAD
-	"version": "0.28.0-alpha",
-=======
 	"version": "0.28.1-alpha",
->>>>>>> 3e97fb4e
 	"description": "Jetpack Components Package",
 	"author": "Automattic",
 	"license": "GPL-2.0-or-later",
