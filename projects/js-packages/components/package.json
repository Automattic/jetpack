--- conflicted
+++ resolved
@@ -1,10 +1,6 @@
 {
 	"name": "@automattic/jetpack-components",
-<<<<<<< HEAD
-	"version": "0.55.7",
-=======
 	"version": "0.55.10",
->>>>>>> 82ceac05
 	"description": "Jetpack Components Package",
 	"author": "Automattic",
 	"license": "GPL-2.0-or-later",
