--- conflicted
+++ resolved
@@ -343,11 +343,7 @@
 				</tr>
 
 				<tr>
-<<<<<<< HEAD
 					<td class="wfieldname"><label for="wpzbscrm_secondaddress"><?php esc_html_e( 'Second Address Fields Visibility', 'zero-bs-crm' ); ?>:</label><br /><?php esc_html_e( 'Choose "second address" visibility in the contact edit page. It can be hidden, visible, or there will be an option to toggle it.', 'zero-bs-crm' ); ?></td>
-=======
-					<td class="wfieldname"><label for="wpzbscrm_secondaddress"><?php esc_html_e( 'Second Address Fields', 'zero-bs-crm' ); ?>:</label><br /><?php esc_html_e( 'Allow editing of a "second address" against a contact', 'zero-bs-crm' ); ?></td>
->>>>>>> bcea1bc8
 					<td style="width:540px">
 						<select class="winput" name="wpzbscrm_secondaddress" id="wpzbscrm_secondaddress">
 							<option value="<?php echo esc_attr( SETTING_SECOND_ADDRESS_ALWAYS_HIDE ); ?>"
