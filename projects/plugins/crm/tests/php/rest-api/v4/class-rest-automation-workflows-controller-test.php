--- conflicted
+++ resolved
@@ -308,7 +308,6 @@
 	}
 
 	/**
-<<<<<<< HEAD
 	 * Prune workflow API response data for comparisons purposes.
 	 *
 	 * @see prune_workflow_response
@@ -349,7 +348,9 @@
 		}
 
 		return $workflow_data;
-=======
+	}
+
+	/**
 	 * DELETE Workflow: Test that we can successfully delete a workflow.
 	 *
 	 * @return void
@@ -420,7 +421,7 @@
 		$this->assertSame( 200, $response->get_status() );
 
 		// Verify that all our parameters are returned in the created workflow.
-		$response_data = $response->get_data();
+		$response_data = $this->prune_workflow_response( $response->get_data() );
 		$this->assertIsArray( $response_data );
 		foreach ( $workflow_data as $param => $value ) {
 			$this->assertSame(
@@ -441,7 +442,6 @@
 				sprintf( 'The following param failed: %s', $param )
 			);
 		}
->>>>>>> f0500b36
 	}
 
 	/**
