--- conflicted
+++ resolved
@@ -284,24 +284,15 @@
 	}
 
 	/**
-<<<<<<< HEAD
 	 * DELETE Workflow: Test that we can successfully delete a workflow.
 	 *
 	 * @return void
 	 */
 	public function test_delete_workflow_success() {
-=======
-	 * POST (Single) Workflow: Test that we can successfully create a workflow.
-	 *
-	 * @return void
-	 */
-	public function test_create_workflow_success() {
->>>>>>> 636d6992
-		// Create and set authenticated user.
-		$jpcrm_admin_id = $this->create_wp_jpcrm_admin();
-		wp_set_current_user( $jpcrm_admin_id );
-
-<<<<<<< HEAD
+		// Create and set authenticated user.
+		$jpcrm_admin_id = $this->create_wp_jpcrm_admin();
+		wp_set_current_user( $jpcrm_admin_id );
+
 		$workflow = $this->create_workflow(
 			array(
 				'name' => 'test_get_workflow_success',
@@ -343,8 +334,15 @@
 	}
 
 	/**
-
-=======
+	 * POST (Single) Workflow: Test that we can successfully create a workflow.
+	 *
+	 * @return void
+	 */
+	public function test_create_workflow_success() {
+		// Create and set authenticated user.
+		$jpcrm_admin_id = $this->create_wp_jpcrm_admin();
+		wp_set_current_user( $jpcrm_admin_id );
+
 		$workflow_data = Automation_Faker::instance()->workflow_with_condition_action();
 
 		// Make request.
@@ -380,7 +378,6 @@
 	}
 
 	/**
->>>>>>> 636d6992
 	 * Generate a workflow for testing.
 	 *
 	 * @param array $data (Optional) Workflow data.
