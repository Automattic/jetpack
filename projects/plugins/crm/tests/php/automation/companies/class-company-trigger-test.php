<?php // phpcs:ignore WordPress.Files.FileName.InvalidClassFileName

namespace Automattic\Jetpack\CRM\Automation\Tests;

use Automattic\Jetpack\CRM\Automation\Automation_Engine;
use Automattic\Jetpack\CRM\Automation\Automation_Workflow;
use Automattic\Jetpack\CRM\Automation\Triggers\Company_Created;
use Automattic\Jetpack\CRM\Automation\Triggers\Company_Deleted;
use Automattic\Jetpack\CRM\Automation\Triggers\Company_Status_Updated;
use Automattic\Jetpack\CRM\Automation\Triggers\Company_Updated;
use WorDBless\BaseTestCase;

require_once __DIR__ . '../../tools/class-automation-faker.php';

/**
 * Test Automation Workflow functionalities
 *
 * @covers Automattic\Jetpack\CRM\Automation
 */
class Company_Trigger_Test extends BaseTestCase {

	private $automation_faker;

	public function setUp(): void {
		parent::setUp();
		$this->automation_faker = Automation_Faker::instance();
	}

	/**
	 * @testdox Test the company updated trigger executes the workflow with an action
	 */
	public function test_company_updated_trigger() {

		$workflow_data = $this->automation_faker->workflow_without_initial_step_customize_trigger( 'jpcrm/company_updated' );

		$trigger = new Company_Updated();

		// Build a PHPUnit mock Automation_Workflow
		$workflow = $this->getMockBuilder( Automation_Workflow::class )
			->setConstructorArgs( array( $workflow_data, new Automation_Engine() ) )
			->onlyMethods( array( 'execute' ) )
			->getMock();

		// Init the Company_Updated trigger.
		$trigger->init( $workflow );

		// Fake event data.
		$company_data = $this->automation_faker->company_data();

		// We expect the workflow to be executed on company_update event with the company data
		$workflow->expects( $this->once() )
		->method( 'execute' )
		->with(
			$this->equalTo( $trigger ),
			$this->equalTo( $company_data )
		);

		// Run the company_update action.
		do_action( 'jpcrm_company_updated', $company_data );
	}

	/**
	 * @testdox Test the company status updated trigger executes the workflow with an action
	 */
	public function test_company_status_updated_trigger() {

		$workflow_data = $this->automation_faker->workflow_without_initial_step_customize_trigger( 'jpcrm/company_status_updated' );

		$trigger = new Company_Status_Updated();

		// Build a PHPUnit mock Automation_Workflow
		$workflow = $this->getMockBuilder( Automation_Workflow::class )
			->setConstructorArgs( array( $workflow_data, new Automation_Engine() ) )
			->onlyMethods( array( 'execute' ) )
			->getMock();

		// Init the Company_Status_Updated trigger.
		$trigger->init( $workflow );

		// Fake event data.
		$company_data = $this->automation_faker->company_data();

		// We expect the workflow to be executed on company_status_update event with the company data
		$workflow->expects( $this->once() )
		->method( 'execute' )
		->with(
			$this->equalTo( $trigger ),
			$this->equalTo( $company_data )
		);

		// Run the company_status_update action.
		do_action( 'jpcrm_company_status_updated', $company_data );
	}

	/**
	 * @testdox Test the company new trigger executes the workflow with an action
	 */
	public function test_company_created_trigger() {

		$workflow_data = $this->automation_faker->workflow_without_initial_step_customize_trigger( 'jpcrm/company_created' );

		$trigger = new Company_Created();

		// Build a PHPUnit mock Automation_Workflow
		$workflow = $this->getMockBuilder( Automation_Workflow::class )
			->setConstructorArgs( array( $workflow_data, new Automation_Engine() ) )
			->onlyMethods( array( 'execute' ) )
			->getMock();

		// Init the Company_Created trigger.
		$trigger->init( $workflow );

		// Fake event data.
		$company_data = $this->automation_faker->company_data();

		// We expect the workflow to be executed on company_created event with the company data
		$workflow->expects( $this->once() )
		->method( 'execute' )
		->with(
			$this->equalTo( $trigger ),
			$this->equalTo( $company_data )
		);

<<<<<<< HEAD
		// Run the company_created action.
		do_action( 'jpcrm_company_created', $company_data );
=======
		// Notify the company_created event.
		do_action( 'jpcrm_automation_company_created', $company_data );
>>>>>>> d5bcf69a
	}

	/**
	 * @testdox Test the company deleted trigger executes the workflow with an action
	 */
	public function test_company_deleted_trigger() {

		$workflow_data = $this->automation_faker->workflow_without_initial_step_customize_trigger( 'jpcrm/company_deleted' );

		$trigger = new Company_Deleted();

		// Build a PHPUnit mock Automation_Workflow
		$workflow = $this->getMockBuilder( Automation_Workflow::class )
			->setConstructorArgs( array( $workflow_data, new Automation_Engine() ) )
			->onlyMethods( array( 'execute' ) )
			->getMock();

		// Init the Company_Deleted trigger.
		$trigger->init( $workflow );

		// Fake event data.
		$company_data = $this->automation_faker->company_data();

		// We expect the workflow to be executed on company_deleted event with the company data
		$workflow->expects( $this->once() )
		->method( 'execute' )
		->with(
			$this->equalTo( $trigger ),
			$this->equalTo( $company_data )
		);

		// Run the company_deleted action.
		do_action( 'jpcrm_company_deleted', $company_data );
	}

}<|MERGE_RESOLUTION|>--- conflicted
+++ resolved
@@ -121,13 +121,8 @@
 			$this->equalTo( $company_data )
 		);
 
-<<<<<<< HEAD
 		// Run the company_created action.
 		do_action( 'jpcrm_company_created', $company_data );
-=======
-		// Notify the company_created event.
-		do_action( 'jpcrm_automation_company_created', $company_data );
->>>>>>> d5bcf69a
 	}
 
 	/**
