--- conflicted
+++ resolved
@@ -124,13 +124,8 @@
 			$this->equalTo( $contact_data )
 		);
 
-<<<<<<< HEAD
 		// Run the contact_created action.
 		do_action( 'jpcrm_contact_created', $contact_data );
-=======
-		// Notify the contact_created event.
-		do_action( 'jpcrm_automation_contact_created', $contact_data );
->>>>>>> d5bcf69a
 	}
 
 	/**
