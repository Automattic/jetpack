/*!
 * Jetpack CRM
 * http://www.zerobscrm.com
 * V2.12
 *
 * Copyright 2017, ZeroBSCRM.com
 *
 * Date: 19/08/2017
 */

 // this file is referenced in Mike's new ZBS dash

.zbs-box{
  height: 300px;
  background: white;
  box-shadow: 1px;
  border: 1px solid #ddd;
  padding-top: 10px;
}
.col-md-4{
  width: 30%;
  margin-right: 3%;
  float:left;
  margin-bottom: 10px;
  margin-top:10px;
}
.title{
  text-align: center;
}
.title .fa{
  margin-right:5px;
}
.zbs-box p{
  text-align: center;
  position:relative;
}
.zbs-button{
  display: inline-block;
  margin: 10px !important;
}
.video{
  text-decoration: none;
}
.center{
  text-align:center;
}
.zbs-pad{
  margin: 5%;
  text-align:center;
}
.intro{
  font-size:15px;
  text-align: center;
}
.video{
  display:block;
}
.hide{
  display:none;
}
a, a:visited{
  text-decoration: none;
}
a:focus{
  outline:none;
}
.hide{
  display:none;
}
@media all and (max-width:699px){
  .col-md-4{
    width: 97%;
    margin-right: 0%;
    float:left;
    margin-bottom: 10px;
    margin-top:10px;
  }
}


.zbs-dash-header{
    background: #3f4348;
    padding-top: 15px;
    padding-bottom: 20px;
    padding-left: 30px;
    color: white;
    margin-left: -20px;
}

body{
  background:#f5f5f5;
}

@media (min-width: 1200px){
  .col-lg-3 {
      width: 25%;
  }
}

@media (min-width: 1200px){
  .col-lg-1, .col-lg-10, .col-lg-11, .col-lg-12, .col-lg-2, .col-lg-3, .col-lg-4, .col-lg-5, .col-lg-6, .col-lg-7, .col-lg-8, .col-lg-9{
      float: left;
  }
}

h1, h2, h3, h4, h5, h6 {
    color: #2a323c;
    font-weight: bold;
    margin: 10px 0;
}

.col-lg-1, .col-lg-10, .col-lg-11, .col-lg-12, .col-lg-2, .col-lg-3, .col-lg-4, .col-lg-5, .col-lg-6, .col-lg-7, .col-lg-8, .col-lg-9, .col-md-1, .col-md-10, .col-md-11, .col-md-12, .col-md-2, .col-md-3, .col-md-4, .col-md-5, .col-md-6, .col-md-7, .col-md-8, .col-md-9, .col-sm-1, .col-sm-10, .col-sm-11, .col-sm-12, .col-sm-2, .col-sm-3, .col-sm-4, .col-sm-5, .col-sm-6, .col-sm-7, .col-sm-8, .col-sm-9, .col-xs-1, .col-xs-10, .col-xs-11, .col-xs-12, .col-xs-2, .col-xs-3, .col-xs-4, .col-xs-5, .col-xs-6, .col-xs-7, .col-xs-8, .col-xs-9, .col-6 {
    padding-left: 10px;
    padding-right: 10px;
}


.text-muted {
    color: #898989;
}

.zbs-white{
    font-size: 18px;
    line-height: 35px;
}
.zbs-h2{
  margin-top:-10px !important;
}

.col-md-4-db {
    width: 33.33333333%;
    float:left;
    padding-right:10px;
}

.col-md-8 {
    width: 66.66666667%;
    float:left;
}

.col-6{
    background: white;
    width: 48%;
    float: left;
    margin-right: 2%;
    border-radius: 3px;
    margin-bottom:20px;
}

#funnel-container{
  position:relative;
  padding:20px;
  padding-bottom: 96px;
}

.zbs-funnel{
  position:relative;
}

.zbs-funnel .panel{
  margin-bottom:0px !important;
  -webkit-box-shadow: 0 0px 0px rgba(0,0,0,0.05);
   box-shadow: 0 0px 0px rgba(0,0,0,0.05);
}
.zbs-funnel .funnel-label{
  color:white;
  font-weight:900;
}

.progress {
    -webkit-box-shadow: none !important;
    background-color: #f5f5f5;
    box-shadow: none !important;
    height: 10px;
    margin-bottom: 18px;
    overflow: hidden;
}

#bar-chart{
  margin-bottom: 6px;
}

.upsell{
  position:absolute;
  right:20px;
  top:20px;
  background: #00a0d2;
  color:white;
  padding:5px;
  font-size:10px;
  font-weight:900;
  cursor:pointer;
}

.zbs-legend{
  width:15px;
  height:15px;
  margin-right:5px;
  float:left;
}

.zbs-label{
  float:left;
  margin-right:5px;
}

.funnel-legend{
    float: left;
    margin-right: 6px;
    margin-bottom: 5px;
    position: absolute;
    bottom: 22px;
}

.upsell a, .upsell a:hover{
  color:white;
  text-decoration:none;
}

.img-rounded{
  border-radius:50%;
  float:left;
  margin-right:5px;
}

.jpcrm-avatar-small {
  width: 25px;
}

.zbs-s div{
  background: #ddd;
  color:white;
  padding:5px;
  padding-left:10px;
  padding-right:10px;
  border-radius:5px;  
  display:inline-block;
}

.zbs-lead div{
  background: #222;
}

.zbs-contacted div{
  background: #333;
}

.zbs-customer div{
  background: #0073aa;
}
.zbs-upsell div{
  background: #00a0d2;
}

.mar{
  margin-top:5px;
}
.when{
  font-size:11px;
  font-weight:300;
  color: #ddd;
}



.learn{
  margin-left: 10px;
}


.toplevel_page_zerobscrm-dash{
  #zbs-v3prep-top-menu-notification{
    margin: 0 !important;
    margin-right: 0 !important;
    margin-top: 0 !important;
    background: #3f4347;
    padding: 5px;
    margin-left: -20px !important;
    margin-bottom: -26px !important;
    padding-left: 30px !important;
    padding-right: 30px !important;
  }
}



#reportrange{
  cursor: pointer;
  padding: 5px 10px;
  border: 1px solid #ccc;
  margin-top: -3px;
  width: 220px;
  position: absolute;
  right: 70px;
  background: white;
  top: -40px;
  z-index: 2;
  right: 60px !important;
}


.dashboard-customiser {
  width: 30px;
  height: 30px;
  position: absolute;
  top: -43px !important;
  right: 20px;
  background: white;
  border-radius: 0px;
  text-align: center;
  padding: 4px 2px 3px 2px;
  font-size: 20px;
  cursor: pointer;
  z-index: 2;
  border: 1px solid #ccc;
}

.dashboard-custom-choices{

  background-color: #fff;
  border-radius: 6px;
  position: relative;
  -webkit-box-shadow: 0 2px 5px 0 rgba(51,51,79,.07);
  box-shadow: 0 2px 5px 0 rgba(51,51,79,.07);
  color: black;
  position: absolute;
  top: 18px;
  right: 20px;
  border: 1px solid #e6e6ff;
  z-index: 10;
  max-height:600px;
  overflow-x: scroll;
  min-width:250px;
  display:none;
}
.dashboard-custom-choices ul{
padding-top:10px;
}
.dashboard-custom-choices ul li{
    padding: 10px;
}
.dashboard-custom-choices label{
  display: inline-block;
  margin-bottom: 5px;
  font-weight: 700;
  color: #3f4347;
}
.dashboard-custom-choices ul li:hover{
background-color: #f1f1f1;
}
.dashboard-custom-choices input:focus{
outline:none;
}
.dashboard-custom-choices input{
margin-right:15px;
}
body ::-webkit-scrollbar-track{
background:white;
}


.toplevel_page_zerobscrm-dash{
  #wpcontent{
    .grid{
      padding-right:20px !important;
    }
  }
}

.activity-feed {
  padding: 15px;
}
.activity-feed .feed-item {
  position: relative;
  padding-bottom: 20px;
  padding-left: 30px;
  border-left: 2px solid #e4e8eb;
}
.activity-feed .feed-item:last-child {
  border-color: transparent;
}
.activity-feed .feed-item:after {
  content: "";
  display: block;
  position: absolute;
  top: 0;
  left: -6px;
  width: 10px;
  height: 10px;
  border-radius: 6px;
  background: #fff;
  border: 1px solid #f37167;
}
.activity-feed .feed-item .date {
  position: relative;
  top: -5px;
  color: #8c96a3;
  text-transform: uppercase;
  font-size: 13px;
}
.activity-feed .feed-item .text {
  position: relative;
  top: -3px;
}

#settings_dashboard_sales_funnel_display, #settings_dashboard_revenue_chart_display{
  padding-bottom:0px;
  .panel{
    border: 1px solid #ccd0d4 !important;
    padding-left: 10px;
  }
}

#settings_dashboard_sales_funnel_display{
  margin-bottom:15px;
  padding-bottom:68px;
}

.grid{
  .row{
    padding-bottom: 0px !important;
    margin-bottom: -15px !important;
  }
}

#settings_dashboard_latest_contacts_display{
  .panel{
    padding-bottom:5px;
  }
}

.contact-display-chooser{
  .add-or-total{
    position: absolute;
    left: 60px;
    top: 13px;
    .selected{
      background-color: #01a0d2 !important;
      color: white !important;
      font-weight: 900 !important;
    }
  }
  .day-or-month{
    position: absolute;
    right: 60px;
    top: 13px;
    .selected{
      background-color: #01a0d2 !important;
      color: white !important;
      font-weight: 900 !important;
    }
  }
}

/* match padding of other rows on page */
#crm_summary_numbers_container {
  padding: 0 1rem;
  margin-bottom: 10px;
}

#crm_summary_numbers {
<<<<<<< HEAD
  font-family: -apple-system, BlinkMacSystemFont, 'Segoe UI', 'Roboto', 'Oxygen-Sans', 'Ubuntu', 'Cantarell', 'Helvetica Neue', sans-serif;
=======
>>>>>>> 28e94649
  .range_total {
    color: #28a745;
    font-weight: bold;
    font-size: 1.28571429em;
    margin-top: -0.21425em;
    line-height: 1.28571429em;
  }
  .alltime_total {
    font-weight: bold;
    margin: 10px 0 0 0;
  }
  .ui.button {
    background: #f6f7f7;
  }
}<|MERGE_RESOLUTION|>--- conflicted
+++ resolved
@@ -459,10 +459,7 @@
 }
 
 #crm_summary_numbers {
-<<<<<<< HEAD
   font-family: -apple-system, BlinkMacSystemFont, 'Segoe UI', 'Roboto', 'Oxygen-Sans', 'Ubuntu', 'Cantarell', 'Helvetica Neue', sans-serif;
-=======
->>>>>>> 28e94649
   .range_total {
     color: #28a745;
     font-weight: bold;
