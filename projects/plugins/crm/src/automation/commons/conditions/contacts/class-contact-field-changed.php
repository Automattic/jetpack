<?php
/**
 * Jetpack CRM Automation Contact_Field_Changed condition.
 *
 * @package automattic/jetpack-crm
 * @since $$next-version$$
 */

namespace Automattic\Jetpack\CRM\Automation\Conditions;

use Automattic\Jetpack\CRM\Automation\Automation_Exception;
use Automattic\Jetpack\CRM\Automation\Base_Condition;
use Automattic\Jetpack\CRM\Automation\Data_Types\Data_Type_Base;
use Automattic\Jetpack\CRM\Automation\Data_Types\Data_Type_Contact;

/**
 * Contact_Field_Changed condition class.
 *
 * @since $$next-version$$
 */
class Contact_Field_Changed extends Base_Condition {

	/**
	 * All valid operators for this condition.
	 *
	 * @since $$next-version$$
	 * @var string[] $valid_operators Valid operators.
	 */
	protected $valid_operators = array(
		'is',
		'is_not',
	);

	/**
	 * All valid attributes for this condition.
	 *
	 * @since $$next-version$$
	 * @var string[] $valid_operators Valid attributes.
	 */
	private $valid_attributes = array(
		'operator',
		'value',
	);

	/**
	 * Executes the condition. If the condition is met, the value stored in the
	 * attribute $condition_met is set to true; otherwise, it is set to false.
	 *
	 * @since $$next-version$$
	 *
	 * @param Data_Type_Base $data An instance of the contact data type to evaluate.
	 * @return void
	 *
	 * @throws Automation_Exception If an invalid operator is encountered.
	 */
	public function execute( Data_Type_Base $data ) {
		$contact_data = $data->get_entity();

		if ( ! $this->is_valid_contact_field_changed_data( $contact_data ) ) {
			$this->logger->log( 'Invalid contact field changed data' );
			$this->condition_met = false;

			return;
		}

		$field    = $this->get_attributes()['field'];
		$operator = $this->get_attributes()['operator'];
		$value    = $this->get_attributes()['value'];

<<<<<<< HEAD
		$this->logger->log( 'Condition: ' . $field . ' ' . $operator . ' ' . $value . ' => ' . $contact_data[ $field ] );
=======
		$this->check_for_valid_operator( $operator );
		$this->logger->log( 'Condition: ' . $field . ' ' . $operator . ' ' . $value . ' => ' . $data['data'][ $field ] );

>>>>>>> 55dfe7e7
		switch ( $operator ) {
			case 'is':
				$this->condition_met = ( $contact_data[ $field ] === $value );
				$this->logger->log( 'Condition met?: ' . ( $this->condition_met ? 'true' : 'false' ) );

				return;
			case 'is_not':
				$this->condition_met = ( $contact_data[ $field ] !== $value );
				$this->logger->log( 'Condition met?: ' . ( $this->condition_met ? 'true' : 'false' ) );

				return;
			default:
				$this->condition_met = false;
				throw new Automation_Exception(
					/* Translators: %s is the unimplemented operator. */
					sprintf( __( 'Valid but unimplemented operator: %s', 'zero-bs-crm' ), $operator ),
					Automation_Exception::CONDITION_OPERATOR_NOT_IMPLEMENTED
				);
		}
	}

	/**
	 * Checks if the contact has at least the necessary keys to detect a field
	 * change.
	 *
	 * @since $$next-version$$
	 *
	 * @param array $contact_data The contact data.
	 * @return bool True if the data is valid to detect a field change, false otherwise
	 */
	private function is_valid_contact_field_changed_data( array $contact_data ): bool {
		return isset( $contact_data[ $this->get_attributes()['field'] ] );
	}

	/**
	 * Get the slug for the contact field changed condition.
	 *
	 * @since $$next-version$$
	 *
	 * @return string The slug 'contact_field_changed'.
	 */
	public static function get_slug(): string {
		return 'jpcrm/condition/contact_field_changed';
	}

	/**
	 * Get the title for the contact field changed condition.
	 *
	 * @since $$next-version$$
	 *
	 * @return string The title 'Contact Field Changed'.
	 */
	public static function get_title(): string {
		return __( 'Contact Field Changed', 'zero-bs-crm' );
	}

	/**
	 * Get the description for the contact field changed condition.
	 *
	 * @since $$next-version$$
	 *
	 * @return string The description for the condition.
	 */
	public static function get_description(): string {
		return __( 'Checks if a contact field change matches an expected value', 'zero-bs-crm' );
	}

	/**
	 * Get the category of the contact field changed condition.
	 *
	 * @since $$next-version$$
	 *
	 * @return string The category 'jpcrm/contact_condition'.
	 */
	public static function get_category(): string {
		return __( 'contact', 'zero-bs-crm' );
	}

	/**
	 * Get the data type.
	 *
	 * @since $$next-version$$
	 *
	 * @return string The type of the step.
	 */
	public static function get_data_type(): string {
		return Data_Type_Contact::get_slug();
	}

	/**
	 * Get the allowed triggers for the contact field changed condition.
	 *
	 * @since $$next-version$$
	 *
	 * @return string[] An array of allowed triggers:
	 *               - 'jpcrm/contact_status_updated'
	 *               - 'jpcrm/contact_updated'
	 */
	public static function get_allowed_triggers(): array {
		return array(
			'jpcrm/contact_status_updated',
			'jpcrm/contact_updated',
		);
	}
}<|MERGE_RESOLUTION|>--- conflicted
+++ resolved
@@ -67,13 +67,9 @@
 		$operator = $this->get_attributes()['operator'];
 		$value    = $this->get_attributes()['value'];
 
-<<<<<<< HEAD
+		$this->check_for_valid_operator( $operator );
 		$this->logger->log( 'Condition: ' . $field . ' ' . $operator . ' ' . $value . ' => ' . $contact_data[ $field ] );
-=======
-		$this->check_for_valid_operator( $operator );
-		$this->logger->log( 'Condition: ' . $field . ' ' . $operator . ' ' . $value . ' => ' . $data['data'][ $field ] );
 
->>>>>>> 55dfe7e7
 		switch ( $operator ) {
 			case 'is':
 				$this->condition_met = ( $contact_data[ $field ] === $value );
@@ -88,7 +84,7 @@
 			default:
 				$this->condition_met = false;
 				throw new Automation_Exception(
-					/* Translators: %s is the unimplemented operator. */
+				/* Translators: %s is the unimplemented operator. */
 					sprintf( __( 'Valid but unimplemented operator: %s', 'zero-bs-crm' ), $operator ),
 					Automation_Exception::CONDITION_OPERATOR_NOT_IMPLEMENTED
 				);
