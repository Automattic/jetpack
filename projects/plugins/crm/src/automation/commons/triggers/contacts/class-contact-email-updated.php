<?php
/**
 * Jetpack CRM Automation Contact_Email_Updated trigger.
 *
 * @package automattic/jetpack-crm
 * @since $$next-version$$
 */

namespace Automattic\Jetpack\CRM\Automation\Triggers;

use Automattic\Jetpack\CRM\Automation\Automation_Workflow;
use Automattic\Jetpack\CRM\Automation\Base_Trigger;

/**
 * Adds the Contact_Email_Updated class.
 *
 * @since $$next-version$$
 */
class Contact_Email_Updated extends Base_Trigger {

	/**
	 * The Automation workflow object.
	 *
	 * @since $$next-version$$
	 * @var Automation_Workflow
	 */
	protected $workflow;

	/**
	 * Get the slug name of the trigger.
	 *
	 * @since $$next-version$$
	 *
	 * @return string The slug name of the trigger.
	 */
	public static function get_slug(): string {
		return 'jpcrm/contact_email_updated';
	}

	/**
	 * Get the title of the trigger.
	 *
	 * @since $$next-version$$
	 *
	 * @return string|null The title of the trigger.
	 */
	public static function get_title(): ?string {
		return __( 'Contact Email Updated', 'zero-bs-crm' );
	}

	/**
	 * Get the description of the trigger.
	 *
	 * @since $$next-version$$
	 *
	 * @return string|null The description of the trigger.
	 */
	public static function get_description(): ?string {
		return __( 'Triggered when a CRM contact email is updated', 'zero-bs-crm' );
	}

	/**
	 * Get the category of the trigger.
	 *
	 * @since $$next-version$$
	 *
	 * @return string|null The category of the trigger.
	 */
	public static function get_category(): ?string {
		return __( 'contact', 'zero-bs-crm' );
	}

	/**
<<<<<<< HEAD
	 * Get the date type.
	 *
	 * @return string
	 */
	public static function get_data_type(): string {
		return 'contact';
	}

	/**
	 * Listen to the desired event
=======
	 * Listen to the desired event.
	 *
	 * @since $$next-version$$
>>>>>>> 25879c8b
	 */
	protected function listen_to_event() {
		add_action(
			'jpcrm_automation_contact_email_update',
			array( $this, 'execute_workflow' )
		);
	}

}<|MERGE_RESOLUTION|>--- conflicted
+++ resolved
@@ -71,7 +71,6 @@
 	}
 
 	/**
-<<<<<<< HEAD
 	 * Get the date type.
 	 *
 	 * @return string
@@ -81,12 +80,9 @@
 	}
 
 	/**
-	 * Listen to the desired event
-=======
 	 * Listen to the desired event.
 	 *
 	 * @since $$next-version$$
->>>>>>> 25879c8b
 	 */
 	protected function listen_to_event() {
 		add_action(
