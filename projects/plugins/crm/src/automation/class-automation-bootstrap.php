--- conflicted
+++ resolved
@@ -42,47 +42,6 @@
 	}
 
 	/**
-<<<<<<< HEAD
-	 * Register data types.
-	 *
-	 * @since $$next-version$$
-	 *
-	 * @return void
-	 */
-	protected function register_data_types(): void {
-		$data_types = array(
-			\Automattic\Jetpack\CRM\Automation\Data_Types\Data_Type_Company::class,
-			\Automattic\Jetpack\CRM\Automation\Data_Types\Data_Type_Contact::class,
-			\Automattic\Jetpack\CRM\Automation\Data_Types\Data_Type_Event::class,
-			\Automattic\Jetpack\CRM\Automation\Data_Types\Data_Type_Invoice::class,
-			\Automattic\Jetpack\CRM\Automation\Data_Types\Data_Type_Quote::class,
-			\Automattic\Jetpack\CRM\Automation\Data_Types\Data_Type_Transaction::class,
-			\Automattic\Jetpack\CRM\Automation\Data_Types\Data_Type_ClientWPUser::class,
-		);
-
-		/**
-		 * Filter list of available data types for automations.
-		 *
-		 * This can be used to add and/or remove data types allowed in automations.
-		 *
-		 * @since $$next-version$$
-		 *
-		 * @param string[] $var A list of data type classes.
-		 */
-		$data_types = apply_filters( 'jpcrm_automation_data_types', $data_types );
-
-		foreach ( $data_types as $data_type ) {
-			try {
-				$this->engine->register_data_type( $data_type );
-			} catch ( \Exception $e ) {
-				$this->engine->get_logger()->log( $e->getMessage() );
-			}
-		}
-	}
-
-	/**
-=======
->>>>>>> 214d53ba
 	 * Register data transformers.
 	 *
 	 * @since $$next-version$$
