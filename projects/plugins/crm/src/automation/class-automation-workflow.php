--- conflicted
+++ resolved
@@ -71,19 +71,20 @@
 	public $active;
 
 	/**
-<<<<<<< HEAD
 	 * The automation engine.
 	 *
 	 * @since $$next-version$$
 	 * @var Automation_Engine
 	 */
-=======
-	 * @var int The version of the workflow.
+	/**
+	 * The version of the workflow.
+	 *
+	 * @since $$next-version$$
+	 * @var int
 	 */
 	public $version = 1;
 
 	/** @var Automation_Engine */
->>>>>>> 02748909
 	private $automation_engine;
 
 	/**
