<?php
/**
 * Defines the Jetpack CRM Automation workflow base.
 *
 * @package automattic/jetpack-crm
 * @since $$next-version$$
 */

namespace Automattic\Jetpack\CRM\Automation;

/**
 * Adds the Automation_Workflow class.
 *
 * @since $$next-version$$
 */
class Automation_Workflow {

<<<<<<< HEAD
	/** @var int|string */
=======
	/**
	 * The workflow id.
	 *
	 * @since $$next-version$$
	 * @var int|string
	 */
>>>>>>> 508a9e7a
	private $id;

	/**
	 * The workflow name.
	 *
	 * @since $$next-version$$
	 * @var string
	 */
	public $name;

	/**
	 * The workflow description.
	 *
	 * @since $$next-version$$
	 * @var string
	 */
	public $description;

	/**
	 * The workflow category.
	 *
	 * @since $$next-version$$
	 * @var string
	 */
	public $category;

	/**
	 * The workflow triggers.
	 *
	 * @since $$next-version$$
	 * @var string[]
	 */
	public $triggers;

	/**
	 * The workflow initial step.
	 *
	 * @since $$next-version$$
	 * @var array
	 */
	public $initial_step;

	/**
	 * The workflow active status.
	 *
	 * @since $$next-version$$
	 * @var bool
	 */
	public $active;

	/**
	 * The version of the workflow.
	 *
	 * @since $$next-version$$
	 * @var int
	 */
	public $version = 1;

	/**
	 * The automation engine.
	 *
	 * @since $$next-version$$
	 * @var Automation_Engine
	 */
	private $automation_engine;

	/**
	 * The automation logger.
	 *
	 * @since $$next-version$$
	 * @var Automation_Logger
	 */
	private $logger;

	/**
	 * Automation_Workflow constructor.
	 *
<<<<<<< HEAD
	 * @param array $workflow_data The workflow data to be constructed.
=======
	 * @since $$next-version$$
	 *
	 * @param array             $workflow_data The workflow data to be constructed.
	 * @param Automation_Engine $automation_engine An instance of the Automation_Engine class.
>>>>>>> 508a9e7a
	 */
	public function __construct( array $workflow_data ) {
		$this->id           = $workflow_data['id'] ?? null;
		$this->triggers     = $workflow_data['triggers'] ?? array();
		$this->initial_step = $workflow_data['initial_step'] ?? array();
		$this->name         = $workflow_data['name'];
		$this->description  = $workflow_data['description'] ?? '';
		$this->category     = $workflow_data['category'] ?? '';
		$this->active       = $workflow_data['is_active'] ?? true;
	}

	/**
	 * Get the id of this workflow.
	 *
	 * @since $$next-version$$
	 *
<<<<<<< HEAD
	 * This will either be a string if the workflow is registered in the codebase,
	 * or an integer if it is a custom workflow stored in the database.
	 *
	 * @return int|string
=======
	 * @return int|string The workflow id.
>>>>>>> 508a9e7a
	 */
	public function get_id() {
		return $this->id;
	}

	/**
	 * Set the triggers within the workflow given an array of triggers.
	 *
	 * @since $$next-version$$
	 *
	 * @param string[] $triggers An array of triggers to be set.
	 */
	public function set_triggers( array $triggers ) {
		$this->triggers = $triggers;
	}

	/**
	 * Get the trigger names of this workflow.
	 *
	 * @since $$next-version$$
	 *
	 * @return string[] The workflow trigger names.
	 */
	public function get_triggers(): array {
		return $this->triggers;
	}

	/**
	 * Instance the triggers of this workflow.
	 *
	 * @since $$next-version$$
	 *
	 * @throws Workflow_Exception Throws an exception if there is an issue initializing the trigger.
	 */
	public function init_triggers() {

		if ( ! $this->is_active() ) {
			return;
		}

		foreach ( $this->get_triggers() as $trigger_slug ) {
			try {
				$trigger_class = $this->get_engine()->get_trigger_class( $trigger_slug );

				/** @var Base_Trigger $trigger */
				$trigger = new $trigger_class();
				$trigger->init( $this );

			} catch ( Automation_Exception $e ) {
				throw new Workflow_Exception(
					/* Translators: %s is the error message to be included in the exception string. */
					sprintf( __( 'An error happened initializing the trigger. %s', 'zero-bs-crm' ), $e->getMessage() ),
					Workflow_Exception::ERROR_INITIALIZING_TRIGGER
				);
			}
		}
	}

	/**
	 * Set initial step of this workflow.
	 *
	 * @since $$next-version$$
	 *
	 * @param array $step_data The data for the step to be set as the initial step.
	 */
	public function set_initial_step( array $step_data ) {
		$this->initial_step = $step_data;
	}

	/**
	 * Get the workflow as an array to be stored or send as JSON.
	 *
	 * @since $$next-version$$
	 *
	 * @return array The workflow as an array.
	 */
	public function get_workflow_array(): array {
		return array(
			'name'         => $this->name,
			'description'  => $this->description,
			'category'     => $this->category,
			'is_active'    => $this->active,
			'triggers'     => $this->triggers,
			'initial_step' => $this->initial_step,
		);
	}

	/**
	 * Get the initial step of this workflow.
	 *
	 * @since $$next-version$$
	 *
	 * @return array
	 */
	public function get_initial_step(): array {
		return $this->initial_step;
	}

	/**
	 * Start the workflow execution once a trigger is activated.
	 *
	 * @since $$next-version$$
	 *
	 * @param Trigger $trigger An instance of the Trigger class.
	 * @param array   $data All relevant object data to be passed through the workflow.
	 * @return bool Whether the workflow was executed successfully.
	 *
	 * @throws Automation_Exception Throws an exception if the step class does not exist, or there is an error executing the workflow.
	 */
	public function execute( Trigger $trigger, array $data ): bool {
		$this->get_logger()->log( 'Trigger activated: ' . $trigger->get_slug() );
		$this->get_logger()->log( 'Executing workflow: ' . $this->name );

		$step_data = $this->initial_step;

		while ( $step_data ) {
			try {
				$step_slug = $step_data['slug'];

				$step_class = $step_data['class_name'] ?? $this->get_engine()->get_step_class( $step_slug );

				if ( ! class_exists( $step_class ) ) {
					throw new Automation_Exception(
						/* Translators: %s is the name of the step class that does not exist. */
						sprintf( __( 'The step class %s does not exist.', 'zero-bs-crm' ), $step_class ),
						Automation_Exception::STEP_CLASS_NOT_FOUND
					);
				}

				/** @var Step $step */
				$step = new $step_class( $step_data );

				if ( isset( $step_data['attributes'] ) && is_array( $step_data['attributes'] ) ) {
					$step->set_attributes( $step_data['attributes'] );
				}

				$this->get_logger()->log( '[' . $step->get_slug() . '] Executing step. Type: ' . $step->get_type() );

				$step->execute( $data );
				$step_data = $step->get_next_step();

				$this->get_logger()->log( '[' . $step->get_slug() . '] Step executed!' );

				if ( ! $step_data ) {
					$this->get_logger()->log( 'Workflow execution finished: No more steps found.' );
					return true;
				}
			} catch ( Automation_Exception $automation_exception ) {

				$this->get_logger()->log( 'Error executing the workflow on step: ' . $step_slug . ' - ' . $automation_exception->getMessage() );

				throw $automation_exception;
			}
		}

		return false;
	}

	/**
	 * Get the step classname based on the step type.
	 *
	 * @since $$next-version$$
	 *
	 * @param array $step_data The step data with which to check the step type.
	 * @return string The step classname.
	 *
	 * @throws Automation_Exception Throws an exception if the step class does not exist.
	 */
	private function get_step_class( array $step_data ): string {
		$step_type = $step_data['type'];

		return $this->get_engine()->get_step_class( $step_type );
	}

	/**
	 * Turn on the workflow.
	 *
	 * @since $$next-version$$
	 */
	public function turn_on() {
		$this->active = true;
	}

	/**
	 * Turn off the workflow.
	 *
	 * @since $$next-version$$
	 */
	public function turn_off() {
		$this->active = false;
	}

	/**
	 * Check if the workflow is active.
	 *
	 * @since $$next-version$$
	 *
	 * @return bool Whether the workflow is active.
	 */
	public function is_active(): bool {
		return $this->active;
	}

	/**
	 * Add a trigger to this workflow.
	 *
	 * @since $$next-version$$
	 *
	 * @param string $string The name of the trigger to add.
	 */
	public function add_trigger( string $string ) {
		$this->triggers[] = $string;
	}

	/**
<<<<<<< HEAD
	 * Set the automation engine.
	 *
	 * @since $$next-version$$
	 *
	 * @param Automation_Engine $engine An instance of the Automation_Engine class.
	 * @return void
	 */
	public function set_engine( Automation_Engine $engine ): void {
		$this->automation_engine = $engine;
	}

	/**
	 * Get the automation engine.
	 *
	 * @since $$next-version$$
	 *
	 * @return Automation_Engine Return an instance of the Automation_Engine class.
	 *
	 * @throws Workflow_Exception Throws an exception if there is no engine instance.
	 */
	protected function get_engine(): Automation_Engine {
		if ( ! $this->automation_engine instanceof Automation_Engine ) {
			throw new Workflow_Exception(
				/* Translators: %s The ID of the workflow. */
				sprintf( '[%s] Cannot run workflow logic without an engine instance', $this->get_id() ),
				Workflow_Exception::MISSING_ENGINE_INSTANCE
			);
		}

		return $this->automation_engine;
	}

	/**
	 * Set Logger.
=======
	 * Set Automation Logger.
>>>>>>> 508a9e7a
	 *
	 * @since $$next-version$$
	 *
	 * @param Automation_Logger $logger An instance of the Automation_Logger class.
	 * @return void
	 */
	public function set_logger( Automation_Logger $logger ) {
		$this->logger = $logger;
	}

	/**
<<<<<<< HEAD
	 * Get Logger.
	 *
	 * @since $$next-version$$
	 *
	 * @return Automation_Logger Return an instance of the Automation_Logger class.
=======
	 * Set Automation Engine.
	 *
	 * @since $$next-version$$
	 *
	 * @param Automation_Engine $automation_engine An instance of the Automation_Engine class.
>>>>>>> 508a9e7a
	 */
	public function get_logger(): Automation_Logger {
		return $this->logger ?? Automation_Logger::instance();
	}

}<|MERGE_RESOLUTION|>--- conflicted
+++ resolved
@@ -15,16 +15,12 @@
  */
 class Automation_Workflow {
 
-<<<<<<< HEAD
-	/** @var int|string */
-=======
 	/**
 	 * The workflow id.
 	 *
 	 * @since $$next-version$$
 	 * @var int|string
 	 */
->>>>>>> 508a9e7a
 	private $id;
 
 	/**
@@ -102,14 +98,9 @@
 	/**
 	 * Automation_Workflow constructor.
 	 *
-<<<<<<< HEAD
+	 * @since $$next-version$$
+	 *
 	 * @param array $workflow_data The workflow data to be constructed.
-=======
-	 * @since $$next-version$$
-	 *
-	 * @param array             $workflow_data The workflow data to be constructed.
-	 * @param Automation_Engine $automation_engine An instance of the Automation_Engine class.
->>>>>>> 508a9e7a
 	 */
 	public function __construct( array $workflow_data ) {
 		$this->id           = $workflow_data['id'] ?? null;
@@ -124,16 +115,12 @@
 	/**
 	 * Get the id of this workflow.
 	 *
-	 * @since $$next-version$$
-	 *
-<<<<<<< HEAD
 	 * This will either be a string if the workflow is registered in the codebase,
 	 * or an integer if it is a custom workflow stored in the database.
 	 *
-	 * @return int|string
-=======
+	 * @since $$next-version$$
+	 *
 	 * @return int|string The workflow id.
->>>>>>> 508a9e7a
 	 */
 	public function get_id() {
 		return $this->id;
@@ -349,7 +336,6 @@
 	}
 
 	/**
-<<<<<<< HEAD
 	 * Set the automation engine.
 	 *
 	 * @since $$next-version$$
@@ -384,9 +370,6 @@
 
 	/**
 	 * Set Logger.
-=======
-	 * Set Automation Logger.
->>>>>>> 508a9e7a
 	 *
 	 * @since $$next-version$$
 	 *
@@ -398,19 +381,11 @@
 	}
 
 	/**
-<<<<<<< HEAD
 	 * Get Logger.
 	 *
 	 * @since $$next-version$$
 	 *
 	 * @return Automation_Logger Return an instance of the Automation_Logger class.
-=======
-	 * Set Automation Engine.
-	 *
-	 * @since $$next-version$$
-	 *
-	 * @param Automation_Engine $automation_engine An instance of the Automation_Engine class.
->>>>>>> 508a9e7a
 	 */
 	public function get_logger(): Automation_Logger {
 		return $this->logger ?? Automation_Logger::instance();
