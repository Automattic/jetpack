<?php
/**
 * Defines the Jetpack CRM Automation workflow base.
 *
 * @package automattic/jetpack-crm
 * @since $$next-version$$
 */

namespace Automattic\Jetpack\CRM\Automation;

/**
 * Adds the Automation_Workflow class.
 *
 * @since $$next-version$$
 */
class Automation_Workflow {

	/**
	 * The workflow id.
	 *
	 * @since $$next-version$$
	 * @var int|string
	 */
	private $id;

	/**
	 * The workflow name.
	 *
	 * @since $$next-version$$
	 * @var string
	 */
	public $name;

	/**
	 * The workflow description.
	 *
	 * @since $$next-version$$
	 * @var string
	 */
	public $description;

	/**
	 * The workflow category.
	 *
	 * @since $$next-version$$
	 * @var string
	 */
	public $category;

	/**
	 * The workflow triggers.
	 *
	 * @since $$next-version$$
	 * @var string[]
	 */
	public $triggers;

	/**
	 * The workflow initial step.
	 *
	 * @since $$next-version$$
	 * @var array
	 */
	public $initial_step;

	/**
	 * The workflow active status.
	 *
	 * @since $$next-version$$
	 * @var bool
	 */
	public $active;

	/**
	 * The version of the workflow.
	 *
	 * @since $$next-version$$
	 * @var int
	 */
	public $version = 1;

	/**
	 * The automation engine.
	 *
	 * @since $$next-version$$
	 * @var Automation_Engine
	 */
	private $automation_engine;

	/**
	 * The automation logger.
	 *
	 * @since $$next-version$$
	 * @var Automation_Logger
	 */
	private $logger;

	/**
	 * Automation_Workflow constructor.
	 *
	 * @since $$next-version$$
	 *
	 * @param array $workflow_data The workflow data to be constructed.
	 */
	public function __construct( array $workflow_data ) {
		$this->id           = $workflow_data['id'] ?? null;
		$this->triggers     = $workflow_data['triggers'] ?? array();
		$this->initial_step = $workflow_data['initial_step'] ?? array();
		$this->name         = $workflow_data['name'];
		$this->description  = $workflow_data['description'] ?? '';
		$this->category     = $workflow_data['category'] ?? '';
		$this->active       = $workflow_data['is_active'] ?? true;
	}

	/**
	 * Get the id of this workflow.
	 *
	 * This will either be a string if the workflow is registered in the codebase,
	 * or an integer if it is a custom workflow stored in the database.
	 *
	 * @since $$next-version$$
	 *
	 * @return int|string The workflow id.
	 */
	public function get_id() {
		return $this->id;
	}

	/**
	 * Set the triggers within the workflow given an array of triggers.
	 *
	 * @since $$next-version$$
	 *
	 * @param string[] $triggers An array of triggers to be set.
	 */
	public function set_triggers( array $triggers ) {
		$this->triggers = $triggers;
	}

	/**
	 * Get the trigger names of this workflow.
	 *
	 * @since $$next-version$$
	 *
	 * @return string[] The workflow trigger names.
	 */
	public function get_triggers(): array {
		return $this->triggers;
	}

	/**
	 * Instance the triggers of this workflow.
	 *
	 * @since $$next-version$$
	 *
	 * @throws Workflow_Exception Throws an exception if there is an issue initializing the trigger.
	 */
	public function init_triggers() {

		if ( ! $this->is_active() ) {
			return;
		}

		foreach ( $this->get_triggers() as $trigger_slug ) {
			try {
				$trigger_class = $this->get_engine()->get_trigger_class( $trigger_slug );

				/** @var Base_Trigger $trigger */
				$trigger = new $trigger_class();
				$trigger->init( $this );

			} catch ( Automation_Exception $e ) {
				throw new Workflow_Exception(
					/* Translators: %s is the error message to be included in the exception string. */
					sprintf( __( 'An error happened initializing the trigger. %s', 'zero-bs-crm' ), $e->getMessage() ),
					Workflow_Exception::ERROR_INITIALIZING_TRIGGER
				);
			}
		}
	}

	/**
	 * Set initial step of this workflow.
	 *
	 * @since $$next-version$$
	 *
	 * @param array $step_data The data for the step to be set as the initial step.
	 */
	public function set_initial_step( array $step_data ) {
		$this->initial_step = $step_data;
	}

	/**
	 * Get the workflow as an array to be stored or send as JSON.
	 *
	 * @since $$next-version$$
	 *
	 * @return array The workflow as an array.
	 */
	public function get_workflow_array(): array {
		return array(
			'name'         => $this->name,
			'description'  => $this->description,
			'category'     => $this->category,
			'is_active'    => $this->active,
			'triggers'     => $this->triggers,
			'initial_step' => $this->initial_step,
		);
	}

	/**
	 * Get the initial step of this workflow.
	 *
	 * @since $$next-version$$
	 *
	 * @return array
	 */
	public function get_initial_step(): array {
		return $this->initial_step;
	}

	/**
	 * Start the workflow execution once a trigger is activated.
	 *
	 * @since $$next-version$$
	 *
	 * @param Trigger $trigger An instance of the Trigger class.
	 * @param array   $data All relevant object data to be passed through the workflow.
	 * @return bool Whether the workflow was executed successfully.
	 *
	 * @throws Automation_Exception Throws an exception if the step class does not exist, or there is an error executing the workflow.
	 */
	public function execute( Trigger $trigger, array $data ): bool {
<<<<<<< HEAD
		return $this->get_engine()->execute_workflow( $this, $trigger, $data );
=======
		$this->get_logger()->log( 'Trigger activated: ' . $trigger->get_slug() );
		$this->get_logger()->log( 'Executing workflow: ' . $this->name );

		$step_data = $this->initial_step;

		while ( $step_data ) {
			try {
				$step_slug = $step_data['slug'];

				$step_class = $step_data['class_name'] ?? $this->get_engine()->get_step_class( $step_slug );

				if ( ! class_exists( $step_class ) ) {
					throw new Automation_Exception(
						/* Translators: %s is the name of the step class that does not exist. */
						sprintf( __( 'The step class %s does not exist.', 'zero-bs-crm' ), $step_class ),
						Automation_Exception::STEP_CLASS_NOT_FOUND
					);
				}

				/** @var Step $step */
				$step = new $step_class( $step_data );

				if ( isset( $step_data['attributes'] ) && is_array( $step_data['attributes'] ) ) {
					$step->set_attributes( $step_data['attributes'] );
				}

				$this->get_logger()->log( '[' . $step->get_slug() . '] Executing step. Type: ' . $step->get_type() );

				$step->execute( $data );
				$step_data = $step->get_next_step();

				$this->get_logger()->log( '[' . $step->get_slug() . '] Step executed!' );

				if ( ! $step_data ) {
					$this->get_logger()->log( 'Workflow execution finished: No more steps found.' );
					return true;
				}
			} catch ( Automation_Exception $automation_exception ) {

				$this->get_logger()->log( 'Error executing the workflow on step: ' . $step_slug . ' - ' . $automation_exception->getMessage() );

				throw $automation_exception;
			}
		}

		return false;
	}

	/**
	 * Get the step classname based on the step type.
	 *
	 * @since $$next-version$$
	 *
	 * @param array $step_data The step data with which to check the step type.
	 * @return string The step classname.
	 *
	 * @throws Automation_Exception Throws an exception if the step class does not exist.
	 */
	private function get_step_class( array $step_data ): string {
		$step_type = $step_data['type'];

		return $this->get_engine()->get_step_class( $step_type );
>>>>>>> 25879c8b
	}

	/**
	 * Turn on the workflow.
	 *
	 * @since $$next-version$$
	 */
	public function turn_on() {
		$this->active = true;
	}

	/**
	 * Turn off the workflow.
	 *
	 * @since $$next-version$$
	 */
	public function turn_off() {
		$this->active = false;
	}

	/**
	 * Check if the workflow is active.
	 *
	 * @since $$next-version$$
	 *
	 * @return bool Whether the workflow is active.
	 */
	public function is_active(): bool {
		return $this->active;
	}

	/**
	 * Add a trigger to this workflow.
	 *
	 * @since $$next-version$$
	 *
	 * @param string $string The name of the trigger to add.
	 */
	public function add_trigger( string $string ) {
		$this->triggers[] = $string;
	}

	/**
	 * Set the automation engine.
	 *
	 * @since $$next-version$$
	 *
	 * @param Automation_Engine $engine An instance of the Automation_Engine class.
	 * @return void
	 */
	public function set_engine( Automation_Engine $engine ): void {
		$this->automation_engine = $engine;
	}

	/**
	 * Get the automation engine.
	 *
	 * @since $$next-version$$
	 *
	 * @return Automation_Engine Return an instance of the Automation_Engine class.
	 *
	 * @throws Workflow_Exception Throws an exception if there is no engine instance.
	 */
	protected function get_engine(): Automation_Engine {
		if ( ! $this->automation_engine instanceof Automation_Engine ) {
			throw new Workflow_Exception(
				/* Translators: %s The ID of the workflow. */
				sprintf( '[%s] Cannot run workflow logic without an engine instance', $this->get_id() ),
				Workflow_Exception::MISSING_ENGINE_INSTANCE
			);
		}

		return $this->automation_engine;
	}

	/**
	 * Set Logger.
	 *
	 * @since $$next-version$$
	 *
	 * @param Automation_Logger $logger An instance of the Automation_Logger class.
	 * @return void
	 */
	public function set_logger( Automation_Logger $logger ) {
		$this->logger = $logger;
	}

	/**
	 * Get Logger.
	 *
	 * @since $$next-version$$
	 *
	 * @return Automation_Logger Return an instance of the Automation_Logger class.
	 */
	public function get_logger(): Automation_Logger {
		return $this->logger ?? Automation_Logger::instance();
	}

}<|MERGE_RESOLUTION|>--- conflicted
+++ resolved
@@ -228,75 +228,10 @@
 	 * @param array   $data All relevant object data to be passed through the workflow.
 	 * @return bool Whether the workflow was executed successfully.
 	 *
-	 * @throws Automation_Exception Throws an exception if the step class does not exist, or there is an error executing the workflow.
+	 * @throws Workflow_Exception Throws an exception if there is an issue executing the workflow.
 	 */
 	public function execute( Trigger $trigger, array $data ): bool {
-<<<<<<< HEAD
 		return $this->get_engine()->execute_workflow( $this, $trigger, $data );
-=======
-		$this->get_logger()->log( 'Trigger activated: ' . $trigger->get_slug() );
-		$this->get_logger()->log( 'Executing workflow: ' . $this->name );
-
-		$step_data = $this->initial_step;
-
-		while ( $step_data ) {
-			try {
-				$step_slug = $step_data['slug'];
-
-				$step_class = $step_data['class_name'] ?? $this->get_engine()->get_step_class( $step_slug );
-
-				if ( ! class_exists( $step_class ) ) {
-					throw new Automation_Exception(
-						/* Translators: %s is the name of the step class that does not exist. */
-						sprintf( __( 'The step class %s does not exist.', 'zero-bs-crm' ), $step_class ),
-						Automation_Exception::STEP_CLASS_NOT_FOUND
-					);
-				}
-
-				/** @var Step $step */
-				$step = new $step_class( $step_data );
-
-				if ( isset( $step_data['attributes'] ) && is_array( $step_data['attributes'] ) ) {
-					$step->set_attributes( $step_data['attributes'] );
-				}
-
-				$this->get_logger()->log( '[' . $step->get_slug() . '] Executing step. Type: ' . $step->get_type() );
-
-				$step->execute( $data );
-				$step_data = $step->get_next_step();
-
-				$this->get_logger()->log( '[' . $step->get_slug() . '] Step executed!' );
-
-				if ( ! $step_data ) {
-					$this->get_logger()->log( 'Workflow execution finished: No more steps found.' );
-					return true;
-				}
-			} catch ( Automation_Exception $automation_exception ) {
-
-				$this->get_logger()->log( 'Error executing the workflow on step: ' . $step_slug . ' - ' . $automation_exception->getMessage() );
-
-				throw $automation_exception;
-			}
-		}
-
-		return false;
-	}
-
-	/**
-	 * Get the step classname based on the step type.
-	 *
-	 * @since $$next-version$$
-	 *
-	 * @param array $step_data The step data with which to check the step type.
-	 * @return string The step classname.
-	 *
-	 * @throws Automation_Exception Throws an exception if the step class does not exist.
-	 */
-	private function get_step_class( array $step_data ): string {
-		$step_type = $step_data['type'];
-
-		return $this->get_engine()->get_step_class( $step_type );
->>>>>>> 25879c8b
 	}
 
 	/**
