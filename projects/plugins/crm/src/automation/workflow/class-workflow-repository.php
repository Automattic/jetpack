--- conflicted
+++ resolved
@@ -72,19 +72,10 @@
 	/**
 	 * Get all workflows.
 	 *
-	 * @param array $args (Optional) Arguments to filter the workflows result.
 	 * @since $$next-version$$
 	 *
 	 * @return Automation_Workflow[]
 	 */
-<<<<<<< HEAD
-	public function find_all( array $args = array() ): array {
-		/** @todo Expand allowed arguments. */
-		if ( empty( $args ) && isset( $args['active'] ) ) {
-			$query = $this->wpdb->prepare( "SELECT * FROM {$this->table_name} WHERE active=%d", (int) $args['active'] ); // phpcs:ignore WordPress.DB.PreparedSQL.InterpolatedNotPrepared
-		} else {
-			$query = "SELECT * FROM {$this->table_name}"; // phpcs:ignore WordPress.DB.PreparedSQL.InterpolatedNotPrepared
-=======
 	public function find_all(): array {
 		return $this->find_by( array() );
 	}
@@ -124,7 +115,6 @@
 		// Build the WHERE clause.
 		if ( ! empty( $where ) ) {
 			$query .= ' WHERE ' . implode( ' AND ', $where );
->>>>>>> 76c9d585
 		}
 
 		$rows = $this->wpdb->get_results( $query, ARRAY_A ); // phpcs:ignore WordPress.DB.PreparedSQL.NotPrepared
