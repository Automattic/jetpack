<?php
/**
 * Bootstrap the Jetpack CRM Automation engine.
 *
 * @package Automattic\Jetpack\CRM
 */

namespace Automattic\Jetpack\CRM\Automation;

/**
 * Bootstrap the Jetpack CRM Automation engine
 *
 * @package Automattic\Jetpack\CRM\Automation
 */
final class Automation_Boostrap {

	/**
	 * The automation engine we want to bootstrap.
	 *
	 * @since $$next-version$$
	 *
	 * @var Automation_Engine
	 */
	private $engine;

	/**
	 * Initialise the automation engine.
	 *
	 * @since $$next-version$$
	 *
	 * @return void
	 */
	public function init(): void {
		$this->engine = Automation_Engine::instance();

		$this->register_data_types();
		$this->register_data_transformers();
		$this->register_triggers();
		$this->register_conditions();
		$this->register_actions();
		$this->register_workflows();
	}

	/**
	 * Register data types.
	 *
	 * @return void
	 */
	protected function register_data_types() {
		$data_types = array(
			\Automattic\Jetpack\CRM\Automation\Data_Types\Data_Type_Contact::class,
			\Automattic\Jetpack\CRM\Automation\Data_Types\Data_Type_Invoice::class,
		);

		/**
		 * Filter list of available data types for automations.
		 *
		 * This can be used to add and/or remove data types allowed in automations.
		 *
		 * @since $$next-version$$
		 *
		 * @param string[] $var A list of data type classes.
		 */
		$data_types = apply_filters( 'jpcrm_automation_data_types', $data_types );

		foreach ( $data_types as $data_type ) {
			try {
				$this->engine->register_data_type( $data_type );
			} catch ( \Exception $e ) {
				$this->engine->get_logger()->log( $e->getMessage() );
			}
		}
	}

	/**
	 * Register data transformers.
	 *
	 * @return void
	 */
	protected function register_data_transformers() {
		$data_transformers = array(
			\Automattic\Jetpack\CRM\Automation\Data_Transformers\Data_Transformer_Invoice_To_Contact::class,
		);

		/**
		 * Filter list of available data transformers for automation steps.
		 *
		 * This can be used to add and/or remove data transformers allowed in automations.
		 *
		 * @since $$next-version$$
		 *
		 * @param string[] $var A list of data transformer classes.
		 */
		$data_transformers = apply_filters( 'jpcrm_automation_data_types', $data_transformers );

		foreach ( $data_transformers as $data_transformer ) {
			try {
				$this->engine->register_data_transformer( $data_transformer );
			} catch ( \Exception $e ) {
				$this->engine->get_logger()->log( $e->getMessage() );
			}
		}
	}

	/**
	 * Register triggers.
	 *
	 * @since $$next-version$$
	 *
	 * @return void
	 */
	protected function register_triggers(): void {
		$triggers = array(
			\Automattic\Jetpack\CRM\Automation\Triggers\Company_Deleted::class,
			\Automattic\Jetpack\CRM\Automation\Triggers\Company_Created::class,
			\Automattic\Jetpack\CRM\Automation\Triggers\Company_Status_Updated::class,
			\Automattic\Jetpack\CRM\Automation\Triggers\Company_Updated::class,
			\Automattic\Jetpack\CRM\Automation\Triggers\Contact_Before_Deleted::class,
			\Automattic\Jetpack\CRM\Automation\Triggers\Contact_Deleted::class,
			\Automattic\Jetpack\CRM\Automation\Triggers\Contact_Email_Updated::class,
			\Automattic\Jetpack\CRM\Automation\Triggers\Contact_Created::class,
			\Automattic\Jetpack\CRM\Automation\Triggers\Contact_Status_Updated::class,
			\Automattic\Jetpack\CRM\Automation\Triggers\Contact_Updated::class,
			\Automattic\Jetpack\CRM\Automation\Triggers\Invoice_Deleted::class,
			\Automattic\Jetpack\CRM\Automation\Triggers\Invoice_Created::class,
			\Automattic\Jetpack\CRM\Automation\Triggers\Invoice_Status_Updated::class,
			\Automattic\Jetpack\CRM\Automation\Triggers\Invoice_Updated::class,
		);

		/**
		 * Filter list of available triggers for automations.
		 *
		 * This can be used to add and/or remove triggers allowed in automations.
		 *
		 * @since $$next-version$$
		 *
<<<<<<< HEAD
		 * @param string[] $var A list of trigger classes.
=======
		 * @param string[] $triggers A list of condition classes.
>>>>>>> fdf1a1a3
		 */
		$triggers = apply_filters( 'jpcrm_automation_triggers', $triggers );

		foreach ( $triggers as $trigger ) {
			try {
				$this->engine->register_trigger( $trigger );
			} catch ( \Exception $e ) {
				$this->engine->get_logger()->log( $e->getMessage() );
			}
		}
	}

	/**
	 * Register conditions.
	 *
	 * @since $$next-version$$
	 *
	 * @return void
	 */
	protected function register_conditions(): void {
		$conditions = array();

		/**
		 * Filter list of available conditions for automations.
		 *
		 * This can be used to add and/or remove condition allowed in automations.
		 *
		 * @since $$next-version$$
		 *
		 * @param string[] $conditions A list of condition classes.
		 */
		$conditions = apply_filters( 'jpcrm_automation_conditions', $conditions );

		foreach ( $conditions as $condition ) {
			try {
				$this->engine->register_step( $condition::get_slug(), $condition );
			} catch ( \Exception $e ) {
				$this->engine->get_logger()->log( $e->getMessage() );
			}
		}
	}

	/**
	 * Register actions.
	 *
	 * @since $$next-version$$
	 *
	 * @return void
	 */
	protected function register_actions(): void {
		$actions = array(
			\Automattic\Jetpack\CRM\Automation\Actions\Add_Contact_Log::class,
			\Automattic\Jetpack\CRM\Automation\Actions\Add_Remove_Contact_Tag::class,
			\Automattic\Jetpack\CRM\Automation\Actions\Delete_Contact::class,
			\Automattic\Jetpack\CRM\Automation\Actions\New_Contact::class,
			\Automattic\Jetpack\CRM\Automation\Actions\Update_Contact::class,
			\Automattic\Jetpack\CRM\Automation\Actions\Update_Contact_Status::class,
		);

		/**
		 * Filter list of available actions for automations.
		 *
		 * This can be used to add and/or remove actions allowed in CRM.
		 *
		 * @since $$next-version$$
		 *
		 * @param string[] $actions A list of actions class names.
		 */
		$actions = apply_filters( 'jpcrm_automation_actions', $actions );

		foreach ( $actions as $action ) {
			try {
				$this->engine->register_step( $action::get_slug(), $action );
			} catch ( \Exception $e ) {
				$this->engine->get_logger()->log( $e->getMessage() );
			}
		}
	}

	/**
	 * Register workflows.
	 *
	 * @since $$next-version$$
	 *
	 * @return void
	 */
	protected function register_workflows(): void {
		/**
		 * Filter list of available workflows.
		 *
		 * This can be used to add and/or remove actions allowed in CRM.
		 *
		 * @since $$next-version$$
		 *
		 * @param Automation_Workflow[] $workflows A collection of registered workflows.
		 */
		$workflows = apply_filters( 'jpcrm_automation_workflows', array() );

		foreach ( $workflows as $workflow ) {
			if ( $workflow instanceof Automation_Workflow ) {
				try {
					$workflow->set_engine( $this->engine );
					$this->engine->add_workflow( $workflow, true );
				} catch ( \Exception $e ) {
					$this->engine->get_logger()->log( $e->getMessage() );
				}
			}
		}
	}

}<|MERGE_RESOLUTION|>--- conflicted
+++ resolved
@@ -134,11 +134,7 @@
 		 *
 		 * @since $$next-version$$
 		 *
-<<<<<<< HEAD
-		 * @param string[] $var A list of trigger classes.
-=======
 		 * @param string[] $triggers A list of condition classes.
->>>>>>> fdf1a1a3
 		 */
 		$triggers = apply_filters( 'jpcrm_automation_triggers', $triggers );
 
