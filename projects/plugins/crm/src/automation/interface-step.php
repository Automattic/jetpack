<?php
/**
 * Interface to define Step in an automation workflow.
 *
 * @package automattic/jetpack-crm
 * @since $$next-version$$
 */

namespace Automattic\Jetpack\CRM\Automation;

<<<<<<< HEAD
use Automattic\Jetpack\CRM\Automation\Data_Types\Data_Type_Base;

=======
/**
 * Interface Step.
 *
 * @since $$next-version$$
 */
>>>>>>> 25879c8b
interface Step {

	/**
	 * Execute the step.
	 *
	 * @since $$next-version$$
	 *
	 * @param Data_Type_Base $data Data passed from the trigger.
	 */
	public function execute( Data_Type_Base $data );

	/**
	 * Get the next step.
	 *
	 * @since $$next-version$$
	 *
	 * @return array|null The next linked step.
	 */
	public function get_next_step(): ?array;

	/**
	 * Set the next step.
	 *
	 * @since $$next-version$$
	 *
	 * @param array $step_data The next linked step.
	 */
	public function set_next_step( array $step_data );

	/**
	 * Get the attributes of the step.
	 *
	 * @since $$next-version$$
	 *
	 * @return array The attributes of the step.
	 */
	public function get_attributes(): ?array;

	/**
	 * Get the attributes of the step.
	 *
	 * @since $$next-version$$
	 *
	 * @param array $attributes Set attributes to this step.
	 */
	public function set_attributes( array $attributes );

	/**
	 * Get the slug name of the step.
	 *
	 * @since $$next-version$$
	 *
	 * @return string The slug name of the step.
	 */
	public static function get_slug(): string;

	/**
	 * Get the title of the step.
	 *
	 * @since $$next-version$$
	 *
	 * @return string|null The title of the step.
	 */
	public static function get_title(): ?string;

	/**
	 * Get the description of the step.
	 *
	 * @since $$next-version$$
	 *
	 * @return string|null The description of the step.
	 */
	public static function get_description(): ?string;

	/**
<<<<<<< HEAD
	 * Get the data type.
	 *
	 * @since $$next-version$$
=======
	 * Get the type of the step.
>>>>>>> 25879c8b
	 *
	 * @since $$next-version$$
	 *
	 * @return string|null The type of the step.
	 */
	public static function get_data_type(): string;

	/**
	 * Get the category of the step.
	 *
	 * @since $$next-version$$
	 *
	 * @return string|null The category of the step.
	 */
	public static function get_category(): ?string;

	/**
	 * Get the category of the step.
	 *
	 * @since $$next-version$$
	 *
	 * @return array|null The allowed triggers for the step.
	 */
	public static function get_allowed_triggers(): ?array;

}<|MERGE_RESOLUTION|>--- conflicted
+++ resolved
@@ -8,16 +8,13 @@
 
 namespace Automattic\Jetpack\CRM\Automation;
 
-<<<<<<< HEAD
 use Automattic\Jetpack\CRM\Automation\Data_Types\Data_Type_Base;
 
-=======
 /**
  * Interface Step.
  *
  * @since $$next-version$$
  */
->>>>>>> 25879c8b
 interface Step {
 
 	/**
@@ -93,13 +90,7 @@
 	public static function get_description(): ?string;
 
 	/**
-<<<<<<< HEAD
 	 * Get the data type.
-	 *
-	 * @since $$next-version$$
-=======
-	 * Get the type of the step.
->>>>>>> 25879c8b
 	 *
 	 * @since $$next-version$$
 	 *
