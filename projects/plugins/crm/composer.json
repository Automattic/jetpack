{
	"name": "automattic/jetpackcrm",
	"description": "[Jetpack CRM](https://jetpackcrm.com) Core CRM Plugin - WordPress.org Hosted",
	"require-dev": {
		"automattic/wordbless": "0.4.2",
		"automattic/jetpack-changelogger": "@dev",
		"codeception/codeception": "^4.1",
		"codeception/module-asserts": "^1.0",
		"codeception/module-phpbrowser": "^1.0",
		"codeception/module-webdriver": "^1.0",
		"codeception/module-db": "^1.0",
		"codeception/module-filesystem": "^1.0",
		"codeception/util-universalframework": "^1.0",
<<<<<<< HEAD
		"yoast/phpunit-polyfills": "1.0.4"
=======
		"automattic/wordbless": "0.4.2",
		"yoast/phpunit-polyfills": "1.0.4",
		"phpunit/phpunit": "^8"
>>>>>>> dcabd29b
	},
	"scripts": {
		"build-development": [
			"pnpm run build"
		],
		"build-production": [
			"pnpm run build-production"
		],
		"tests": "vendor/bin/codecept run acceptance --fail-fast",
		"tests-debug": "vendor/bin/codecept run acceptance --fail-fast --debug",
		"build-tests": "vendor/bin/codecept build",
		"create-test": "vendor/bin/codecept generate:cest acceptance $1",
		"cs": "temp=$(git diff --diff-filter=d --name-only trunk HEAD | grep '.php'); [[ -n $temp ]] && phpcs-changed -s --always-exit-zero --git --git-base trunk $temp || echo 'No changes found.'",
		"cs-security": "temp=$(git diff --diff-filter=d --name-only trunk HEAD | grep '.php'); [[ -n $temp ]] && phpcs-changed -s --standard=phpcs.security.xml$([[ ! -f phpcs.security.xml ]] && echo .dist) --always-exit-zero --git --git-base trunk $temp || echo 'No changes found.'",
		"cs-staged": "temp=$(git diff --diff-filter=d --name-only --cached | grep '.php'); [[ -n $temp ]] && phpcs-changed -s --always-exit-zero --git --git-staged $temp || echo 'No changes found.'",
		"cs-unstaged": "temp=$(git diff --diff-filter=d --name-only | grep '.php'); [[ -n $temp ]] && phpcs-changed -s --always-exit-zero --git --git-unstaged $temp || echo 'No changes found.'",
		"phpunit": [
			"./vendor/phpunit/phpunit/phpunit --colors=always"
		],
		"post-install-cmd": "WorDBless\\Composer\\InstallDropin::copy",
		"post-update-cmd": "WorDBless\\Composer\\InstallDropin::copy",
		"skip-test-php": "tests/action-skip-test-php.sh",
		"test-php": [
			"@composer phpunit",
			"tests/action-test-php.sh"
		],
		"watch": [
			"Composer\\Config::disableProcessTimeout",
			"pnpm run watch"
		]
	},
	"config": {
		"platform": {
			"php": "7.2"
		},
		"autoloader-suffix": "06c775433a83ed276f0a1d8ac25f93ba_crmⓥ5_7_1_alpha",
		"allow-plugins": {
			"automattic/jetpack-autoloader": true,
			"automattic/jetpack-composer-plugin": true,
			"roots/wordpress-core-installer": true
		}
	},
	"require": {
		"automattic/jetpack-assets": "@dev",
		"automattic/jetpack-autoloader": "@dev",
		"automattic/woocommerce": "^3.0",
		"dompdf/dompdf": "2.0.3",
		"automattic/jetpack-composer-plugin": "@dev"
	},
	"repositories": [
		{
			"type": "path",
			"url": "../../packages/*",
			"options": {
				"monorepo": true
			}
		}
	],
	"autoload": {
		"classmap": [
			"src/"
		]
	},
	"minimum-stability": "dev",
	"extra": {
		"autotagger": {
			"v": false
		},
		"autorelease": true,
		"mirror-repo": "Automattic/jetpack-crm",
		"changelogger": {
			"link-template": "https://github.com/Automattic/jetpack-crm/compare/v${old}...v${new}"
		},
		"release-branch-prefix": "crm",
		"wp-plugin-slug": "zero-bs-crm",
		"wp-svn-autopublish": true
	}
}<|MERGE_RESOLUTION|>--- conflicted
+++ resolved
@@ -11,13 +11,8 @@
 		"codeception/module-db": "^1.0",
 		"codeception/module-filesystem": "^1.0",
 		"codeception/util-universalframework": "^1.0",
-<<<<<<< HEAD
-		"yoast/phpunit-polyfills": "1.0.4"
-=======
-		"automattic/wordbless": "0.4.2",
 		"yoast/phpunit-polyfills": "1.0.4",
 		"phpunit/phpunit": "^8"
->>>>>>> dcabd29b
 	},
 	"scripts": {
 		"build-development": [
