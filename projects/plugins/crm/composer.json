{
	"name": "automattic/jetpackcrm",
	"description": "[Jetpack CRM](https://jetpackcrm.com) Core CRM Plugin - WordPress.org Hosted",
	"require-dev": {
		"automattic/jetpack-changelogger": "@dev",
		"codeception/codeception": "^4.1",
		"codeception/module-asserts": "^1.0",
		"codeception/module-phpbrowser": "^1.0",
		"codeception/module-webdriver": "^1.0",
		"codeception/module-db": "^1.0",
		"codeception/module-filesystem": "^1.0",
		"codeception/util-universalframework": "^1.0",
		"automattic/wordbless": "0.4.2",
		"yoast/phpunit-polyfills": "1.0.4"
	},
	"scripts": {
		"build-development": [
			"pnpm run build"
		],
		"build-production": [
			"pnpm run build-production"
		],
		"tests": "vendor/bin/codecept run acceptance --fail-fast",
		"tests-debug": "vendor/bin/codecept run acceptance --fail-fast --debug",
		"create-test": "vendor/bin/codecept generate:cest acceptance $1",
		"build-tests": "vendor/bin/codecept build",
		"cs": "temp=$(git diff --diff-filter=d --name-only trunk HEAD | grep '.php'); [[ -n $temp ]] && phpcs-changed -s --always-exit-zero --git --git-base trunk $temp || echo 'No changes found.'",
		"cs-security": "temp=$(git diff --diff-filter=d --name-only trunk HEAD | grep '.php'); [[ -n $temp ]] && phpcs-changed -s --standard=phpcs.security.xml$([[ ! -f phpcs.security.xml ]] && echo .dist) --always-exit-zero --git --git-base trunk $temp || echo 'No changes found.'",
		"cs-staged": "temp=$(git diff --diff-filter=d --name-only --cached | grep '.php'); [[ -n $temp ]] && phpcs-changed -s --always-exit-zero --git --git-staged $temp || echo 'No changes found.'",
		"cs-unstaged": "temp=$(git diff --diff-filter=d --name-only | grep '.php'); [[ -n $temp ]] && phpcs-changed -s --always-exit-zero --git --git-unstaged $temp || echo 'No changes found.'",
		"phpunit": [
			"./vendor/phpunit/phpunit/phpunit --colors=always"
		],
		"post-install-cmd": "WorDBless\\Composer\\InstallDropin::copy",
		"post-update-cmd": "WorDBless\\Composer\\InstallDropin::copy",
		"skip-test-php": "tests/action-skip-test-php.sh",
		"test-php": [
			"@composer phpunit",
			"tests/action-test-php.sh"
		],
		"test-js": "pnpm run test",
		"watch": [
			"Composer\\Config::disableProcessTimeout",
			"pnpm run watch"
		]
	},
	"config": {
<<<<<<< HEAD
		"platform": {
			"php": "7.2"
		},
=======
>>>>>>> ac0183ee
		"autoloader-suffix": "06c775433a83ed276f0a1d8ac25f93ba_crmⓥ6_1_0_alpha",
		"allow-plugins": {
			"automattic/jetpack-autoloader": true,
			"automattic/jetpack-composer-plugin": true,
			"roots/wordpress-core-installer": true
		}
	},
	"require": {
		"automattic/jetpack-assets": "@dev",
		"automattic/jetpack-autoloader": "@dev",
		"automattic/jetpack-composer-plugin": "@dev",
		"automattic/woocommerce": "^3.0",
		"dompdf/dompdf": "2.0.3"
	},
	"repositories": [
		{
			"type": "path",
			"url": "../../packages/*",
			"options": {
				"monorepo": true
			}
		}
	],
	"autoload": {
		"classmap": [
			"src/"
		]
	},
	"minimum-stability": "dev",
	"prefer-stable": true,
	"extra": {
		"autotagger": {
			"v": false
		},
		"autorelease": true,
		"mirror-repo": "Automattic/jetpack-crm",
		"changelogger": {
			"link-template": "https://github.com/Automattic/jetpack-crm/compare/${old}...${new}"
		},
		"release-branch-prefix": "crm",
		"wp-plugin-slug": "zero-bs-crm",
		"wp-svn-autopublish": true
	}
}<|MERGE_RESOLUTION|>--- conflicted
+++ resolved
@@ -45,12 +45,6 @@
 		]
 	},
 	"config": {
-<<<<<<< HEAD
-		"platform": {
-			"php": "7.2"
-		},
-=======
->>>>>>> ac0183ee
 		"autoloader-suffix": "06c775433a83ed276f0a1d8ac25f93ba_crmⓥ6_1_0_alpha",
 		"allow-plugins": {
 			"automattic/jetpack-autoloader": true,
