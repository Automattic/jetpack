--- conflicted
+++ resolved
@@ -1015,21 +1015,6 @@
 		##WLREMOVE
 		$this->slugs['home'] = 'zerobscrm-plugin';
 		##/WLREMOVE
-<<<<<<< HEAD
-		$this->slugs['dash']         = 'zerobscrm-dash';
-		$this->slugs['settings']     = 'zerobscrm-plugin-settings';
-		$this->slugs['logout']       = 'zerobscrm-logout';
-		$this->slugs['datatools']    = 'zerobscrm-datatools';
-		$this->slugs['welcome']      = 'zerobscrm-welcome';
-		$this->slugs['crmresources'] = 'jpcrm-resources';
-		$this->slugs['support']      = 'jpcrm-support';
-		$this->slugs['extensions']   = 'zerobscrm-extensions';
-		$this->slugs['modules']      = 'zerobscrm-modules';
-		$this->slugs['export']       = 'zerobscrm-export';
-		$this->slugs['systemstatus'] = 'zerobscrm-systemstatus';
-		$this->slugs['sync']         = 'zerobscrm-sync';
-		$this->slugs['automations']  = 'jpcrm-automations';
-=======
 		$this->slugs['dash']             = 'zerobscrm-dash';
 		$this->slugs['settings']         = 'zerobscrm-plugin-settings';
 		$this->slugs['logout']           = 'zerobscrm-logout';
@@ -1043,7 +1028,6 @@
 		$this->slugs['systemstatus']     = 'zerobscrm-systemstatus';
 		$this->slugs['sync']             = 'zerobscrm-sync';
 		$this->slugs['core-automations'] = 'jpcrm-automations';
->>>>>>> 8ac2262a
 
 		// CSV importer Lite
 		$this->slugs['csvlite'] = 'zerobscrm-csvimporterlite-app';
