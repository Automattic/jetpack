<?php 
/*!
 * Jetpack CRM
 * https://jetpackcrm.com
 * V3.0+
 *
 * Copyright 2020 Automattic
 *
 * Date: 14/01/19
 */

/* ======================================================
  Breaking Checks ( stops direct access )
   ====================================================== */
    if ( ! defined( 'ZEROBSCRM_PATH' ) ) exit;
/* ======================================================
  / Breaking Checks
   ====================================================== */



/**
* ZBS DAL >> Contacts
*
* @author   Woody Hayday <hello@jetpackcrm.com>
* @version  2.0
* @access   public
* @see      https://jetpackcrm.com/kb
*/
class zbsDAL_contacts extends zbsDAL_ObjectLayer {

    protected $objectType = ZBS_TYPE_CONTACT;
    protected $objectDBPrefix = 'zbsc_';
    protected $objectIncludesAddresses = true;
    protected $include_in_templating = true;
	// phpcs:ignore WordPress.NamingConventions.ValidVariableName.PropertyNotSnakeCase, Squiz.Commenting.VariableComment.Missing -- to be refactored.
	protected $objectModel = array();

        // hardtyped list of types this object type is commonly linked to
        protected $linkedToObjectTypes = array(

            ZBS_TYPE_COMPANY

        );

		// phpcs:ignore Squiz.Commenting.FunctionComment.Missing, Squiz.Scope.MethodScope.Missing -- to be refactored.
		function __construct( $args = array() ) {
			// phpcs:ignore WordPress.NamingConventions.ValidVariableName.UsedPropertyNotSnakeCase -- to be refactored.
			$this->objectModel = array(
				// ID
				'ID'            => array(
					'fieldname' => 'ID',
					'format'    => 'int',
				),
				// site + team generics
				'zbs_site'      => array(
					'fieldname' => 'zbs_site',
					'format'    => 'int',
				),
				'zbs_team'      => array(
					'fieldname' => 'zbs_team',
					'format'    => 'int',
				),
				'zbs_owner'     => array(
					'fieldname' => 'zbs_owner',
					'format'    => 'int',
				),
				// other fields
				'status'        => array(
					// db model:
					'fieldname'             => 'zbsc_status',
					'format'                => 'str',
					// output model
					'input_type'            => 'select',
					'label'                 => __( 'Status', 'zero-bs-crm' ),
					'placeholder'           => '',
					'options'               => array( 'Lead', 'Customer', 'Refused', 'Blacklisted' ),
					'essential'             => true,
					'max_len'               => 100,
					'do_not_show_on_portal' => true,
				),
				'email'         => array(
					// db model:
					'fieldname'             => 'zbsc_email',
					'format'                => 'str',
					// output model
					'input_type'            => 'email',
					'label'                 => __( 'Email', 'zero-bs-crm' ),
					'placeholder'           => 'e.g. john@gmail.com',
					'essential'             => true,
					'force_unique'          => true, // must be unique. This is required and breaking if true
					'can_be_blank'          => true,
					'max_len'               => 200,
					// removed due to some users using mobile/other as unique field? see #gh-153
					// 'not_empty' => true,
					'do_not_show_on_portal' => true,
				),
				'prefix'        => array(
					// db model:
					'fieldname'   => 'zbsc_prefix',
					'format'      => 'str',
					// output model
					'input_type'  => 'select',
					'label'       => __( 'Prefix', 'zero-bs-crm' ),
					'placeholder' => '',
					'options'     => array( 'Mr', 'Mrs', 'Ms', 'Miss', 'Mx', 'Dr', 'Prof', 'Mr & Mrs' ),
					'essential'   => true,
					'max_len'     => 30,
				),
				'fname'         => array(
					// db model:
					'fieldname'   => 'zbsc_fname',
					'format'      => 'str',
					// output model
					'input_type'  => 'text',
					'label'       => __( 'First Name', 'zero-bs-crm' ),
					'placeholder' => 'e.g. John',
					'essential'   => true,
					'max_len'     => 100,
				),
				'lname'         => array(
					// db model:
					'fieldname'   => 'zbsc_lname',
					'format'      => 'str',
					// output model
					'input_type'  => 'text',
					'label'       => __( 'Last Name', 'zero-bs-crm' ),
					'placeholder' => 'e.g. Doe',
					'essential'   => true,
					'max_len'     => 100,
				),

				'addr1'         => array(
					// db model:
					'fieldname'   => 'zbsc_addr1',
					'format'      => 'str',
					// output model
					'input_type'  => 'text',
					'label'       => __( 'Address Line 1', 'zero-bs-crm' ),
					'placeholder' => '',
					'area'        => 'Main Address',
					'migrate'     => 'addresses',
					'max_len'     => 200,
				),
				'addr2'         => array(
					// db model:
					'fieldname'   => 'zbsc_addr2',
					'format'      => 'str',
					// output model
					'input_type'  => 'text',
					'label'       => __( 'Address Line 2', 'zero-bs-crm' ),
					'placeholder' => '',
					'area'        => 'Main Address',
					'migrate'     => 'addresses',
					'max_len'     => 200,
				),
				'city'          => array(
					// db model:
					'fieldname'   => 'zbsc_city',
					'format'      => 'str',
					// output model
					'input_type'  => 'text',
					'label'       => __( 'City', 'zero-bs-crm' ),
					'placeholder' => 'e.g. New York',
					'area'        => 'Main Address',
					'migrate'     => 'addresses',
					'max_len'     => 100,
				),
				'county'        => array(
					// db model:
					'fieldname'   => 'zbsc_county',
					'format'      => 'str',
					// output model
					'input_type'  => 'text',
					'label'       => __( 'County', 'zero-bs-crm' ),
					'placeholder' => 'e.g. Kings County',
					'area'        => 'Main Address',
					'migrate'     => 'addresses',
					'max_len'     => 200,
				),
				'postcode'      => array(
					// db model:
					'fieldname'   => 'zbsc_postcode',
					'format'      => 'str',
					// output model
					'input_type'  => 'text',
					'label'       => __( 'Post Code', 'zero-bs-crm' ),
					'placeholder' => 'e.g. 10019',
					'area'        => 'Main Address',
					'migrate'     => 'addresses',
					'max_len'     => 50,
				),
				'country'       => array(
					// db model:
					'fieldname'   => 'zbsc_country',
					'format'      => 'str',
					// output model
					'input_type'  => 'selectcountry',
					'label'       => __( 'Country', 'zero-bs-crm' ),
					'placeholder' => '',
					'area'        => 'Main Address',
					'migrate'     => 'addresses',
					'max_len'     => 200,
				),
				'secaddr1'      => array(
					// db model:
					'fieldname'   => 'zbsc_addr1',
					'format'      => 'str',
					// output model
					'input_type'  => 'text',
					'label'       => __( 'Address Line 1', 'zero-bs-crm' ),
					'placeholder' => '',
					'area'        => 'Second Address',
					'migrate'     => 'addresses',
					'opt'         => 'secondaddress',
					'max_len'     => 200,
					'dal1key'     => 'secaddr_addr1', // previous field name
				),
				'secaddr2'      => array(
					// db model:
					'fieldname'   => 'zbsc_addr2',
					'format'      => 'str',
					// output model
					'input_type'  => 'text',
					'label'       => __( 'Address Line 2', 'zero-bs-crm' ),
					'placeholder' => '',
					'area'        => 'Second Address',
					'migrate'     => 'addresses',
					'opt'         => 'secondaddress',
					'max_len'     => 200,
					'dal1key'     => 'secaddr_addr2', // previous field name
				),
				'seccity'       => array(
					// db model:
					'fieldname'   => 'zbsc_city',
					'format'      => 'str',
					// output model
					'input_type'  => 'text',
					'label'       => __( 'City', 'zero-bs-crm' ),
					'placeholder' => 'e.g. Los Angeles',
					'area'        => 'Second Address',
					'migrate'     => 'addresses',
					'opt'         => 'secondaddress',
					'max_len'     => 100,
					'dal1key'     => 'secaddr_city', // previous field name
				),
				'seccounty'     => array(
					// db model:
					'fieldname'   => 'zbsc_county',
					'format'      => 'str',
					// output model
					'input_type'  => 'text',
					'label'       => __( 'County', 'zero-bs-crm' ),
					'placeholder' => 'e.g. Los Angeles',
					'area'        => 'Second Address',
					'migrate'     => 'addresses',
					'opt'         => 'secondaddress',
					'max_len'     => 200,
					'dal1key'     => 'secaddr_county', // previous field name
				),
				'secpostcode'   => array(
					// db model:
					'fieldname'   => 'zbsc_postcode',
					'format'      => 'str',
					// output model
					'input_type'  => 'text',
					'label'       => __( 'Post Code', 'zero-bs-crm' ),
					'placeholder' => 'e.g. 90001',
					'area'        => 'Second Address',
					'migrate'     => 'addresses',
					'opt'         => 'secondaddress',
					'max_len'     => 50,
					'dal1key'     => 'secaddr_postcode', // previous field name
				),
				'seccountry'    => array(
					// db model:
					'fieldname'   => 'zbsc_country',
					'format'      => 'str',
					// output model
					'input_type'  => 'selectcountry',
					'label'       => __( 'Country', 'zero-bs-crm' ),
					'placeholder' => '',
					'area'        => 'Second Address',
					'migrate'     => 'addresses',
					'opt'         => 'secondaddress',
					'max_len'     => 200,
					'dal1key'     => 'secaddr_country', // previous field name
				),
				'hometel'       => array(
					// db model:
					'fieldname'   => 'zbsc_hometel',
					'format'      => 'str',
					// output model
					'input_type'  => 'tel',
					'label'       => __( 'Home Telephone', 'zero-bs-crm' ),
					'placeholder' => 'e.g. 877 2733049',
					'max_len'     => 40,
				),
				'worktel'       => array(
					// db model:
					'fieldname'   => 'zbsc_worktel',
					'format'      => 'str',
					// output model
					'input_type'  => 'tel',
					'label'       => __( 'Work Telephone', 'zero-bs-crm' ),
					'placeholder' => 'e.g. 877 2733049',
					'max_len'     => 40,
				),
				'mobtel'        => array(
					// db model:
					'fieldname'   => 'zbsc_mobtel',
					'format'      => 'str',
					// output model
					'input_type'  => 'tel',
					'label'       => __( 'Mobile Telephone', 'zero-bs-crm' ),
					'placeholder' => 'e.g. 877 2733050',
					'max_len'     => 40,
				),

				// ... just removed for DAL3 :) should be custom field anyway by this point

				'wpid'          => array(
					// db model:
					'fieldname' => 'zbsc_wpid',
					'format'    => 'int',
					// output model
					// NONE, not exposed via standard input
				),
				'avatar'        => array(
					// db model:
					'fieldname' => 'zbsc_avatar',
					'format'    => 'str',
					// output model
					// NONE, not exposed via standard input
				),
				'tw'            => array(
					// db model:
					'fieldname' => 'zbsc_tw',
					'format'    => 'str',
					'max_len'   => 100,
					// output model
					// NONE, not exposed via standard input
				),
				'li'            => array(
					// db model:
					'fieldname' => 'zbsc_li',
					'format'    => 'str',
					'max_len'   => 300,
					// output model
					// NONE, not exposed via standard input
				),
				'fb'            => array(
					// db model:
					'fieldname' => 'zbsc_fb',
					'format'    => 'str',
					'max_len'   => 200,
					// output model
					// NONE, not exposed via standard input
				),
				'created'       => array(
					// db model:
					'fieldname' => 'zbsc_created',
					'format'    => 'uts',
					// output model
					// NONE, not exposed via db
				),
				'lastupdated'   => array(
					// db model:
					'fieldname' => 'zbsc_lastupdated',
					'format'    => 'uts',
					// output model
					// NONE, not exposed via db
				),
				'lastcontacted' => array(
					// db model:
					'fieldname' => 'zbsc_lastcontacted',
					'format'    => 'uts',
					// output model
					// NONE, not exposed via db
				),
			);

        #} =========== LOAD ARGS ==============
        $defaultArgs = array(

            //'tag' => false,

        ); foreach ($defaultArgs as $argK => $argV){ $this->$argK = $argV; if (is_array($args) && isset($args[$argK])) {  if (is_array($args[$argK])){ $newData = $this->$argK; if (!is_array($newData)) $newData = array(); foreach ($args[$argK] as $subK => $subV){ $newData[$subK] = $subV; }$this->$argK = $newData;} else { $this->$argK = $args[$argK]; } } }
        #} =========== / LOAD ARGS =============


    }

    // generic get Company (by ID)
    // Super simplistic wrapper used by edit page etc. (generically called via dal->contacts->getSingle etc.)
    public function getSingle($ID=-1){

        return $this->getContact($ID);

    }

    // generic get contact (by ID list)
    // Super simplistic wrapper used by MVP Export v3.0
    public function getIDList($IDs=false){

        return $this->getContacts(array(
            'inArr'             => $IDs,
            'withCustomFields'  => true,
            'withValues'        => true,
            'withAssigned'      => true,
            'page'          => -1,
            'perPage'       => -1
        ));

    }
    
    // generic get (EVERYTHING)
    // expect heavy load!
    public function getAll($IDs=false){

        return $this->getContacts(array(
            'withCustomFields'  => true,
            'withValues'        => true,
            'withAssigned'      => true,
            'sortByField'   => 'ID',
            'sortOrder'     => 'ASC',
            'page'          => -1,
            'perPage'       => -1,
        ));

    }
    
    // generic get count of (EVERYTHING)
    public function getFullCount(){

        return $this->getContacts(array(
            'count'  => true,
            'page'          => -1,
            'perPage'       => -1,
        ));

    }
    
    /* 
    * Returns an (int) count of all contacts with an external source
    */
    public function getTotalExtSourceCount(){

        global $ZBSCRM_t,$wpdb; 

        $query = "SELECT COUNT(contacts.id) FROM " . $ZBSCRM_t['contacts'] . " contacts"
            . " INNER JOIN " . $ZBSCRM_t['externalsources'] . " ext_sources"
            . " ON contacts.id = ext_sources.zbss_objid"
            . " WHERE ext_sources.zbss_objtype = " . ZBS_TYPE_CONTACT;

        /*
        SELECT COUNT(contacts.id) FROM 
        wp_zbs_contacts contacts
        INNER JOIN wp_zbs_externalsources ext_sources
        ON contacts.id = ext_sources.zbss_objid
        WHERE ext_sources.zbss_objtype = 1
        */

        return $wpdb->get_var( $query );

    }

    /**
     * returns full contact line +- details
     * Replaces many funcs, inc zeroBS_getCustomerIDFromWPID, zeroBS_getCustomerIDWithEmail etc.
     *
     * @param int id        contact id
     * @param array $args   Associative array of arguments
     *                      withQuotes, withInvoices, withTransactions, withLogs
     *
     * @return array result
     */
    public function getContact($id=-1,$args=array()){

        global $zbs;

        #} =========== LOAD ARGS ==============
        $defaultArgs = array(

            'email'             => false, // if id -1 and email given, will return based on email search
            'WPID'              => false, // if id -1 and wpid given, will return based on wpid search

            // if theset wo passed, will search based on these 
            'externalSource'    => false,
            'externalSourceUID' => false,

            // with what?
            'withCustomFields'  => true,
            'withQuotes'        => false,
            'withInvoices'      => false,
            'withTransactions'  => false,
            'withTasks'         => false,
            'withLogs'          => false,
            'withLastLog'       => false,
            'withTags'          => false,
            'withCompanies'     => false,
            'withOwner'         => false,
            'withValues'        => false, // if passed, returns with 'total' 'invoices_total' 'transactions_total' etc. (requires getting all obj, use sparingly)
            'withAliases'       => false,
            'withExternalSources' => false,
            'withExternalSourcesGrouped' => false,

            'with_obj_limit'      => false, // if (int) specified, this will limit the count of quotes, invoices, transactions, and tasks returned

            // permissions
            'ignoreowner'   =>  zeroBSCRM_DAL2_ignoreOwnership(ZBS_TYPE_CONTACT), // this'll let you not-check the owner of obj

            // returns scalar ID of line
            'onlyID'        => false,

            'fields'        => false // false = *, array = fieldnames

        ); foreach ($defaultArgs as $argK => $argV){ $$argK = $argV; if (is_array($args) && isset($args[$argK])) {  if (is_array($args[$argK])){ $newData = $$argK; if (!is_array($newData)) $newData = array(); foreach ($args[$argK] as $subK => $subV){ $newData[$subK] = $subV; }$$argK = $newData;} else { $$argK = $args[$argK]; } } }
        #} =========== / LOAD ARGS =============

        #} Check ID
        $id = (int)$id;
        if (
            (!empty($id) && $id > 0)
            ||
            (!empty($WPID) && $WPID > 0)
            ||
            (!empty($email))
            ||
            (!empty($externalSource) && !empty($externalSourceUID))
            ){

            global $ZBSCRM_t,$wpdb; 
            $wheres = array('direct'=>array()); $whereStr = ''; $additionalWhere = ''; $params = array(); $res = array(); $extraSelect = '';


            #} ============= PRE-QUERY ============

                #} Custom Fields
                if ($withCustomFields && !$onlyID){
                    
                    #} Retrieve any cf
                    $custFields = $this->DAL()->getActiveCustomFields(array('objtypeid'=>ZBS_TYPE_CONTACT));

                    #} Cycle through + build into query
                    if (is_array($custFields)) foreach ($custFields as $cK => $cF){

                        // add as subquery
                        $extraSelect .= ',(SELECT zbscf_objval FROM '.$ZBSCRM_t['customfields']." WHERE zbscf_objid = contact.ID AND zbscf_objkey = %s AND zbscf_objtype = %d LIMIT 1) '".$cK."'";
                        
                        // add params
                        $params[] = $cK; $params[] = ZBS_TYPE_CONTACT;

                    }

                }

                #} Aliases
                if ($withAliases){

                    #} Retrieve these as a CSV :)
                    $extraSelect .= ",(SELECT GROUP_CONCAT(aka_alias SEPARATOR ',') FROM ".$ZBSCRM_t['aka']." WHERE aka_type = ".ZBS_TYPE_CONTACT." AND aka_id = contact.ID) aliases";

                }

                // Add any addr custom fields for addr1+addr2
                $addrCustomFields = $this->DAL()->getActiveCustomFields(array('objtypeid'=>ZBS_TYPE_ADDRESS));
                if ($withCustomFields && !$onlyID && is_array($addrCustomFields) && count($addrCustomFields) > 0){

                    foreach ($addrCustomFields as $cK => $cF){

                        // custom field key
                        $cfKey = 'addr_'.$cK;
                        $cfKey2 = 'secaddr_'.$cK;

                        // address custom field (e.g. 'house name') it'll be passed here as 'house-name'
                        // ... problem is mysql does not like that :) so we have to chage here:
                        // in this case we prepend address cf's with addr_ and we switch - for _
                        $cKey = 'addrcf_'.str_replace('-','_',$cK);
                        $cKey2 = 'secaddrcf_'.str_replace('-','_',$cK);

                        // addr 1
                            // add as subquery
                            $extraSelect .= ',(SELECT zbscf_objval FROM '.$ZBSCRM_t['customfields']." WHERE zbscf_objid = contact.ID AND zbscf_objkey = %s AND zbscf_objtype = %d) ".$cKey;                        
                            // add params
                            $params[] = $cfKey; $params[] = ZBS_TYPE_CONTACT;
                        // addr 2
                            // add as subquery
                            $extraSelect .= ',(SELECT zbscf_objval FROM '.$ZBSCRM_t['customfields']." WHERE zbscf_objid = contact.ID AND zbscf_objkey = %s AND zbscf_objtype = %d) ".$cKey2;                        
                            // add params
                            $params[] = $cfKey2; $params[] = ZBS_TYPE_CONTACT;

                    }


                }

                // ==== TOTAL VALUES

                // Calculate total vals etc. with SQL 
                if ($withValues && !$onlyID){

                    // arguably, if getting $withInvoices etc. may be more performant to calc this in php in AFTER loop, 
                    // ... for now as a fair guess, this'll be most performant:
                    // ... we calc total by adding invs + trans below :)

                    // only include transactions with statuses which should be included in total value:
					$transStatusQueryAdd = $this->DAL()->transactions->getTransactionStatusesToIncludeQuery(); // phpcs:ignore WordPress.NamingConventions.ValidVariableName.VariableNotSnakeCase
					// include invoices without deleted status in the total value for invoices_total_inc_deleted:
					$inv_status_query_add = $this->DAL()->invoices->get_invoice_status_except_deleted_for_query();

                    // quotes:
                    $extraSelect .= ',(SELECT SUM(quotestotal.zbsq_value) FROM '.$ZBSCRM_t['quotes'].' as quotestotal WHERE quotestotal.ID IN (SELECT DISTINCT zbsol_objid_from FROM '.$ZBSCRM_t['objlinks']." WHERE zbsol_objtype_from = ".ZBS_TYPE_QUOTE." AND zbsol_objtype_to = ".ZBS_TYPE_CONTACT." AND zbsol_objid_to = contact.ID)) as quotes_total";
					// invs not including deleted:
					$extraSelect .= ',(SELECT IFNULL(SUM(invstotal.zbsi_total),0) FROM ' . $ZBSCRM_t['invoices'] . ' as invstotal WHERE invstotal.ID IN (SELECT DISTINCT zbsol_objid_from FROM ' . $ZBSCRM_t['objlinks'] . ' WHERE zbsol_objtype_from = ' . ZBS_TYPE_INVOICE . ' AND zbsol_objtype_to = ' . ZBS_TYPE_CONTACT . ' AND zbsol_objid_to = contact.ID)' . $inv_status_query_add . ') as invoices_total'; // phpcs:ignore WordPress.NamingConventions.ValidVariableName.VariableNotSnakeCase
					// invs including deleted:
					$extraSelect .= ',(SELECT SUM(invstotalincdeleted.zbsi_total) FROM ' . $ZBSCRM_t['invoices'] . ' as invstotalincdeleted WHERE invstotalincdeleted.ID IN (SELECT DISTINCT zbsol_objid_from FROM ' . $ZBSCRM_t['objlinks'] . ' WHERE zbsol_objtype_from = ' . ZBS_TYPE_INVOICE . ' AND zbsol_objtype_to = ' . ZBS_TYPE_CONTACT . ' AND zbsol_objid_to = contact.ID)) as invoices_total_inc_deleted'; // phpcs:ignore WordPress.NamingConventions.ValidVariableName.VariableNotSnakeCase
					// invs count:
					$extraSelect .= ',(SELECT COUNT(ID) FROM ' . $ZBSCRM_t['invoices'] . ' WHERE ID IN (SELECT DISTINCT zbsol_objid_from FROM ' . $ZBSCRM_t['objlinks'] . ' WHERE zbsol_objtype_from = ' . ZBS_TYPE_INVOICE . ' AND zbsol_objtype_to = ' . ZBS_TYPE_CONTACT . ' AND zbsol_objid_to = contact.ID)' . $inv_status_query_add . ') as invoices_count'; // phpcs:ignore WordPress.NamingConventions.ValidVariableName.VariableNotSnakeCase
					// invs count including deleted:
					$extraSelect .= ',(SELECT COUNT(ID) FROM ' . $ZBSCRM_t['invoices'] . ' WHERE ID IN (SELECT DISTINCT zbsol_objid_from FROM ' . $ZBSCRM_t['objlinks'] . ' WHERE zbsol_objtype_from = ' . ZBS_TYPE_INVOICE . ' AND zbsol_objtype_to = ' . ZBS_TYPE_CONTACT . ' AND zbsol_objid_to = contact.ID)) as invoices_count_inc_deleted'; // phpcs:ignore WordPress.NamingConventions.ValidVariableName.VariableNotSnakeCase
					// trans (with status):
                    $extraSelect .= ',(SELECT SUM(transtotal.zbst_total) FROM '.$ZBSCRM_t['transactions'].' as transtotal WHERE transtotal.ID IN (SELECT DISTINCT zbsol_objid_from FROM '.$ZBSCRM_t['objlinks']." WHERE zbsol_objtype_from = ".ZBS_TYPE_TRANSACTION." AND zbsol_objtype_to = ".ZBS_TYPE_CONTACT." AND zbsol_objid_to = contact.ID)".$transStatusQueryAdd.") as transactions_total";
                    // paid balance against invs  (also in getContacts)
                    // (this allows us to subtract from totals to get a true figure where transactions are part/whole payments for invs)
                    /*

                        This selects transactions
                            where there is a link to an invoice
                                where that invoice has a link to this contact:

                        ==========

                        SELECT * FROM wp_zbs_transactions trans
                        WHERE trans.ID IN 
                            
                            (
                                SELECT DISTINCT zbsol_objid_from FROM `wp_zbs_object_links` 
                                WHERE zbsol_objtype_from = 5 
                                AND zbsol_objtype_to = 4
                                AND zbsol_objid_to IN 

                                    (

                                        SELECT DISTINCT zbsol_objid_from FROM `wp_zbs_object_links`
                                        WHERE zbsol_objtype_from = 4 AND zbsol_objtype_to = 1 AND zbsol_objid_to = 1

                                    )

                            )


                    */
                    $extraSelect .= ',(SELECT SUM(assignedtranstotal.zbst_total) FROM '.$ZBSCRM_t['transactions'].' assignedtranstotal WHERE assignedtranstotal.ID IN ';
                    $extraSelect .= '(SELECT DISTINCT zbsol_objid_from FROM '.$ZBSCRM_t['objlinks'].' WHERE zbsol_objtype_from = '.ZBS_TYPE_TRANSACTION.' AND zbsol_objtype_to = '.ZBS_TYPE_INVOICE.' AND zbsol_objid_to IN ';
                    $extraSelect .= '(SELECT DISTINCT zbsol_objid_from FROM '.$ZBSCRM_t['objlinks'].' WHERE zbsol_objtype_from = '.ZBS_TYPE_INVOICE.' AND zbsol_objtype_to = '.ZBS_TYPE_CONTACT.' AND zbsol_objid_to = contact.ID)';
                    $extraSelect .= ')'.$transStatusQueryAdd.') as transactions_paid_total';
                }

                // ==== / TOTAL VALUES

                $selector = 'contact.*';
                if (isset($fields) && is_array($fields)) {
                    $selector = '';

                    // always needs id, so add if not present
                    if (!in_array('ID',$fields)) $selector = 'contact.ID';

                    foreach ($fields as $f) {
                        if (!empty($selector)) $selector .= ',';
                        $selector .= 'contact.'.$f;
                    }
                } else if ($onlyID){
                    $selector = 'contact.ID';
                }

            #} ============ / PRE-QUERY ===========


            #} Build query
            $query = "SELECT ".$selector.$extraSelect." FROM ".$ZBSCRM_t['contacts'].' as contact';
            #} ============= WHERE ================

                if (!empty($id) && $id > 0){

                    #} Add ID
                    $wheres['ID'] = array('ID','=','%d',$id);

                } 

                if (!empty($email)){


                    // where we're seeking the ID from an email we can override the query for performance benefits (#gh-2450):
                    if ( $onlyID ){

                        $query = 'SELECT contact.ID FROM ( SELECT contact.ID FROM ' . $ZBSCRM_t['contacts'] . ' as contact WHERE zbsc_email = %s UNION ALL SELECT aka_id AS ID FROM ' . $ZBSCRM_t['aka'] . ' WHERE aka_type = 1 AND aka_alias = %s) contact';
                        $wheres = array( 'direct' => array() );
                        $params = array( $email, $email );

                    } else {

                        $emailWheres = array();

                        #} Add ID
                        $emailWheres['emailcheck'] = array('zbsc_email','=','%s',$email);

                        #} Check AKA
                        $emailWheres['email_alias'] = array('ID','IN',"(SELECT aka_id FROM ".$ZBSCRM_t['aka']." WHERE aka_type = ".ZBS_TYPE_CONTACT." AND aka_alias = %s)",$email);
                        
                        // This generates a query like 'zbsc_email = %s OR zbsc_email2 = %s', 
                        // which we then need to include as direct subquery (below) in main query :)
                        $emailSearchQueryArr = $this->buildWheres($emailWheres,'',array(),'OR',false);
                        
                        if (is_array($emailSearchQueryArr) && isset($emailSearchQueryArr['where']) && !empty($emailSearchQueryArr['where'])){

                            // add it
                            $wheres['direct'][] = array('('.$emailSearchQueryArr['where'].')',$emailSearchQueryArr['params']);

                        }

                    }

                } 

                if (!empty($WPID) && $WPID > 0){

                    #} Add ID
                    $wheres['WPID'] = array('zbsc_wpid','=','%d',$WPID);

                } 
                
                if (!empty($externalSource) && !empty($externalSourceUID)){

                    $wheres['extsourcecheck'] = array('ID','IN','(SELECT DISTINCT zbss_objid FROM '.$ZBSCRM_t['externalsources']." WHERE zbss_objtype = ".ZBS_TYPE_CONTACT." AND zbss_source = %s AND zbss_uid = %s)",array($externalSource,$externalSourceUID));

                }

            #} ============ / WHERE ==============

            #} Build out any WHERE clauses
            $wheresArr = $this->buildWheres($wheres,$whereStr,$params);
            $whereStr = $wheresArr['where']; $params = $params + $wheresArr['params'];
            #} / Build WHERE

            #} Ownership v1.0 - the following adds SITE + TEAM checks, and (optionally), owner          
            $params = array_merge($params,$this->ownershipQueryVars($ignoreowner)); // merges in any req.
            $ownQ = $this->ownershipSQL($ignoreowner); if (!empty($ownQ)) $additionalWhere = $this->spaceAnd($additionalWhere).$ownQ; // adds str to query
            #} / Ownership

            #} Append to sql (this also automatically deals with sortby and paging)
            $query .= $this->buildWhereStr($whereStr,$additionalWhere) . $this->buildSort('ID','DESC') . $this->buildPaging(0,1);

            try {

                #} Prep & run query
                $queryObj = $this->prepare($query,$params);
                $potentialRes = $wpdb->get_row($queryObj, OBJECT);


            } catch (Exception $e){

                #} General SQL Err
                $this->catchSQLError($e);

            }

            #} Interpret Results (ROW)
            if (isset($potentialRes) && isset($potentialRes->ID)) {

                #} Has results, tidy + return 
                
                    #} Only ID? return it directly
                    if ($onlyID) return $potentialRes->ID;
                
                    // tidy
                    if (is_array($fields)){
                        // guesses fields based on table col names
                        $res = $this->lazyTidyGeneric($potentialRes);
                    } else {
                        // proper tidy
                        $res = $this->tidy_contact($potentialRes,$withCustomFields);
                    }

                    if ($withTags){

                        // add all tags lines
                        $res['tags'] = $this->DAL()->getTagsForObjID(array('objtypeid'=>ZBS_TYPE_CONTACT,'objid'=>$potentialRes->ID));
                    
                    }

                    // ===================================================
                    // ========== #} #DB1LEGACY (TOMOVE)
                    // == Following is all using OLD DB stuff, here until we migrate inv etc.
                    // ===================================================

                    #} With most recent log? #DB1LEGACY (TOMOVE)
                    if ($withLastLog){

                        $res['lastlog'] = $this->DAL()->logs->getLogsForObj(array(

                                                'objtype' => ZBS_TYPE_CONTACT,
                                                'objid' => $potentialRes->ID,

                                                'incMeta'   => true,

                                                'sortByField'   => 'zbsl_created',
                                                'sortOrder'     => 'DESC',
                                                'page'          => 0,
                                                'perPage'       => 1

                                            ));

                    }

                    #} With Assigned?
                    if ($withOwner){

                        $res['owner'] = zeroBS_getOwner($potentialRes->ID,true,'zerobs_customer',$potentialRes->zbs_owner);

                    }

                    #} use sql instead #DB1LEGACY (TOMOVE)
                    /* Needs writing for DAL3 
    
                        - note. I've left this here (4/2/19) because I believe the following/DAL3 generally might be
                        ... such a performance hike that this is irrelevant.
                        ... can later homogenise the following/these *WITHX* stuffs into 1 query, though not sure it'll produce 
                        ... much perf gains.if ($withInvoices && $withQuotes && $withTransactions){

                        $custDeets = zeroBS_getCustomerExtrasViaSQL($potentialRes->ID);
                        $res['quotes'] = $custDeets['quotes'];
                        $res['invoices'] = $custDeets['invoices'];
                        $res['transactions'] = $custDeets['transactions'];


                    } else { */


                        // Objects: return all, unless $with_obj_limit
                        $objs_page = -1;
                        $objs_per_page = -1;
                        $with_obj_limit = (int)$with_obj_limit;
                        if ( $with_obj_limit > 0 ){

                            $objs_page = 0;
                            $objs_per_page = $with_obj_limit;

                        }


                        if ($withInvoices){
                        
                            #} only gets first 100?
                            //DAL3 ver, more perf, gets all
                            $res['invoices'] = $zbs->DAL->invoices->getInvoices(array(

                                    'assignedContact'   => $potentialRes->ID, // assigned to company id (int)
                                    'page'              => $objs_page,
                                    'perPage'           => $objs_per_page,
                                    'ignoreowner'       => zeroBSCRM_DAL2_ignoreOwnership(ZBS_TYPE_INVOICE),                                    
                                    'sortByField'       => 'ID',
                                    'sortOrder'         => 'DESC',
                                    'withAssigned'      => false // no need, it's assigned to this obj already

                                ));

                        }

                        if ($withQuotes){
                            
                            //DAL3 ver, more perf, gets all
                            $res['quotes'] = $zbs->DAL->quotes->getQuotes(array(

                                    'assignedContact'   => $potentialRes->ID, // assigned to company id (int)
                                    'page'              => $objs_page,
                                    'perPage'           => $objs_per_page,
                                    'ignoreowner'       => zeroBSCRM_DAL2_ignoreOwnership(ZBS_TYPE_QUOTE),                                    
                                    'sortByField'       => 'ID',
                                    'sortOrder'         => 'DESC',
                                    'withAssigned'      => false // no need, it's assigned to this obj already

                                ));

                        }

                        #} ... brutal for mvp #DB1LEGACY (TOMOVE)
                        if ($withTransactions){
                            
                            //DAL3 ver, more perf, gets all
                            $res['transactions'] = $zbs->DAL->transactions->getTransactions(array(

                                    'assignedContact'   => $potentialRes->ID, // assigned to company id (int)
                                    'page'              => $objs_page,
                                    'perPage'           => $objs_per_page,
                                    'ignoreowner'       => zeroBSCRM_DAL2_ignoreOwnership(ZBS_TYPE_TRANSACTION),                                    
                                    'sortByField'       => 'ID',
                                    'sortOrder'         => 'DESC',
                                    'withAssigned'      => false // no need, it's assigned to this obj already

                                ));

                        }

                    //}

                    #} With co's?
                    if ($withCompanies){

                        // add all company lines
                        $res['companies'] = $this->DAL()->getObjsLinkedToObj(array(
                                'objtypefrom'   =>  ZBS_TYPE_CONTACT, // contact
                                'objtypeto'     =>  ZBS_TYPE_COMPANY, // company
                                'objfromid'     =>  $potentialRes->ID));
                    
                    }

                    #} ... brutal for mvp #DB1LEGACY (TOMOVE)
                    if ($withTasks){
                        
                        //DAL3 ver, more perf, gets all
                        $res['tasks'] = $zbs->DAL->events->getEvents(array(

                                'assignedContact'   => $potentialRes->ID, // assigned to company id (int)
                                'page'              => $objs_page,
                                'perPage'           => $objs_per_page,
                                'ignoreowner'       => zeroBSCRM_DAL2_ignoreOwnership(ZBS_TYPE_EVENT),                                    
                                'sortByField'       => 'zbse_start',
                                'sortOrder'         => 'DESC',
                                'withAssigned'      => false // no need, it's assigned to this obj already

                            ));

                    }

                    // simplistic, could be optimised (though low use means later.)
                    if ( $withExternalSources ){
                        
                        $res['external_sources'] = $zbs->DAL->contacts->getExternalSourcesForContact(array(

                            'contactID'=> $potentialRes->ID,

                            'sortByField'   => 'ID',
                            'sortOrder'     => 'ASC',
                            'ignoreowner'   => zeroBSCRM_DAL2_ignoreOwnership( ZBS_TYPE_CONTACT )

                        ));

                    }
                    if ( $withExternalSourcesGrouped ){
                        
                        $res['external_sources'] = $zbs->DAL->getExternalSources( -1, array(
                        
                            'objectID'          => $potentialRes->ID, 
                            'objectType'        => ZBS_TYPE_CONTACT,
                            'grouped_by_source' => true,
                            'ignoreowner'       => zeroBSCRM_DAL2_ignoreOwnership( ZBS_TYPE_CONTACT )

                        ));

                    }

                    // ===================================================
                    // ========== / #DB1LEGACY (TOMOVE)
                    // ===================================================


                    return $res;

            }

        } // / if ID

        return false;

    }

    // TODO $argsOverride=false
    /**
     * returns contact detail lines
     *
     * @param array $args Associative array of arguments
     *              withQuotes, withInvoices, withTransactions, withLogs, searchPhrase, sortByField, sortOrder, page, perPage
     *
     * @return array of contact lines
     */
    public function getContacts($args=array()){

        global $zbs;


        #} ============ LOAD ARGS =============
        $defaultArgs = array(

            // Search/Filtering (leave as false to ignore)
            'searchPhrase'  => '', // searches which fields?
            'inCompany'         => false, // will be an ID if used
            'inArr'             => false,
            'quickFilters'      => false,
            'isTagged'          => false, // 1x INT OR array(1,2,3)
            'isNotTagged'       => false, // 1x INT OR array(1,2,3)
            'ownedBy'           => false,
            'externalSource'    => false, // e.g. paypal
            'olderThan'         => false, // uts
            'newerThan'         => false, // uts
            'hasStatus'         => false, // Lead (this takes over from the quick filter post 19/6/18)
            'otherStatus'       => false, // status other than 'Lead'

            // last contacted
            'contactedBefore'   => false, // uts
            'contactedAfter'    => false, // uts

            // email
            'hasEmail'          => false, // 'x@y.com' either in main field or as AKA

            // addr
            'inCounty'          => false, // Hertfordshire
            'inPostCode'        => false, // AL1 1AA
            'inCountry'         => false, // United Kingdom
            'notInCounty'       => false, // Hertfordshire
            'notInPostCode'     => false, // AL1 1AA
            'notInCountry'      => false, // United Kingdom

            // generic assignments - requires both
            // Where the link relationship is OBJECT -> CONTACT
            'hasObjIDLinkedTo'    => false, // e.g. quoteid 123
            'hasObjTypeLinkedTo'   => false, // e.g. ZBS_TYPE_QUOTE

            // generic assignments - requires both
            // Where the link relationship is CONTACT -> OBJECT
            'isLinkedToObjID'    => false, // e.g. quoteid 123
            'isLinkedToObjType'   => false, // e.g. ZBS_TYPE_QUOTE

            // returns
            'count'             => false,
            'onlyObjTotals'            => false, // if passed, returns for group: 'total' 'invoices_total' 'transactions_total' etc. (requires getting a lot of objs, use sparingly)
            'withCustomFields'  => true,
            'withQuotes'        => false,
            'withInvoices'      => false,
            'withTransactions'  => false,
            'withTasks'         => false,
            'withLogs'          => false,
            'withLastLog'       => false,
            'withTags'          => false,
            'withOwner'         => false,
            'withAssigned'      => false, // return ['company'] objs if has link
            'withDND'           => false, // if true, returns getContactDoNotMail as well :)
            'simplified'        => false, // returns just id,name,created,email (for typeaheads)
            'withValues'        => false, // if passed, returns with 'total' 'invoices_total' 'transactions_total' etc. (requires getting all obj, use sparingly)
            'onlyColumns'       => false, // if passed (array('fname','lname')) will return only those columns (overwrites some other 'return' options). NOTE: only works for base fields (not custom fields)
            'withAliases'       => false,
            'withExternalSources' => false,
            'withExternalSourcesGrouped' => false,


            'sortByField'   => 'ID',
            'sortOrder'     => 'ASC',
            'page'          => 0, // this is what page it is (gets * by for limit)
            'perPage'       => 100,

            // permissions
            'ignoreowner'   => zeroBSCRM_DAL2_ignoreOwnership(ZBS_TYPE_CONTACT), // this'll let you not-check the owner of obj

            // 'argsOverride' => ?? Still req?

            // specifics
            // NOTE: this is ONLY for use where a sql query is 1 time use, otherwise add as argument
            // ... for later use, (above)
            // PLEASE do not use the or switch without discussing case with WH
            'additionalWhereArr' => false, 
            'whereCase'          => 'AND' // DEFAULT = AND



        ); foreach ($defaultArgs as $argK => $argV){ $$argK = $argV; if (is_array($args) && isset($args[$argK])) {  if (is_array($args[$argK])){ $newData = $$argK; if (!is_array($newData)) $newData = array(); foreach ($args[$argK] as $subK => $subV){ $newData[$subK] = $subV; }$$argK = $newData;} else { $$argK = $args[$argK]; } } }
        #} =========== / LOAD ARGS =============

        global $ZBSCRM_t,$wpdb,$zbs;  
        $wheres = array('direct'=>array()); $whereStr = ''; $additionalWhere = ''; $params = array(); $res = array(); $joinQ = ''; $extraSelect = '';

        #} ============= PRE-QUERY ============

            #} Capitalise this
            $sortOrder = strtoupper($sortOrder);
            if ( ! in_array( $sortOrder, array( 'ASC', 'DESC' ) ) ) {
                    $sortOrder = 'ASC';
            }

            // If just count or simplified, turn off any extras
            if ( $count || $simplified || $onlyObjTotals ) {
                $withCustomFields = false;
                $withQuotes = false;
                $withInvoices = false;
                $withTransactions = false;
                $withTasks = false;
                $withLogs = false;
                $withLastLog = false;
                $withTags = false;
                $withOwner = false;
                $withAssigned = false;
                $withDND = false;
                $withAliases = false;
                $withExternalSources = false;
                $withExternalSourcesGrouped = false;
            }

            #} If onlyColumns, validate
            if ($onlyColumns){

                #} onlyColumns build out a field arr
                if (is_array($onlyColumns) && count($onlyColumns) > 0){

                    $onlyColumnsFieldArr = array();
                    foreach ($onlyColumns as $col){

                        // find db col key from field key (e.g. fname => zbsc_fname)
                        $dbCol = ''; if (isset($this->objectModel[$col]) && isset($this->objectModel[$col]['fieldname'])) $dbCol = $this->objectModel[$col]['fieldname'];

                        if (!empty($dbCol)){

                            $onlyColumnsFieldArr[$dbCol] = $col;

                        }

                    }

                }

                // if legit cols:
                if (isset($onlyColumnsFieldArr) && is_array($onlyColumnsFieldArr) && count($onlyColumnsFieldArr) > 0){

                    $onlyColumns = true;
                    
                    // If onlyColumns, turn off extras
                    $withCustomFields = false;
                    $withQuotes = false;
                    $withInvoices = false;
                    $withTransactions = false;
                    $withTasks = false;
                    $withLogs = false;
                    $withLastLog = false;
                    $withTags = false;
                    $withOwner = false;
                    $withAssigned = false;
                    $withDND = false;
                    $withAliases = false;
                    $withExternalSources = false;
                    $withExternalSourcesGrouped = false;

                } else {

                    // deny
                    $onlyColumns = false;

                }


            }

            #} Custom Fields
            if ($withCustomFields){
                
                #} Retrieve any cf
                $custFields = $this->DAL()->getActiveCustomFields(array('objtypeid'=>ZBS_TYPE_CONTACT));

                #} Cycle through + build into query
                if (is_array($custFields)) foreach ($custFields as $cK => $cF){

                    // custom field (e.g. 'third name') it'll be passed here as 'third-name'
                    // ... problem is mysql does not like that :) so we have to chage here:
                    // in this case we prepend cf's with cf_ and we switch - for _
                    $cKey = 'cf_'.str_replace('-','_',$cK);

                    // we also check the $sortByField in case that's the same cf
                    if ($cK == $sortByField){

                        // sort by
                        $sortByField = $cKey;

                        // check if sort needs any CAST (e.g. numeric):
                        $sortByField = $this->DAL()->build_custom_field_order_by_str( $sortByField, $cF );                        

                    }

                    // add as subquery
                    $extraSelect .= ',(SELECT zbscf_objval FROM '.$ZBSCRM_t['customfields']." WHERE zbscf_objid = contact.ID AND zbscf_objkey = %s AND zbscf_objtype = %d LIMIT 1) ".$cKey;
                    
                    // add params
                    $params[] = $cK; $params[] = ZBS_TYPE_CONTACT;

                }

            }

            #} Aliases
            if ($withAliases){

                #} Retrieve these as a CSV :)
                $extraSelect .= ",(SELECT GROUP_CONCAT(aka_alias SEPARATOR ',') FROM ".$ZBSCRM_t['aka']." WHERE aka_type = ".ZBS_TYPE_CONTACT." AND aka_id = contact.ID) aliases";

            }

            // Add any addr custom fields for addr1+addr2
            // no need if simpliefied or count parameters passed
            if ( !$simplified && !$count && !$onlyColumns && !$onlyObjTotals ){
                $addrCustomFields = $this->DAL()->getActiveCustomFields(array('objtypeid'=>ZBS_TYPE_ADDRESS));
                if (is_array($addrCustomFields) && count($addrCustomFields) > 0){

                    foreach ($addrCustomFields as $cK => $cF){

                        // custom field key
                        $cfKey = 'addr_'.$cK;
                        $cfKey2 = 'secaddr_'.$cK;

                        // address custom field (e.g. 'house name') it'll be passed here as 'house-name'
                        // ... problem is mysql does not like that :) so we have to chage here:
                        // in this case we prepend address cf's with addr_ and we switch - for _
                        $cKey = 'addrcf_'.str_replace('-','_',$cK);
                        $cKey2 = 'secaddrcf_'.str_replace('-','_',$cK);

                        // we also check the $sortByField in case that's the same cf (contacts need the prefix 'zbsc_' :rolls-eyes:)
                        if ('zbsc_'.$cfKey == $sortByField) $sortByField = $cKey;
                        if ('zbsc_'.$cfKey2 == $sortByField) $sortByField = $cKey2;

                        // addr 1
                            // add as subquery
                            $extraSelect .= ',(SELECT zbscf_objval FROM '.$ZBSCRM_t['customfields']." WHERE zbscf_objid = contact.ID AND zbscf_objkey = %s AND zbscf_objtype = %d) ".$cKey;                        
                            // add params
                            $params[] = $cfKey; $params[] = ZBS_TYPE_CONTACT;
                        // addr 2
                            // add as subquery
                            $extraSelect .= ',(SELECT zbscf_objval FROM '.$ZBSCRM_t['customfields']." WHERE zbscf_objid = contact.ID AND zbscf_objkey = %s AND zbscf_objtype = %d) ".$cKey2;                        
                            // add params
                            $params[] = $cfKey2; $params[] = ZBS_TYPE_CONTACT;

                    }


                }

            }


            // ==== TOTAL VALUES

            // If we're sorting by total value, we need the values
            if ( $sortByField === 'totalvalue' ) {
                $withValues = true;
            }

            // Calculate total vals etc. with SQL 
            if ( !$simplified && !$count && $withValues && !$onlyColumns ){

                // arguably, if getting $withInvoices etc. may be more performant to calc this in php in AFTER loop, 
                // ... for now as a fair guess, this'll be most performant:
                // ... we calc total by adding invs + trans below :)

                // only include transactions with statuses which should be included in total value:
                $transStatusQueryAdd = $this->DAL()->transactions->getTransactionStatusesToIncludeQuery();  
				// include invoices without deleted status in the total value for invoices_total_inc_deleted:
				$inv_status_query_add = $this->DAL()->invoices->get_invoice_status_except_deleted_for_query();

                // quotes:
                $extraSelect .= ',(SELECT SUM(quotestotal.zbsq_value) FROM '.$ZBSCRM_t['quotes'].' as quotestotal WHERE quotestotal.ID IN (SELECT DISTINCT zbsol_objid_from FROM '.$ZBSCRM_t['objlinks']." WHERE zbsol_objtype_from = ".ZBS_TYPE_QUOTE." AND zbsol_objtype_to = ".ZBS_TYPE_CONTACT." AND zbsol_objid_to = contact.ID)) as quotes_total";
                // invs:
				$extraSelect .= ',(SELECT IFNULL(SUM(invstotal.zbsi_total),0) FROM ' . $ZBSCRM_t['invoices'] . ' as invstotal WHERE invstotal.ID IN (SELECT DISTINCT zbsol_objid_from FROM ' . $ZBSCRM_t['objlinks'] . ' WHERE zbsol_objtype_from = ' . ZBS_TYPE_INVOICE . ' AND zbsol_objtype_to = ' . ZBS_TYPE_CONTACT . ' AND zbsol_objid_to = contact.ID)' . $inv_status_query_add . ') as invoices_total'; // phpcs:ignore WordPress.NamingConventions.ValidVariableName.VariableNotSnakeCase
				// invs including deleted:
				$extraSelect .= ',(SELECT SUM(invstotalincdeleted.zbsi_total) FROM ' . $ZBSCRM_t['invoices'] . ' as invstotalincdeleted WHERE invstotalincdeleted.ID IN (SELECT DISTINCT zbsol_objid_from FROM ' . $ZBSCRM_t['objlinks'] . ' WHERE zbsol_objtype_from = ' . ZBS_TYPE_INVOICE . ' AND zbsol_objtype_to = ' . ZBS_TYPE_CONTACT . ' AND zbsol_objid_to = contact.ID)) as invoices_total_inc_deleted'; // phpcs:ignore WordPress.NamingConventions.ValidVariableName.VariableNotSnakeCase
				// invs count:
				$extraSelect .= ',(SELECT COUNT(ID) FROM ' . $ZBSCRM_t['invoices'] . ' WHERE ID IN (SELECT DISTINCT zbsol_objid_from FROM ' . $ZBSCRM_t['objlinks'] . ' WHERE zbsol_objtype_from = ' . ZBS_TYPE_INVOICE . ' AND zbsol_objtype_to = ' . ZBS_TYPE_CONTACT . ' AND zbsol_objid_to = contact.ID)' . $inv_status_query_add . ') as invoices_count'; // phpcs:ignore WordPress.NamingConventions.ValidVariableName.VariableNotSnakeCase
				// invs count including deleted:
				$extraSelect .= ',(SELECT COUNT(ID) FROM ' . $ZBSCRM_t['invoices'] . ' WHERE ID IN (SELECT DISTINCT zbsol_objid_from FROM ' . $ZBSCRM_t['objlinks'] . ' WHERE zbsol_objtype_from = ' . ZBS_TYPE_INVOICE . ' AND zbsol_objtype_to = ' . ZBS_TYPE_CONTACT . ' AND zbsol_objid_to = contact.ID)) as invoices_count_inc_deleted'; // phpcs:ignore WordPress.NamingConventions.ValidVariableName.VariableNotSnakeCase

				// trans (with status):
                $extraSelect .= ',(SELECT SUM(transtotal.zbst_total) FROM '.$ZBSCRM_t['transactions'].' as transtotal WHERE transtotal.ID IN (SELECT DISTINCT zbsol_objid_from FROM '.$ZBSCRM_t['objlinks']." WHERE zbsol_objtype_from = ".ZBS_TYPE_TRANSACTION." AND zbsol_objtype_to = ".ZBS_TYPE_CONTACT." AND zbsol_objid_to = contact.ID)".$transStatusQueryAdd.") as transactions_total";
                // paid balance against invs  (also in getContact)
                // (this allows us to subtract from totals to get a true figure where transactions are part/whole payments for invs)
                /*

                    This selects transactions
                        where there is a link to an invoice
                            where that invoice has a link to this contact:

                    ==========

                    SELECT * FROM wp_zbs_transactions trans
                    WHERE trans.ID IN 
                        
                        (
                            SELECT DISTINCT zbsol_objid_from FROM `wp_zbs_object_links` 
                            WHERE zbsol_objtype_from = 5 
                            AND zbsol_objtype_to = 4
                            AND zbsol_objid_to IN 

                                (

                                    SELECT DISTINCT zbsol_objid_from FROM `wp_zbs_object_links`
                                    WHERE zbsol_objtype_from = 4 AND zbsol_objtype_to = 1 AND zbsol_objid_to = 1

                                )

                        )


                */
                $extraSelect .= ',(SELECT SUM(assignedtranstotal.zbst_total) FROM '.$ZBSCRM_t['transactions'].' assignedtranstotal WHERE assignedtranstotal.ID IN ';
                $extraSelect .= '(SELECT DISTINCT zbsol_objid_from FROM '.$ZBSCRM_t['objlinks'].' WHERE zbsol_objtype_from = '.ZBS_TYPE_TRANSACTION.' AND zbsol_objtype_to = '.ZBS_TYPE_INVOICE.' AND zbsol_objid_to IN ';
                $extraSelect .= '(SELECT DISTINCT zbsol_objid_from FROM '.$ZBSCRM_t['objlinks'].' WHERE zbsol_objtype_from = '.ZBS_TYPE_INVOICE.' AND zbsol_objtype_to = '.ZBS_TYPE_CONTACT.' AND zbsol_objid_to = contact.ID)';
                $extraSelect .= ')'.$transStatusQueryAdd.') as transactions_paid_total';

            }

            // ==== / TOTAL VALUES


            if ($withDND){

                // add as subquery
                $extraSelect .= ',(SELECT zbsm_val FROM '.$ZBSCRM_t['meta']." WHERE zbsm_objid = contact.ID AND zbsm_key = %s AND zbsm_objtype = ".ZBS_TYPE_CONTACT." LIMIT 1) dnd";
                
                // add params
                $params[] = 'do-not-email';

            }

        #} ============ / PRE-QUERY ===========

        #} Build query
        $query = "SELECT contact.*".$extraSelect." FROM ".$ZBSCRM_t['contacts'].' as contact'.$joinQ;

        #} Count override
        if ($count) $query = "SELECT COUNT(contact.ID) FROM ".$ZBSCRM_t['contacts'].' as contact'.$joinQ;

        #} simplified override
        if ($simplified) $query = "SELECT contact.ID as id,CONCAT(contact.zbsc_fname,\" \",contact.zbsc_lname) as name,contact.zbsc_created as created, contact.zbsc_email as email FROM ".$ZBSCRM_t['contacts'].' as contact'.$joinQ;

        #} onlyColumns override
        if ($onlyColumns && is_array($onlyColumnsFieldArr) && count($onlyColumnsFieldArr) > 0){

            $columnStr = '';
            foreach ($onlyColumnsFieldArr as $colDBKey => $colStr){

                if (!empty($columnStr)) $columnStr .= ',';
                // this presumes str is db-safe? could do with sanitation?
                $columnStr .= $colDBKey;

            }

            $query = "SELECT ".$columnStr." FROM ".$ZBSCRM_t['contacts'].' as contact'.$joinQ;

        }


        #} ============= WHERE ================

            #} Add Search phrase
            if (!empty($searchPhrase)){

                // inefficient searching all fields. Maybe get settings from user "which fields to search"
                // ... and auto compile for each contact ahead of time
                $searchWheres = array();
                $searchWheres['search_fullname'] = array('CONCAT(zbsc_prefix, " ", zbsc_fname, " ", zbsc_lname)','LIKE','%s','%'.$searchPhrase.'%');
                $searchWheres['search_fname'] = array('zbsc_fname','LIKE','%s','%'.$searchPhrase.'%');
                $searchWheres['search_lname'] = array('zbsc_lname','LIKE','%s','%'.$searchPhrase.'%');
                $searchWheres['search_email'] = array('zbsc_email','LIKE','%s','%'.$searchPhrase.'%');

                // address elements
                $searchWheres['search_addr1'] = array('zbsc_addr1','LIKE','%s','%'.$searchPhrase.'%');
                $searchWheres['search_addr2'] = array('zbsc_addr2','LIKE','%s','%'.$searchPhrase.'%');
                $searchWheres['search_city'] = array('zbsc_city','LIKE','%s','%'.$searchPhrase.'%');
                $searchWheres['search_county'] = array('zbsc_county','LIKE','%s','%'.$searchPhrase.'%');
                $searchWheres['search_country'] = array('zbsc_country','LIKE','%s','%'.$searchPhrase.'%');
                $searchWheres['search_postcode'] = array('zbsc_postcode','LIKE','%s','%'.$searchPhrase.'%');
                $searchWheres['search_secaddr1'] = array('zbsc_secaddr1','LIKE','%s','%'.$searchPhrase.'%');
                $searchWheres['search_secaddr2'] = array('zbsc_secaddr2','LIKE','%s','%'.$searchPhrase.'%');
                $searchWheres['search_seccity'] = array('zbsc_seccity','LIKE','%s','%'.$searchPhrase.'%');
                $searchWheres['search_seccounty'] = array('zbsc_seccounty','LIKE','%s','%'.$searchPhrase.'%');
                $searchWheres['search_seccountry'] = array('zbsc_seccountry','LIKE','%s','%'.$searchPhrase.'%');
                $searchWheres['search_secpostcode'] = array('zbsc_secpostcode','LIKE','%s','%'.$searchPhrase.'%');

                // social
                $searchWheres['search_tw'] = array('zbsc_tw','LIKE','%s','%'.$searchPhrase.'%');
                $searchWheres['search_li'] = array('zbsc_li','LIKE','%s','%'.$searchPhrase.'%');
                $searchWheres['search_fb'] = array('zbsc_fb','LIKE','%s','%'.$searchPhrase.'%');

                // phones
                // ultimately when search is refactored, we should probably store the "clean" version of the phone numbers in the database
                $searchWheres['search_hometel'] = array('REPLACE(REPLACE(REPLACE(REPLACE(REPLACE(zbsc_hometel," ",""),".",""),"-",""),"(",""),")","")','LIKE','%s','%'.(str_replace(array(' ','.','-','(',')'),'',$searchPhrase)).'%');
                $searchWheres['search_worktel'] = array('REPLACE(REPLACE(REPLACE(REPLACE(REPLACE(zbsc_worktel," ",""),".",""),"-",""),"(",""),")","")','LIKE','%s','%'.(str_replace(array(' ','.','-','(',')'),'',$searchPhrase)).'%');
                $searchWheres['search_mobtel'] = array('REPLACE(REPLACE(REPLACE(REPLACE(REPLACE(zbsc_mobtel," ",""),".",""),"-",""),"(",""),")","")','LIKE','%s','%'.(str_replace(array(' ','.','-','(',')'),'',$searchPhrase)).'%');

                // We also add this, which finds AKA emails if using email
                $searchWheres['search_alias'] = array('ID','IN',"(SELECT aka_id FROM ".$ZBSCRM_t['aka']." WHERE aka_type = ".ZBS_TYPE_CONTACT." AND aka_alias = %s)",$searchPhrase);

                // 2.99.9.11 - Added ability to search custom fields (optionally)
                $customFieldSearch = zeroBSCRM_getSetting('customfieldsearch');
                if ($customFieldSearch == 1){

                    // simplistic add
                    // NOTE: This IGNORES ownership of custom field lines.
                    // use FULLTEXT index if available (MySQL 5.6+), otherwise use fallback
                    if ( jpcrm_migration_table_has_index( $ZBSCRM_t['customfields'], 'search' ) ) {
                        $searchWheres['search_customfields'] = array('ID','IN',"(SELECT zbscf_objid FROM ".$ZBSCRM_t['customfields']." WHERE MATCH(zbscf_objval) AGAINST(%s) AND zbscf_objtype = ".ZBS_TYPE_CONTACT.")",$searchPhrase);
                    } else {
                        $searchWheres['search_customfields'] = array('ID','IN',"(SELECT zbscf_objid FROM ".$ZBSCRM_t['customfields']." WHERE zbscf_objval LIKE %s AND zbscf_objtype = ".ZBS_TYPE_CONTACT.")",'%'.$searchPhrase.'%');
                    }

                }
                
                // also search "company name" where assigned
                $b2bMode = zeroBSCRM_getSetting('companylevelcustomers');
                // OWNERSHIP TODO - next query doesn't USE OWNERSHIP!!!!:
                if ($b2bMode == 1) $searchWheres['incompanywithname'] = array('ID','IN','(SELECT DISTINCT zbsol_objid_from FROM '.$ZBSCRM_t['objlinks']." WHERE zbsol_objtype_from = ".ZBS_TYPE_CONTACT." AND zbsol_objtype_to = ".ZBS_TYPE_COMPANY." AND zbsol_objid_to IN (SELECT ID FROM ".$ZBSCRM_t['companies']." WHERE zbsco_name LIKE %s))",'%'.$searchPhrase.'%');

                // This generates a query like 'zbsc_fname LIKE %s OR zbsc_lname LIKE %s', 
                // which we then need to include as direct subquery (below) in main query :)
                $searchQueryArr = $this->buildWheres($searchWheres,'',array(),'OR',false);
                
                if (is_array($searchQueryArr) && isset($searchQueryArr['where']) && !empty($searchQueryArr['where'])){

                    // add it
                    $wheres['direct'][] = array('('.$searchQueryArr['where'].')',$searchQueryArr['params']);

                }

            }

            #} In company? #DB1LEGACY (TOMOVE -> where)
            if (!empty($inCompany) && $inCompany > 0){
                
                // would never hard-type this in (would make generic as in buildWPMetaQueryWhere)
                // but this is only here until MIGRATED to db2 globally
                //$wheres['incompany'] = array('ID','IN','(SELECT DISTINCT post_id FROM '.$wpdb->prefix."postmeta WHERE meta_key = 'zbs_company' AND meta_value = %d)",$inCompany);
                // Use obj links now 
                $wheres['incompany'] = array('ID','IN','(SELECT DISTINCT zbsol_objid_from FROM '.$ZBSCRM_t['objlinks']." WHERE zbsol_objtype_from = ".ZBS_TYPE_CONTACT." AND zbsol_objtype_to = ".ZBS_TYPE_COMPANY." AND zbsol_objid_to = %d)",$inCompany);

            }

            #} In array (if inCompany passed, this'll currently overwrite that?! (todo2.5))
            if (is_array($inArr) && count($inArr) > 0){

                // clean for ints
                $inArrChecked = array(); foreach ($inArr as $x){ $inArrChecked[] = (int)$x; }

                // add where
                $wheres['inarray'] = array('ID','IN','('.implode(',',$inArrChecked).')');

            }

            #} Owned by
            if (!empty($ownedBy) && $ownedBy > 0){
                
                // would never hard-type this in (would make generic as in buildWPMetaQueryWhere)
                // but this is only here until MIGRATED to db2 globally
                //$wheres['incompany'] = array('ID','IN','(SELECT DISTINCT post_id FROM '.$wpdb->prefix."postmeta WHERE meta_key = 'zbs_company' AND meta_value = %d)",$inCompany);
                // Use obj links now 
                $wheres['ownedBy'] = array('zbs_owner','=','%s',$ownedBy);

            }

            // External sources
            if ( !empty( $externalSource ) ){

                // NO owernship built into this, check when roll out multi-layered ownsership
                $wheres['externalsource'] = array('ID','IN','(SELECT DISTINCT zbss_objid FROM '.$ZBSCRM_t['externalsources']." WHERE zbss_objtype = ".ZBS_TYPE_CONTACT." AND zbss_source = %s)",$externalSource);

            }

            // quick addition for mike
            #} olderThan
            if (!empty($olderThan) && $olderThan > 0 && $olderThan !== false) $wheres['olderThan'] = array('zbsc_created','<=','%d',$olderThan);
            #} newerThan
            if (!empty($newerThan) && $newerThan > 0 && $newerThan !== false) $wheres['newerThan'] = array('zbsc_created','>=','%d',$newerThan);

            // status
            if (!empty($hasStatus) && $hasStatus !== false) $wheres['hasStatus'] = array('zbsc_status','=','%s',$hasStatus);
            if (!empty($otherStatus) && $otherStatus !== false) $wheres['otherStatus'] = array('zbsc_status','<>','%s',$otherStatus);

            #} contactedBefore
            if (!empty($contactedBefore) && $contactedBefore > 0 && $contactedBefore !== false) $wheres['contactedBefore'] = array('zbsc_lastcontacted','<=','%d',$contactedBefore);
            #} contactedAfter
            if (!empty($contactedAfter) && $contactedAfter > 0 && $contactedAfter !== false) $wheres['contactedAfter'] = array('zbsc_lastcontacted','>=','%d',$contactedAfter);

            #} hasEmail
            if (!empty($hasEmail) && !empty($hasEmail) && $hasEmail !== false) {
                $wheres['hasEmail'] = array('zbsc_email','=','%s',$hasEmail);
                $wheres['hasEmailAlias'] = array('ID','IN',"(SELECT aka_id FROM ".$ZBSCRM_t['aka']." WHERE aka_type = ".ZBS_TYPE_CONTACT." AND aka_alias = %s)",$hasEmail);
            }

            #} inCounty
            if (!empty($inCounty) && !empty($inCounty) && $inCounty !== false) {
                $wheres['inCounty'] = array('zbsc_county','=','%s',$inCounty);
                $wheres['inCountyAddr2'] = array('zbsc_secaddrcounty','=','%s',$inCounty);
            }
            #} inPostCode
            if (!empty($inPostCode) && !empty($inPostCode) && $inPostCode !== false) {
                $wheres['inPostCode'] = array('zbsc_postcode','=','%s',$inPostCode);
                $wheres['inPostCodeAddr2'] = array('zbsc_secaddrpostcode','=','%s',$inPostCode);
            }
            #} inCountry
            if (!empty($inCountry) && !empty($inCountry) && $inCountry !== false) {
                $wheres['inCountry'] = array('zbsc_country','=','%s',$inCountry);
                $wheres['inCountryAddr2'] = array('zbsc_secaddrcountry','=','%s',$inCountry);
            }
            #} notInCounty
            if (!empty($notInCounty) && !empty($notInCounty) && $notInCounty !== false) {
                $wheres['notInCounty'] = array('zbsc_county','<>','%s',$notInCounty);
                $wheres['notInCountyAddr2'] = array('zbsc_secaddrcounty','<>','%s',$notInCounty);
            }
            #} notInPostCode
            if (!empty($notInPostCode) && !empty($notInPostCode) && $notInPostCode !== false) {
                $wheres['notInPostCode'] = array('zbsc_postcode','<>','%s',$notInPostCode);
                $wheres['notInPostCodeAddr2'] = array('zbsc_secaddrpostcode','<>','%s',$notInPostCode);
            }
            #} notInCountry
            if (!empty($notInCountry) && !empty($notInCountry) && $notInCountry !== false) {
                $wheres['notInCountry'] = array('zbsc_country','<>','%s',$notInCountry);
                $wheres['notInCountryAddr2'] = array('zbsc_secaddrcountry','<>','%s',$notInCountry);
            }

            // generic obj links, e.g. quotes, invs, trans 
            // e.g. contact(s) assigned to inv 123
            // Where the link relationship is OBJECT -> CONTACT
            if (!empty($hasObjIDLinkedTo) && $hasObjIDLinkedTo !== false && $hasObjIDLinkedTo > 0 && 
                !empty($hasObjTypeLinkedTo) && $hasObjTypeLinkedTo !== false && $hasObjTypeLinkedTo > 0) {
                $wheres['hasObjIDLinkedTo'] = array('ID','IN','(SELECT zbsol_objid_to FROM '.$ZBSCRM_t['objlinks']." WHERE zbsol_objtype_from = %d AND zbsol_objtype_to = ".ZBS_TYPE_CONTACT." AND zbsol_objid_from = %d AND zbsol_objid_to = contact.ID)",array($hasObjTypeLinkedTo,$hasObjIDLinkedTo));

            }

            // generic obj links, e.g. companies
            // Where the link relationship is CONTACT -> OBJECT
            if (!empty($isLinkedToObjID) && $isLinkedToObjID !== false && $isLinkedToObjID > 0 && 
                !empty($isLinkedToObjType) && $isLinkedToObjType !== false && $isLinkedToObjType > 0) {
                $wheres['isLinkedToObjID'] = array('ID','IN','(SELECT zbsol_objid_from FROM '.$ZBSCRM_t['objlinks']." WHERE zbsol_objtype_from = ".ZBS_TYPE_CONTACT." AND zbsol_objtype_to = %d AND zbsol_objid_from = contact.ID AND zbsol_objid_to = %d)",array($isLinkedToObjType,$isLinkedToObjID));                
            }

            #} Any additionalWhereArr?
            if (isset($additionalWhereArr) && is_array($additionalWhereArr) && count($additionalWhereArr) > 0){

                // add em onto wheres (note these will OVERRIDE if using a key used above)
                // Needs to be multi-dimensional $wheres = array_merge($wheres,$additionalWhereArr);
                $wheres = array_merge_recursive($wheres,$additionalWhereArr);

            }


            #} Quick filters - adapted from DAL1 (probs can be slicker)
            if (is_array($quickFilters) && count($quickFilters) > 0){

                // cycle through
                foreach ($quickFilters as $qFilter){

                        // where status = x
                        // USE hasStatus above now...
                        if (substr($qFilter,0,7) == 'status_'){

                            $qFilterStatus = substr($qFilter,7);
                            $qFilterStatus = str_replace('_',' ',$qFilterStatus);

                            // check status
                            $wheres['quickfilterstatus'] = array('zbsc_status','LIKE','%s',ucwords($qFilterStatus));

                        } elseif ($qFilter == 'assigned_to_me'){
                            $wheres['assigned_to_me'] = array( 'zbs_owner', '=', zeroBSCRM_user() );

                        } elseif ($qFilter == 'not_assigned'){
                            $wheres['not_assigned'] = array( 'zbs_owner', '<=', '0' );

                        } elseif (substr($qFilter,0,14) == 'notcontactedin'){

                                // check
                                $notcontactedinDays = (int)substr($qFilter,14);
                                $notcontactedinDaysSeconds = $notcontactedinDays*86400;
                                $wheres['notcontactedinx'] = array('zbsc_lastcontacted','<','%d',time()-$notcontactedinDaysSeconds);

                        } elseif (substr($qFilter,0,9) == 'olderthan'){

                                // check
                                $olderThanDays = (int)substr($qFilter,9);
                                $olderThanDaysSeconds = $olderThanDays*86400;
                                $wheres['olderthanx'] = array('zbsc_created','<','%d',time()-$olderThanDaysSeconds);

                        } elseif (substr($qFilter,0,8) == 'segment_'){

                            // a SEGMENT
                            $qFilterSegmentSlug = substr($qFilter,8);

                                #} Retrieve segment + conditions
                                $segment = $this->DAL()->segments->getSegmentBySlug($qFilterSegmentSlug,true,false);
                                $conditions = array(); if (isset($segment['conditions'])) $conditions = $segment['conditions'];
                                $matchType = 'all'; if (isset($segment['matchtype'])) $matchType = $segment['matchtype'];

                                // retrieve getContacts arguments from a list of segment conditions
                                // as at launch of segments (26/6/18) - these are all $additionalWhere args
                                // ... if it stays that way, this is nice and simple, so going to proceed with that.
                                // be aware if $this->segmentConditionArgs() changes, will affect this.
                                $contactGetArgs = $this->DAL()->segments->segmentConditionsToArgs($conditions,$matchType);

                                    // as at above, contactGetArgs should have this:
                                    if (isset($contactGetArgs['additionalWhereArr']) && is_array($contactGetArgs['additionalWhereArr'])){

                                        // This was required to work with OR and AND situs, along with the usual getContacts vars as well
                                        // -----------------------
                                        // match type ALL is default, this switches to ANY
                                        $segmentOperator = 'AND'; if ($matchType == 'one') $segmentOperator = 'OR';

                                        // This generates a query like 'zbsc_fname LIKE %s OR/AND zbsc_lname LIKE %s', 
                                        // which we then need to include as direct subquery (below) in main query :)
                                        $segmentQueryArr = $this->buildWheres($contactGetArgs['additionalWhereArr'],'',array(),$segmentOperator,false);
                                        
                                        if (is_array($segmentQueryArr) && isset($segmentQueryArr['where']) && !empty($segmentQueryArr['where'])){

                                            // add it
                                            $wheres['direct'][] = array('('.$segmentQueryArr['where'].')',$segmentQueryArr['params']);

                                        }
                                        // -----------------------


                                        //  following didn't work for OR situations: (worked for most situations though, is a shame)
                                        // -----------------------
                                        // so we MERGE that into our wheres... :o
                                        // this'll override any settings above. 
                                        // Needs to be multi-dimensional 
                                        //$wheres = array_merge_recursive($wheres,$contactGetArgs['additionalWhereArr']);
                                        // -----------------------

                                    }


                        } else {

                                // normal/hardtyped

                                switch ($qFilter){


                                    case 'lead':

                                        // hack "leads only" - adapted from DAL1 (probs can be slicker)
                                        $wheres['quickfilterlead'] = array('zbsc_status','LIKE','%s','Lead');

                                        break;


                                    case 'customer':

                                        // hack - adapted from DAL1 (probs can be slicker)
										$wheres['quickfiltercustomer'] = array( 'zbsc_status', 'LIKE', '%s', 'Customer' );

                                        break;

                                    default:

                                        // if we've hit no filter query, let external logic hook in to provide alternatives
                                        // First used in WooSync module
                                        $wheres = apply_filters( 'jpcrm_contact_query_quickfilter', $wheres, $qFilter );

                                        break;

                                }  // / switch



                            } // / hardtyped

                        }

                } // / quickfilters

            #} Is Tagged (expects 1 tag ID OR array)

                // catch 1 item arr
                if (is_array($isTagged) && count($isTagged) == 1) $isTagged = $isTagged[0];

            if (!is_array($isTagged) && !empty($isTagged) && $isTagged > 0){

                // add where tagged                 
                // 1 int: 
                $wheres['direct'][] = array('((SELECT COUNT(ID) FROM '.$ZBSCRM_t['taglinks'].' WHERE zbstl_objtype = %d AND zbstl_objid = contact.ID AND zbstl_tagid = %d) > 0)',array(ZBS_TYPE_CONTACT,$isTagged));

            } else if (is_array($isTagged) && count($isTagged) > 0){

                // foreach in array :) 
                $tagStr = '';
                foreach ($isTagged as $iTag){
                    $i = (int)$iTag;
                    if ($i > 0){

                        if ($tagStr !== '') $tagStr .',';
                        $tagStr .= $i;
                    }
                }
                if (!empty($tagStr)){
                    
                    $wheres['direct'][] = array('((SELECT COUNT(ID) FROM '.$ZBSCRM_t['taglinks'].' WHERE zbstl_objtype = %d AND zbstl_objid = contact.ID AND zbstl_tagid IN (%s)) > 0)',array(ZBS_TYPE_CONTACT,$tagStr));

                }

            }
            #} Is NOT Tagged (expects 1 tag ID OR array)

                // catch 1 item arr
                if (is_array($isNotTagged) && count($isNotTagged) == 1) $isNotTagged = $isNotTagged[0];
                
            if (!is_array($isNotTagged) && !empty($isNotTagged) && $isNotTagged > 0){

                // add where tagged                 
                // 1 int: 
                $wheres['direct'][] = array('((SELECT COUNT(ID) FROM '.$ZBSCRM_t['taglinks'].' WHERE zbstl_objtype = %d AND zbstl_objid = contact.ID AND zbstl_tagid = %d) = 0)',array(ZBS_TYPE_CONTACT,$isNotTagged));

            } else if (is_array($isNotTagged) && count($isNotTagged) > 0){

                // foreach in array :) 
                $tagStr = '';
                foreach ($isNotTagged as $iTag){
                    $i = (int)$iTag;
                    if ($i > 0){

                        if ($tagStr !== '') $tagStr .',';
                        $tagStr .= $i;
                    }
                }
                if (!empty($tagStr)){
                    
                    $wheres['direct'][] = array('((SELECT COUNT(ID) FROM '.$ZBSCRM_t['taglinks'].' WHERE zbstl_objtype = %d AND zbstl_objid = contact.ID AND zbstl_tagid IN (%s)) = 0)',array(ZBS_TYPE_CONTACT,$tagStr));

                }

            }

        

        #} ============ / WHERE ===============

        #} ============   SORT   ==============

<<<<<<< HEAD
            // latest log
            // Latest Contact Log (as sort) needs an additional SQL where str:
            $contactLogTypesStr = ''; $sortFunction = 'MAX'; if ($sortOrder !== 'DESC') $sortFunction = 'MIN';
            if ($withLastLog){

                    // retrieve log types to include 
                    $contactLogTypes = $zbs->DAL->logs->contactLogTypes;
                    $contactLogTypes = array_map('strtolower', $contactLogTypes);

                    // build sql
                    $contactLogSQL = ''; 
                    if (is_array($contactLogTypes)){

                        // create escaped csv
                        $contactLogTypesStr = $this->build_csv($contactLogTypes);

                    }   

            }

				// include invoices without deleted status in the total value for invoices_total_inc_deleted:
				$inv_status_query_add = $this->DAL()->invoices->get_invoice_status_except_deleted_for_query();

            // Mapped sorts
            // This catches listview and other specific sort cases
            // Note: Prefix here is a legacy leftover from the fact the AJAX List view retrieve goes through zeroBS_getCustomers() which prefixes zbsc_
            $sort_map = array(
                'zbsc_id'               => 'ID',
                'zbsc_owner'            => 'zbs_owner',
                'zbsc_zbs_owner'        => 'zbs_owner',   

                // company (name)
                'zbsc_company'          => '(SELECT zbsco_name FROM '.$ZBSCRM_t['companies'].' WHERE ID IN (SELECT DISTINCT zbsol_objid_to FROM '.$ZBSCRM_t['objlinks'].' WHERE zbsol_objtype_from = '.ZBS_TYPE_CONTACT.' AND zbsol_objtype_to = '.ZBS_TYPE_COMPANY.' AND zbsol_objid_from = contact.ID) ORDER BY zbsco_name '.$sortOrder.' LIMIT 0,1)',

                // sort by subquery: Logs 
                // sort by latest log is effectively 'sort by last log added'
                'zbsc_latestlog'        => '(SELECT '.$sortFunction.'(zbsl_created) FROM '.$ZBSCRM_t['logs'].' WHERE zbsl_objid = contact.ID AND zbsl_objtype = '.ZBS_TYPE_CONTACT.')',
                // sort by latest contact log is effectively 'sort by last contact log added' (requires $withLastLog = true)
                'zbsc_lastcontacted'    => '(SELECT '.$sortFunction.'(zbsl_created) FROM '.$ZBSCRM_t['logs'].' WHERE zbsl_objid = contact.ID AND zbsl_objtype = '.ZBS_TYPE_CONTACT.' AND zbsl_type IN ('.$contactLogTypesStr.'))',

                // has & counts (same queries)
				// phpcs:disable WordPress.NamingConventions.ValidVariableName.VariableNotSnakeCase
				'zbsc_hasquote'                 => '(SELECT COUNT(ID) FROM ' . $ZBSCRM_t['quotes'] . ' WHERE ID IN (SELECT DISTINCT zbsol_objid_from FROM ' . $ZBSCRM_t['objlinks'] . ' WHERE zbsol_objtype_from = ' . ZBS_TYPE_QUOTE . ' AND zbsol_objtype_to = ' . ZBS_TYPE_CONTACT . ' AND zbsol_objid_to = contact.ID))',
				'zbsc_hasinvoice'               => '(SELECT COUNT(ID) FROM ' . $ZBSCRM_t['invoices'] . ' WHERE ID IN (SELECT DISTINCT zbsol_objid_from FROM ' . $ZBSCRM_t['objlinks'] . ' WHERE zbsol_objtype_from = ' . ZBS_TYPE_INVOICE . ' AND zbsol_objtype_to = ' . ZBS_TYPE_CONTACT . ' AND zbsol_objid_to = contact.ID))',
				'zbsc_hastransaction'           => '(SELECT COUNT(ID) FROM ' . $ZBSCRM_t['transactions'] . ' WHERE ID IN (SELECT DISTINCT zbsol_objid_from FROM ' . $ZBSCRM_t['objlinks'] . ' WHERE zbsol_objtype_from = ' . ZBS_TYPE_TRANSACTION . ' AND zbsol_objtype_to = ' . ZBS_TYPE_CONTACT . ' AND zbsol_objid_to = contact.ID))',
				'zbsc_quotecount'               => '(SELECT COUNT(ID) FROM ' . $ZBSCRM_t['quotes'] . ' WHERE ID IN (SELECT DISTINCT zbsol_objid_from FROM ' . $ZBSCRM_t['objlinks'] . ' WHERE zbsol_objtype_from = ' . ZBS_TYPE_QUOTE . ' AND zbsol_objtype_to = ' . ZBS_TYPE_CONTACT . ' AND zbsol_objid_to = contact.ID))',
				'zbsc_invoicecount_inc_deleted' => '(SELECT COUNT(ID) FROM ' . $ZBSCRM_t['invoices'] . ' WHERE ID IN (SELECT DISTINCT zbsol_objid_from FROM ' . $ZBSCRM_t['objlinks'] . ' WHERE zbsol_objtype_from = ' . ZBS_TYPE_INVOICE . ' AND zbsol_objtype_to = ' . ZBS_TYPE_CONTACT . ' AND zbsol_objid_to = contact.ID))',
				'zbsc_invoicecount'             => '(SELECT COUNT(ID) FROM ' . $ZBSCRM_t['invoices'] . ' WHERE ID IN (SELECT DISTINCT zbsol_objid_from FROM ' . $ZBSCRM_t['objlinks'] . ' WHERE zbsol_objtype_from = ' . ZBS_TYPE_INVOICE . ' AND zbsol_objtype_to = ' . ZBS_TYPE_CONTACT . ' AND zbsol_objid_to = contact.ID)' . $inv_status_query_add . ')',
				'zbsc_transactioncount'         => '(SELECT COUNT(ID) FROM ' . $ZBSCRM_t['transactions'] . ' WHERE ID IN (SELECT DISTINCT zbsol_objid_from FROM ' . $ZBSCRM_t['objlinks'] . ' WHERE zbsol_objtype_from = ' . ZBS_TYPE_TRANSACTION . ' AND zbsol_objtype_to = ' . ZBS_TYPE_CONTACT . ' AND zbsol_objid_to = contact.ID))',
				// phpcs:enable WordPress.NamingConventions.ValidVariableName.VariableNotSnakeCase
                // following will only work if obj total value subqueries triggered above ^
                'zbsc_totalvalue'       => '((IFNULL(invoices_total,0) + IFNULL(transactions_total,0)) - IFNULL(transactions_paid_total,0))', // custom sort by total invoice value + transaction value - paid transactions (as mimicking tidy_contact php logic into SQL)
                'zbsc_transactiontotal' => 'transactions_total',
                'zbsc_quotetotal'       => 'quotes_total',
                'zbsc_invoicetotal'     => 'invoices_total',

            );
=======
				// latest log
				// Latest Contact Log (as sort) needs an additional SQL where str:
				$contact_log_types_str = '';
				$sort_function         = 'MAX';
				if ( $sortOrder !== 'DESC' ) { // phpcs:ignore WordPress.NamingConventions.ValidVariableName.VariableNotSnakeCase
					$sort_function = 'MIN';
				}
				if ( $withLastLog ) { // phpcs:ignore WordPress.NamingConventions.ValidVariableName.VariableNotSnakeCase

					// retrieve log types to include
					$contact_log_types = $zbs->DAL->logs->contact_log_types; // phpcs:ignore WordPress.NamingConventions.ValidVariableName.UsedPropertyNotSnakeCase

					// build sql
					if ( is_array( $contact_log_types ) ) {
						// create escaped csv
						$contact_log_types_str = $this->build_csv( $contact_log_types );
					}
				}

				// Mapped sorts
				// This catches listview and other specific sort cases
				// Note: Prefix here is a legacy leftover from the fact the AJAX List view retrieve goes through zeroBS_getCustomers() which prefixes zbsc_
				$sort_map = array(
					'zbsc_id'               => 'ID',
					'zbsc_owner'            => 'zbs_owner',
					'zbsc_zbs_owner'        => 'zbs_owner',

					// company (name)
					'zbsc_company'          => '(SELECT zbsco_name FROM ' . $ZBSCRM_t['companies'] . ' WHERE ID IN (SELECT DISTINCT zbsol_objid_to FROM ' . $ZBSCRM_t['objlinks'] . ' WHERE zbsol_objtype_from = ' . ZBS_TYPE_CONTACT . ' AND zbsol_objtype_to = ' . ZBS_TYPE_COMPANY . ' AND zbsol_objid_from = contact.ID) ORDER BY zbsco_name ' . $sortOrder . ' LIMIT 0,1)', // phpcs:ignore WordPress.NamingConventions.ValidVariableName.VariableNotSnakeCase

					// sort by subquery: Logs
					// sort by latest log is effectively 'sort by last log added'
					'zbsc_latestlog'        => '(SELECT ' . $sort_function . '(zbsl_created) FROM ' . $ZBSCRM_t['logs'] . ' WHERE zbsl_objid = contact.ID AND zbsl_objtype = ' . ZBS_TYPE_CONTACT . ')', // phpcs:ignore WordPress.NamingConventions.ValidVariableName.VariableNotSnakeCase
					// sort by latest contact log is effectively 'sort by last contact log added' (requires $withLastLog = true)
					'zbsc_lastcontacted'    => '(SELECT ' . $sort_function . '(zbsl_created) FROM ' . $ZBSCRM_t['logs'] . ' WHERE zbsl_objid = contact.ID AND zbsl_objtype = ' . ZBS_TYPE_CONTACT . ' AND zbsl_type IN (' . $contact_log_types_str . '))', // phpcs:ignore WordPress.NamingConventions.ValidVariableName.VariableNotSnakeCase

					// has & counts (same queries)
					'zbsc_hasquote'         => '(SELECT COUNT(ID) FROM ' . $ZBSCRM_t['quotes'] . ' WHERE ID IN (SELECT DISTINCT zbsol_objid_from FROM ' . $ZBSCRM_t['objlinks'] . ' WHERE zbsol_objtype_from = ' . ZBS_TYPE_QUOTE . ' AND zbsol_objtype_to = ' . ZBS_TYPE_CONTACT . ' AND zbsol_objid_to = contact.ID))', // phpcs:ignore WordPress.NamingConventions.ValidVariableName.VariableNotSnakeCase
					'zbsc_hasinvoice'       => '(SELECT COUNT(ID) FROM ' . $ZBSCRM_t['invoices'] . ' WHERE ID IN (SELECT DISTINCT zbsol_objid_from FROM ' . $ZBSCRM_t['objlinks'] . ' WHERE zbsol_objtype_from = ' . ZBS_TYPE_INVOICE . ' AND zbsol_objtype_to = ' . ZBS_TYPE_CONTACT . ' AND zbsol_objid_to = contact.ID))', // phpcs:ignore WordPress.NamingConventions.ValidVariableName.VariableNotSnakeCase
					'zbsc_hastransaction'   => '(SELECT COUNT(ID) FROM ' . $ZBSCRM_t['transactions'] . ' WHERE ID IN (SELECT DISTINCT zbsol_objid_from FROM ' . $ZBSCRM_t['objlinks'] . ' WHERE zbsol_objtype_from = ' . ZBS_TYPE_TRANSACTION . ' AND zbsol_objtype_to = ' . ZBS_TYPE_CONTACT . ' AND zbsol_objid_to = contact.ID))', // phpcs:ignore WordPress.NamingConventions.ValidVariableName.VariableNotSnakeCase
					'zbsc_quotecount'       => '(SELECT COUNT(ID) FROM ' . $ZBSCRM_t['quotes'] . ' WHERE ID IN (SELECT DISTINCT zbsol_objid_from FROM ' . $ZBSCRM_t['objlinks'] . ' WHERE zbsol_objtype_from = ' . ZBS_TYPE_QUOTE . ' AND zbsol_objtype_to = ' . ZBS_TYPE_CONTACT . ' AND zbsol_objid_to = contact.ID))', // phpcs:ignore WordPress.NamingConventions.ValidVariableName.VariableNotSnakeCase
					'zbsc_invoicecount'     => '(SELECT COUNT(ID) FROM ' . $ZBSCRM_t['invoices'] . ' WHERE ID IN (SELECT DISTINCT zbsol_objid_from FROM ' . $ZBSCRM_t['objlinks'] . ' WHERE zbsol_objtype_from = ' . ZBS_TYPE_INVOICE . ' AND zbsol_objtype_to = ' . ZBS_TYPE_CONTACT . ' AND zbsol_objid_to = contact.ID))', // phpcs:ignore WordPress.NamingConventions.ValidVariableName.VariableNotSnakeCase
					'zbsc_transactioncount' => '(SELECT COUNT(ID) FROM ' . $ZBSCRM_t['transactions'] . ' WHERE ID IN (SELECT DISTINCT zbsol_objid_from FROM ' . $ZBSCRM_t['objlinks'] . ' WHERE zbsol_objtype_from = ' . ZBS_TYPE_TRANSACTION . ' AND zbsol_objtype_to = ' . ZBS_TYPE_CONTACT . ' AND zbsol_objid_to = contact.ID))', // phpcs:ignore WordPress.NamingConventions.ValidVariableName.VariableNotSnakeCase

					// following will only work if obj total value subqueries triggered above ^
					'zbsc_totalvalue'       => '((IFNULL(invoices_total,0) + IFNULL(transactions_total,0)) - IFNULL(transactions_paid_total,0))', // custom sort by total invoice value + transaction value - paid transactions (as mimicking tidy_contact php logic into SQL)
					'zbsc_transactiontotal' => 'transactions_total',
					'zbsc_quotetotal'       => 'quotes_total',
					'zbsc_invoicetotal'     => 'invoices_total',

				);
>>>>>>> 54ee790e
            
            // either from $sort_map, or multi-dimensional name search
            if ( array_key_exists( $sortByField, $sort_map ) ) {

                $sortByField = $sort_map[ $sortByField ];

            } 
            elseif ( $sortByField === 'zbsc_fullname' || $sortByField === 'fullname' ) {
                               
                $sortByField = array( 'zbsc_lname' => $sortOrder, 'zbsc_fname' => $sortOrder );

            }


        #} ============ / SORT   ==============

        #} CHECK this + reset to default if faulty
        if (!in_array($whereCase,array('AND','OR'))) $whereCase = 'AND';

        #} Build out any WHERE clauses
        $wheresArr = $this->buildWheres($wheres,$whereStr,$params,$whereCase);
        $whereStr = $wheresArr['where']; $params = $params + $wheresArr['params'];
        #} / Build WHERE

        #} Ownership v1.0 - the following adds SITE + TEAM checks, and (optionally), owner
        $params = array_merge($params,$this->ownershipQueryVars($ignoreowner)); // merges in any req.
        $ownQ = $this->ownershipSQL($ignoreowner,'contact'); if (!empty($ownQ)) $additionalWhere = $this->spaceAnd($additionalWhere).$ownQ; // adds str to query
        #} / Ownership

        #} Append to sql (this also automatically deals with sortby and paging)
        $query .= $this->buildWhereStr($whereStr,$additionalWhere) . $this->buildSort($sortByField,$sortOrder) . $this->buildPaging($page,$perPage);    

        try {

            // Prep & run query
            $queryObj = $this->prepare($query,$params);


            // Catch count + return if requested
            if ( $count ) return $wpdb->get_var( $queryObj );

            // Totals override
            if ( $onlyObjTotals ){

                $contact_query = "SELECT contact.ID FROM " . $ZBSCRM_t['contacts'] . " AS contact" . $this->buildWhereStr( $whereStr, $additionalWhere );
                $contact_query = $this->prepare($contact_query,$params);

                $query = "SELECT ";

                if ( zeroBSCRM_getSetting( 'feat_quotes' ) == 1 ){

                    $query .= "(SELECT SUM(q.zbsq_value) 
                    FROM " . $ZBSCRM_t['quotes'] . " AS q 
                    INNER JOIN " . $ZBSCRM_t['objlinks'] . " AS ol
                    ON q.ID = ol.zbsol_objid_from
                    WHERE 
                    ol.zbsol_objtype_from = " . ZBS_TYPE_QUOTE . "
                    AND ol.zbsol_objtype_to = " . ZBS_TYPE_CONTACT . "
                    AND ol.zbsol_objid_to IN ( " . $contact_query . " )) AS quotes_total";

                }

                if ( zeroBSCRM_getSetting( 'feat_invs' ) == 1 ){

                    // if previous query, add comma
                    if ( $query !== "SELECT " ){
                        $query .= ", ";
                    }

							// include invoices without deleted status in the total value for invoices_total_inc_deleted:
							$inv_status_query_add = $this->DAL()->invoices->get_invoice_status_except_deleted_for_query();

							// phpcs:disable WordPress.NamingConventions.ValidVariableName.VariableNotSnakeCase
							$query .= '(SELECT SUM(i.zbsi_total) 
							FROM ' . $ZBSCRM_t['invoices'] . ' AS i 
							INNER JOIN ' . $ZBSCRM_t['objlinks'] . ' AS ol
							ON i.ID = ol.zbsol_objid_from
							WHERE 
							ol.zbsol_objtype_from = ' . ZBS_TYPE_INVOICE . '
							AND ol.zbsol_objtype_to = ' . ZBS_TYPE_CONTACT . '
							AND ol.zbsol_objid_to IN ( ' . $contact_query . ' ) ' . $inv_status_query_add . ') AS invoices_total,';

							$query .= '(SELECT SUM(inc_deleted_invoices.zbsi_total) 
							FROM ' . $ZBSCRM_t['invoices'] . ' AS inc_deleted_invoices 
							INNER JOIN ' . $ZBSCRM_t['objlinks'] . ' AS ol
							ON inc_deleted_invoices.ID = ol.zbsol_objid_from
							WHERE 
							ol.zbsol_objtype_from = ' . ZBS_TYPE_INVOICE . '
							AND ol.zbsol_objtype_to = ' . ZBS_TYPE_CONTACT . '
							AND ol.zbsol_objid_to IN ( ' . $contact_query . ' )) AS invoices_total_inc_deleted';
							// phpcs:enable WordPress.NamingConventions.ValidVariableName.VariableNotSnakeCase
                }

                if ( zeroBSCRM_getSetting( 'feat_transactions' ) == 1 ){

                    // if previous query, add comma
                    if ( $query !== "SELECT " ){
                        $query .= ", ";
                    }

                    // only include transactions with statuses which should be included in total value:
                    $transaction_status_query_addition = $this->DAL()->transactions->getTransactionStatusesToIncludeQuery();  

                    $query .= "(SELECT SUM(t.zbst_total) 
                    FROM " . $ZBSCRM_t['transactions'] . " AS t 
                    INNER JOIN " . $ZBSCRM_t['objlinks'] . " AS ol
                    ON t.ID = ol.zbsol_objid_from
                    WHERE 
                    ol.zbsol_objtype_from = " . ZBS_TYPE_TRANSACTION . "
                    AND ol.zbsol_objtype_to = " . ZBS_TYPE_CONTACT . "
                    AND ol.zbsol_objid_to IN ( " . $contact_query . " ) " . $transaction_status_query_addition . ") AS transactions_total, ";

                    $query .= "(SELECT SUM(assigned_transactions.zbst_total) 
                    FROM " . $ZBSCRM_t['transactions'] . " AS assigned_transactions 
                    WHERE assigned_transactions.ID IN 
                    (
                        SELECT DISTINCT zbsol_objid_from 
                        FROM " . $ZBSCRM_t['objlinks'] . " 
                        WHERE 
                        zbsol_objtype_from = " . ZBS_TYPE_TRANSACTION . " 
                        AND zbsol_objtype_to = " . ZBS_TYPE_INVOICE . " 
                        AND zbsol_objid_to IN 
                        (
                            SELECT DISTINCT zbsol_objid_from 
                            FROM " . $ZBSCRM_t['objlinks'] . " 
                            WHERE zbsol_objtype_from = " . ZBS_TYPE_INVOICE . " AND 
                            zbsol_objtype_to = " . ZBS_TYPE_CONTACT . " AND 
                            zbsol_objid_to IN ( " . $contact_query . " )
                        )
                    )) AS assigned_transactions_total";

                }

                if ( $query !== "SELECT " ){

                    $totals_data = $wpdb->get_row( $query );


                    if ( zeroBSCRM_getSetting( 'feat_invs' ) == 1 && zeroBSCRM_getSetting( 'feat_transactions' ) == 1 ){

                        // calculate a total sum (invoices + unassigned transactions)
                        $totals_data->total_sum = (float)$totals_data->invoices_total + (float)$totals_data->transactions_total - (float)$totals_data->assigned_transactions_total;
								//total_sum_inc_deleted currently factors in deleted invoices
								$totals_data->total_sum_inc_deleted = (float) $totals_data->invoices_total_inc_deleted + (float) $totals_data->transactions_total - (float) $totals_data->assigned_transactions_total;

                    } elseif ( zeroBSCRM_getSetting( 'feat_invs' ) == 1 ){

								// just include invoices in total
								$totals_data->total_sum             = (float) $totals_data->invoices_total;
								$totals_data->total_sum_inc_deleted = (float) $totals_data->invoices_total_inc_deleted;

                    } elseif ( zeroBSCRM_getSetting( 'feat_quotes' ) == 1 ){

                        // just include quotes in total
                        $totals_data->total_sum = (float)$totals_data->quotes_total;

                    }

                    // provide formatted equivilents
                    if ( zeroBSCRM_getSetting( 'feat_quotes' ) == 1 ){
                        
                        $totals_data->quotes_total_formatted = zeroBSCRM_formatCurrency( $totals_data->quotes_total );

                    }
                    if ( zeroBSCRM_getSetting( 'feat_invs' ) == 1 ){

                        $totals_data->invoices_total_formatted = zeroBSCRM_formatCurrency( $totals_data->invoices_total );

                    }
                    if ( zeroBSCRM_getSetting( 'feat_transactions' ) == 1 ){

                        $totals_data->transactions_total_formatted = zeroBSCRM_formatCurrency( $totals_data->transactions_total );
                        $totals_data->assigned_transactions_total_formatted = zeroBSCRM_formatCurrency( $totals_data->assigned_transactions_total );

                    }

                    if ( isset( $totals_data->total_sum ) ){
                        
                        $totals_data->total_sum_formatted = zeroBSCRM_formatCurrency( $totals_data->total_sum );

                    }

                } else {

                    $totals_data = null;

                }
                return $totals_data;

            }

            #} else continue..
            $potentialRes = $wpdb->get_results($queryObj, OBJECT);

        } catch (Exception $e){

            #} General SQL Err
            $this->catchSQLError($e);

        }

        #} Interpret results (Result Set - multi-row)
        if (isset($potentialRes) && is_array($potentialRes) && count($potentialRes) > 0) {

            #} Has results, tidy + return 
            foreach ($potentialRes as $resDataLine) {
                    
                    #} simplified override
                    if ($simplified){

                        $resArr = array(
                                        'id' => $resDataLine->id,
                                        'name' => $resDataLine->name,
                                        'created' => $resDataLine->created,
                                        'email' => $resDataLine->email
                                    );

                    } else if ($onlyColumns && is_array($onlyColumnsFieldArr) && count($onlyColumnsFieldArr) > 0){

                        // only coumns return.
                        $resArr = array();
                        foreach ($onlyColumnsFieldArr as $colDBKey => $colStr){

                            if (isset($resDataLine->$colDBKey)) $resArr[$colStr] = $resDataLine->$colDBKey;

                        }


                    } else {
                            
                        // tidy (normal)
                        $resArr = $this->tidy_contact($resDataLine,$withCustomFields);

                    }

                    if ($withTags){

                        // add all tags lines
                        $resArr['tags'] = $this->DAL()->getTagsForObjID(array('objtypeid'=>ZBS_TYPE_CONTACT,'objid'=>$resDataLine->ID));

                    }

                    if ($withDND){

                        // retrieve :) (paranoia mode)
                        $dnd = -1; $potentialDND = $this->stripSlashes($this->decodeIfJSON($resDataLine->dnd));
                        if ($potentialDND == "1") $dnd = 1;

                        $resArr['dnd'] = $dnd;
                    }


                    // ===================================================
                    // ========== #} #DB1LEGACY (TOMOVE)
                    // == Following is all using OLD DB stuff, here until we migrate inv etc.
                    // ===================================================

                    #} With most recent log? #DB1LEGACY (TOMOVE)
                    if ($withLastLog){

                        // doesn't return singular, for now using arr
                        $potentialLogs = $this->DAL()->logs->getLogsForObj(array(

                                                'objtype' => ZBS_TYPE_CONTACT,
                                                'objid' => $resDataLine->ID,
                                                
                                                'incMeta'   => true,

                                                'sortByField'   => 'zbsl_created',
                                                'sortOrder'     => 'DESC',
                                                'page'          => 0,
                                                'perPage'       => 1

                                            ));

                        if (is_array($potentialLogs) && count($potentialLogs) > 0) $resArr['lastlog'] = $potentialLogs[0];

								// CONTACT logs specifically
								// doesn't return singular, for now using arr
								$potentialLogs = $this->DAL()->logs->getLogsForObj( // phpcs:ignore WordPress.NamingConventions.ValidVariableName.VariableNotSnakeCase
									array(

										'objtype'     => ZBS_TYPE_CONTACT,
										'objid'       => $resDataLine->ID, // phpcs:ignore WordPress.NamingConventions.ValidVariableName.VariableNotSnakeCase

										'notetypes'   => $zbs->DAL->logs->contact_log_types, // phpcs:ignore WordPress.NamingConventions.ValidVariableName.UsedPropertyNotSnakeCase

										'incMeta'     => true,

										'sortByField' => 'zbsl_created',
										'sortOrder'   => 'DESC',
										'page'        => 0,
										'perPage'     => 1,

									)
								);

                        if (is_array($potentialLogs) && count($potentialLogs) > 0) $resArr['lastcontactlog'] = $potentialLogs[0];

                    } 

                    #} With Assigned?
                    if ($withOwner){

                        $resArr['owner'] = zeroBS_getOwner($resDataLine->ID,true,'zerobs_customer',$resDataLine->zbs_owner);

                    }

                    if ($withAssigned){

                        /* This is for MULTIPLE (e.g. multi companies assigned to a contact)

                            // add all assigned companies
                            $res['companies'] = $this->DAL()->companies->getCompanies(array(
                                'hasObjTypeLinkedTo'=>ZBS_TYPE_INVOICE,
                                'hasObjIDLinkedTo'=>$resDataLine->ID,
                                'perPage'=>-1,
                                'ignoreowner'=>zeroBSCRM_DAL2_ignoreOwnership(ZBS_TYPE_COMPANY)));

                        .. but we use 1:1, at least now: */

                            // add all assigned companies
                            $resArr['company'] = $zbs->DAL->companies->getCompanies(array(
                                'hasObjTypeLinkedTo'=>ZBS_TYPE_CONTACT,
                                'hasObjIDLinkedTo'=>$resDataLine->ID,
                                'page' => 0,
                                'perPage'=>1, // FORCES 1
                                'ignoreowner'=>zeroBSCRM_DAL2_ignoreOwnership(ZBS_TYPE_CONTACT)));

                    
                    }

                    #} use sql instead #DB1LEGACY (TOMOVE)
                    /* Needs writing for DAL3 
    
                        - note. I've left this here (4/2/19) because I believe the following/DAL3 generally might be
                        ... such a performance hike that this is irrelevant.
                        ... can later homogenise the following/these *WITHX* stuffs into 1 query, though not sure it'll produce 
                        ... much perf gains.
                        
                    if ($withInvoices && $withQuotes && $withTransactions){

                        $custDeets = zeroBS_getCustomerExtrasViaSQL($resDataLine->ID);
                        $resArr['quotes'] = $custDeets['quotes'];
                        $resArr['invoices'] = $custDeets['invoices'];
                        $resArr['transactions'] = $custDeets['transactions'];


                    } else { */

                            if ($withInvoices){
                            
                                #} only gets first 100?
                                //DAL3 ver, more perf, gets all
                                $resArr['invoices'] = $zbs->DAL->invoices->getInvoices(array(

                                        'assignedContact'   => $resDataLine->ID, // assigned to company id (int)
                                        'page'       => -1,
                                        'perPage'       => -1,
                                        'ignoreowner'   => zeroBSCRM_DAL2_ignoreOwnership(ZBS_TYPE_INVOICE),                                    
                                        'sortByField'   => 'ID',
                                        'sortOrder'     => 'DESC'

                                    ));

                            }

                            if ($withQuotes){
                                
                                //DAL3 ver, more perf, gets all
                                $resArr['quotes'] = $zbs->DAL->quotes->getQuotes(array(

                                        'assignedContact'   => $resDataLine->ID, // assigned to company id (int)
                                        'page'       => -1,
                                        'perPage'       => -1,
                                        'ignoreowner'   => zeroBSCRM_DAL2_ignoreOwnership(ZBS_TYPE_QUOTE),                                    
                                        'sortByField'   => 'ID',
                                        'sortOrder'     => 'DESC'

                                    ));

                            }

                            #} ... brutal for mvp #DB1LEGACY (TOMOVE)
                            if ($withTransactions){
                                
                                //DAL3 ver, more perf, gets all
                                $resArr['transactions'] = $zbs->DAL->transactions->getTransactions(array(

                                        'assignedContact'   => $resDataLine->ID, // assigned to company id (int)
                                        'page'       => -1,
                                        'perPage'       => -1,
                                        'ignoreowner'   => zeroBSCRM_DAL2_ignoreOwnership(ZBS_TYPE_TRANSACTION),                                    
                                        'sortByField'   => 'ID',
                                        'sortOrder'     => 'DESC'

                                    ));

                            }

                            #} ... brutal for mvp #DB1LEGACY (TOMOVE)
                            if ($withTasks){
                                
                                //DAL3 ver, more perf, gets all
                                $res['tasks'] = $zbs->DAL->events->getEvents(array(

                                        'assignedContact'   => $resDataLine->ID, // assigned to company id (int)
                                        'page'       => -1,
                                        'perPage'       => -1,
                                        'ignoreowner'   => zeroBSCRM_DAL2_ignoreOwnership(ZBS_TYPE_EVENT),                                    
                                        'sortByField'   => 'zbse_start',
                                        'sortOrder'     => 'DESC',
                                        'withAssigned'  => false // no need, it's assigned to this obj already

                                    ));

                            }

                            // simplistic, could be optimised (though low use means later.)
                            if ( $withExternalSources ){
                                
                                $res['external_sources'] = $zbs->DAL->contacts->getExternalSourcesForContact(array(
    
                                    'contactID'=> $resDataLine->ID,

                                    'sortByField'   => 'ID',
                                    'sortOrder'     => 'ASC',
                                    'ignoreowner'   => zeroBSCRM_DAL2_ignoreOwnership( ZBS_TYPE_CONTACT )

                                ));

                            }
                            if ( $withExternalSourcesGrouped ){
                                
                                $res['external_sources'] = $zbs->DAL->getExternalSources( -1, array(
                                
                                    'objectID'          => $resDataLine->ID, 
                                    'objectType'        => ZBS_TYPE_CONTACT,
                                    'grouped_by_source' => true,
                                    'ignoreowner'       => zeroBSCRM_DAL2_ignoreOwnership( ZBS_TYPE_CONTACT )

                                ));

                            }

                    //}

                    // ===================================================
                    // ========== / #DB1LEGACY (TOMOVE)
                    // ===================================================


                    $res[] = $resArr;

            }
        }

        return $res;
    } 



     /**
     * adds or updates a contact object
     *
     * @param array $args Associative array of arguments
     *              id (if update), owner, data (array of field data)
     *
     * @return int line ID
     */
     // Previously DAL->addUpdateContact
    public function addUpdateContact($args=array()){

        global $ZBSCRM_t,$wpdb,$zbs;
            
        #} Retrieve any cf
        $customFields = $this->DAL()->getActiveCustomFields(array('objtypeid'=>ZBS_TYPE_CONTACT));
        $addrCustomFields = $this->DAL()->getActiveCustomFields(array('objtypeid'=>ZBS_TYPE_ADDRESS));

        #} ============ LOAD ARGS =============
        $defaultArgs = array(

            'id'            => -1,
            'owner'         => -1,

            // fields (directly)
            'data'          => array(

                'email' => '', // Unique Field ! 

                'status' => '',
                'prefix' => '',
                'fname' => '',
                'lname' => '',
                'addr1' => '',
                'addr2' => '',
                'city' => '',
                'county' => '',
                'country' => '',
                'postcode' => '',
                'secaddr1' => '',
                'secaddr2' => '',
                'seccity' => '',
                'seccounty' => '',
                'seccountry' => '',
                'secpostcode' => '',
                'hometel' => '',
                'worktel' => '',
                'mobtel' => '',
                'wpid'  => -1,
                'avatar' => '',

                // social basics :)
                'tw' => '',
                'fb' => '',
                'li' => '',

                // Note Custom fields may be passed here, but will not have defaults so check isset()

                // tags
                'tags' => -1, // pass an array of tag ids or tag strings
                'tag_mode' => 'replace', // replace|append|remove

                'externalSources' => -1, // if this is an array(array('source'=>src,'uid'=>uid),multiple()) it'll add :)

                'companies' => -1, // array of co id's :)


                // wh added for later use.
                'lastcontacted' => -1,
                // allow this to be set for MS sync etc.
                'created' => -1,

                // add/update aliases
                'aliases' => -1, // array of email strings (will be verified)

            ),

            'limitedFields' => -1, // if this is set it OVERRIDES data (allowing you to set specific fields + leave rest in tact)
            // ^^ will look like: array(array('key'=>x,'val'=>y,'type'=>'%s'))

            // this function as DAL1 func did. 
            'extraMeta'     => -1,
            'automatorPassthrough' => -1,
            'fallBackLog' => -1,

            'silentInsert' => false, // this was for init Migration - it KILLS all IA for newContact (because is migrating, not creating new :) this was -1 before


            'do_not_update_blanks' => false // this allows you to not update fields if blank (same as fieldoverride for extsource -> in)

        ); foreach ($defaultArgs as $argK => $argV){ $$argK = $argV; if (is_array($args) && isset($args[$argK])) {  if (is_array($args[$argK])){ $newData = $$argK; if (!is_array($newData)) $newData = array(); foreach ($args[$argK] as $subK => $subV){ $newData[$subK] = $subV; }$$argK = $newData;} else { $$argK = $args[$argK]; } } }
        
            // Needs this to grab custom fields (if passed) too :)
            if (is_array($customFields)) foreach ($customFields as $cK => $cF){

                // only for data, limited fields below
                if (is_array($data)) {

                    if (isset($args['data'][$cK])) $data[$cK] = $args['data'][$cK];

                }

            }

            /* NOT REQ: // Needs this to grab custom addr fields (if passed) too :)
            if (is_array($addrCustomFields)) foreach ($addrCustomFields as $cK => $cF){

                // only for data, limited fields below
                if (is_array($data)) {

                    //if (isset($args['data'][$cK])) $data[$cK] = $args['data'][$cK];

                }

            } */

            // this takes limited fields + checks through for custom fields present
            // (either as key zbsc_source or source, for example)
            // then switches them into the $data array, for separate update
            // where this'll fall over is if NO normal contact data is sent to update, just custom fields
            if (is_array($limitedFields) && is_array($customFields)){

                    //$customFieldKeys = array_keys($customFields);
                    $newLimitedFields = array();

                    // cycle through
                    foreach ($limitedFields as $field){

                        // some weird case where getting empties, so added check
                        if (isset($field['key']) && !empty($field['key'])){ 

                            $dePrefixed = ''; if (substr($field['key'],0,strlen('zbsc_')) === 'zbsc_') $dePrefixed = substr($field['key'], strlen('zbsc_'));

                            if (isset($customFields[$field['key']])){

                                // is custom, move to data
                                $data[$field['key']] = $field['val'];

                            } else if (!empty($dePrefixed) && isset($customFields[$dePrefixed])){

                                // is custom, move to data
                                $data[$dePrefixed] = $field['val'];

                            } else {

                                // add it to limitedFields (it's not dealt with post-update)
                                $newLimitedFields[] = $field;
                            }

                        }

                    }

                    // move this back in
                    $limitedFields = $newLimitedFields;
                    unset($newLimitedFields);

                }

        #} =========== / LOAD ARGS ============

        #} ========== CHECK FIELDS ============
            
            $id = (int)$id;
            
            // here we check that the potential owner CAN even own
            if (
                // no owner specified
                !isset($owner) ||
                // specified owner is not an admin
                !user_can($owner,'admin_zerobs_usr')
            ) {
                $owner = -1;
            }


            if (is_array($limitedFields)){ 

                // LIMITED UPDATE (only a few fields.)
                if (!is_array($limitedFields) || count ($limitedFields) <= 0) return false;
                // REQ. ID too (can only update)
                if (empty($id) || $id <= 0) return false;

            } else {

                // NORMAL, FULL UPDATE

                // check email + load that user if present
                if (!isset($data['email']) || empty($data['email'])){

                    // no email
                    // Allow users without emails? WH removed this for db1->2 migration
                    // leaving this in breaks MIGRATIONS from DAL 1
                    // in that those contacts without emails will not be copied in
                    // return false;

                } else {

                    // email present, check if it matches ID? 
                    if (!empty($id) && $id > 0){

                        // if ID + email, check if existing contact with email, (e.g. in use)
                        // ... allow it if the ID of that email contact matches the ID given here
                        // (else e.g. add email x to ID y without checking)
                        $potentialUSERID = (int)$this->getContact(-1,array('email'=>$data['email'],'ignoreOwner'=>1,'onlyID'=>1));
                        if (!empty($potentialUSERID) && $potentialUSERID > 0 && $id > 0 && $potentialUSERID != $id){

                            // email doesn't match ID 
                            return false;
                        }

                        // also check if has rights?!? Could be just email passed here + therefor got around owner check? hmm.

                    } else {

                        // no ID, check if email present, and then update that user if so
                        $potentialUSERID = (int)$this->getContact(-1,array('email'=>$data['email'],'ignoreOwner'=>1,'onlyID'=>1));
                        if (isset($potentialUSERID) && !empty($potentialUSERID) && $potentialUSERID > 0) { $id = $potentialUSERID; }

                    }


                }


                // companies
                if (isset($data['companies']) && is_array($data['companies'])){


                    $coArr = array();
                    /* 
                    there was a bug happening here where same company could get dude at a few times... 
                    so for now only use the first company */
                    /*
                    foreach ($data['companies'] as $c){
                        $cI = (int)$c;
                        if ($cI > 0 && !in_array($cI, $coArr)) $coArr[] = $cI;
                    }*/

                    $cI = (int)$data['companies'][0];
                    if ($cI > 0 && !in_array($cI, $coArr)) $coArr[] = $cI;

                    // reset the main
                    if (count($coArr) > 0) 
                        $data['companies'] = $coArr; 
                    else
                        $data['companies'] = 'unset';
                    unset($coArr);

                }


            }

            // If no status passed or previously set, use the default status
            if ( empty($data['status'] ) ) {

                // copy any previously set
                $data['status'] = $this->getContactStatus($id);
                    
                // if not previously set, use default
                if (empty($data['status'])) $data['status'] = zeroBSCRM_getSetting('defaultstatus');

            }

        #} ========= / CHECK FIELDS ===========


        #} ========= OVERRIDE SETTING (Deny blank overrides) ===========

            // this only functions if externalsource is set (e.g. api/form, etc.)
            if (isset($data['externalSources']) && is_array($data['externalSources']) && count($data['externalSources']) > 0) {
                if (zeroBSCRM_getSetting('fieldoverride') == "1"){

                    $do_not_update_blanks = true;

                }

            }

				// either ext source + setting, or set by the func call
				if ( $do_not_update_blanks ) {

                    // this setting says 'don't override filled-out data with blanks'
                    // so here we check through any passed blanks + convert to limitedFields
                    // only matters if $id is set (there is somt to update not add
                    if (isset($id) && !empty($id) && $id > 0){

                        // get data to copy over (for now, this is required to remove 'fullname' etc.)
                        $dbData = $this->db_ready_contact($data); 
                        //unset($dbData['id']); // this is unset because we use $id, and is update, so not req. legacy issue
                        //unset($dbData['created']); // this is unset because this uses an obj which has been 'updated' against original details, where created is output in the WRONG format :)

                        $origData = $data; //$data = array();               
                        $limitedData = array(); // array(array('key'=>'zbsc_x','val'=>y,'type'=>'%s'))

                        // cycle through + translate into limitedFields (removing any blanks, or arrays (e.g. externalSources))
                        // we also have to remake a 'faux' data (removing blanks for tags etc.) for the post-update updates
                        foreach ($dbData as $k => $v){

                            $intV = (int)$v;

                            // only add if valuenot empty
                            if (!is_array($v) && !empty($v) && $v != '' && $v !== 0 && $v !== -1 && $intV !== -1){

                                // add to update arr
                                $limitedData[] = array(
                                    'key' => 'zbsc_'.$k, // we have to add zbsc_ here because translating from data -> limited fields
                                    'val' => $v,
                                    'type' => $this->getTypeStr('zbsc_'.$k)
                                );                              

                                // add to remade $data for post-update updates
                                $data[$k] = $v;

                            }

                        }

                        // copy over
                        $limitedFields = $limitedData;

                    } // / if ID

				} // / if do_not_update_blanks

				// ========= / OVERRIDE SETTING (Deny blank overrides) ===========

				// ========= BUILD DATA ===========

				// phpcs:disable WordPress.NamingConventions.ValidVariableName.VariableNotSnakeCase -- to be refactoerd later.
				$update                    = false;
				$dataArr                   = array();
				$typeArr                   = array();
				$contactsPreUpdateSegments = array();

				if ( is_array( $limitedFields ) ) {

					// LIMITED FIELDS
					$update = true;

					// cycle through
					foreach ( $limitedFields as $field ) {

						// some weird case where getting empties, so added check
						if ( empty( $field['key'] ) ) {
							continue;
						}
						// Created date field is immutable. Skip.
						if ( $field['key'] === 'zbsc_created' ) {
							continue;
						}

						$dataArr[ $field['key'] ] = $field['val'];
						$typeArr[]                = $field['type'];
					}

					// add update time
					if ( ! isset( $dataArr['zbsc_lastupdated'] ) ) {
						$dataArr['zbsc_lastupdated'] = time();
						$typeArr[]                   = '%d';
					}
				} else {

					// FULL UPDATE/INSERT

					// UPDATE
					$dataArr = array(

						'zbs_owner'        => $owner,

						// phpcs:disable VariableAnalysis.CodeAnalysis.VariableAnalysis.UndefinedVariable -- to be refactored.
						// fields
						'zbsc_status'      => $data['status'],
						'zbsc_email'       => $data['email'],
						'zbsc_prefix'      => $data['prefix'],
						'zbsc_fname'       => $data['fname'],
						'zbsc_lname'       => $data['lname'],
						'zbsc_addr1'       => $data['addr1'],
						'zbsc_addr2'       => $data['addr2'],
						'zbsc_city'        => $data['city'],
						'zbsc_county'      => $data['county'],
						'zbsc_country'     => $data['country'],
						'zbsc_postcode'    => $data['postcode'],
						'zbsc_secaddr1'    => $data['secaddr1'],
						'zbsc_secaddr2'    => $data['secaddr2'],
						'zbsc_seccity'     => $data['seccity'],
						'zbsc_seccounty'   => $data['seccounty'],
						'zbsc_seccountry'  => $data['seccountry'],
						'zbsc_secpostcode' => $data['secpostcode'],
						'zbsc_hometel'     => $data['hometel'],
						'zbsc_worktel'     => $data['worktel'],
						'zbsc_mobtel'      => $data['mobtel'],
						'zbsc_wpid'        => $data['wpid'],
						'zbsc_avatar'      => $data['avatar'],

						'zbsc_tw'          => $data['tw'],
						'zbsc_fb'          => $data['fb'],
						'zbsc_li'          => $data['li'],

						'zbsc_lastupdated' => time(),
					);

						// if set.
					if ( $data['lastcontacted'] !== -1 ) {
						$dataArr['zbsc_lastcontacted'] = $data['lastcontacted'];
					}

					$typeArr = array( // field data types
						// '%d',  // site
						// '%d',  // team
						'%d',    // owner
						'%s',
						'%s',
						'%s',
						'%s',
						'%s',
						'%s',
						'%s',
						'%s',
						'%s',
						'%s',
						'%s',
						'%s',
						'%s',
						'%s',
						'%s',
						'%s',
						'%s',
						'%s',
						'%s',
						'%s',
						'%d',
						'%s',
						'%s',
						'%s',
						'%s',
						'%d',   // last updated
					);
					// if set
					if ( $data['lastcontacted'] !== -1 ) {
						$typeArr[] = '%d';
					}

					if ( ! empty( $id ) && $id > 0 ) {

						// is update
						$update = true;

					} else {

						// INSERT (get's few extra :D)
						$update              = false;
						$dataArr['zbs_site'] = zeroBSCRM_site();
						$typeArr[]           = '%d';
						$dataArr['zbs_team'] = zeroBSCRM_team();
						$typeArr[]           = '%d';

						if ( isset( $data['created'] ) && ! empty( $data['created'] ) && $data['created'] !== -1 ) {
							$dataArr['zbsc_created'] = $data['created'];
							$typeArr[]               = '%d';
						} else {
							$dataArr['zbsc_created'] = time();
							$typeArr[]               = '%d';
							}

							$dataArr['zbsc_lastcontacted'] = -1;
							$typeArr[]                     = '%d';
						}
					}
        #} ========= / BUILD DATA ===========

        #} ============================================================
        #} ========= CHECK force_uniques & not_empty & max_len ========

            // if we're passing limitedFields we skip these, for now 
            // #v3.1 - would make sense to unique/nonempty check just the limited fields. #gh-145
            if (!is_array($limitedFields)){

                // verify uniques
                if (!$this->verifyUniqueValues($data,$id)) return false; // / fails unique field verify

                // verify not_empty
                if (!$this->verifyNonEmptyValues($data)) return false; // / fails empty field verify

            }

					// whatever we do we check for max_len breaches and abbreviate to avoid wpdb rejections
					$dataArr = $this->wpdbChecks( $dataArr );
            
					// CHECK force_uniques & not_empty

					// Check if ID present
					if ( $update ) {

						// Check if obj exists (here) - for now just brutal update (will error when doesn't exist)
						$originalStatus = $this->getContactStatus( $id );

						// get any segments (whom counts may be affected by changes)
						// $contactsPreUpdateSegments = $this->DAL()->segments->getSegmentsContainingContact($id,true);

						// log any change of status
						if ( isset( $dataArr['zbsc_status'] ) && ! empty( $dataArr['zbsc_status'] ) && ! empty( $originalStatus ) && $dataArr['zbsc_status'] !== $originalStatus ) {

							// status change
							$statusChange = array(
								'from' => $originalStatus,
								'to'   => $dataArr['zbsc_status'],
							);
						}

						// Attempt update
                if ($wpdb->update( 
                        $ZBSCRM_t['contacts'], 
                        $dataArr, 
                        array( // where
                            'ID' => $id
                            ),
                        $typeArr,
                        array( // where data types
                            '%d'
                            )) !== false){

                            // if passing limitedFields instead of data, we ignore the following
                                // this doesn't work, because data is in args default as arr
                                //if (isset($data) && is_array($data)){
                                // so...
                            if (!isset($limitedFields) || !is_array($limitedFields) || $limitedFields == -1){

                                // tags
                                if (isset($data['tags']) && is_array($data['tags'])) {

                                    $this->addUpdateContactTags(
                                        array(
                                            'id' => $id,
                                            'tag_input' => $data['tags'],
                                            'mode' => $data['tag_mode']
                                        )
                                    );

                                }

                                // externalSources
                                $approvedExternalSource = $this->DAL()->addUpdateExternalSources(
                                    array(
                                        'obj_id'           => $id,
                                        'obj_type_id'      => ZBS_TYPE_CONTACT,
                                        'external_sources' => isset($data['externalSources']) ? $data['externalSources'] : array(),
                                    )
                                ); // for IA below

                                // co's work?
                                // OBJ LINKS - to companies (1liner now as genericified)
                                $this->addUpdateObjectLinks($id,$data['companies'],ZBS_TYPE_COMPANY);


                                // Aliases
                                // Maintain an array of AKA emails
                                if (isset($data['aliases']) && is_array($data['aliases'])){
                                    
                                    $existingAliasesSimple = array();
                                    $existingAliases = zeroBS_getObjAliases(ZBS_TYPE_CONTACT,$id);
                                    if (!is_array($existingAliases)) $existingAliases = array();

                                    // compare
                                    if (is_array($existingAliases)) foreach ($existingAliases as $alias){

                                            // is this alias in the new list?
                                            if (in_array($alias['aka_alias'], $data['aliases'])) {
                                                $existingAliasesSimple[] = $alias['aka_alias'];
                                                continue;
                                            }

                                            // it's not in the new list, thus, remove it:
                                            // this could be a smidgen more performant if it just deleted the line
                                            zeroBS_removeObjAlias(ZBS_TYPE_CONTACT,$id,$alias['aka_alias']);

                                    }
                                    foreach ($data['aliases'] as $alias){

                                        // valid?
                                        if (zeroBS_canUseCustomerAlias($alias)){

                                            // is this alias in the existing list? (nothing to do)
                                            if (in_array($alias, $existingAliasesSimple)) continue;

                                            // it's not in the existing list, thus, add it:
                                            zeroBS_addObjAlias(ZBS_TYPE_CONTACT,$id,$alias);

                                        } else {

                                            // err - tried to use an invalid alias                            
                                            $msg = __('Could not add alias (unavailable or invalid):','zero-bs-crm').' '.$alias;
                                            $zbs->DAL->addError(307,$this->objectType,$msg,$alias);

                                        }

                                    }

                                }


                            } // / if $data/limitedData


                            // 2.98.1+ ... custom fields should update if present, regardless of limitedData rule
                            // ... UNLESS BLANK!
                            // Custom fields?

                            #} Cycle through + add/update if set
                            if (is_array($customFields)) foreach ($customFields as $cK => $cF){

                                // any?
                                if (isset($data[$cK])){

                                    // updating blanks?
                                    if ($do_not_update_blanks && empty($data[$cK])){

                                        // skip it

                                    } else {

                                        // it's either not in do_not_update_blank mode, or it has a val

                                        // add update
                                        $cfID = $this->addUpdateCustomField(array(
                                            'data'  => array(
                                                    'objtype'   => ZBS_TYPE_CONTACT,
                                                    'objid'     => $id,
                                                    'objkey'    => $cK,
                                                    'objval'    => $data[$cK]
                                            )));

                                    }

                                }

                            }  

                            // Also got to catch any 'addr' custom fields :) 
                            if (is_array($addrCustomFields) && count($addrCustomFields) > 0){

                                // cycle through addr custom fields + save
                                // see #ZBS-518, not easy until addr's get DAL2
                                // WH deferring here
                                // WH later added via the addUpdateContactField method - should work fine if we catch properly in get
                                foreach ($addrCustomFields as $cK => $cF){

                                    // v2:
                                    //$cKN = (int)$cK+1;
                                    //$cKey = 'addr_cf'.$cKN;
                                    //$cKey2 = 'secaddr_cf'.$cKN;
                                    // v3:                    
                                    $cKey = 'addr_'.$cK;
                                    $cKey2 = 'secaddr_'.$cK;

                                    if (isset($data[$cKey])){

                                        // updating blanks?
                                        if ($do_not_update_blanks && empty($data[$cKey])){

                                            // skip it

                                        } else {

                                            // it's either not in do_not_update_blank mode, or it has a val

                                            // add update
                                            $cfID = $this->addUpdateCustomField(array(
                                                'data'  => array(
                                                        'objtype'   => ZBS_TYPE_CONTACT,
                                                        'objid'     => $id,
                                                        'objkey'    => $cKey,
                                                        'objval'    => $data[$cKey]
                                                )));

                                        }

                                    }

                                    // any?
                                    if (isset($data[$cKey2])){

                                        // updating blanks?
                                        if ($do_not_update_blanks && empty($data[$cKey2])){

                                            // skip it

                                        } else {

                                            // it's either not in do_not_update_blank mode, or it has a val

                                            // add update
                                            $cfID = $this->addUpdateCustomField(array(
                                                'data'  => array(
                                                        'objtype'   => ZBS_TYPE_CONTACT,
                                                        'objid'     => $id,
                                                        'objkey'    => $cKey2,
                                                        'objval'    => $data[$cKey2]
                                                )));

                                        }

                                    }

                                }


                            }

                            // / Custom Fields

                            #} Any extra meta keyval pairs?
                            // BRUTALLY updates (no checking)
                            $confirmedExtraMeta = false;
                            if (isset($extraMeta) && is_array($extraMeta)) {

                                $confirmedExtraMeta = array();

                                    foreach ($extraMeta as $k => $v){

                                    #} This won't fix stupid keys, just catch basic fails... 
                                    $cleanKey = strtolower(str_replace(' ','_',$k));

                                    #} Brutal update
                                    //update_post_meta($postID, 'zbs_customer_extra_'.$cleanKey, $v);
                                    $this->DAL()->updateMeta(ZBS_TYPE_CONTACT,$id,'extra_'.$cleanKey,$v);

                                    #} Add it to this, which passes to IA
                                    $confirmedExtraMeta[$cleanKey] = $v;

                                }

                            }


                            #} INTERNAL AUTOMATOR 
                            #} & 
                            #} FALLBACKS
                            // UPDATING CONTACT
                            if (!$silentInsert){

                                #} FALLBACK 
                                #} (This fires for customers that weren't added because they already exist.)
                                #} e.g. x@g.com exists, so add log "x@g.com filled out form"
                                #} Requires a type and a shortdesc
                                if (
                                    isset($fallBackLog) && is_array($fallBackLog) 
                                    && isset($fallBackLog['type']) && !empty($fallBackLog['type'])
                                    && isset($fallBackLog['shortdesc']) && !empty($fallBackLog['shortdesc'])
                                ){

                                    #} Brutal add, maybe validate more?!

                                    #} Long desc if present:
                                    $zbsNoteLongDesc = ''; if (isset($fallBackLog['longdesc']) && !empty($fallBackLog['longdesc'])) $zbsNoteLongDesc = $fallBackLog['longdesc'];

                                        #} Only raw checked... but proceed.
                                        $newOrUpdatedLogID = zeroBS_addUpdateContactLog($id,-1,-1,array(
                                            #} Anything here will get wrapped into an array and added as the meta vals
                                            'type' => $fallBackLog['type'],
                                            'shortdesc' => $fallBackLog['shortdesc'],
                                            'longdesc' => $zbsNoteLongDesc
                                        ));


                                }

                                // catch dirty flag (update of status) (note, after update_post_meta - as separate)
                                //if (isset($_POST['zbsc_status_dirtyflag']) && $_POST['zbsc_status_dirtyflag'] == "1"){
                                // actually here, it's set above
                                if (isset($statusChange) && is_array($statusChange)){

                                    // status has changed

                                    // IA
                                    zeroBSCRM_FireInternalAutomator('contact.status.update',array(
                                        'id'=>$id,
                                        'againstid' => $id,
                                        'userMeta'=> $dataArr,
                                        'from' => $statusChange['from'],
                                        'to' => $statusChange['to']
                                        ));

                                }


                                // IA General contact update (2.87+)
                                zeroBSCRM_FireInternalAutomator('contact.update',array(
                                    'id'=>$id,
                                    'againstid' => $id,
                                    'userMeta'=> $dataArr,
                                    'prevSegments' => $contactsPreUpdateSegments
                                    ));

                                

                            }

                                
                            // Successfully updated - Return id
                            return $id;

                        } else {
                            
                            $msg = __('DB Update Failed','zero-bs-crm');                    
                            $zbs->DAL->addError(302,$this->objectType,$msg,$dataArr);

                            // FAILED update
                            return false;

                        }

        } else {
            
            #} No ID - must be an INSERT
            if ($wpdb->insert( 
                        $ZBSCRM_t['contacts'], 
                        $dataArr, 
                        $typeArr ) > 0){

                    #} Successfully inserted, lets return new ID
                    $newID = $wpdb->insert_id;

                    // tags
                    if (isset($data['tags']) && is_array($data['tags'])) {

                        $this->addUpdateContactTags(
                            array(
                                'id' => $newID,
                                'tag_input' => $data['tags'],
                                'mode' => $data['tag_mode']
                            )
                        );

                    }

                    // externalSources
                    $approvedExternalSource = $this->DAL()->addUpdateExternalSources(
                        array(
                            'obj_id'           => $newID,
                            'obj_type_id'      => ZBS_TYPE_CONTACT,
                            'external_sources' => isset($data['externalSources']) ? $data['externalSources'] : array(),
                        )
                    ); // for IA below

                    // co's work?
                    // OBJ LINKS - to companies (1liner now as genericified)
                    $this->addUpdateObjectLinks($newID,$data['companies'],ZBS_TYPE_COMPANY);
                    /*
                    if (isset($data['companies']) && is_array($data['companies']) && count($data['companies']) > 0) 
                        $this->DAL()->addUpdateObjLinks(array(
                                                        'objtypefrom'       => ZBS_TYPE_CONTACT,
                                                        'objtypeto'         => ZBS_TYPE_COMPANY,
                                                        'objfromid'         => $newID,
                                                        'objtoids'          => $data['companies']));
                    */


                    // Aliases
                    // Maintain an array of AKA emails
                    if (isset($data['aliases']) && is_array($data['aliases'])){
                        
                        $existingAliasesSimple = array();
                        $existingAliases = zeroBS_getObjAliases(ZBS_TYPE_CONTACT,$newID);
                        if (!is_array($existingAliases)) $existingAliases = array();

                        // compare
                        if (is_array($existingAliases)) foreach ($existingAliases as $alias){                            

                            // is this alias in the new list?
                            if (in_array($alias['aka_alias'], $data['aliases'])) {
                                $existingAliasesSimple[] = $alias['aka_alias'];
                                continue;
                            }

                            // it's not in the new list, thus, remove it:
                            // this could be a smidgen more performant if it just deleted the line
                            zeroBS_removeObjAlias(ZBS_TYPE_CONTACT,$newID,$alias['aka_alias']);

                        }
                        foreach ($data['aliases'] as $alias){

                            // valid?
                            if (zeroBS_canUseCustomerAlias($alias)){

                                // is this alias in the existing list? (nothing to do)
                                if (in_array($alias, $existingAliasesSimple)) continue;

                                // it's not in the existing list, thus, add it:
                                zeroBS_addObjAlias(ZBS_TYPE_CONTACT,$newID,$alias);

                            } else {

                                // err - tried to use an invalid alias                            
                                $msg = __('Could not add alias (unavailable or invalid):','zero-bs-crm').' '.$alias;
                                $zbs->DAL->addError(307,$this->objectType,$msg,$alias);

                            }

                        }

                    }

                    // Custom fields?

                        #} Cycle through + add/update if set
                        if (is_array($customFields)) foreach ($customFields as $cK => $cF){

                            // any?
                            if (isset($data[$cK])){

                                // add update
                                $cfID = $this->DAL()->addUpdateCustomField(array(
                                    'data'  => array(
                                            'objtype'   => ZBS_TYPE_CONTACT,
                                            'objid'     => $newID,
                                            'objkey'    => $cK,
                                            'objval'    => $data[$cK]
                                    )));

                            }

                        }
                        

                        // Also got to catch any 'addr' custom fields :) 
                        if (is_array($addrCustomFields) && count($addrCustomFields) > 0){

                            // cycle through addr custom fields + save
                            // see #ZBS-518, not easy until addr's get DAL2
                            // WH deferring here
                            // WH later added via the addUpdateContactField method - should work fine if we catch properly in get
                            foreach ($addrCustomFields as $cK => $cF){

                                // v2:
                                //$cKN = (int)$cK+1;
                                //$cKey = 'addr_cf'.$cKN;
                                //$cKey2 = 'secaddr_cf'.$cKN;
                                // v3:                    
                                $cKey = 'addr_'.$cK;
                                $cKey2 = 'secaddr_'.$cK;

                                if (isset($data[$cKey])){

                                    // add update
                                    $cfID = $this->DAL()->addUpdateCustomField(array(
                                        'data'  => array(
                                                'objtype'   => ZBS_TYPE_CONTACT,
                                                'objid'     => $newID,
                                                'objkey'    => $cKey,
                                                'objval'    => $data[$cKey]
                                        )));

                                }

                                // any?
                                if (isset($data[$cKey2])){

                                    // add update
                                    $cfID = $this->DAL()->addUpdateCustomField(array(
                                        'data'  => array(
                                                'objtype'   => ZBS_TYPE_CONTACT,
                                                'objid'     => $newID,
                                                'objkey'    => $cKey2,
                                                'objval'    => $data[$cKey2]
                                        )));

                                }
								// phpcs:enable VariableAnalysis.CodeAnalysis.VariableAnalysis.UndefinedVariable


                            }


                        }

                    // / Custom Fields

                    #} Any extra meta keyval pairs?
                    // BRUTALLY updates (no checking)
                    $confirmedExtraMeta = false;
                    if (isset($extraMeta) && is_array($extraMeta)) {

                        $confirmedExtraMeta = array();

                            foreach ($extraMeta as $k => $v){

                            #} This won't fix stupid keys, just catch basic fails... 
                            $cleanKey = strtolower(str_replace(' ','_',$k));

                            #} Brutal update
                            //update_post_meta($postID, 'zbs_customer_extra_'.$cleanKey, $v);
                            $this->DAL()->updateMeta(ZBS_TYPE_CONTACT,$newID,'extra_'.$cleanKey,$v);

                            #} Add it to this, which passes to IA
                            $confirmedExtraMeta[$cleanKey] = $v;

                        }

                    }



                    #} INTERNAL AUTOMATOR 
                    #} & 
                    #} FALLBACKS
                    // NEW CONTACT

                   // zbs_write_log("ABOUT TO HIT THE AUTOMATOR... " . $silentInsert);

                    if (!$silentInsert){

                        //zbs_write_log("HITTING IT NOW...");

                        #} Add to automator
                        zeroBSCRM_FireInternalAutomator('contact.new',array(
                            'id'=>$newID,
                            'customerMeta'=>$dataArr,
                            'extsource'=>$approvedExternalSource,
                            'automatorpassthrough'=>$automatorPassthrough, #} This passes through any custom log titles or whatever into the Internal automator recipe.
                            'customerExtraMeta'=>$confirmedExtraMeta #} This is the "extraMeta" passed (as saved)
                        ));

                    }
                    
                    return $newID;

                } else {
                            
                    $msg = __('DB Insert Failed','zero-bs-crm');                    
                    $zbs->DAL->addError(303,$this->objectType,$msg,$dataArr);
					// phpcs:enable WordPress.NamingConventions.ValidVariableName.VariableNotSnakeCase

                    #} Failed to Insert
                    return false;

                }

        }

        return false;

    }

     /**
     * adds or updates a contact's tags
     * ... this is really just a wrapper for addUpdateObjectTags
     *
     * @param array $args Associative array of arguments
     *              id (if update), owner, data (array of field data)
     *
     * @return int line ID
     */
    public function addUpdateContactTags($args=array()){

        global $ZBSCRM_t,$wpdb;

        #} ============ LOAD ARGS =============
        $defaultArgs = array(

            'id'            => -1,
            
            // generic pass-through (array of tag strings or tag IDs):
            'tag_input'     => -1,

            // or either specific:
            'tagIDs'        => -1,
            'tags'          => -1,

            'mode'          => 'append'

        ); foreach ($defaultArgs as $argK => $argV){ $$argK = $argV; if (is_array($args) && isset($args[$argK])) {  if (is_array($args[$argK])){ $newData = $$argK; if (!is_array($newData)) $newData = array(); foreach ($args[$argK] as $subK => $subV){ $newData[$subK] = $subV; }$$argK = $newData;} else { $$argK = $args[$argK]; } } }
        #} =========== / LOAD ARGS ============

        #} ========== CHECK FIELDS ============

            // check id
            $id = (int)$id; if (empty($id) || $id <= 0) return false;

        #} ========= / CHECK FIELDS ===========     

        return $this->DAL()->addUpdateObjectTags(
            array(
                'objtype'   => ZBS_TYPE_CONTACT,
                'objid'     => $id,
                'tag_input' => $tag_input,
                'tags'      => $tags,
                'tagIDs'    => $tagIDs,
                'mode'      => $mode
            )
        );

    }

     /**
     * adds or updates a contact's company links
     * ... this is really just a wrapper for addUpdateObjLinks
     * fill in for zbsCRM_addUpdateCustomerCompany + zeroBS_setCustomerCompanyID
     *
     * @param array $args Associative array of arguments
     *              id (if update), owner, data (array of field data)
     *
     * @return int line ID
     */
    public function addUpdateContactCompanies($args=array()){

        global $ZBSCRM_t,$wpdb;

        #} ============ LOAD ARGS =============
        $defaultArgs = array(

            'id'                => -1,
            'companyIDs'        => -1

        ); foreach ($defaultArgs as $argK => $argV){ $$argK = $argV; if (is_array($args) && isset($args[$argK])) {  if (is_array($args[$argK])){ $newData = $$argK; if (!is_array($newData)) $newData = array(); foreach ($args[$argK] as $subK => $subV){ $newData[$subK] = $subV; }$$argK = $newData;} else { $$argK = $args[$argK]; } } }
        #} =========== / LOAD ARGS ============

        #} ========== CHECK FIELDS ============

            // check id
            $id = (int)$id; if (empty($id) || $id <= 0) return false;

            // if owner = -1, add current
            if (!isset($owner) || $owner === -1) $owner = zeroBSCRM_user();

            // check co id's
            if (!is_array($companyIDs)) $companyIDs = array();

        #} ========= / CHECK FIELDS ===========
                            
        return $this->DAL()->addUpdateObjLinks(array(
                'objtypefrom'       => ZBS_TYPE_CONTACT,
                'objtypeto'         => ZBS_TYPE_COMPANY,
                'objfromid'         => $id,
                'objtoids'          => $companyIDs));

    }

     /**
     * adds or updates a contact's WPID
     * ... this is really just a wrapper for addUpdateContact
     * ... and replaces zeroBS_setCustomerWPID
     *
     * @param array $args Associative array of arguments
     *              id (if update), owner, data (array of field data)
     *
     * @return int line ID
     */
    public function addUpdateContactWPID($args=array()){

        global $ZBSCRM_t,$wpdb;

        #} ============ LOAD ARGS =============
        $defaultArgs = array(

            'id'            => -1,
            'WPID'          => -1

        ); foreach ($defaultArgs as $argK => $argV){ $$argK = $argV; if (is_array($args) && isset($args[$argK])) {  if (is_array($args[$argK])){ $newData = $$argK; if (!is_array($newData)) $newData = array(); foreach ($args[$argK] as $subK => $subV){ $newData[$subK] = $subV; }$$argK = $newData;} else { $$argK = $args[$argK]; } } }
        #} =========== / LOAD ARGS ============

        #} ========== CHECK FIELDS ============

            // if owner = -1, add current
            if (!isset($owner) || $owner === -1) $owner = zeroBSCRM_user();

            // check id
            $id = (int)$id; if (empty($id) || $id <= 0) return false;

            // WPID may be -1 (NULL)
            // -1 does okay here if ($WPID == -1) $WPID = '';

        #} ========= / CHECK FIELDS ===========


        #} Enact
        return $this->addUpdateContact(array(
            'id'            =>  $id,
            'limitedFields' =>array(
                array('key'=>'zbsc_wpid','val'=>$WPID,'type'=>'%d')
                )));

    

    }

     /**
     * deletes a contact object
     *
     * @param array $args Associative array of arguments
     *              id
     *
     * @return int success;
     */
    public function deleteContact($args=array()){

        global $ZBSCRM_t,$wpdb,$zbs;

        #} ============ LOAD ARGS =============
        $defaultArgs = array(

            'id'            => -1,
            'saveOrphans'   => true

        ); foreach ($defaultArgs as $argK => $argV){ $$argK = $argV; if (is_array($args) && isset($args[$argK])) {  if (is_array($args[$argK])){ $newData = $$argK; if (!is_array($newData)) $newData = array(); foreach ($args[$argK] as $subK => $subV){ $newData[$subK] = $subV; }$$argK = $newData;} else { $$argK = $args[$argK]; } } }
        #} =========== / LOAD ARGS ============

        #} Before we actually delete - allow a hook and pass the args (which is just the id and whether saveOrphans or not)
        zeroBSCRM_FireInternalAutomator('contact.before.delete',array(
            'id'=>$id,
            'saveOrphans'=>$saveOrphans
        ));


        #} Check ID & Delete :)
        $id = (int)$id;
        if (!empty($id) && $id > 0) {
            
            // delete orphans?
            if ($saveOrphans === false){

                #DB1LEGACY (TOMOVE -> where)
                // delete quotes
                $qs = zeroBS_getQuotesForCustomer($id,false,1000000,0,false,false);
                foreach ($qs as $q){

                    // delete post
                    if ($zbs->isDAL3()){
                        $res = $zbs->DAL->quotes->deleteQuote(array('id'=>$q['id'],'saveOrphans'=>false));
                    } else 
                        // DAL2 < - not forced?
                        $res = wp_delete_post($q['id'],false);

                } unset($qs);

                #DB1LEGACY (TOMOVE -> where)
                // delete invoices
                $is = zeroBS_getInvoicesForCustomer($id,false,1000000,0,false);
                foreach ($is as $i){

                    // delete post
                    if ($zbs->isDAL3()){
                        $res = $zbs->DAL->invoices->deleteInvoice(array('id'=>$i['id'],'saveOrphans'=>false));
                    } else 
                        // DAL2 <  not forced?
                        $res = wp_delete_post($i['id'],false);

                } unset($qs);

                #DB1LEGACY (TOMOVE -> where)
                // delete transactions
                $trans = zeroBS_getTransactionsForCustomer($id,false,1000000,0,false);
                foreach ($trans as $tran){

                    // delete post
                    if ($zbs->isDAL3()){
                        $res = $zbs->DAL->transactions->deleteTransaction(array('id'=>$tran['id'],'saveOrphans'=>false));
                    } else 
                        // DAL2 <  - not forced?
                        $res = wp_delete_post($tran['id'],false);

                } unset($trans);

                // delete events
                $events = zeroBS_getEventsByCustomerID($id,false,1000000,0,false);
                foreach ($events as $event){

                    // delete post
                    if ($zbs->isDAL3()){
                        $res = $zbs->DAL->events->deleteEvent(array('id'=>$event['id'],'saveOrphans'=>false));
                    } else {
                        // DAL2 <  - not forced?
                        // this wasn't ever written.
                    }

                } unset($events);


                // delete any tag links
                $this->DAL()->deleteTagObjLinks(array(

                        'objtype'       => ZBS_TYPE_CONTACT,
                        'objid'         => $id
                ));


                // delete any external source information
                $this->DAL()->delete_external_sources( array(

                    'obj_type'       => ZBS_TYPE_CONTACT,
                    'obj_id'         => $id,
                    'obj_source'    => 'all',

                ));


            }

            // delete any alias information (must delete regardless of 
				// $saveOrphans because there isn't a place where aliases are
				// listed, so they would block forever usage of aliased emails)
            $existing_aliases = zeroBS_getObjAliases( ZBS_TYPE_CONTACT, $id );
            if ( is_array( $existing_aliases ) ) {
                foreach ( $existing_aliases as $alias ) {
                    zeroBS_removeObjAlias( ZBS_TYPE_CONTACT, $id, $alias['aka_alias'] );
                }
            }

            $del = zeroBSCRM_db2_deleteGeneric($id,'contacts');

            #} Add to automator
            zeroBSCRM_FireInternalAutomator('contact.delete',array(
                'id'=>$id,
                'saveOrphans'=>$saveOrphans
            ));

            return $del;

        }

        return false;

    }

    /**
     * tidy's the object from wp db into clean array
     *
     * @param array $obj (DB obj)
     *
     * @return array (clean obj)
     */
    private function tidy_contact($obj=false,$withCustomFields=false){

        global $zbs;

            $res = false;

            if (isset($obj->ID)){
            $res = array();
            $res['id'] = $obj->ID;
            /* 
              `zbs_site` INT NULL DEFAULT NULL,
              `zbs_team` INT NULL DEFAULT NULL,
              `zbs_owner` INT NOT NULL,
            */
            $res['owner'] = $obj->zbs_owner;

            $res['status'] = $this->stripSlashes($obj->zbsc_status);
            $res['email'] = $obj->zbsc_email;
            $res['prefix'] = $this->stripSlashes($obj->zbsc_prefix);
            $res['fname'] = $this->stripSlashes($obj->zbsc_fname);
            $res['lname'] = $this->stripSlashes($obj->zbsc_lname);
            $res['addr1'] = $this->stripSlashes($obj->zbsc_addr1);
            $res['addr2'] = $this->stripSlashes($obj->zbsc_addr2);
            $res['city'] = $this->stripSlashes($obj->zbsc_city);
            $res['county'] = $this->stripSlashes($obj->zbsc_county);
            $res['country'] = $this->stripSlashes($obj->zbsc_country);
            $res['postcode'] = $this->stripSlashes($obj->zbsc_postcode);

            // until we add multi-addr support, these get translated into old field names (secaddr_)
            $res['secaddr_addr1'] = $this->stripSlashes($obj->zbsc_secaddr1);
            $res['secaddr_addr2'] = $this->stripSlashes($obj->zbsc_secaddr2);
            $res['secaddr_city'] = $this->stripSlashes($obj->zbsc_seccity);
            $res['secaddr_county'] = $this->stripSlashes($obj->zbsc_seccounty);
            $res['secaddr_country'] = $this->stripSlashes($obj->zbsc_seccountry);
            $res['secaddr_postcode'] = $this->stripSlashes($obj->zbsc_secpostcode);
            $res['hometel'] = $obj->zbsc_hometel;
            $res['worktel'] = $obj->zbsc_worktel;
            $res['mobtel'] = $obj->zbsc_mobtel;
            //$res['notes'] = $obj->zbsc_notes;
            $res['worktel'] = $obj->zbsc_worktel;
            $res['wpid'] = $obj->zbsc_wpid;
            $res['avatar'] = $obj->zbsc_avatar;
            $res['tw'] = $obj->zbsc_tw;
            $res['li'] = $obj->zbsc_li;
            $res['fb'] = $obj->zbsc_fb;


            // gross backward compat
            if ($zbs->db1CompatabilitySupport) $res['meta'] = $res;

            // to maintain old obj more easily, here we refine created into datestamp
            $res['created'] = zeroBSCRM_locale_utsToDatetime($obj->zbsc_created);
            if ($obj->zbsc_lastcontacted != -1 && !empty($obj->zbsc_lastcontacted) && $obj->zbsc_lastcontacted > 0)
                $res['lastcontacted'] = zeroBSCRM_locale_utsToDatetime($obj->zbsc_lastcontacted);
            else
                $res['lastcontacted'] = -1;
            $res['createduts'] = $obj->zbsc_created; // this is the UTS (int14)

            // this is in v3.0+ format.
            $res['created_date'] = ( isset( $obj->zbsc_created ) && $obj->zbsc_created > 0 ) ? zeroBSCRM_date_i18n( -1, $obj->zbsc_created ) : false;
            $res['lastupdated'] = $obj->zbsc_lastupdated;
            $res['lastupdated_date'] = ( isset( $obj->zbsc_lastupdated ) && $obj->zbsc_lastupdated > 0 ) ? zeroBSCRM_date_i18n( -1, $obj->zbsc_lastupdated ) : false;
            $res['lastcontacteduts'] = $obj->zbsc_lastcontacted; // this is the UTS (int14)
            $res['lastcontacted_date'] = ( isset( $obj->zbsc_lastcontacted ) && $obj->zbsc_lastcontacted > 0 ) ? zeroBSCRM_date_i18n( -1, $obj->zbsc_lastcontacted ) : false;

            // latest logs
            if (isset($obj->lastlog)) $res['lastlog'] = $obj->lastlog;
            if (isset($obj->lastcontactlog)) $res['lastcontactlog'] = $obj->lastcontactlog;

            // Build any extra formats (using fields)
            $res['fullname'] = $this->format_fullname($res);
            $res['name'] = $res['fullname']; // this one is for backward compat (pre db2)

            // if have totals, pass them :)
            if (isset($obj->quotes_total)) $res['quotes_total'] = $obj->quotes_total;
				if ( isset( $obj->invoices_total ) ) {
					$res['invoices_total']             = $obj->invoices_total;
					$res['invoices_total_inc_deleted'] = $obj->invoices_total_inc_deleted;
					$res['invoices_count']             = $obj->invoices_count;
					$res['invoices_count_inc_deleted'] = $obj->invoices_count_inc_deleted;
				}
				if ( isset( $obj->transactions_total ) ) {
					$res['transactions_total'] = $obj->transactions_total;
				}
            if (isset($obj->transactions_paid_total)) $res['transactions_paid_total'] = $obj->transactions_paid_total;

                // and if have invs + trans totals, add to make total val
                // This now accounts for "part payments" where trans are part/whole payments against invs
                if (isset($res['invoices_total']) || isset($res['transactions_total'])){
                    
                    $invTotal = 0.0; if (isset($res['invoices_total'])) $invTotal = $res['invoices_total'];
                    $transTotal = 0.0; if (isset($res['transactions_total'])) $transTotal = $res['transactions_total'];

                    $res['total_value'] = $invTotal + $transTotal;
                    if (isset($res['transactions_paid_total']) && $res['transactions_paid_total'] > 0) $res['total_value'] -= $res['transactions_paid_total'];
                }
                
            // custom fields - tidy any that are present:
            if ($withCustomFields) $res = $this->tidyAddCustomFields(ZBS_TYPE_CONTACT,$obj,$res,true);

            // Aliases
            if (isset($obj->aliases) && is_string($obj->aliases) && !empty($obj->aliases)){

                // csv => array
                $res['aliases'] = explode(',',$obj->aliases);

            }

        } 

        return $res;


    }


    /**
     * remove any non-db fields from the object
     * basically takes array like array('owner'=>1,'fname'=>'x','fullname'=>'x')
     * and returns array like array('owner'=>1,'fname'=>'x')
     *
     * @param array $obj (clean obj)
     *
     * @return array (db ready arr)
     */
    private function db_ready_contact($obj=false){

            global $zbs;

            /*
            if (is_array($obj)){

                $removeNonDBFields = array('meta','fullname','name');

                foreach ($removeNonDBFields as $fKey){

                    if (isset($obj[$fKey])) unset($obj[$fKey]);

                }

            }
            */

            $legitFields = array(
                'owner','status','email','prefix','fname','lname',
                'addr1','addr2','city','county','country','postcode',
                // WH corrected 13/06/18 2.84 'secaddr_addr1','secaddr_addr2','secaddr_city','secaddr_county','secaddr_country','secaddr_postcode',
                'secaddr1','secaddr2','seccity','seccounty','seccountry','secpostcode',
                'hometel','worktel','mobtel',
                'wpid','avatar',
                'tw','fb','li',
                'created','lastupdated','lastcontacted');


            $ret = array();
            if (is_array($obj)){

                foreach ($legitFields as $fKey){

                    if (isset($obj[$fKey])) $ret[$fKey] = $obj[$fKey];

                }

            }

            return $ret;


    }

    /**
     * Wrapper, use $this->getContactMeta($contactID,$key) for easy retrieval of singular
     * Simplifies $this->getMeta
     *
     * @param int objtype
     * @param int objid
     * @param string key
     *
     * @return bool result
     */
    public function getContactMeta($id=-1,$key='',$default=false){

        global $zbs;

        if (!empty($key)){

            return $this->DAL()->getMeta(array(

                'objtype' => ZBS_TYPE_CONTACT,
                'objid' => $id,
                'key' => $key,
                'fullDetails' => false,
                'default' => $default,
                'ignoreowner' => true // for now !!

            ));

        }

        return $default;
    }

    /**
     * returns external source detail lines for a contact
     *
     * @param array $args Associative array of arguments
     *              withStats, searchPhrase, sortByField, sortOrder, page, perPage
     *
     * @return array of tag lines
     */
    public function getExternalSourcesForContact($args=array()){

        global $zbs;

        #} ============ LOAD ARGS =============
        $defaultArgs = array(

            'contactID' => -1,

            'sortByField'   => 'ID',
            'sortOrder'     => 'ASC',
            'page'          => 0,
            'perPage'       => 100,

            // permissions
            'ignoreowner'   => false // this'll let you not-check the owner of obj

        ); foreach ($defaultArgs as $argK => $argV){ $$argK = $argV; if (is_array($args) && isset($args[$argK])) {  if (is_array($args[$argK])){ $newData = $$argK; if (!is_array($newData)) $newData = array(); foreach ($args[$argK] as $subK => $subV){ $newData[$subK] = $subV; }$$argK = $newData;} else { $$argK = $args[$argK]; } } }
        #} =========== / LOAD ARGS =============

        #} ========== CHECK FIELDS ============

            $contactID = (int)$contactID;
        
        #} ========= / CHECK FIELDS ===========

        global $ZBSCRM_t,$wpdb; 
        $wheres = array('direct'=>array()); $whereStr = ''; $additionalWhere = ''; $params = array(); $res = array();

        #} Build query
        $query = "SELECT * FROM ".$ZBSCRM_t['externalsources'];

        #} ============= WHERE ================

            #} contactID
            if (!empty($contactID) && $contactID > 0) $wheres['zbss_objid'] = array('zbss_objid','=','%d',$contactID);
            
            // type
            $wheres['zbss_objtype'] = array('zbss_objtype','=','%d',1);


        #} ============ / WHERE ===============

        #} Build out any WHERE clauses
        $wheresArr= $this->buildWheres($wheres,$whereStr,$params);
        $whereStr = $wheresArr['where']; $params = $params + $wheresArr['params'];
        #} / Build WHERE

        #} Ownership v1.0 - the following adds SITE + TEAM checks, and (optionally), owner
        $params = array_merge($params,$this->ownershipQueryVars($ignoreowner)); // merges in any req.
        $ownQ = $this->ownershipSQL($ignoreowner); if (!empty($ownQ)) $additionalWhere = $this->spaceAnd($additionalWhere).$ownQ; // adds str to query
        #} / Ownership

        #} Append to sql (this also automatically deals with sortby and paging)
        $query .= $this->buildWhereStr($whereStr,$additionalWhere) . $this->buildSort($sortByField,$sortOrder) . $this->buildPaging($page,$perPage);

        try {

            #} Prep & run query
            $queryObj = $this->prepare($query,$params);
            $potentialRes = $wpdb->get_results($queryObj, OBJECT);

        } catch (Exception $e){

            #} General SQL Err
            $this->catchSQLError($e);

        }

        #} Interpret results (Result Set - multi-row)
        if (isset($potentialRes) && is_array($potentialRes) && count($potentialRes) > 0) {

            #} Has results, tidy + return 
            foreach ($potentialRes as $resDataLine) {
                        
                    // tidy
                    $resArr = $this->DAL()->tidy_externalsource($resDataLine);

                    $res[] = $resArr;

            }
        }

        return $res;
    }

    
    /**
     * returns tracking detail lines for a contact
     *
     * @param array $args Associative array of arguments
     *              withStats, searchPhrase, sortByField, sortOrder, page, perPage
     *
     * @return array of tag lines
     */
    public function getTrackingForContact($args=array()){

        global $zbs;

        #} ============ LOAD ARGS =============
        $defaultArgs = array(

            'contactID' => -1,

            // optional
            'action' => '',

            'sortByField'   => 'ID',
            'sortOrder'     => 'ASC',
            'page'          => 0,
            'perPage'       => 100,

            // permissions
            'ignoreowner'   => false // this'll let you not-check the owner of obj

        ); foreach ($defaultArgs as $argK => $argV){ $$argK = $argV; if (is_array($args) && isset($args[$argK])) {  if (is_array($args[$argK])){ $newData = $$argK; if (!is_array($newData)) $newData = array(); foreach ($args[$argK] as $subK => $subV){ $newData[$subK] = $subV; }$$argK = $newData;} else { $$argK = $args[$argK]; } } }
        #} =========== / LOAD ARGS =============

        #} ========== CHECK FIELDS ============

            $contactID = (int)$contactID;
        
        #} ========= / CHECK FIELDS ===========

        global $ZBSCRM_t,$wpdb; 
        $wheres = array('direct'=>array()); $whereStr = ''; $additionalWhere = ''; $params = array(); $res = array();

        #} Build query
        $query = "SELECT * FROM ".$ZBSCRM_t['tracking'];

        #} ============= WHERE ================

            #} contactID
            if (!empty($contactID) && $contactID > 0) $wheres['zbst_contactid'] = array('zbst_contactid','=','%d',$contactID);

            #} action
            if (!empty($action)) $wheres['zbst_action'] = array('zbst_action','=','%s',$action);

        #} ============ / WHERE ===============

        #} Build out any WHERE clauses
        $wheresArr= $this->buildWheres($wheres,$whereStr,$params);
        $whereStr = $wheresArr['where']; $params = $params + $wheresArr['params'];
        #} / Build WHERE

        #} Ownership v1.0 - the following adds SITE + TEAM checks, and (optionally), owner
        $params = array_merge($params,$this->ownershipQueryVars($ignoreowner)); // merges in any req.
        $ownQ = $this->ownershipSQL($ignoreowner); if (!empty($ownQ)) $additionalWhere = $this->spaceAnd($additionalWhere).$ownQ; // adds str to query
        #} / Ownership

        #} Append to sql (this also automatically deals with sortby and paging)
        $query .= $this->buildWhereStr($whereStr,$additionalWhere) . $this->buildSort($sortByField,$sortOrder) . $this->buildPaging($page,$perPage);

        try {

            #} Prep & run query
            $queryObj = $this->prepare($query,$params);
            $potentialRes = $wpdb->get_results($queryObj, OBJECT);

        } catch (Exception $e){

            #} General SQL Err
            $this->catchSQLError($e);

        }

        #} Interpret results (Result Set - multi-row)
        if (isset($potentialRes) && is_array($potentialRes) && count($potentialRes) > 0) {

            #} Has results, tidy + return 
            foreach ($potentialRes as $resDataLine) {
                        
                    // tidy
                    $resArr = $this->DAL()->tidy_tracking($resDataLine);

                    $res[] = $resArr;

            }
        }

        return $res;
    } 

    /**
     * Returns an ownerid against a contact
     * Replaces zeroBS_getCustomerOwner
     *
     * @param int id Contact ID
     *
     * @return int contact owner id
     */
    public function getContactOwner($id=-1){

        global $zbs;

        $id = (int)$id;

        if ($id > 0){

            return $this->DAL()->getFieldByID(array(
                'id' => $id,
                'objtype' => ZBS_TYPE_CONTACT,
                'colname' => 'zbs_owner',
                'ignoreowner'=>true));

        }

        return false;
        
    }

    /**
     * Returns an status against a contact
     *
     * @param int id Contact ID
     *
     * @return str contact status string
     */
    public function getContactStatus($id=-1){

        global $zbs;

        $id = (int)$id;

        if ($id > 0){

            return $this->DAL()->getFieldByID(array(
                'id' => $id,
                'objtype' => ZBS_TYPE_CONTACT,
                'colname' => 'zbsc_status',
                'ignoreowner'=>true));

        }

        return false;
        
    }

    /**
     * Sets the status of a contact
     *
     * @param int id Contact ID
     * @param str status Contact status
     *
     * @return int changed
     */
    public function setContactStatus( $id=-1, $status=-1 ){

        global $zbs;

        $id = (int)$id;

        if ($id > 0 && !empty($status) && $status !== -1){

            return $this->addUpdateContact(array(
                'id'=>$id,
                'limitedFields'=>array(
                    array('key'=>'zbsc_status','val' => $status,'type' => '%s')
            )));

        }

        return false;
        
    }

    /**
     * Sets the owner of a contact
     *
     * @param int id Contact ID
     * @param int owner Contact owner
     *
     * @return int changed
     */
    public function setContactOwner( $id=-1, $owner=-1 ){

        global $zbs;

        $id = (int)$id;
        $owner = (int)$owner;

        if ( $id > 0 && $owner > 0 ){

            return $this->addUpdateContact(array(
                'id'=>$id,
                'limitedFields'=>array(
                    array('key'=>'zbs_owner','val' => $owner,'type' => '%d')
            )));

        }

        return false;
        
    }

    /**
     * Returns an email addr against a contact
     * Replaces getContactEmail
     *
     * @param int id Contact ID
     *
     * @return string Contact email
     */
    public function getContactEmail($id=-1){

        global $zbs;

        $id = (int)$id;

        if ($id > 0){

            return $this->DAL()->getFieldByID(array(
                'id' => $id,
                'objtype' => ZBS_TYPE_CONTACT,
                'colname' => 'zbsc_email',
                'ignoreowner' => true));

        }

        return false;
        
    }

    /**
     * Updates an email address against a contact
     *
     * @param int id Contact ID
     * @param string $email_address
     *
     * @return bool success
     */
    public function update_contact_email( $id, $email_address ){

        global $zbs;

        $id = (int)$id;

        if ( $id > 0 && zeroBSCRM_validateEmail( $email_address ) ){

            $this->DAL()->addUpdateContact( array(
                'id'             => $id,
                'limitedFields'  => array(
                    array( 
                        'key'  => 'zbsc_email',
                        'val'  => $email_address,
                        'type' => '%s'
                    )
                )
             ));

            return true;

        }

        return false;
        
    }




    /**
     * Returns all email addrs against a contact
     * ... including aliases
     *
     * @param int id Contact ID
     *
     * @return array of strings (Contact emails)
     */
    public function getContactEmails($id=-1){

        global $zbs;

        $id = (int)$id;
        $emails = array();

        if ($id > 0){            

            // main record
            $mainEmail = $this->DAL()->getFieldByID(array(
                'id' => $id,
                'objtype' => ZBS_TYPE_CONTACT,
                'colname' => 'zbsc_email',
                'ignoreowner' => true));

            if (zeroBSCRM_validateEmail($mainEmail)) $emails[] = $mainEmail;

            // aliases
            $aliases = zeroBS_getObjAliases(ZBS_TYPE_CONTACT,$id);
            if (is_array($aliases)) foreach ($aliases as $alias) if (!in_array($alias['aka_alias'],$emails)) $emails[] = $alias['aka_alias'];


        }

        return $emails;
        
    }

    /**
     * Returns an email addr against a contact
     * Replaces zeroBS_customerMobile
     *
     * @param int id Contact ID
     *
     * @return string Contact email
     */
    public function getContactMobile($id=-1){

        global $zbs;

        $id = (int)$id;

        if ($id > 0){

            return $this->DAL()->getFieldByID(array(
                'id' => $id,
                'objtype' => ZBS_TYPE_CONTACT,
                'colname' => 'zbsc_mobtel',
                'ignoreowner' => true));

        }

        return false;
        
    }

    /**
     * Returns a formatted fullname of a 
     * Replaces zeroBS_customerName
     *
     * @param int id Contact ID
     * @param array Contact array (if already loaded can pass)
     * @param array args (see format_fullname func)
     *
     * @return string Contact full name
     */
    public function getContactFullName($id=-1,$contactArr=false){

        global $zbs;

        $id = (int)$id;

        if ($id > 0){

            // get a limited-fields contact obj
            $contact = $this->getContact($id,array('withCustomFields' => false,'fields'=>array('zbsc_prefix','zbsc_fname','zbsc_lname'),'ignoreowner' => true));
            if (isset($contact) && is_array($contact) && isset($contact['prefix']))
                return $this->format_fullname($contact);

        } elseif (is_array($contactArr)){

            // pass through
            return $this->format_fullname($contactArr);

        }

        return false;
        
    }

    /**
     * Returns a formatted fullname (optionally including ID + first line of addr)
     * Replaces zeroBS_customerName more fully than getContactFullName
     * Also replaces zeroBS_getCustomerName
     *
     * @param int id Contact ID
     * @param array Contact array (if already loaded can pass)
     * @param array args (see format_fullname func)
     *
     * @return string Contact full name
     */
    public function getContactFullNameEtc($id=-1,$contactArr=false,$args=array()){

        global $zbs;

        $id = (int)$id;

        if ($id > 0){

            // get a limited-fields contact obj
            $contact = $this->getContact($id,array('withCustomFields' => false,'fields'=>array('zbsc_addr1','zbsc_prefix','zbsc_fname','zbsc_lname'),'ignoreowner' => true));
            if (isset($contact) && is_array($contact) && isset($contact['prefix']))
                return $this->format_name_etc($contact,$args);

        } elseif (is_array($contactArr)){

            // pass through
            return $this->format_name_etc($contactArr,$args);

        }

        return false;
        
    }

    /**
     * Returns a formatted name (e.g. Dave Davids) or fallback
     * If there is no name, return "Contact #" or a provided hard-coded fallback. Optionally return an email if it exists.
     *
     * @param int $id Contact ID
     * @param array $contactArr (if already loaded can pass)
     * @param boolean $do_email_fallback
     * @param string $hardcoded_fallback
     *
     * @return string name or fallback
     */
    public function getContactNameWithFallback( $id=-1, $contactArr=false, $do_email_fallback=true, $hardcoded_fallback=''){

        global $zbs;

        $id = (int)$id;

        if ($id > 0){

          // get a limited-fields contact obj
          $contact = $this->getContact(
            $id,
            array(
              'withCustomFields' => false,
              'fields'=>array(
                'zbsc_fname',
                'zbsc_lname',
                'zbsc_email',
              ),
              'ignoreowner' => true
            )
          );
          if ( isset( $contact ) && is_array( $contact ) ) {
            return $this->format_name_with_fallback( $contact, $do_email_fallback, $hardcoded_fallback );
          }

        } elseif ( is_array( $contactArr ) ) {

          // pass through
          return $this->format_name_with_fallback( $contactArr, $do_email_fallback, $hardcoded_fallback );

        }

        return false;

    }

    /**
     * Returns a formatted address of a contact
     * Replaces zeroBS_customerAddr
     *
     * @param int id Contact ID
     * @param array Contact array (if already loaded can pass)
     * @param array args (see format_address func)
     *
     * @return string Contact addr html
     */
    public function getContactAddress($id=-1,$contactArr=false,$args=array()){

        global $zbs;

        $id = (int)$id;

        if ($id > 0){

            // get a limited-fields contact obj
            // this is hacky, but basically get whole basic contact record for this for now, because 
            // this doesn't properly get addr custom fields:
            // $contact = $this->getContact($id,array('withCustomFields' => false,'fields'=>$this->field_list_address,'ignoreowner'=>true));
            $contact = $this->getContact($id,array('withCustomFields' => true,'ignoreowner'=>true));
            if (isset($contact) && is_array($contact) && isset($contact['addr1']))
                return $this->format_address($contact,$args);

        } elseif (is_array($contactArr)){

            // pass through
            return $this->format_address($contactArr,$args);

        }

        return false;
        
    }

    /**
     * Returns a formatted address of a contact (2nd addr)
     * Replaces zeroBS_customerAddr
     *
     * @param int id Contact ID
     * @param array Contact array (if already loaded can pass)
     * @param array args (see format_address func)
     *
     * @return string Contact addr html
     */
    public function getContact2ndAddress($id=-1,$contactArr=false,$args=array()){

        global $zbs;

        $id = (int)$id;

        $args['secondaddr'] = true;

        if ($id > 0){

            // get a limited-fields contact obj
            // this is hacky, but basically get whole basic contact record for this for now, because 
            // this doesn't properly get addr custom fields:
            // $contact = $this->getContact($id,array('withCustomFields' => false,'fields'=>$this->field_list_address2,'ignoreowner'=>true));
            $contact = $this->getContact($id,array('withCustomFields' => true,'ignoreowner'=>true));            
            if (isset($contact) && is_array($contact) && isset($contact['addr1']))
                return $this->format_address($contact,$args);

        } elseif (is_array($contactArr)){

            // pass through
            return $this->format_address($contactArr,$args);

        }

        return false;
        
    }
    
    /**
     * Returns a contacts tag array
     * Replaces zeroBSCRM_getCustomerTags AND  zeroBSCRM_getContactTagsArr
     *
     * @param int id Contact ID
     *
     * @return mixed
     */
    public function getContactTags($id=-1){

        global $zbs;

        $id = (int)$id;

        if ($id > 0){

            return $this->DAL()->getTagsForObjID(array('objtypeid'=>ZBS_TYPE_CONTACT,'objid'=>$id));

        }

        return false;
        
    }


    /**
     * Returns last contacted uts against a contact
     *
     * @param int id Contact ID
     *
     * @return int Contact last contacted date as uts (or -1)
     */
    public function getContactLastContactUTS($id=-1){

        global $zbs;

        $id = (int)$id;

        if ($id > 0){

            return $this->DAL()->getFieldByID(array(
                'id' => $id,
                'objtype' => ZBS_TYPE_CONTACT,
                'colname' => 'zbsc_lastcontacted',
                'ignoreowner' => true));

        }

        return false;
        
    }

    /**
     * updates lastcontacted date for a contact
     *
     * @param int id Contact ID
     * @param int uts last contacted
     *
     * @return bool
     */
    public function setContactLastContactUTS($id=-1,$lastContactedUTS=-1){

        global $zbs;

        $id = (int)$id;

        if ($id > 0){

            return $this->addUpdateContact(array(
                'id'=>$id,
                'limitedFields'=>array(
                    array('key'=>'zbsc_lastcontacted','val' => $lastContactedUTS,'type' => '%d')
            )));

        }

        return false;
        
    }

    /**
     * Returns a set of social accounts for a contact (tw,li,fb)
     *
     * @param int id Contact ID
     *
     * @return array social acc's
     */
    public function getContactSocials($id=-1){

        global $zbs;

        $id = (int)$id;

        if ($id > 0){

            // lazy 3 queries, optimise later

            $tw = $this->DAL()->getFieldByID(array(
                'id' => $id,
                'objtype' => ZBS_TYPE_CONTACT,
                'colname' => 'zbsc_tw',
                'ignoreowner' => true));

            $li = $this->DAL()->getFieldByID(array(
                'id' => $id,
                'objtype' => ZBS_TYPE_CONTACT,
                'colname' => 'zbsc_li',
                'ignoreowner' => true));

            $fb = $this->DAL()->getFieldByID(array(
                'id' => $id,
                'objtype' => ZBS_TYPE_CONTACT,
                'colname' => 'zbsc_fb',
                'ignoreowner' => true));

            return array('tw'=>$tw,'li' => $li, 'fb' => $fb);

        }

        return false;
        
    }
    
    /**
     * Returns a linked WP ID against a contact
     * Replaces zeroBS_getCustomerWPID
     *
     * @param int id Contact ID
     *
     * @return int Contact wp id
     */
    public function getContactWPID( $id=-1 ){

        global $zbs;

        $id = (int)$id;

        if ($id > 0){

            return $this->DAL()->getFieldByID(array(
                'id' => $id,
                'objtype' => ZBS_TYPE_CONTACT,
                'colname' => 'zbsc_wpid',
                'ignoreowner' => true));

        }

        return false;
        
    }
    
    /**
     * Returns true/false whether or not user has 'do-not-email' flag (from unsub email link click)
     *
     * @param int id Contact ID
     *
     * @return bool
     */
    public function getContactDoNotMail($id=-1){

        global $zbs;

        $id = (int)$id;

        if ($id > 0){

            return $this->DAL()->meta(ZBS_TYPE_CONTACT,$id,'do-not-email',false);

        }

        return false;
        
    }
    
    /**
     * updates true/false whether or not user has 'do-not-email' flag (from unsub email link click)
     *
     * @param int id Contact ID
     * @param bool whether or not to set donotmail
     *
     * @return bool
     */
    public function setContactDoNotMail($id=-1,$doNotMail=true){

        global $zbs;

        $id = (int)$id;

        if ($id > 0){

            if ($doNotMail)
                return $this->DAL()->updateMeta(ZBS_TYPE_CONTACT,$id,'do-not-email',true);
            else
                // remove
                return $this->DAL()->deleteMeta(array(
                    'objtype' => ZBS_TYPE_CONTACT,
                    'objid' => $id,
                    'key' => 'do-not-email'));

        }

        return false;
        
    }
    
    /**
     * Returns an url to contact avatar (Gravatar if not set?)
     * For now just returns the field
     * Replaces zeroBS_getCustomerIcoHTML?
     *
     * @param int id Contact ID
     *
     * @return int Contact wp id
     */
    public function getContactAvatarURL($id=-1){

        global $zbs;

        $id = (int)$id;

        if ($id > 0){

            return $this->DAL()->getFieldByID(array(
                'id' => $id,
                'objtype' => ZBS_TYPE_CONTACT,
                'colname' => 'zbsc_avatar',
                'ignoreowner' => true));

        }

        return false;
        
    }
    
    /**
     * Returns an url to contact avatar (Gravatar if not set?)
     * Or empty if 'show default empty' = false
     *
     * @param int id Contact ID
     * @param bool showPlaceholder does what it says on tin
     *
     * @return string URL for img
     */
    public function getContactAvatar($id=-1,$showPlaceholder=true){

        global $zbs;

        $id = (int)$id;

        if ($id > 0){

            $avatarMode = zeroBSCRM_getSetting('avatarmode');
            switch ($avatarMode){


                case 1: // gravitar
                
                    $potentialEmail = $this->getContactEmail($id);
                    if (!empty($potentialEmail)) return zeroBSCRM_getGravatarURLfromEmail($potentialEmail);
                    
                    // default
                    return zeroBSCRM_getDefaultContactAvatar();

                    break;

                case 2: // custom img
                        
                    $dbURL = $this->getContactAvatarURL($id);
                    if (!empty($dbURL)) return $dbURL;

                    // default
                    return zeroBSCRM_getDefaultContactAvatar();

                    break;

                case 3: // none
                    return '';
                    break;
                

            }


        }

        // fallback
        if ($showPlaceholder) return zeroBSCRM_getDefaultContactAvatar();

        return false;
        
    }

    
    /**
     * Returns html of contact avatar (Gravatar if not set?)
     * Or empty if 'show default empty' = false
     *
     * @param int id Contact ID
     *
     * @return string HTML
     */
    public function getContactAvatarHTML($id=-1,$size=100,$extraClasses=''){

        $id = (int)$id;

        if ($id > 0){

            $avatarMode = zeroBSCRM_getSetting('avatarmode');
            switch ($avatarMode){


                case 1: // gravitar
                
                    $potentialEmail = $this->getContactEmail($id);
                     if (!empty($potentialEmail)) return '<img src="'.zeroBSCRM_getGravatarURLfromEmail($potentialEmail,$size).'" class="'.$extraClasses.' zbs-gravatar" alt="" />';
                    
                    // default
                    return zeroBSCRM_getDefaultContactAvatarHTML();

                    break;

                case 2: // custom img
                        
                    $dbURL = $this->getContactAvatarURL($id);
                    if (!empty($dbURL)) return '<img src="'.$dbURL.'" class="'.$extraClasses.' zbs-custom-avatar" alt="" />';

                    // default
                    return zeroBSCRM_getDefaultContactAvatarHTML();

                    break;

                case 3: // none
                    return '';
                    break;
                

            }


        }

        return '';
        
    }




    /**
     * Returns a count of contacts (owned)
     * Replaces zeroBS_customerCount AND zeroBS_getCustomerCount AND zeroBS_customerCountByStatus
     *
     *
     * @return int count
     */
    public function getContactCount($args=array()){

        #} ============ LOAD ARGS =============
        $defaultArgs = array(

            // Search/Filtering (leave as false to ignore)
            'inCompany'     => false, // will be an ID if used
            'withStatus'    => false, // will be str if used

            // permissions
            'ignoreowner'   => true, // this'll let you not-check the owner of obj

        ); foreach ($defaultArgs as $argK => $argV){ $$argK = $argV; if (is_array($args) && isset($args[$argK])) {  if (is_array($args[$argK])){ $newData = $$argK; if (!is_array($newData)) $newData = array(); foreach ($args[$argK] as $subK => $subV){ $newData[$subK] = $subV; }$$argK = $newData;} else { $$argK = $args[$argK]; } } }
        #} =========== / LOAD ARGS =============

        $whereArr = array();

        if ($inCompany) $whereArr['incompany'] = array('ID','IN','(SELECT DISTINCT zbsol_objid_from FROM '.$ZBSCRM_t['objlinks']." WHERE zbsol_objtype_from = ".ZBS_TYPE_CONTACT." AND zbsol_objtype_to = ".ZBS_TYPE_COMPANY." AND zbsol_objid_to = %d)",$inCompany);

        if ($withStatus !== false && !empty($withStatus)) $whereArr['status'] = array('zbsc_status','=','%s',$withStatus);

        return $this->DAL()->getFieldByWHERE(array(
            'objtype' => ZBS_TYPE_CONTACT,
            'colname' => 'COUNT(ID)',
            'where' => $whereArr,
            'ignoreowner' => $ignoreowner));

    

        return 0;
        
    }

    /**
     * Returns a customer's associated company ID's
     * Replaces zeroBS_getCustomerCompanyID (via LEGACY func)
     *
     * @param int id
     *
     * @return array int id
     */
    public function getContactCompanies($id=-1){

        if (!empty($id)){

            /*
            $contact = $this->getContact($id,array(
                'withCompanies' => true,
                'fields' => array('ID')));

            if (is_array($contact) && isset($contact['companies'])) return $contact['companies'];
            */

            // cleaner:
            return $this->DAL()->getObjsLinkedToObj(array(
                                'objtypefrom'   =>  ZBS_TYPE_CONTACT, // contact
                                'objtypeto'     =>  ZBS_TYPE_COMPANY, // company
                                'objfromid'     =>  $id,
                                'ignoreowner' => true));

        }

        return array();
        
    }

    /**
     * Returns a bool whether contact has a quote linked to them
     * NOTE: this only counts objlinks, so if the obj is deleted and they're not tidied, this'll give false positive
     * (Shorthand for contactHasObjLink)
     *
     * @param int contactID
     * @param int obj type id
     *
     * @return bool
     */
    public function contactHasQuote($contactID=-1){

        if ($contactID > 0){

            // cleaner:
            $c = $this->contactHasObjLink($contactID,ZBS_TYPE_QUOTE);

            if ($c > 0) return true;

        }

        return false;
        
    }

    /**
     * Returns a bool whether contact has a Invoice linked to them
     * NOTE: this only counts objlinks, so if the obj is deleted and they're not tidied, this'll give false positive
     * (Shorthand for contactHasObjLink)
     *
     * @param int contactID
     * @param int obj type id
     *
     * @return bool
     */
    public function contactHasInvoice($contactID=-1){

        if ($contactID > 0){

            // cleaner:
            $c = $this->contactHasObjLink($contactID,ZBS_TYPE_INVOICE);

            if ($c > 0) return true;

        }

        return false;
        
    }

    /**
     * Returns a bool whether contact has a transaction linked to them
     * NOTE: this only counts objlinks, so if the obj is deleted and they're not tidied, this'll give false positive
     * (Shorthand for contactHasObjLink)
     *
     * @param int contactID
     * @param int obj type id
     *
     * @return bool
     */
    public function contactHasTransaction($contactID=-1){

        if ($contactID > 0){

            // cleaner:
            $c = $this->contactHasObjLink($contactID,ZBS_TYPE_TRANSACTION);

            if ($c > 0) return true;

        }

        return false;
        
    }

    /**
     * Returns a bool whether contact has objtype linked to them
     * specifically *obj -> THIS (contact)
     * NOTE: this only counts objlinks, so if the obj is deleted and they're not tidied, this'll give false positive
     *
     * @param int id
     * @param int obj type id
     *
     * @return bool
     */
    private function contactHasObjLink($id=-1,$objTypeID=-1){

        if ($id > 0 && $objTypeID > 0){

            // cleaner:
            $c = $this->DAL()->getObjsLinksLinkedToObj(array(
                                'objtypefrom'   =>  $objTypeID, // obj type
                                'objtypeto'     =>  ZBS_TYPE_CONTACT, // contact
                                'objtoid'       =>  $id,
                                'count'         => true,
                                'ignoreowner'   => zeroBSCRM_DAL2_ignoreOwnership(ZBS_TYPE_CONTACT)));

            if ($c > 0) return true;


        }

        return false;
        
    }

    /**
     * Returns the next customer ID and the previous customer ID
     * Used for the navigation between contacts. 
     *
     * @param int id
     *
     * @return array int id
     */
    public function getContactPrevNext($id=-1){

        global $ZBSCRM_t, $wpdb;

        if($id > 0){
            //then run the queries.. 
            $nextSQL = $this->prepare("SELECT MIN(ID) FROM ".$ZBSCRM_t['contacts']." WHERE ID > %d", $id);

            $res['next'] = $wpdb->get_var($nextSQL);

            $prevSQL = $this->prepare("SELECT MAX(ID) FROM ".$ZBSCRM_t['contacts']." WHERE ID < %d", $id);

            $res['prev'] = $wpdb->get_var($prevSQL);

            return $res;

        }

        return false;

    }   



    /**
     * Takes full object and makes a "list view" boiled down version
     * Used to generate listview objs
     *
     * @param array $obj (clean obj)
     *
     * @return array (listview ready obj)
     */
    public function listViewObj($contact=false,$columnsRequired=array()){

        if (is_array($contact) && isset($contact['id'])){

            global $zbs;

            $resArr = $contact;

            $resArr['avatar'] = zeroBS_customerAvatar($resArr['id']);
            
            // use created original $resArr['created'] = zeroBSCRM_date_i18n(-1, $resArr['createduts']);

            #} Custom columns
                
            #} Total value
            if (in_array('totalvalue', $columnsRequired)){

                #} Calc total value + add to return array
                $resArr['totalvalue'] = zeroBSCRM_formatCurrency(0); if (isset($contact['total_value'])) $resArr['totalvalue'] = zeroBSCRM_formatCurrency($contact['total_value']);

            }


            #} Quotes
            if ( in_array( 'quotetotal', $columnsRequired ) ) {
                if ( isset( $contact['quotes_total'] ) ) {
                    $resArr['quotestotal'] = zeroBSCRM_formatCurrency( $contact['quotes_total'] );
                }
                else {
                    $resArr['quotestotal'] = zeroBSCRM_formatCurrency( 0 );
                }
            }

            #} Invoices
            if ( in_array('invoicetotal', $columnsRequired ) ) {
                if ( isset( $contact['invoices_total'] ) ) {
                    $resArr['invoicestotal'] = zeroBSCRM_formatCurrency( $contact['invoices_total'] );
                }
                else {
                    $resArr['invoicestotal'] = zeroBSCRM_formatCurrency( 0 );
                }
            }

            #} Transactions
            if (in_array('transactiontotal', $columnsRequired)){

                $resArr['transactionstotal'] = zeroBSCRM_formatCurrency(0); if (isset($contact['transactions_value'])) $resArr['transactionstotal'] = zeroBSCRM_formatCurrency($contact['transactions_value']);

            }
            // v3.0
            if (isset($contact['transactions_total'])){

                // DAL2 way, brutal effort.
                $resArr['transactions_total'] = zeroBSCRM_formatCurrency($contact['transactions_total']);

                // also pass total without formatting (used for hastransactions check)
                $resArr['transactions_total_value'] = $contact['transactions_total'];

            }

            #} Tags
            //if (in_array('tagged', $columnsRequired)){

            //    $resArr['tags'] = $contact['tags'];

            //}

            #} Quotes
            //if (in_array('hasquote', $columnsRequired)){

            //    $resArr['quotes'] = $contact['quotes'];

            //}

            #} Invoices
            //if (in_array('hasinvoice', $columnsRequired)){

            //    $resArr['invoices'] = $contact['invoices'];

            //}

            // DAL2 :)
            //if (isset($customer['lastcontacted'])){

            //    $resArr['lastcontacted'] = $contact['lastcontacted'];

            //}

            #} latest log
            //if (in_array('latestlog', $columnsRequired)){
            //if (isset($contact['lastlog'])){

            //    $resArr['lastlog'] = $contact['lastlog'];

            //}


            #} Assigned to
            /* no longer needed, is dealt with by withOwner
            if (in_array('assigned', $columnsRequired)){

                $resArr['owner'] = $contact['owner'];

                // Actually needs owner obj!
                if ($zbs->isDAL2() && isset($resArr['owner']) && !empty($resArr['owner'])) {

                    $resArr['owner'] = zeroBS_getOwnerObj($resArr['owner']);
                }
            } */

            #} Company
            if (in_array('company',$columnsRequired)){

                $resArr['company'] = false;

                #} Co Name Default
                $coName = '';

                // glob as used above 1 step in ajax. not pretty
                global $companyNameCache;

                // get
                $coID = zeroBS_getCustomerCompanyID($resArr['id']);//get_post_meta($post->ID,'zbs_company',true);
                if (!empty($coID)){

                    // cache as we go
                    if (!isset($companyNameCache[$coID])){

                        // get
                        $co = zeroBS_getCompany($coID);
                        if (isset($co) && isset($co['name'])) $coName = $co['name'];
                        if (empty($coName)) $coName = jpcrm_label_company().' #'.$co['id'];

                        // cache
                        $companyNameCache[$coID] = $coName;

                    } else {
                        $coName = $companyNameCache[$coID];
                    }
                }

                if ($coID > 0){
                    $resArr['company'] = array('id'=>$coID,'name'=>$coName);
                }
            }

			// Object view. Escaping JS for Phone link attr to avoid XSS
	        $resArr['hometel'] = esc_js( $resArr['hometel'] );
	        $resArr['worktel'] = esc_js( $resArr['worktel'] );
			$resArr['mobtel']  = esc_js( $resArr['mobtel'] );


            return $resArr;
        }

        return false;

    }


    // ===============================================================================
    // ============  Formatting    ===================================================


    /**
     * Returns a formatted full name (e.g. Mr. Dave Davids)
     *
     * @param array $obj (tidied db obj)
     *
     * @return string fullname
     */
   public function format_fullname($contactArr=array()){

        $usePrefix = zeroBSCRM_getSetting('showprefix');

        $str = '';
        if($usePrefix){
            if (isset($contactArr['prefix'])) $str .= $contactArr['prefix'];
        }

        if (isset($contactArr['fname'])) {
            if (!empty($str)) $str .= ' ';
            $str .= $contactArr['fname'];
        }
        if (isset($contactArr['lname'])) {
            if (!empty($str)) $str .= ' ';
            $str .= $contactArr['lname'];
        }

        return $str;
   }

    /**
     * Returns a formatted full name +- id, address (e.g. Mr. Dave Davids 12 London Street #23)
     * Replaces zeroBS_customerName from DAL1 more realistically than format_fullname
     *
     * @param array $obj (tidied db obj)
     *
     * @return string fullname
     */
   public function format_name_etc($contactArr=array(),$args=array()){

        #} =========== LOAD ARGS ==============
        $defaultArgs = array(

            'incFirstLineAddr'  => false,
            'incID'             => false

        ); foreach ($defaultArgs as $argK => $argV){ $$argK = $argV; if (is_array($args) && isset($args[$argK])) {  if (is_array($args[$argK])){ $newData = $$argK; if (!is_array($newData)) $newData = array(); foreach ($args[$argK] as $subK => $subV){ $newData[$subK] = $subV; }$$argK = $newData;} else { $$argK = $args[$argK]; } } }
        #} =========== / LOAD ARGS =============

        // full name first
        $str = $this->format_fullname($contactArr);

        // First line of addr?
        if ($incFirstLineAddr) if (isset($contactArr['addr1']) && !empty($contactArr['addr1'])) $str .= ' ('.$contactArr['addr1'].')';

        // ID?
        if ($incID) $str .= ' #'.$contactArr['id'];

        return $str;
   }
   
    /**
     * Returns a formatted name (e.g. Dave Davids) or fallback
     * If there is no name, return "Contact #" or a provided hard-coded fallback. Optionally return an email if it exists.
     *
     * @param array $contactArr (tidied db obj)
     * @param boolean $do_email_fallback
     * @param string $hardcoded_fallback
     *
     * @return string name or fallback
     *
     */
    public function format_name_with_fallback( $contactArr=array(), $do_email_fallback=true, $hardcoded_fallback='') {

      $str = $this->format_fullname( $contactArr );

      if ($do_email_fallback && empty( $str ) && !empty( $contactArr['email']) ) {
        $str = $contactArr['email'];
      }

      if ( empty($str) ) {
        if ( !empty( $hardcoded_fallback ) ) {
          return $hardcoded_fallback;
        } else {
          return __('Contact','zero-bs-crm') . ' #' . $contactArr['id'];
        }
      }

      return $str;

    }

    // =========== / Formatting    ===================================================
    // ===============================================================================
    

} // / class<|MERGE_RESOLUTION|>--- conflicted
+++ resolved
@@ -1735,46 +1735,44 @@
 
         #} ============   SORT   ==============
 
-<<<<<<< HEAD
-            // latest log
-            // Latest Contact Log (as sort) needs an additional SQL where str:
-            $contactLogTypesStr = ''; $sortFunction = 'MAX'; if ($sortOrder !== 'DESC') $sortFunction = 'MIN';
-            if ($withLastLog){
-
-                    // retrieve log types to include 
-                    $contactLogTypes = $zbs->DAL->logs->contactLogTypes;
-                    $contactLogTypes = array_map('strtolower', $contactLogTypes);
-
-                    // build sql
-                    $contactLogSQL = ''; 
-                    if (is_array($contactLogTypes)){
-
-                        // create escaped csv
-                        $contactLogTypesStr = $this->build_csv($contactLogTypes);
-
-                    }   
-
-            }
+				// latest log
+				// Latest Contact Log (as sort) needs an additional SQL where str:
+				$contact_log_types_str = '';
+				$sort_function         = 'MAX';
+				if ( $sortOrder !== 'DESC' ) { // phpcs:ignore WordPress.NamingConventions.ValidVariableName.VariableNotSnakeCase
+					$sort_function = 'MIN';
+				}
+				if ( $withLastLog ) { // phpcs:ignore WordPress.NamingConventions.ValidVariableName.VariableNotSnakeCase
+
+					// retrieve log types to include
+					$contact_log_types = $zbs->DAL->logs->contact_log_types; // phpcs:ignore WordPress.NamingConventions.ValidVariableName.UsedPropertyNotSnakeCase
+
+					// build sql
+					if ( is_array( $contact_log_types ) ) {
+						// create escaped csv
+						$contact_log_types_str = $this->build_csv( $contact_log_types );
+					}
+				}
 
 				// include invoices without deleted status in the total value for invoices_total_inc_deleted:
 				$inv_status_query_add = $this->DAL()->invoices->get_invoice_status_except_deleted_for_query();
 
-            // Mapped sorts
-            // This catches listview and other specific sort cases
-            // Note: Prefix here is a legacy leftover from the fact the AJAX List view retrieve goes through zeroBS_getCustomers() which prefixes zbsc_
-            $sort_map = array(
-                'zbsc_id'               => 'ID',
-                'zbsc_owner'            => 'zbs_owner',
-                'zbsc_zbs_owner'        => 'zbs_owner',   
-
-                // company (name)
-                'zbsc_company'          => '(SELECT zbsco_name FROM '.$ZBSCRM_t['companies'].' WHERE ID IN (SELECT DISTINCT zbsol_objid_to FROM '.$ZBSCRM_t['objlinks'].' WHERE zbsol_objtype_from = '.ZBS_TYPE_CONTACT.' AND zbsol_objtype_to = '.ZBS_TYPE_COMPANY.' AND zbsol_objid_from = contact.ID) ORDER BY zbsco_name '.$sortOrder.' LIMIT 0,1)',
-
-                // sort by subquery: Logs 
-                // sort by latest log is effectively 'sort by last log added'
-                'zbsc_latestlog'        => '(SELECT '.$sortFunction.'(zbsl_created) FROM '.$ZBSCRM_t['logs'].' WHERE zbsl_objid = contact.ID AND zbsl_objtype = '.ZBS_TYPE_CONTACT.')',
-                // sort by latest contact log is effectively 'sort by last contact log added' (requires $withLastLog = true)
-                'zbsc_lastcontacted'    => '(SELECT '.$sortFunction.'(zbsl_created) FROM '.$ZBSCRM_t['logs'].' WHERE zbsl_objid = contact.ID AND zbsl_objtype = '.ZBS_TYPE_CONTACT.' AND zbsl_type IN ('.$contactLogTypesStr.'))',
+				// Mapped sorts
+				// This catches listview and other specific sort cases
+				// Note: Prefix here is a legacy leftover from the fact the AJAX List view retrieve goes through zeroBS_getCustomers() which prefixes zbsc_
+				$sort_map = array(
+					'zbsc_id'               => 'ID',
+					'zbsc_owner'            => 'zbs_owner',
+					'zbsc_zbs_owner'        => 'zbs_owner',
+
+					// company (name)
+					'zbsc_company'          => '(SELECT zbsco_name FROM ' . $ZBSCRM_t['companies'] . ' WHERE ID IN (SELECT DISTINCT zbsol_objid_to FROM ' . $ZBSCRM_t['objlinks'] . ' WHERE zbsol_objtype_from = ' . ZBS_TYPE_CONTACT . ' AND zbsol_objtype_to = ' . ZBS_TYPE_COMPANY . ' AND zbsol_objid_from = contact.ID) ORDER BY zbsco_name ' . $sortOrder . ' LIMIT 0,1)', // phpcs:ignore WordPress.NamingConventions.ValidVariableName.VariableNotSnakeCase
+
+					// sort by subquery: Logs
+					// sort by latest log is effectively 'sort by last log added'
+					'zbsc_latestlog'        => '(SELECT ' . $sort_function . '(zbsl_created) FROM ' . $ZBSCRM_t['logs'] . ' WHERE zbsl_objid = contact.ID AND zbsl_objtype = ' . ZBS_TYPE_CONTACT . ')', // phpcs:ignore WordPress.NamingConventions.ValidVariableName.VariableNotSnakeCase
+					// sort by latest contact log is effectively 'sort by last contact log added' (requires $withLastLog = true)
+					'zbsc_lastcontacted'    => '(SELECT ' . $sort_function . '(zbsl_created) FROM ' . $ZBSCRM_t['logs'] . ' WHERE zbsl_objid = contact.ID AND zbsl_objtype = ' . ZBS_TYPE_CONTACT . ' AND zbsl_type IN (' . $contact_log_types_str . '))', // phpcs:ignore WordPress.NamingConventions.ValidVariableName.VariableNotSnakeCase
 
                 // has & counts (same queries)
 				// phpcs:disable WordPress.NamingConventions.ValidVariableName.VariableNotSnakeCase
@@ -1793,59 +1791,6 @@
                 'zbsc_invoicetotal'     => 'invoices_total',
 
             );
-=======
-				// latest log
-				// Latest Contact Log (as sort) needs an additional SQL where str:
-				$contact_log_types_str = '';
-				$sort_function         = 'MAX';
-				if ( $sortOrder !== 'DESC' ) { // phpcs:ignore WordPress.NamingConventions.ValidVariableName.VariableNotSnakeCase
-					$sort_function = 'MIN';
-				}
-				if ( $withLastLog ) { // phpcs:ignore WordPress.NamingConventions.ValidVariableName.VariableNotSnakeCase
-
-					// retrieve log types to include
-					$contact_log_types = $zbs->DAL->logs->contact_log_types; // phpcs:ignore WordPress.NamingConventions.ValidVariableName.UsedPropertyNotSnakeCase
-
-					// build sql
-					if ( is_array( $contact_log_types ) ) {
-						// create escaped csv
-						$contact_log_types_str = $this->build_csv( $contact_log_types );
-					}
-				}
-
-				// Mapped sorts
-				// This catches listview and other specific sort cases
-				// Note: Prefix here is a legacy leftover from the fact the AJAX List view retrieve goes through zeroBS_getCustomers() which prefixes zbsc_
-				$sort_map = array(
-					'zbsc_id'               => 'ID',
-					'zbsc_owner'            => 'zbs_owner',
-					'zbsc_zbs_owner'        => 'zbs_owner',
-
-					// company (name)
-					'zbsc_company'          => '(SELECT zbsco_name FROM ' . $ZBSCRM_t['companies'] . ' WHERE ID IN (SELECT DISTINCT zbsol_objid_to FROM ' . $ZBSCRM_t['objlinks'] . ' WHERE zbsol_objtype_from = ' . ZBS_TYPE_CONTACT . ' AND zbsol_objtype_to = ' . ZBS_TYPE_COMPANY . ' AND zbsol_objid_from = contact.ID) ORDER BY zbsco_name ' . $sortOrder . ' LIMIT 0,1)', // phpcs:ignore WordPress.NamingConventions.ValidVariableName.VariableNotSnakeCase
-
-					// sort by subquery: Logs
-					// sort by latest log is effectively 'sort by last log added'
-					'zbsc_latestlog'        => '(SELECT ' . $sort_function . '(zbsl_created) FROM ' . $ZBSCRM_t['logs'] . ' WHERE zbsl_objid = contact.ID AND zbsl_objtype = ' . ZBS_TYPE_CONTACT . ')', // phpcs:ignore WordPress.NamingConventions.ValidVariableName.VariableNotSnakeCase
-					// sort by latest contact log is effectively 'sort by last contact log added' (requires $withLastLog = true)
-					'zbsc_lastcontacted'    => '(SELECT ' . $sort_function . '(zbsl_created) FROM ' . $ZBSCRM_t['logs'] . ' WHERE zbsl_objid = contact.ID AND zbsl_objtype = ' . ZBS_TYPE_CONTACT . ' AND zbsl_type IN (' . $contact_log_types_str . '))', // phpcs:ignore WordPress.NamingConventions.ValidVariableName.VariableNotSnakeCase
-
-					// has & counts (same queries)
-					'zbsc_hasquote'         => '(SELECT COUNT(ID) FROM ' . $ZBSCRM_t['quotes'] . ' WHERE ID IN (SELECT DISTINCT zbsol_objid_from FROM ' . $ZBSCRM_t['objlinks'] . ' WHERE zbsol_objtype_from = ' . ZBS_TYPE_QUOTE . ' AND zbsol_objtype_to = ' . ZBS_TYPE_CONTACT . ' AND zbsol_objid_to = contact.ID))', // phpcs:ignore WordPress.NamingConventions.ValidVariableName.VariableNotSnakeCase
-					'zbsc_hasinvoice'       => '(SELECT COUNT(ID) FROM ' . $ZBSCRM_t['invoices'] . ' WHERE ID IN (SELECT DISTINCT zbsol_objid_from FROM ' . $ZBSCRM_t['objlinks'] . ' WHERE zbsol_objtype_from = ' . ZBS_TYPE_INVOICE . ' AND zbsol_objtype_to = ' . ZBS_TYPE_CONTACT . ' AND zbsol_objid_to = contact.ID))', // phpcs:ignore WordPress.NamingConventions.ValidVariableName.VariableNotSnakeCase
-					'zbsc_hastransaction'   => '(SELECT COUNT(ID) FROM ' . $ZBSCRM_t['transactions'] . ' WHERE ID IN (SELECT DISTINCT zbsol_objid_from FROM ' . $ZBSCRM_t['objlinks'] . ' WHERE zbsol_objtype_from = ' . ZBS_TYPE_TRANSACTION . ' AND zbsol_objtype_to = ' . ZBS_TYPE_CONTACT . ' AND zbsol_objid_to = contact.ID))', // phpcs:ignore WordPress.NamingConventions.ValidVariableName.VariableNotSnakeCase
-					'zbsc_quotecount'       => '(SELECT COUNT(ID) FROM ' . $ZBSCRM_t['quotes'] . ' WHERE ID IN (SELECT DISTINCT zbsol_objid_from FROM ' . $ZBSCRM_t['objlinks'] . ' WHERE zbsol_objtype_from = ' . ZBS_TYPE_QUOTE . ' AND zbsol_objtype_to = ' . ZBS_TYPE_CONTACT . ' AND zbsol_objid_to = contact.ID))', // phpcs:ignore WordPress.NamingConventions.ValidVariableName.VariableNotSnakeCase
-					'zbsc_invoicecount'     => '(SELECT COUNT(ID) FROM ' . $ZBSCRM_t['invoices'] . ' WHERE ID IN (SELECT DISTINCT zbsol_objid_from FROM ' . $ZBSCRM_t['objlinks'] . ' WHERE zbsol_objtype_from = ' . ZBS_TYPE_INVOICE . ' AND zbsol_objtype_to = ' . ZBS_TYPE_CONTACT . ' AND zbsol_objid_to = contact.ID))', // phpcs:ignore WordPress.NamingConventions.ValidVariableName.VariableNotSnakeCase
-					'zbsc_transactioncount' => '(SELECT COUNT(ID) FROM ' . $ZBSCRM_t['transactions'] . ' WHERE ID IN (SELECT DISTINCT zbsol_objid_from FROM ' . $ZBSCRM_t['objlinks'] . ' WHERE zbsol_objtype_from = ' . ZBS_TYPE_TRANSACTION . ' AND zbsol_objtype_to = ' . ZBS_TYPE_CONTACT . ' AND zbsol_objid_to = contact.ID))', // phpcs:ignore WordPress.NamingConventions.ValidVariableName.VariableNotSnakeCase
-
-					// following will only work if obj total value subqueries triggered above ^
-					'zbsc_totalvalue'       => '((IFNULL(invoices_total,0) + IFNULL(transactions_total,0)) - IFNULL(transactions_paid_total,0))', // custom sort by total invoice value + transaction value - paid transactions (as mimicking tidy_contact php logic into SQL)
-					'zbsc_transactiontotal' => 'transactions_total',
-					'zbsc_quotetotal'       => 'quotes_total',
-					'zbsc_invoicetotal'     => 'invoices_total',
-
-				);
->>>>>>> 54ee790e
             
             // either from $sort_map, or multi-dimensional name search
             if ( array_key_exists( $sortByField, $sort_map ) ) {
