--- conflicted
+++ resolved
@@ -1358,61 +1358,11 @@
             
                 #} if a saved post...
                 //if (isset($post->post_status) && $post->post_status != "auto-draft"){
-<<<<<<< HEAD
-                if ($quoteID > 0){ // existing
-
-                    // hard typed for now.
-                    $acceptableQuoteStatuses = array(
-                        "draft" => __('Draft','zero-bs-crm'),
-                        "published" => __('Published, Unaccepted','zero-bs-crm'),
-                        "accepted" => __('Accepted','zero-bs-crm')
-                    );
-
-                    // status
-                    $status = __('Draft','zero-bs-crm');
-                    if (is_array($quote) && isset($quote['status'])){
-                        if ($quote['status'] == -2) $status = __('Published, Unaccepted','zero-bs-crm');
-                        if ($quote['status'] == 1) $status = __('Accepted','zero-bs-crm');
-                    }
-
-                    /* grid doesn't work great for long-named:
-
-                    <div class="ui grid">
-                        <div class="six wide column">
-                        </div>
-                        <div class="ten wide column">
-                        </div>
-                    </div>
-
-                    */
-                    ?>
-                    <div>
-                        <label for="quote_status"><?php esc_html_e('Status',"zero-bs-crm"); ?>: </label>
-                        <select id="quote_status" name="quote_status">
-                            <?php foreach($acceptableQuoteStatuses as $statusOpt => $statusStr){
-
-                                $sel = '';
-                                if ($statusStr == $status) $sel = ' selected="selected"';
-                                echo '<option value="' . esc_attr( $statusOpt ) . '"'. esc_attr( $sel ) .'>'.esc_html__($statusStr,"zero-bs-crm").'</option>';
-
-                            } ?>
-                        </select>
-                    </div>
-
-                    <div class="clear"></div>
-
-
-						<div class="zbs-quote-actions-bottom zbs-objedit-actions-bottom jpcrm-action-box-bottom-buttons">
-								<div class="jpcrm-action-box-button">
-									<button class="ui button green" type="button" id="zbs-edit-save"><?php esc_html_e( 'Update', 'zero-bs-crm' ); ?> <?php esc_html_e( 'Quote', 'zero-bs-crm' ); ?></button>
-								</div>
-=======
 			if ( $quoteID > 0 ) { // phpcs:ignore WordPress.NamingConventions.ValidVariableName.VariableNotSnakeCase
 				?>
                     <div class="zbs-quote-actions-bottom zbs-objedit-actions-bottom">
 
                         <button class="ui button green" type="button" id="zbs-edit-save"><?php esc_html_e("Update","zero-bs-crm"); ?> <?php esc_html_e("Quote","zero-bs-crm"); ?></button>
->>>>>>> d395aa39
 
                         <?php
 
