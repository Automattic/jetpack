--- conflicted
+++ resolved
@@ -53,12 +53,8 @@
 		"jest-environment-jsdom": "29.3.1",
 		"sass": "1.43.4",
 		"sass-loader": "12.4.0",
-<<<<<<< HEAD
 		"typescript": "4.8.2",
-		"webpack": "5.72.1",
-=======
 		"webpack": "5.76.0",
->>>>>>> 8c87ad5a
 		"webpack-cli": "4.9.1"
 	},
 	"engines": {
