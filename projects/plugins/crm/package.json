--- conflicted
+++ resolved
@@ -1,10 +1,6 @@
 {
 	"name": "@automattic/jetpack-crm",
-<<<<<<< HEAD
-	"version": "5.6.0-a.2",
-=======
 	"version": "5.7.0-alpha",
->>>>>>> fd904541
 	"description": "The CRM for WordPress",
 	"author": "Automattic",
 	"license": "GPL-2.0",
