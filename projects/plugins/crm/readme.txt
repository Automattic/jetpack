=== Jetpack CRM - Clients, Leads, Invoices, Billing, Email Marketing, & Automation ===
Contributors: automattic, woodyhayday, mikemayhem3030
Tags: CRM, Invoice, Woocommerce CRM, Clients, Lead Generation, contacts, customers, billing, email marketing, Marketing Automation, contact form, automations
Tested up to: 6.2
Stable tag: 5.5.3
Requires at least: 5.0
Requires PHP: 7.2
License: GPLv2
License URI: http://www.gnu.org/licenses/gpl-2.0.html

The CRM for small businesses. Manage leads, invoicing, billing, email marketing, clients, contacts, quotes, automation. Works with WooCommerce too.

== Description ==


<p>Did you know, entrepreneurs earn more money with a good CRM?</p>
<p>Jetpack CRM is the no-nonsense CRM for WordPress. Easily make more profit and have happier business interactions every single day.</p>

<p>🚀 <a href="https://jetpackcrm.com">JetpackCRM.com</a> | 📚 <a href="https://kb.jetpackcrm.com">Knowledge base</a> | 🧬 <a href="https://jetpackcrm.com/features/">CRM Features</a></p>

## 📈 Jetpack CRM Benefits:

1. **Simple & Practical:** Useful features that impress customers
2. **Fully 'yours':** Install it on your WordPress. You hold the keys
3. **Free:** No giant monthly fees. Good value extensions are optional

<blockquote>
🧬 <a href="https://jetpackcrm.com/features" target="_blank">See all CRM Features</a> 🎚️
</blockquote>

## 🤵 Who's already using Jetpack CRM?

<p>Thousands of entrepeneurs use Jetpack CRM everyday. We've noticed a common trend to the following use cases:</p>

<ol>
<li><strong>eCommerce sites</strong> (The best WooCommerce CRM, integrate with PayPal and Stripe)</li>
<li><strong>Agencies & Pro Freelancers</strong></li>
<li><strong>Start-up & Non-profit</strong></li>
<li><strong>Local business & small teams</strong> (From personal trainers to yoga academies!)</li>
</ol>

<p>Because Jetpack CRM is so adaptable & extendible, there are many individuals who don't fit these groups, but find innovative ways to use our CRM to manage their contacts.</p>


## 🧰 What is Jetpack CRM good at?

<p>Jetpack CRM is designed to be straight forward and impactful, but that doesn't mean it's not flexible. Here are some things Jetpack CRM works well as:</p>

<ul>
    <li>An invoice plugin for WordPress. (It's also an invoice plugin for WooCommerce.)</i>
    <li>A client manager for WordPress. With a Client Portal for contacts to view quotes, invoices, transactions, and files.</i>
    <li>A lead generation tool for WordPress.</i>
    <li>A plugin to make quotes and contact proposals right in WordPress.</i>
    <li>A billing System for WordPress. Jetpack CRM can be connected to Stripe and PayPal via extensions and work as a payment gateway.</i>
    <li>A plugin to manage your business transactions and payments in WordPress.</i>
    <i>You can use it as a CRM for WooCommerce, tracking orders and automatically syncing payment transactions.</i>
</ul>

## 🚲 How to get started (Try out this CRM)

From reading this to understanding Jetpack CRM will probably take you 10 minutes. Familiar with WordPress? You'll be set up in under 5 mins.

The Jetpack CRM plugin installs in seconds, (with a super-quick welcome wizard to get you started). Adding a contact is straightforward. Creating a quote, or invoice, even simpler. Give it a go, you'll see!

<blockquote>
= ⭐ Mastering Jetpack CRM =
1. Install this WordPress CRM plugin
2. Step through the guided Welcome Wizard
3. Add your first contact (lead or customer)
</blockquote>

Easy CRM's get used. Easy CRM's make your contact data work for you. We aim to make this easy, so you can get on with running your business.

Need a helping hand? No worries. Just <a href="https://kb.jetpackcrm.com/submit-a-ticket">ask here</a>.



## 💸 Manage your business effectively

<p>Keep your business information in order. Make proposals and send them to your contacts as quotes. Make and send invoices to your clients and get paid through the client portal.</p>

<p>Our billing system will allow you to track transactions and payments that your clients make for your products and services, (simple, effective accounting).</p>



<blockquote>
= Free, but supported =
<p>Did we already tell you Jetpack CRM is free? Well it is.</p>

<p>We support Jetpack CRM, (update it, fix it, love it, refine it), because we use it ourselves everyday.</p>

<p>To that end we'll keep this updated. Throw us suggestions, grab an <a href="https://jetpackcrm.com/extensions">extension</a>, or simply use the free Jetpack CRM WordPress CRM plugin to make your businesses better. Tell people. We're here for win-win business :)</p>

<p>P.S. When you do need support, please <a href="https://kb.jetpackcrm.com/submit-a-ticket">use this page</a></p>
</blockquote>


## 🛡️ Made by Professionals, backed by Automattic
<p>Mike and Woody are the people behind Jetpack CRM. We've been here a while. Between us we're accountable for a few million WordPress-related downloads. We've built many tools over the years, easily 50+ plugins, and 10+ themes. We make our living through WordPress.</p>


<p>*And we both use Jetpack CRM every day!</p>

<p>🚀 <a href="https://jetpackcrm.com">Visit JetpackCRM.com</a></p>

<p>---</p>

<p><strong>Supercharging Jetpack CRM with Optional Extensions</strong></p>
<p>(fairly priced power-ups for Jetpack CRM)</p>

<p>We've built a few extras for Jetpack CRM, but they're mostly offering functionality outside of the core CRM, so we've seperated them into individual "extensions". These all have some supercharging effect on your CRM, but none are essential.</p>

<p>👉 <strong><a href="https://jetpackcrm.com/extensions)">View all of the CRM Extensions</a></strong></p>

<blockquote>
<p><strong>Jetpack CRM Extensions:</strong></p>
<ul>
<li><a href="https://jetpackcrm.com/product/sales-dashboard/">CRM Sales Dashboard</a></li>
<li><a href="https://jetpackcrm.com/product/automations/">Automations</a></li>
<li><a href="https://jetpackcrm.com/mail-campaigns/">Mail Campaigns</a> (Email marketing)</li>
<li><a href="https://jetpackcrm.com/product/csv-importer-pro/">CSV Customer Importer</a></li>
<li><a href="https://jetpackcrm.com/product/advanced-segments/">Advanced Segments</a></li>
<li><a href="https://jetpackcrm.com/product/client-portal-pro/">Client Portal Pro</a></li>
<li><a href="https://jetpackcrm.com/product/invoicing-pro/">Invoicing PRO</a></li>
<li><a href="https://jetpackcrm.com/product/gravity-forms/">Gravity Forms</a> (Contact forms)</li>
<li><a href="https://jetpackcrm.com/product/contact-form-7/">Contact Form 7</a> (Contact forms)</li>
<li><a href="https://jetpackcrm.com/product/aweber-connect/">Aweber</a> (Email marketing)</li>
<li><a href="https://jetpackcrm.com/product/convertkit/">ConvertKit</a> (Email marketing)</li>
<li><a href="https://jetpackcrm.com/product/paypal-sync/">PayPal CRM Sync</a></li>
<li><a href="https://jetpackcrm.com/product/twilio/">Twilio (for SMS Sending)</a></li>
<li><a href="https://jetpackcrm.com/extensions/">Plus many more...</a></li>
</ul>
</blockquote>


## 🥼 Try Jetpack CRM Today!

Download our WordPress CRM plugin from this page, or [Visit the JetpackCRM.com Download page](https://jetpackcrm.com/download/)

## 🗺️ Jetpack CRM Customer Relationship Manager (v4.0+):

We've added so much value to our new v4.0 that it's hard to give you a list of all the features. Here are the main picks, but we suspect that if it's a no-nonsense feature that makes sense in a CRM (e.g. basics like billing or invoice's), you might find that it's just-in-the-box!

* ⚙️ **Core Features**
    * **[Contact Management](https://jetpackcrm.com/feature/contacts/)**: Add and manage Leads, Customers, or other Contacts
    * **[Quote Builder](https://jetpackcrm.com/feature/quotes/)**: Write & Deliver stunning online proposals to clients
    * **[Invoice Builder](https://jetpackcrm.com/feature/invoices/)**: Easily and quickly bill clients and get paid with online billing
    * **[Transaction Manager](https://jetpackcrm.com/feature/transactions/)**: Log payments and refunds against contacts
    * **[Client Portal](https://jetpackcrm.com/feature/client-portal/)**: Allow contacts to view proposals, invoices, and files on your website
    * **[Front-end Forms](https://jetpackcrm.com/feature/forms/)**: Collect leads from your posts, pages, or widgets, straight into your CRM
    * **[Task Scheduler](https://jetpackcrm.com/feature/tasks/)**: Schedule and manage a calendar against contacts and companies
    * **[Segments](https://jetpackcrm.com/feature/segments/)**: Create dynamic segments which allow you to group contacts based on data in your CRM
    * **[WooCommerce Sync](https://jetpackcrm.com/woocommerce/)**: Sync customers, transactions, and invoices from WooCommerce
    * **Self-hosted**: Because you run Jetpack CRM on your WordPress, you keep your data, always

* 🧑‍💼 **Contact-Centric CRM**
    * [Activity Log](https://jetpackcrm.com/feature/contact-logs/)
    * [AKA & Aliases](https://jetpackcrm.com/feature/aka-mode/)
    * [Attach Files](https://jetpackcrm.com/feature/client-files/)
    * [Client Portal](https://jetpackcrm.com/feature/client-portal-2/)
    * [Dynamic Segments](https://jetpackcrm.com/feature/segments/)
    * [Social Integration](https://jetpackcrm.com/feature/social-integrations/)
    * [Tags](https://jetpackcrm.com/feature/tags/)

* 📅 **Easy to Manage, day-to-day**
    * **Tag any object**: Tag contacts, quotes, invoices, transactions, etc., to help manage lists
    * **Custom Fields**: Add as many custom fields as you need for your business insights
    * **B2B (Business 2 Business) Mode**: Add and manage companies and contacts at companies
    * **Built-in CSV Customer Importer**: Import from a wide variety of sources with CSV files
    * **Super-easy Extensions Manager**: Easily turn CRM features on or off
    * **CRM WordPress User Roles**: Give your team the right access

* 🚀 **Modern. Lean. Accessible**
    * [Mobile Ready](https://jetpackcrm.com/feature/mobile-ready/)
    * [International - Languages & Currencies](https://jetpackcrm.com/feature/multi-language-your-currency/): Translation ready
    * [DIY CRM](https://jetpackcrm.com/feature/diy-crm/)
    * 🇪🇺 Make sure you are GDPR compliant by knowing where your data is stored!

* 📈 **Growing your small business**
    * Supports practical, everyday small business actions
    * A great hub in your lead generation toolkit
    * A growing set of extensions to grow your business by getting more clients

* 🏢 **B2B Sales**
    * [B2B Mode](https://jetpackcrm.com/feature/b2b-mode/)
    * [Companies](https://jetpackcrm.com/feature/companies/)
    * [Proposals](https://jetpackcrm.com/feature/quotes/)

* 🧑‍💻 **Developer Ready**
    * [API](https://jetpackcrm.com/feature/api/)
    * [Developer Guides](https://jetpackcrm.com/feature/developer-ready/)
    * [Zapier](https://jetpackcrm.com/feature/zapier/)

* 🧙 **Easy Setup**
    * [Welcome Wizard](https://jetpackcrm.com/feature/welcome-wizard/)
    * [Welcome Tour](https://jetpackcrm.com/feature/welcome-tour/)
    * [Custom Fields](https://jetpackcrm.com/feature/custom-fields/)
    * [System Email](https://jetpackcrm.com/feature/system-emails/)
    * [Mail Delivery](https://jetpackcrm.com/feature/mail-delivery/)

* 🛡️ **Backed by Automattic**
    * Jetpack CRM is part of the Automattic family
    * Superb as a WooCommerce CRM
    * Consistent development and improvements

* 🏷️ **[White-Label CRM](https://jetpackcrm.com/reseller/)**
    * [Rebranding Engine](https://jetpackcrm.com/feature/rebrandr/): Brand your CRM with your company name or a contacts (and logo!)
    * [WordPress Override mode](https://jetpackcrm.com/feature/wordpress-override-mode/)
    * Fully takeover WordPress and make Jetpack CRM a standalone CRM (optional)
    * Branded login and disabled front-end make this resellable too!
    * Select the menu style you like: Slimline, CRM only, or Full

* 🧾 **CRM Audit system**
    * Automatically log contacts events like "new invoice" or "filled out web form"
    * Keep a track of contacts calls or meetings
    * See all contacts activity at-a-glance from the contacts record, (useful for accounting)
    * **NEW:** [Automations](https://jetpackcrm.com/product/automations/) extension provides automatic actions on events!

* ➕ **Too much more to mention here...**
    * [PDF Invoicing](https://jetpackcrm.com/feature/invoices/), billing statements and more client tools
    * Invoice builder with line items, hourly or item rates, email invoices and get paid via client portal!
    * Tax Table management - assign multiple local/national taxes to Invoices or Transactions
    * Quote Templates allow you to prepare proposal templates ahead of time
    * Lead generation via a range of form support, including Contact form 7, Gravity forms, Jetpack Forms, and our own CRM forms module
    * Email Marketing with [Mail Campaigns](https://jetpackcrm.com/mail-campaigns/)
    * Automatically sync WooCommerce data into your CRM!
    * Import PayPal and Stripe data into your CRM (requires extension)
    * Build Automations and slick workflows around clients and billing
    * [See all features](https://jetpackcrm.com/features/#features)

## 👔 SME, Small Business, & WordPress Entrepreneurs
Built for business managers and bootstrapped entrepreneurs, Jetpack CRM is the perfect start-up tool to manage your business essentials. We've added just enough billing and accounting for freelancers and small teams, without getting lost in the potential feature bloat of full accounting and erp software. We didn't add HR tools, but we do have user management. Customer Relationship Management is meant to make lead management easy. Start with a contact form builder and lead generation, track contacts through funnel analytics then use newsletters and email marketing to grow your profits by selling to contacts at companies.

Jetpack CRM is the perfect first step to improving your small business. [Try it for free](https://jetpackcrm.com/download/)!


## 📃 Privacy Policy
For our full privacy policy for Jetpack CRM plugin and Jetpack CRM.com please [see here](https://jetpackcrm.com/privacy-policy/)

---------------------------------------

## Jetpack CRM and the WordPress CRM

<p>When choosing between a SaaS CRM and a WordPress plugin-based CRM, we're confident that after you've tried JPCRM for lead capture and lead management in your small business, you'll see that it's quite a natural fit. It's logical to have your lead generation tools or contact form builder next to your CRM. Where better to optimise your funnel than by tracking results right in your WordPress CRM dashboard?</p>

<p>Whether it's as a WooCommerce CRM, a simple lead management and funnel tool, or the ultimate dashboard for your business manager, Jetpack CRM improves your business insights.</p>

<p>🚀 <a href="https://jetpackcrm.com">JetpackCRM.com</a> | 📚 <a href="https://kb.jetpackcrm.com">Knowledge base</a> | 🧬 <a href="https://jetpackcrm.com/features/">CRM Features</a></p>


== Screenshots ==

1. Dashboard
2. Manage Contacts
3. View Contact
4. Segment Editor



== Installation ==

1. First make sure you've got WordPress installed.
2. Install your plugin as below (you may already know how!)
3. Activate the plugin through the 'Plugins' screen in WordPress
4. The first time you load the plugin you'll see a Welcome Wizard which will guide you through the basic setup!
5. Check out our [Learn page](https://jetpackcrm.com/learn/) to get started

For more documentation, please see the CRM knowledge base: [https://kb.jetpackcrm.com](https://kb.jetpackcrm.com)


###Automatic Install From WordPress Dashboard

1. Login to your the admin panel
2. Navigate to Plugins -> Add New
3. Search **Jetpack CRM**
4. Click install and activate, and then follow the Welcome Wizard

###Manual Install From WordPress Dashboard

1. Download the plugin by clicking on the blue 'Download' button above. A ZIP file will be downloaded.
2. Login to your site’s admin panel and navigate to Plugins -> Add New -> Upload.
3. Click choose file, select the plugin file and click install
4. Activate the plugin, and then follow the Welcome Wizard

###Install Using FTP

1. Download the plugin by clicking on the blue 'Download' button above. A ZIP file will be downloaded.
2. Unzip the file.
3. Launch your favorite FTP client. Such as FileZilla, FireFTP, CyberDuck etc. If you are a more advanced user, then you can use SSH too.
4. Upload the folder to wp-content/plugins/
5. Log in to your WordPress dashboard.
6. Navigate to Plugins -> Installed
7. Activate the plugin, and then follow the Welcome Wizard

== Frequently Asked Questions ==

= Is there any limits to contact or invoice counts in Jetpack CRM? =

There are absolutely no limits in Jetpack CRM, apart from the usual ones applied by your host (database size etc.), you can create as many clients or invoices as you'd like!

= Is Jetpack CRM really free? =

Totally. The core is a solid, useful, Customer Relationship Manager right out of the box. You don't need anything else to get started managing your leads, and customers. We do build extensions, (because we need them), but they're not at all essential. Further, they're cheap in comparison to the pay-per-month CRM options.

= Can I develop on top of Jetpack CRM? =

Of course. Please reach out to us via the in-plugin feedback page if you want to, we'll help you get started, or check out our [Developer resources](https://jetpackcrm.com/feature/developer-ready/).

= What is next on the CRM roadmap? =

We haven't published our roadmap since v3, but we may do in the future. You can vote on future extensions on our [Coming Soon](https://jetpackcrm.com/coming-soon/) page.

= Where can I see the CRM extensions? =

You can see all of the CRM power-ups here: https://jetpackcrm.com/extensions/

= Is there a contact search feature on Jetpack CRM? =

Yes, Jetpack CRM comes with a search feature that allows you to run a customer search, contact search, and then act on it, letting you easily manage contacts. There’s also search for transactions, quotes, invoices, companys, lead forms, and tasks.

= Why host your own CRM in WordPress? =

Data privacy, control, extensibility. GDPR compliance. You're probably already paying for hosting too, so you'll save there. SaaS has its place, but there's so much value in hosting your own (e.g. for GDPR rules you need to know where your contacts data is kept)!

<<<<<<< HEAD
= How do I get my existing contacts into Jetpack CRM? = 
=======
= How do I get my existing customers into Jetpack CRM? =
>>>>>>> 1cfbf41b

The free core is fully integrated with WooCommerce using the built-in WooSync module. It also has a basic CSV Importer which works well and allows you to import contacts and import customer data. You can also use our paid extensions for additional features: CSV Importer Pro, PayPal Sync, or Stripe Sync - these automatically pull up all your contact data (including transactions) and then keep it up to date for you!

= If I’ve been using another CRM, can I import all my data into Jetpack CRM? =

Most CRM providers allow you to export your contact data in CSV format, which can then be used to upload into Jetpack CRM. The CSV Importer Pro extension can then be used to import contacts and customer data. CRM is a very broad landscape, so each CRM may have different ways of storing data. See our [CRM Knowledgebase](https://kb.jetpackcrm.com) for more information, or ask in the forums!

= Do you have a B2B mode? =

Yes, Jetpack CRM has a [Business to Business mode](https://jetpackcrm.com/feature/b2b-mode/). Enabling the B2B CRM Extension adds a "Companies" layer, which lets you have contacts under a company.

= How does B2B mode (Companies) work in Jetpack CRM? =

<p>Jetpack CRM allows you to manage contacts at companies from within the CRM. This adds a hierarchy to your CRM, letting you add a contact to a company using our contact manager. Currently you can bill (invoice) companies or contacts respectively, but in the future we want to make this much more integrated.</p>
<p>For now, this works as follows:</p>

<ol><li>Make a company (e.g. "Davidsons Ltd.")</li>
<li>Make a contact, e.g. "Dave Davidson".</li></ol>

<p>... as part of making or editing this new contact you will be able to assign them to the company made in step 1.</p>

<p>Invoices and transactions can then be assigned to either "Davidsons Ltd." or "Dave Davidson" directly.</p>

= Does Jetpack CRM work as an ecommerce plugin? =

Jetpack CRM allows you to create and manage <a href="https://jetpackcrm.com/feature/quotes">quotes</a>, <a href="https://jetpackcrm.com/feature/invoices/">invoices</a>, and <a href="https://jetpackcrm.com/feature/transactions">transactions</a> against contacts. While this setup may be used in some senses like an ecommerce platform, really the aim with Jetpack CRM is to effectively manage a contact list, including manually billing them (e.g. getting invoices paid online). This works well, via our <a href="https://jetpackcrm.com/feature/client-portal-2/">client portal</a>, but if you want a fuller ecommerce setup, we recommend using <a href="https://woocommerce.com" target="_blank">WooCommerce</a>, which we integrate with, (it's really great).

= Can I use this as a WooCommerce CRM? =

Yes, Jetpack CRM is actually ideal for using with WooCommerce. You can read more about [Jetpack as a WooCommerce CRM here](https://jetpackcrm.com/woocommerce/).

= Does Jetpack CRM work as a booking / recurring subscription plugin? =

<p>Bookings: While Jetpack CRM has a useful <a href="https://jetpackcrm.com/feature/tasks/">Task scheduler</a> which can help manage tasks against contacts, we do not have a pure booking layer. For this we recommend using <a href="https://woocommerce.com/" target="_blank">WooCommerce</a> and a WooCommerce bookings plugin, integrated into Jetpack CRM via <a href="https://jetpackcrm.com/woocommerce/">WooSync</a>.</p>
<p>Recurring subscriptions: Much as above, you could create an invoice via Jetpack CRM, then make it recur via Stripe and have that synced into Jetpack CRM via <a href="https://jetpackcrm.com/product/stripe-sync/">Stripe Sync</a>, but in this instance we'd recommend using <a href="https://woocommerce.com/products/woocommerce-subscriptions/" target="_blank">WooCommerce subscriptions</a>.</p>

= Does Jetpack CRM include lead capture forms? =

Yes, Jetpack CRM allows you to easily capture leads using our [lead capture forms](https://jetpackcrm.com/feature/forms/). These could be added into posts, pages or widgets - when leads fill them out their information goes straight into the CRM.

= What are my options for lead generation forms? =

Jetpack CRM ships with its own form builder, which lets you insert forms into your posts and pages via shortcode forms or iframe forms. For users that need more advanced form features, we offer support for Jetpack Forms out of the box, and have integrations with Contact Form 7 and Gravity Forms via paid CRM extensions.

= Can Jetpack CRM help me pay sales commissions? =

<p>We occasionally get asked if Jetpack CRM can help calculate and pay sales commissions. We do have some users who are using the CRM for this, but there are no direct features out of the box which will provide this functionality, these users are simply totting up the transactions assigned to contacts based on their 'owners' in Jetpack CRM, then paying these commissions manually. We may in future expand our reporting to offer something along the lines of a sales summary per agent.</p>

= How do I send email campaigns from Jetpack CRM? =

To send out email broadcasts such as newsletters or other email marketing you will need to purchase [Jetpack Mail Campaigns](https://jetpackcrm.com/mail-campaigns/), or a bundle which includes it. In short, it's worth paying for a quality mail sending plugin because it can make the difference between your newsletters being well received, or ending up in the spam box.

= What Automations and Workflows does Jetpack CRM support? =

Jetpack CRM has it's own [Automations extension](https://jetpackcrm.com/product/automations/) which uses Triggers, Conditions, and Actions to automate workflows based on CRM events. This can be used in lead generation, email marketing, or internal business admin. If you have an idea for a workflow or automation you'd like to see, please do [submit it as a feature request](https://kb.jetpackcrm.com/submit-a-ticket/).

= What add-ons are available? =

<p>We have over 30 premium extensions available in our <a href="https://jetpackcrm.com/extensions/">CRM extension store</a>. These are totally optional, but supercharge some aspects of the CRM, (e.g. StripeSync automatically pulls in your customer and transaction data from Stripe).</p><p>Most users tend to purchase bundles of extensions, which allows them to 'make their perfect CRM':<br /><br /><a href="https://jetpackcrm.com/extension-bundles/">View CRM Bundles</a></p>

= When do I need a license key? =

<p>You can now add your license key into your Jetpack CRM settings page (under 'CRM License'). This is only required if you wish to use paid extensions. To get started with premium CRM extensions, please visit our <a href="https://jetpackcrm.com/extensions/">extension store</a>.</p><p>After you've purchased you'll be guided to your new license key and extension plugin download.</p>

= How do I purchase more than one license? =

We have many agencies using Jetpack CRM, so this is a common question.

To get stared please see our <a href="https://jetpackcrm.com/extension-bundles/">bundles page</a> - if you're likely to need 10~ licenses, the best bet is to get started with the Reseller package. If you want to build up more slowly, please purchase the Entrepreneur bundle and let us know via a support ticket if you would like to add additional licenses to your account.

= What is the refund policy? =

We offer a full, no-hassle refund within 14 days. You can read more about that, and how to request a refund, <a href="https://jetpackcrm.com/refund-policy/" target="_blank">on this page</a>.


== Changelog ==
### 5.5.4-alpha - 2023-02-15
#### Added
- adds the necessary migration to move all files that were inside the zbscrm-store folder with a flat struture to the new jpcrm-storage folder that uses a hierarchical structure
- Copy tests from old repo.

#### Changed
- Added webpack build step
- CRM: changing variable declarations back to var
- CRM: export vars that are referenced via window.
- Updated package dependencies.

#### Fixed
- Client Portal bug that prevented access from being disabled using the contact page was fixed
- CRM: add a missing < which prevented a <script> tag from being opened.
- CRM: Adding a JS function to a list of exports so that it can be called outside the bundle it was declared in.
- CRM: Adding exports to functions called externally, in all JS fiiles where it is needed.
- CRM:  allows custom profile pictures to be shown in the dashboard.
- CRM: Escaping an invoice ID in ZeroBSCRM.admin.invoicebuilder.js
- CRM: Fix avatar getting removed when saving a contact
- CRM: Fixes a contact fild issue when a Woo order subscription is updated.
- CRM: Fix escape in contact list filters
- CRM: Fixing minor admin only issue on placeholder fields.
- CRM: fix issue  where exporting contacts shows "County" when it should show "State".
- CRM:  fix the escape used in the "Bundle holder" notification when uploading files to a contact
- Fixed numeric fields, date fields, and textareas in the Client Portal

-------------------------
* Fixed: CRM no longer breaks WordPress sites running on PHP 7.2
* Fixed: HTML escaped code in contact list filters for segments

v5.5.2 - 25 January 2023
-------------------------
* Fixed: Custom profile images are now shown in the Latest Contacts dashboard
* Fixed: Potential XSS in the Custom Fields setting page
* Fixed: Custom profile pictures are no longer removed when updating contacts
* Fixed: Potential XSS in invoices with manual input references
* Fixed: Code snippet was removed from the top of the Forms new/edit page
* Fixed: Remove HTML code in the "Bundle holder" notification when uploading files to a contact
* Fixed: HTML escaped code in contact list filters for segments
* Fixed: Improved security regarding filenames for uploaded files
* Fixed: The creation date for contacts is updated on any WooCommerce subscription event
* Improved: Added translation for contact fields when exporting contacts
* Improved: Added Invoice Status to PDF Invoice template
* Added: Export Segments to .CSV
* Added: WooCommerce order status mapping to transaction status
* Added: WooCommerce order status mapping to invoice status

v5.5.1 - 16 December 2022
-------------------------
* Fixed: Inline field editing no longer prevents listings from being displayed
* Improved: Security around phone numbers viewing
* Improved: Added a migration to remove outdated AKA lines

v5.5.0 - 13 December 2022 (MailPoet Sync)
-------------------------
* Fixed: negative and zero-balance invoices now show tax subtotals when applicable
* Fixed: Bug where core field conditions Status and Email didn't translate well between Advanced Segments and core Segments.
* Fixed: WooSync removing contact fields while syncing
* Fixed: Empty index.html files are now being added to contacts folders to prevent directory listing
* Fixed: Date and datetime picker issue in Segmentation
* Fixed: Incorrect total value shown for contacts when invoices were deleted
* Fixed: Added missing custom fields in WooCommerce's My Account when using WooSync
* Fixed: Segment editor bugs around some Advanced Segment conditions
* Fixed: Properly delete associated aka (aliases) when deleting contact
* Fixed: Security improvement to prevent XSS attacks escaping output HTML
* Fixed: Reference error which was blocking custom date field editing.
* Fixed: Bug where by some migrations were not finishing
* Fixed: "Your tasks" link now properly filters to your tasks
* Improved: caught PHP warning when creating a new contact with navigation mode enabled
* Improved: one can select "none" for shipping tax rate when editing transactions
* Improved: Refactored date and datetime picker logic to be more robust
* Improved: Segment conditions now have proper positioning and categorisation
* Improved: Styling in Segment editor with the recent addition of lots of new conditions
* Improved: Files for companies, invoices, and quotes are now stored in separate folders
* Improved: Security around Email viewing
* Improved: contact profile activity timeline properly renders newlines
* Improved: custom date fields now have additional _DATETIME_STR and _DATE_STR placeholders
* Improved: default fonts are now bundled with the core plugin
* Improved: Hardened security around CRM client portal account privileges
* Improved: Hardened security against admin-side file uploading
* Improved: Migration system now has multi-load-point potential.
* Improved: cleaned up incorrect/broken learn links
* Added: MailPoet Sync module (Import MailPoet Subscribers into CRM Contacts)
* Added: Export CRM Segment to MailPoet Subscriber list functionality
* Added: MailPoet Contact List View Filter
* Added: Autologging of MailPoet Subscriber changes on contact
* Added: MailPoet Contact View information tab
* Added: Custom profile pictures for contacts now use a new field
* Added: Migration to correct incorrect errors for custom field based Segment Conditions

v5.4.4 - 14 November 2022
-------------------------
* Fixed: prevent edge case where folder creation may overwrite file
* Fixed: cleaned up unneeded files in plugin zip
* Fixed: System Status sometimes didn't detect default font as installed
* Improved: extra fonts now persist between updates
* Improved: consistent menu order between menu modes
* Improved: allow style attributes on more HTML elements in quote templates
* Improved: Segment condition inputs are now type-aware

v5.4.3 - 10 November 2022
-------------------------
* Fixed: uploaded files could not be accessed when using Apache
* Fixed: 500 error visiting Client Portal invoices page if logged out and easy-access disabled
* Fixed: transaction date fields properly show timezone offsets
* Improved: custom WP date and time formats no longer cause errors when editing transactions
* Improved: redirect to Client Portal login instead of error if accessing an invoice object URL when logged out and easy-access disabled
* Improved: hardened security
* Added: File listing tab in the contact's page now shows information about who an when a file was uploaded
* Added: transaction paid and completed date fields now allow manual adjustment of time data
* Added: transaction editor now uses native browser date and time inputs

v5.4.2 - 2 November 2022
-------------------------
* Fixed: Bug in 5.4 which was giving PDF generation a hiccup
* Fixed: Bug in WooSync where customer notes were not being added
* Fixed: Added a workaround for varying encryption cipher support
* Improved: HTML in contact logs now displays properly in the contact single view Activity Log
* Improved: Allow more common-sense HTML elements in Quote Templating

v5.4.1 - 27 October 2022
-------------------------
* Fixed: catch migration error when using PHP 8
* Fixed: catch migration error when using non-default table prefixes

v5.4.0 - 26 October 2022
-------------------------
* Fixed: Bug in tax table management where duplications could be added
* Fixed: Bug where WooSync would not make new invoices for orders where order id and Invoice id collided
* Fixed: Bug where by WooSync duplicate customer note logs
* Fixed: Error when accessing Client Portal settings when Client Portal is disabled
* Fixed: transaction type is properly imported with WooSync
* Fixed: error if using old database servers when searching contacts
* Fixed: caught PHP notices when checking for existing object metadata
* Fixed: transactions excluded from calculated totals now show a zero value in invoice partials
* Fixed: one can again regenerate API credentials when using PHP 8
* Fixed: allowed some previously-translatable text to be translated again
* Fixed: calculated tax works with negative invoice line items
* Fixed: Email file attachments (invoices) don't work with Gmail sender method
* Fixed: Style glitch for Payment rows in Invoice Totals table (PDF)
* Fixed: database index tried to add twice on new installs
* Fixed: Segment conditions for custom fields now respect the custom field type when using Advanced Segments
* Fixed: Bug in segmentation logic which effected Advanced Segments 'date added' condition.
* Improved: WooSync now follows WooCommerce tax code usage
* Improved: Database access layer around the storage of log metadata
* Improved: Segment preview audiences are now linked to profiles
* Improved: CSV filenames are now hashed during import for better security
* Improved: numeric custom fields now allow negatives
* Improved: better backend support when uploading files to contacts
* Improved: Updated PDF generation library to latest version
* Improved: Hardened PDF generation routine against local file exposure
* Improved: Segment previews now show randomised contacts.
* Improved: Hardened file checks in CSV Importer
* Improved: Segment condition 'Date range' has been split into 'Date range' and 'Datetime range'
* Improved: wrap more strings for translation
* Added: Ability to Pin and Unpin important logs from a contact
* Added: Segment editor now supports condition categories and descriptions.
* Added: New feature: Totals tables to contact list view
* Added: new "jpcrm_client_portal_after_save_details" hook
* Added: Segment condition type: Variable date windows (e.g. within the past _ days, or in the next _ days)
* Added: Segment condition type: Numeric >=
* Added: Segment condition type: Numeric <=
* Added: Segment condition type: String "Does not contain (!*)"
* Added: Segment condition type: Date >=
* Added: Segment condition type: Date <=

v5.3.1 - 29 September 2022
-------------------------
* Fixed: PHP notice in WooSync syncing
* Fixed: zbs_end_emails_ui hook sometimes fired twice
* Fixed: error when listing contact or company files
* Improved: Increased reliability of lost-connection notifications in WooSync

v5.3.0 - 28 September 2022
-------------------------
* Fixed: WooSync properly maps the "On hold" transaction status
* Fixed: custom date fields now work correctly under WooCommerce My Account
* Fixed: Client Portal is now properly aligned when using the Twenty Twenty theme
* Fixed: catch an edge-case API error when no results are found
* Fixed: invoice exports no longer give PHP errors
* Fixed: "Powered by" messaging now consistently respects its setting
* Fixed: "Older than X days" filter works again
* Fixed: reCaptcha form settings are no longer reset
* Fixed: "Select All" button on export page now works
* Fixed: sort by total value sometimes gave an error
* Fixed: uploaded files could not be accessed when using Apache
* Fixed: "My Invoices" link in WooCommerce My Account no longer triggers an error
* Fixed: plain permalinks can now be used with the Client Portal
* Fixed: "Thank You" page from Client Portal is now accessible when using easy-access links
* Fixed: escape translated apostrophes in client portal metabox
* Fixed: PHP notice on task manager when not an admin
* Fixed: segment editor shows correct match type
* Fixed: quotes and invoices in the Client Portal now respect theme colors
* Fixed: custom permalinks no longer break the Client Portal
* Fixed: various security fixes
* Improved: better handling of HTML-encoded content on export
* Improved: Refined the way we protect sensitive data storage
* Improved: removed unused legacy API files
* Improved: renamed undocumented "api_status" endpoint to "status"
* Improved: better handling of relative date output
* Improved: show correct dates in invoices despite timezone variations
* Improved: consolidated various "Powered by" settings into two general settings
* Improved: deleted contacts no longer generate PHP notices in email manager
* Improved: better performance on large sites
* Improved: better API error handling
* Improved: prevent exporting an object type if there are no objects to export
* Improved: API secret is now hashed upon generation for better security
* Improved: new API credentials have "jpcrm_" prefix
* Improved: CRM-only menu choice during welcome wizard no longer enables full WP override setting
* Improved: better messaging when generating a WP user fails
* Improved: prevent saving an invalid email to a contact
* Improved: tweaks to list view settings UX
* Improved: refined messaging on WooSync hub page around paused sites
* Improved: performance boosts to WooSync for large sites
* Improved: removed JS error from console when on the dashboard
* Improved: replaced outdated feedback page with CRM Resources page
* Improved: contacts created via WooSync are now assigned to a company if specified
* Added: custom date fields now show on the Client Portal
* Added: get CRM version info with the "status" endpoint
* Added: invoice list view now has "date" and "due date" columns
* Added: new backend webhook system via API
* Added: new setting to disable WooSync order status mapping
* Added: optional transaction status column in the Client Portal
* Added: "jpcrm_after_contact_update" and "jpcrm_after_contact_insert" hooks

v5.2.0 - 11 August 2022
-------------------------
* Fixed: bug in Segments which would sometimes block multi-field querying of the same field
* Fixed: Custom CRM Header link was resulting in a broken link
* Fixed: error while sending e-mails when the Client Portal module is disabled
* Fixed: external source record lines are now properly removed on object deletion
* Fixed: invoices updated by WooSync retain their logo
* Fixed: listviews wouldn't load if tags had improperly-encoded characters
* Fixed: local Woo order hooks are ignored if local connection is not active
* Fixed: WooCommerce order linetime prices were incorrectly mapped to the CRM invoice in some cases
* Fixed: WooCommerce order updates didn't always update the associated CRM invoice
* Fixed: WooSync and GiveWP no longer overwrite the WP user ID link in the database
* Fixed: WooSync now properly sets the contact status
* Fixed: Zapier logic was not loaded properly
* Improved: better PHP 8 compatibility
* Improved: if a GiveWP donation has a date available the CRM will import a transaction using that date
* Improved: invoices missing easy-access hashes will regenerate one when saving in the invoice editor
* Improved: menus items should now load in a consistent order no matter the menu mode
* Improved: refactor of Client Portal backend code
* Improved: refinements to mail delivery setup wizard
* Improved: removed old dompdf library
* Improved: switching between tabs in the System Assistant page now updates the URL
* Improved: visual tweaks and refinements
* Improved: WooSync now connects to external stores via authentication dialog, rather than credentials (simplified)
* Added: increased minimum PHP version to 7.2
* Added: CRM settings are now found in the Jetpack CRM menu
* Added: Gmail via API as a mail delivery method
* Added: OAuth 2.0 Connection support for Google
* Added: Package Installer to support sideloading of larger dependencies
* Added: WooSync can now synchronise data from multiple WooCommerce stores into one CRM instance
* Added: WooSync now has 'pause sync' mode per store connection

v5.1.0 - 30 June 2022
-------------------------
* Fixed: unpaid/uncompleted transactions imported from Woo now show a blank completed/paid date
* Fixed: orders could be skipped if they didn't exist during partial order page retrieval
* Fixed: domain field in WooSync settings no longer shows 0 if blank
* Fixed: WooSync connection settings did not toggle visibility properly in some cases
* Fixed: WooSync now correctly reports partial percentage of pages completed
* Fixed: second address custom fields can now be used as columns in a list view
* Fixed: second address label is now properly used throughout the CRM
* Fixed: orders from external sites were sometimes not synced
* Fixed: data imported from GiveWP now adds to existing tags instead of replacing them
* Fixed: the Client Portal page can now be set as the homepage
* Improved: transaction statuses imported from Woo are now properly shown when editing a transaction
* Improved: 0% tax rates are now possible
* Improved: better translation support on tax settings page
* Improved: ensures the zbs_end_emails_ui action fires on the single email page
* Improved: WooSync hub now syncs latest data on load
* Improved: better translation support for second address fields
* Improved: catch a PHP notice when processing a Jetpack contact form
* Improved: WooSync Hub stats automatically update during AJAX sync
* Improved: The transaction listing in the Client Portal now shows the transaction status
* Added: WooSync Hub now supports syncing orders that have a custom number structure
* Added: new _DATETIME_STR and _DATE_STR placeholders based on unix timestamp values

v5.0.1 - 5 June 2022
-------------------------
* Fixed: emails properly send when a quote is accepted
* Fixed: catch Woo API headers when server maps them to lowercase keys
* Fixed: catch division by zero error in Woo edge cases
* Improved: removal of legacy code
* Improved: contact placeholders can now be used in system email templates
* Improved: update link to Woo learn content
* Improved: better handling of larger numbers in WooSync hub

v5.0.0 - 25 May 2022
-------------------------
* Fixed: Contact/company creation logs now show more useful data when created from external source.
* Fixed: Bug where in some external site syncing situations external sources were duplicated in WooSync
* Fixed: Segment date range outputs correctly when editing
* Fixed: WooCommerce Bookings from the current day are now correctly listed.
* Fixed: Database query filter bug around external source retrieval
* Fixed: Contact names now show on company list view when contact image mode is set to none
* Fixed: Caught PHP notice when regenerating API keys
* Improved: External source system now records 'origin' (Domain) for external sources.
* Improved: WooSync now records domain origins for Synced orders and customers.
* Improved: Expanded DAL to allow additive tagging.
* Improved: External source system now displays grouped by source, with clearer UI.
* Improved: Added support so that Advanced Segments can segment by External Source
* Improved: WooSync now stores Order ID above Post ID.
* Improved: Refined query engine surrounding setting retrievals
* Improved: WooCommerce integration performance
* Improved: Cleanup of white label code
* Improved: Refund transaction support improved throughout.
* Improved: Increases the interval of the WooSync cron job
* Improved: Increases the number of Woo orders retrieved per page
* Improved: Local WooCommerce order trashing and deleting are now caught by WooSync Sync.
* Improved: Add a notice to not allow to reactivate WooSync extension in Jetpack CRM v5+
* Improved: Reduced amount of migrations, unified, simplified, optimised!
* Improved: Brought base data model up to date with v3.0 DAL for fresh installs
* Improved: Core CRM modules now have autoloading.
* Added: WooSync module is now bundled in the core!
* Added: WooSync module can now be enabled in welcome wizard
* Added: Two new segment conditions, "Is WooCommerce Customer" and "WooCommerce Order Count".
* Added: Added filter bar button "Woo Customer".
* Added: System Assistant steps for the Woo module
* Added: Automatic switching routine to let WooSync core module seamlessly replace the Extension variant.
* Added: Update link to go to Woo hub from first use dashboard
* Added: Support for new WooCommerce related Advanced Segments
* Added: Support for WooCommerce Checkout Field Editor fields in WooSync
* Added: Support for WooCommerce Checkout Add-Ons in WooSync
* Added: Support for Checkout Field Editor (Checkout Manager) for WooCommerce
* Added: New Quick Filter: Invoice from WooCommerce
* Added: New Quick Filter: Transaction from WooCommerce
* Added: Email and name changes made on WooCommerce My Account are now reflected against attached contacts.
* Added: Email and name changes made on WordPress profile edits are now reflected against attached contacts.
* Added: Support for WooCommerce refunds<|MERGE_RESOLUTION|>--- conflicted
+++ resolved
@@ -322,11 +322,7 @@
 
 Data privacy, control, extensibility. GDPR compliance. You're probably already paying for hosting too, so you'll save there. SaaS has its place, but there's so much value in hosting your own (e.g. for GDPR rules you need to know where your contacts data is kept)!
 
-<<<<<<< HEAD
 = How do I get my existing contacts into Jetpack CRM? = 
-=======
-= How do I get my existing customers into Jetpack CRM? =
->>>>>>> 1cfbf41b
 
 The free core is fully integrated with WooCommerce using the built-in WooSync module. It also has a basic CSV Importer which works well and allows you to import contacts and import customer data. You can also use our paid extensions for additional features: CSV Importer Pro, PayPal Sync, or Stripe Sync - these automatically pull up all your contact data (including transactions) and then keep it up to date for you!
 
