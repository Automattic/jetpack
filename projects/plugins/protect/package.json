--- conflicted
+++ resolved
@@ -27,17 +27,6 @@
 	"dependencies": {
 		"@automattic/jetpack-analytics": "workspace:* || ^0.1",
 		"@automattic/jetpack-base-styles": "workspace:* || ^0.3",
-<<<<<<< HEAD
-		"@automattic/jetpack-components": "workspace:* || ^0.19",
-		"@automattic/jetpack-connection": "workspace:* || ^0.18",
-		"@wordpress/api-fetch": "6.13.0",
-		"@wordpress/components": "20.0.0",
-		"@wordpress/data": "7.0.0",
-		"@wordpress/date": "4.16.0",
-		"@wordpress/element": "4.14.0",
-		"@wordpress/i18n": "4.16.0",
-		"@wordpress/icons": "9.7.0",
-=======
 		"@automattic/jetpack-components": "workspace:* || ^0.22",
 		"@automattic/jetpack-connection": "workspace:* || ^0.22",
 		"@automattic/jetpack-analytics": "workspace:* || ^0.1",
@@ -48,7 +37,6 @@
 		"@wordpress/element": "4.16.0",
 		"@wordpress/i18n": "4.18.0",
 		"@wordpress/icons": "9.9.0",
->>>>>>> 49907471
 		"camelize": "1.0.0",
 		"classnames": "2.3.1",
 		"diff": "^4.0.2",
