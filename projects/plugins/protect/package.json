--- conflicted
+++ resolved
@@ -25,21 +25,6 @@
 		"extends @wordpress/browserslist-config"
 	],
 	"dependencies": {
-<<<<<<< HEAD
-		"@automattic/jetpack-analytics": "workspace:* || ^0.1",
-		"@automattic/jetpack-base-styles": "workspace:* || ^0.3",
-		"@automattic/jetpack-components": "workspace:* || ^0.24",
-		"@automattic/jetpack-connection": "workspace:* || ^0.22",
-		"@automattic/jetpack-analytics": "workspace:* || ^0.1",
-		"@wordpress/api-fetch": "6.17.0",
-		"@wordpress/components": "21.3.0",
-		"@wordpress/data": "7.4.0",
-		"@wordpress/date": "4.20.0",
-		"@wordpress/element": "4.18.0",
-		"@wordpress/i18n": "4.20.0",
-		"@wordpress/icons": "9.11.0",
-		"@wordpress/url": "3.20.0",
-=======
 		"@automattic/jetpack-analytics": "workspace:*",
 		"@automattic/jetpack-base-styles": "workspace:*",
 		"@automattic/jetpack-components": "workspace:*",
@@ -52,7 +37,6 @@
 		"@wordpress/i18n": "4.21.0",
 		"@wordpress/icons": "9.12.0",
 		"@wordpress/url": "3.22.0",
->>>>>>> 5875a95c
 		"camelize": "1.0.0",
 		"classnames": "2.3.1",
 		"diff": "^4.0.2",
