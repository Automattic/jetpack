--- conflicted
+++ resolved
@@ -37,13 +37,8 @@
 		"@wordpress/i18n": "4.30.0",
 		"@wordpress/icons": "9.21.0",
 		"@wordpress/url": "3.31.0",
-<<<<<<< HEAD
 		"camelize": "1.0.1",
-		"classnames": "2.3.1",
-=======
-		"camelize": "1.0.0",
 		"classnames": "2.3.2",
->>>>>>> c0eeadca
 		"diff": "^4.0.2",
 		"moment": "2.29.4",
 		"prop-types": "15.8.1",
