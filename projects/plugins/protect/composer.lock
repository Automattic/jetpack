--- conflicted
+++ resolved
@@ -745,11 +745,7 @@
             "dist": {
                 "type": "path",
                 "url": "../../packages/my-jetpack",
-<<<<<<< HEAD
-                "reference": "30a274af1a3b8e26c9540f4561efb3653a8213cf"
-=======
-                "reference": "ff9e4c9840a005493770e7a45fd8af700c1c9a6e"
->>>>>>> e298d700
+                "reference": "2dde4b0b1e42b49923897d0ec6f327623992a7da"
             },
             "require": {
                 "automattic/jetpack-admin-ui": "^0.2",
