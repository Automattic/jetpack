{
    "_readme": [
        "This file locks the dependencies of your project to a known state",
        "Read more about it at https://getcomposer.org/doc/01-basic-usage.md#installing-dependencies",
        "This file is @generated automatically"
    ],
    "content-hash": "0866022e4683d5aa274d0c60553f80f7",
    "packages": [
        {
            "name": "automattic/jetpack-a8c-mc-stats",
            "version": "dev-master",
            "dist": {
                "type": "path",
                "url": "../../packages/a8c-mc-stats",
                "reference": "05c1399080a50526afc06f85e6494959ca3c1941"
            },
            "require-dev": {
                "automattic/jetpack-changelogger": "^3.0",
                "yoast/phpunit-polyfills": "1.0.3"
            },
            "type": "jetpack-library",
            "extra": {
                "autotagger": true,
                "mirror-repo": "Automattic/jetpack-a8c-mc-stats",
                "changelogger": {
                    "link-template": "https://github.com/Automattic/jetpack-a8c-mc-stats/compare/v${old}...v${new}"
                },
                "branch-alias": {
                    "dev-master": "1.4.x-dev"
                }
            },
            "autoload": {
                "classmap": [
                    "src/"
                ]
            },
            "scripts": {
                "phpunit": [
                    "./vendor/phpunit/phpunit/phpunit --colors=always"
                ],
                "test-coverage": [
                    "php -dpcov.directory=. ./vendor/bin/phpunit --coverage-clover \"$COVERAGE_DIR/clover.xml\""
                ],
                "test-php": [
                    "@composer phpunit"
                ]
            },
            "license": [
                "GPL-2.0-or-later"
            ],
            "description": "Used to record internal usage stats for Automattic. Not visible to site owners.",
            "transport-options": {
                "relative": true
            }
        },
        {
            "name": "automattic/jetpack-admin-ui",
            "version": "dev-master",
            "dist": {
                "type": "path",
                "url": "../../packages/admin-ui",
                "reference": "bbb92b9b9852760e84b7aaee877ee081616efcb3"
            },
            "require-dev": {
                "automattic/jetpack-changelogger": "^3.0",
                "automattic/wordbless": "dev-master",
                "yoast/phpunit-polyfills": "1.0.3"
            },
            "type": "jetpack-library",
            "extra": {
                "autotagger": true,
                "mirror-repo": "Automattic/jetpack-admin-ui",
                "textdomain": "jetpack-admin-ui",
                "changelogger": {
                    "link-template": "https://github.com/Automattic/jetpack-admin-ui/compare/${old}...${new}"
                },
                "branch-alias": {
                    "dev-master": "0.2.x-dev"
                },
                "version-constants": {
                    "::PACKAGE_VERSION": "src/class-admin-menu.php"
                }
            },
            "autoload": {
                "classmap": [
                    "src/"
                ]
            },
            "scripts": {
                "phpunit": [
                    "./vendor/phpunit/phpunit/phpunit --colors=always"
                ],
                "test-coverage": [
                    "php -dpcov.directory=. ./vendor/bin/phpunit --coverage-clover \"$COVERAGE_DIR/clover.xml\""
                ],
                "test-php": [
                    "@composer phpunit"
                ],
                "post-update-cmd": [
                    "php -r \"copy('vendor/automattic/wordbless/src/dbless-wpdb.php', 'wordpress/wp-content/db.php');\""
                ]
            },
            "license": [
                "GPL-2.0-or-later"
            ],
            "description": "Generic Jetpack wp-admin UI elements",
            "transport-options": {
                "relative": true
            }
        },
        {
            "name": "automattic/jetpack-assets",
            "version": "dev-master",
            "dist": {
                "type": "path",
                "url": "../../packages/assets",
                "reference": "52fb1f734112badb778f56637476365c7c81af35"
            },
            "require": {
                "automattic/jetpack-constants": "^1.6"
            },
            "require-dev": {
                "automattic/jetpack-changelogger": "^3.0",
                "brain/monkey": "2.6.1",
                "wikimedia/testing-access-wrapper": "^1.0 || ^2.0",
                "yoast/phpunit-polyfills": "1.0.3"
            },
            "type": "jetpack-library",
            "extra": {
                "autotagger": true,
                "mirror-repo": "Automattic/jetpack-assets",
                "textdomain": "jetpack-assets",
                "changelogger": {
                    "link-template": "https://github.com/Automattic/jetpack-assets/compare/v${old}...v${new}"
                },
                "branch-alias": {
                    "dev-master": "1.17.x-dev"
                }
            },
            "autoload": {
                "files": [
                    "actions.php"
                ],
                "classmap": [
                    "src/"
                ]
            },
            "scripts": {
                "build-development": [
                    "pnpm run build"
                ],
                "build-production": [
                    "pnpm run build-production"
                ],
                "phpunit": [
                    "./vendor/phpunit/phpunit/phpunit --colors=always"
                ],
                "test-coverage": [
                    "php -dpcov.directory=. ./vendor/bin/phpunit --coverage-clover \"$COVERAGE_DIR/php/clover.xml\"",
                    "pnpm run test-coverage"
                ],
                "test-js": [
                    "pnpm run test"
                ],
                "test-php": [
                    "@composer phpunit"
                ]
            },
            "license": [
                "GPL-2.0-or-later"
            ],
            "description": "Asset management utilities for Jetpack ecosystem packages",
            "transport-options": {
                "relative": true
            }
        },
        {
            "name": "automattic/jetpack-autoloader",
            "version": "dev-master",
            "dist": {
                "type": "path",
                "url": "../../packages/autoloader",
                "reference": "0d14c81f42c4da64b4d3b2a7878e3b058d1af7c8"
            },
            "require": {
                "composer-plugin-api": "^1.1 || ^2.0"
            },
            "require-dev": {
                "automattic/jetpack-changelogger": "^3.0",
                "yoast/phpunit-polyfills": "1.0.3"
            },
            "type": "composer-plugin",
            "extra": {
                "autotagger": true,
                "class": "Automattic\\Jetpack\\Autoloader\\CustomAutoloaderPlugin",
                "mirror-repo": "Automattic/jetpack-autoloader",
                "changelogger": {
                    "link-template": "https://github.com/Automattic/jetpack-autoloader/compare/v${old}...v${new}"
                },
                "branch-alias": {
                    "dev-master": "2.11.x-dev"
                }
            },
            "autoload": {
                "classmap": [
                    "src/AutoloadGenerator.php"
                ],
                "psr-4": {
                    "Automattic\\Jetpack\\Autoloader\\": "src"
                }
            },
            "scripts": {
                "phpunit": [
                    "./vendor/phpunit/phpunit/phpunit --colors=always"
                ],
                "test-coverage": [
                    "php -dpcov.directory=. ./vendor/bin/phpunit --coverage-php \"./tests/php/tmp/coverage-report.php\"",
                    "php ./tests/php/bin/test-coverage.php \"$COVERAGE_DIR/clover.xml\""
                ],
                "test-php": [
                    "@composer phpunit"
                ]
            },
            "license": [
                "GPL-2.0-or-later"
            ],
            "description": "Creates a custom autoloader for a plugin or theme.",
            "transport-options": {
                "relative": true
            }
        },
        {
            "name": "automattic/jetpack-composer-plugin",
            "version": "dev-master",
            "dist": {
                "type": "path",
                "url": "../../packages/composer-plugin",
                "reference": "c3fc0e4cf179c619f896174a6c9db8e70cff74c3"
            },
            "require": {
                "composer-plugin-api": "^2.1.0"
            },
            "require-dev": {
                "automattic/jetpack-changelogger": "^3.0",
                "composer/composer": "2.2.3",
                "yoast/phpunit-polyfills": "1.0.3"
            },
            "type": "composer-plugin",
            "extra": {
                "class": "Automattic\\Jetpack\\Composer\\Plugin",
                "mirror-repo": "Automattic/jetpack-composer-plugin",
                "changelogger": {
                    "link-template": "https://github.com/Automattic/jetpack-composer-plugin/compare/v${old}...v${new}"
                },
                "autotagger": true,
                "branch-alias": {
                    "dev-master": "1.1.x-dev"
                }
            },
            "autoload": {
                "classmap": [
                    "src/"
                ]
            },
            "scripts": {
                "phpunit": [
                    "./vendor/phpunit/phpunit/phpunit --colors=always"
                ],
                "test-coverage": [
                    "php -dpcov.directory=. ./vendor/bin/phpunit --coverage-clover \"$COVERAGE_DIR/clover.xml\""
                ],
                "test-php": [
                    "@composer phpunit"
                ]
            },
            "license": [
                "GPL-2.0-or-later"
            ],
            "description": "A custom installer plugin for Composer to move Jetpack packages out of `vendor/` so WordPress's translation infrastructure will find their strings.",
            "transport-options": {
                "relative": true
            }
        },
        {
            "name": "automattic/jetpack-config",
            "version": "dev-master",
            "dist": {
                "type": "path",
                "url": "../../packages/config",
                "reference": "7ed065622e06c9992d7f659458c42b85a9864c8d"
            },
            "require-dev": {
                "automattic/jetpack-changelogger": "^3.0"
            },
            "type": "jetpack-library",
            "extra": {
                "autotagger": true,
                "mirror-repo": "Automattic/jetpack-config",
                "textdomain": "jetpack-config",
                "changelogger": {
                    "link-template": "https://github.com/Automattic/jetpack-config/compare/v${old}...v${new}"
                },
                "branch-alias": {
                    "dev-master": "1.7.x-dev"
                }
            },
            "autoload": {
                "classmap": [
                    "src/"
                ]
            },
            "license": [
                "GPL-2.0-or-later"
            ],
            "description": "Jetpack configuration package that initializes other packages and configures Jetpack's functionality. Can be used as a base for all variants of Jetpack package usage.",
            "transport-options": {
                "relative": true
            }
        },
        {
            "name": "automattic/jetpack-connection",
            "version": "dev-master",
            "dist": {
                "type": "path",
                "url": "../../packages/connection",
                "reference": "8197ef999bf0765f0ed57a630c4ae277071e7cc2"
            },
            "require": {
                "automattic/jetpack-a8c-mc-stats": "^1.4",
                "automattic/jetpack-admin-ui": "^0.2",
                "automattic/jetpack-constants": "^1.6",
                "automattic/jetpack-heartbeat": "^1.4",
                "automattic/jetpack-options": "^1.14",
                "automattic/jetpack-redirect": "^1.7",
                "automattic/jetpack-roles": "^1.4",
                "automattic/jetpack-status": "^1.13"
            },
            "require-dev": {
                "automattic/jetpack-changelogger": "^3.0",
                "automattic/wordbless": "@dev",
                "brain/monkey": "2.6.1",
                "yoast/phpunit-polyfills": "1.0.3"
            },
            "type": "jetpack-library",
            "extra": {
                "autotagger": true,
                "mirror-repo": "Automattic/jetpack-connection",
                "textdomain": "jetpack-connection",
                "version-constants": {
                    "::PACKAGE_VERSION": "src/class-package-version.php"
                },
                "changelogger": {
                    "link-template": "https://github.com/Automattic/jetpack-connection/compare/v${old}...v${new}"
                },
                "branch-alias": {
                    "dev-master": "1.37.x-dev"
                }
            },
            "autoload": {
                "classmap": [
                    "legacy",
                    "src/",
                    "src/webhooks"
                ]
            },
            "scripts": {
                "phpunit": [
                    "./vendor/phpunit/phpunit/phpunit --colors=always"
                ],
                "post-update-cmd": [
                    "php -r \"copy('vendor/automattic/wordbless/src/dbless-wpdb.php', 'wordpress/wp-content/db.php');\""
                ],
                "test-coverage": [
                    "php -dpcov.directory=. ./vendor/bin/phpunit --coverage-clover \"$COVERAGE_DIR/clover.xml\""
                ],
                "test-php": [
                    "@composer phpunit"
                ]
            },
            "license": [
                "GPL-2.0-or-later"
            ],
            "description": "Everything needed to connect to the Jetpack infrastructure",
            "transport-options": {
                "relative": true
            }
        },
        {
            "name": "automattic/jetpack-constants",
            "version": "dev-master",
            "dist": {
                "type": "path",
                "url": "../../packages/constants",
                "reference": "c707667b702d06091f8183df68a2a2b0d230c2b3"
            },
            "require-dev": {
                "automattic/jetpack-changelogger": "^3.0",
                "brain/monkey": "2.6.1",
                "yoast/phpunit-polyfills": "1.0.3"
            },
            "type": "jetpack-library",
            "extra": {
                "autotagger": true,
                "mirror-repo": "Automattic/jetpack-constants",
                "changelogger": {
                    "link-template": "https://github.com/Automattic/jetpack-constants/compare/v${old}...v${new}"
                },
                "branch-alias": {
                    "dev-master": "1.6.x-dev"
                }
            },
            "autoload": {
                "classmap": [
                    "src/"
                ]
            },
            "scripts": {
                "phpunit": [
                    "./vendor/phpunit/phpunit/phpunit --colors=always"
                ],
                "test-coverage": [
                    "php -dpcov.directory=. ./vendor/bin/phpunit --coverage-clover \"$COVERAGE_DIR/clover.xml\""
                ],
                "test-php": [
                    "@composer phpunit"
                ]
            },
            "license": [
                "GPL-2.0-or-later"
            ],
            "description": "A wrapper for defining constants in a more testable way.",
            "transport-options": {
                "relative": true
            }
        },
        {
            "name": "automattic/jetpack-heartbeat",
            "version": "dev-master",
            "dist": {
                "type": "path",
                "url": "../../packages/heartbeat",
                "reference": "14c401c013c64fea324ea7fee4559aa90366293c"
            },
            "require": {
                "automattic/jetpack-a8c-mc-stats": "^1.4",
                "automattic/jetpack-options": "^1.14"
            },
            "require-dev": {
                "automattic/jetpack-changelogger": "^3.0"
            },
            "type": "jetpack-library",
            "extra": {
                "autotagger": true,
                "mirror-repo": "Automattic/jetpack-heartbeat",
                "textdomain": "jetpack-heartbeat",
                "changelogger": {
                    "link-template": "https://github.com/Automattic/jetpack-heartbeat/compare/v${old}...v${new}"
                },
                "branch-alias": {
                    "dev-master": "1.4.x-dev"
                }
            },
            "autoload": {
                "classmap": [
                    "src/"
                ]
            },
            "license": [
                "GPL-2.0-or-later"
            ],
            "description": "This adds a cronjob that sends a batch of internal automattic stats to wp.com once a day",
            "transport-options": {
                "relative": true
            }
        },
        {
            "name": "automattic/jetpack-identity-crisis",
            "version": "dev-master",
            "dist": {
                "type": "path",
                "url": "../../packages/identity-crisis",
                "reference": "440d69a3150a664ef30c578f23fa5a5a030744b6"
            },
            "require": {
                "automattic/jetpack-assets": "^1.17",
                "automattic/jetpack-connection": "^1.37",
                "automattic/jetpack-constants": "^1.6",
                "automattic/jetpack-logo": "^1.5",
                "automattic/jetpack-options": "^1.14",
                "automattic/jetpack-status": "^1.13"
            },
            "require-dev": {
                "automattic/jetpack-changelogger": "^3.0",
                "automattic/wordbless": "@dev",
                "yoast/phpunit-polyfills": "1.0.3"
            },
            "type": "jetpack-library",
            "extra": {
                "autotagger": true,
                "mirror-repo": "Automattic/jetpack-identity-crisis",
                "textdomain": "jetpack-idc",
                "version-constants": {
                    "::PACKAGE_VERSION": "src/class-identity-crisis.php"
                },
                "changelogger": {
                    "link-template": "https://github.com/Automattic/jetpack-identity-crisis/compare/v${old}...v${new}"
                },
                "branch-alias": {
                    "dev-master": "0.8.x-dev"
                }
            },
            "autoload": {
                "classmap": [
                    "src/"
                ]
            },
            "scripts": {
                "build-development": [
                    "pnpm run build"
                ],
                "build-production": [
                    "NODE_ENV='production' pnpm run build"
                ],
                "phpunit": [
                    "./vendor/phpunit/phpunit/phpunit --colors=always"
                ],
                "test-coverage": [
                    "php -dpcov.directory=. ./vendor/bin/phpunit --coverage-clover \"$COVERAGE_DIR/clover.xml\""
                ],
                "test-php": [
                    "@composer phpunit"
                ],
                "post-update-cmd": [
                    "php -r \"copy('vendor/automattic/wordbless/src/dbless-wpdb.php', 'wordpress/wp-content/db.php');\""
                ],
                "watch": [
                    "Composer\\Config::disableProcessTimeout",
                    "pnpm run watch"
                ]
            },
            "license": [
                "GPL-2.0-or-later"
            ],
            "description": "Identity Crisis.",
            "transport-options": {
                "relative": true
            }
        },
        {
            "name": "automattic/jetpack-logo",
            "version": "dev-master",
            "dist": {
                "type": "path",
                "url": "../../packages/logo",
                "reference": "c0d7df78e0ea4d9d09a22ff937fce5ec13a08379"
            },
            "require-dev": {
                "automattic/jetpack-changelogger": "^3.0",
                "yoast/phpunit-polyfills": "1.0.3"
            },
            "type": "jetpack-library",
            "extra": {
                "autotagger": true,
                "mirror-repo": "Automattic/jetpack-logo",
                "changelogger": {
                    "link-template": "https://github.com/Automattic/jetpack-logo/compare/v${old}...v${new}"
                },
                "branch-alias": {
                    "dev-master": "1.5.x-dev"
                }
            },
            "autoload": {
                "classmap": [
                    "src/"
                ]
            },
            "scripts": {
                "phpunit": [
                    "./vendor/phpunit/phpunit/phpunit --colors=always"
                ],
                "test-coverage": [
                    "php -dpcov.directory=. ./vendor/bin/phpunit --coverage-clover \"$COVERAGE_DIR/clover.xml\""
                ],
                "test-php": [
                    "@composer phpunit"
                ]
            },
            "license": [
                "GPL-2.0-or-later"
            ],
            "description": "A logo for Jetpack",
            "transport-options": {
                "relative": true
            }
        },
        {
            "name": "automattic/jetpack-my-jetpack",
            "version": "dev-master",
            "dist": {
                "type": "path",
                "url": "../../packages/my-jetpack",
                "reference": "00317beca5b0da4519ed72b8cdd443c1fe16b6a0"
            },
            "require": {
                "automattic/jetpack-admin-ui": "^0.2",
                "automattic/jetpack-assets": "^1.17",
                "automattic/jetpack-connection": "^1.37",
                "automattic/jetpack-plugins-installer": "^0.1",
                "automattic/jetpack-redirect": "^1.7"
            },
            "require-dev": {
                "automattic/jetpack-changelogger": "^3.0",
                "automattic/jetpack-constants": "^1.6",
                "automattic/jetpack-options": "^1.14",
                "automattic/wordbless": "@dev",
                "yoast/phpunit-polyfills": "1.0.3"
            },
            "type": "jetpack-library",
            "extra": {
                "autotagger": true,
                "mirror-repo": "Automattic/jetpack-my-jetpack",
                "textdomain": "jetpack-my-jetpack",
                "changelogger": {
                    "link-template": "https://github.com/Automattic/jetpack-my-jetpack/compare/${old}...${new}"
                },
                "branch-alias": {
                    "dev-master": "1.0.x-dev"
                },
                "version-constants": {
                    "::PACKAGE_VERSION": "src/class-initializer.php"
                }
            },
            "autoload": {
                "classmap": [
                    "src/",
                    "src/products"
                ]
            },
            "scripts": {
                "phpunit": [
                    "./vendor/phpunit/phpunit/phpunit --colors=always"
                ],
                "test-coverage": [
                    "php -dpcov.directory=. ./vendor/bin/phpunit --coverage-clover \"$COVERAGE_DIR/coverage.xml\"",
                    "pnpm run test -- --coverageDirectory=\"$COVERAGE_DIR\" --coverage --coverageReporters=clover"
                ],
                "test-php": [
                    "@composer phpunit"
                ],
                "test-js": [
                    "pnpm run test"
                ],
                "test-js-watch": [
                    "Composer\\Config::disableProcessTimeout",
                    "pnpm run test -- --watch"
                ],
                "build-development": [
                    "pnpm run build"
                ],
                "build-production": [
                    "NODE_ENV=production pnpm run build"
                ],
                "watch": [
                    "Composer\\Config::disableProcessTimeout",
                    "pnpm run watch"
                ],
                "post-update-cmd": [
                    "php -r \"copy('vendor/automattic/wordbless/src/dbless-wpdb.php', 'wordpress/wp-content/db.php');\""
                ]
            },
            "license": [
                "GPL-2.0-or-later"
            ],
            "description": "WP Admin page with information and configuration shared among all Jetpack stand-alone plugins",
            "transport-options": {
                "relative": true
            }
        },
        {
            "name": "automattic/jetpack-options",
            "version": "dev-master",
            "dist": {
                "type": "path",
                "url": "../../packages/options",
                "reference": "ae4325a0569cc055a1c2649bb2572f15ab4d37bb"
            },
            "require": {
                "automattic/jetpack-constants": "^1.6"
            },
            "require-dev": {
                "automattic/jetpack-changelogger": "^3.0",
                "yoast/phpunit-polyfills": "1.0.3"
            },
            "type": "jetpack-library",
            "extra": {
                "autotagger": true,
                "mirror-repo": "Automattic/jetpack-options",
                "changelogger": {
                    "link-template": "https://github.com/Automattic/jetpack-options/compare/v${old}...v${new}"
                },
                "branch-alias": {
                    "dev-master": "1.14.x-dev"
                }
            },
            "autoload": {
                "classmap": [
                    "legacy"
                ]
            },
            "license": [
                "GPL-2.0-or-later"
            ],
            "description": "A wrapper for wp-options to manage specific Jetpack options.",
            "transport-options": {
                "relative": true
            }
        },
        {
            "name": "automattic/jetpack-password-checker",
            "version": "dev-master",
            "dist": {
                "type": "path",
                "url": "../../packages/password-checker",
                "reference": "a9dd0d76a2a18a042898111f5ac279e5f32c2258"
            },
            "require-dev": {
                "automattic/jetpack-changelogger": "^3.0",
                "automattic/wordbless": "@dev",
                "yoast/phpunit-polyfills": "1.0.3"
            },
            "type": "jetpack-library",
            "extra": {
                "autotagger": true,
                "mirror-repo": "Automattic/jetpack-password-checker",
                "textdomain": "jetpack-password-checker",
                "changelogger": {
                    "link-template": "https://github.com/Automattic/jetpack-password-checker/compare/v${old}...v${new}"
                },
                "branch-alias": {
                    "dev-master": "0.2.x-dev"
                }
            },
            "autoload": {
                "classmap": [
                    "src/"
                ]
            },
            "scripts": {
                "phpunit": [
                    "./vendor/phpunit/phpunit/phpunit --colors=always"
                ],
                "test-coverage": [
                    "php -dpcov.directory=. ./vendor/bin/phpunit --coverage-clover \"$COVERAGE_DIR/clover.xml\""
                ],
                "test-php": [
                    "@composer phpunit"
                ],
                "post-update-cmd": [
                    "php -r \"copy('vendor/automattic/wordbless/src/dbless-wpdb.php', 'wordpress/wp-content/db.php');\""
                ]
            },
            "license": [
                "GPL-2.0-or-later"
            ],
            "description": "Password Checker.",
            "transport-options": {
                "relative": true
            }
        },
        {
            "name": "automattic/jetpack-plugins-installer",
            "version": "dev-master",
            "dist": {
                "type": "path",
                "url": "../../packages/plugins-installer",
                "reference": "0b68b85dd5075ccbecfe63a877b31a848feecca0"
            },
            "require": {
                "automattic/jetpack-a8c-mc-stats": "^1.4"
            },
            "require-dev": {
                "automattic/jetpack-changelogger": "^3.0",
                "yoast/phpunit-polyfills": "1.0.3"
            },
            "type": "jetpack-library",
            "extra": {
                "branch-alias": {
                    "dev-master": "0.1.x-dev"
                },
                "mirror-repo": "Automattic/jetpack-plugins-installer",
                "changelogger": {
                    "link-template": "https://github.com/Automattic/jetpack-plugins-installer/compare/v${old}...v${new}"
                },
                "autotagger": true,
                "textdomain": "jetpack-plugins-installer"
            },
            "autoload": {
                "classmap": [
                    "src/"
                ]
            },
            "scripts": {
                "phpunit": [
                    "./vendor/phpunit/phpunit/phpunit --colors=always"
                ],
                "test-coverage": [
                    "php -dpcov.directory=. ./vendor/bin/phpunit --coverage-clover \"$COVERAGE_DIR/clover.xml\""
                ],
                "test-php": [
                    "@composer phpunit"
                ]
            },
            "license": [
                "GPL-2.0-or-later"
            ],
            "description": "Handle installation of plugins from WP.org",
            "transport-options": {
                "relative": true
            }
        },
        {
            "name": "automattic/jetpack-redirect",
            "version": "dev-master",
            "dist": {
                "type": "path",
                "url": "../../packages/redirect",
                "reference": "6f4d901d139ae90d55cb772c0cdbe8d08d202792"
            },
            "require": {
                "automattic/jetpack-status": "^1.13"
            },
            "require-dev": {
                "automattic/jetpack-changelogger": "^3.0",
                "brain/monkey": "2.6.1",
                "yoast/phpunit-polyfills": "1.0.3"
            },
            "type": "jetpack-library",
            "extra": {
                "autotagger": true,
                "mirror-repo": "Automattic/jetpack-redirect",
                "changelogger": {
                    "link-template": "https://github.com/Automattic/jetpack-redirect/compare/v${old}...v${new}"
                },
                "branch-alias": {
                    "dev-master": "1.7.x-dev"
                }
            },
            "autoload": {
                "classmap": [
                    "src/"
                ]
            },
            "scripts": {
                "phpunit": [
                    "./vendor/phpunit/phpunit/phpunit --colors=always"
                ],
                "test-coverage": [
                    "php -dpcov.directory=. ./vendor/bin/phpunit --coverage-clover \"$COVERAGE_DIR/clover.xml\""
                ],
                "test-php": [
                    "@composer phpunit"
                ]
            },
            "license": [
                "GPL-2.0-or-later"
            ],
            "description": "Utilities to build URLs to the jetpack.com/redirect/ service",
            "transport-options": {
                "relative": true
            }
        },
        {
            "name": "automattic/jetpack-roles",
            "version": "dev-master",
            "dist": {
                "type": "path",
                "url": "../../packages/roles",
                "reference": "865b6ca769a59af99b25f560a1f0e7e6a19bff1f"
            },
            "require-dev": {
                "automattic/jetpack-changelogger": "^3.0",
                "brain/monkey": "2.6.1",
                "yoast/phpunit-polyfills": "1.0.3"
            },
            "type": "jetpack-library",
            "extra": {
                "autotagger": true,
                "mirror-repo": "Automattic/jetpack-roles",
                "changelogger": {
                    "link-template": "https://github.com/Automattic/jetpack-roles/compare/v${old}...v${new}"
                },
                "branch-alias": {
                    "dev-master": "1.4.x-dev"
                }
            },
            "autoload": {
                "classmap": [
                    "src/"
                ]
            },
            "scripts": {
                "phpunit": [
                    "./vendor/phpunit/phpunit/phpunit --colors=always"
                ],
                "test-coverage": [
                    "php -dpcov.directory=. ./vendor/bin/phpunit --coverage-clover \"$COVERAGE_DIR/clover.xml\""
                ],
                "test-php": [
                    "@composer phpunit"
                ]
            },
            "license": [
                "GPL-2.0-or-later"
            ],
            "description": "Utilities, related with user roles and capabilities.",
            "transport-options": {
                "relative": true
            }
        },
        {
            "name": "automattic/jetpack-status",
            "version": "dev-master",
            "dist": {
                "type": "path",
                "url": "../../packages/status",
                "reference": "818ba9c80f04d1c68607832d91a3e5286662dd12"
            },
            "require": {
                "automattic/jetpack-constants": "^1.6"
            },
            "require-dev": {
                "automattic/jetpack-changelogger": "^3.0",
                "brain/monkey": "2.6.1",
                "yoast/phpunit-polyfills": "1.0.3"
            },
            "type": "jetpack-library",
            "extra": {
                "autotagger": true,
                "mirror-repo": "Automattic/jetpack-status",
                "changelogger": {
                    "link-template": "https://github.com/Automattic/jetpack-status/compare/v${old}...v${new}"
                },
                "branch-alias": {
                    "dev-master": "1.13.x-dev"
                }
            },
            "autoload": {
                "classmap": [
                    "src/"
                ]
            },
            "scripts": {
                "phpunit": [
                    "./vendor/phpunit/phpunit/phpunit --colors=always"
                ],
                "test-coverage": [
                    "php -dpcov.directory=. ./vendor/bin/phpunit --coverage-clover \"$COVERAGE_DIR/clover.xml\""
                ],
                "test-php": [
                    "@composer phpunit"
                ]
            },
            "license": [
                "GPL-2.0-or-later"
            ],
            "description": "Used to retrieve information about the current status of Jetpack and the site overall.",
            "transport-options": {
                "relative": true
            }
        },
        {
            "name": "automattic/jetpack-sync",
            "version": "dev-master",
            "dist": {
                "type": "path",
                "url": "../../packages/sync",
                "reference": "29300dc9febc502e4de6f2e884f29ac3101df8b0"
            },
            "require": {
                "automattic/jetpack-connection": "^1.37",
                "automattic/jetpack-constants": "^1.6",
                "automattic/jetpack-heartbeat": "^1.4",
                "automattic/jetpack-identity-crisis": "^0.8",
                "automattic/jetpack-options": "^1.14",
                "automattic/jetpack-password-checker": "^0.2",
                "automattic/jetpack-roles": "^1.4",
                "automattic/jetpack-status": "^1.13"
            },
            "require-dev": {
                "automattic/jetpack-changelogger": "^3.0",
                "automattic/wordbless": "@dev",
                "yoast/phpunit-polyfills": "1.0.3"
            },
            "type": "jetpack-library",
            "extra": {
                "autotagger": true,
                "mirror-repo": "Automattic/jetpack-sync",
                "textdomain": "jetpack-sync",
                "version-constants": {
                    "::PACKAGE_VERSION": "src/class-package-version.php"
                },
                "changelogger": {
                    "link-template": "https://github.com/Automattic/jetpack-sync/compare/v${old}...v${new}"
                },
                "branch-alias": {
                    "dev-master": "1.30.x-dev"
                }
            },
            "autoload": {
                "classmap": [
                    "src/"
                ]
            },
            "scripts": {
                "phpunit": [
                    "./vendor/phpunit/phpunit/phpunit --colors=always"
                ],
                "test-coverage": [
                    "php -dpcov.directory=. ./vendor/bin/phpunit --coverage-clover \"$COVERAGE_DIR/clover.xml\""
                ],
                "test-php": [
                    "@composer phpunit"
                ],
                "post-update-cmd": [
                    "php -r \"copy('vendor/automattic/wordbless/src/dbless-wpdb.php', 'wordpress/wp-content/db.php');\""
                ]
            },
            "license": [
                "GPL-2.0-or-later"
            ],
            "description": "Everything needed to allow syncing to the WP.com infrastructure.",
            "transport-options": {
                "relative": true
            }
        }
    ],
    "packages-dev": [
        {
            "name": "automattic/jetpack-changelogger",
            "version": "dev-master",
            "dist": {
                "type": "path",
                "url": "../../packages/changelogger",
                "reference": "370ad5f2cc8af110c19227a87686028ae8e468b7"
            },
            "require": {
                "php": ">=5.6",
                "symfony/console": "^3.4 || ^5.2",
                "symfony/process": "^3.4 || ^5.2",
                "wikimedia/at-ease": "^1.2 || ^2.0"
            },
            "require-dev": {
                "wikimedia/testing-access-wrapper": "^1.0 || ^2.0",
                "yoast/phpunit-polyfills": "1.0.3"
            },
            "bin": [
                "bin/changelogger"
            ],
            "type": "project",
            "extra": {
                "autotagger": true,
                "branch-alias": {
                    "dev-master": "3.0.x-dev"
                },
                "mirror-repo": "Automattic/jetpack-changelogger",
                "version-constants": {
                    "::VERSION": "src/Application.php"
                },
                "changelogger": {
                    "link-template": "https://github.com/Automattic/jetpack-changelogger/compare/${old}...${new}"
                }
            },
            "autoload": {
                "psr-4": {
                    "Automattic\\Jetpack\\Changelogger\\": "src",
                    "Automattic\\Jetpack\\Changelog\\": "lib"
                }
            },
            "autoload-dev": {
                "psr-4": {
                    "Automattic\\Jetpack\\Changelogger\\Tests\\": "tests/php/includes/src",
                    "Automattic\\Jetpack\\Changelog\\Tests\\": "tests/php/includes/lib"
                }
            },
            "scripts": {
                "phpunit": [
                    "./vendor/phpunit/phpunit/phpunit --colors=always"
                ],
                "test-coverage": [
                    "php -dpcov.directory=. ./vendor/bin/phpunit --coverage-clover \"$COVERAGE_DIR/clover.xml\""
                ],
                "test-php": [
                    "@composer phpunit"
                ],
                "post-install-cmd": [
                    "[ -e vendor/bin/changelogger ] || { cd vendor/bin && ln -s ../../bin/changelogger; }"
                ],
                "post-update-cmd": [
                    "[ -e vendor/bin/changelogger ] || { cd vendor/bin && ln -s ../../bin/changelogger; }"
                ]
            },
            "license": [
                "GPL-2.0-or-later"
            ],
            "description": "Jetpack Changelogger tool. Allows for managing changelogs by dropping change files into a changelog directory with each PR.",
            "transport-options": {
                "relative": true
            }
        },
        {
            "name": "automattic/wordbless",
            "version": "0.3.1",
            "source": {
                "type": "git",
                "url": "https://github.com/Automattic/wordbless.git",
                "reference": "fc36fd22a43a9cfd2a47cd576a0584ee88afe521"
            },
            "dist": {
                "type": "zip",
                "url": "https://api.github.com/repos/Automattic/wordbless/zipball/fc36fd22a43a9cfd2a47cd576a0584ee88afe521",
                "reference": "fc36fd22a43a9cfd2a47cd576a0584ee88afe521",
                "shasum": ""
            },
            "require": {
                "php": ">=5.6.20",
                "roots/wordpress": "^5.4"
            },
            "require-dev": {
                "phpunit/phpunit": "^5.7 || ^6.5 || ^7.5 || ^9.0"
            },
            "type": "wordpress-dropin",
            "autoload": {
                "psr-4": {
                    "WorDBless\\": "src/"
                }
            },
            "notification-url": "https://packagist.org/downloads/",
            "license": [
                "GPL-2.0-or-later"
            ],
            "authors": [
                {
                    "name": "Automattic Inc."
                }
            ],
            "description": "WorDBless allows you to use WordPress core functions in your PHPUnit tests without having to set up a database and the whole WordPress environment",
            "support": {
                "issues": "https://github.com/Automattic/wordbless/issues",
                "source": "https://github.com/Automattic/wordbless/tree/0.3.1"
            },
            "time": "2021-07-07T13:01:21+00:00"
        },
        {
            "name": "doctrine/instantiator",
            "version": "1.4.1",
            "source": {
                "type": "git",
                "url": "https://github.com/doctrine/instantiator.git",
                "reference": "10dcfce151b967d20fde1b34ae6640712c3891bc"
            },
            "dist": {
                "type": "zip",
                "url": "https://api.github.com/repos/doctrine/instantiator/zipball/10dcfce151b967d20fde1b34ae6640712c3891bc",
                "reference": "10dcfce151b967d20fde1b34ae6640712c3891bc",
                "shasum": ""
            },
            "require": {
                "php": "^7.1 || ^8.0"
            },
            "require-dev": {
                "doctrine/coding-standard": "^9",
                "ext-pdo": "*",
                "ext-phar": "*",
                "phpbench/phpbench": "^0.16 || ^1",
                "phpstan/phpstan": "^1.4",
                "phpstan/phpstan-phpunit": "^1",
                "phpunit/phpunit": "^7.5 || ^8.5 || ^9.5",
                "vimeo/psalm": "^4.22"
            },
            "type": "library",
            "autoload": {
                "psr-4": {
                    "Doctrine\\Instantiator\\": "src/Doctrine/Instantiator/"
                }
            },
            "notification-url": "https://packagist.org/downloads/",
            "license": [
                "MIT"
            ],
            "authors": [
                {
                    "name": "Marco Pivetta",
                    "email": "ocramius@gmail.com",
                    "homepage": "https://ocramius.github.io/"
                }
            ],
            "description": "A small, lightweight utility to instantiate objects in PHP without invoking their constructors",
            "homepage": "https://www.doctrine-project.org/projects/instantiator.html",
            "keywords": [
                "constructor",
                "instantiate"
            ],
            "support": {
                "issues": "https://github.com/doctrine/instantiator/issues",
                "source": "https://github.com/doctrine/instantiator/tree/1.4.1"
            },
            "funding": [
                {
                    "url": "https://www.doctrine-project.org/sponsorship.html",
                    "type": "custom"
                },
                {
                    "url": "https://www.patreon.com/phpdoctrine",
                    "type": "patreon"
                },
                {
                    "url": "https://tidelift.com/funding/github/packagist/doctrine%2Finstantiator",
                    "type": "tidelift"
                }
            ],
            "time": "2022-03-03T08:28:38+00:00"
        },
        {
            "name": "myclabs/deep-copy",
            "version": "1.11.0",
            "source": {
                "type": "git",
                "url": "https://github.com/myclabs/DeepCopy.git",
                "reference": "14daed4296fae74d9e3201d2c4925d1acb7aa614"
            },
            "dist": {
                "type": "zip",
                "url": "https://api.github.com/repos/myclabs/DeepCopy/zipball/14daed4296fae74d9e3201d2c4925d1acb7aa614",
                "reference": "14daed4296fae74d9e3201d2c4925d1acb7aa614",
                "shasum": ""
            },
            "require": {
                "php": "^7.1 || ^8.0"
            },
            "conflict": {
                "doctrine/collections": "<1.6.8",
                "doctrine/common": "<2.13.3 || >=3,<3.2.2"
            },
            "require-dev": {
                "doctrine/collections": "^1.6.8",
                "doctrine/common": "^2.13.3 || ^3.2.2",
                "phpunit/phpunit": "^7.5.20 || ^8.5.23 || ^9.5.13"
            },
            "type": "library",
            "autoload": {
                "files": [
                    "src/DeepCopy/deep_copy.php"
                ],
                "psr-4": {
                    "DeepCopy\\": "src/DeepCopy/"
                }
            },
            "notification-url": "https://packagist.org/downloads/",
            "license": [
                "MIT"
            ],
            "description": "Create deep copies (clones) of your objects",
            "keywords": [
                "clone",
                "copy",
                "duplicate",
                "object",
                "object graph"
            ],
            "support": {
                "issues": "https://github.com/myclabs/DeepCopy/issues",
                "source": "https://github.com/myclabs/DeepCopy/tree/1.11.0"
            },
            "funding": [
                {
                    "url": "https://tidelift.com/funding/github/packagist/myclabs/deep-copy",
                    "type": "tidelift"
                }
            ],
            "time": "2022-03-03T13:19:32+00:00"
        },
        {
            "name": "nikic/php-parser",
            "version": "v4.13.2",
            "source": {
                "type": "git",
                "url": "https://github.com/nikic/PHP-Parser.git",
                "reference": "210577fe3cf7badcc5814d99455df46564f3c077"
            },
            "dist": {
                "type": "zip",
                "url": "https://api.github.com/repos/nikic/PHP-Parser/zipball/210577fe3cf7badcc5814d99455df46564f3c077",
                "reference": "210577fe3cf7badcc5814d99455df46564f3c077",
                "shasum": ""
            },
            "require": {
                "ext-tokenizer": "*",
                "php": ">=7.0"
            },
            "require-dev": {
                "ircmaxell/php-yacc": "^0.0.7",
                "phpunit/phpunit": "^6.5 || ^7.0 || ^8.0 || ^9.0"
            },
            "bin": [
                "bin/php-parse"
            ],
            "type": "library",
            "extra": {
                "branch-alias": {
                    "dev-master": "4.9-dev"
                }
            },
            "autoload": {
                "psr-4": {
                    "PhpParser\\": "lib/PhpParser"
                }
            },
            "notification-url": "https://packagist.org/downloads/",
            "license": [
                "BSD-3-Clause"
            ],
            "authors": [
                {
                    "name": "Nikita Popov"
                }
            ],
            "description": "A PHP parser written in PHP",
            "keywords": [
                "parser",
                "php"
            ],
            "support": {
                "issues": "https://github.com/nikic/PHP-Parser/issues",
                "source": "https://github.com/nikic/PHP-Parser/tree/v4.13.2"
            },
            "time": "2021-11-30T19:35:32+00:00"
        },
        {
            "name": "phar-io/manifest",
            "version": "2.0.3",
            "source": {
                "type": "git",
                "url": "https://github.com/phar-io/manifest.git",
                "reference": "97803eca37d319dfa7826cc2437fc020857acb53"
            },
            "dist": {
                "type": "zip",
                "url": "https://api.github.com/repos/phar-io/manifest/zipball/97803eca37d319dfa7826cc2437fc020857acb53",
                "reference": "97803eca37d319dfa7826cc2437fc020857acb53",
                "shasum": ""
            },
            "require": {
                "ext-dom": "*",
                "ext-phar": "*",
                "ext-xmlwriter": "*",
                "phar-io/version": "^3.0.1",
                "php": "^7.2 || ^8.0"
            },
            "type": "library",
            "extra": {
                "branch-alias": {
                    "dev-master": "2.0.x-dev"
                }
            },
            "autoload": {
                "classmap": [
                    "src/"
                ]
            },
            "notification-url": "https://packagist.org/downloads/",
            "license": [
                "BSD-3-Clause"
            ],
            "authors": [
                {
                    "name": "Arne Blankerts",
                    "email": "arne@blankerts.de",
                    "role": "Developer"
                },
                {
                    "name": "Sebastian Heuer",
                    "email": "sebastian@phpeople.de",
                    "role": "Developer"
                },
                {
                    "name": "Sebastian Bergmann",
                    "email": "sebastian@phpunit.de",
                    "role": "Developer"
                }
            ],
            "description": "Component for reading phar.io manifest information from a PHP Archive (PHAR)",
            "support": {
                "issues": "https://github.com/phar-io/manifest/issues",
                "source": "https://github.com/phar-io/manifest/tree/2.0.3"
            },
            "time": "2021-07-20T11:28:43+00:00"
        },
        {
            "name": "phar-io/version",
            "version": "3.2.1",
            "source": {
                "type": "git",
                "url": "https://github.com/phar-io/version.git",
                "reference": "4f7fd7836c6f332bb2933569e566a0d6c4cbed74"
            },
            "dist": {
                "type": "zip",
                "url": "https://api.github.com/repos/phar-io/version/zipball/4f7fd7836c6f332bb2933569e566a0d6c4cbed74",
                "reference": "4f7fd7836c6f332bb2933569e566a0d6c4cbed74",
                "shasum": ""
            },
            "require": {
                "php": "^7.2 || ^8.0"
            },
            "type": "library",
            "autoload": {
                "classmap": [
                    "src/"
                ]
            },
            "notification-url": "https://packagist.org/downloads/",
            "license": [
                "BSD-3-Clause"
            ],
            "authors": [
                {
                    "name": "Arne Blankerts",
                    "email": "arne@blankerts.de",
                    "role": "Developer"
                },
                {
                    "name": "Sebastian Heuer",
                    "email": "sebastian@phpeople.de",
                    "role": "Developer"
                },
                {
                    "name": "Sebastian Bergmann",
                    "email": "sebastian@phpunit.de",
                    "role": "Developer"
                }
            ],
            "description": "Library for handling version information and constraints",
            "support": {
                "issues": "https://github.com/phar-io/version/issues",
                "source": "https://github.com/phar-io/version/tree/3.2.1"
            },
            "time": "2022-02-21T01:04:05+00:00"
        },
        {
            "name": "phpdocumentor/reflection-common",
            "version": "2.2.0",
            "source": {
                "type": "git",
                "url": "https://github.com/phpDocumentor/ReflectionCommon.git",
                "reference": "1d01c49d4ed62f25aa84a747ad35d5a16924662b"
            },
            "dist": {
                "type": "zip",
                "url": "https://api.github.com/repos/phpDocumentor/ReflectionCommon/zipball/1d01c49d4ed62f25aa84a747ad35d5a16924662b",
                "reference": "1d01c49d4ed62f25aa84a747ad35d5a16924662b",
                "shasum": ""
            },
            "require": {
                "php": "^7.2 || ^8.0"
            },
            "type": "library",
            "extra": {
                "branch-alias": {
                    "dev-2.x": "2.x-dev"
                }
            },
            "autoload": {
                "psr-4": {
                    "phpDocumentor\\Reflection\\": "src/"
                }
            },
            "notification-url": "https://packagist.org/downloads/",
            "license": [
                "MIT"
            ],
            "authors": [
                {
                    "name": "Jaap van Otterdijk",
                    "email": "opensource@ijaap.nl"
                }
            ],
            "description": "Common reflection classes used by phpdocumentor to reflect the code structure",
            "homepage": "http://www.phpdoc.org",
            "keywords": [
                "FQSEN",
                "phpDocumentor",
                "phpdoc",
                "reflection",
                "static analysis"
            ],
            "support": {
                "issues": "https://github.com/phpDocumentor/ReflectionCommon/issues",
                "source": "https://github.com/phpDocumentor/ReflectionCommon/tree/2.x"
            },
            "time": "2020-06-27T09:03:43+00:00"
        },
        {
            "name": "phpdocumentor/reflection-docblock",
            "version": "5.3.0",
            "source": {
                "type": "git",
                "url": "https://github.com/phpDocumentor/ReflectionDocBlock.git",
                "reference": "622548b623e81ca6d78b721c5e029f4ce664f170"
            },
            "dist": {
                "type": "zip",
                "url": "https://api.github.com/repos/phpDocumentor/ReflectionDocBlock/zipball/622548b623e81ca6d78b721c5e029f4ce664f170",
                "reference": "622548b623e81ca6d78b721c5e029f4ce664f170",
                "shasum": ""
            },
            "require": {
                "ext-filter": "*",
                "php": "^7.2 || ^8.0",
                "phpdocumentor/reflection-common": "^2.2",
                "phpdocumentor/type-resolver": "^1.3",
                "webmozart/assert": "^1.9.1"
            },
            "require-dev": {
                "mockery/mockery": "~1.3.2",
                "psalm/phar": "^4.8"
            },
            "type": "library",
            "extra": {
                "branch-alias": {
                    "dev-master": "5.x-dev"
                }
            },
            "autoload": {
                "psr-4": {
                    "phpDocumentor\\Reflection\\": "src"
                }
            },
            "notification-url": "https://packagist.org/downloads/",
            "license": [
                "MIT"
            ],
            "authors": [
                {
                    "name": "Mike van Riel",
                    "email": "me@mikevanriel.com"
                },
                {
                    "name": "Jaap van Otterdijk",
                    "email": "account@ijaap.nl"
                }
            ],
            "description": "With this component, a library can provide support for annotations via DocBlocks or otherwise retrieve information that is embedded in a DocBlock.",
            "support": {
                "issues": "https://github.com/phpDocumentor/ReflectionDocBlock/issues",
                "source": "https://github.com/phpDocumentor/ReflectionDocBlock/tree/5.3.0"
            },
            "time": "2021-10-19T17:43:47+00:00"
        },
        {
            "name": "phpdocumentor/type-resolver",
            "version": "1.6.1",
            "source": {
                "type": "git",
                "url": "https://github.com/phpDocumentor/TypeResolver.git",
                "reference": "77a32518733312af16a44300404e945338981de3"
            },
            "dist": {
                "type": "zip",
                "url": "https://api.github.com/repos/phpDocumentor/TypeResolver/zipball/77a32518733312af16a44300404e945338981de3",
                "reference": "77a32518733312af16a44300404e945338981de3",
                "shasum": ""
            },
            "require": {
                "php": "^7.2 || ^8.0",
                "phpdocumentor/reflection-common": "^2.0"
            },
            "require-dev": {
                "ext-tokenizer": "*",
                "psalm/phar": "^4.8"
            },
            "type": "library",
            "extra": {
                "branch-alias": {
                    "dev-1.x": "1.x-dev"
                }
            },
            "autoload": {
                "psr-4": {
                    "phpDocumentor\\Reflection\\": "src"
                }
            },
            "notification-url": "https://packagist.org/downloads/",
            "license": [
                "MIT"
            ],
            "authors": [
                {
                    "name": "Mike van Riel",
                    "email": "me@mikevanriel.com"
                }
            ],
            "description": "A PSR-5 based resolver of Class names, Types and Structural Element Names",
            "support": {
                "issues": "https://github.com/phpDocumentor/TypeResolver/issues",
                "source": "https://github.com/phpDocumentor/TypeResolver/tree/1.6.1"
            },
            "time": "2022-03-15T21:29:03+00:00"
        },
        {
            "name": "phpspec/prophecy",
            "version": "v1.15.0",
            "source": {
                "type": "git",
                "url": "https://github.com/phpspec/prophecy.git",
                "reference": "bbcd7380b0ebf3961ee21409db7b38bc31d69a13"
            },
            "dist": {
                "type": "zip",
                "url": "https://api.github.com/repos/phpspec/prophecy/zipball/bbcd7380b0ebf3961ee21409db7b38bc31d69a13",
                "reference": "bbcd7380b0ebf3961ee21409db7b38bc31d69a13",
                "shasum": ""
            },
            "require": {
                "doctrine/instantiator": "^1.2",
                "php": "^7.2 || ~8.0, <8.2",
                "phpdocumentor/reflection-docblock": "^5.2",
                "sebastian/comparator": "^3.0 || ^4.0",
                "sebastian/recursion-context": "^3.0 || ^4.0"
            },
            "require-dev": {
                "phpspec/phpspec": "^6.0 || ^7.0",
                "phpunit/phpunit": "^8.0 || ^9.0"
            },
            "type": "library",
            "extra": {
                "branch-alias": {
                    "dev-master": "1.x-dev"
                }
            },
            "autoload": {
                "psr-4": {
                    "Prophecy\\": "src/Prophecy"
                }
            },
            "notification-url": "https://packagist.org/downloads/",
            "license": [
                "MIT"
            ],
            "authors": [
                {
                    "name": "Konstantin Kudryashov",
                    "email": "ever.zet@gmail.com",
                    "homepage": "http://everzet.com"
                },
                {
                    "name": "Marcello Duarte",
                    "email": "marcello.duarte@gmail.com"
                }
            ],
            "description": "Highly opinionated mocking framework for PHP 5.3+",
            "homepage": "https://github.com/phpspec/prophecy",
            "keywords": [
                "Double",
                "Dummy",
                "fake",
                "mock",
                "spy",
                "stub"
            ],
            "support": {
                "issues": "https://github.com/phpspec/prophecy/issues",
                "source": "https://github.com/phpspec/prophecy/tree/v1.15.0"
            },
            "time": "2021-12-08T12:19:24+00:00"
        },
        {
            "name": "phpunit/php-code-coverage",
            "version": "9.2.15",
            "source": {
                "type": "git",
                "url": "https://github.com/sebastianbergmann/php-code-coverage.git",
                "reference": "2e9da11878c4202f97915c1cb4bb1ca318a63f5f"
            },
            "dist": {
                "type": "zip",
                "url": "https://api.github.com/repos/sebastianbergmann/php-code-coverage/zipball/2e9da11878c4202f97915c1cb4bb1ca318a63f5f",
                "reference": "2e9da11878c4202f97915c1cb4bb1ca318a63f5f",
                "shasum": ""
            },
            "require": {
                "ext-dom": "*",
                "ext-libxml": "*",
                "ext-xmlwriter": "*",
                "nikic/php-parser": "^4.13.0",
                "php": ">=7.3",
                "phpunit/php-file-iterator": "^3.0.3",
                "phpunit/php-text-template": "^2.0.2",
                "sebastian/code-unit-reverse-lookup": "^2.0.2",
                "sebastian/complexity": "^2.0",
                "sebastian/environment": "^5.1.2",
                "sebastian/lines-of-code": "^1.0.3",
                "sebastian/version": "^3.0.1",
                "theseer/tokenizer": "^1.2.0"
            },
            "require-dev": {
                "phpunit/phpunit": "^9.3"
            },
            "suggest": {
                "ext-pcov": "*",
                "ext-xdebug": "*"
            },
            "type": "library",
            "extra": {
                "branch-alias": {
                    "dev-master": "9.2-dev"
                }
            },
            "autoload": {
                "classmap": [
                    "src/"
                ]
            },
            "notification-url": "https://packagist.org/downloads/",
            "license": [
                "BSD-3-Clause"
            ],
            "authors": [
                {
                    "name": "Sebastian Bergmann",
                    "email": "sebastian@phpunit.de",
                    "role": "lead"
                }
            ],
            "description": "Library that provides collection, processing, and rendering functionality for PHP code coverage information.",
            "homepage": "https://github.com/sebastianbergmann/php-code-coverage",
            "keywords": [
                "coverage",
                "testing",
                "xunit"
            ],
            "support": {
                "issues": "https://github.com/sebastianbergmann/php-code-coverage/issues",
                "source": "https://github.com/sebastianbergmann/php-code-coverage/tree/9.2.15"
            },
            "funding": [
                {
                    "url": "https://github.com/sebastianbergmann",
                    "type": "github"
                }
            ],
            "time": "2022-03-07T09:28:20+00:00"
        },
        {
            "name": "phpunit/php-file-iterator",
            "version": "3.0.6",
            "source": {
                "type": "git",
                "url": "https://github.com/sebastianbergmann/php-file-iterator.git",
                "reference": "cf1c2e7c203ac650e352f4cc675a7021e7d1b3cf"
            },
            "dist": {
                "type": "zip",
                "url": "https://api.github.com/repos/sebastianbergmann/php-file-iterator/zipball/cf1c2e7c203ac650e352f4cc675a7021e7d1b3cf",
                "reference": "cf1c2e7c203ac650e352f4cc675a7021e7d1b3cf",
                "shasum": ""
            },
            "require": {
                "php": ">=7.3"
            },
            "require-dev": {
                "phpunit/phpunit": "^9.3"
            },
            "type": "library",
            "extra": {
                "branch-alias": {
                    "dev-master": "3.0-dev"
                }
            },
            "autoload": {
                "classmap": [
                    "src/"
                ]
            },
            "notification-url": "https://packagist.org/downloads/",
            "license": [
                "BSD-3-Clause"
            ],
            "authors": [
                {
                    "name": "Sebastian Bergmann",
                    "email": "sebastian@phpunit.de",
                    "role": "lead"
                }
            ],
            "description": "FilterIterator implementation that filters files based on a list of suffixes.",
            "homepage": "https://github.com/sebastianbergmann/php-file-iterator/",
            "keywords": [
                "filesystem",
                "iterator"
            ],
            "support": {
                "issues": "https://github.com/sebastianbergmann/php-file-iterator/issues",
                "source": "https://github.com/sebastianbergmann/php-file-iterator/tree/3.0.6"
            },
            "funding": [
                {
                    "url": "https://github.com/sebastianbergmann",
                    "type": "github"
                }
            ],
            "time": "2021-12-02T12:48:52+00:00"
        },
        {
            "name": "phpunit/php-invoker",
            "version": "3.1.1",
            "source": {
                "type": "git",
                "url": "https://github.com/sebastianbergmann/php-invoker.git",
                "reference": "5a10147d0aaf65b58940a0b72f71c9ac0423cc67"
            },
            "dist": {
                "type": "zip",
                "url": "https://api.github.com/repos/sebastianbergmann/php-invoker/zipball/5a10147d0aaf65b58940a0b72f71c9ac0423cc67",
                "reference": "5a10147d0aaf65b58940a0b72f71c9ac0423cc67",
                "shasum": ""
            },
            "require": {
                "php": ">=7.3"
            },
            "require-dev": {
                "ext-pcntl": "*",
                "phpunit/phpunit": "^9.3"
            },
            "suggest": {
                "ext-pcntl": "*"
            },
            "type": "library",
            "extra": {
                "branch-alias": {
                    "dev-master": "3.1-dev"
                }
            },
            "autoload": {
                "classmap": [
                    "src/"
                ]
            },
            "notification-url": "https://packagist.org/downloads/",
            "license": [
                "BSD-3-Clause"
            ],
            "authors": [
                {
                    "name": "Sebastian Bergmann",
                    "email": "sebastian@phpunit.de",
                    "role": "lead"
                }
            ],
            "description": "Invoke callables with a timeout",
            "homepage": "https://github.com/sebastianbergmann/php-invoker/",
            "keywords": [
                "process"
            ],
            "support": {
                "issues": "https://github.com/sebastianbergmann/php-invoker/issues",
                "source": "https://github.com/sebastianbergmann/php-invoker/tree/3.1.1"
            },
            "funding": [
                {
                    "url": "https://github.com/sebastianbergmann",
                    "type": "github"
                }
            ],
            "time": "2020-09-28T05:58:55+00:00"
        },
        {
            "name": "phpunit/php-text-template",
            "version": "2.0.4",
            "source": {
                "type": "git",
                "url": "https://github.com/sebastianbergmann/php-text-template.git",
                "reference": "5da5f67fc95621df9ff4c4e5a84d6a8a2acf7c28"
            },
            "dist": {
                "type": "zip",
                "url": "https://api.github.com/repos/sebastianbergmann/php-text-template/zipball/5da5f67fc95621df9ff4c4e5a84d6a8a2acf7c28",
                "reference": "5da5f67fc95621df9ff4c4e5a84d6a8a2acf7c28",
                "shasum": ""
            },
            "require": {
                "php": ">=7.3"
            },
            "require-dev": {
                "phpunit/phpunit": "^9.3"
            },
            "type": "library",
            "extra": {
                "branch-alias": {
                    "dev-master": "2.0-dev"
                }
            },
            "autoload": {
                "classmap": [
                    "src/"
                ]
            },
            "notification-url": "https://packagist.org/downloads/",
            "license": [
                "BSD-3-Clause"
            ],
            "authors": [
                {
                    "name": "Sebastian Bergmann",
                    "email": "sebastian@phpunit.de",
                    "role": "lead"
                }
            ],
            "description": "Simple template engine.",
            "homepage": "https://github.com/sebastianbergmann/php-text-template/",
            "keywords": [
                "template"
            ],
            "support": {
                "issues": "https://github.com/sebastianbergmann/php-text-template/issues",
                "source": "https://github.com/sebastianbergmann/php-text-template/tree/2.0.4"
            },
            "funding": [
                {
                    "url": "https://github.com/sebastianbergmann",
                    "type": "github"
                }
            ],
            "time": "2020-10-26T05:33:50+00:00"
        },
        {
            "name": "phpunit/php-timer",
            "version": "5.0.3",
            "source": {
                "type": "git",
                "url": "https://github.com/sebastianbergmann/php-timer.git",
                "reference": "5a63ce20ed1b5bf577850e2c4e87f4aa902afbd2"
            },
            "dist": {
                "type": "zip",
                "url": "https://api.github.com/repos/sebastianbergmann/php-timer/zipball/5a63ce20ed1b5bf577850e2c4e87f4aa902afbd2",
                "reference": "5a63ce20ed1b5bf577850e2c4e87f4aa902afbd2",
                "shasum": ""
            },
            "require": {
                "php": ">=7.3"
            },
            "require-dev": {
                "phpunit/phpunit": "^9.3"
            },
            "type": "library",
            "extra": {
                "branch-alias": {
                    "dev-master": "5.0-dev"
                }
            },
            "autoload": {
                "classmap": [
                    "src/"
                ]
            },
            "notification-url": "https://packagist.org/downloads/",
            "license": [
                "BSD-3-Clause"
            ],
            "authors": [
                {
                    "name": "Sebastian Bergmann",
                    "email": "sebastian@phpunit.de",
                    "role": "lead"
                }
            ],
            "description": "Utility class for timing",
            "homepage": "https://github.com/sebastianbergmann/php-timer/",
            "keywords": [
                "timer"
            ],
            "support": {
                "issues": "https://github.com/sebastianbergmann/php-timer/issues",
                "source": "https://github.com/sebastianbergmann/php-timer/tree/5.0.3"
            },
            "funding": [
                {
                    "url": "https://github.com/sebastianbergmann",
                    "type": "github"
                }
            ],
            "time": "2020-10-26T13:16:10+00:00"
        },
        {
            "name": "phpunit/phpunit",
            "version": "9.5.20",
            "source": {
                "type": "git",
                "url": "https://github.com/sebastianbergmann/phpunit.git",
                "reference": "12bc8879fb65aef2138b26fc633cb1e3620cffba"
            },
            "dist": {
                "type": "zip",
                "url": "https://api.github.com/repos/sebastianbergmann/phpunit/zipball/12bc8879fb65aef2138b26fc633cb1e3620cffba",
                "reference": "12bc8879fb65aef2138b26fc633cb1e3620cffba",
                "shasum": ""
            },
            "require": {
                "doctrine/instantiator": "^1.3.1",
                "ext-dom": "*",
                "ext-json": "*",
                "ext-libxml": "*",
                "ext-mbstring": "*",
                "ext-xml": "*",
                "ext-xmlwriter": "*",
                "myclabs/deep-copy": "^1.10.1",
                "phar-io/manifest": "^2.0.3",
                "phar-io/version": "^3.0.2",
                "php": ">=7.3",
                "phpspec/prophecy": "^1.12.1",
                "phpunit/php-code-coverage": "^9.2.13",
                "phpunit/php-file-iterator": "^3.0.5",
                "phpunit/php-invoker": "^3.1.1",
                "phpunit/php-text-template": "^2.0.3",
                "phpunit/php-timer": "^5.0.2",
                "sebastian/cli-parser": "^1.0.1",
                "sebastian/code-unit": "^1.0.6",
                "sebastian/comparator": "^4.0.5",
                "sebastian/diff": "^4.0.3",
                "sebastian/environment": "^5.1.3",
                "sebastian/exporter": "^4.0.3",
                "sebastian/global-state": "^5.0.1",
                "sebastian/object-enumerator": "^4.0.3",
                "sebastian/resource-operations": "^3.0.3",
                "sebastian/type": "^3.0",
                "sebastian/version": "^3.0.2"
            },
            "require-dev": {
                "ext-pdo": "*",
                "phpspec/prophecy-phpunit": "^2.0.1"
            },
            "suggest": {
                "ext-soap": "*",
                "ext-xdebug": "*"
            },
            "bin": [
                "phpunit"
            ],
            "type": "library",
            "extra": {
                "branch-alias": {
                    "dev-master": "9.5-dev"
                }
            },
            "autoload": {
                "files": [
                    "src/Framework/Assert/Functions.php"
                ],
                "classmap": [
                    "src/"
                ]
            },
            "notification-url": "https://packagist.org/downloads/",
            "license": [
                "BSD-3-Clause"
            ],
            "authors": [
                {
                    "name": "Sebastian Bergmann",
                    "email": "sebastian@phpunit.de",
                    "role": "lead"
                }
            ],
            "description": "The PHP Unit Testing framework.",
            "homepage": "https://phpunit.de/",
            "keywords": [
                "phpunit",
                "testing",
                "xunit"
            ],
            "support": {
                "issues": "https://github.com/sebastianbergmann/phpunit/issues",
                "source": "https://github.com/sebastianbergmann/phpunit/tree/9.5.20"
            },
            "funding": [
                {
                    "url": "https://phpunit.de/sponsors.html",
                    "type": "custom"
                },
                {
                    "url": "https://github.com/sebastianbergmann",
                    "type": "github"
                }
            ],
            "time": "2022-04-01T12:37:26+00:00"
        },
        {
            "name": "psr/container",
            "version": "2.0.2",
            "source": {
                "type": "git",
                "url": "https://github.com/php-fig/container.git",
                "reference": "c71ecc56dfe541dbd90c5360474fbc405f8d5963"
            },
            "dist": {
                "type": "zip",
                "url": "https://api.github.com/repos/php-fig/container/zipball/c71ecc56dfe541dbd90c5360474fbc405f8d5963",
                "reference": "c71ecc56dfe541dbd90c5360474fbc405f8d5963",
                "shasum": ""
            },
            "require": {
                "php": ">=7.4.0"
            },
            "type": "library",
            "extra": {
                "branch-alias": {
                    "dev-master": "2.0.x-dev"
                }
            },
            "autoload": {
                "psr-4": {
                    "Psr\\Container\\": "src/"
                }
            },
            "notification-url": "https://packagist.org/downloads/",
            "license": [
                "MIT"
            ],
            "authors": [
                {
                    "name": "PHP-FIG",
                    "homepage": "https://www.php-fig.org/"
                }
            ],
            "description": "Common Container Interface (PHP FIG PSR-11)",
            "homepage": "https://github.com/php-fig/container",
            "keywords": [
                "PSR-11",
                "container",
                "container-interface",
                "container-interop",
                "psr"
            ],
            "support": {
                "issues": "https://github.com/php-fig/container/issues",
                "source": "https://github.com/php-fig/container/tree/2.0.2"
            },
            "time": "2021-11-05T16:47:00+00:00"
        },
        {
            "name": "roots/wordpress",
            "version": "5.9.3",
            "source": {
                "type": "git",
                "url": "https://github.com/WordPress/WordPress.git",
                "reference": "5.9.3"
            },
            "dist": {
                "type": "zip",
<<<<<<< HEAD
                "url": "https://api.github.com/repos/WordPress/WordPress/zipball/refs/tags/5.9.3"
=======
                "url": "https://api.github.com/repos/WordPress/WordPress/zipball/refs/tags/5.9.2",
                "reference": "5.9.2"
>>>>>>> 7cc2c2b0
            },
            "require": {
                "php": ">=5.3.2",
                "roots/wordpress-core-installer": ">=1.0.0"
            },
            "provide": {
                "wordpress/core-implementation": "5.9.3"
            },
            "type": "wordpress-core",
            "notification-url": "https://packagist.org/downloads/",
            "license": [
                "GPL-2.0-or-later"
            ],
            "authors": [
                {
                    "name": "WordPress Community",
                    "homepage": "https://wordpress.org/about/"
                }
            ],
            "description": "WordPress is web software you can use to create a beautiful website or blog.",
            "homepage": "https://wordpress.org/",
            "keywords": [
                "blog",
                "cms",
                "wordpress"
            ],
            "support": {
                "docs": "https://developer.wordpress.org/",
                "forum": "https://wordpress.org/support/",
                "irc": "irc://irc.freenode.net/wordpress",
                "issues": "https://core.trac.wordpress.org/",
                "rss": "https://wordpress.org/news/feed/",
                "source": "https://core.trac.wordpress.org/browser",
                "wiki": "https://codex.wordpress.org/"
            },
            "funding": [
                {
                    "url": "https://github.com/roots",
                    "type": "github"
                },
                {
                    "url": "https://www.patreon.com/rootsdev",
                    "type": "patreon"
                }
            ],
            "time": "2022-04-06T02:26:36+00:00"
        },
        {
            "name": "roots/wordpress-core-installer",
            "version": "1.100.0",
            "source": {
                "type": "git",
                "url": "https://github.com/roots/wordpress-core-installer.git",
                "reference": "73f8488e5178c5d54234b919f823a9095e2b1847"
            },
            "dist": {
                "type": "zip",
                "url": "https://api.github.com/repos/roots/wordpress-core-installer/zipball/73f8488e5178c5d54234b919f823a9095e2b1847",
                "reference": "73f8488e5178c5d54234b919f823a9095e2b1847",
                "shasum": ""
            },
            "require": {
                "composer-plugin-api": "^1.0 || ^2.0",
                "php": ">=5.6.0"
            },
            "conflict": {
                "composer/installers": "<1.0.6"
            },
            "replace": {
                "johnpbloch/wordpress-core-installer": "*"
            },
            "require-dev": {
                "composer/composer": "^1.0 || ^2.0",
                "phpunit/phpunit": ">=5.7.27"
            },
            "type": "composer-plugin",
            "extra": {
                "class": "Roots\\Composer\\WordPressCorePlugin"
            },
            "autoload": {
                "psr-4": {
                    "Roots\\Composer\\": "src/"
                }
            },
            "notification-url": "https://packagist.org/downloads/",
            "license": [
                "GPL-2.0-or-later"
            ],
            "authors": [
                {
                    "name": "John P. Bloch",
                    "email": "me@johnpbloch.com"
                },
                {
                    "name": "Roots",
                    "email": "team@roots.io"
                }
            ],
            "description": "A custom installer to handle deploying WordPress with composer",
            "keywords": [
                "wordpress"
            ],
            "support": {
                "issues": "https://github.com/roots/wordpress-core-installer/issues",
                "source": "https://github.com/roots/wordpress-core-installer/tree/master"
            },
            "funding": [
                {
                    "url": "https://github.com/roots",
                    "type": "github"
                },
                {
                    "url": "https://www.patreon.com/rootsdev",
                    "type": "patreon"
                }
            ],
            "time": "2020-08-20T00:27:30+00:00"
        },
        {
            "name": "sebastian/cli-parser",
            "version": "1.0.1",
            "source": {
                "type": "git",
                "url": "https://github.com/sebastianbergmann/cli-parser.git",
                "reference": "442e7c7e687e42adc03470c7b668bc4b2402c0b2"
            },
            "dist": {
                "type": "zip",
                "url": "https://api.github.com/repos/sebastianbergmann/cli-parser/zipball/442e7c7e687e42adc03470c7b668bc4b2402c0b2",
                "reference": "442e7c7e687e42adc03470c7b668bc4b2402c0b2",
                "shasum": ""
            },
            "require": {
                "php": ">=7.3"
            },
            "require-dev": {
                "phpunit/phpunit": "^9.3"
            },
            "type": "library",
            "extra": {
                "branch-alias": {
                    "dev-master": "1.0-dev"
                }
            },
            "autoload": {
                "classmap": [
                    "src/"
                ]
            },
            "notification-url": "https://packagist.org/downloads/",
            "license": [
                "BSD-3-Clause"
            ],
            "authors": [
                {
                    "name": "Sebastian Bergmann",
                    "email": "sebastian@phpunit.de",
                    "role": "lead"
                }
            ],
            "description": "Library for parsing CLI options",
            "homepage": "https://github.com/sebastianbergmann/cli-parser",
            "support": {
                "issues": "https://github.com/sebastianbergmann/cli-parser/issues",
                "source": "https://github.com/sebastianbergmann/cli-parser/tree/1.0.1"
            },
            "funding": [
                {
                    "url": "https://github.com/sebastianbergmann",
                    "type": "github"
                }
            ],
            "time": "2020-09-28T06:08:49+00:00"
        },
        {
            "name": "sebastian/code-unit",
            "version": "1.0.8",
            "source": {
                "type": "git",
                "url": "https://github.com/sebastianbergmann/code-unit.git",
                "reference": "1fc9f64c0927627ef78ba436c9b17d967e68e120"
            },
            "dist": {
                "type": "zip",
                "url": "https://api.github.com/repos/sebastianbergmann/code-unit/zipball/1fc9f64c0927627ef78ba436c9b17d967e68e120",
                "reference": "1fc9f64c0927627ef78ba436c9b17d967e68e120",
                "shasum": ""
            },
            "require": {
                "php": ">=7.3"
            },
            "require-dev": {
                "phpunit/phpunit": "^9.3"
            },
            "type": "library",
            "extra": {
                "branch-alias": {
                    "dev-master": "1.0-dev"
                }
            },
            "autoload": {
                "classmap": [
                    "src/"
                ]
            },
            "notification-url": "https://packagist.org/downloads/",
            "license": [
                "BSD-3-Clause"
            ],
            "authors": [
                {
                    "name": "Sebastian Bergmann",
                    "email": "sebastian@phpunit.de",
                    "role": "lead"
                }
            ],
            "description": "Collection of value objects that represent the PHP code units",
            "homepage": "https://github.com/sebastianbergmann/code-unit",
            "support": {
                "issues": "https://github.com/sebastianbergmann/code-unit/issues",
                "source": "https://github.com/sebastianbergmann/code-unit/tree/1.0.8"
            },
            "funding": [
                {
                    "url": "https://github.com/sebastianbergmann",
                    "type": "github"
                }
            ],
            "time": "2020-10-26T13:08:54+00:00"
        },
        {
            "name": "sebastian/code-unit-reverse-lookup",
            "version": "2.0.3",
            "source": {
                "type": "git",
                "url": "https://github.com/sebastianbergmann/code-unit-reverse-lookup.git",
                "reference": "ac91f01ccec49fb77bdc6fd1e548bc70f7faa3e5"
            },
            "dist": {
                "type": "zip",
                "url": "https://api.github.com/repos/sebastianbergmann/code-unit-reverse-lookup/zipball/ac91f01ccec49fb77bdc6fd1e548bc70f7faa3e5",
                "reference": "ac91f01ccec49fb77bdc6fd1e548bc70f7faa3e5",
                "shasum": ""
            },
            "require": {
                "php": ">=7.3"
            },
            "require-dev": {
                "phpunit/phpunit": "^9.3"
            },
            "type": "library",
            "extra": {
                "branch-alias": {
                    "dev-master": "2.0-dev"
                }
            },
            "autoload": {
                "classmap": [
                    "src/"
                ]
            },
            "notification-url": "https://packagist.org/downloads/",
            "license": [
                "BSD-3-Clause"
            ],
            "authors": [
                {
                    "name": "Sebastian Bergmann",
                    "email": "sebastian@phpunit.de"
                }
            ],
            "description": "Looks up which function or method a line of code belongs to",
            "homepage": "https://github.com/sebastianbergmann/code-unit-reverse-lookup/",
            "support": {
                "issues": "https://github.com/sebastianbergmann/code-unit-reverse-lookup/issues",
                "source": "https://github.com/sebastianbergmann/code-unit-reverse-lookup/tree/2.0.3"
            },
            "funding": [
                {
                    "url": "https://github.com/sebastianbergmann",
                    "type": "github"
                }
            ],
            "time": "2020-09-28T05:30:19+00:00"
        },
        {
            "name": "sebastian/comparator",
            "version": "4.0.6",
            "source": {
                "type": "git",
                "url": "https://github.com/sebastianbergmann/comparator.git",
                "reference": "55f4261989e546dc112258c7a75935a81a7ce382"
            },
            "dist": {
                "type": "zip",
                "url": "https://api.github.com/repos/sebastianbergmann/comparator/zipball/55f4261989e546dc112258c7a75935a81a7ce382",
                "reference": "55f4261989e546dc112258c7a75935a81a7ce382",
                "shasum": ""
            },
            "require": {
                "php": ">=7.3",
                "sebastian/diff": "^4.0",
                "sebastian/exporter": "^4.0"
            },
            "require-dev": {
                "phpunit/phpunit": "^9.3"
            },
            "type": "library",
            "extra": {
                "branch-alias": {
                    "dev-master": "4.0-dev"
                }
            },
            "autoload": {
                "classmap": [
                    "src/"
                ]
            },
            "notification-url": "https://packagist.org/downloads/",
            "license": [
                "BSD-3-Clause"
            ],
            "authors": [
                {
                    "name": "Sebastian Bergmann",
                    "email": "sebastian@phpunit.de"
                },
                {
                    "name": "Jeff Welch",
                    "email": "whatthejeff@gmail.com"
                },
                {
                    "name": "Volker Dusch",
                    "email": "github@wallbash.com"
                },
                {
                    "name": "Bernhard Schussek",
                    "email": "bschussek@2bepublished.at"
                }
            ],
            "description": "Provides the functionality to compare PHP values for equality",
            "homepage": "https://github.com/sebastianbergmann/comparator",
            "keywords": [
                "comparator",
                "compare",
                "equality"
            ],
            "support": {
                "issues": "https://github.com/sebastianbergmann/comparator/issues",
                "source": "https://github.com/sebastianbergmann/comparator/tree/4.0.6"
            },
            "funding": [
                {
                    "url": "https://github.com/sebastianbergmann",
                    "type": "github"
                }
            ],
            "time": "2020-10-26T15:49:45+00:00"
        },
        {
            "name": "sebastian/complexity",
            "version": "2.0.2",
            "source": {
                "type": "git",
                "url": "https://github.com/sebastianbergmann/complexity.git",
                "reference": "739b35e53379900cc9ac327b2147867b8b6efd88"
            },
            "dist": {
                "type": "zip",
                "url": "https://api.github.com/repos/sebastianbergmann/complexity/zipball/739b35e53379900cc9ac327b2147867b8b6efd88",
                "reference": "739b35e53379900cc9ac327b2147867b8b6efd88",
                "shasum": ""
            },
            "require": {
                "nikic/php-parser": "^4.7",
                "php": ">=7.3"
            },
            "require-dev": {
                "phpunit/phpunit": "^9.3"
            },
            "type": "library",
            "extra": {
                "branch-alias": {
                    "dev-master": "2.0-dev"
                }
            },
            "autoload": {
                "classmap": [
                    "src/"
                ]
            },
            "notification-url": "https://packagist.org/downloads/",
            "license": [
                "BSD-3-Clause"
            ],
            "authors": [
                {
                    "name": "Sebastian Bergmann",
                    "email": "sebastian@phpunit.de",
                    "role": "lead"
                }
            ],
            "description": "Library for calculating the complexity of PHP code units",
            "homepage": "https://github.com/sebastianbergmann/complexity",
            "support": {
                "issues": "https://github.com/sebastianbergmann/complexity/issues",
                "source": "https://github.com/sebastianbergmann/complexity/tree/2.0.2"
            },
            "funding": [
                {
                    "url": "https://github.com/sebastianbergmann",
                    "type": "github"
                }
            ],
            "time": "2020-10-26T15:52:27+00:00"
        },
        {
            "name": "sebastian/diff",
            "version": "4.0.4",
            "source": {
                "type": "git",
                "url": "https://github.com/sebastianbergmann/diff.git",
                "reference": "3461e3fccc7cfdfc2720be910d3bd73c69be590d"
            },
            "dist": {
                "type": "zip",
                "url": "https://api.github.com/repos/sebastianbergmann/diff/zipball/3461e3fccc7cfdfc2720be910d3bd73c69be590d",
                "reference": "3461e3fccc7cfdfc2720be910d3bd73c69be590d",
                "shasum": ""
            },
            "require": {
                "php": ">=7.3"
            },
            "require-dev": {
                "phpunit/phpunit": "^9.3",
                "symfony/process": "^4.2 || ^5"
            },
            "type": "library",
            "extra": {
                "branch-alias": {
                    "dev-master": "4.0-dev"
                }
            },
            "autoload": {
                "classmap": [
                    "src/"
                ]
            },
            "notification-url": "https://packagist.org/downloads/",
            "license": [
                "BSD-3-Clause"
            ],
            "authors": [
                {
                    "name": "Sebastian Bergmann",
                    "email": "sebastian@phpunit.de"
                },
                {
                    "name": "Kore Nordmann",
                    "email": "mail@kore-nordmann.de"
                }
            ],
            "description": "Diff implementation",
            "homepage": "https://github.com/sebastianbergmann/diff",
            "keywords": [
                "diff",
                "udiff",
                "unidiff",
                "unified diff"
            ],
            "support": {
                "issues": "https://github.com/sebastianbergmann/diff/issues",
                "source": "https://github.com/sebastianbergmann/diff/tree/4.0.4"
            },
            "funding": [
                {
                    "url": "https://github.com/sebastianbergmann",
                    "type": "github"
                }
            ],
            "time": "2020-10-26T13:10:38+00:00"
        },
        {
            "name": "sebastian/environment",
            "version": "5.1.4",
            "source": {
                "type": "git",
                "url": "https://github.com/sebastianbergmann/environment.git",
                "reference": "1b5dff7bb151a4db11d49d90e5408e4e938270f7"
            },
            "dist": {
                "type": "zip",
                "url": "https://api.github.com/repos/sebastianbergmann/environment/zipball/1b5dff7bb151a4db11d49d90e5408e4e938270f7",
                "reference": "1b5dff7bb151a4db11d49d90e5408e4e938270f7",
                "shasum": ""
            },
            "require": {
                "php": ">=7.3"
            },
            "require-dev": {
                "phpunit/phpunit": "^9.3"
            },
            "suggest": {
                "ext-posix": "*"
            },
            "type": "library",
            "extra": {
                "branch-alias": {
                    "dev-master": "5.1-dev"
                }
            },
            "autoload": {
                "classmap": [
                    "src/"
                ]
            },
            "notification-url": "https://packagist.org/downloads/",
            "license": [
                "BSD-3-Clause"
            ],
            "authors": [
                {
                    "name": "Sebastian Bergmann",
                    "email": "sebastian@phpunit.de"
                }
            ],
            "description": "Provides functionality to handle HHVM/PHP environments",
            "homepage": "http://www.github.com/sebastianbergmann/environment",
            "keywords": [
                "Xdebug",
                "environment",
                "hhvm"
            ],
            "support": {
                "issues": "https://github.com/sebastianbergmann/environment/issues",
                "source": "https://github.com/sebastianbergmann/environment/tree/5.1.4"
            },
            "funding": [
                {
                    "url": "https://github.com/sebastianbergmann",
                    "type": "github"
                }
            ],
            "time": "2022-04-03T09:37:03+00:00"
        },
        {
            "name": "sebastian/exporter",
            "version": "4.0.4",
            "source": {
                "type": "git",
                "url": "https://github.com/sebastianbergmann/exporter.git",
                "reference": "65e8b7db476c5dd267e65eea9cab77584d3cfff9"
            },
            "dist": {
                "type": "zip",
                "url": "https://api.github.com/repos/sebastianbergmann/exporter/zipball/65e8b7db476c5dd267e65eea9cab77584d3cfff9",
                "reference": "65e8b7db476c5dd267e65eea9cab77584d3cfff9",
                "shasum": ""
            },
            "require": {
                "php": ">=7.3",
                "sebastian/recursion-context": "^4.0"
            },
            "require-dev": {
                "ext-mbstring": "*",
                "phpunit/phpunit": "^9.3"
            },
            "type": "library",
            "extra": {
                "branch-alias": {
                    "dev-master": "4.0-dev"
                }
            },
            "autoload": {
                "classmap": [
                    "src/"
                ]
            },
            "notification-url": "https://packagist.org/downloads/",
            "license": [
                "BSD-3-Clause"
            ],
            "authors": [
                {
                    "name": "Sebastian Bergmann",
                    "email": "sebastian@phpunit.de"
                },
                {
                    "name": "Jeff Welch",
                    "email": "whatthejeff@gmail.com"
                },
                {
                    "name": "Volker Dusch",
                    "email": "github@wallbash.com"
                },
                {
                    "name": "Adam Harvey",
                    "email": "aharvey@php.net"
                },
                {
                    "name": "Bernhard Schussek",
                    "email": "bschussek@gmail.com"
                }
            ],
            "description": "Provides the functionality to export PHP variables for visualization",
            "homepage": "https://www.github.com/sebastianbergmann/exporter",
            "keywords": [
                "export",
                "exporter"
            ],
            "support": {
                "issues": "https://github.com/sebastianbergmann/exporter/issues",
                "source": "https://github.com/sebastianbergmann/exporter/tree/4.0.4"
            },
            "funding": [
                {
                    "url": "https://github.com/sebastianbergmann",
                    "type": "github"
                }
            ],
            "time": "2021-11-11T14:18:36+00:00"
        },
        {
            "name": "sebastian/global-state",
            "version": "5.0.5",
            "source": {
                "type": "git",
                "url": "https://github.com/sebastianbergmann/global-state.git",
                "reference": "0ca8db5a5fc9c8646244e629625ac486fa286bf2"
            },
            "dist": {
                "type": "zip",
                "url": "https://api.github.com/repos/sebastianbergmann/global-state/zipball/0ca8db5a5fc9c8646244e629625ac486fa286bf2",
                "reference": "0ca8db5a5fc9c8646244e629625ac486fa286bf2",
                "shasum": ""
            },
            "require": {
                "php": ">=7.3",
                "sebastian/object-reflector": "^2.0",
                "sebastian/recursion-context": "^4.0"
            },
            "require-dev": {
                "ext-dom": "*",
                "phpunit/phpunit": "^9.3"
            },
            "suggest": {
                "ext-uopz": "*"
            },
            "type": "library",
            "extra": {
                "branch-alias": {
                    "dev-master": "5.0-dev"
                }
            },
            "autoload": {
                "classmap": [
                    "src/"
                ]
            },
            "notification-url": "https://packagist.org/downloads/",
            "license": [
                "BSD-3-Clause"
            ],
            "authors": [
                {
                    "name": "Sebastian Bergmann",
                    "email": "sebastian@phpunit.de"
                }
            ],
            "description": "Snapshotting of global state",
            "homepage": "http://www.github.com/sebastianbergmann/global-state",
            "keywords": [
                "global state"
            ],
            "support": {
                "issues": "https://github.com/sebastianbergmann/global-state/issues",
                "source": "https://github.com/sebastianbergmann/global-state/tree/5.0.5"
            },
            "funding": [
                {
                    "url": "https://github.com/sebastianbergmann",
                    "type": "github"
                }
            ],
            "time": "2022-02-14T08:28:10+00:00"
        },
        {
            "name": "sebastian/lines-of-code",
            "version": "1.0.3",
            "source": {
                "type": "git",
                "url": "https://github.com/sebastianbergmann/lines-of-code.git",
                "reference": "c1c2e997aa3146983ed888ad08b15470a2e22ecc"
            },
            "dist": {
                "type": "zip",
                "url": "https://api.github.com/repos/sebastianbergmann/lines-of-code/zipball/c1c2e997aa3146983ed888ad08b15470a2e22ecc",
                "reference": "c1c2e997aa3146983ed888ad08b15470a2e22ecc",
                "shasum": ""
            },
            "require": {
                "nikic/php-parser": "^4.6",
                "php": ">=7.3"
            },
            "require-dev": {
                "phpunit/phpunit": "^9.3"
            },
            "type": "library",
            "extra": {
                "branch-alias": {
                    "dev-master": "1.0-dev"
                }
            },
            "autoload": {
                "classmap": [
                    "src/"
                ]
            },
            "notification-url": "https://packagist.org/downloads/",
            "license": [
                "BSD-3-Clause"
            ],
            "authors": [
                {
                    "name": "Sebastian Bergmann",
                    "email": "sebastian@phpunit.de",
                    "role": "lead"
                }
            ],
            "description": "Library for counting the lines of code in PHP source code",
            "homepage": "https://github.com/sebastianbergmann/lines-of-code",
            "support": {
                "issues": "https://github.com/sebastianbergmann/lines-of-code/issues",
                "source": "https://github.com/sebastianbergmann/lines-of-code/tree/1.0.3"
            },
            "funding": [
                {
                    "url": "https://github.com/sebastianbergmann",
                    "type": "github"
                }
            ],
            "time": "2020-11-28T06:42:11+00:00"
        },
        {
            "name": "sebastian/object-enumerator",
            "version": "4.0.4",
            "source": {
                "type": "git",
                "url": "https://github.com/sebastianbergmann/object-enumerator.git",
                "reference": "5c9eeac41b290a3712d88851518825ad78f45c71"
            },
            "dist": {
                "type": "zip",
                "url": "https://api.github.com/repos/sebastianbergmann/object-enumerator/zipball/5c9eeac41b290a3712d88851518825ad78f45c71",
                "reference": "5c9eeac41b290a3712d88851518825ad78f45c71",
                "shasum": ""
            },
            "require": {
                "php": ">=7.3",
                "sebastian/object-reflector": "^2.0",
                "sebastian/recursion-context": "^4.0"
            },
            "require-dev": {
                "phpunit/phpunit": "^9.3"
            },
            "type": "library",
            "extra": {
                "branch-alias": {
                    "dev-master": "4.0-dev"
                }
            },
            "autoload": {
                "classmap": [
                    "src/"
                ]
            },
            "notification-url": "https://packagist.org/downloads/",
            "license": [
                "BSD-3-Clause"
            ],
            "authors": [
                {
                    "name": "Sebastian Bergmann",
                    "email": "sebastian@phpunit.de"
                }
            ],
            "description": "Traverses array structures and object graphs to enumerate all referenced objects",
            "homepage": "https://github.com/sebastianbergmann/object-enumerator/",
            "support": {
                "issues": "https://github.com/sebastianbergmann/object-enumerator/issues",
                "source": "https://github.com/sebastianbergmann/object-enumerator/tree/4.0.4"
            },
            "funding": [
                {
                    "url": "https://github.com/sebastianbergmann",
                    "type": "github"
                }
            ],
            "time": "2020-10-26T13:12:34+00:00"
        },
        {
            "name": "sebastian/object-reflector",
            "version": "2.0.4",
            "source": {
                "type": "git",
                "url": "https://github.com/sebastianbergmann/object-reflector.git",
                "reference": "b4f479ebdbf63ac605d183ece17d8d7fe49c15c7"
            },
            "dist": {
                "type": "zip",
                "url": "https://api.github.com/repos/sebastianbergmann/object-reflector/zipball/b4f479ebdbf63ac605d183ece17d8d7fe49c15c7",
                "reference": "b4f479ebdbf63ac605d183ece17d8d7fe49c15c7",
                "shasum": ""
            },
            "require": {
                "php": ">=7.3"
            },
            "require-dev": {
                "phpunit/phpunit": "^9.3"
            },
            "type": "library",
            "extra": {
                "branch-alias": {
                    "dev-master": "2.0-dev"
                }
            },
            "autoload": {
                "classmap": [
                    "src/"
                ]
            },
            "notification-url": "https://packagist.org/downloads/",
            "license": [
                "BSD-3-Clause"
            ],
            "authors": [
                {
                    "name": "Sebastian Bergmann",
                    "email": "sebastian@phpunit.de"
                }
            ],
            "description": "Allows reflection of object attributes, including inherited and non-public ones",
            "homepage": "https://github.com/sebastianbergmann/object-reflector/",
            "support": {
                "issues": "https://github.com/sebastianbergmann/object-reflector/issues",
                "source": "https://github.com/sebastianbergmann/object-reflector/tree/2.0.4"
            },
            "funding": [
                {
                    "url": "https://github.com/sebastianbergmann",
                    "type": "github"
                }
            ],
            "time": "2020-10-26T13:14:26+00:00"
        },
        {
            "name": "sebastian/recursion-context",
            "version": "4.0.4",
            "source": {
                "type": "git",
                "url": "https://github.com/sebastianbergmann/recursion-context.git",
                "reference": "cd9d8cf3c5804de4341c283ed787f099f5506172"
            },
            "dist": {
                "type": "zip",
                "url": "https://api.github.com/repos/sebastianbergmann/recursion-context/zipball/cd9d8cf3c5804de4341c283ed787f099f5506172",
                "reference": "cd9d8cf3c5804de4341c283ed787f099f5506172",
                "shasum": ""
            },
            "require": {
                "php": ">=7.3"
            },
            "require-dev": {
                "phpunit/phpunit": "^9.3"
            },
            "type": "library",
            "extra": {
                "branch-alias": {
                    "dev-master": "4.0-dev"
                }
            },
            "autoload": {
                "classmap": [
                    "src/"
                ]
            },
            "notification-url": "https://packagist.org/downloads/",
            "license": [
                "BSD-3-Clause"
            ],
            "authors": [
                {
                    "name": "Sebastian Bergmann",
                    "email": "sebastian@phpunit.de"
                },
                {
                    "name": "Jeff Welch",
                    "email": "whatthejeff@gmail.com"
                },
                {
                    "name": "Adam Harvey",
                    "email": "aharvey@php.net"
                }
            ],
            "description": "Provides functionality to recursively process PHP variables",
            "homepage": "http://www.github.com/sebastianbergmann/recursion-context",
            "support": {
                "issues": "https://github.com/sebastianbergmann/recursion-context/issues",
                "source": "https://github.com/sebastianbergmann/recursion-context/tree/4.0.4"
            },
            "funding": [
                {
                    "url": "https://github.com/sebastianbergmann",
                    "type": "github"
                }
            ],
            "time": "2020-10-26T13:17:30+00:00"
        },
        {
            "name": "sebastian/resource-operations",
            "version": "3.0.3",
            "source": {
                "type": "git",
                "url": "https://github.com/sebastianbergmann/resource-operations.git",
                "reference": "0f4443cb3a1d92ce809899753bc0d5d5a8dd19a8"
            },
            "dist": {
                "type": "zip",
                "url": "https://api.github.com/repos/sebastianbergmann/resource-operations/zipball/0f4443cb3a1d92ce809899753bc0d5d5a8dd19a8",
                "reference": "0f4443cb3a1d92ce809899753bc0d5d5a8dd19a8",
                "shasum": ""
            },
            "require": {
                "php": ">=7.3"
            },
            "require-dev": {
                "phpunit/phpunit": "^9.0"
            },
            "type": "library",
            "extra": {
                "branch-alias": {
                    "dev-master": "3.0-dev"
                }
            },
            "autoload": {
                "classmap": [
                    "src/"
                ]
            },
            "notification-url": "https://packagist.org/downloads/",
            "license": [
                "BSD-3-Clause"
            ],
            "authors": [
                {
                    "name": "Sebastian Bergmann",
                    "email": "sebastian@phpunit.de"
                }
            ],
            "description": "Provides a list of PHP built-in functions that operate on resources",
            "homepage": "https://www.github.com/sebastianbergmann/resource-operations",
            "support": {
                "issues": "https://github.com/sebastianbergmann/resource-operations/issues",
                "source": "https://github.com/sebastianbergmann/resource-operations/tree/3.0.3"
            },
            "funding": [
                {
                    "url": "https://github.com/sebastianbergmann",
                    "type": "github"
                }
            ],
            "time": "2020-09-28T06:45:17+00:00"
        },
        {
            "name": "sebastian/type",
            "version": "3.0.0",
            "source": {
                "type": "git",
                "url": "https://github.com/sebastianbergmann/type.git",
                "reference": "b233b84bc4465aff7b57cf1c4bc75c86d00d6dad"
            },
            "dist": {
                "type": "zip",
                "url": "https://api.github.com/repos/sebastianbergmann/type/zipball/b233b84bc4465aff7b57cf1c4bc75c86d00d6dad",
                "reference": "b233b84bc4465aff7b57cf1c4bc75c86d00d6dad",
                "shasum": ""
            },
            "require": {
                "php": ">=7.3"
            },
            "require-dev": {
                "phpunit/phpunit": "^9.5"
            },
            "type": "library",
            "extra": {
                "branch-alias": {
                    "dev-master": "3.0-dev"
                }
            },
            "autoload": {
                "classmap": [
                    "src/"
                ]
            },
            "notification-url": "https://packagist.org/downloads/",
            "license": [
                "BSD-3-Clause"
            ],
            "authors": [
                {
                    "name": "Sebastian Bergmann",
                    "email": "sebastian@phpunit.de",
                    "role": "lead"
                }
            ],
            "description": "Collection of value objects that represent the types of the PHP type system",
            "homepage": "https://github.com/sebastianbergmann/type",
            "support": {
                "issues": "https://github.com/sebastianbergmann/type/issues",
                "source": "https://github.com/sebastianbergmann/type/tree/3.0.0"
            },
            "funding": [
                {
                    "url": "https://github.com/sebastianbergmann",
                    "type": "github"
                }
            ],
            "time": "2022-03-15T09:54:48+00:00"
        },
        {
            "name": "sebastian/version",
            "version": "3.0.2",
            "source": {
                "type": "git",
                "url": "https://github.com/sebastianbergmann/version.git",
                "reference": "c6c1022351a901512170118436c764e473f6de8c"
            },
            "dist": {
                "type": "zip",
                "url": "https://api.github.com/repos/sebastianbergmann/version/zipball/c6c1022351a901512170118436c764e473f6de8c",
                "reference": "c6c1022351a901512170118436c764e473f6de8c",
                "shasum": ""
            },
            "require": {
                "php": ">=7.3"
            },
            "type": "library",
            "extra": {
                "branch-alias": {
                    "dev-master": "3.0-dev"
                }
            },
            "autoload": {
                "classmap": [
                    "src/"
                ]
            },
            "notification-url": "https://packagist.org/downloads/",
            "license": [
                "BSD-3-Clause"
            ],
            "authors": [
                {
                    "name": "Sebastian Bergmann",
                    "email": "sebastian@phpunit.de",
                    "role": "lead"
                }
            ],
            "description": "Library that helps with managing the version number of Git-hosted PHP projects",
            "homepage": "https://github.com/sebastianbergmann/version",
            "support": {
                "issues": "https://github.com/sebastianbergmann/version/issues",
                "source": "https://github.com/sebastianbergmann/version/tree/3.0.2"
            },
            "funding": [
                {
                    "url": "https://github.com/sebastianbergmann",
                    "type": "github"
                }
            ],
            "time": "2020-09-28T06:39:44+00:00"
        },
        {
            "name": "symfony/console",
            "version": "v5.4.7",
            "source": {
                "type": "git",
                "url": "https://github.com/symfony/console.git",
                "reference": "900275254f0a1a2afff1ab0e11abd5587a10e1d6"
            },
            "dist": {
                "type": "zip",
                "url": "https://api.github.com/repos/symfony/console/zipball/900275254f0a1a2afff1ab0e11abd5587a10e1d6",
                "reference": "900275254f0a1a2afff1ab0e11abd5587a10e1d6",
                "shasum": ""
            },
            "require": {
                "php": ">=7.2.5",
                "symfony/deprecation-contracts": "^2.1|^3",
                "symfony/polyfill-mbstring": "~1.0",
                "symfony/polyfill-php73": "^1.9",
                "symfony/polyfill-php80": "^1.16",
                "symfony/service-contracts": "^1.1|^2|^3",
                "symfony/string": "^5.1|^6.0"
            },
            "conflict": {
                "psr/log": ">=3",
                "symfony/dependency-injection": "<4.4",
                "symfony/dotenv": "<5.1",
                "symfony/event-dispatcher": "<4.4",
                "symfony/lock": "<4.4",
                "symfony/process": "<4.4"
            },
            "provide": {
                "psr/log-implementation": "1.0|2.0"
            },
            "require-dev": {
                "psr/log": "^1|^2",
                "symfony/config": "^4.4|^5.0|^6.0",
                "symfony/dependency-injection": "^4.4|^5.0|^6.0",
                "symfony/event-dispatcher": "^4.4|^5.0|^6.0",
                "symfony/lock": "^4.4|^5.0|^6.0",
                "symfony/process": "^4.4|^5.0|^6.0",
                "symfony/var-dumper": "^4.4|^5.0|^6.0"
            },
            "suggest": {
                "psr/log": "For using the console logger",
                "symfony/event-dispatcher": "",
                "symfony/lock": "",
                "symfony/process": ""
            },
            "type": "library",
            "autoload": {
                "psr-4": {
                    "Symfony\\Component\\Console\\": ""
                },
                "exclude-from-classmap": [
                    "/Tests/"
                ]
            },
            "notification-url": "https://packagist.org/downloads/",
            "license": [
                "MIT"
            ],
            "authors": [
                {
                    "name": "Fabien Potencier",
                    "email": "fabien@symfony.com"
                },
                {
                    "name": "Symfony Community",
                    "homepage": "https://symfony.com/contributors"
                }
            ],
            "description": "Eases the creation of beautiful and testable command line interfaces",
            "homepage": "https://symfony.com",
            "keywords": [
                "cli",
                "command line",
                "console",
                "terminal"
            ],
            "support": {
                "source": "https://github.com/symfony/console/tree/v5.4.7"
            },
            "funding": [
                {
                    "url": "https://symfony.com/sponsor",
                    "type": "custom"
                },
                {
                    "url": "https://github.com/fabpot",
                    "type": "github"
                },
                {
                    "url": "https://tidelift.com/funding/github/packagist/symfony/symfony",
                    "type": "tidelift"
                }
            ],
            "time": "2022-03-31T17:09:19+00:00"
        },
        {
            "name": "symfony/deprecation-contracts",
            "version": "v3.0.1",
            "source": {
                "type": "git",
                "url": "https://github.com/symfony/deprecation-contracts.git",
                "reference": "26954b3d62a6c5fd0ea8a2a00c0353a14978d05c"
            },
            "dist": {
                "type": "zip",
                "url": "https://api.github.com/repos/symfony/deprecation-contracts/zipball/26954b3d62a6c5fd0ea8a2a00c0353a14978d05c",
                "reference": "26954b3d62a6c5fd0ea8a2a00c0353a14978d05c",
                "shasum": ""
            },
            "require": {
                "php": ">=8.0.2"
            },
            "type": "library",
            "extra": {
                "branch-alias": {
                    "dev-main": "3.0-dev"
                },
                "thanks": {
                    "name": "symfony/contracts",
                    "url": "https://github.com/symfony/contracts"
                }
            },
            "autoload": {
                "files": [
                    "function.php"
                ]
            },
            "notification-url": "https://packagist.org/downloads/",
            "license": [
                "MIT"
            ],
            "authors": [
                {
                    "name": "Nicolas Grekas",
                    "email": "p@tchwork.com"
                },
                {
                    "name": "Symfony Community",
                    "homepage": "https://symfony.com/contributors"
                }
            ],
            "description": "A generic function and convention to trigger deprecation notices",
            "homepage": "https://symfony.com",
            "support": {
                "source": "https://github.com/symfony/deprecation-contracts/tree/v3.0.1"
            },
            "funding": [
                {
                    "url": "https://symfony.com/sponsor",
                    "type": "custom"
                },
                {
                    "url": "https://github.com/fabpot",
                    "type": "github"
                },
                {
                    "url": "https://tidelift.com/funding/github/packagist/symfony/symfony",
                    "type": "tidelift"
                }
            ],
            "time": "2022-01-02T09:55:41+00:00"
        },
        {
            "name": "symfony/polyfill-ctype",
            "version": "v1.25.0",
            "source": {
                "type": "git",
                "url": "https://github.com/symfony/polyfill-ctype.git",
                "reference": "30885182c981ab175d4d034db0f6f469898070ab"
            },
            "dist": {
                "type": "zip",
                "url": "https://api.github.com/repos/symfony/polyfill-ctype/zipball/30885182c981ab175d4d034db0f6f469898070ab",
                "reference": "30885182c981ab175d4d034db0f6f469898070ab",
                "shasum": ""
            },
            "require": {
                "php": ">=7.1"
            },
            "provide": {
                "ext-ctype": "*"
            },
            "suggest": {
                "ext-ctype": "For best performance"
            },
            "type": "library",
            "extra": {
                "branch-alias": {
                    "dev-main": "1.23-dev"
                },
                "thanks": {
                    "name": "symfony/polyfill",
                    "url": "https://github.com/symfony/polyfill"
                }
            },
            "autoload": {
                "files": [
                    "bootstrap.php"
                ],
                "psr-4": {
                    "Symfony\\Polyfill\\Ctype\\": ""
                }
            },
            "notification-url": "https://packagist.org/downloads/",
            "license": [
                "MIT"
            ],
            "authors": [
                {
                    "name": "Gert de Pagter",
                    "email": "BackEndTea@gmail.com"
                },
                {
                    "name": "Symfony Community",
                    "homepage": "https://symfony.com/contributors"
                }
            ],
            "description": "Symfony polyfill for ctype functions",
            "homepage": "https://symfony.com",
            "keywords": [
                "compatibility",
                "ctype",
                "polyfill",
                "portable"
            ],
            "support": {
                "source": "https://github.com/symfony/polyfill-ctype/tree/v1.25.0"
            },
            "funding": [
                {
                    "url": "https://symfony.com/sponsor",
                    "type": "custom"
                },
                {
                    "url": "https://github.com/fabpot",
                    "type": "github"
                },
                {
                    "url": "https://tidelift.com/funding/github/packagist/symfony/symfony",
                    "type": "tidelift"
                }
            ],
            "time": "2021-10-20T20:35:02+00:00"
        },
        {
            "name": "symfony/polyfill-intl-grapheme",
            "version": "v1.25.0",
            "source": {
                "type": "git",
                "url": "https://github.com/symfony/polyfill-intl-grapheme.git",
                "reference": "81b86b50cf841a64252b439e738e97f4a34e2783"
            },
            "dist": {
                "type": "zip",
                "url": "https://api.github.com/repos/symfony/polyfill-intl-grapheme/zipball/81b86b50cf841a64252b439e738e97f4a34e2783",
                "reference": "81b86b50cf841a64252b439e738e97f4a34e2783",
                "shasum": ""
            },
            "require": {
                "php": ">=7.1"
            },
            "suggest": {
                "ext-intl": "For best performance"
            },
            "type": "library",
            "extra": {
                "branch-alias": {
                    "dev-main": "1.23-dev"
                },
                "thanks": {
                    "name": "symfony/polyfill",
                    "url": "https://github.com/symfony/polyfill"
                }
            },
            "autoload": {
                "files": [
                    "bootstrap.php"
                ],
                "psr-4": {
                    "Symfony\\Polyfill\\Intl\\Grapheme\\": ""
                }
            },
            "notification-url": "https://packagist.org/downloads/",
            "license": [
                "MIT"
            ],
            "authors": [
                {
                    "name": "Nicolas Grekas",
                    "email": "p@tchwork.com"
                },
                {
                    "name": "Symfony Community",
                    "homepage": "https://symfony.com/contributors"
                }
            ],
            "description": "Symfony polyfill for intl's grapheme_* functions",
            "homepage": "https://symfony.com",
            "keywords": [
                "compatibility",
                "grapheme",
                "intl",
                "polyfill",
                "portable",
                "shim"
            ],
            "support": {
                "source": "https://github.com/symfony/polyfill-intl-grapheme/tree/v1.25.0"
            },
            "funding": [
                {
                    "url": "https://symfony.com/sponsor",
                    "type": "custom"
                },
                {
                    "url": "https://github.com/fabpot",
                    "type": "github"
                },
                {
                    "url": "https://tidelift.com/funding/github/packagist/symfony/symfony",
                    "type": "tidelift"
                }
            ],
            "time": "2021-11-23T21:10:46+00:00"
        },
        {
            "name": "symfony/polyfill-intl-normalizer",
            "version": "v1.25.0",
            "source": {
                "type": "git",
                "url": "https://github.com/symfony/polyfill-intl-normalizer.git",
                "reference": "8590a5f561694770bdcd3f9b5c69dde6945028e8"
            },
            "dist": {
                "type": "zip",
                "url": "https://api.github.com/repos/symfony/polyfill-intl-normalizer/zipball/8590a5f561694770bdcd3f9b5c69dde6945028e8",
                "reference": "8590a5f561694770bdcd3f9b5c69dde6945028e8",
                "shasum": ""
            },
            "require": {
                "php": ">=7.1"
            },
            "suggest": {
                "ext-intl": "For best performance"
            },
            "type": "library",
            "extra": {
                "branch-alias": {
                    "dev-main": "1.23-dev"
                },
                "thanks": {
                    "name": "symfony/polyfill",
                    "url": "https://github.com/symfony/polyfill"
                }
            },
            "autoload": {
                "files": [
                    "bootstrap.php"
                ],
                "psr-4": {
                    "Symfony\\Polyfill\\Intl\\Normalizer\\": ""
                },
                "classmap": [
                    "Resources/stubs"
                ]
            },
            "notification-url": "https://packagist.org/downloads/",
            "license": [
                "MIT"
            ],
            "authors": [
                {
                    "name": "Nicolas Grekas",
                    "email": "p@tchwork.com"
                },
                {
                    "name": "Symfony Community",
                    "homepage": "https://symfony.com/contributors"
                }
            ],
            "description": "Symfony polyfill for intl's Normalizer class and related functions",
            "homepage": "https://symfony.com",
            "keywords": [
                "compatibility",
                "intl",
                "normalizer",
                "polyfill",
                "portable",
                "shim"
            ],
            "support": {
                "source": "https://github.com/symfony/polyfill-intl-normalizer/tree/v1.25.0"
            },
            "funding": [
                {
                    "url": "https://symfony.com/sponsor",
                    "type": "custom"
                },
                {
                    "url": "https://github.com/fabpot",
                    "type": "github"
                },
                {
                    "url": "https://tidelift.com/funding/github/packagist/symfony/symfony",
                    "type": "tidelift"
                }
            ],
            "time": "2021-02-19T12:13:01+00:00"
        },
        {
            "name": "symfony/polyfill-mbstring",
            "version": "v1.25.0",
            "source": {
                "type": "git",
                "url": "https://github.com/symfony/polyfill-mbstring.git",
                "reference": "0abb51d2f102e00a4eefcf46ba7fec406d245825"
            },
            "dist": {
                "type": "zip",
                "url": "https://api.github.com/repos/symfony/polyfill-mbstring/zipball/0abb51d2f102e00a4eefcf46ba7fec406d245825",
                "reference": "0abb51d2f102e00a4eefcf46ba7fec406d245825",
                "shasum": ""
            },
            "require": {
                "php": ">=7.1"
            },
            "provide": {
                "ext-mbstring": "*"
            },
            "suggest": {
                "ext-mbstring": "For best performance"
            },
            "type": "library",
            "extra": {
                "branch-alias": {
                    "dev-main": "1.23-dev"
                },
                "thanks": {
                    "name": "symfony/polyfill",
                    "url": "https://github.com/symfony/polyfill"
                }
            },
            "autoload": {
                "files": [
                    "bootstrap.php"
                ],
                "psr-4": {
                    "Symfony\\Polyfill\\Mbstring\\": ""
                }
            },
            "notification-url": "https://packagist.org/downloads/",
            "license": [
                "MIT"
            ],
            "authors": [
                {
                    "name": "Nicolas Grekas",
                    "email": "p@tchwork.com"
                },
                {
                    "name": "Symfony Community",
                    "homepage": "https://symfony.com/contributors"
                }
            ],
            "description": "Symfony polyfill for the Mbstring extension",
            "homepage": "https://symfony.com",
            "keywords": [
                "compatibility",
                "mbstring",
                "polyfill",
                "portable",
                "shim"
            ],
            "support": {
                "source": "https://github.com/symfony/polyfill-mbstring/tree/v1.25.0"
            },
            "funding": [
                {
                    "url": "https://symfony.com/sponsor",
                    "type": "custom"
                },
                {
                    "url": "https://github.com/fabpot",
                    "type": "github"
                },
                {
                    "url": "https://tidelift.com/funding/github/packagist/symfony/symfony",
                    "type": "tidelift"
                }
            ],
            "time": "2021-11-30T18:21:41+00:00"
        },
        {
            "name": "symfony/polyfill-php73",
            "version": "v1.25.0",
            "source": {
                "type": "git",
                "url": "https://github.com/symfony/polyfill-php73.git",
                "reference": "cc5db0e22b3cb4111010e48785a97f670b350ca5"
            },
            "dist": {
                "type": "zip",
                "url": "https://api.github.com/repos/symfony/polyfill-php73/zipball/cc5db0e22b3cb4111010e48785a97f670b350ca5",
                "reference": "cc5db0e22b3cb4111010e48785a97f670b350ca5",
                "shasum": ""
            },
            "require": {
                "php": ">=7.1"
            },
            "type": "library",
            "extra": {
                "branch-alias": {
                    "dev-main": "1.23-dev"
                },
                "thanks": {
                    "name": "symfony/polyfill",
                    "url": "https://github.com/symfony/polyfill"
                }
            },
            "autoload": {
                "files": [
                    "bootstrap.php"
                ],
                "psr-4": {
                    "Symfony\\Polyfill\\Php73\\": ""
                },
                "classmap": [
                    "Resources/stubs"
                ]
            },
            "notification-url": "https://packagist.org/downloads/",
            "license": [
                "MIT"
            ],
            "authors": [
                {
                    "name": "Nicolas Grekas",
                    "email": "p@tchwork.com"
                },
                {
                    "name": "Symfony Community",
                    "homepage": "https://symfony.com/contributors"
                }
            ],
            "description": "Symfony polyfill backporting some PHP 7.3+ features to lower PHP versions",
            "homepage": "https://symfony.com",
            "keywords": [
                "compatibility",
                "polyfill",
                "portable",
                "shim"
            ],
            "support": {
                "source": "https://github.com/symfony/polyfill-php73/tree/v1.25.0"
            },
            "funding": [
                {
                    "url": "https://symfony.com/sponsor",
                    "type": "custom"
                },
                {
                    "url": "https://github.com/fabpot",
                    "type": "github"
                },
                {
                    "url": "https://tidelift.com/funding/github/packagist/symfony/symfony",
                    "type": "tidelift"
                }
            ],
            "time": "2021-06-05T21:20:04+00:00"
        },
        {
            "name": "symfony/polyfill-php80",
            "version": "v1.25.0",
            "source": {
                "type": "git",
                "url": "https://github.com/symfony/polyfill-php80.git",
                "reference": "4407588e0d3f1f52efb65fbe92babe41f37fe50c"
            },
            "dist": {
                "type": "zip",
                "url": "https://api.github.com/repos/symfony/polyfill-php80/zipball/4407588e0d3f1f52efb65fbe92babe41f37fe50c",
                "reference": "4407588e0d3f1f52efb65fbe92babe41f37fe50c",
                "shasum": ""
            },
            "require": {
                "php": ">=7.1"
            },
            "type": "library",
            "extra": {
                "branch-alias": {
                    "dev-main": "1.23-dev"
                },
                "thanks": {
                    "name": "symfony/polyfill",
                    "url": "https://github.com/symfony/polyfill"
                }
            },
            "autoload": {
                "files": [
                    "bootstrap.php"
                ],
                "psr-4": {
                    "Symfony\\Polyfill\\Php80\\": ""
                },
                "classmap": [
                    "Resources/stubs"
                ]
            },
            "notification-url": "https://packagist.org/downloads/",
            "license": [
                "MIT"
            ],
            "authors": [
                {
                    "name": "Ion Bazan",
                    "email": "ion.bazan@gmail.com"
                },
                {
                    "name": "Nicolas Grekas",
                    "email": "p@tchwork.com"
                },
                {
                    "name": "Symfony Community",
                    "homepage": "https://symfony.com/contributors"
                }
            ],
            "description": "Symfony polyfill backporting some PHP 8.0+ features to lower PHP versions",
            "homepage": "https://symfony.com",
            "keywords": [
                "compatibility",
                "polyfill",
                "portable",
                "shim"
            ],
            "support": {
                "source": "https://github.com/symfony/polyfill-php80/tree/v1.25.0"
            },
            "funding": [
                {
                    "url": "https://symfony.com/sponsor",
                    "type": "custom"
                },
                {
                    "url": "https://github.com/fabpot",
                    "type": "github"
                },
                {
                    "url": "https://tidelift.com/funding/github/packagist/symfony/symfony",
                    "type": "tidelift"
                }
            ],
            "time": "2022-03-04T08:16:47+00:00"
        },
        {
            "name": "symfony/process",
            "version": "v5.4.7",
            "source": {
                "type": "git",
                "url": "https://github.com/symfony/process.git",
                "reference": "38a44b2517b470a436e1c944bf9b9ba3961137fb"
            },
            "dist": {
                "type": "zip",
                "url": "https://api.github.com/repos/symfony/process/zipball/38a44b2517b470a436e1c944bf9b9ba3961137fb",
                "reference": "38a44b2517b470a436e1c944bf9b9ba3961137fb",
                "shasum": ""
            },
            "require": {
                "php": ">=7.2.5",
                "symfony/polyfill-php80": "^1.16"
            },
            "type": "library",
            "autoload": {
                "psr-4": {
                    "Symfony\\Component\\Process\\": ""
                },
                "exclude-from-classmap": [
                    "/Tests/"
                ]
            },
            "notification-url": "https://packagist.org/downloads/",
            "license": [
                "MIT"
            ],
            "authors": [
                {
                    "name": "Fabien Potencier",
                    "email": "fabien@symfony.com"
                },
                {
                    "name": "Symfony Community",
                    "homepage": "https://symfony.com/contributors"
                }
            ],
            "description": "Executes commands in sub-processes",
            "homepage": "https://symfony.com",
            "support": {
                "source": "https://github.com/symfony/process/tree/v5.4.7"
            },
            "funding": [
                {
                    "url": "https://symfony.com/sponsor",
                    "type": "custom"
                },
                {
                    "url": "https://github.com/fabpot",
                    "type": "github"
                },
                {
                    "url": "https://tidelift.com/funding/github/packagist/symfony/symfony",
                    "type": "tidelift"
                }
            ],
            "time": "2022-03-18T16:18:52+00:00"
        },
        {
            "name": "symfony/service-contracts",
            "version": "v3.0.1",
            "source": {
                "type": "git",
                "url": "https://github.com/symfony/service-contracts.git",
                "reference": "e517458f278c2131ca9f262f8fbaf01410f2c65c"
            },
            "dist": {
                "type": "zip",
                "url": "https://api.github.com/repos/symfony/service-contracts/zipball/e517458f278c2131ca9f262f8fbaf01410f2c65c",
                "reference": "e517458f278c2131ca9f262f8fbaf01410f2c65c",
                "shasum": ""
            },
            "require": {
                "php": ">=8.0.2",
                "psr/container": "^2.0"
            },
            "conflict": {
                "ext-psr": "<1.1|>=2"
            },
            "suggest": {
                "symfony/service-implementation": ""
            },
            "type": "library",
            "extra": {
                "branch-alias": {
                    "dev-main": "3.0-dev"
                },
                "thanks": {
                    "name": "symfony/contracts",
                    "url": "https://github.com/symfony/contracts"
                }
            },
            "autoload": {
                "psr-4": {
                    "Symfony\\Contracts\\Service\\": ""
                }
            },
            "notification-url": "https://packagist.org/downloads/",
            "license": [
                "MIT"
            ],
            "authors": [
                {
                    "name": "Nicolas Grekas",
                    "email": "p@tchwork.com"
                },
                {
                    "name": "Symfony Community",
                    "homepage": "https://symfony.com/contributors"
                }
            ],
            "description": "Generic abstractions related to writing services",
            "homepage": "https://symfony.com",
            "keywords": [
                "abstractions",
                "contracts",
                "decoupling",
                "interfaces",
                "interoperability",
                "standards"
            ],
            "support": {
                "source": "https://github.com/symfony/service-contracts/tree/v3.0.1"
            },
            "funding": [
                {
                    "url": "https://symfony.com/sponsor",
                    "type": "custom"
                },
                {
                    "url": "https://github.com/fabpot",
                    "type": "github"
                },
                {
                    "url": "https://tidelift.com/funding/github/packagist/symfony/symfony",
                    "type": "tidelift"
                }
            ],
            "time": "2022-03-13T20:10:05+00:00"
        },
        {
            "name": "symfony/string",
            "version": "v6.0.3",
            "source": {
                "type": "git",
                "url": "https://github.com/symfony/string.git",
                "reference": "522144f0c4c004c80d56fa47e40e17028e2eefc2"
            },
            "dist": {
                "type": "zip",
                "url": "https://api.github.com/repos/symfony/string/zipball/522144f0c4c004c80d56fa47e40e17028e2eefc2",
                "reference": "522144f0c4c004c80d56fa47e40e17028e2eefc2",
                "shasum": ""
            },
            "require": {
                "php": ">=8.0.2",
                "symfony/polyfill-ctype": "~1.8",
                "symfony/polyfill-intl-grapheme": "~1.0",
                "symfony/polyfill-intl-normalizer": "~1.0",
                "symfony/polyfill-mbstring": "~1.0"
            },
            "conflict": {
                "symfony/translation-contracts": "<2.0"
            },
            "require-dev": {
                "symfony/error-handler": "^5.4|^6.0",
                "symfony/http-client": "^5.4|^6.0",
                "symfony/translation-contracts": "^2.0|^3.0",
                "symfony/var-exporter": "^5.4|^6.0"
            },
            "type": "library",
            "autoload": {
                "files": [
                    "Resources/functions.php"
                ],
                "psr-4": {
                    "Symfony\\Component\\String\\": ""
                },
                "exclude-from-classmap": [
                    "/Tests/"
                ]
            },
            "notification-url": "https://packagist.org/downloads/",
            "license": [
                "MIT"
            ],
            "authors": [
                {
                    "name": "Nicolas Grekas",
                    "email": "p@tchwork.com"
                },
                {
                    "name": "Symfony Community",
                    "homepage": "https://symfony.com/contributors"
                }
            ],
            "description": "Provides an object-oriented API to strings and deals with bytes, UTF-8 code points and grapheme clusters in a unified way",
            "homepage": "https://symfony.com",
            "keywords": [
                "grapheme",
                "i18n",
                "string",
                "unicode",
                "utf-8",
                "utf8"
            ],
            "support": {
                "source": "https://github.com/symfony/string/tree/v6.0.3"
            },
            "funding": [
                {
                    "url": "https://symfony.com/sponsor",
                    "type": "custom"
                },
                {
                    "url": "https://github.com/fabpot",
                    "type": "github"
                },
                {
                    "url": "https://tidelift.com/funding/github/packagist/symfony/symfony",
                    "type": "tidelift"
                }
            ],
            "time": "2022-01-02T09:55:41+00:00"
        },
        {
            "name": "theseer/tokenizer",
            "version": "1.2.1",
            "source": {
                "type": "git",
                "url": "https://github.com/theseer/tokenizer.git",
                "reference": "34a41e998c2183e22995f158c581e7b5e755ab9e"
            },
            "dist": {
                "type": "zip",
                "url": "https://api.github.com/repos/theseer/tokenizer/zipball/34a41e998c2183e22995f158c581e7b5e755ab9e",
                "reference": "34a41e998c2183e22995f158c581e7b5e755ab9e",
                "shasum": ""
            },
            "require": {
                "ext-dom": "*",
                "ext-tokenizer": "*",
                "ext-xmlwriter": "*",
                "php": "^7.2 || ^8.0"
            },
            "type": "library",
            "autoload": {
                "classmap": [
                    "src/"
                ]
            },
            "notification-url": "https://packagist.org/downloads/",
            "license": [
                "BSD-3-Clause"
            ],
            "authors": [
                {
                    "name": "Arne Blankerts",
                    "email": "arne@blankerts.de",
                    "role": "Developer"
                }
            ],
            "description": "A small library for converting tokenized PHP source code into XML and potentially other formats",
            "support": {
                "issues": "https://github.com/theseer/tokenizer/issues",
                "source": "https://github.com/theseer/tokenizer/tree/1.2.1"
            },
            "funding": [
                {
                    "url": "https://github.com/theseer",
                    "type": "github"
                }
            ],
            "time": "2021-07-28T10:34:58+00:00"
        },
        {
            "name": "webmozart/assert",
            "version": "1.10.0",
            "source": {
                "type": "git",
                "url": "https://github.com/webmozarts/assert.git",
                "reference": "6964c76c7804814a842473e0c8fd15bab0f18e25"
            },
            "dist": {
                "type": "zip",
                "url": "https://api.github.com/repos/webmozarts/assert/zipball/6964c76c7804814a842473e0c8fd15bab0f18e25",
                "reference": "6964c76c7804814a842473e0c8fd15bab0f18e25",
                "shasum": ""
            },
            "require": {
                "php": "^7.2 || ^8.0",
                "symfony/polyfill-ctype": "^1.8"
            },
            "conflict": {
                "phpstan/phpstan": "<0.12.20",
                "vimeo/psalm": "<4.6.1 || 4.6.2"
            },
            "require-dev": {
                "phpunit/phpunit": "^8.5.13"
            },
            "type": "library",
            "extra": {
                "branch-alias": {
                    "dev-master": "1.10-dev"
                }
            },
            "autoload": {
                "psr-4": {
                    "Webmozart\\Assert\\": "src/"
                }
            },
            "notification-url": "https://packagist.org/downloads/",
            "license": [
                "MIT"
            ],
            "authors": [
                {
                    "name": "Bernhard Schussek",
                    "email": "bschussek@gmail.com"
                }
            ],
            "description": "Assertions to validate method input/output with nice error messages.",
            "keywords": [
                "assert",
                "check",
                "validate"
            ],
            "support": {
                "issues": "https://github.com/webmozarts/assert/issues",
                "source": "https://github.com/webmozarts/assert/tree/1.10.0"
            },
            "time": "2021-03-09T10:59:23+00:00"
        },
        {
            "name": "wikimedia/at-ease",
            "version": "v2.1.0",
            "source": {
                "type": "git",
                "url": "https://github.com/wikimedia/at-ease.git",
                "reference": "e8ebaa7bb7c8a8395481a05f6dc4deaceab11c33"
            },
            "dist": {
                "type": "zip",
                "url": "https://api.github.com/repos/wikimedia/at-ease/zipball/e8ebaa7bb7c8a8395481a05f6dc4deaceab11c33",
                "reference": "e8ebaa7bb7c8a8395481a05f6dc4deaceab11c33",
                "shasum": ""
            },
            "require": {
                "php": ">=7.2.9"
            },
            "require-dev": {
                "mediawiki/mediawiki-codesniffer": "35.0.0",
                "mediawiki/minus-x": "1.1.1",
                "ockcyp/covers-validator": "1.3.3",
                "php-parallel-lint/php-console-highlighter": "0.5.0",
                "php-parallel-lint/php-parallel-lint": "1.2.0",
                "phpunit/phpunit": "^8.5"
            },
            "type": "library",
            "autoload": {
                "files": [
                    "src/Wikimedia/Functions.php"
                ],
                "psr-4": {
                    "Wikimedia\\AtEase\\": "src/Wikimedia/AtEase/"
                }
            },
            "notification-url": "https://packagist.org/downloads/",
            "license": [
                "GPL-2.0-or-later"
            ],
            "authors": [
                {
                    "name": "Tim Starling",
                    "email": "tstarling@wikimedia.org"
                },
                {
                    "name": "MediaWiki developers",
                    "email": "wikitech-l@lists.wikimedia.org"
                }
            ],
            "description": "Safe replacement to @ for suppressing warnings.",
            "homepage": "https://www.mediawiki.org/wiki/at-ease",
            "support": {
                "source": "https://github.com/wikimedia/at-ease/tree/v2.1.0"
            },
            "time": "2021-02-27T15:53:37+00:00"
        },
        {
            "name": "yoast/phpunit-polyfills",
            "version": "1.0.3",
            "source": {
                "type": "git",
                "url": "https://github.com/Yoast/PHPUnit-Polyfills.git",
                "reference": "5ea3536428944955f969bc764bbe09738e151ada"
            },
            "dist": {
                "type": "zip",
                "url": "https://api.github.com/repos/Yoast/PHPUnit-Polyfills/zipball/5ea3536428944955f969bc764bbe09738e151ada",
                "reference": "5ea3536428944955f969bc764bbe09738e151ada",
                "shasum": ""
            },
            "require": {
                "php": ">=5.4",
                "phpunit/phpunit": "^4.8.36 || ^5.7.21 || ^6.0 || ^7.0 || ^8.0 || ^9.0"
            },
            "require-dev": {
                "yoast/yoastcs": "^2.2.0"
            },
            "type": "library",
            "extra": {
                "branch-alias": {
                    "dev-main": "1.x-dev",
                    "dev-develop": "1.x-dev"
                }
            },
            "autoload": {
                "files": [
                    "phpunitpolyfills-autoload.php"
                ]
            },
            "notification-url": "https://packagist.org/downloads/",
            "license": [
                "BSD-3-Clause"
            ],
            "authors": [
                {
                    "name": "Team Yoast",
                    "email": "support@yoast.com",
                    "homepage": "https://yoast.com"
                },
                {
                    "name": "Contributors",
                    "homepage": "https://github.com/Yoast/PHPUnit-Polyfills/graphs/contributors"
                }
            ],
            "description": "Set of polyfills for changed PHPUnit functionality to allow for creating PHPUnit cross-version compatible tests",
            "homepage": "https://github.com/Yoast/PHPUnit-Polyfills",
            "keywords": [
                "phpunit",
                "polyfill",
                "testing"
            ],
            "support": {
                "issues": "https://github.com/Yoast/PHPUnit-Polyfills/issues",
                "source": "https://github.com/Yoast/PHPUnit-Polyfills"
            },
            "time": "2021-11-23T01:37:03+00:00"
        }
    ],
    "aliases": [],
    "minimum-stability": "dev",
    "stability-flags": {
        "automattic/jetpack-assets": 20,
        "automattic/jetpack-admin-ui": 20,
        "automattic/jetpack-autoloader": 20,
        "automattic/jetpack-composer-plugin": 20,
        "automattic/jetpack-config": 20,
        "automattic/jetpack-identity-crisis": 20,
        "automattic/jetpack-my-jetpack": 20,
        "automattic/jetpack-sync": 20
    },
    "prefer-stable": true,
    "prefer-lowest": false,
    "platform": [],
    "platform-dev": [],
    "plugin-api-version": "2.2.0"
}<|MERGE_RESOLUTION|>--- conflicted
+++ resolved
@@ -2157,12 +2157,7 @@
             },
             "dist": {
                 "type": "zip",
-<<<<<<< HEAD
                 "url": "https://api.github.com/repos/WordPress/WordPress/zipball/refs/tags/5.9.3"
-=======
-                "url": "https://api.github.com/repos/WordPress/WordPress/zipball/refs/tags/5.9.2",
-                "reference": "5.9.2"
->>>>>>> 7cc2c2b0
             },
             "require": {
                 "php": ">=5.3.2",
