--- conflicted
+++ resolved
@@ -4,11 +4,7 @@
         "Read more about it at https://getcomposer.org/doc/01-basic-usage.md#installing-dependencies",
         "This file is @generated automatically"
     ],
-<<<<<<< HEAD
-    "content-hash": "c59079873cd138ac3cd35541c4664fb8",
-=======
-    "content-hash": "7fffd3986509d010d7d11682e3f800f6",
->>>>>>> e3a2ad38
+    "content-hash": "c5fa2bd37c1b6d3cad11486443a38589",
     "packages": [
         {
             "name": "automattic/jetpack-a8c-mc-stats",
