{
    "_readme": [
        "This file locks the dependencies of your project to a known state",
        "Read more about it at https://getcomposer.org/doc/01-basic-usage.md#installing-dependencies",
        "This file is @generated automatically"
    ],
    "content-hash": "0866022e4683d5aa274d0c60553f80f7",
    "packages": [
        {
            "name": "automattic/jetpack-a8c-mc-stats",
            "version": "dev-master",
            "dist": {
                "type": "path",
                "url": "../../packages/a8c-mc-stats",
                "reference": "05c1399080a50526afc06f85e6494959ca3c1941"
            },
            "require-dev": {
                "automattic/jetpack-changelogger": "^3.0",
                "yoast/phpunit-polyfills": "1.0.3"
            },
            "type": "jetpack-library",
            "extra": {
                "autotagger": true,
                "mirror-repo": "Automattic/jetpack-a8c-mc-stats",
                "changelogger": {
                    "link-template": "https://github.com/Automattic/jetpack-a8c-mc-stats/compare/v${old}...v${new}"
                },
                "branch-alias": {
                    "dev-master": "1.4.x-dev"
                }
            },
            "autoload": {
                "classmap": [
                    "src/"
                ]
            },
            "scripts": {
                "phpunit": [
                    "./vendor/phpunit/phpunit/phpunit --colors=always"
                ],
                "test-coverage": [
                    "php -dpcov.directory=. ./vendor/bin/phpunit --coverage-clover \"$COVERAGE_DIR/clover.xml\""
                ],
                "test-php": [
                    "@composer phpunit"
                ]
            },
            "license": [
                "GPL-2.0-or-later"
            ],
            "description": "Used to record internal usage stats for Automattic. Not visible to site owners.",
            "transport-options": {
                "relative": true
            }
        },
        {
            "name": "automattic/jetpack-admin-ui",
            "version": "dev-master",
            "dist": {
                "type": "path",
                "url": "../../packages/admin-ui",
                "reference": "bbb92b9b9852760e84b7aaee877ee081616efcb3"
            },
            "require-dev": {
                "automattic/jetpack-changelogger": "^3.0",
                "automattic/wordbless": "dev-master",
                "yoast/phpunit-polyfills": "1.0.3"
            },
            "type": "jetpack-library",
            "extra": {
                "autotagger": true,
                "mirror-repo": "Automattic/jetpack-admin-ui",
                "textdomain": "jetpack-admin-ui",
                "changelogger": {
                    "link-template": "https://github.com/Automattic/jetpack-admin-ui/compare/${old}...${new}"
                },
                "branch-alias": {
                    "dev-master": "0.2.x-dev"
                },
                "version-constants": {
                    "::PACKAGE_VERSION": "src/class-admin-menu.php"
                }
            },
            "autoload": {
                "classmap": [
                    "src/"
                ]
            },
            "scripts": {
                "phpunit": [
                    "./vendor/phpunit/phpunit/phpunit --colors=always"
                ],
                "test-coverage": [
                    "php -dpcov.directory=. ./vendor/bin/phpunit --coverage-clover \"$COVERAGE_DIR/clover.xml\""
                ],
                "test-php": [
                    "@composer phpunit"
                ],
                "post-update-cmd": [
                    "php -r \"copy('vendor/automattic/wordbless/src/dbless-wpdb.php', 'wordpress/wp-content/db.php');\""
                ]
            },
            "license": [
                "GPL-2.0-or-later"
            ],
            "description": "Generic Jetpack wp-admin UI elements",
            "transport-options": {
                "relative": true
            }
        },
        {
            "name": "automattic/jetpack-assets",
            "version": "dev-master",
            "dist": {
                "type": "path",
                "url": "../../packages/assets",
                "reference": "52fb1f734112badb778f56637476365c7c81af35"
            },
            "require": {
                "automattic/jetpack-constants": "^1.6"
            },
            "require-dev": {
                "automattic/jetpack-changelogger": "^3.0",
                "brain/monkey": "2.6.1",
                "wikimedia/testing-access-wrapper": "^1.0 || ^2.0",
                "yoast/phpunit-polyfills": "1.0.3"
            },
            "type": "jetpack-library",
            "extra": {
                "autotagger": true,
                "mirror-repo": "Automattic/jetpack-assets",
                "textdomain": "jetpack-assets",
                "changelogger": {
                    "link-template": "https://github.com/Automattic/jetpack-assets/compare/v${old}...v${new}"
                },
                "branch-alias": {
                    "dev-master": "1.17.x-dev"
                }
            },
            "autoload": {
                "files": [
                    "actions.php"
                ],
                "classmap": [
                    "src/"
                ]
            },
            "scripts": {
                "build-development": [
                    "pnpm run build"
                ],
                "build-production": [
                    "pnpm run build-production"
                ],
                "phpunit": [
                    "./vendor/phpunit/phpunit/phpunit --colors=always"
                ],
                "test-coverage": [
                    "php -dpcov.directory=. ./vendor/bin/phpunit --coverage-clover \"$COVERAGE_DIR/php/clover.xml\"",
                    "pnpm run test-coverage"
                ],
                "test-js": [
                    "pnpm run test"
                ],
                "test-php": [
                    "@composer phpunit"
                ]
            },
            "license": [
                "GPL-2.0-or-later"
            ],
            "description": "Asset management utilities for Jetpack ecosystem packages",
            "transport-options": {
                "relative": true
            }
        },
        {
            "name": "automattic/jetpack-autoloader",
            "version": "dev-master",
            "dist": {
                "type": "path",
                "url": "../../packages/autoloader",
                "reference": "0d14c81f42c4da64b4d3b2a7878e3b058d1af7c8"
            },
            "require": {
                "composer-plugin-api": "^1.1 || ^2.0"
            },
            "require-dev": {
                "automattic/jetpack-changelogger": "^3.0",
                "yoast/phpunit-polyfills": "1.0.3"
            },
            "type": "composer-plugin",
            "extra": {
                "autotagger": true,
                "class": "Automattic\\Jetpack\\Autoloader\\CustomAutoloaderPlugin",
                "mirror-repo": "Automattic/jetpack-autoloader",
                "changelogger": {
                    "link-template": "https://github.com/Automattic/jetpack-autoloader/compare/v${old}...v${new}"
                },
                "branch-alias": {
                    "dev-master": "2.11.x-dev"
                }
            },
            "autoload": {
                "classmap": [
                    "src/AutoloadGenerator.php"
                ],
                "psr-4": {
                    "Automattic\\Jetpack\\Autoloader\\": "src"
                }
            },
            "scripts": {
                "phpunit": [
                    "./vendor/phpunit/phpunit/phpunit --colors=always"
                ],
                "test-coverage": [
                    "php -dpcov.directory=. ./vendor/bin/phpunit --coverage-php \"./tests/php/tmp/coverage-report.php\"",
                    "php ./tests/php/bin/test-coverage.php \"$COVERAGE_DIR/clover.xml\""
                ],
                "test-php": [
                    "@composer phpunit"
                ]
            },
            "license": [
                "GPL-2.0-or-later"
            ],
            "description": "Creates a custom autoloader for a plugin or theme.",
            "transport-options": {
                "relative": true
            }
        },
        {
            "name": "automattic/jetpack-composer-plugin",
            "version": "dev-master",
            "dist": {
                "type": "path",
                "url": "../../packages/composer-plugin",
                "reference": "c3fc0e4cf179c619f896174a6c9db8e70cff74c3"
            },
            "require": {
                "composer-plugin-api": "^2.1.0"
            },
            "require-dev": {
                "automattic/jetpack-changelogger": "^3.0",
                "composer/composer": "2.2.3",
                "yoast/phpunit-polyfills": "1.0.3"
            },
            "type": "composer-plugin",
            "extra": {
                "class": "Automattic\\Jetpack\\Composer\\Plugin",
                "mirror-repo": "Automattic/jetpack-composer-plugin",
                "changelogger": {
                    "link-template": "https://github.com/Automattic/jetpack-composer-plugin/compare/v${old}...v${new}"
                },
                "autotagger": true,
                "branch-alias": {
                    "dev-master": "1.1.x-dev"
                }
            },
            "autoload": {
                "classmap": [
                    "src/"
                ]
            },
            "scripts": {
                "phpunit": [
                    "./vendor/phpunit/phpunit/phpunit --colors=always"
                ],
                "test-coverage": [
                    "php -dpcov.directory=. ./vendor/bin/phpunit --coverage-clover \"$COVERAGE_DIR/clover.xml\""
                ],
                "test-php": [
                    "@composer phpunit"
                ]
            },
            "license": [
                "GPL-2.0-or-later"
            ],
            "description": "A custom installer plugin for Composer to move Jetpack packages out of `vendor/` so WordPress's translation infrastructure will find their strings.",
            "transport-options": {
                "relative": true
            }
        },
        {
            "name": "automattic/jetpack-config",
            "version": "dev-master",
            "dist": {
                "type": "path",
                "url": "../../packages/config",
                "reference": "7ed065622e06c9992d7f659458c42b85a9864c8d"
            },
            "require-dev": {
                "automattic/jetpack-changelogger": "^3.0"
            },
            "type": "jetpack-library",
            "extra": {
                "autotagger": true,
                "mirror-repo": "Automattic/jetpack-config",
                "textdomain": "jetpack-config",
                "changelogger": {
                    "link-template": "https://github.com/Automattic/jetpack-config/compare/v${old}...v${new}"
                },
                "branch-alias": {
                    "dev-master": "1.7.x-dev"
                }
            },
            "autoload": {
                "classmap": [
                    "src/"
                ]
            },
            "license": [
                "GPL-2.0-or-later"
            ],
            "description": "Jetpack configuration package that initializes other packages and configures Jetpack's functionality. Can be used as a base for all variants of Jetpack package usage.",
            "transport-options": {
                "relative": true
            }
        },
        {
            "name": "automattic/jetpack-connection",
            "version": "dev-master",
            "dist": {
                "type": "path",
                "url": "../../packages/connection",
                "reference": "8197ef999bf0765f0ed57a630c4ae277071e7cc2"
            },
            "require": {
                "automattic/jetpack-a8c-mc-stats": "^1.4",
                "automattic/jetpack-admin-ui": "^0.2",
                "automattic/jetpack-constants": "^1.6",
                "automattic/jetpack-heartbeat": "^1.4",
                "automattic/jetpack-options": "^1.14",
                "automattic/jetpack-redirect": "^1.7",
                "automattic/jetpack-roles": "^1.4",
                "automattic/jetpack-status": "^1.13"
            },
            "require-dev": {
                "automattic/jetpack-changelogger": "^3.0",
                "automattic/wordbless": "@dev",
                "brain/monkey": "2.6.1",
                "yoast/phpunit-polyfills": "1.0.3"
            },
            "type": "jetpack-library",
            "extra": {
                "autotagger": true,
                "mirror-repo": "Automattic/jetpack-connection",
                "textdomain": "jetpack-connection",
                "version-constants": {
                    "::PACKAGE_VERSION": "src/class-package-version.php"
                },
                "changelogger": {
                    "link-template": "https://github.com/Automattic/jetpack-connection/compare/v${old}...v${new}"
                },
                "branch-alias": {
                    "dev-master": "1.37.x-dev"
                }
            },
            "autoload": {
                "classmap": [
                    "legacy",
                    "src/",
                    "src/webhooks"
                ]
            },
            "scripts": {
                "phpunit": [
                    "./vendor/phpunit/phpunit/phpunit --colors=always"
                ],
                "post-update-cmd": [
                    "php -r \"copy('vendor/automattic/wordbless/src/dbless-wpdb.php', 'wordpress/wp-content/db.php');\""
                ],
                "test-coverage": [
                    "php -dpcov.directory=. ./vendor/bin/phpunit --coverage-clover \"$COVERAGE_DIR/clover.xml\""
                ],
                "test-php": [
                    "@composer phpunit"
                ]
            },
            "license": [
                "GPL-2.0-or-later"
            ],
            "description": "Everything needed to connect to the Jetpack infrastructure",
            "transport-options": {
                "relative": true
            }
        },
        {
            "name": "automattic/jetpack-constants",
            "version": "dev-master",
            "dist": {
                "type": "path",
                "url": "../../packages/constants",
                "reference": "c707667b702d06091f8183df68a2a2b0d230c2b3"
            },
            "require-dev": {
                "automattic/jetpack-changelogger": "^3.0",
                "brain/monkey": "2.6.1",
                "yoast/phpunit-polyfills": "1.0.3"
            },
            "type": "jetpack-library",
            "extra": {
                "autotagger": true,
                "mirror-repo": "Automattic/jetpack-constants",
                "changelogger": {
                    "link-template": "https://github.com/Automattic/jetpack-constants/compare/v${old}...v${new}"
                },
                "branch-alias": {
                    "dev-master": "1.6.x-dev"
                }
            },
            "autoload": {
                "classmap": [
                    "src/"
                ]
            },
            "scripts": {
                "phpunit": [
                    "./vendor/phpunit/phpunit/phpunit --colors=always"
                ],
                "test-coverage": [
                    "php -dpcov.directory=. ./vendor/bin/phpunit --coverage-clover \"$COVERAGE_DIR/clover.xml\""
                ],
                "test-php": [
                    "@composer phpunit"
                ]
            },
            "license": [
                "GPL-2.0-or-later"
            ],
            "description": "A wrapper for defining constants in a more testable way.",
            "transport-options": {
                "relative": true
            }
        },
        {
            "name": "automattic/jetpack-heartbeat",
            "version": "dev-master",
            "dist": {
                "type": "path",
                "url": "../../packages/heartbeat",
                "reference": "14c401c013c64fea324ea7fee4559aa90366293c"
            },
            "require": {
                "automattic/jetpack-a8c-mc-stats": "^1.4",
                "automattic/jetpack-options": "^1.14"
            },
            "require-dev": {
                "automattic/jetpack-changelogger": "^3.0"
            },
            "type": "jetpack-library",
            "extra": {
                "autotagger": true,
                "mirror-repo": "Automattic/jetpack-heartbeat",
                "textdomain": "jetpack-heartbeat",
                "changelogger": {
                    "link-template": "https://github.com/Automattic/jetpack-heartbeat/compare/v${old}...v${new}"
                },
                "branch-alias": {
                    "dev-master": "1.4.x-dev"
                }
            },
            "autoload": {
                "classmap": [
                    "src/"
                ]
            },
            "license": [
                "GPL-2.0-or-later"
            ],
            "description": "This adds a cronjob that sends a batch of internal automattic stats to wp.com once a day",
            "transport-options": {
                "relative": true
            }
        },
        {
            "name": "automattic/jetpack-identity-crisis",
            "version": "dev-master",
            "dist": {
                "type": "path",
                "url": "../../packages/identity-crisis",
                "reference": "440d69a3150a664ef30c578f23fa5a5a030744b6"
            },
            "require": {
                "automattic/jetpack-assets": "^1.17",
                "automattic/jetpack-connection": "^1.37",
                "automattic/jetpack-constants": "^1.6",
                "automattic/jetpack-logo": "^1.5",
                "automattic/jetpack-options": "^1.14",
                "automattic/jetpack-status": "^1.13"
            },
            "require-dev": {
                "automattic/jetpack-changelogger": "^3.0",
                "automattic/wordbless": "@dev",
                "yoast/phpunit-polyfills": "1.0.3"
            },
            "type": "jetpack-library",
            "extra": {
                "autotagger": true,
                "mirror-repo": "Automattic/jetpack-identity-crisis",
                "textdomain": "jetpack-idc",
                "version-constants": {
                    "::PACKAGE_VERSION": "src/class-identity-crisis.php"
                },
                "changelogger": {
                    "link-template": "https://github.com/Automattic/jetpack-identity-crisis/compare/v${old}...v${new}"
                },
                "branch-alias": {
                    "dev-master": "0.8.x-dev"
                }
            },
            "autoload": {
                "classmap": [
                    "src/"
                ]
            },
            "scripts": {
                "build-development": [
                    "pnpm run build"
                ],
                "build-production": [
                    "NODE_ENV='production' pnpm run build"
                ],
                "phpunit": [
                    "./vendor/phpunit/phpunit/phpunit --colors=always"
                ],
                "test-coverage": [
                    "php -dpcov.directory=. ./vendor/bin/phpunit --coverage-clover \"$COVERAGE_DIR/clover.xml\""
                ],
                "test-php": [
                    "@composer phpunit"
                ],
                "post-update-cmd": [
                    "php -r \"copy('vendor/automattic/wordbless/src/dbless-wpdb.php', 'wordpress/wp-content/db.php');\""
                ],
                "watch": [
                    "Composer\\Config::disableProcessTimeout",
                    "pnpm run watch"
                ]
            },
            "license": [
                "GPL-2.0-or-later"
            ],
            "description": "Identity Crisis.",
            "transport-options": {
                "relative": true
            }
        },
        {
            "name": "automattic/jetpack-logo",
            "version": "dev-master",
            "dist": {
                "type": "path",
                "url": "../../packages/logo",
                "reference": "c0d7df78e0ea4d9d09a22ff937fce5ec13a08379"
            },
            "require-dev": {
                "automattic/jetpack-changelogger": "^3.0",
                "yoast/phpunit-polyfills": "1.0.3"
            },
            "type": "jetpack-library",
            "extra": {
                "autotagger": true,
                "mirror-repo": "Automattic/jetpack-logo",
                "changelogger": {
                    "link-template": "https://github.com/Automattic/jetpack-logo/compare/v${old}...v${new}"
                },
                "branch-alias": {
                    "dev-master": "1.5.x-dev"
                }
            },
            "autoload": {
                "classmap": [
                    "src/"
                ]
            },
            "scripts": {
                "phpunit": [
                    "./vendor/phpunit/phpunit/phpunit --colors=always"
                ],
                "test-coverage": [
                    "php -dpcov.directory=. ./vendor/bin/phpunit --coverage-clover \"$COVERAGE_DIR/clover.xml\""
                ],
                "test-php": [
                    "@composer phpunit"
                ]
            },
            "license": [
                "GPL-2.0-or-later"
            ],
            "description": "A logo for Jetpack",
            "transport-options": {
                "relative": true
            }
        },
        {
            "name": "automattic/jetpack-my-jetpack",
            "version": "dev-master",
            "dist": {
                "type": "path",
                "url": "../../packages/my-jetpack",
<<<<<<< HEAD
                "reference": "9318131739827c45d04ec4d3a20ca90086ae6d00"
=======
                "reference": "d41271fef907f3e11c742cf5e59f67a480094a12"
>>>>>>> bbaa2ace
            },
            "require": {
                "automattic/jetpack-admin-ui": "^0.2",
                "automattic/jetpack-assets": "^1.17",
                "automattic/jetpack-connection": "^1.37",
                "automattic/jetpack-plugins-installer": "^0.1",
                "automattic/jetpack-redirect": "^1.7"
            },
            "require-dev": {
                "automattic/jetpack-changelogger": "^3.0",
                "automattic/jetpack-constants": "^1.6",
                "automattic/jetpack-options": "^1.14",
                "automattic/wordbless": "@dev",
                "yoast/phpunit-polyfills": "1.0.3"
            },
            "type": "jetpack-library",
            "extra": {
                "autotagger": true,
                "mirror-repo": "Automattic/jetpack-my-jetpack",
                "textdomain": "jetpack-my-jetpack",
                "changelogger": {
                    "link-template": "https://github.com/Automattic/jetpack-my-jetpack/compare/${old}...${new}"
                },
                "branch-alias": {
                    "dev-master": "1.0.x-dev"
                },
                "version-constants": {
                    "::PACKAGE_VERSION": "src/class-initializer.php"
                }
            },
            "autoload": {
                "classmap": [
                    "src/",
                    "src/products"
                ]
            },
            "scripts": {
                "phpunit": [
                    "./vendor/phpunit/phpunit/phpunit --colors=always"
                ],
                "test-coverage": [
                    "php -dpcov.directory=. ./vendor/bin/phpunit --coverage-clover \"$COVERAGE_DIR/coverage.xml\"",
                    "pnpm run test -- --coverageDirectory=\"$COVERAGE_DIR\" --coverage --coverageReporters=clover"
                ],
                "test-php": [
                    "@composer phpunit"
                ],
                "test-js": [
                    "pnpm run test"
                ],
                "test-js-watch": [
                    "Composer\\Config::disableProcessTimeout",
                    "pnpm run test -- --watch"
                ],
                "build-development": [
                    "pnpm run build"
                ],
                "build-production": [
                    "NODE_ENV=production pnpm run build"
                ],
                "watch": [
                    "Composer\\Config::disableProcessTimeout",
                    "pnpm run watch"
                ],
                "post-update-cmd": [
                    "php -r \"copy('vendor/automattic/wordbless/src/dbless-wpdb.php', 'wordpress/wp-content/db.php');\""
                ]
            },
            "license": [
                "GPL-2.0-or-later"
            ],
            "description": "WP Admin page with information and configuration shared among all Jetpack stand-alone plugins",
            "transport-options": {
                "relative": true
            }
        },
        {
            "name": "automattic/jetpack-options",
            "version": "dev-master",
            "dist": {
                "type": "path",
                "url": "../../packages/options",
                "reference": "ae4325a0569cc055a1c2649bb2572f15ab4d37bb"
            },
            "require": {
                "automattic/jetpack-constants": "^1.6"
            },
            "require-dev": {
                "automattic/jetpack-changelogger": "^3.0",
                "yoast/phpunit-polyfills": "1.0.3"
            },
            "type": "jetpack-library",
            "extra": {
                "autotagger": true,
                "mirror-repo": "Automattic/jetpack-options",
                "changelogger": {
                    "link-template": "https://github.com/Automattic/jetpack-options/compare/v${old}...v${new}"
                },
                "branch-alias": {
                    "dev-master": "1.14.x-dev"
                }
            },
            "autoload": {
                "classmap": [
                    "legacy"
                ]
            },
            "license": [
                "GPL-2.0-or-later"
            ],
            "description": "A wrapper for wp-options to manage specific Jetpack options.",
            "transport-options": {
                "relative": true
            }
        },
        {
            "name": "automattic/jetpack-password-checker",
            "version": "dev-master",
            "dist": {
                "type": "path",
                "url": "../../packages/password-checker",
                "reference": "a9dd0d76a2a18a042898111f5ac279e5f32c2258"
            },
            "require-dev": {
                "automattic/jetpack-changelogger": "^3.0",
                "automattic/wordbless": "@dev",
                "yoast/phpunit-polyfills": "1.0.3"
            },
            "type": "jetpack-library",
            "extra": {
                "autotagger": true,
                "mirror-repo": "Automattic/jetpack-password-checker",
                "textdomain": "jetpack-password-checker",
                "changelogger": {
                    "link-template": "https://github.com/Automattic/jetpack-password-checker/compare/v${old}...v${new}"
                },
                "branch-alias": {
                    "dev-master": "0.2.x-dev"
                }
            },
            "autoload": {
                "classmap": [
                    "src/"
                ]
            },
            "scripts": {
                "phpunit": [
                    "./vendor/phpunit/phpunit/phpunit --colors=always"
                ],
                "test-coverage": [
                    "php -dpcov.directory=. ./vendor/bin/phpunit --coverage-clover \"$COVERAGE_DIR/clover.xml\""
                ],
                "test-php": [
                    "@composer phpunit"
                ],
                "post-update-cmd": [
                    "php -r \"copy('vendor/automattic/wordbless/src/dbless-wpdb.php', 'wordpress/wp-content/db.php');\""
                ]
            },
            "license": [
                "GPL-2.0-or-later"
            ],
            "description": "Password Checker.",
            "transport-options": {
                "relative": true
            }
        },
        {
            "name": "automattic/jetpack-plugins-installer",
            "version": "dev-master",
            "dist": {
                "type": "path",
                "url": "../../packages/plugins-installer",
                "reference": "0b68b85dd5075ccbecfe63a877b31a848feecca0"
            },
            "require": {
                "automattic/jetpack-a8c-mc-stats": "^1.4"
            },
            "require-dev": {
                "automattic/jetpack-changelogger": "^3.0",
                "yoast/phpunit-polyfills": "1.0.3"
            },
            "type": "jetpack-library",
            "extra": {
                "branch-alias": {
                    "dev-master": "0.1.x-dev"
                },
                "mirror-repo": "Automattic/jetpack-plugins-installer",
                "changelogger": {
                    "link-template": "https://github.com/Automattic/jetpack-plugins-installer/compare/v${old}...v${new}"
                },
                "autotagger": true,
                "textdomain": "jetpack-plugins-installer"
            },
            "autoload": {
                "classmap": [
                    "src/"
                ]
            },
            "scripts": {
                "phpunit": [
                    "./vendor/phpunit/phpunit/phpunit --colors=always"
                ],
                "test-coverage": [
                    "php -dpcov.directory=. ./vendor/bin/phpunit --coverage-clover \"$COVERAGE_DIR/clover.xml\""
                ],
                "test-php": [
                    "@composer phpunit"
                ]
            },
            "license": [
                "GPL-2.0-or-later"
            ],
            "description": "Handle installation of plugins from WP.org",
            "transport-options": {
                "relative": true
            }
        },
        {
            "name": "automattic/jetpack-redirect",
            "version": "dev-master",
            "dist": {
                "type": "path",
                "url": "../../packages/redirect",
                "reference": "6f4d901d139ae90d55cb772c0cdbe8d08d202792"
            },
            "require": {
                "automattic/jetpack-status": "^1.13"
            },
            "require-dev": {
                "automattic/jetpack-changelogger": "^3.0",
                "brain/monkey": "2.6.1",
                "yoast/phpunit-polyfills": "1.0.3"
            },
            "type": "jetpack-library",
            "extra": {
                "autotagger": true,
                "mirror-repo": "Automattic/jetpack-redirect",
                "changelogger": {
                    "link-template": "https://github.com/Automattic/jetpack-redirect/compare/v${old}...v${new}"
                },
                "branch-alias": {
                    "dev-master": "1.7.x-dev"
                }
            },
            "autoload": {
                "classmap": [
                    "src/"
                ]
            },
            "scripts": {
                "phpunit": [
                    "./vendor/phpunit/phpunit/phpunit --colors=always"
                ],
                "test-coverage": [
                    "php -dpcov.directory=. ./vendor/bin/phpunit --coverage-clover \"$COVERAGE_DIR/clover.xml\""
                ],
                "test-php": [
                    "@composer phpunit"
                ]
            },
            "license": [
                "GPL-2.0-or-later"
            ],
            "description": "Utilities to build URLs to the jetpack.com/redirect/ service",
            "transport-options": {
                "relative": true
            }
        },
        {
            "name": "automattic/jetpack-roles",
            "version": "dev-master",
            "dist": {
                "type": "path",
                "url": "../../packages/roles",
                "reference": "865b6ca769a59af99b25f560a1f0e7e6a19bff1f"
            },
            "require-dev": {
                "automattic/jetpack-changelogger": "^3.0",
                "brain/monkey": "2.6.1",
                "yoast/phpunit-polyfills": "1.0.3"
            },
            "type": "jetpack-library",
            "extra": {
                "autotagger": true,
                "mirror-repo": "Automattic/jetpack-roles",
                "changelogger": {
                    "link-template": "https://github.com/Automattic/jetpack-roles/compare/v${old}...v${new}"
                },
                "branch-alias": {
                    "dev-master": "1.4.x-dev"
                }
            },
            "autoload": {
                "classmap": [
                    "src/"
                ]
            },
            "scripts": {
                "phpunit": [
                    "./vendor/phpunit/phpunit/phpunit --colors=always"
                ],
                "test-coverage": [
                    "php -dpcov.directory=. ./vendor/bin/phpunit --coverage-clover \"$COVERAGE_DIR/clover.xml\""
                ],
                "test-php": [
                    "@composer phpunit"
                ]
            },
            "license": [
                "GPL-2.0-or-later"
            ],
            "description": "Utilities, related with user roles and capabilities.",
            "transport-options": {
                "relative": true
            }
        },
        {
            "name": "automattic/jetpack-status",
            "version": "dev-master",
            "dist": {
                "type": "path",
                "url": "../../packages/status",
                "reference": "818ba9c80f04d1c68607832d91a3e5286662dd12"
            },
            "require": {
                "automattic/jetpack-constants": "^1.6"
            },
            "require-dev": {
                "automattic/jetpack-changelogger": "^3.0",
                "brain/monkey": "2.6.1",
                "yoast/phpunit-polyfills": "1.0.3"
            },
            "type": "jetpack-library",
            "extra": {
                "autotagger": true,
                "mirror-repo": "Automattic/jetpack-status",
                "changelogger": {
                    "link-template": "https://github.com/Automattic/jetpack-status/compare/v${old}...v${new}"
                },
                "branch-alias": {
                    "dev-master": "1.13.x-dev"
                }
            },
            "autoload": {
                "classmap": [
                    "src/"
                ]
            },
            "scripts": {
                "phpunit": [
                    "./vendor/phpunit/phpunit/phpunit --colors=always"
                ],
                "test-coverage": [
                    "php -dpcov.directory=. ./vendor/bin/phpunit --coverage-clover \"$COVERAGE_DIR/clover.xml\""
                ],
                "test-php": [
                    "@composer phpunit"
                ]
            },
            "license": [
                "GPL-2.0-or-later"
            ],
            "description": "Used to retrieve information about the current status of Jetpack and the site overall.",
            "transport-options": {
                "relative": true
            }
        },
        {
            "name": "automattic/jetpack-sync",
            "version": "dev-master",
            "dist": {
                "type": "path",
                "url": "../../packages/sync",
                "reference": "29300dc9febc502e4de6f2e884f29ac3101df8b0"
            },
            "require": {
                "automattic/jetpack-connection": "^1.37",
                "automattic/jetpack-constants": "^1.6",
                "automattic/jetpack-heartbeat": "^1.4",
                "automattic/jetpack-identity-crisis": "^0.8",
                "automattic/jetpack-options": "^1.14",
                "automattic/jetpack-password-checker": "^0.2",
                "automattic/jetpack-roles": "^1.4",
                "automattic/jetpack-status": "^1.13"
            },
            "require-dev": {
                "automattic/jetpack-changelogger": "^3.0",
                "automattic/wordbless": "@dev",
                "yoast/phpunit-polyfills": "1.0.3"
            },
            "type": "jetpack-library",
            "extra": {
                "autotagger": true,
                "mirror-repo": "Automattic/jetpack-sync",
                "textdomain": "jetpack-sync",
                "version-constants": {
                    "::PACKAGE_VERSION": "src/class-package-version.php"
                },
                "changelogger": {
                    "link-template": "https://github.com/Automattic/jetpack-sync/compare/v${old}...v${new}"
                },
                "branch-alias": {
                    "dev-master": "1.30.x-dev"
                }
            },
            "autoload": {
                "classmap": [
                    "src/"
                ]
            },
            "scripts": {
                "phpunit": [
                    "./vendor/phpunit/phpunit/phpunit --colors=always"
                ],
                "test-coverage": [
                    "php -dpcov.directory=. ./vendor/bin/phpunit --coverage-clover \"$COVERAGE_DIR/clover.xml\""
                ],
                "test-php": [
                    "@composer phpunit"
                ],
                "post-update-cmd": [
                    "php -r \"copy('vendor/automattic/wordbless/src/dbless-wpdb.php', 'wordpress/wp-content/db.php');\""
                ]
            },
            "license": [
                "GPL-2.0-or-later"
            ],
            "description": "Everything needed to allow syncing to the WP.com infrastructure.",
            "transport-options": {
                "relative": true
            }
        }
    ],
    "packages-dev": [
        {
            "name": "automattic/jetpack-changelogger",
            "version": "dev-master",
            "dist": {
                "type": "path",
                "url": "../../packages/changelogger",
                "reference": "370ad5f2cc8af110c19227a87686028ae8e468b7"
            },
            "require": {
                "php": ">=5.6",
                "symfony/console": "^3.4 || ^5.2",
                "symfony/process": "^3.4 || ^5.2",
                "wikimedia/at-ease": "^1.2 || ^2.0"
            },
            "require-dev": {
                "wikimedia/testing-access-wrapper": "^1.0 || ^2.0",
                "yoast/phpunit-polyfills": "1.0.3"
            },
            "bin": [
                "bin/changelogger"
            ],
            "type": "project",
            "extra": {
                "autotagger": true,
                "branch-alias": {
                    "dev-master": "3.0.x-dev"
                },
                "mirror-repo": "Automattic/jetpack-changelogger",
                "version-constants": {
                    "::VERSION": "src/Application.php"
                },
                "changelogger": {
                    "link-template": "https://github.com/Automattic/jetpack-changelogger/compare/${old}...${new}"
                }
            },
            "autoload": {
                "psr-4": {
                    "Automattic\\Jetpack\\Changelogger\\": "src",
                    "Automattic\\Jetpack\\Changelog\\": "lib"
                }
            },
            "autoload-dev": {
                "psr-4": {
                    "Automattic\\Jetpack\\Changelogger\\Tests\\": "tests/php/includes/src",
                    "Automattic\\Jetpack\\Changelog\\Tests\\": "tests/php/includes/lib"
                }
            },
            "scripts": {
                "phpunit": [
                    "./vendor/phpunit/phpunit/phpunit --colors=always"
                ],
                "test-coverage": [
                    "php -dpcov.directory=. ./vendor/bin/phpunit --coverage-clover \"$COVERAGE_DIR/clover.xml\""
                ],
                "test-php": [
                    "@composer phpunit"
                ],
                "post-install-cmd": [
                    "[ -e vendor/bin/changelogger ] || { cd vendor/bin && ln -s ../../bin/changelogger; }"
                ],
                "post-update-cmd": [
                    "[ -e vendor/bin/changelogger ] || { cd vendor/bin && ln -s ../../bin/changelogger; }"
                ]
            },
            "license": [
                "GPL-2.0-or-later"
            ],
            "description": "Jetpack Changelogger tool. Allows for managing changelogs by dropping change files into a changelog directory with each PR.",
            "transport-options": {
                "relative": true
            }
        },
        {
            "name": "automattic/wordbless",
            "version": "0.3.1",
            "source": {
                "type": "git",
                "url": "https://github.com/Automattic/wordbless.git",
                "reference": "fc36fd22a43a9cfd2a47cd576a0584ee88afe521"
            },
            "dist": {
                "type": "zip",
                "url": "https://api.github.com/repos/Automattic/wordbless/zipball/fc36fd22a43a9cfd2a47cd576a0584ee88afe521",
                "reference": "fc36fd22a43a9cfd2a47cd576a0584ee88afe521",
                "shasum": ""
            },
            "require": {
                "php": ">=5.6.20",
                "roots/wordpress": "^5.4"
            },
            "require-dev": {
                "phpunit/phpunit": "^5.7 || ^6.5 || ^7.5 || ^9.0"
            },
            "type": "wordpress-dropin",
            "autoload": {
                "psr-4": {
                    "WorDBless\\": "src/"
                }
            },
            "notification-url": "https://packagist.org/downloads/",
            "license": [
                "GPL-2.0-or-later"
            ],
            "authors": [
                {
                    "name": "Automattic Inc."
                }
            ],
            "description": "WorDBless allows you to use WordPress core functions in your PHPUnit tests without having to set up a database and the whole WordPress environment",
            "support": {
                "issues": "https://github.com/Automattic/wordbless/issues",
                "source": "https://github.com/Automattic/wordbless/tree/0.3.1"
            },
            "time": "2021-07-07T13:01:21+00:00"
        },
        {
            "name": "doctrine/instantiator",
            "version": "1.4.1",
            "source": {
                "type": "git",
                "url": "https://github.com/doctrine/instantiator.git",
                "reference": "10dcfce151b967d20fde1b34ae6640712c3891bc"
            },
            "dist": {
                "type": "zip",
                "url": "https://api.github.com/repos/doctrine/instantiator/zipball/10dcfce151b967d20fde1b34ae6640712c3891bc",
                "reference": "10dcfce151b967d20fde1b34ae6640712c3891bc",
                "shasum": ""
            },
            "require": {
                "php": "^7.1 || ^8.0"
            },
            "require-dev": {
                "doctrine/coding-standard": "^9",
                "ext-pdo": "*",
                "ext-phar": "*",
                "phpbench/phpbench": "^0.16 || ^1",
                "phpstan/phpstan": "^1.4",
                "phpstan/phpstan-phpunit": "^1",
                "phpunit/phpunit": "^7.5 || ^8.5 || ^9.5",
                "vimeo/psalm": "^4.22"
            },
            "type": "library",
            "autoload": {
                "psr-4": {
                    "Doctrine\\Instantiator\\": "src/Doctrine/Instantiator/"
                }
            },
            "notification-url": "https://packagist.org/downloads/",
            "license": [
                "MIT"
            ],
            "authors": [
                {
                    "name": "Marco Pivetta",
                    "email": "ocramius@gmail.com",
                    "homepage": "https://ocramius.github.io/"
                }
            ],
            "description": "A small, lightweight utility to instantiate objects in PHP without invoking their constructors",
            "homepage": "https://www.doctrine-project.org/projects/instantiator.html",
            "keywords": [
                "constructor",
                "instantiate"
            ],
            "support": {
                "issues": "https://github.com/doctrine/instantiator/issues",
                "source": "https://github.com/doctrine/instantiator/tree/1.4.1"
            },
            "funding": [
                {
                    "url": "https://www.doctrine-project.org/sponsorship.html",
                    "type": "custom"
                },
                {
                    "url": "https://www.patreon.com/phpdoctrine",
                    "type": "patreon"
                },
                {
                    "url": "https://tidelift.com/funding/github/packagist/doctrine%2Finstantiator",
                    "type": "tidelift"
                }
            ],
            "time": "2022-03-03T08:28:38+00:00"
        },
        {
            "name": "myclabs/deep-copy",
            "version": "1.11.0",
            "source": {
                "type": "git",
                "url": "https://github.com/myclabs/DeepCopy.git",
                "reference": "14daed4296fae74d9e3201d2c4925d1acb7aa614"
            },
            "dist": {
                "type": "zip",
                "url": "https://api.github.com/repos/myclabs/DeepCopy/zipball/14daed4296fae74d9e3201d2c4925d1acb7aa614",
                "reference": "14daed4296fae74d9e3201d2c4925d1acb7aa614",
                "shasum": ""
            },
            "require": {
                "php": "^7.1 || ^8.0"
            },
            "conflict": {
                "doctrine/collections": "<1.6.8",
                "doctrine/common": "<2.13.3 || >=3,<3.2.2"
            },
            "require-dev": {
                "doctrine/collections": "^1.6.8",
                "doctrine/common": "^2.13.3 || ^3.2.2",
                "phpunit/phpunit": "^7.5.20 || ^8.5.23 || ^9.5.13"
            },
            "type": "library",
            "autoload": {
                "files": [
                    "src/DeepCopy/deep_copy.php"
                ],
                "psr-4": {
                    "DeepCopy\\": "src/DeepCopy/"
                }
            },
            "notification-url": "https://packagist.org/downloads/",
            "license": [
                "MIT"
            ],
            "description": "Create deep copies (clones) of your objects",
            "keywords": [
                "clone",
                "copy",
                "duplicate",
                "object",
                "object graph"
            ],
            "support": {
                "issues": "https://github.com/myclabs/DeepCopy/issues",
                "source": "https://github.com/myclabs/DeepCopy/tree/1.11.0"
            },
            "funding": [
                {
                    "url": "https://tidelift.com/funding/github/packagist/myclabs/deep-copy",
                    "type": "tidelift"
                }
            ],
            "time": "2022-03-03T13:19:32+00:00"
        },
        {
            "name": "nikic/php-parser",
            "version": "v4.13.2",
            "source": {
                "type": "git",
                "url": "https://github.com/nikic/PHP-Parser.git",
                "reference": "210577fe3cf7badcc5814d99455df46564f3c077"
            },
            "dist": {
                "type": "zip",
                "url": "https://api.github.com/repos/nikic/PHP-Parser/zipball/210577fe3cf7badcc5814d99455df46564f3c077",
                "reference": "210577fe3cf7badcc5814d99455df46564f3c077",
                "shasum": ""
            },
            "require": {
                "ext-tokenizer": "*",
                "php": ">=7.0"
            },
            "require-dev": {
                "ircmaxell/php-yacc": "^0.0.7",
                "phpunit/phpunit": "^6.5 || ^7.0 || ^8.0 || ^9.0"
            },
            "bin": [
                "bin/php-parse"
            ],
            "type": "library",
            "extra": {
                "branch-alias": {
                    "dev-master": "4.9-dev"
                }
            },
            "autoload": {
                "psr-4": {
                    "PhpParser\\": "lib/PhpParser"
                }
            },
            "notification-url": "https://packagist.org/downloads/",
            "license": [
                "BSD-3-Clause"
            ],
            "authors": [
                {
                    "name": "Nikita Popov"
                }
            ],
            "description": "A PHP parser written in PHP",
            "keywords": [
                "parser",
                "php"
            ],
            "support": {
                "issues": "https://github.com/nikic/PHP-Parser/issues",
                "source": "https://github.com/nikic/PHP-Parser/tree/v4.13.2"
            },
            "time": "2021-11-30T19:35:32+00:00"
        },
        {
            "name": "phar-io/manifest",
            "version": "2.0.3",
            "source": {
                "type": "git",
                "url": "https://github.com/phar-io/manifest.git",
                "reference": "97803eca37d319dfa7826cc2437fc020857acb53"
            },
            "dist": {
                "type": "zip",
                "url": "https://api.github.com/repos/phar-io/manifest/zipball/97803eca37d319dfa7826cc2437fc020857acb53",
                "reference": "97803eca37d319dfa7826cc2437fc020857acb53",
                "shasum": ""
            },
            "require": {
                "ext-dom": "*",
                "ext-phar": "*",
                "ext-xmlwriter": "*",
                "phar-io/version": "^3.0.1",
                "php": "^7.2 || ^8.0"
            },
            "type": "library",
            "extra": {
                "branch-alias": {
                    "dev-master": "2.0.x-dev"
                }
            },
            "autoload": {
                "classmap": [
                    "src/"
                ]
            },
            "notification-url": "https://packagist.org/downloads/",
            "license": [
                "BSD-3-Clause"
            ],
            "authors": [
                {
                    "name": "Arne Blankerts",
                    "email": "arne@blankerts.de",
                    "role": "Developer"
                },
                {
                    "name": "Sebastian Heuer",
                    "email": "sebastian@phpeople.de",
                    "role": "Developer"
                },
                {
                    "name": "Sebastian Bergmann",
                    "email": "sebastian@phpunit.de",
                    "role": "Developer"
                }
            ],
            "description": "Component for reading phar.io manifest information from a PHP Archive (PHAR)",
            "support": {
                "issues": "https://github.com/phar-io/manifest/issues",
                "source": "https://github.com/phar-io/manifest/tree/2.0.3"
            },
            "time": "2021-07-20T11:28:43+00:00"
        },
        {
            "name": "phar-io/version",
            "version": "3.2.1",
            "source": {
                "type": "git",
                "url": "https://github.com/phar-io/version.git",
                "reference": "4f7fd7836c6f332bb2933569e566a0d6c4cbed74"
            },
            "dist": {
                "type": "zip",
                "url": "https://api.github.com/repos/phar-io/version/zipball/4f7fd7836c6f332bb2933569e566a0d6c4cbed74",
                "reference": "4f7fd7836c6f332bb2933569e566a0d6c4cbed74",
                "shasum": ""
            },
            "require": {
                "php": "^7.2 || ^8.0"
            },
            "type": "library",
            "autoload": {
                "classmap": [
                    "src/"
                ]
            },
            "notification-url": "https://packagist.org/downloads/",
            "license": [
                "BSD-3-Clause"
            ],
            "authors": [
                {
                    "name": "Arne Blankerts",
                    "email": "arne@blankerts.de",
                    "role": "Developer"
                },
                {
                    "name": "Sebastian Heuer",
                    "email": "sebastian@phpeople.de",
                    "role": "Developer"
                },
                {
                    "name": "Sebastian Bergmann",
                    "email": "sebastian@phpunit.de",
                    "role": "Developer"
                }
            ],
            "description": "Library for handling version information and constraints",
            "support": {
                "issues": "https://github.com/phar-io/version/issues",
                "source": "https://github.com/phar-io/version/tree/3.2.1"
            },
            "time": "2022-02-21T01:04:05+00:00"
        },
        {
            "name": "phpdocumentor/reflection-common",
            "version": "2.2.0",
            "source": {
                "type": "git",
                "url": "https://github.com/phpDocumentor/ReflectionCommon.git",
                "reference": "1d01c49d4ed62f25aa84a747ad35d5a16924662b"
            },
            "dist": {
                "type": "zip",
                "url": "https://api.github.com/repos/phpDocumentor/ReflectionCommon/zipball/1d01c49d4ed62f25aa84a747ad35d5a16924662b",
                "reference": "1d01c49d4ed62f25aa84a747ad35d5a16924662b",
                "shasum": ""
            },
            "require": {
                "php": "^7.2 || ^8.0"
            },
            "type": "library",
            "extra": {
                "branch-alias": {
                    "dev-2.x": "2.x-dev"
                }
            },
            "autoload": {
                "psr-4": {
                    "phpDocumentor\\Reflection\\": "src/"
                }
            },
            "notification-url": "https://packagist.org/downloads/",
            "license": [
                "MIT"
            ],
            "authors": [
                {
                    "name": "Jaap van Otterdijk",
                    "email": "opensource@ijaap.nl"
                }
            ],
            "description": "Common reflection classes used by phpdocumentor to reflect the code structure",
            "homepage": "http://www.phpdoc.org",
            "keywords": [
                "FQSEN",
                "phpDocumentor",
                "phpdoc",
                "reflection",
                "static analysis"
            ],
            "support": {
                "issues": "https://github.com/phpDocumentor/ReflectionCommon/issues",
                "source": "https://github.com/phpDocumentor/ReflectionCommon/tree/2.x"
            },
            "time": "2020-06-27T09:03:43+00:00"
        },
        {
            "name": "phpdocumentor/reflection-docblock",
            "version": "5.3.0",
            "source": {
                "type": "git",
                "url": "https://github.com/phpDocumentor/ReflectionDocBlock.git",
                "reference": "622548b623e81ca6d78b721c5e029f4ce664f170"
            },
            "dist": {
                "type": "zip",
                "url": "https://api.github.com/repos/phpDocumentor/ReflectionDocBlock/zipball/622548b623e81ca6d78b721c5e029f4ce664f170",
                "reference": "622548b623e81ca6d78b721c5e029f4ce664f170",
                "shasum": ""
            },
            "require": {
                "ext-filter": "*",
                "php": "^7.2 || ^8.0",
                "phpdocumentor/reflection-common": "^2.2",
                "phpdocumentor/type-resolver": "^1.3",
                "webmozart/assert": "^1.9.1"
            },
            "require-dev": {
                "mockery/mockery": "~1.3.2",
                "psalm/phar": "^4.8"
            },
            "type": "library",
            "extra": {
                "branch-alias": {
                    "dev-master": "5.x-dev"
                }
            },
            "autoload": {
                "psr-4": {
                    "phpDocumentor\\Reflection\\": "src"
                }
            },
            "notification-url": "https://packagist.org/downloads/",
            "license": [
                "MIT"
            ],
            "authors": [
                {
                    "name": "Mike van Riel",
                    "email": "me@mikevanriel.com"
                },
                {
                    "name": "Jaap van Otterdijk",
                    "email": "account@ijaap.nl"
                }
            ],
            "description": "With this component, a library can provide support for annotations via DocBlocks or otherwise retrieve information that is embedded in a DocBlock.",
            "support": {
                "issues": "https://github.com/phpDocumentor/ReflectionDocBlock/issues",
                "source": "https://github.com/phpDocumentor/ReflectionDocBlock/tree/5.3.0"
            },
            "time": "2021-10-19T17:43:47+00:00"
        },
        {
            "name": "phpdocumentor/type-resolver",
            "version": "1.6.0",
            "source": {
                "type": "git",
                "url": "https://github.com/phpDocumentor/TypeResolver.git",
                "reference": "93ebd0014cab80c4ea9f5e297ea48672f1b87706"
            },
            "dist": {
                "type": "zip",
                "url": "https://api.github.com/repos/phpDocumentor/TypeResolver/zipball/93ebd0014cab80c4ea9f5e297ea48672f1b87706",
                "reference": "93ebd0014cab80c4ea9f5e297ea48672f1b87706",
                "shasum": ""
            },
            "require": {
                "php": "^7.2 || ^8.0",
                "phpdocumentor/reflection-common": "^2.0"
            },
            "require-dev": {
                "ext-tokenizer": "*",
                "psalm/phar": "^4.8"
            },
            "type": "library",
            "extra": {
                "branch-alias": {
                    "dev-1.x": "1.x-dev"
                }
            },
            "autoload": {
                "psr-4": {
                    "phpDocumentor\\Reflection\\": "src"
                }
            },
            "notification-url": "https://packagist.org/downloads/",
            "license": [
                "MIT"
            ],
            "authors": [
                {
                    "name": "Mike van Riel",
                    "email": "me@mikevanriel.com"
                }
            ],
            "description": "A PSR-5 based resolver of Class names, Types and Structural Element Names",
            "support": {
                "issues": "https://github.com/phpDocumentor/TypeResolver/issues",
                "source": "https://github.com/phpDocumentor/TypeResolver/tree/1.6.0"
            },
            "time": "2022-01-04T19:58:01+00:00"
        },
        {
            "name": "phpspec/prophecy",
            "version": "v1.15.0",
            "source": {
                "type": "git",
                "url": "https://github.com/phpspec/prophecy.git",
                "reference": "bbcd7380b0ebf3961ee21409db7b38bc31d69a13"
            },
            "dist": {
                "type": "zip",
                "url": "https://api.github.com/repos/phpspec/prophecy/zipball/bbcd7380b0ebf3961ee21409db7b38bc31d69a13",
                "reference": "bbcd7380b0ebf3961ee21409db7b38bc31d69a13",
                "shasum": ""
            },
            "require": {
                "doctrine/instantiator": "^1.2",
                "php": "^7.2 || ~8.0, <8.2",
                "phpdocumentor/reflection-docblock": "^5.2",
                "sebastian/comparator": "^3.0 || ^4.0",
                "sebastian/recursion-context": "^3.0 || ^4.0"
            },
            "require-dev": {
                "phpspec/phpspec": "^6.0 || ^7.0",
                "phpunit/phpunit": "^8.0 || ^9.0"
            },
            "type": "library",
            "extra": {
                "branch-alias": {
                    "dev-master": "1.x-dev"
                }
            },
            "autoload": {
                "psr-4": {
                    "Prophecy\\": "src/Prophecy"
                }
            },
            "notification-url": "https://packagist.org/downloads/",
            "license": [
                "MIT"
            ],
            "authors": [
                {
                    "name": "Konstantin Kudryashov",
                    "email": "ever.zet@gmail.com",
                    "homepage": "http://everzet.com"
                },
                {
                    "name": "Marcello Duarte",
                    "email": "marcello.duarte@gmail.com"
                }
            ],
            "description": "Highly opinionated mocking framework for PHP 5.3+",
            "homepage": "https://github.com/phpspec/prophecy",
            "keywords": [
                "Double",
                "Dummy",
                "fake",
                "mock",
                "spy",
                "stub"
            ],
            "support": {
                "issues": "https://github.com/phpspec/prophecy/issues",
                "source": "https://github.com/phpspec/prophecy/tree/v1.15.0"
            },
            "time": "2021-12-08T12:19:24+00:00"
        },
        {
            "name": "phpunit/php-code-coverage",
            "version": "9.2.15",
            "source": {
                "type": "git",
                "url": "https://github.com/sebastianbergmann/php-code-coverage.git",
                "reference": "2e9da11878c4202f97915c1cb4bb1ca318a63f5f"
            },
            "dist": {
                "type": "zip",
                "url": "https://api.github.com/repos/sebastianbergmann/php-code-coverage/zipball/2e9da11878c4202f97915c1cb4bb1ca318a63f5f",
                "reference": "2e9da11878c4202f97915c1cb4bb1ca318a63f5f",
                "shasum": ""
            },
            "require": {
                "ext-dom": "*",
                "ext-libxml": "*",
                "ext-xmlwriter": "*",
                "nikic/php-parser": "^4.13.0",
                "php": ">=7.3",
                "phpunit/php-file-iterator": "^3.0.3",
                "phpunit/php-text-template": "^2.0.2",
                "sebastian/code-unit-reverse-lookup": "^2.0.2",
                "sebastian/complexity": "^2.0",
                "sebastian/environment": "^5.1.2",
                "sebastian/lines-of-code": "^1.0.3",
                "sebastian/version": "^3.0.1",
                "theseer/tokenizer": "^1.2.0"
            },
            "require-dev": {
                "phpunit/phpunit": "^9.3"
            },
            "suggest": {
                "ext-pcov": "*",
                "ext-xdebug": "*"
            },
            "type": "library",
            "extra": {
                "branch-alias": {
                    "dev-master": "9.2-dev"
                }
            },
            "autoload": {
                "classmap": [
                    "src/"
                ]
            },
            "notification-url": "https://packagist.org/downloads/",
            "license": [
                "BSD-3-Clause"
            ],
            "authors": [
                {
                    "name": "Sebastian Bergmann",
                    "email": "sebastian@phpunit.de",
                    "role": "lead"
                }
            ],
            "description": "Library that provides collection, processing, and rendering functionality for PHP code coverage information.",
            "homepage": "https://github.com/sebastianbergmann/php-code-coverage",
            "keywords": [
                "coverage",
                "testing",
                "xunit"
            ],
            "support": {
                "issues": "https://github.com/sebastianbergmann/php-code-coverage/issues",
                "source": "https://github.com/sebastianbergmann/php-code-coverage/tree/9.2.15"
            },
            "funding": [
                {
                    "url": "https://github.com/sebastianbergmann",
                    "type": "github"
                }
            ],
            "time": "2022-03-07T09:28:20+00:00"
        },
        {
            "name": "phpunit/php-file-iterator",
            "version": "3.0.6",
            "source": {
                "type": "git",
                "url": "https://github.com/sebastianbergmann/php-file-iterator.git",
                "reference": "cf1c2e7c203ac650e352f4cc675a7021e7d1b3cf"
            },
            "dist": {
                "type": "zip",
                "url": "https://api.github.com/repos/sebastianbergmann/php-file-iterator/zipball/cf1c2e7c203ac650e352f4cc675a7021e7d1b3cf",
                "reference": "cf1c2e7c203ac650e352f4cc675a7021e7d1b3cf",
                "shasum": ""
            },
            "require": {
                "php": ">=7.3"
            },
            "require-dev": {
                "phpunit/phpunit": "^9.3"
            },
            "type": "library",
            "extra": {
                "branch-alias": {
                    "dev-master": "3.0-dev"
                }
            },
            "autoload": {
                "classmap": [
                    "src/"
                ]
            },
            "notification-url": "https://packagist.org/downloads/",
            "license": [
                "BSD-3-Clause"
            ],
            "authors": [
                {
                    "name": "Sebastian Bergmann",
                    "email": "sebastian@phpunit.de",
                    "role": "lead"
                }
            ],
            "description": "FilterIterator implementation that filters files based on a list of suffixes.",
            "homepage": "https://github.com/sebastianbergmann/php-file-iterator/",
            "keywords": [
                "filesystem",
                "iterator"
            ],
            "support": {
                "issues": "https://github.com/sebastianbergmann/php-file-iterator/issues",
                "source": "https://github.com/sebastianbergmann/php-file-iterator/tree/3.0.6"
            },
            "funding": [
                {
                    "url": "https://github.com/sebastianbergmann",
                    "type": "github"
                }
            ],
            "time": "2021-12-02T12:48:52+00:00"
        },
        {
            "name": "phpunit/php-invoker",
            "version": "3.1.1",
            "source": {
                "type": "git",
                "url": "https://github.com/sebastianbergmann/php-invoker.git",
                "reference": "5a10147d0aaf65b58940a0b72f71c9ac0423cc67"
            },
            "dist": {
                "type": "zip",
                "url": "https://api.github.com/repos/sebastianbergmann/php-invoker/zipball/5a10147d0aaf65b58940a0b72f71c9ac0423cc67",
                "reference": "5a10147d0aaf65b58940a0b72f71c9ac0423cc67",
                "shasum": ""
            },
            "require": {
                "php": ">=7.3"
            },
            "require-dev": {
                "ext-pcntl": "*",
                "phpunit/phpunit": "^9.3"
            },
            "suggest": {
                "ext-pcntl": "*"
            },
            "type": "library",
            "extra": {
                "branch-alias": {
                    "dev-master": "3.1-dev"
                }
            },
            "autoload": {
                "classmap": [
                    "src/"
                ]
            },
            "notification-url": "https://packagist.org/downloads/",
            "license": [
                "BSD-3-Clause"
            ],
            "authors": [
                {
                    "name": "Sebastian Bergmann",
                    "email": "sebastian@phpunit.de",
                    "role": "lead"
                }
            ],
            "description": "Invoke callables with a timeout",
            "homepage": "https://github.com/sebastianbergmann/php-invoker/",
            "keywords": [
                "process"
            ],
            "support": {
                "issues": "https://github.com/sebastianbergmann/php-invoker/issues",
                "source": "https://github.com/sebastianbergmann/php-invoker/tree/3.1.1"
            },
            "funding": [
                {
                    "url": "https://github.com/sebastianbergmann",
                    "type": "github"
                }
            ],
            "time": "2020-09-28T05:58:55+00:00"
        },
        {
            "name": "phpunit/php-text-template",
            "version": "2.0.4",
            "source": {
                "type": "git",
                "url": "https://github.com/sebastianbergmann/php-text-template.git",
                "reference": "5da5f67fc95621df9ff4c4e5a84d6a8a2acf7c28"
            },
            "dist": {
                "type": "zip",
                "url": "https://api.github.com/repos/sebastianbergmann/php-text-template/zipball/5da5f67fc95621df9ff4c4e5a84d6a8a2acf7c28",
                "reference": "5da5f67fc95621df9ff4c4e5a84d6a8a2acf7c28",
                "shasum": ""
            },
            "require": {
                "php": ">=7.3"
            },
            "require-dev": {
                "phpunit/phpunit": "^9.3"
            },
            "type": "library",
            "extra": {
                "branch-alias": {
                    "dev-master": "2.0-dev"
                }
            },
            "autoload": {
                "classmap": [
                    "src/"
                ]
            },
            "notification-url": "https://packagist.org/downloads/",
            "license": [
                "BSD-3-Clause"
            ],
            "authors": [
                {
                    "name": "Sebastian Bergmann",
                    "email": "sebastian@phpunit.de",
                    "role": "lead"
                }
            ],
            "description": "Simple template engine.",
            "homepage": "https://github.com/sebastianbergmann/php-text-template/",
            "keywords": [
                "template"
            ],
            "support": {
                "issues": "https://github.com/sebastianbergmann/php-text-template/issues",
                "source": "https://github.com/sebastianbergmann/php-text-template/tree/2.0.4"
            },
            "funding": [
                {
                    "url": "https://github.com/sebastianbergmann",
                    "type": "github"
                }
            ],
            "time": "2020-10-26T05:33:50+00:00"
        },
        {
            "name": "phpunit/php-timer",
            "version": "5.0.3",
            "source": {
                "type": "git",
                "url": "https://github.com/sebastianbergmann/php-timer.git",
                "reference": "5a63ce20ed1b5bf577850e2c4e87f4aa902afbd2"
            },
            "dist": {
                "type": "zip",
                "url": "https://api.github.com/repos/sebastianbergmann/php-timer/zipball/5a63ce20ed1b5bf577850e2c4e87f4aa902afbd2",
                "reference": "5a63ce20ed1b5bf577850e2c4e87f4aa902afbd2",
                "shasum": ""
            },
            "require": {
                "php": ">=7.3"
            },
            "require-dev": {
                "phpunit/phpunit": "^9.3"
            },
            "type": "library",
            "extra": {
                "branch-alias": {
                    "dev-master": "5.0-dev"
                }
            },
            "autoload": {
                "classmap": [
                    "src/"
                ]
            },
            "notification-url": "https://packagist.org/downloads/",
            "license": [
                "BSD-3-Clause"
            ],
            "authors": [
                {
                    "name": "Sebastian Bergmann",
                    "email": "sebastian@phpunit.de",
                    "role": "lead"
                }
            ],
            "description": "Utility class for timing",
            "homepage": "https://github.com/sebastianbergmann/php-timer/",
            "keywords": [
                "timer"
            ],
            "support": {
                "issues": "https://github.com/sebastianbergmann/php-timer/issues",
                "source": "https://github.com/sebastianbergmann/php-timer/tree/5.0.3"
            },
            "funding": [
                {
                    "url": "https://github.com/sebastianbergmann",
                    "type": "github"
                }
            ],
            "time": "2020-10-26T13:16:10+00:00"
        },
        {
            "name": "phpunit/phpunit",
            "version": "9.5.19",
            "source": {
                "type": "git",
                "url": "https://github.com/sebastianbergmann/phpunit.git",
                "reference": "35ea4b7f3acabb26f4bb640f8c30866c401da807"
            },
            "dist": {
                "type": "zip",
                "url": "https://api.github.com/repos/sebastianbergmann/phpunit/zipball/35ea4b7f3acabb26f4bb640f8c30866c401da807",
                "reference": "35ea4b7f3acabb26f4bb640f8c30866c401da807",
                "shasum": ""
            },
            "require": {
                "doctrine/instantiator": "^1.3.1",
                "ext-dom": "*",
                "ext-json": "*",
                "ext-libxml": "*",
                "ext-mbstring": "*",
                "ext-xml": "*",
                "ext-xmlwriter": "*",
                "myclabs/deep-copy": "^1.10.1",
                "phar-io/manifest": "^2.0.3",
                "phar-io/version": "^3.0.2",
                "php": ">=7.3",
                "phpspec/prophecy": "^1.12.1",
                "phpunit/php-code-coverage": "^9.2.13",
                "phpunit/php-file-iterator": "^3.0.5",
                "phpunit/php-invoker": "^3.1.1",
                "phpunit/php-text-template": "^2.0.3",
                "phpunit/php-timer": "^5.0.2",
                "sebastian/cli-parser": "^1.0.1",
                "sebastian/code-unit": "^1.0.6",
                "sebastian/comparator": "^4.0.5",
                "sebastian/diff": "^4.0.3",
                "sebastian/environment": "^5.1.3",
                "sebastian/exporter": "^4.0.3",
                "sebastian/global-state": "^5.0.1",
                "sebastian/object-enumerator": "^4.0.3",
                "sebastian/resource-operations": "^3.0.3",
                "sebastian/type": "^3.0",
                "sebastian/version": "^3.0.2"
            },
            "require-dev": {
                "ext-pdo": "*",
                "phpspec/prophecy-phpunit": "^2.0.1"
            },
            "suggest": {
                "ext-soap": "*",
                "ext-xdebug": "*"
            },
            "bin": [
                "phpunit"
            ],
            "type": "library",
            "extra": {
                "branch-alias": {
                    "dev-master": "9.5-dev"
                }
            },
            "autoload": {
                "files": [
                    "src/Framework/Assert/Functions.php"
                ],
                "classmap": [
                    "src/"
                ]
            },
            "notification-url": "https://packagist.org/downloads/",
            "license": [
                "BSD-3-Clause"
            ],
            "authors": [
                {
                    "name": "Sebastian Bergmann",
                    "email": "sebastian@phpunit.de",
                    "role": "lead"
                }
            ],
            "description": "The PHP Unit Testing framework.",
            "homepage": "https://phpunit.de/",
            "keywords": [
                "phpunit",
                "testing",
                "xunit"
            ],
            "support": {
                "issues": "https://github.com/sebastianbergmann/phpunit/issues",
                "source": "https://github.com/sebastianbergmann/phpunit/tree/9.5.19"
            },
            "funding": [
                {
                    "url": "https://phpunit.de/sponsors.html",
                    "type": "custom"
                },
                {
                    "url": "https://github.com/sebastianbergmann",
                    "type": "github"
                }
            ],
            "time": "2022-03-15T09:57:31+00:00"
        },
        {
            "name": "psr/container",
            "version": "2.0.2",
            "source": {
                "type": "git",
                "url": "https://github.com/php-fig/container.git",
                "reference": "c71ecc56dfe541dbd90c5360474fbc405f8d5963"
            },
            "dist": {
                "type": "zip",
                "url": "https://api.github.com/repos/php-fig/container/zipball/c71ecc56dfe541dbd90c5360474fbc405f8d5963",
                "reference": "c71ecc56dfe541dbd90c5360474fbc405f8d5963",
                "shasum": ""
            },
            "require": {
                "php": ">=7.4.0"
            },
            "type": "library",
            "extra": {
                "branch-alias": {
                    "dev-master": "2.0.x-dev"
                }
            },
            "autoload": {
                "psr-4": {
                    "Psr\\Container\\": "src/"
                }
            },
            "notification-url": "https://packagist.org/downloads/",
            "license": [
                "MIT"
            ],
            "authors": [
                {
                    "name": "PHP-FIG",
                    "homepage": "https://www.php-fig.org/"
                }
            ],
            "description": "Common Container Interface (PHP FIG PSR-11)",
            "homepage": "https://github.com/php-fig/container",
            "keywords": [
                "PSR-11",
                "container",
                "container-interface",
                "container-interop",
                "psr"
            ],
            "support": {
                "issues": "https://github.com/php-fig/container/issues",
                "source": "https://github.com/php-fig/container/tree/2.0.2"
            },
            "time": "2021-11-05T16:47:00+00:00"
        },
        {
            "name": "roots/wordpress",
            "version": "5.9.2",
            "source": {
                "type": "git",
                "url": "https://github.com/WordPress/WordPress.git",
                "reference": "5.9.2"
            },
            "dist": {
                "type": "zip",
                "url": "https://api.github.com/repos/WordPress/WordPress/zipball/refs/tags/5.9.2"
            },
            "require": {
                "php": ">=5.3.2",
                "roots/wordpress-core-installer": ">=1.0.0"
            },
            "provide": {
                "wordpress/core-implementation": "5.9.2"
            },
            "type": "wordpress-core",
            "notification-url": "https://packagist.org/downloads/",
            "license": [
                "GPL-2.0-or-later"
            ],
            "authors": [
                {
                    "name": "WordPress Community",
                    "homepage": "https://wordpress.org/about/"
                }
            ],
            "description": "WordPress is web software you can use to create a beautiful website or blog.",
            "homepage": "https://wordpress.org/",
            "keywords": [
                "blog",
                "cms",
                "wordpress"
            ],
            "support": {
                "docs": "https://developer.wordpress.org/",
                "forum": "https://wordpress.org/support/",
                "irc": "irc://irc.freenode.net/wordpress",
                "issues": "https://core.trac.wordpress.org/",
                "rss": "https://wordpress.org/news/feed/",
                "source": "https://core.trac.wordpress.org/browser",
                "wiki": "https://codex.wordpress.org/"
            },
            "funding": [
                {
                    "url": "https://github.com/roots",
                    "type": "github"
                },
                {
                    "url": "https://www.patreon.com/rootsdev",
                    "type": "patreon"
                }
            ],
            "time": "2022-03-11T00:36:42+00:00"
        },
        {
            "name": "roots/wordpress-core-installer",
            "version": "1.100.0",
            "source": {
                "type": "git",
                "url": "https://github.com/roots/wordpress-core-installer.git",
                "reference": "73f8488e5178c5d54234b919f823a9095e2b1847"
            },
            "dist": {
                "type": "zip",
                "url": "https://api.github.com/repos/roots/wordpress-core-installer/zipball/73f8488e5178c5d54234b919f823a9095e2b1847",
                "reference": "73f8488e5178c5d54234b919f823a9095e2b1847",
                "shasum": ""
            },
            "require": {
                "composer-plugin-api": "^1.0 || ^2.0",
                "php": ">=5.6.0"
            },
            "conflict": {
                "composer/installers": "<1.0.6"
            },
            "replace": {
                "johnpbloch/wordpress-core-installer": "*"
            },
            "require-dev": {
                "composer/composer": "^1.0 || ^2.0",
                "phpunit/phpunit": ">=5.7.27"
            },
            "type": "composer-plugin",
            "extra": {
                "class": "Roots\\Composer\\WordPressCorePlugin"
            },
            "autoload": {
                "psr-4": {
                    "Roots\\Composer\\": "src/"
                }
            },
            "notification-url": "https://packagist.org/downloads/",
            "license": [
                "GPL-2.0-or-later"
            ],
            "authors": [
                {
                    "name": "John P. Bloch",
                    "email": "me@johnpbloch.com"
                },
                {
                    "name": "Roots",
                    "email": "team@roots.io"
                }
            ],
            "description": "A custom installer to handle deploying WordPress with composer",
            "keywords": [
                "wordpress"
            ],
            "support": {
                "issues": "https://github.com/roots/wordpress-core-installer/issues",
                "source": "https://github.com/roots/wordpress-core-installer/tree/master"
            },
            "funding": [
                {
                    "url": "https://github.com/roots",
                    "type": "github"
                },
                {
                    "url": "https://www.patreon.com/rootsdev",
                    "type": "patreon"
                }
            ],
            "time": "2020-08-20T00:27:30+00:00"
        },
        {
            "name": "sebastian/cli-parser",
            "version": "1.0.1",
            "source": {
                "type": "git",
                "url": "https://github.com/sebastianbergmann/cli-parser.git",
                "reference": "442e7c7e687e42adc03470c7b668bc4b2402c0b2"
            },
            "dist": {
                "type": "zip",
                "url": "https://api.github.com/repos/sebastianbergmann/cli-parser/zipball/442e7c7e687e42adc03470c7b668bc4b2402c0b2",
                "reference": "442e7c7e687e42adc03470c7b668bc4b2402c0b2",
                "shasum": ""
            },
            "require": {
                "php": ">=7.3"
            },
            "require-dev": {
                "phpunit/phpunit": "^9.3"
            },
            "type": "library",
            "extra": {
                "branch-alias": {
                    "dev-master": "1.0-dev"
                }
            },
            "autoload": {
                "classmap": [
                    "src/"
                ]
            },
            "notification-url": "https://packagist.org/downloads/",
            "license": [
                "BSD-3-Clause"
            ],
            "authors": [
                {
                    "name": "Sebastian Bergmann",
                    "email": "sebastian@phpunit.de",
                    "role": "lead"
                }
            ],
            "description": "Library for parsing CLI options",
            "homepage": "https://github.com/sebastianbergmann/cli-parser",
            "support": {
                "issues": "https://github.com/sebastianbergmann/cli-parser/issues",
                "source": "https://github.com/sebastianbergmann/cli-parser/tree/1.0.1"
            },
            "funding": [
                {
                    "url": "https://github.com/sebastianbergmann",
                    "type": "github"
                }
            ],
            "time": "2020-09-28T06:08:49+00:00"
        },
        {
            "name": "sebastian/code-unit",
            "version": "1.0.8",
            "source": {
                "type": "git",
                "url": "https://github.com/sebastianbergmann/code-unit.git",
                "reference": "1fc9f64c0927627ef78ba436c9b17d967e68e120"
            },
            "dist": {
                "type": "zip",
                "url": "https://api.github.com/repos/sebastianbergmann/code-unit/zipball/1fc9f64c0927627ef78ba436c9b17d967e68e120",
                "reference": "1fc9f64c0927627ef78ba436c9b17d967e68e120",
                "shasum": ""
            },
            "require": {
                "php": ">=7.3"
            },
            "require-dev": {
                "phpunit/phpunit": "^9.3"
            },
            "type": "library",
            "extra": {
                "branch-alias": {
                    "dev-master": "1.0-dev"
                }
            },
            "autoload": {
                "classmap": [
                    "src/"
                ]
            },
            "notification-url": "https://packagist.org/downloads/",
            "license": [
                "BSD-3-Clause"
            ],
            "authors": [
                {
                    "name": "Sebastian Bergmann",
                    "email": "sebastian@phpunit.de",
                    "role": "lead"
                }
            ],
            "description": "Collection of value objects that represent the PHP code units",
            "homepage": "https://github.com/sebastianbergmann/code-unit",
            "support": {
                "issues": "https://github.com/sebastianbergmann/code-unit/issues",
                "source": "https://github.com/sebastianbergmann/code-unit/tree/1.0.8"
            },
            "funding": [
                {
                    "url": "https://github.com/sebastianbergmann",
                    "type": "github"
                }
            ],
            "time": "2020-10-26T13:08:54+00:00"
        },
        {
            "name": "sebastian/code-unit-reverse-lookup",
            "version": "2.0.3",
            "source": {
                "type": "git",
                "url": "https://github.com/sebastianbergmann/code-unit-reverse-lookup.git",
                "reference": "ac91f01ccec49fb77bdc6fd1e548bc70f7faa3e5"
            },
            "dist": {
                "type": "zip",
                "url": "https://api.github.com/repos/sebastianbergmann/code-unit-reverse-lookup/zipball/ac91f01ccec49fb77bdc6fd1e548bc70f7faa3e5",
                "reference": "ac91f01ccec49fb77bdc6fd1e548bc70f7faa3e5",
                "shasum": ""
            },
            "require": {
                "php": ">=7.3"
            },
            "require-dev": {
                "phpunit/phpunit": "^9.3"
            },
            "type": "library",
            "extra": {
                "branch-alias": {
                    "dev-master": "2.0-dev"
                }
            },
            "autoload": {
                "classmap": [
                    "src/"
                ]
            },
            "notification-url": "https://packagist.org/downloads/",
            "license": [
                "BSD-3-Clause"
            ],
            "authors": [
                {
                    "name": "Sebastian Bergmann",
                    "email": "sebastian@phpunit.de"
                }
            ],
            "description": "Looks up which function or method a line of code belongs to",
            "homepage": "https://github.com/sebastianbergmann/code-unit-reverse-lookup/",
            "support": {
                "issues": "https://github.com/sebastianbergmann/code-unit-reverse-lookup/issues",
                "source": "https://github.com/sebastianbergmann/code-unit-reverse-lookup/tree/2.0.3"
            },
            "funding": [
                {
                    "url": "https://github.com/sebastianbergmann",
                    "type": "github"
                }
            ],
            "time": "2020-09-28T05:30:19+00:00"
        },
        {
            "name": "sebastian/comparator",
            "version": "4.0.6",
            "source": {
                "type": "git",
                "url": "https://github.com/sebastianbergmann/comparator.git",
                "reference": "55f4261989e546dc112258c7a75935a81a7ce382"
            },
            "dist": {
                "type": "zip",
                "url": "https://api.github.com/repos/sebastianbergmann/comparator/zipball/55f4261989e546dc112258c7a75935a81a7ce382",
                "reference": "55f4261989e546dc112258c7a75935a81a7ce382",
                "shasum": ""
            },
            "require": {
                "php": ">=7.3",
                "sebastian/diff": "^4.0",
                "sebastian/exporter": "^4.0"
            },
            "require-dev": {
                "phpunit/phpunit": "^9.3"
            },
            "type": "library",
            "extra": {
                "branch-alias": {
                    "dev-master": "4.0-dev"
                }
            },
            "autoload": {
                "classmap": [
                    "src/"
                ]
            },
            "notification-url": "https://packagist.org/downloads/",
            "license": [
                "BSD-3-Clause"
            ],
            "authors": [
                {
                    "name": "Sebastian Bergmann",
                    "email": "sebastian@phpunit.de"
                },
                {
                    "name": "Jeff Welch",
                    "email": "whatthejeff@gmail.com"
                },
                {
                    "name": "Volker Dusch",
                    "email": "github@wallbash.com"
                },
                {
                    "name": "Bernhard Schussek",
                    "email": "bschussek@2bepublished.at"
                }
            ],
            "description": "Provides the functionality to compare PHP values for equality",
            "homepage": "https://github.com/sebastianbergmann/comparator",
            "keywords": [
                "comparator",
                "compare",
                "equality"
            ],
            "support": {
                "issues": "https://github.com/sebastianbergmann/comparator/issues",
                "source": "https://github.com/sebastianbergmann/comparator/tree/4.0.6"
            },
            "funding": [
                {
                    "url": "https://github.com/sebastianbergmann",
                    "type": "github"
                }
            ],
            "time": "2020-10-26T15:49:45+00:00"
        },
        {
            "name": "sebastian/complexity",
            "version": "2.0.2",
            "source": {
                "type": "git",
                "url": "https://github.com/sebastianbergmann/complexity.git",
                "reference": "739b35e53379900cc9ac327b2147867b8b6efd88"
            },
            "dist": {
                "type": "zip",
                "url": "https://api.github.com/repos/sebastianbergmann/complexity/zipball/739b35e53379900cc9ac327b2147867b8b6efd88",
                "reference": "739b35e53379900cc9ac327b2147867b8b6efd88",
                "shasum": ""
            },
            "require": {
                "nikic/php-parser": "^4.7",
                "php": ">=7.3"
            },
            "require-dev": {
                "phpunit/phpunit": "^9.3"
            },
            "type": "library",
            "extra": {
                "branch-alias": {
                    "dev-master": "2.0-dev"
                }
            },
            "autoload": {
                "classmap": [
                    "src/"
                ]
            },
            "notification-url": "https://packagist.org/downloads/",
            "license": [
                "BSD-3-Clause"
            ],
            "authors": [
                {
                    "name": "Sebastian Bergmann",
                    "email": "sebastian@phpunit.de",
                    "role": "lead"
                }
            ],
            "description": "Library for calculating the complexity of PHP code units",
            "homepage": "https://github.com/sebastianbergmann/complexity",
            "support": {
                "issues": "https://github.com/sebastianbergmann/complexity/issues",
                "source": "https://github.com/sebastianbergmann/complexity/tree/2.0.2"
            },
            "funding": [
                {
                    "url": "https://github.com/sebastianbergmann",
                    "type": "github"
                }
            ],
            "time": "2020-10-26T15:52:27+00:00"
        },
        {
            "name": "sebastian/diff",
            "version": "4.0.4",
            "source": {
                "type": "git",
                "url": "https://github.com/sebastianbergmann/diff.git",
                "reference": "3461e3fccc7cfdfc2720be910d3bd73c69be590d"
            },
            "dist": {
                "type": "zip",
                "url": "https://api.github.com/repos/sebastianbergmann/diff/zipball/3461e3fccc7cfdfc2720be910d3bd73c69be590d",
                "reference": "3461e3fccc7cfdfc2720be910d3bd73c69be590d",
                "shasum": ""
            },
            "require": {
                "php": ">=7.3"
            },
            "require-dev": {
                "phpunit/phpunit": "^9.3",
                "symfony/process": "^4.2 || ^5"
            },
            "type": "library",
            "extra": {
                "branch-alias": {
                    "dev-master": "4.0-dev"
                }
            },
            "autoload": {
                "classmap": [
                    "src/"
                ]
            },
            "notification-url": "https://packagist.org/downloads/",
            "license": [
                "BSD-3-Clause"
            ],
            "authors": [
                {
                    "name": "Sebastian Bergmann",
                    "email": "sebastian@phpunit.de"
                },
                {
                    "name": "Kore Nordmann",
                    "email": "mail@kore-nordmann.de"
                }
            ],
            "description": "Diff implementation",
            "homepage": "https://github.com/sebastianbergmann/diff",
            "keywords": [
                "diff",
                "udiff",
                "unidiff",
                "unified diff"
            ],
            "support": {
                "issues": "https://github.com/sebastianbergmann/diff/issues",
                "source": "https://github.com/sebastianbergmann/diff/tree/4.0.4"
            },
            "funding": [
                {
                    "url": "https://github.com/sebastianbergmann",
                    "type": "github"
                }
            ],
            "time": "2020-10-26T13:10:38+00:00"
        },
        {
            "name": "sebastian/environment",
            "version": "5.1.3",
            "source": {
                "type": "git",
                "url": "https://github.com/sebastianbergmann/environment.git",
                "reference": "388b6ced16caa751030f6a69e588299fa09200ac"
            },
            "dist": {
                "type": "zip",
                "url": "https://api.github.com/repos/sebastianbergmann/environment/zipball/388b6ced16caa751030f6a69e588299fa09200ac",
                "reference": "388b6ced16caa751030f6a69e588299fa09200ac",
                "shasum": ""
            },
            "require": {
                "php": ">=7.3"
            },
            "require-dev": {
                "phpunit/phpunit": "^9.3"
            },
            "suggest": {
                "ext-posix": "*"
            },
            "type": "library",
            "extra": {
                "branch-alias": {
                    "dev-master": "5.1-dev"
                }
            },
            "autoload": {
                "classmap": [
                    "src/"
                ]
            },
            "notification-url": "https://packagist.org/downloads/",
            "license": [
                "BSD-3-Clause"
            ],
            "authors": [
                {
                    "name": "Sebastian Bergmann",
                    "email": "sebastian@phpunit.de"
                }
            ],
            "description": "Provides functionality to handle HHVM/PHP environments",
            "homepage": "http://www.github.com/sebastianbergmann/environment",
            "keywords": [
                "Xdebug",
                "environment",
                "hhvm"
            ],
            "support": {
                "issues": "https://github.com/sebastianbergmann/environment/issues",
                "source": "https://github.com/sebastianbergmann/environment/tree/5.1.3"
            },
            "funding": [
                {
                    "url": "https://github.com/sebastianbergmann",
                    "type": "github"
                }
            ],
            "time": "2020-09-28T05:52:38+00:00"
        },
        {
            "name": "sebastian/exporter",
            "version": "4.0.4",
            "source": {
                "type": "git",
                "url": "https://github.com/sebastianbergmann/exporter.git",
                "reference": "65e8b7db476c5dd267e65eea9cab77584d3cfff9"
            },
            "dist": {
                "type": "zip",
                "url": "https://api.github.com/repos/sebastianbergmann/exporter/zipball/65e8b7db476c5dd267e65eea9cab77584d3cfff9",
                "reference": "65e8b7db476c5dd267e65eea9cab77584d3cfff9",
                "shasum": ""
            },
            "require": {
                "php": ">=7.3",
                "sebastian/recursion-context": "^4.0"
            },
            "require-dev": {
                "ext-mbstring": "*",
                "phpunit/phpunit": "^9.3"
            },
            "type": "library",
            "extra": {
                "branch-alias": {
                    "dev-master": "4.0-dev"
                }
            },
            "autoload": {
                "classmap": [
                    "src/"
                ]
            },
            "notification-url": "https://packagist.org/downloads/",
            "license": [
                "BSD-3-Clause"
            ],
            "authors": [
                {
                    "name": "Sebastian Bergmann",
                    "email": "sebastian@phpunit.de"
                },
                {
                    "name": "Jeff Welch",
                    "email": "whatthejeff@gmail.com"
                },
                {
                    "name": "Volker Dusch",
                    "email": "github@wallbash.com"
                },
                {
                    "name": "Adam Harvey",
                    "email": "aharvey@php.net"
                },
                {
                    "name": "Bernhard Schussek",
                    "email": "bschussek@gmail.com"
                }
            ],
            "description": "Provides the functionality to export PHP variables for visualization",
            "homepage": "https://www.github.com/sebastianbergmann/exporter",
            "keywords": [
                "export",
                "exporter"
            ],
            "support": {
                "issues": "https://github.com/sebastianbergmann/exporter/issues",
                "source": "https://github.com/sebastianbergmann/exporter/tree/4.0.4"
            },
            "funding": [
                {
                    "url": "https://github.com/sebastianbergmann",
                    "type": "github"
                }
            ],
            "time": "2021-11-11T14:18:36+00:00"
        },
        {
            "name": "sebastian/global-state",
            "version": "5.0.5",
            "source": {
                "type": "git",
                "url": "https://github.com/sebastianbergmann/global-state.git",
                "reference": "0ca8db5a5fc9c8646244e629625ac486fa286bf2"
            },
            "dist": {
                "type": "zip",
                "url": "https://api.github.com/repos/sebastianbergmann/global-state/zipball/0ca8db5a5fc9c8646244e629625ac486fa286bf2",
                "reference": "0ca8db5a5fc9c8646244e629625ac486fa286bf2",
                "shasum": ""
            },
            "require": {
                "php": ">=7.3",
                "sebastian/object-reflector": "^2.0",
                "sebastian/recursion-context": "^4.0"
            },
            "require-dev": {
                "ext-dom": "*",
                "phpunit/phpunit": "^9.3"
            },
            "suggest": {
                "ext-uopz": "*"
            },
            "type": "library",
            "extra": {
                "branch-alias": {
                    "dev-master": "5.0-dev"
                }
            },
            "autoload": {
                "classmap": [
                    "src/"
                ]
            },
            "notification-url": "https://packagist.org/downloads/",
            "license": [
                "BSD-3-Clause"
            ],
            "authors": [
                {
                    "name": "Sebastian Bergmann",
                    "email": "sebastian@phpunit.de"
                }
            ],
            "description": "Snapshotting of global state",
            "homepage": "http://www.github.com/sebastianbergmann/global-state",
            "keywords": [
                "global state"
            ],
            "support": {
                "issues": "https://github.com/sebastianbergmann/global-state/issues",
                "source": "https://github.com/sebastianbergmann/global-state/tree/5.0.5"
            },
            "funding": [
                {
                    "url": "https://github.com/sebastianbergmann",
                    "type": "github"
                }
            ],
            "time": "2022-02-14T08:28:10+00:00"
        },
        {
            "name": "sebastian/lines-of-code",
            "version": "1.0.3",
            "source": {
                "type": "git",
                "url": "https://github.com/sebastianbergmann/lines-of-code.git",
                "reference": "c1c2e997aa3146983ed888ad08b15470a2e22ecc"
            },
            "dist": {
                "type": "zip",
                "url": "https://api.github.com/repos/sebastianbergmann/lines-of-code/zipball/c1c2e997aa3146983ed888ad08b15470a2e22ecc",
                "reference": "c1c2e997aa3146983ed888ad08b15470a2e22ecc",
                "shasum": ""
            },
            "require": {
                "nikic/php-parser": "^4.6",
                "php": ">=7.3"
            },
            "require-dev": {
                "phpunit/phpunit": "^9.3"
            },
            "type": "library",
            "extra": {
                "branch-alias": {
                    "dev-master": "1.0-dev"
                }
            },
            "autoload": {
                "classmap": [
                    "src/"
                ]
            },
            "notification-url": "https://packagist.org/downloads/",
            "license": [
                "BSD-3-Clause"
            ],
            "authors": [
                {
                    "name": "Sebastian Bergmann",
                    "email": "sebastian@phpunit.de",
                    "role": "lead"
                }
            ],
            "description": "Library for counting the lines of code in PHP source code",
            "homepage": "https://github.com/sebastianbergmann/lines-of-code",
            "support": {
                "issues": "https://github.com/sebastianbergmann/lines-of-code/issues",
                "source": "https://github.com/sebastianbergmann/lines-of-code/tree/1.0.3"
            },
            "funding": [
                {
                    "url": "https://github.com/sebastianbergmann",
                    "type": "github"
                }
            ],
            "time": "2020-11-28T06:42:11+00:00"
        },
        {
            "name": "sebastian/object-enumerator",
            "version": "4.0.4",
            "source": {
                "type": "git",
                "url": "https://github.com/sebastianbergmann/object-enumerator.git",
                "reference": "5c9eeac41b290a3712d88851518825ad78f45c71"
            },
            "dist": {
                "type": "zip",
                "url": "https://api.github.com/repos/sebastianbergmann/object-enumerator/zipball/5c9eeac41b290a3712d88851518825ad78f45c71",
                "reference": "5c9eeac41b290a3712d88851518825ad78f45c71",
                "shasum": ""
            },
            "require": {
                "php": ">=7.3",
                "sebastian/object-reflector": "^2.0",
                "sebastian/recursion-context": "^4.0"
            },
            "require-dev": {
                "phpunit/phpunit": "^9.3"
            },
            "type": "library",
            "extra": {
                "branch-alias": {
                    "dev-master": "4.0-dev"
                }
            },
            "autoload": {
                "classmap": [
                    "src/"
                ]
            },
            "notification-url": "https://packagist.org/downloads/",
            "license": [
                "BSD-3-Clause"
            ],
            "authors": [
                {
                    "name": "Sebastian Bergmann",
                    "email": "sebastian@phpunit.de"
                }
            ],
            "description": "Traverses array structures and object graphs to enumerate all referenced objects",
            "homepage": "https://github.com/sebastianbergmann/object-enumerator/",
            "support": {
                "issues": "https://github.com/sebastianbergmann/object-enumerator/issues",
                "source": "https://github.com/sebastianbergmann/object-enumerator/tree/4.0.4"
            },
            "funding": [
                {
                    "url": "https://github.com/sebastianbergmann",
                    "type": "github"
                }
            ],
            "time": "2020-10-26T13:12:34+00:00"
        },
        {
            "name": "sebastian/object-reflector",
            "version": "2.0.4",
            "source": {
                "type": "git",
                "url": "https://github.com/sebastianbergmann/object-reflector.git",
                "reference": "b4f479ebdbf63ac605d183ece17d8d7fe49c15c7"
            },
            "dist": {
                "type": "zip",
                "url": "https://api.github.com/repos/sebastianbergmann/object-reflector/zipball/b4f479ebdbf63ac605d183ece17d8d7fe49c15c7",
                "reference": "b4f479ebdbf63ac605d183ece17d8d7fe49c15c7",
                "shasum": ""
            },
            "require": {
                "php": ">=7.3"
            },
            "require-dev": {
                "phpunit/phpunit": "^9.3"
            },
            "type": "library",
            "extra": {
                "branch-alias": {
                    "dev-master": "2.0-dev"
                }
            },
            "autoload": {
                "classmap": [
                    "src/"
                ]
            },
            "notification-url": "https://packagist.org/downloads/",
            "license": [
                "BSD-3-Clause"
            ],
            "authors": [
                {
                    "name": "Sebastian Bergmann",
                    "email": "sebastian@phpunit.de"
                }
            ],
            "description": "Allows reflection of object attributes, including inherited and non-public ones",
            "homepage": "https://github.com/sebastianbergmann/object-reflector/",
            "support": {
                "issues": "https://github.com/sebastianbergmann/object-reflector/issues",
                "source": "https://github.com/sebastianbergmann/object-reflector/tree/2.0.4"
            },
            "funding": [
                {
                    "url": "https://github.com/sebastianbergmann",
                    "type": "github"
                }
            ],
            "time": "2020-10-26T13:14:26+00:00"
        },
        {
            "name": "sebastian/recursion-context",
            "version": "4.0.4",
            "source": {
                "type": "git",
                "url": "https://github.com/sebastianbergmann/recursion-context.git",
                "reference": "cd9d8cf3c5804de4341c283ed787f099f5506172"
            },
            "dist": {
                "type": "zip",
                "url": "https://api.github.com/repos/sebastianbergmann/recursion-context/zipball/cd9d8cf3c5804de4341c283ed787f099f5506172",
                "reference": "cd9d8cf3c5804de4341c283ed787f099f5506172",
                "shasum": ""
            },
            "require": {
                "php": ">=7.3"
            },
            "require-dev": {
                "phpunit/phpunit": "^9.3"
            },
            "type": "library",
            "extra": {
                "branch-alias": {
                    "dev-master": "4.0-dev"
                }
            },
            "autoload": {
                "classmap": [
                    "src/"
                ]
            },
            "notification-url": "https://packagist.org/downloads/",
            "license": [
                "BSD-3-Clause"
            ],
            "authors": [
                {
                    "name": "Sebastian Bergmann",
                    "email": "sebastian@phpunit.de"
                },
                {
                    "name": "Jeff Welch",
                    "email": "whatthejeff@gmail.com"
                },
                {
                    "name": "Adam Harvey",
                    "email": "aharvey@php.net"
                }
            ],
            "description": "Provides functionality to recursively process PHP variables",
            "homepage": "http://www.github.com/sebastianbergmann/recursion-context",
            "support": {
                "issues": "https://github.com/sebastianbergmann/recursion-context/issues",
                "source": "https://github.com/sebastianbergmann/recursion-context/tree/4.0.4"
            },
            "funding": [
                {
                    "url": "https://github.com/sebastianbergmann",
                    "type": "github"
                }
            ],
            "time": "2020-10-26T13:17:30+00:00"
        },
        {
            "name": "sebastian/resource-operations",
            "version": "3.0.3",
            "source": {
                "type": "git",
                "url": "https://github.com/sebastianbergmann/resource-operations.git",
                "reference": "0f4443cb3a1d92ce809899753bc0d5d5a8dd19a8"
            },
            "dist": {
                "type": "zip",
                "url": "https://api.github.com/repos/sebastianbergmann/resource-operations/zipball/0f4443cb3a1d92ce809899753bc0d5d5a8dd19a8",
                "reference": "0f4443cb3a1d92ce809899753bc0d5d5a8dd19a8",
                "shasum": ""
            },
            "require": {
                "php": ">=7.3"
            },
            "require-dev": {
                "phpunit/phpunit": "^9.0"
            },
            "type": "library",
            "extra": {
                "branch-alias": {
                    "dev-master": "3.0-dev"
                }
            },
            "autoload": {
                "classmap": [
                    "src/"
                ]
            },
            "notification-url": "https://packagist.org/downloads/",
            "license": [
                "BSD-3-Clause"
            ],
            "authors": [
                {
                    "name": "Sebastian Bergmann",
                    "email": "sebastian@phpunit.de"
                }
            ],
            "description": "Provides a list of PHP built-in functions that operate on resources",
            "homepage": "https://www.github.com/sebastianbergmann/resource-operations",
            "support": {
                "issues": "https://github.com/sebastianbergmann/resource-operations/issues",
                "source": "https://github.com/sebastianbergmann/resource-operations/tree/3.0.3"
            },
            "funding": [
                {
                    "url": "https://github.com/sebastianbergmann",
                    "type": "github"
                }
            ],
            "time": "2020-09-28T06:45:17+00:00"
        },
        {
            "name": "sebastian/type",
            "version": "3.0.0",
            "source": {
                "type": "git",
                "url": "https://github.com/sebastianbergmann/type.git",
                "reference": "b233b84bc4465aff7b57cf1c4bc75c86d00d6dad"
            },
            "dist": {
                "type": "zip",
                "url": "https://api.github.com/repos/sebastianbergmann/type/zipball/b233b84bc4465aff7b57cf1c4bc75c86d00d6dad",
                "reference": "b233b84bc4465aff7b57cf1c4bc75c86d00d6dad",
                "shasum": ""
            },
            "require": {
                "php": ">=7.3"
            },
            "require-dev": {
                "phpunit/phpunit": "^9.5"
            },
            "type": "library",
            "extra": {
                "branch-alias": {
                    "dev-master": "3.0-dev"
                }
            },
            "autoload": {
                "classmap": [
                    "src/"
                ]
            },
            "notification-url": "https://packagist.org/downloads/",
            "license": [
                "BSD-3-Clause"
            ],
            "authors": [
                {
                    "name": "Sebastian Bergmann",
                    "email": "sebastian@phpunit.de",
                    "role": "lead"
                }
            ],
            "description": "Collection of value objects that represent the types of the PHP type system",
            "homepage": "https://github.com/sebastianbergmann/type",
            "support": {
                "issues": "https://github.com/sebastianbergmann/type/issues",
                "source": "https://github.com/sebastianbergmann/type/tree/3.0.0"
            },
            "funding": [
                {
                    "url": "https://github.com/sebastianbergmann",
                    "type": "github"
                }
            ],
            "time": "2022-03-15T09:54:48+00:00"
        },
        {
            "name": "sebastian/version",
            "version": "3.0.2",
            "source": {
                "type": "git",
                "url": "https://github.com/sebastianbergmann/version.git",
                "reference": "c6c1022351a901512170118436c764e473f6de8c"
            },
            "dist": {
                "type": "zip",
                "url": "https://api.github.com/repos/sebastianbergmann/version/zipball/c6c1022351a901512170118436c764e473f6de8c",
                "reference": "c6c1022351a901512170118436c764e473f6de8c",
                "shasum": ""
            },
            "require": {
                "php": ">=7.3"
            },
            "type": "library",
            "extra": {
                "branch-alias": {
                    "dev-master": "3.0-dev"
                }
            },
            "autoload": {
                "classmap": [
                    "src/"
                ]
            },
            "notification-url": "https://packagist.org/downloads/",
            "license": [
                "BSD-3-Clause"
            ],
            "authors": [
                {
                    "name": "Sebastian Bergmann",
                    "email": "sebastian@phpunit.de",
                    "role": "lead"
                }
            ],
            "description": "Library that helps with managing the version number of Git-hosted PHP projects",
            "homepage": "https://github.com/sebastianbergmann/version",
            "support": {
                "issues": "https://github.com/sebastianbergmann/version/issues",
                "source": "https://github.com/sebastianbergmann/version/tree/3.0.2"
            },
            "funding": [
                {
                    "url": "https://github.com/sebastianbergmann",
                    "type": "github"
                }
            ],
            "time": "2020-09-28T06:39:44+00:00"
        },
        {
            "name": "symfony/console",
            "version": "v5.4.5",
            "source": {
                "type": "git",
                "url": "https://github.com/symfony/console.git",
                "reference": "d8111acc99876953f52fe16d4c50eb60940d49ad"
            },
            "dist": {
                "type": "zip",
                "url": "https://api.github.com/repos/symfony/console/zipball/d8111acc99876953f52fe16d4c50eb60940d49ad",
                "reference": "d8111acc99876953f52fe16d4c50eb60940d49ad",
                "shasum": ""
            },
            "require": {
                "php": ">=7.2.5",
                "symfony/deprecation-contracts": "^2.1|^3",
                "symfony/polyfill-mbstring": "~1.0",
                "symfony/polyfill-php73": "^1.9",
                "symfony/polyfill-php80": "^1.16",
                "symfony/service-contracts": "^1.1|^2|^3",
                "symfony/string": "^5.1|^6.0"
            },
            "conflict": {
                "psr/log": ">=3",
                "symfony/dependency-injection": "<4.4",
                "symfony/dotenv": "<5.1",
                "symfony/event-dispatcher": "<4.4",
                "symfony/lock": "<4.4",
                "symfony/process": "<4.4"
            },
            "provide": {
                "psr/log-implementation": "1.0|2.0"
            },
            "require-dev": {
                "psr/log": "^1|^2",
                "symfony/config": "^4.4|^5.0|^6.0",
                "symfony/dependency-injection": "^4.4|^5.0|^6.0",
                "symfony/event-dispatcher": "^4.4|^5.0|^6.0",
                "symfony/lock": "^4.4|^5.0|^6.0",
                "symfony/process": "^4.4|^5.0|^6.0",
                "symfony/var-dumper": "^4.4|^5.0|^6.0"
            },
            "suggest": {
                "psr/log": "For using the console logger",
                "symfony/event-dispatcher": "",
                "symfony/lock": "",
                "symfony/process": ""
            },
            "type": "library",
            "autoload": {
                "psr-4": {
                    "Symfony\\Component\\Console\\": ""
                },
                "exclude-from-classmap": [
                    "/Tests/"
                ]
            },
            "notification-url": "https://packagist.org/downloads/",
            "license": [
                "MIT"
            ],
            "authors": [
                {
                    "name": "Fabien Potencier",
                    "email": "fabien@symfony.com"
                },
                {
                    "name": "Symfony Community",
                    "homepage": "https://symfony.com/contributors"
                }
            ],
            "description": "Eases the creation of beautiful and testable command line interfaces",
            "homepage": "https://symfony.com",
            "keywords": [
                "cli",
                "command line",
                "console",
                "terminal"
            ],
            "support": {
                "source": "https://github.com/symfony/console/tree/v5.4.5"
            },
            "funding": [
                {
                    "url": "https://symfony.com/sponsor",
                    "type": "custom"
                },
                {
                    "url": "https://github.com/fabpot",
                    "type": "github"
                },
                {
                    "url": "https://tidelift.com/funding/github/packagist/symfony/symfony",
                    "type": "tidelift"
                }
            ],
            "time": "2022-02-24T12:45:35+00:00"
        },
        {
            "name": "symfony/deprecation-contracts",
            "version": "v3.0.0",
            "source": {
                "type": "git",
                "url": "https://github.com/symfony/deprecation-contracts.git",
                "reference": "c726b64c1ccfe2896cb7df2e1331c357ad1c8ced"
            },
            "dist": {
                "type": "zip",
                "url": "https://api.github.com/repos/symfony/deprecation-contracts/zipball/c726b64c1ccfe2896cb7df2e1331c357ad1c8ced",
                "reference": "c726b64c1ccfe2896cb7df2e1331c357ad1c8ced",
                "shasum": ""
            },
            "require": {
                "php": ">=8.0.2"
            },
            "type": "library",
            "extra": {
                "branch-alias": {
                    "dev-main": "3.0-dev"
                },
                "thanks": {
                    "name": "symfony/contracts",
                    "url": "https://github.com/symfony/contracts"
                }
            },
            "autoload": {
                "files": [
                    "function.php"
                ]
            },
            "notification-url": "https://packagist.org/downloads/",
            "license": [
                "MIT"
            ],
            "authors": [
                {
                    "name": "Nicolas Grekas",
                    "email": "p@tchwork.com"
                },
                {
                    "name": "Symfony Community",
                    "homepage": "https://symfony.com/contributors"
                }
            ],
            "description": "A generic function and convention to trigger deprecation notices",
            "homepage": "https://symfony.com",
            "support": {
                "source": "https://github.com/symfony/deprecation-contracts/tree/v3.0.0"
            },
            "funding": [
                {
                    "url": "https://symfony.com/sponsor",
                    "type": "custom"
                },
                {
                    "url": "https://github.com/fabpot",
                    "type": "github"
                },
                {
                    "url": "https://tidelift.com/funding/github/packagist/symfony/symfony",
                    "type": "tidelift"
                }
            ],
            "time": "2021-11-01T23:48:49+00:00"
        },
        {
            "name": "symfony/polyfill-ctype",
            "version": "v1.25.0",
            "source": {
                "type": "git",
                "url": "https://github.com/symfony/polyfill-ctype.git",
                "reference": "30885182c981ab175d4d034db0f6f469898070ab"
            },
            "dist": {
                "type": "zip",
                "url": "https://api.github.com/repos/symfony/polyfill-ctype/zipball/30885182c981ab175d4d034db0f6f469898070ab",
                "reference": "30885182c981ab175d4d034db0f6f469898070ab",
                "shasum": ""
            },
            "require": {
                "php": ">=7.1"
            },
            "provide": {
                "ext-ctype": "*"
            },
            "suggest": {
                "ext-ctype": "For best performance"
            },
            "type": "library",
            "extra": {
                "branch-alias": {
                    "dev-main": "1.23-dev"
                },
                "thanks": {
                    "name": "symfony/polyfill",
                    "url": "https://github.com/symfony/polyfill"
                }
            },
            "autoload": {
                "files": [
                    "bootstrap.php"
                ],
                "psr-4": {
                    "Symfony\\Polyfill\\Ctype\\": ""
                }
            },
            "notification-url": "https://packagist.org/downloads/",
            "license": [
                "MIT"
            ],
            "authors": [
                {
                    "name": "Gert de Pagter",
                    "email": "BackEndTea@gmail.com"
                },
                {
                    "name": "Symfony Community",
                    "homepage": "https://symfony.com/contributors"
                }
            ],
            "description": "Symfony polyfill for ctype functions",
            "homepage": "https://symfony.com",
            "keywords": [
                "compatibility",
                "ctype",
                "polyfill",
                "portable"
            ],
            "support": {
                "source": "https://github.com/symfony/polyfill-ctype/tree/v1.25.0"
            },
            "funding": [
                {
                    "url": "https://symfony.com/sponsor",
                    "type": "custom"
                },
                {
                    "url": "https://github.com/fabpot",
                    "type": "github"
                },
                {
                    "url": "https://tidelift.com/funding/github/packagist/symfony/symfony",
                    "type": "tidelift"
                }
            ],
            "time": "2021-10-20T20:35:02+00:00"
        },
        {
            "name": "symfony/polyfill-intl-grapheme",
            "version": "v1.25.0",
            "source": {
                "type": "git",
                "url": "https://github.com/symfony/polyfill-intl-grapheme.git",
                "reference": "81b86b50cf841a64252b439e738e97f4a34e2783"
            },
            "dist": {
                "type": "zip",
                "url": "https://api.github.com/repos/symfony/polyfill-intl-grapheme/zipball/81b86b50cf841a64252b439e738e97f4a34e2783",
                "reference": "81b86b50cf841a64252b439e738e97f4a34e2783",
                "shasum": ""
            },
            "require": {
                "php": ">=7.1"
            },
            "suggest": {
                "ext-intl": "For best performance"
            },
            "type": "library",
            "extra": {
                "branch-alias": {
                    "dev-main": "1.23-dev"
                },
                "thanks": {
                    "name": "symfony/polyfill",
                    "url": "https://github.com/symfony/polyfill"
                }
            },
            "autoload": {
                "files": [
                    "bootstrap.php"
                ],
                "psr-4": {
                    "Symfony\\Polyfill\\Intl\\Grapheme\\": ""
                }
            },
            "notification-url": "https://packagist.org/downloads/",
            "license": [
                "MIT"
            ],
            "authors": [
                {
                    "name": "Nicolas Grekas",
                    "email": "p@tchwork.com"
                },
                {
                    "name": "Symfony Community",
                    "homepage": "https://symfony.com/contributors"
                }
            ],
            "description": "Symfony polyfill for intl's grapheme_* functions",
            "homepage": "https://symfony.com",
            "keywords": [
                "compatibility",
                "grapheme",
                "intl",
                "polyfill",
                "portable",
                "shim"
            ],
            "support": {
                "source": "https://github.com/symfony/polyfill-intl-grapheme/tree/v1.25.0"
            },
            "funding": [
                {
                    "url": "https://symfony.com/sponsor",
                    "type": "custom"
                },
                {
                    "url": "https://github.com/fabpot",
                    "type": "github"
                },
                {
                    "url": "https://tidelift.com/funding/github/packagist/symfony/symfony",
                    "type": "tidelift"
                }
            ],
            "time": "2021-11-23T21:10:46+00:00"
        },
        {
            "name": "symfony/polyfill-intl-normalizer",
            "version": "v1.25.0",
            "source": {
                "type": "git",
                "url": "https://github.com/symfony/polyfill-intl-normalizer.git",
                "reference": "8590a5f561694770bdcd3f9b5c69dde6945028e8"
            },
            "dist": {
                "type": "zip",
                "url": "https://api.github.com/repos/symfony/polyfill-intl-normalizer/zipball/8590a5f561694770bdcd3f9b5c69dde6945028e8",
                "reference": "8590a5f561694770bdcd3f9b5c69dde6945028e8",
                "shasum": ""
            },
            "require": {
                "php": ">=7.1"
            },
            "suggest": {
                "ext-intl": "For best performance"
            },
            "type": "library",
            "extra": {
                "branch-alias": {
                    "dev-main": "1.23-dev"
                },
                "thanks": {
                    "name": "symfony/polyfill",
                    "url": "https://github.com/symfony/polyfill"
                }
            },
            "autoload": {
                "files": [
                    "bootstrap.php"
                ],
                "psr-4": {
                    "Symfony\\Polyfill\\Intl\\Normalizer\\": ""
                },
                "classmap": [
                    "Resources/stubs"
                ]
            },
            "notification-url": "https://packagist.org/downloads/",
            "license": [
                "MIT"
            ],
            "authors": [
                {
                    "name": "Nicolas Grekas",
                    "email": "p@tchwork.com"
                },
                {
                    "name": "Symfony Community",
                    "homepage": "https://symfony.com/contributors"
                }
            ],
            "description": "Symfony polyfill for intl's Normalizer class and related functions",
            "homepage": "https://symfony.com",
            "keywords": [
                "compatibility",
                "intl",
                "normalizer",
                "polyfill",
                "portable",
                "shim"
            ],
            "support": {
                "source": "https://github.com/symfony/polyfill-intl-normalizer/tree/v1.25.0"
            },
            "funding": [
                {
                    "url": "https://symfony.com/sponsor",
                    "type": "custom"
                },
                {
                    "url": "https://github.com/fabpot",
                    "type": "github"
                },
                {
                    "url": "https://tidelift.com/funding/github/packagist/symfony/symfony",
                    "type": "tidelift"
                }
            ],
            "time": "2021-02-19T12:13:01+00:00"
        },
        {
            "name": "symfony/polyfill-mbstring",
            "version": "v1.25.0",
            "source": {
                "type": "git",
                "url": "https://github.com/symfony/polyfill-mbstring.git",
                "reference": "0abb51d2f102e00a4eefcf46ba7fec406d245825"
            },
            "dist": {
                "type": "zip",
                "url": "https://api.github.com/repos/symfony/polyfill-mbstring/zipball/0abb51d2f102e00a4eefcf46ba7fec406d245825",
                "reference": "0abb51d2f102e00a4eefcf46ba7fec406d245825",
                "shasum": ""
            },
            "require": {
                "php": ">=7.1"
            },
            "provide": {
                "ext-mbstring": "*"
            },
            "suggest": {
                "ext-mbstring": "For best performance"
            },
            "type": "library",
            "extra": {
                "branch-alias": {
                    "dev-main": "1.23-dev"
                },
                "thanks": {
                    "name": "symfony/polyfill",
                    "url": "https://github.com/symfony/polyfill"
                }
            },
            "autoload": {
                "files": [
                    "bootstrap.php"
                ],
                "psr-4": {
                    "Symfony\\Polyfill\\Mbstring\\": ""
                }
            },
            "notification-url": "https://packagist.org/downloads/",
            "license": [
                "MIT"
            ],
            "authors": [
                {
                    "name": "Nicolas Grekas",
                    "email": "p@tchwork.com"
                },
                {
                    "name": "Symfony Community",
                    "homepage": "https://symfony.com/contributors"
                }
            ],
            "description": "Symfony polyfill for the Mbstring extension",
            "homepage": "https://symfony.com",
            "keywords": [
                "compatibility",
                "mbstring",
                "polyfill",
                "portable",
                "shim"
            ],
            "support": {
                "source": "https://github.com/symfony/polyfill-mbstring/tree/v1.25.0"
            },
            "funding": [
                {
                    "url": "https://symfony.com/sponsor",
                    "type": "custom"
                },
                {
                    "url": "https://github.com/fabpot",
                    "type": "github"
                },
                {
                    "url": "https://tidelift.com/funding/github/packagist/symfony/symfony",
                    "type": "tidelift"
                }
            ],
            "time": "2021-11-30T18:21:41+00:00"
        },
        {
            "name": "symfony/polyfill-php73",
            "version": "v1.25.0",
            "source": {
                "type": "git",
                "url": "https://github.com/symfony/polyfill-php73.git",
                "reference": "cc5db0e22b3cb4111010e48785a97f670b350ca5"
            },
            "dist": {
                "type": "zip",
                "url": "https://api.github.com/repos/symfony/polyfill-php73/zipball/cc5db0e22b3cb4111010e48785a97f670b350ca5",
                "reference": "cc5db0e22b3cb4111010e48785a97f670b350ca5",
                "shasum": ""
            },
            "require": {
                "php": ">=7.1"
            },
            "type": "library",
            "extra": {
                "branch-alias": {
                    "dev-main": "1.23-dev"
                },
                "thanks": {
                    "name": "symfony/polyfill",
                    "url": "https://github.com/symfony/polyfill"
                }
            },
            "autoload": {
                "files": [
                    "bootstrap.php"
                ],
                "psr-4": {
                    "Symfony\\Polyfill\\Php73\\": ""
                },
                "classmap": [
                    "Resources/stubs"
                ]
            },
            "notification-url": "https://packagist.org/downloads/",
            "license": [
                "MIT"
            ],
            "authors": [
                {
                    "name": "Nicolas Grekas",
                    "email": "p@tchwork.com"
                },
                {
                    "name": "Symfony Community",
                    "homepage": "https://symfony.com/contributors"
                }
            ],
            "description": "Symfony polyfill backporting some PHP 7.3+ features to lower PHP versions",
            "homepage": "https://symfony.com",
            "keywords": [
                "compatibility",
                "polyfill",
                "portable",
                "shim"
            ],
            "support": {
                "source": "https://github.com/symfony/polyfill-php73/tree/v1.25.0"
            },
            "funding": [
                {
                    "url": "https://symfony.com/sponsor",
                    "type": "custom"
                },
                {
                    "url": "https://github.com/fabpot",
                    "type": "github"
                },
                {
                    "url": "https://tidelift.com/funding/github/packagist/symfony/symfony",
                    "type": "tidelift"
                }
            ],
            "time": "2021-06-05T21:20:04+00:00"
        },
        {
            "name": "symfony/polyfill-php80",
            "version": "v1.25.0",
            "source": {
                "type": "git",
                "url": "https://github.com/symfony/polyfill-php80.git",
                "reference": "4407588e0d3f1f52efb65fbe92babe41f37fe50c"
            },
            "dist": {
                "type": "zip",
                "url": "https://api.github.com/repos/symfony/polyfill-php80/zipball/4407588e0d3f1f52efb65fbe92babe41f37fe50c",
                "reference": "4407588e0d3f1f52efb65fbe92babe41f37fe50c",
                "shasum": ""
            },
            "require": {
                "php": ">=7.1"
            },
            "type": "library",
            "extra": {
                "branch-alias": {
                    "dev-main": "1.23-dev"
                },
                "thanks": {
                    "name": "symfony/polyfill",
                    "url": "https://github.com/symfony/polyfill"
                }
            },
            "autoload": {
                "files": [
                    "bootstrap.php"
                ],
                "psr-4": {
                    "Symfony\\Polyfill\\Php80\\": ""
                },
                "classmap": [
                    "Resources/stubs"
                ]
            },
            "notification-url": "https://packagist.org/downloads/",
            "license": [
                "MIT"
            ],
            "authors": [
                {
                    "name": "Ion Bazan",
                    "email": "ion.bazan@gmail.com"
                },
                {
                    "name": "Nicolas Grekas",
                    "email": "p@tchwork.com"
                },
                {
                    "name": "Symfony Community",
                    "homepage": "https://symfony.com/contributors"
                }
            ],
            "description": "Symfony polyfill backporting some PHP 8.0+ features to lower PHP versions",
            "homepage": "https://symfony.com",
            "keywords": [
                "compatibility",
                "polyfill",
                "portable",
                "shim"
            ],
            "support": {
                "source": "https://github.com/symfony/polyfill-php80/tree/v1.25.0"
            },
            "funding": [
                {
                    "url": "https://symfony.com/sponsor",
                    "type": "custom"
                },
                {
                    "url": "https://github.com/fabpot",
                    "type": "github"
                },
                {
                    "url": "https://tidelift.com/funding/github/packagist/symfony/symfony",
                    "type": "tidelift"
                }
            ],
            "time": "2022-03-04T08:16:47+00:00"
        },
        {
            "name": "symfony/process",
            "version": "v5.4.5",
            "source": {
                "type": "git",
                "url": "https://github.com/symfony/process.git",
                "reference": "95440409896f90a5f85db07a32b517ecec17fa4c"
            },
            "dist": {
                "type": "zip",
                "url": "https://api.github.com/repos/symfony/process/zipball/95440409896f90a5f85db07a32b517ecec17fa4c",
                "reference": "95440409896f90a5f85db07a32b517ecec17fa4c",
                "shasum": ""
            },
            "require": {
                "php": ">=7.2.5",
                "symfony/polyfill-php80": "^1.16"
            },
            "type": "library",
            "autoload": {
                "psr-4": {
                    "Symfony\\Component\\Process\\": ""
                },
                "exclude-from-classmap": [
                    "/Tests/"
                ]
            },
            "notification-url": "https://packagist.org/downloads/",
            "license": [
                "MIT"
            ],
            "authors": [
                {
                    "name": "Fabien Potencier",
                    "email": "fabien@symfony.com"
                },
                {
                    "name": "Symfony Community",
                    "homepage": "https://symfony.com/contributors"
                }
            ],
            "description": "Executes commands in sub-processes",
            "homepage": "https://symfony.com",
            "support": {
                "source": "https://github.com/symfony/process/tree/v5.4.5"
            },
            "funding": [
                {
                    "url": "https://symfony.com/sponsor",
                    "type": "custom"
                },
                {
                    "url": "https://github.com/fabpot",
                    "type": "github"
                },
                {
                    "url": "https://tidelift.com/funding/github/packagist/symfony/symfony",
                    "type": "tidelift"
                }
            ],
            "time": "2022-01-30T18:16:22+00:00"
        },
        {
            "name": "symfony/service-contracts",
            "version": "v3.0.0",
            "source": {
                "type": "git",
                "url": "https://github.com/symfony/service-contracts.git",
                "reference": "36715ebf9fb9db73db0cb24263c79077c6fe8603"
            },
            "dist": {
                "type": "zip",
                "url": "https://api.github.com/repos/symfony/service-contracts/zipball/36715ebf9fb9db73db0cb24263c79077c6fe8603",
                "reference": "36715ebf9fb9db73db0cb24263c79077c6fe8603",
                "shasum": ""
            },
            "require": {
                "php": ">=8.0.2",
                "psr/container": "^2.0"
            },
            "conflict": {
                "ext-psr": "<1.1|>=2"
            },
            "suggest": {
                "symfony/service-implementation": ""
            },
            "type": "library",
            "extra": {
                "branch-alias": {
                    "dev-main": "3.0-dev"
                },
                "thanks": {
                    "name": "symfony/contracts",
                    "url": "https://github.com/symfony/contracts"
                }
            },
            "autoload": {
                "psr-4": {
                    "Symfony\\Contracts\\Service\\": ""
                }
            },
            "notification-url": "https://packagist.org/downloads/",
            "license": [
                "MIT"
            ],
            "authors": [
                {
                    "name": "Nicolas Grekas",
                    "email": "p@tchwork.com"
                },
                {
                    "name": "Symfony Community",
                    "homepage": "https://symfony.com/contributors"
                }
            ],
            "description": "Generic abstractions related to writing services",
            "homepage": "https://symfony.com",
            "keywords": [
                "abstractions",
                "contracts",
                "decoupling",
                "interfaces",
                "interoperability",
                "standards"
            ],
            "support": {
                "source": "https://github.com/symfony/service-contracts/tree/v3.0.0"
            },
            "funding": [
                {
                    "url": "https://symfony.com/sponsor",
                    "type": "custom"
                },
                {
                    "url": "https://github.com/fabpot",
                    "type": "github"
                },
                {
                    "url": "https://tidelift.com/funding/github/packagist/symfony/symfony",
                    "type": "tidelift"
                }
            ],
            "time": "2021-11-04T17:53:12+00:00"
        },
        {
            "name": "symfony/string",
            "version": "v6.0.3",
            "source": {
                "type": "git",
                "url": "https://github.com/symfony/string.git",
                "reference": "522144f0c4c004c80d56fa47e40e17028e2eefc2"
            },
            "dist": {
                "type": "zip",
                "url": "https://api.github.com/repos/symfony/string/zipball/522144f0c4c004c80d56fa47e40e17028e2eefc2",
                "reference": "522144f0c4c004c80d56fa47e40e17028e2eefc2",
                "shasum": ""
            },
            "require": {
                "php": ">=8.0.2",
                "symfony/polyfill-ctype": "~1.8",
                "symfony/polyfill-intl-grapheme": "~1.0",
                "symfony/polyfill-intl-normalizer": "~1.0",
                "symfony/polyfill-mbstring": "~1.0"
            },
            "conflict": {
                "symfony/translation-contracts": "<2.0"
            },
            "require-dev": {
                "symfony/error-handler": "^5.4|^6.0",
                "symfony/http-client": "^5.4|^6.0",
                "symfony/translation-contracts": "^2.0|^3.0",
                "symfony/var-exporter": "^5.4|^6.0"
            },
            "type": "library",
            "autoload": {
                "files": [
                    "Resources/functions.php"
                ],
                "psr-4": {
                    "Symfony\\Component\\String\\": ""
                },
                "exclude-from-classmap": [
                    "/Tests/"
                ]
            },
            "notification-url": "https://packagist.org/downloads/",
            "license": [
                "MIT"
            ],
            "authors": [
                {
                    "name": "Nicolas Grekas",
                    "email": "p@tchwork.com"
                },
                {
                    "name": "Symfony Community",
                    "homepage": "https://symfony.com/contributors"
                }
            ],
            "description": "Provides an object-oriented API to strings and deals with bytes, UTF-8 code points and grapheme clusters in a unified way",
            "homepage": "https://symfony.com",
            "keywords": [
                "grapheme",
                "i18n",
                "string",
                "unicode",
                "utf-8",
                "utf8"
            ],
            "support": {
                "source": "https://github.com/symfony/string/tree/v6.0.3"
            },
            "funding": [
                {
                    "url": "https://symfony.com/sponsor",
                    "type": "custom"
                },
                {
                    "url": "https://github.com/fabpot",
                    "type": "github"
                },
                {
                    "url": "https://tidelift.com/funding/github/packagist/symfony/symfony",
                    "type": "tidelift"
                }
            ],
            "time": "2022-01-02T09:55:41+00:00"
        },
        {
            "name": "theseer/tokenizer",
            "version": "1.2.1",
            "source": {
                "type": "git",
                "url": "https://github.com/theseer/tokenizer.git",
                "reference": "34a41e998c2183e22995f158c581e7b5e755ab9e"
            },
            "dist": {
                "type": "zip",
                "url": "https://api.github.com/repos/theseer/tokenizer/zipball/34a41e998c2183e22995f158c581e7b5e755ab9e",
                "reference": "34a41e998c2183e22995f158c581e7b5e755ab9e",
                "shasum": ""
            },
            "require": {
                "ext-dom": "*",
                "ext-tokenizer": "*",
                "ext-xmlwriter": "*",
                "php": "^7.2 || ^8.0"
            },
            "type": "library",
            "autoload": {
                "classmap": [
                    "src/"
                ]
            },
            "notification-url": "https://packagist.org/downloads/",
            "license": [
                "BSD-3-Clause"
            ],
            "authors": [
                {
                    "name": "Arne Blankerts",
                    "email": "arne@blankerts.de",
                    "role": "Developer"
                }
            ],
            "description": "A small library for converting tokenized PHP source code into XML and potentially other formats",
            "support": {
                "issues": "https://github.com/theseer/tokenizer/issues",
                "source": "https://github.com/theseer/tokenizer/tree/1.2.1"
            },
            "funding": [
                {
                    "url": "https://github.com/theseer",
                    "type": "github"
                }
            ],
            "time": "2021-07-28T10:34:58+00:00"
        },
        {
            "name": "webmozart/assert",
            "version": "1.10.0",
            "source": {
                "type": "git",
                "url": "https://github.com/webmozarts/assert.git",
                "reference": "6964c76c7804814a842473e0c8fd15bab0f18e25"
            },
            "dist": {
                "type": "zip",
                "url": "https://api.github.com/repos/webmozarts/assert/zipball/6964c76c7804814a842473e0c8fd15bab0f18e25",
                "reference": "6964c76c7804814a842473e0c8fd15bab0f18e25",
                "shasum": ""
            },
            "require": {
                "php": "^7.2 || ^8.0",
                "symfony/polyfill-ctype": "^1.8"
            },
            "conflict": {
                "phpstan/phpstan": "<0.12.20",
                "vimeo/psalm": "<4.6.1 || 4.6.2"
            },
            "require-dev": {
                "phpunit/phpunit": "^8.5.13"
            },
            "type": "library",
            "extra": {
                "branch-alias": {
                    "dev-master": "1.10-dev"
                }
            },
            "autoload": {
                "psr-4": {
                    "Webmozart\\Assert\\": "src/"
                }
            },
            "notification-url": "https://packagist.org/downloads/",
            "license": [
                "MIT"
            ],
            "authors": [
                {
                    "name": "Bernhard Schussek",
                    "email": "bschussek@gmail.com"
                }
            ],
            "description": "Assertions to validate method input/output with nice error messages.",
            "keywords": [
                "assert",
                "check",
                "validate"
            ],
            "support": {
                "issues": "https://github.com/webmozarts/assert/issues",
                "source": "https://github.com/webmozarts/assert/tree/1.10.0"
            },
            "time": "2021-03-09T10:59:23+00:00"
        },
        {
            "name": "wikimedia/at-ease",
            "version": "v2.1.0",
            "source": {
                "type": "git",
                "url": "https://github.com/wikimedia/at-ease.git",
                "reference": "e8ebaa7bb7c8a8395481a05f6dc4deaceab11c33"
            },
            "dist": {
                "type": "zip",
                "url": "https://api.github.com/repos/wikimedia/at-ease/zipball/e8ebaa7bb7c8a8395481a05f6dc4deaceab11c33",
                "reference": "e8ebaa7bb7c8a8395481a05f6dc4deaceab11c33",
                "shasum": ""
            },
            "require": {
                "php": ">=7.2.9"
            },
            "require-dev": {
                "mediawiki/mediawiki-codesniffer": "35.0.0",
                "mediawiki/minus-x": "1.1.1",
                "ockcyp/covers-validator": "1.3.3",
                "php-parallel-lint/php-console-highlighter": "0.5.0",
                "php-parallel-lint/php-parallel-lint": "1.2.0",
                "phpunit/phpunit": "^8.5"
            },
            "type": "library",
            "autoload": {
                "files": [
                    "src/Wikimedia/Functions.php"
                ],
                "psr-4": {
                    "Wikimedia\\AtEase\\": "src/Wikimedia/AtEase/"
                }
            },
            "notification-url": "https://packagist.org/downloads/",
            "license": [
                "GPL-2.0-or-later"
            ],
            "authors": [
                {
                    "name": "Tim Starling",
                    "email": "tstarling@wikimedia.org"
                },
                {
                    "name": "MediaWiki developers",
                    "email": "wikitech-l@lists.wikimedia.org"
                }
            ],
            "description": "Safe replacement to @ for suppressing warnings.",
            "homepage": "https://www.mediawiki.org/wiki/at-ease",
            "support": {
                "source": "https://github.com/wikimedia/at-ease/tree/v2.1.0"
            },
            "time": "2021-02-27T15:53:37+00:00"
        },
        {
            "name": "yoast/phpunit-polyfills",
            "version": "1.0.3",
            "source": {
                "type": "git",
                "url": "https://github.com/Yoast/PHPUnit-Polyfills.git",
                "reference": "5ea3536428944955f969bc764bbe09738e151ada"
            },
            "dist": {
                "type": "zip",
                "url": "https://api.github.com/repos/Yoast/PHPUnit-Polyfills/zipball/5ea3536428944955f969bc764bbe09738e151ada",
                "reference": "5ea3536428944955f969bc764bbe09738e151ada",
                "shasum": ""
            },
            "require": {
                "php": ">=5.4",
                "phpunit/phpunit": "^4.8.36 || ^5.7.21 || ^6.0 || ^7.0 || ^8.0 || ^9.0"
            },
            "require-dev": {
                "yoast/yoastcs": "^2.2.0"
            },
            "type": "library",
            "extra": {
                "branch-alias": {
                    "dev-main": "1.x-dev",
                    "dev-develop": "1.x-dev"
                }
            },
            "autoload": {
                "files": [
                    "phpunitpolyfills-autoload.php"
                ]
            },
            "notification-url": "https://packagist.org/downloads/",
            "license": [
                "BSD-3-Clause"
            ],
            "authors": [
                {
                    "name": "Team Yoast",
                    "email": "support@yoast.com",
                    "homepage": "https://yoast.com"
                },
                {
                    "name": "Contributors",
                    "homepage": "https://github.com/Yoast/PHPUnit-Polyfills/graphs/contributors"
                }
            ],
            "description": "Set of polyfills for changed PHPUnit functionality to allow for creating PHPUnit cross-version compatible tests",
            "homepage": "https://github.com/Yoast/PHPUnit-Polyfills",
            "keywords": [
                "phpunit",
                "polyfill",
                "testing"
            ],
            "support": {
                "issues": "https://github.com/Yoast/PHPUnit-Polyfills/issues",
                "source": "https://github.com/Yoast/PHPUnit-Polyfills"
            },
            "time": "2021-11-23T01:37:03+00:00"
        }
    ],
    "aliases": [],
    "minimum-stability": "dev",
    "stability-flags": {
        "automattic/jetpack-assets": 20,
        "automattic/jetpack-admin-ui": 20,
        "automattic/jetpack-autoloader": 20,
        "automattic/jetpack-composer-plugin": 20,
        "automattic/jetpack-config": 20,
        "automattic/jetpack-identity-crisis": 20,
        "automattic/jetpack-my-jetpack": 20,
        "automattic/jetpack-sync": 20
    },
    "prefer-stable": true,
    "prefer-lowest": false,
    "platform": [],
    "platform-dev": [],
    "plugin-api-version": "2.2.0"
}<|MERGE_RESOLUTION|>--- conflicted
+++ resolved
@@ -599,11 +599,7 @@
             "dist": {
                 "type": "path",
                 "url": "../../packages/my-jetpack",
-<<<<<<< HEAD
                 "reference": "9318131739827c45d04ec4d3a20ca90086ae6d00"
-=======
-                "reference": "d41271fef907f3e11c742cf5e59f67a480094a12"
->>>>>>> bbaa2ace
             },
             "require": {
                 "automattic/jetpack-admin-ui": "^0.2",
