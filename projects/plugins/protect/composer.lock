--- conflicted
+++ resolved
@@ -4,11 +4,7 @@
         "Read more about it at https://getcomposer.org/doc/01-basic-usage.md#installing-dependencies",
         "This file is @generated automatically"
     ],
-<<<<<<< HEAD
-    "content-hash": "6443521512ccfc197012e508f61fe9d6",
-=======
-    "content-hash": "a784d8e21545148380ec5dc36e1a2692",
->>>>>>> d483314b
+    "content-hash": "49cecbf803e8d10094a605825072258c",
     "packages": [
         {
             "name": "automattic/jetpack-a8c-mc-stats",
