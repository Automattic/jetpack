{
    "_readme": [
        "This file locks the dependencies of your project to a known state",
        "Read more about it at https://getcomposer.org/doc/01-basic-usage.md#installing-dependencies",
        "This file is @generated automatically"
    ],
<<<<<<< HEAD
    "content-hash": "b0465788c0762901cde93b34fb6aebd8",
=======
    "content-hash": "960660108c408bb9a6572bf1c94a5627",
>>>>>>> cc837473
    "packages": [
        {
            "name": "automattic/jetpack-a8c-mc-stats",
            "version": "dev-trunk",
            "dist": {
                "type": "path",
                "url": "../../packages/a8c-mc-stats",
                "reference": "c5df589f62cd58dc5f1b04938e4e4edc75916812"
            },
            "require-dev": {
                "automattic/jetpack-changelogger": "^3.2",
                "yoast/phpunit-polyfills": "1.0.3"
            },
            "type": "jetpack-library",
            "extra": {
                "autotagger": true,
                "mirror-repo": "Automattic/jetpack-a8c-mc-stats",
                "changelogger": {
                    "link-template": "https://github.com/Automattic/jetpack-a8c-mc-stats/compare/v${old}...v${new}"
                },
                "branch-alias": {
                    "dev-trunk": "1.4.x-dev"
                }
            },
            "autoload": {
                "classmap": [
                    "src/"
                ]
            },
            "scripts": {
                "phpunit": [
                    "./vendor/phpunit/phpunit/phpunit --colors=always"
                ],
                "test-coverage": [
                    "php -dpcov.directory=. ./vendor/bin/phpunit --coverage-clover \"$COVERAGE_DIR/clover.xml\""
                ],
                "test-php": [
                    "@composer phpunit"
                ]
            },
            "license": [
                "GPL-2.0-or-later"
            ],
            "description": "Used to record internal usage stats for Automattic. Not visible to site owners.",
            "transport-options": {
                "relative": true
            }
        },
        {
            "name": "automattic/jetpack-admin-ui",
            "version": "dev-trunk",
            "dist": {
                "type": "path",
                "url": "../../packages/admin-ui",
                "reference": "643ce07d751c26cabbb330339d515ef5a35808f3"
            },
            "require-dev": {
                "automattic/jetpack-changelogger": "^3.2",
                "automattic/wordbless": "dev-master",
                "yoast/phpunit-polyfills": "1.0.3"
            },
            "type": "jetpack-library",
            "extra": {
                "autotagger": true,
                "mirror-repo": "Automattic/jetpack-admin-ui",
                "textdomain": "jetpack-admin-ui",
                "changelogger": {
                    "link-template": "https://github.com/Automattic/jetpack-admin-ui/compare/${old}...${new}"
                },
                "branch-alias": {
                    "dev-trunk": "0.2.x-dev"
                },
                "version-constants": {
                    "::PACKAGE_VERSION": "src/class-admin-menu.php"
                }
            },
            "autoload": {
                "classmap": [
                    "src/"
                ]
            },
            "scripts": {
                "phpunit": [
                    "./vendor/phpunit/phpunit/phpunit --colors=always"
                ],
                "test-coverage": [
                    "php -dpcov.directory=. ./vendor/bin/phpunit --coverage-clover \"$COVERAGE_DIR/clover.xml\""
                ],
                "test-php": [
                    "@composer phpunit"
                ],
                "post-install-cmd": [
                    "WorDBless\\Composer\\InstallDropin::copy"
                ],
                "post-update-cmd": [
                    "WorDBless\\Composer\\InstallDropin::copy"
                ]
            },
            "license": [
                "GPL-2.0-or-later"
            ],
            "description": "Generic Jetpack wp-admin UI elements",
            "transport-options": {
                "relative": true
            }
        },
        {
            "name": "automattic/jetpack-assets",
            "version": "dev-trunk",
            "dist": {
                "type": "path",
                "url": "../../packages/assets",
                "reference": "64ada4d1c3f69e232b27bb0e3a9d986e3f292954"
            },
            "require": {
                "automattic/jetpack-constants": "^1.6"
            },
            "require-dev": {
                "automattic/jetpack-changelogger": "^3.2",
                "brain/monkey": "2.6.1",
                "wikimedia/testing-access-wrapper": "^1.0 || ^2.0",
                "yoast/phpunit-polyfills": "1.0.3"
            },
            "type": "jetpack-library",
            "extra": {
                "autotagger": true,
                "mirror-repo": "Automattic/jetpack-assets",
                "textdomain": "jetpack-assets",
                "changelogger": {
                    "link-template": "https://github.com/Automattic/jetpack-assets/compare/v${old}...v${new}"
                },
                "branch-alias": {
                    "dev-trunk": "1.17.x-dev"
                }
            },
            "autoload": {
                "files": [
                    "actions.php"
                ],
                "classmap": [
                    "src/"
                ]
            },
            "scripts": {
                "build-development": [
                    "pnpm run build"
                ],
                "build-production": [
                    "pnpm run build-production"
                ],
                "phpunit": [
                    "./vendor/phpunit/phpunit/phpunit --colors=always"
                ],
                "test-coverage": [
                    "php -dpcov.directory=. ./vendor/bin/phpunit --coverage-clover \"$COVERAGE_DIR/php/clover.xml\"",
                    "pnpm run test-coverage"
                ],
                "test-js": [
                    "pnpm run test"
                ],
                "test-php": [
                    "@composer phpunit"
                ]
            },
            "license": [
                "GPL-2.0-or-later"
            ],
            "description": "Asset management utilities for Jetpack ecosystem packages",
            "transport-options": {
                "relative": true
            }
        },
        {
            "name": "automattic/jetpack-autoloader",
            "version": "dev-trunk",
            "dist": {
                "type": "path",
                "url": "../../packages/autoloader",
                "reference": "54d19e9ca258cd1731dc5f4a2be175204b93625f"
            },
            "require": {
                "composer-plugin-api": "^1.1 || ^2.0"
            },
            "require-dev": {
                "automattic/jetpack-changelogger": "^3.2",
                "yoast/phpunit-polyfills": "1.0.3"
            },
            "type": "composer-plugin",
            "extra": {
                "autotagger": true,
                "class": "Automattic\\Jetpack\\Autoloader\\CustomAutoloaderPlugin",
                "mirror-repo": "Automattic/jetpack-autoloader",
                "changelogger": {
                    "link-template": "https://github.com/Automattic/jetpack-autoloader/compare/v${old}...v${new}"
                },
                "branch-alias": {
                    "dev-trunk": "2.11.x-dev"
                }
            },
            "autoload": {
                "classmap": [
                    "src/AutoloadGenerator.php"
                ],
                "psr-4": {
                    "Automattic\\Jetpack\\Autoloader\\": "src"
                }
            },
            "scripts": {
                "phpunit": [
                    "./vendor/phpunit/phpunit/phpunit --colors=always"
                ],
                "test-coverage": [
                    "php -dpcov.directory=. ./vendor/bin/phpunit --coverage-php \"./tests/php/tmp/coverage-report.php\"",
                    "php ./tests/php/bin/test-coverage.php \"$COVERAGE_DIR/clover.xml\""
                ],
                "test-php": [
                    "@composer phpunit"
                ]
            },
            "license": [
                "GPL-2.0-or-later"
            ],
            "description": "Creates a custom autoloader for a plugin or theme.",
            "transport-options": {
                "relative": true
            }
        },
        {
            "name": "automattic/jetpack-composer-plugin",
            "version": "dev-trunk",
            "dist": {
                "type": "path",
                "url": "../../packages/composer-plugin",
                "reference": "cbd9a56c7fd43c342d96fb09ee6609d7e7580f9a"
            },
            "require": {
                "composer-plugin-api": "^2.1.0"
            },
            "require-dev": {
                "automattic/jetpack-changelogger": "^3.2",
                "composer/composer": "2.2.12",
                "yoast/phpunit-polyfills": "1.0.3"
            },
            "type": "composer-plugin",
            "extra": {
                "plugin-modifies-install-path": true,
                "class": "Automattic\\Jetpack\\Composer\\Plugin",
                "mirror-repo": "Automattic/jetpack-composer-plugin",
                "changelogger": {
                    "link-template": "https://github.com/Automattic/jetpack-composer-plugin/compare/v${old}...v${new}"
                },
                "autotagger": true,
                "branch-alias": {
                    "dev-trunk": "1.1.x-dev"
                }
            },
            "autoload": {
                "classmap": [
                    "src/"
                ]
            },
            "scripts": {
                "phpunit": [
                    "./vendor/phpunit/phpunit/phpunit --colors=always"
                ],
                "test-coverage": [
                    "php -dpcov.directory=. ./vendor/bin/phpunit --coverage-clover \"$COVERAGE_DIR/clover.xml\""
                ],
                "test-php": [
                    "@composer phpunit"
                ]
            },
            "license": [
                "GPL-2.0-or-later"
            ],
            "description": "A custom installer plugin for Composer to move Jetpack packages out of `vendor/` so WordPress's translation infrastructure will find their strings.",
            "transport-options": {
                "relative": true
            }
        },
        {
            "name": "automattic/jetpack-config",
            "version": "dev-trunk",
            "dist": {
                "type": "path",
                "url": "../../packages/config",
                "reference": "a604f3fbfa5c6d96925eebcf4d4240cb5f07fcf1"
            },
            "require-dev": {
                "automattic/jetpack-changelogger": "^3.2"
            },
            "type": "jetpack-library",
            "extra": {
                "autotagger": true,
                "mirror-repo": "Automattic/jetpack-config",
                "textdomain": "jetpack-config",
                "changelogger": {
                    "link-template": "https://github.com/Automattic/jetpack-config/compare/v${old}...v${new}"
                },
                "branch-alias": {
                    "dev-trunk": "1.11.x-dev"
                }
            },
            "autoload": {
                "classmap": [
                    "src/"
                ]
            },
            "license": [
                "GPL-2.0-or-later"
            ],
            "description": "Jetpack configuration package that initializes other packages and configures Jetpack's functionality. Can be used as a base for all variants of Jetpack package usage.",
            "transport-options": {
                "relative": true
            }
        },
        {
            "name": "automattic/jetpack-connection",
            "version": "dev-trunk",
            "dist": {
                "type": "path",
                "url": "../../packages/connection",
                "reference": "66670bb0ec3f8a39d85411487f9abfcc4cb96db1"
            },
            "require": {
                "automattic/jetpack-a8c-mc-stats": "^1.4",
                "automattic/jetpack-admin-ui": "^0.2",
                "automattic/jetpack-constants": "^1.6",
                "automattic/jetpack-redirect": "^1.7",
                "automattic/jetpack-roles": "^1.4",
                "automattic/jetpack-status": "^1.14"
            },
            "require-dev": {
                "automattic/jetpack-changelogger": "^3.2",
                "automattic/wordbless": "@dev",
                "brain/monkey": "2.6.1",
                "yoast/phpunit-polyfills": "1.0.3"
            },
            "type": "jetpack-library",
            "extra": {
                "autotagger": true,
                "mirror-repo": "Automattic/jetpack-connection",
                "textdomain": "jetpack-connection",
                "version-constants": {
                    "::PACKAGE_VERSION": "src/class-package-version.php"
                },
                "changelogger": {
                    "link-template": "https://github.com/Automattic/jetpack-connection/compare/v${old}...v${new}"
                },
                "branch-alias": {
                    "dev-trunk": "1.45.x-dev"
                }
            },
            "autoload": {
                "classmap": [
                    "legacy",
                    "src/",
                    "src/webhooks"
                ]
            },
            "scripts": {
                "build-production": [
                    "pnpm run build-production"
                ],
                "build-development": [
                    "pnpm run build"
                ],
                "phpunit": [
                    "./vendor/phpunit/phpunit/phpunit --colors=always"
                ],
                "post-install-cmd": [
                    "WorDBless\\Composer\\InstallDropin::copy"
                ],
                "post-update-cmd": [
                    "WorDBless\\Composer\\InstallDropin::copy"
                ],
                "test-coverage": [
                    "php -dpcov.directory=. ./vendor/bin/phpunit --coverage-clover \"$COVERAGE_DIR/clover.xml\""
                ],
                "test-php": [
                    "@composer phpunit"
                ]
            },
            "license": [
                "GPL-2.0-or-later"
            ],
            "description": "Everything needed to connect to the Jetpack infrastructure",
            "transport-options": {
                "relative": true
            }
        },
        {
            "name": "automattic/jetpack-constants",
            "version": "dev-trunk",
            "dist": {
                "type": "path",
                "url": "../../packages/constants",
                "reference": "71eaf9916aaeeda2abf5a8a19e7534c6d1bc1898"
            },
            "require-dev": {
                "automattic/jetpack-changelogger": "^3.2",
                "brain/monkey": "2.6.1",
                "yoast/phpunit-polyfills": "1.0.3"
            },
            "type": "jetpack-library",
            "extra": {
                "autotagger": true,
                "mirror-repo": "Automattic/jetpack-constants",
                "changelogger": {
                    "link-template": "https://github.com/Automattic/jetpack-constants/compare/v${old}...v${new}"
                },
                "branch-alias": {
                    "dev-trunk": "1.6.x-dev"
                }
            },
            "autoload": {
                "classmap": [
                    "src/"
                ]
            },
            "scripts": {
                "phpunit": [
                    "./vendor/phpunit/phpunit/phpunit --colors=always"
                ],
                "test-coverage": [
                    "php -dpcov.directory=. ./vendor/bin/phpunit --coverage-clover \"$COVERAGE_DIR/clover.xml\""
                ],
                "test-php": [
                    "@composer phpunit"
                ]
            },
            "license": [
                "GPL-2.0-or-later"
            ],
            "description": "A wrapper for defining constants in a more testable way.",
            "transport-options": {
                "relative": true
            }
        },
        {
            "name": "automattic/jetpack-device-detection",
            "version": "dev-trunk",
            "dist": {
                "type": "path",
                "url": "../../packages/device-detection",
                "reference": "7c18edb6992a4c27b9cc2719ee7d1d0abacf5d76"
            },
            "require-dev": {
                "automattic/jetpack-changelogger": "^3.2",
                "yoast/phpunit-polyfills": "1.0.3"
            },
            "type": "jetpack-library",
            "extra": {
                "autotagger": true,
                "mirror-repo": "Automattic/jetpack-device-detection",
                "changelogger": {
                    "link-template": "https://github.com/Automattic/jetpack-device-detection/compare/v${old}...v${new}"
                },
                "branch-alias": {
                    "dev-trunk": "1.4.x-dev"
                }
            },
            "autoload": {
                "classmap": [
                    "src/"
                ]
            },
            "scripts": {
                "phpunit": [
                    "./vendor/phpunit/phpunit/phpunit --colors=always"
                ],
                "test-coverage": [
                    "php -dpcov.directory=. ./vendor/bin/phpunit --coverage-clover \"$COVERAGE_DIR/clover.xml\""
                ],
                "test-php": [
                    "@composer phpunit"
                ]
            },
            "license": [
                "GPL-2.0-or-later"
            ],
            "description": "A way to detect device types based on User-Agent header.",
            "transport-options": {
                "relative": true
            }
        },
        {
            "name": "automattic/jetpack-identity-crisis",
            "version": "dev-trunk",
            "dist": {
                "type": "path",
                "url": "../../packages/identity-crisis",
                "reference": "b9d5804fd7b1e1e62f4e8c3b4840a200d5f3d508"
            },
            "require": {
                "automattic/jetpack-assets": "^1.17",
                "automattic/jetpack-connection": "^1.45",
                "automattic/jetpack-constants": "^1.6",
                "automattic/jetpack-logo": "^1.5",
                "automattic/jetpack-status": "^1.14"
            },
            "require-dev": {
                "automattic/jetpack-changelogger": "^3.2",
                "automattic/wordbless": "@dev",
                "yoast/phpunit-polyfills": "1.0.3"
            },
            "type": "jetpack-library",
            "extra": {
                "autotagger": true,
                "mirror-repo": "Automattic/jetpack-identity-crisis",
                "textdomain": "jetpack-idc",
                "version-constants": {
                    "::PACKAGE_VERSION": "src/class-identity-crisis.php"
                },
                "changelogger": {
                    "link-template": "https://github.com/Automattic/jetpack-identity-crisis/compare/v${old}...v${new}"
                },
                "branch-alias": {
                    "dev-trunk": "0.8.x-dev"
                }
            },
            "autoload": {
                "classmap": [
                    "src/"
                ]
            },
            "scripts": {
                "build-development": [
                    "pnpm run build"
                ],
                "build-production": [
                    "NODE_ENV='production' pnpm run build"
                ],
                "phpunit": [
                    "./vendor/phpunit/phpunit/phpunit --colors=always"
                ],
                "test-coverage": [
                    "php -dpcov.directory=. ./vendor/bin/phpunit --coverage-clover \"$COVERAGE_DIR/clover.xml\""
                ],
                "test-php": [
                    "@composer phpunit"
                ],
                "post-install-cmd": [
                    "WorDBless\\Composer\\InstallDropin::copy"
                ],
                "post-update-cmd": [
                    "WorDBless\\Composer\\InstallDropin::copy"
                ],
                "watch": [
                    "Composer\\Config::disableProcessTimeout",
                    "pnpm run watch"
                ]
            },
            "license": [
                "GPL-2.0-or-later"
            ],
            "description": "Identity Crisis.",
            "transport-options": {
                "relative": true
            }
        },
        {
            "name": "automattic/jetpack-jitm",
            "version": "dev-trunk",
            "dist": {
                "type": "path",
                "url": "../../packages/jitm",
                "reference": "235a77fc65a6defdf75880029408dec3ea18eb04"
            },
            "require": {
                "automattic/jetpack-a8c-mc-stats": "^1.4",
                "automattic/jetpack-assets": "^1.17",
                "automattic/jetpack-connection": "^1.45",
                "automattic/jetpack-device-detection": "^1.4",
                "automattic/jetpack-logo": "^1.5",
                "automattic/jetpack-partner": "^1.7",
                "automattic/jetpack-redirect": "^1.7",
                "automattic/jetpack-status": "^1.14"
            },
            "require-dev": {
                "automattic/jetpack-changelogger": "^3.2",
                "brain/monkey": "2.6.1",
                "yoast/phpunit-polyfills": "1.0.3"
            },
            "type": "jetpack-library",
            "extra": {
                "autotagger": true,
                "mirror-repo": "Automattic/jetpack-jitm",
                "textdomain": "jetpack-jitm",
                "version-constants": {
                    "::PACKAGE_VERSION": "src/class-jitm.php"
                },
                "changelogger": {
                    "link-template": "https://github.com/Automattic/jetpack-jitm/compare/v${old}...v${new}"
                },
                "branch-alias": {
                    "dev-trunk": "2.2.x-dev"
                }
            },
            "autoload": {
                "classmap": [
                    "src/"
                ]
            },
            "scripts": {
                "build-production": [
                    "pnpm run build-production"
                ],
                "build-development": [
                    "pnpm run build"
                ],
                "phpunit": [
                    "./vendor/phpunit/phpunit/phpunit --colors=always"
                ],
                "test-coverage": [
                    "php -dpcov.directory=. ./vendor/bin/phpunit --coverage-clover \"$COVERAGE_DIR/clover.xml\""
                ],
                "test-php": [
                    "@composer phpunit"
                ]
            },
            "license": [
                "GPL-2.0-or-later"
            ],
            "description": "Just in time messages for Jetpack",
            "transport-options": {
                "relative": true
            }
        },
        {
            "name": "automattic/jetpack-licensing",
            "version": "dev-trunk",
            "dist": {
                "type": "path",
                "url": "../../packages/licensing",
                "reference": "df164d9453328271e52b95d216af6a81fafb59ca"
            },
            "require": {
                "automattic/jetpack-connection": "^1.45"
            },
            "require-dev": {
                "automattic/jetpack-changelogger": "^3.2",
                "automattic/wordbless": "@dev",
                "yoast/phpunit-polyfills": "1.0.3"
            },
            "type": "jetpack-library",
            "extra": {
                "autotagger": true,
                "mirror-repo": "Automattic/jetpack-licensing",
                "textdomain": "jetpack-licensing",
                "changelogger": {
                    "link-template": "https://github.com/Automattic/jetpack-licensing/compare/v${old}...v${new}"
                },
                "branch-alias": {
                    "dev-trunk": "1.7.x-dev"
                }
            },
            "autoload": {
                "classmap": [
                    "src/"
                ]
            },
            "scripts": {
                "phpunit": [
                    "./vendor/phpunit/phpunit/phpunit --colors=always"
                ],
                "post-install-cmd": [
                    "WorDBless\\Composer\\InstallDropin::copy"
                ],
                "post-update-cmd": [
                    "WorDBless\\Composer\\InstallDropin::copy"
                ],
                "test-coverage": [
                    "php -dpcov.directory=. ./vendor/bin/phpunit --coverage-clover \"$COVERAGE_DIR/clover.xml\""
                ],
                "test-php": [
                    "@composer phpunit"
                ]
            },
            "license": [
                "GPL-2.0-or-later"
            ],
            "description": "Everything needed to manage Jetpack licenses client-side.",
            "transport-options": {
                "relative": true
            }
        },
        {
            "name": "automattic/jetpack-logo",
            "version": "dev-trunk",
            "dist": {
                "type": "path",
                "url": "../../packages/logo",
                "reference": "0b26b43706ad99ba1e7cd7f7afa23b8f44d28d00"
            },
            "require-dev": {
                "automattic/jetpack-changelogger": "^3.2",
                "yoast/phpunit-polyfills": "1.0.3"
            },
            "type": "jetpack-library",
            "extra": {
                "autotagger": true,
                "mirror-repo": "Automattic/jetpack-logo",
                "changelogger": {
                    "link-template": "https://github.com/Automattic/jetpack-logo/compare/v${old}...v${new}"
                },
                "branch-alias": {
                    "dev-trunk": "1.5.x-dev"
                }
            },
            "autoload": {
                "classmap": [
                    "src/"
                ]
            },
            "scripts": {
                "phpunit": [
                    "./vendor/phpunit/phpunit/phpunit --colors=always"
                ],
                "test-coverage": [
                    "php -dpcov.directory=. ./vendor/bin/phpunit --coverage-clover \"$COVERAGE_DIR/clover.xml\""
                ],
                "test-php": [
                    "@composer phpunit"
                ]
            },
            "license": [
                "GPL-2.0-or-later"
            ],
            "description": "A logo for Jetpack",
            "transport-options": {
                "relative": true
            }
        },
        {
            "name": "automattic/jetpack-my-jetpack",
            "version": "dev-trunk",
            "dist": {
                "type": "path",
                "url": "../../packages/my-jetpack",
                "reference": "44f6a3765bedab8892264689713153b7f35f65d7"
            },
            "require": {
                "automattic/jetpack-admin-ui": "^0.2",
                "automattic/jetpack-assets": "^1.17",
                "automattic/jetpack-connection": "^1.45",
                "automattic/jetpack-constants": "^1.6",
                "automattic/jetpack-jitm": "^2.2",
                "automattic/jetpack-licensing": "^1.7",
                "automattic/jetpack-plugins-installer": "^0.2",
                "automattic/jetpack-redirect": "^1.7"
            },
            "require-dev": {
                "automattic/jetpack-changelogger": "^3.2",
                "automattic/wordbless": "@dev",
                "yoast/phpunit-polyfills": "1.0.3"
            },
            "type": "jetpack-library",
            "extra": {
                "autotagger": true,
                "mirror-repo": "Automattic/jetpack-my-jetpack",
                "textdomain": "jetpack-my-jetpack",
                "changelogger": {
                    "link-template": "https://github.com/Automattic/jetpack-my-jetpack/compare/${old}...${new}"
                },
                "branch-alias": {
                    "dev-trunk": "2.2.x-dev"
                },
                "version-constants": {
                    "::PACKAGE_VERSION": "src/class-initializer.php"
                }
            },
            "autoload": {
                "classmap": [
                    "src/",
                    "src/products"
                ]
            },
            "scripts": {
                "phpunit": [
                    "./vendor/phpunit/phpunit/phpunit --colors=always"
                ],
                "test-coverage": [
                    "php -dpcov.directory=. ./vendor/bin/phpunit --coverage-clover \"$COVERAGE_DIR/coverage.xml\"",
                    "pnpm run test --coverageDirectory=\"$COVERAGE_DIR\" --coverage --coverageReporters=clover"
                ],
                "test-php": [
                    "@composer phpunit"
                ],
                "test-js": [
                    "pnpm run test"
                ],
                "test-js-watch": [
                    "Composer\\Config::disableProcessTimeout",
                    "pnpm run test --watch"
                ],
                "build-development": [
                    "pnpm run build"
                ],
                "build-production": [
                    "NODE_ENV=production pnpm run build"
                ],
                "watch": [
                    "Composer\\Config::disableProcessTimeout",
                    "pnpm run watch"
                ],
                "post-install-cmd": [
                    "WorDBless\\Composer\\InstallDropin::copy"
                ],
                "post-update-cmd": [
                    "WorDBless\\Composer\\InstallDropin::copy"
                ]
            },
            "license": [
                "GPL-2.0-or-later"
            ],
            "description": "WP Admin page with information and configuration shared among all Jetpack stand-alone plugins",
            "transport-options": {
                "relative": true
            }
        },
        {
            "name": "automattic/jetpack-partner",
            "version": "dev-trunk",
            "dist": {
                "type": "path",
                "url": "../../packages/partner",
                "reference": "c6cc19572306fd3b8e430b70c321000e3428a7d2"
            },
            "require": {
                "automattic/jetpack-connection": "^1.45",
                "automattic/jetpack-status": "^1.14"
            },
            "require-dev": {
                "automattic/jetpack-changelogger": "^3.2",
                "automattic/wordbless": "@dev",
                "brain/monkey": "2.6.1",
                "yoast/phpunit-polyfills": "1.0.3"
            },
            "type": "jetpack-library",
            "extra": {
                "autotagger": true,
                "mirror-repo": "Automattic/jetpack-partner",
                "changelogger": {
                    "link-template": "https://github.com/Automattic/jetpack-partner/compare/v${old}...v${new}"
                },
                "branch-alias": {
                    "dev-trunk": "1.7.x-dev"
                }
            },
            "autoload": {
                "classmap": [
                    "src/"
                ]
            },
            "scripts": {
                "phpunit": [
                    "./vendor/phpunit/phpunit/phpunit --colors=always"
                ],
                "post-install-cmd": [
                    "WorDBless\\Composer\\InstallDropin::copy"
                ],
                "post-update-cmd": [
                    "WorDBless\\Composer\\InstallDropin::copy"
                ],
                "test-coverage": [
                    "php -dpcov.directory=. ./vendor/bin/phpunit --coverage-clover \"$COVERAGE_DIR/clover.xml\""
                ],
                "test-php": [
                    "@composer phpunit"
                ]
            },
            "license": [
                "GPL-2.0-or-later"
            ],
            "description": "Support functions for Jetpack hosting partners.",
            "transport-options": {
                "relative": true
            }
        },
        {
            "name": "automattic/jetpack-password-checker",
            "version": "dev-trunk",
            "dist": {
                "type": "path",
                "url": "../../packages/password-checker",
                "reference": "0995c8ea7103360f58e87fad6758825b66b9d268"
            },
            "require-dev": {
                "automattic/jetpack-changelogger": "^3.2",
                "automattic/wordbless": "@dev",
                "yoast/phpunit-polyfills": "1.0.3"
            },
            "type": "jetpack-library",
            "extra": {
                "autotagger": true,
                "mirror-repo": "Automattic/jetpack-password-checker",
                "textdomain": "jetpack-password-checker",
                "changelogger": {
                    "link-template": "https://github.com/Automattic/jetpack-password-checker/compare/v${old}...v${new}"
                },
                "branch-alias": {
                    "dev-trunk": "0.2.x-dev"
                }
            },
            "autoload": {
                "classmap": [
                    "src/"
                ]
            },
            "scripts": {
                "phpunit": [
                    "./vendor/phpunit/phpunit/phpunit --colors=always"
                ],
                "test-coverage": [
                    "php -dpcov.directory=. ./vendor/bin/phpunit --coverage-clover \"$COVERAGE_DIR/clover.xml\""
                ],
                "test-php": [
                    "@composer phpunit"
                ],
                "post-install-cmd": [
                    "WorDBless\\Composer\\InstallDropin::copy"
                ],
                "post-update-cmd": [
                    "WorDBless\\Composer\\InstallDropin::copy"
                ]
            },
            "license": [
                "GPL-2.0-or-later"
            ],
            "description": "Password Checker.",
            "transport-options": {
                "relative": true
            }
        },
        {
            "name": "automattic/jetpack-plugins-installer",
            "version": "dev-trunk",
            "dist": {
                "type": "path",
                "url": "../../packages/plugins-installer",
                "reference": "15b99481e685050e153fa59f5cf5a9dff6f3216e"
            },
            "require": {
                "automattic/jetpack-a8c-mc-stats": "^1.4"
            },
            "require-dev": {
                "automattic/jetpack-changelogger": "^3.2",
                "yoast/phpunit-polyfills": "1.0.3"
            },
            "type": "jetpack-library",
            "extra": {
                "branch-alias": {
                    "dev-trunk": "0.2.x-dev"
                },
                "mirror-repo": "Automattic/jetpack-plugins-installer",
                "changelogger": {
                    "link-template": "https://github.com/Automattic/jetpack-plugins-installer/compare/v${old}...v${new}"
                },
                "autotagger": true,
                "textdomain": "jetpack-plugins-installer"
            },
            "autoload": {
                "classmap": [
                    "src/"
                ]
            },
            "scripts": {
                "phpunit": [
                    "./vendor/phpunit/phpunit/phpunit --colors=always"
                ],
                "test-coverage": [
                    "php -dpcov.directory=. ./vendor/bin/phpunit --coverage-clover \"$COVERAGE_DIR/clover.xml\""
                ],
                "test-php": [
                    "@composer phpunit"
                ]
            },
            "license": [
                "GPL-2.0-or-later"
            ],
            "description": "Handle installation of plugins from WP.org",
            "transport-options": {
                "relative": true
            }
        },
        {
            "name": "automattic/jetpack-redirect",
            "version": "dev-trunk",
            "dist": {
                "type": "path",
                "url": "../../packages/redirect",
                "reference": "384df449e82c6792919537add3aa543468d98893"
            },
            "require": {
                "automattic/jetpack-status": "^1.14"
            },
            "require-dev": {
                "automattic/jetpack-changelogger": "^3.2",
                "brain/monkey": "2.6.1",
                "yoast/phpunit-polyfills": "1.0.3"
            },
            "type": "jetpack-library",
            "extra": {
                "autotagger": true,
                "mirror-repo": "Automattic/jetpack-redirect",
                "changelogger": {
                    "link-template": "https://github.com/Automattic/jetpack-redirect/compare/v${old}...v${new}"
                },
                "branch-alias": {
                    "dev-trunk": "1.7.x-dev"
                }
            },
            "autoload": {
                "classmap": [
                    "src/"
                ]
            },
            "scripts": {
                "phpunit": [
                    "./vendor/phpunit/phpunit/phpunit --colors=always"
                ],
                "test-coverage": [
                    "php -dpcov.directory=. ./vendor/bin/phpunit --coverage-clover \"$COVERAGE_DIR/clover.xml\""
                ],
                "test-php": [
                    "@composer phpunit"
                ]
            },
            "license": [
                "GPL-2.0-or-later"
            ],
            "description": "Utilities to build URLs to the jetpack.com/redirect/ service",
            "transport-options": {
                "relative": true
            }
        },
        {
            "name": "automattic/jetpack-roles",
            "version": "dev-trunk",
            "dist": {
                "type": "path",
                "url": "../../packages/roles",
                "reference": "e7d89c4c354ca17ec53d1a2e05454057c1b144da"
            },
            "require-dev": {
                "automattic/jetpack-changelogger": "^3.2",
                "brain/monkey": "2.6.1",
                "yoast/phpunit-polyfills": "1.0.3"
            },
            "type": "jetpack-library",
            "extra": {
                "autotagger": true,
                "mirror-repo": "Automattic/jetpack-roles",
                "changelogger": {
                    "link-template": "https://github.com/Automattic/jetpack-roles/compare/v${old}...v${new}"
                },
                "branch-alias": {
                    "dev-trunk": "1.4.x-dev"
                }
            },
            "autoload": {
                "classmap": [
                    "src/"
                ]
            },
            "scripts": {
                "phpunit": [
                    "./vendor/phpunit/phpunit/phpunit --colors=always"
                ],
                "test-coverage": [
                    "php -dpcov.directory=. ./vendor/bin/phpunit --coverage-clover \"$COVERAGE_DIR/clover.xml\""
                ],
                "test-php": [
                    "@composer phpunit"
                ]
            },
            "license": [
                "GPL-2.0-or-later"
            ],
            "description": "Utilities, related with user roles and capabilities.",
            "transport-options": {
                "relative": true
            }
        },
        {
            "name": "automattic/jetpack-status",
            "version": "dev-trunk",
            "dist": {
                "type": "path",
                "url": "../../packages/status",
                "reference": "1c747edbd6e497fd58eb51ddab48d836b61a5298"
            },
            "require": {
                "automattic/jetpack-constants": "^1.6"
            },
            "require-dev": {
                "automattic/jetpack-changelogger": "^3.2",
                "brain/monkey": "2.6.1",
                "yoast/phpunit-polyfills": "1.0.3"
            },
            "type": "jetpack-library",
            "extra": {
                "autotagger": true,
                "mirror-repo": "Automattic/jetpack-status",
                "changelogger": {
                    "link-template": "https://github.com/Automattic/jetpack-status/compare/v${old}...v${new}"
                },
                "branch-alias": {
                    "dev-trunk": "1.14.x-dev"
                }
            },
            "autoload": {
                "classmap": [
                    "src/"
                ]
            },
            "scripts": {
                "phpunit": [
                    "./vendor/phpunit/phpunit/phpunit --colors=always"
                ],
                "test-coverage": [
                    "php -dpcov.directory=. ./vendor/bin/phpunit --coverage-clover \"$COVERAGE_DIR/clover.xml\""
                ],
                "test-php": [
                    "@composer phpunit"
                ]
            },
            "license": [
                "GPL-2.0-or-later"
            ],
            "description": "Used to retrieve information about the current status of Jetpack and the site overall.",
            "transport-options": {
                "relative": true
            }
        },
        {
            "name": "automattic/jetpack-sync",
            "version": "dev-trunk",
            "dist": {
                "type": "path",
                "url": "../../packages/sync",
                "reference": "fa95cf4ca2f604d27c02b9a1be1918ed34f39b89"
            },
            "require": {
                "automattic/jetpack-connection": "^1.45",
                "automattic/jetpack-constants": "^1.6",
                "automattic/jetpack-identity-crisis": "^0.8",
                "automattic/jetpack-password-checker": "^0.2",
                "automattic/jetpack-roles": "^1.4",
                "automattic/jetpack-status": "^1.14"
            },
            "require-dev": {
                "automattic/jetpack-changelogger": "^3.2",
                "automattic/wordbless": "@dev",
                "yoast/phpunit-polyfills": "1.0.3"
            },
            "type": "jetpack-library",
            "extra": {
                "autotagger": true,
                "mirror-repo": "Automattic/jetpack-sync",
                "textdomain": "jetpack-sync",
                "version-constants": {
                    "::PACKAGE_VERSION": "src/class-package-version.php"
                },
                "changelogger": {
                    "link-template": "https://github.com/Automattic/jetpack-sync/compare/v${old}...v${new}"
                },
                "branch-alias": {
                    "dev-trunk": "1.38.x-dev"
                }
            },
            "autoload": {
                "classmap": [
                    "src/"
                ]
            },
            "scripts": {
                "phpunit": [
                    "./vendor/phpunit/phpunit/phpunit --colors=always"
                ],
                "test-coverage": [
                    "php -dpcov.directory=. ./vendor/bin/phpunit --coverage-clover \"$COVERAGE_DIR/clover.xml\""
                ],
                "test-php": [
                    "@composer phpunit"
                ],
                "post-install-cmd": [
                    "WorDBless\\Composer\\InstallDropin::copy"
                ],
                "post-update-cmd": [
                    "WorDBless\\Composer\\InstallDropin::copy"
                ]
            },
            "license": [
                "GPL-2.0-or-later"
            ],
            "description": "Everything needed to allow syncing to the WP.com infrastructure.",
            "transport-options": {
                "relative": true
            }
        },
        {
            "name": "automattic/jetpack-transport-helper",
            "version": "dev-trunk",
            "dist": {
                "type": "path",
                "url": "../../packages/transport-helper",
                "reference": "8fdfa95d85c180d8865d4f0ade9598c123a1c154"
            },
            "require": {
                "automattic/jetpack-connection": "^1.45"
            },
            "require-dev": {
                "automattic/jetpack-changelogger": "^3.2",
                "automattic/wordbless": "dev-master",
                "yoast/phpunit-polyfills": "1.0.3"
            },
            "type": "jetpack-library",
            "extra": {
                "mirror-repo": "Automattic/jetpack-transport-helper",
                "version-constants": {
                    "::PACKAGE_VERSION": "src/class-package-version.php"
                },
                "changelogger": {
                    "link-template": "https://github.com/Automattic/jetpack-transport-helper/compare/v${old}...v${new}"
                },
                "autotagger": true,
                "branch-alias": {
                    "dev-trunk": "0.1.x-dev"
                },
                "textdomain": "jetpack-transport-helper"
            },
            "autoload": {
                "files": [
                    "actions.php"
                ],
                "classmap": [
                    "src/"
                ]
            },
            "scripts": {
                "phpunit": [
                    "./vendor/phpunit/phpunit/phpunit --colors=always"
                ],
                "test-coverage": [
                    "php -dpcov.directory=. ./vendor/bin/phpunit --coverage-clover \"$COVERAGE_DIR/clover.xml\""
                ],
                "test-php": [
                    "@composer phpunit"
                ],
                "build-production": [
                    "echo 'Add your build step to composer.json, please!'"
                ],
                "build-development": [
                    "echo 'Add your build step to composer.json, please!'"
                ],
                "post-install-cmd": [
                    "WorDBless\\Composer\\InstallDropin::copy"
                ],
                "post-update-cmd": [
                    "WorDBless\\Composer\\InstallDropin::copy"
                ]
            },
            "license": [
                "GPL-2.0-or-later"
            ],
            "description": "Package to help transport server communication",
            "transport-options": {
                "relative": true
            }
        }
    ],
    "packages-dev": [
        {
            "name": "automattic/jetpack-changelogger",
            "version": "dev-trunk",
            "dist": {
                "type": "path",
                "url": "../../packages/changelogger",
                "reference": "db7485e80ebcad717977462edf149ea62e134b3b"
            },
            "require": {
                "php": ">=5.6",
                "symfony/console": "^3.4 || ^5.2 || ^6.0",
                "symfony/process": "^3.4 || ^5.2 || ^6.0",
                "wikimedia/at-ease": "^1.2 || ^2.0"
            },
            "require-dev": {
                "wikimedia/testing-access-wrapper": "^1.0 || ^2.0",
                "yoast/phpunit-polyfills": "1.0.3"
            },
            "bin": [
                "bin/changelogger"
            ],
            "type": "project",
            "extra": {
                "autotagger": true,
                "branch-alias": {
                    "dev-trunk": "3.2.x-dev"
                },
                "mirror-repo": "Automattic/jetpack-changelogger",
                "version-constants": {
                    "::VERSION": "src/Application.php"
                },
                "changelogger": {
                    "link-template": "https://github.com/Automattic/jetpack-changelogger/compare/${old}...${new}"
                }
            },
            "autoload": {
                "psr-4": {
                    "Automattic\\Jetpack\\Changelogger\\": "src",
                    "Automattic\\Jetpack\\Changelog\\": "lib"
                }
            },
            "autoload-dev": {
                "psr-4": {
                    "Automattic\\Jetpack\\Changelogger\\Tests\\": "tests/php/includes/src",
                    "Automattic\\Jetpack\\Changelog\\Tests\\": "tests/php/includes/lib"
                }
            },
            "scripts": {
                "phpunit": [
                    "./vendor/phpunit/phpunit/phpunit --colors=always"
                ],
                "test-coverage": [
                    "php -dpcov.directory=. ./vendor/bin/phpunit --coverage-clover \"$COVERAGE_DIR/clover.xml\""
                ],
                "test-php": [
                    "@composer phpunit"
                ],
                "post-install-cmd": [
                    "[ -e vendor/bin/changelogger ] || { cd vendor/bin && ln -s ../../bin/changelogger; }"
                ],
                "post-update-cmd": [
                    "[ -e vendor/bin/changelogger ] || { cd vendor/bin && ln -s ../../bin/changelogger; }"
                ]
            },
            "license": [
                "GPL-2.0-or-later"
            ],
            "description": "Jetpack Changelogger tool. Allows for managing changelogs by dropping change files into a changelog directory with each PR.",
            "transport-options": {
                "relative": true
            }
        },
        {
            "name": "automattic/wordbless",
            "version": "0.4.0",
            "source": {
                "type": "git",
                "url": "https://github.com/Automattic/wordbless.git",
                "reference": "4811e4562e14679dbeedcf84bed2547db4ea5c03"
            },
            "dist": {
                "type": "zip",
                "url": "https://api.github.com/repos/Automattic/wordbless/zipball/4811e4562e14679dbeedcf84bed2547db4ea5c03",
                "reference": "4811e4562e14679dbeedcf84bed2547db4ea5c03",
                "shasum": ""
            },
            "require": {
                "php": ">=5.6.20",
                "roots/wordpress": "^6.0.2"
            },
            "require-dev": {
                "phpunit/phpunit": "^5.7 || ^6.5 || ^7.5 || ^9.5"
            },
            "type": "wordpress-dropin",
            "autoload": {
                "psr-4": {
                    "WorDBless\\": "src/",
                    "WorDBless\\Composer\\": "src/Composer/"
                }
            },
            "notification-url": "https://packagist.org/downloads/",
            "license": [
                "GPL-2.0-or-later"
            ],
            "authors": [
                {
                    "name": "Automattic Inc."
                }
            ],
            "description": "WorDBless allows you to use WordPress core functions in your PHPUnit tests without having to set up a database and the whole WordPress environment",
            "support": {
                "issues": "https://github.com/Automattic/wordbless/issues",
                "source": "https://github.com/Automattic/wordbless/tree/0.4.0"
            },
            "time": "2022-09-14T14:01:05+00:00"
        },
        {
            "name": "doctrine/instantiator",
            "version": "1.4.1",
            "source": {
                "type": "git",
                "url": "https://github.com/doctrine/instantiator.git",
                "reference": "10dcfce151b967d20fde1b34ae6640712c3891bc"
            },
            "dist": {
                "type": "zip",
                "url": "https://api.github.com/repos/doctrine/instantiator/zipball/10dcfce151b967d20fde1b34ae6640712c3891bc",
                "reference": "10dcfce151b967d20fde1b34ae6640712c3891bc",
                "shasum": ""
            },
            "require": {
                "php": "^7.1 || ^8.0"
            },
            "require-dev": {
                "doctrine/coding-standard": "^9",
                "ext-pdo": "*",
                "ext-phar": "*",
                "phpbench/phpbench": "^0.16 || ^1",
                "phpstan/phpstan": "^1.4",
                "phpstan/phpstan-phpunit": "^1",
                "phpunit/phpunit": "^7.5 || ^8.5 || ^9.5",
                "vimeo/psalm": "^4.22"
            },
            "type": "library",
            "autoload": {
                "psr-4": {
                    "Doctrine\\Instantiator\\": "src/Doctrine/Instantiator/"
                }
            },
            "notification-url": "https://packagist.org/downloads/",
            "license": [
                "MIT"
            ],
            "authors": [
                {
                    "name": "Marco Pivetta",
                    "email": "ocramius@gmail.com",
                    "homepage": "https://ocramius.github.io/"
                }
            ],
            "description": "A small, lightweight utility to instantiate objects in PHP without invoking their constructors",
            "homepage": "https://www.doctrine-project.org/projects/instantiator.html",
            "keywords": [
                "constructor",
                "instantiate"
            ],
            "support": {
                "issues": "https://github.com/doctrine/instantiator/issues",
                "source": "https://github.com/doctrine/instantiator/tree/1.4.1"
            },
            "funding": [
                {
                    "url": "https://www.doctrine-project.org/sponsorship.html",
                    "type": "custom"
                },
                {
                    "url": "https://www.patreon.com/phpdoctrine",
                    "type": "patreon"
                },
                {
                    "url": "https://tidelift.com/funding/github/packagist/doctrine%2Finstantiator",
                    "type": "tidelift"
                }
            ],
            "time": "2022-03-03T08:28:38+00:00"
        },
        {
            "name": "myclabs/deep-copy",
            "version": "1.11.0",
            "source": {
                "type": "git",
                "url": "https://github.com/myclabs/DeepCopy.git",
                "reference": "14daed4296fae74d9e3201d2c4925d1acb7aa614"
            },
            "dist": {
                "type": "zip",
                "url": "https://api.github.com/repos/myclabs/DeepCopy/zipball/14daed4296fae74d9e3201d2c4925d1acb7aa614",
                "reference": "14daed4296fae74d9e3201d2c4925d1acb7aa614",
                "shasum": ""
            },
            "require": {
                "php": "^7.1 || ^8.0"
            },
            "conflict": {
                "doctrine/collections": "<1.6.8",
                "doctrine/common": "<2.13.3 || >=3,<3.2.2"
            },
            "require-dev": {
                "doctrine/collections": "^1.6.8",
                "doctrine/common": "^2.13.3 || ^3.2.2",
                "phpunit/phpunit": "^7.5.20 || ^8.5.23 || ^9.5.13"
            },
            "type": "library",
            "autoload": {
                "files": [
                    "src/DeepCopy/deep_copy.php"
                ],
                "psr-4": {
                    "DeepCopy\\": "src/DeepCopy/"
                }
            },
            "notification-url": "https://packagist.org/downloads/",
            "license": [
                "MIT"
            ],
            "description": "Create deep copies (clones) of your objects",
            "keywords": [
                "clone",
                "copy",
                "duplicate",
                "object",
                "object graph"
            ],
            "support": {
                "issues": "https://github.com/myclabs/DeepCopy/issues",
                "source": "https://github.com/myclabs/DeepCopy/tree/1.11.0"
            },
            "funding": [
                {
                    "url": "https://tidelift.com/funding/github/packagist/myclabs/deep-copy",
                    "type": "tidelift"
                }
            ],
            "time": "2022-03-03T13:19:32+00:00"
        },
        {
            "name": "nikic/php-parser",
            "version": "v4.15.1",
            "source": {
                "type": "git",
                "url": "https://github.com/nikic/PHP-Parser.git",
                "reference": "0ef6c55a3f47f89d7a374e6f835197a0b5fcf900"
            },
            "dist": {
                "type": "zip",
                "url": "https://api.github.com/repos/nikic/PHP-Parser/zipball/0ef6c55a3f47f89d7a374e6f835197a0b5fcf900",
                "reference": "0ef6c55a3f47f89d7a374e6f835197a0b5fcf900",
                "shasum": ""
            },
            "require": {
                "ext-tokenizer": "*",
                "php": ">=7.0"
            },
            "require-dev": {
                "ircmaxell/php-yacc": "^0.0.7",
                "phpunit/phpunit": "^6.5 || ^7.0 || ^8.0 || ^9.0"
            },
            "bin": [
                "bin/php-parse"
            ],
            "type": "library",
            "extra": {
                "branch-alias": {
                    "dev-master": "4.9-dev"
                }
            },
            "autoload": {
                "psr-4": {
                    "PhpParser\\": "lib/PhpParser"
                }
            },
            "notification-url": "https://packagist.org/downloads/",
            "license": [
                "BSD-3-Clause"
            ],
            "authors": [
                {
                    "name": "Nikita Popov"
                }
            ],
            "description": "A PHP parser written in PHP",
            "keywords": [
                "parser",
                "php"
            ],
            "support": {
                "issues": "https://github.com/nikic/PHP-Parser/issues",
                "source": "https://github.com/nikic/PHP-Parser/tree/v4.15.1"
            },
            "time": "2022-09-04T07:30:47+00:00"
        },
        {
            "name": "phar-io/manifest",
            "version": "2.0.3",
            "source": {
                "type": "git",
                "url": "https://github.com/phar-io/manifest.git",
                "reference": "97803eca37d319dfa7826cc2437fc020857acb53"
            },
            "dist": {
                "type": "zip",
                "url": "https://api.github.com/repos/phar-io/manifest/zipball/97803eca37d319dfa7826cc2437fc020857acb53",
                "reference": "97803eca37d319dfa7826cc2437fc020857acb53",
                "shasum": ""
            },
            "require": {
                "ext-dom": "*",
                "ext-phar": "*",
                "ext-xmlwriter": "*",
                "phar-io/version": "^3.0.1",
                "php": "^7.2 || ^8.0"
            },
            "type": "library",
            "extra": {
                "branch-alias": {
                    "dev-master": "2.0.x-dev"
                }
            },
            "autoload": {
                "classmap": [
                    "src/"
                ]
            },
            "notification-url": "https://packagist.org/downloads/",
            "license": [
                "BSD-3-Clause"
            ],
            "authors": [
                {
                    "name": "Arne Blankerts",
                    "email": "arne@blankerts.de",
                    "role": "Developer"
                },
                {
                    "name": "Sebastian Heuer",
                    "email": "sebastian@phpeople.de",
                    "role": "Developer"
                },
                {
                    "name": "Sebastian Bergmann",
                    "email": "sebastian@phpunit.de",
                    "role": "Developer"
                }
            ],
            "description": "Component for reading phar.io manifest information from a PHP Archive (PHAR)",
            "support": {
                "issues": "https://github.com/phar-io/manifest/issues",
                "source": "https://github.com/phar-io/manifest/tree/2.0.3"
            },
            "time": "2021-07-20T11:28:43+00:00"
        },
        {
            "name": "phar-io/version",
            "version": "3.2.1",
            "source": {
                "type": "git",
                "url": "https://github.com/phar-io/version.git",
                "reference": "4f7fd7836c6f332bb2933569e566a0d6c4cbed74"
            },
            "dist": {
                "type": "zip",
                "url": "https://api.github.com/repos/phar-io/version/zipball/4f7fd7836c6f332bb2933569e566a0d6c4cbed74",
                "reference": "4f7fd7836c6f332bb2933569e566a0d6c4cbed74",
                "shasum": ""
            },
            "require": {
                "php": "^7.2 || ^8.0"
            },
            "type": "library",
            "autoload": {
                "classmap": [
                    "src/"
                ]
            },
            "notification-url": "https://packagist.org/downloads/",
            "license": [
                "BSD-3-Clause"
            ],
            "authors": [
                {
                    "name": "Arne Blankerts",
                    "email": "arne@blankerts.de",
                    "role": "Developer"
                },
                {
                    "name": "Sebastian Heuer",
                    "email": "sebastian@phpeople.de",
                    "role": "Developer"
                },
                {
                    "name": "Sebastian Bergmann",
                    "email": "sebastian@phpunit.de",
                    "role": "Developer"
                }
            ],
            "description": "Library for handling version information and constraints",
            "support": {
                "issues": "https://github.com/phar-io/version/issues",
                "source": "https://github.com/phar-io/version/tree/3.2.1"
            },
            "time": "2022-02-21T01:04:05+00:00"
        },
        {
            "name": "phpunit/php-code-coverage",
            "version": "9.2.17",
            "source": {
                "type": "git",
                "url": "https://github.com/sebastianbergmann/php-code-coverage.git",
                "reference": "aa94dc41e8661fe90c7316849907cba3007b10d8"
            },
            "dist": {
                "type": "zip",
                "url": "https://api.github.com/repos/sebastianbergmann/php-code-coverage/zipball/aa94dc41e8661fe90c7316849907cba3007b10d8",
                "reference": "aa94dc41e8661fe90c7316849907cba3007b10d8",
                "shasum": ""
            },
            "require": {
                "ext-dom": "*",
                "ext-libxml": "*",
                "ext-xmlwriter": "*",
                "nikic/php-parser": "^4.14",
                "php": ">=7.3",
                "phpunit/php-file-iterator": "^3.0.3",
                "phpunit/php-text-template": "^2.0.2",
                "sebastian/code-unit-reverse-lookup": "^2.0.2",
                "sebastian/complexity": "^2.0",
                "sebastian/environment": "^5.1.2",
                "sebastian/lines-of-code": "^1.0.3",
                "sebastian/version": "^3.0.1",
                "theseer/tokenizer": "^1.2.0"
            },
            "require-dev": {
                "phpunit/phpunit": "^9.3"
            },
            "suggest": {
                "ext-pcov": "*",
                "ext-xdebug": "*"
            },
            "type": "library",
            "extra": {
                "branch-alias": {
                    "dev-master": "9.2-dev"
                }
            },
            "autoload": {
                "classmap": [
                    "src/"
                ]
            },
            "notification-url": "https://packagist.org/downloads/",
            "license": [
                "BSD-3-Clause"
            ],
            "authors": [
                {
                    "name": "Sebastian Bergmann",
                    "email": "sebastian@phpunit.de",
                    "role": "lead"
                }
            ],
            "description": "Library that provides collection, processing, and rendering functionality for PHP code coverage information.",
            "homepage": "https://github.com/sebastianbergmann/php-code-coverage",
            "keywords": [
                "coverage",
                "testing",
                "xunit"
            ],
            "support": {
                "issues": "https://github.com/sebastianbergmann/php-code-coverage/issues",
                "source": "https://github.com/sebastianbergmann/php-code-coverage/tree/9.2.17"
            },
            "funding": [
                {
                    "url": "https://github.com/sebastianbergmann",
                    "type": "github"
                }
            ],
            "time": "2022-08-30T12:24:04+00:00"
        },
        {
            "name": "phpunit/php-file-iterator",
            "version": "3.0.6",
            "source": {
                "type": "git",
                "url": "https://github.com/sebastianbergmann/php-file-iterator.git",
                "reference": "cf1c2e7c203ac650e352f4cc675a7021e7d1b3cf"
            },
            "dist": {
                "type": "zip",
                "url": "https://api.github.com/repos/sebastianbergmann/php-file-iterator/zipball/cf1c2e7c203ac650e352f4cc675a7021e7d1b3cf",
                "reference": "cf1c2e7c203ac650e352f4cc675a7021e7d1b3cf",
                "shasum": ""
            },
            "require": {
                "php": ">=7.3"
            },
            "require-dev": {
                "phpunit/phpunit": "^9.3"
            },
            "type": "library",
            "extra": {
                "branch-alias": {
                    "dev-master": "3.0-dev"
                }
            },
            "autoload": {
                "classmap": [
                    "src/"
                ]
            },
            "notification-url": "https://packagist.org/downloads/",
            "license": [
                "BSD-3-Clause"
            ],
            "authors": [
                {
                    "name": "Sebastian Bergmann",
                    "email": "sebastian@phpunit.de",
                    "role": "lead"
                }
            ],
            "description": "FilterIterator implementation that filters files based on a list of suffixes.",
            "homepage": "https://github.com/sebastianbergmann/php-file-iterator/",
            "keywords": [
                "filesystem",
                "iterator"
            ],
            "support": {
                "issues": "https://github.com/sebastianbergmann/php-file-iterator/issues",
                "source": "https://github.com/sebastianbergmann/php-file-iterator/tree/3.0.6"
            },
            "funding": [
                {
                    "url": "https://github.com/sebastianbergmann",
                    "type": "github"
                }
            ],
            "time": "2021-12-02T12:48:52+00:00"
        },
        {
            "name": "phpunit/php-invoker",
            "version": "3.1.1",
            "source": {
                "type": "git",
                "url": "https://github.com/sebastianbergmann/php-invoker.git",
                "reference": "5a10147d0aaf65b58940a0b72f71c9ac0423cc67"
            },
            "dist": {
                "type": "zip",
                "url": "https://api.github.com/repos/sebastianbergmann/php-invoker/zipball/5a10147d0aaf65b58940a0b72f71c9ac0423cc67",
                "reference": "5a10147d0aaf65b58940a0b72f71c9ac0423cc67",
                "shasum": ""
            },
            "require": {
                "php": ">=7.3"
            },
            "require-dev": {
                "ext-pcntl": "*",
                "phpunit/phpunit": "^9.3"
            },
            "suggest": {
                "ext-pcntl": "*"
            },
            "type": "library",
            "extra": {
                "branch-alias": {
                    "dev-master": "3.1-dev"
                }
            },
            "autoload": {
                "classmap": [
                    "src/"
                ]
            },
            "notification-url": "https://packagist.org/downloads/",
            "license": [
                "BSD-3-Clause"
            ],
            "authors": [
                {
                    "name": "Sebastian Bergmann",
                    "email": "sebastian@phpunit.de",
                    "role": "lead"
                }
            ],
            "description": "Invoke callables with a timeout",
            "homepage": "https://github.com/sebastianbergmann/php-invoker/",
            "keywords": [
                "process"
            ],
            "support": {
                "issues": "https://github.com/sebastianbergmann/php-invoker/issues",
                "source": "https://github.com/sebastianbergmann/php-invoker/tree/3.1.1"
            },
            "funding": [
                {
                    "url": "https://github.com/sebastianbergmann",
                    "type": "github"
                }
            ],
            "time": "2020-09-28T05:58:55+00:00"
        },
        {
            "name": "phpunit/php-text-template",
            "version": "2.0.4",
            "source": {
                "type": "git",
                "url": "https://github.com/sebastianbergmann/php-text-template.git",
                "reference": "5da5f67fc95621df9ff4c4e5a84d6a8a2acf7c28"
            },
            "dist": {
                "type": "zip",
                "url": "https://api.github.com/repos/sebastianbergmann/php-text-template/zipball/5da5f67fc95621df9ff4c4e5a84d6a8a2acf7c28",
                "reference": "5da5f67fc95621df9ff4c4e5a84d6a8a2acf7c28",
                "shasum": ""
            },
            "require": {
                "php": ">=7.3"
            },
            "require-dev": {
                "phpunit/phpunit": "^9.3"
            },
            "type": "library",
            "extra": {
                "branch-alias": {
                    "dev-master": "2.0-dev"
                }
            },
            "autoload": {
                "classmap": [
                    "src/"
                ]
            },
            "notification-url": "https://packagist.org/downloads/",
            "license": [
                "BSD-3-Clause"
            ],
            "authors": [
                {
                    "name": "Sebastian Bergmann",
                    "email": "sebastian@phpunit.de",
                    "role": "lead"
                }
            ],
            "description": "Simple template engine.",
            "homepage": "https://github.com/sebastianbergmann/php-text-template/",
            "keywords": [
                "template"
            ],
            "support": {
                "issues": "https://github.com/sebastianbergmann/php-text-template/issues",
                "source": "https://github.com/sebastianbergmann/php-text-template/tree/2.0.4"
            },
            "funding": [
                {
                    "url": "https://github.com/sebastianbergmann",
                    "type": "github"
                }
            ],
            "time": "2020-10-26T05:33:50+00:00"
        },
        {
            "name": "phpunit/php-timer",
            "version": "5.0.3",
            "source": {
                "type": "git",
                "url": "https://github.com/sebastianbergmann/php-timer.git",
                "reference": "5a63ce20ed1b5bf577850e2c4e87f4aa902afbd2"
            },
            "dist": {
                "type": "zip",
                "url": "https://api.github.com/repos/sebastianbergmann/php-timer/zipball/5a63ce20ed1b5bf577850e2c4e87f4aa902afbd2",
                "reference": "5a63ce20ed1b5bf577850e2c4e87f4aa902afbd2",
                "shasum": ""
            },
            "require": {
                "php": ">=7.3"
            },
            "require-dev": {
                "phpunit/phpunit": "^9.3"
            },
            "type": "library",
            "extra": {
                "branch-alias": {
                    "dev-master": "5.0-dev"
                }
            },
            "autoload": {
                "classmap": [
                    "src/"
                ]
            },
            "notification-url": "https://packagist.org/downloads/",
            "license": [
                "BSD-3-Clause"
            ],
            "authors": [
                {
                    "name": "Sebastian Bergmann",
                    "email": "sebastian@phpunit.de",
                    "role": "lead"
                }
            ],
            "description": "Utility class for timing",
            "homepage": "https://github.com/sebastianbergmann/php-timer/",
            "keywords": [
                "timer"
            ],
            "support": {
                "issues": "https://github.com/sebastianbergmann/php-timer/issues",
                "source": "https://github.com/sebastianbergmann/php-timer/tree/5.0.3"
            },
            "funding": [
                {
                    "url": "https://github.com/sebastianbergmann",
                    "type": "github"
                }
            ],
            "time": "2020-10-26T13:16:10+00:00"
        },
        {
            "name": "phpunit/phpunit",
            "version": "9.5.24",
            "source": {
                "type": "git",
                "url": "https://github.com/sebastianbergmann/phpunit.git",
                "reference": "d0aa6097bef9fd42458a9b3c49da32c6ce6129c5"
            },
            "dist": {
                "type": "zip",
                "url": "https://api.github.com/repos/sebastianbergmann/phpunit/zipball/d0aa6097bef9fd42458a9b3c49da32c6ce6129c5",
                "reference": "d0aa6097bef9fd42458a9b3c49da32c6ce6129c5",
                "shasum": ""
            },
            "require": {
                "doctrine/instantiator": "^1.3.1",
                "ext-dom": "*",
                "ext-json": "*",
                "ext-libxml": "*",
                "ext-mbstring": "*",
                "ext-xml": "*",
                "ext-xmlwriter": "*",
                "myclabs/deep-copy": "^1.10.1",
                "phar-io/manifest": "^2.0.3",
                "phar-io/version": "^3.0.2",
                "php": ">=7.3",
                "phpunit/php-code-coverage": "^9.2.13",
                "phpunit/php-file-iterator": "^3.0.5",
                "phpunit/php-invoker": "^3.1.1",
                "phpunit/php-text-template": "^2.0.3",
                "phpunit/php-timer": "^5.0.2",
                "sebastian/cli-parser": "^1.0.1",
                "sebastian/code-unit": "^1.0.6",
                "sebastian/comparator": "^4.0.5",
                "sebastian/diff": "^4.0.3",
                "sebastian/environment": "^5.1.3",
                "sebastian/exporter": "^4.0.3",
                "sebastian/global-state": "^5.0.1",
                "sebastian/object-enumerator": "^4.0.3",
                "sebastian/resource-operations": "^3.0.3",
                "sebastian/type": "^3.1",
                "sebastian/version": "^3.0.2"
            },
            "suggest": {
                "ext-soap": "*",
                "ext-xdebug": "*"
            },
            "bin": [
                "phpunit"
            ],
            "type": "library",
            "extra": {
                "branch-alias": {
                    "dev-master": "9.5-dev"
                }
            },
            "autoload": {
                "files": [
                    "src/Framework/Assert/Functions.php"
                ],
                "classmap": [
                    "src/"
                ]
            },
            "notification-url": "https://packagist.org/downloads/",
            "license": [
                "BSD-3-Clause"
            ],
            "authors": [
                {
                    "name": "Sebastian Bergmann",
                    "email": "sebastian@phpunit.de",
                    "role": "lead"
                }
            ],
            "description": "The PHP Unit Testing framework.",
            "homepage": "https://phpunit.de/",
            "keywords": [
                "phpunit",
                "testing",
                "xunit"
            ],
            "support": {
                "issues": "https://github.com/sebastianbergmann/phpunit/issues",
                "source": "https://github.com/sebastianbergmann/phpunit/tree/9.5.24"
            },
            "funding": [
                {
                    "url": "https://phpunit.de/sponsors.html",
                    "type": "custom"
                },
                {
                    "url": "https://github.com/sebastianbergmann",
                    "type": "github"
                }
            ],
            "time": "2022-08-30T07:42:16+00:00"
        },
        {
            "name": "psr/container",
            "version": "2.0.2",
            "source": {
                "type": "git",
                "url": "https://github.com/php-fig/container.git",
                "reference": "c71ecc56dfe541dbd90c5360474fbc405f8d5963"
            },
            "dist": {
                "type": "zip",
                "url": "https://api.github.com/repos/php-fig/container/zipball/c71ecc56dfe541dbd90c5360474fbc405f8d5963",
                "reference": "c71ecc56dfe541dbd90c5360474fbc405f8d5963",
                "shasum": ""
            },
            "require": {
                "php": ">=7.4.0"
            },
            "type": "library",
            "extra": {
                "branch-alias": {
                    "dev-master": "2.0.x-dev"
                }
            },
            "autoload": {
                "psr-4": {
                    "Psr\\Container\\": "src/"
                }
            },
            "notification-url": "https://packagist.org/downloads/",
            "license": [
                "MIT"
            ],
            "authors": [
                {
                    "name": "PHP-FIG",
                    "homepage": "https://www.php-fig.org/"
                }
            ],
            "description": "Common Container Interface (PHP FIG PSR-11)",
            "homepage": "https://github.com/php-fig/container",
            "keywords": [
                "PSR-11",
                "container",
                "container-interface",
                "container-interop",
                "psr"
            ],
            "support": {
                "issues": "https://github.com/php-fig/container/issues",
                "source": "https://github.com/php-fig/container/tree/2.0.2"
            },
            "time": "2021-11-05T16:47:00+00:00"
        },
        {
            "name": "roots/wordpress",
            "version": "6.0.2",
            "source": {
                "type": "git",
                "url": "https://github.com/roots/wordpress.git",
                "reference": "41ff6e23ccbc3a1691406d69fe8c211a225514e2"
            },
            "dist": {
                "type": "zip",
                "url": "https://api.github.com/repos/roots/wordpress/zipball/41ff6e23ccbc3a1691406d69fe8c211a225514e2",
                "reference": "41ff6e23ccbc3a1691406d69fe8c211a225514e2",
                "shasum": ""
            },
            "require": {
                "roots/wordpress-core-installer": "^1.0.0",
                "roots/wordpress-no-content": "self.version"
            },
            "type": "metapackage",
            "notification-url": "https://packagist.org/downloads/",
            "license": [
                "MIT",
                "GPL-2.0-or-later"
            ],
            "description": "WordPress is open source software you can use to create a beautiful website, blog, or app.",
            "homepage": "https://wordpress.org/",
            "keywords": [
                "blog",
                "cms",
                "wordpress"
            ],
            "support": {
                "issues": "https://github.com/roots/wordpress/issues",
                "source": "https://github.com/roots/wordpress/tree/6.0.2"
            },
            "funding": [
                {
                    "url": "https://github.com/roots",
                    "type": "github"
                },
                {
                    "url": "https://www.patreon.com/rootsdev",
                    "type": "patreon"
                }
            ],
            "time": "2022-06-01T16:54:37+00:00"
        },
        {
            "name": "roots/wordpress-core-installer",
            "version": "1.100.0",
            "source": {
                "type": "git",
                "url": "https://github.com/roots/wordpress-core-installer.git",
                "reference": "73f8488e5178c5d54234b919f823a9095e2b1847"
            },
            "dist": {
                "type": "zip",
                "url": "https://api.github.com/repos/roots/wordpress-core-installer/zipball/73f8488e5178c5d54234b919f823a9095e2b1847",
                "reference": "73f8488e5178c5d54234b919f823a9095e2b1847",
                "shasum": ""
            },
            "require": {
                "composer-plugin-api": "^1.0 || ^2.0",
                "php": ">=5.6.0"
            },
            "conflict": {
                "composer/installers": "<1.0.6"
            },
            "replace": {
                "johnpbloch/wordpress-core-installer": "*"
            },
            "require-dev": {
                "composer/composer": "^1.0 || ^2.0",
                "phpunit/phpunit": ">=5.7.27"
            },
            "type": "composer-plugin",
            "extra": {
                "class": "Roots\\Composer\\WordPressCorePlugin"
            },
            "autoload": {
                "psr-4": {
                    "Roots\\Composer\\": "src/"
                }
            },
            "notification-url": "https://packagist.org/downloads/",
            "license": [
                "GPL-2.0-or-later"
            ],
            "authors": [
                {
                    "name": "John P. Bloch",
                    "email": "me@johnpbloch.com"
                },
                {
                    "name": "Roots",
                    "email": "team@roots.io"
                }
            ],
            "description": "A custom installer to handle deploying WordPress with composer",
            "keywords": [
                "wordpress"
            ],
            "support": {
                "issues": "https://github.com/roots/wordpress-core-installer/issues",
                "source": "https://github.com/roots/wordpress-core-installer/tree/master"
            },
            "funding": [
                {
                    "url": "https://github.com/roots",
                    "type": "github"
                },
                {
                    "url": "https://www.patreon.com/rootsdev",
                    "type": "patreon"
                }
            ],
            "time": "2020-08-20T00:27:30+00:00"
        },
        {
            "name": "roots/wordpress-no-content",
            "version": "6.0.2",
            "source": {
                "type": "git",
                "url": "https://github.com/WordPress/WordPress.git",
                "reference": "6.0.2"
            },
            "dist": {
                "type": "zip",
                "url": "https://downloads.wordpress.org/release/wordpress-6.0.2-no-content.zip",
                "shasum": "9e78ef932a99d62e6a0b045ff846fe5b2bf35e29"
            },
            "require": {
                "php": ">= 5.6.20"
            },
            "provide": {
                "wordpress/core-implementation": "6.0.2"
            },
            "suggest": {
                "ext-curl": "Performs remote request operations.",
                "ext-dom": "Used to validate Text Widget content and to automatically configuring IIS7+.",
                "ext-exif": "Works with metadata stored in images.",
                "ext-fileinfo": "Used to detect mimetype of file uploads.",
                "ext-hash": "Used for hashing, including passwords and update packages.",
                "ext-imagick": "Provides better image quality for media uploads.",
                "ext-json": "Used for communications with other servers.",
                "ext-libsodium": "Validates Signatures and provides securely random bytes.",
                "ext-mbstring": "Used to properly handle UTF8 text.",
                "ext-mysqli": "Connects to MySQL for database interactions.",
                "ext-openssl": "Permits SSL-based connections to other hosts.",
                "ext-pcre": "Increases performance of pattern matching in code searches.",
                "ext-xml": "Used for XML parsing, such as from a third-party site.",
                "ext-zip": "Used for decompressing Plugins, Themes, and WordPress update packages."
            },
            "type": "wordpress-core",
            "notification-url": "https://packagist.org/downloads/",
            "license": [
                "GPL-2.0-or-later"
            ],
            "authors": [
                {
                    "name": "WordPress Community",
                    "homepage": "https://wordpress.org/about/"
                }
            ],
            "description": "WordPress is open source software you can use to create a beautiful website, blog, or app.",
            "homepage": "https://wordpress.org/",
            "keywords": [
                "blog",
                "cms",
                "wordpress"
            ],
            "support": {
                "docs": "https://developer.wordpress.org/",
                "forum": "https://wordpress.org/support/",
                "irc": "irc://irc.freenode.net/wordpress",
                "issues": "https://core.trac.wordpress.org/",
                "rss": "https://wordpress.org/news/feed/",
                "source": "https://core.trac.wordpress.org/browser",
                "wiki": "https://codex.wordpress.org/"
            },
            "funding": [
                {
                    "url": "https://wordpressfoundation.org/donate/",
                    "type": "other"
                }
            ],
            "time": "2022-08-30T17:52:03+00:00"
        },
        {
            "name": "sebastian/cli-parser",
            "version": "1.0.1",
            "source": {
                "type": "git",
                "url": "https://github.com/sebastianbergmann/cli-parser.git",
                "reference": "442e7c7e687e42adc03470c7b668bc4b2402c0b2"
            },
            "dist": {
                "type": "zip",
                "url": "https://api.github.com/repos/sebastianbergmann/cli-parser/zipball/442e7c7e687e42adc03470c7b668bc4b2402c0b2",
                "reference": "442e7c7e687e42adc03470c7b668bc4b2402c0b2",
                "shasum": ""
            },
            "require": {
                "php": ">=7.3"
            },
            "require-dev": {
                "phpunit/phpunit": "^9.3"
            },
            "type": "library",
            "extra": {
                "branch-alias": {
                    "dev-master": "1.0-dev"
                }
            },
            "autoload": {
                "classmap": [
                    "src/"
                ]
            },
            "notification-url": "https://packagist.org/downloads/",
            "license": [
                "BSD-3-Clause"
            ],
            "authors": [
                {
                    "name": "Sebastian Bergmann",
                    "email": "sebastian@phpunit.de",
                    "role": "lead"
                }
            ],
            "description": "Library for parsing CLI options",
            "homepage": "https://github.com/sebastianbergmann/cli-parser",
            "support": {
                "issues": "https://github.com/sebastianbergmann/cli-parser/issues",
                "source": "https://github.com/sebastianbergmann/cli-parser/tree/1.0.1"
            },
            "funding": [
                {
                    "url": "https://github.com/sebastianbergmann",
                    "type": "github"
                }
            ],
            "time": "2020-09-28T06:08:49+00:00"
        },
        {
            "name": "sebastian/code-unit",
            "version": "1.0.8",
            "source": {
                "type": "git",
                "url": "https://github.com/sebastianbergmann/code-unit.git",
                "reference": "1fc9f64c0927627ef78ba436c9b17d967e68e120"
            },
            "dist": {
                "type": "zip",
                "url": "https://api.github.com/repos/sebastianbergmann/code-unit/zipball/1fc9f64c0927627ef78ba436c9b17d967e68e120",
                "reference": "1fc9f64c0927627ef78ba436c9b17d967e68e120",
                "shasum": ""
            },
            "require": {
                "php": ">=7.3"
            },
            "require-dev": {
                "phpunit/phpunit": "^9.3"
            },
            "type": "library",
            "extra": {
                "branch-alias": {
                    "dev-master": "1.0-dev"
                }
            },
            "autoload": {
                "classmap": [
                    "src/"
                ]
            },
            "notification-url": "https://packagist.org/downloads/",
            "license": [
                "BSD-3-Clause"
            ],
            "authors": [
                {
                    "name": "Sebastian Bergmann",
                    "email": "sebastian@phpunit.de",
                    "role": "lead"
                }
            ],
            "description": "Collection of value objects that represent the PHP code units",
            "homepage": "https://github.com/sebastianbergmann/code-unit",
            "support": {
                "issues": "https://github.com/sebastianbergmann/code-unit/issues",
                "source": "https://github.com/sebastianbergmann/code-unit/tree/1.0.8"
            },
            "funding": [
                {
                    "url": "https://github.com/sebastianbergmann",
                    "type": "github"
                }
            ],
            "time": "2020-10-26T13:08:54+00:00"
        },
        {
            "name": "sebastian/code-unit-reverse-lookup",
            "version": "2.0.3",
            "source": {
                "type": "git",
                "url": "https://github.com/sebastianbergmann/code-unit-reverse-lookup.git",
                "reference": "ac91f01ccec49fb77bdc6fd1e548bc70f7faa3e5"
            },
            "dist": {
                "type": "zip",
                "url": "https://api.github.com/repos/sebastianbergmann/code-unit-reverse-lookup/zipball/ac91f01ccec49fb77bdc6fd1e548bc70f7faa3e5",
                "reference": "ac91f01ccec49fb77bdc6fd1e548bc70f7faa3e5",
                "shasum": ""
            },
            "require": {
                "php": ">=7.3"
            },
            "require-dev": {
                "phpunit/phpunit": "^9.3"
            },
            "type": "library",
            "extra": {
                "branch-alias": {
                    "dev-master": "2.0-dev"
                }
            },
            "autoload": {
                "classmap": [
                    "src/"
                ]
            },
            "notification-url": "https://packagist.org/downloads/",
            "license": [
                "BSD-3-Clause"
            ],
            "authors": [
                {
                    "name": "Sebastian Bergmann",
                    "email": "sebastian@phpunit.de"
                }
            ],
            "description": "Looks up which function or method a line of code belongs to",
            "homepage": "https://github.com/sebastianbergmann/code-unit-reverse-lookup/",
            "support": {
                "issues": "https://github.com/sebastianbergmann/code-unit-reverse-lookup/issues",
                "source": "https://github.com/sebastianbergmann/code-unit-reverse-lookup/tree/2.0.3"
            },
            "funding": [
                {
                    "url": "https://github.com/sebastianbergmann",
                    "type": "github"
                }
            ],
            "time": "2020-09-28T05:30:19+00:00"
        },
        {
            "name": "sebastian/comparator",
            "version": "4.0.8",
            "source": {
                "type": "git",
                "url": "https://github.com/sebastianbergmann/comparator.git",
                "reference": "fa0f136dd2334583309d32b62544682ee972b51a"
            },
            "dist": {
                "type": "zip",
                "url": "https://api.github.com/repos/sebastianbergmann/comparator/zipball/fa0f136dd2334583309d32b62544682ee972b51a",
                "reference": "fa0f136dd2334583309d32b62544682ee972b51a",
                "shasum": ""
            },
            "require": {
                "php": ">=7.3",
                "sebastian/diff": "^4.0",
                "sebastian/exporter": "^4.0"
            },
            "require-dev": {
                "phpunit/phpunit": "^9.3"
            },
            "type": "library",
            "extra": {
                "branch-alias": {
                    "dev-master": "4.0-dev"
                }
            },
            "autoload": {
                "classmap": [
                    "src/"
                ]
            },
            "notification-url": "https://packagist.org/downloads/",
            "license": [
                "BSD-3-Clause"
            ],
            "authors": [
                {
                    "name": "Sebastian Bergmann",
                    "email": "sebastian@phpunit.de"
                },
                {
                    "name": "Jeff Welch",
                    "email": "whatthejeff@gmail.com"
                },
                {
                    "name": "Volker Dusch",
                    "email": "github@wallbash.com"
                },
                {
                    "name": "Bernhard Schussek",
                    "email": "bschussek@2bepublished.at"
                }
            ],
            "description": "Provides the functionality to compare PHP values for equality",
            "homepage": "https://github.com/sebastianbergmann/comparator",
            "keywords": [
                "comparator",
                "compare",
                "equality"
            ],
            "support": {
                "issues": "https://github.com/sebastianbergmann/comparator/issues",
                "source": "https://github.com/sebastianbergmann/comparator/tree/4.0.8"
            },
            "funding": [
                {
                    "url": "https://github.com/sebastianbergmann",
                    "type": "github"
                }
            ],
            "time": "2022-09-14T12:41:17+00:00"
        },
        {
            "name": "sebastian/complexity",
            "version": "2.0.2",
            "source": {
                "type": "git",
                "url": "https://github.com/sebastianbergmann/complexity.git",
                "reference": "739b35e53379900cc9ac327b2147867b8b6efd88"
            },
            "dist": {
                "type": "zip",
                "url": "https://api.github.com/repos/sebastianbergmann/complexity/zipball/739b35e53379900cc9ac327b2147867b8b6efd88",
                "reference": "739b35e53379900cc9ac327b2147867b8b6efd88",
                "shasum": ""
            },
            "require": {
                "nikic/php-parser": "^4.7",
                "php": ">=7.3"
            },
            "require-dev": {
                "phpunit/phpunit": "^9.3"
            },
            "type": "library",
            "extra": {
                "branch-alias": {
                    "dev-master": "2.0-dev"
                }
            },
            "autoload": {
                "classmap": [
                    "src/"
                ]
            },
            "notification-url": "https://packagist.org/downloads/",
            "license": [
                "BSD-3-Clause"
            ],
            "authors": [
                {
                    "name": "Sebastian Bergmann",
                    "email": "sebastian@phpunit.de",
                    "role": "lead"
                }
            ],
            "description": "Library for calculating the complexity of PHP code units",
            "homepage": "https://github.com/sebastianbergmann/complexity",
            "support": {
                "issues": "https://github.com/sebastianbergmann/complexity/issues",
                "source": "https://github.com/sebastianbergmann/complexity/tree/2.0.2"
            },
            "funding": [
                {
                    "url": "https://github.com/sebastianbergmann",
                    "type": "github"
                }
            ],
            "time": "2020-10-26T15:52:27+00:00"
        },
        {
            "name": "sebastian/diff",
            "version": "4.0.4",
            "source": {
                "type": "git",
                "url": "https://github.com/sebastianbergmann/diff.git",
                "reference": "3461e3fccc7cfdfc2720be910d3bd73c69be590d"
            },
            "dist": {
                "type": "zip",
                "url": "https://api.github.com/repos/sebastianbergmann/diff/zipball/3461e3fccc7cfdfc2720be910d3bd73c69be590d",
                "reference": "3461e3fccc7cfdfc2720be910d3bd73c69be590d",
                "shasum": ""
            },
            "require": {
                "php": ">=7.3"
            },
            "require-dev": {
                "phpunit/phpunit": "^9.3",
                "symfony/process": "^4.2 || ^5"
            },
            "type": "library",
            "extra": {
                "branch-alias": {
                    "dev-master": "4.0-dev"
                }
            },
            "autoload": {
                "classmap": [
                    "src/"
                ]
            },
            "notification-url": "https://packagist.org/downloads/",
            "license": [
                "BSD-3-Clause"
            ],
            "authors": [
                {
                    "name": "Sebastian Bergmann",
                    "email": "sebastian@phpunit.de"
                },
                {
                    "name": "Kore Nordmann",
                    "email": "mail@kore-nordmann.de"
                }
            ],
            "description": "Diff implementation",
            "homepage": "https://github.com/sebastianbergmann/diff",
            "keywords": [
                "diff",
                "udiff",
                "unidiff",
                "unified diff"
            ],
            "support": {
                "issues": "https://github.com/sebastianbergmann/diff/issues",
                "source": "https://github.com/sebastianbergmann/diff/tree/4.0.4"
            },
            "funding": [
                {
                    "url": "https://github.com/sebastianbergmann",
                    "type": "github"
                }
            ],
            "time": "2020-10-26T13:10:38+00:00"
        },
        {
            "name": "sebastian/environment",
            "version": "5.1.4",
            "source": {
                "type": "git",
                "url": "https://github.com/sebastianbergmann/environment.git",
                "reference": "1b5dff7bb151a4db11d49d90e5408e4e938270f7"
            },
            "dist": {
                "type": "zip",
                "url": "https://api.github.com/repos/sebastianbergmann/environment/zipball/1b5dff7bb151a4db11d49d90e5408e4e938270f7",
                "reference": "1b5dff7bb151a4db11d49d90e5408e4e938270f7",
                "shasum": ""
            },
            "require": {
                "php": ">=7.3"
            },
            "require-dev": {
                "phpunit/phpunit": "^9.3"
            },
            "suggest": {
                "ext-posix": "*"
            },
            "type": "library",
            "extra": {
                "branch-alias": {
                    "dev-master": "5.1-dev"
                }
            },
            "autoload": {
                "classmap": [
                    "src/"
                ]
            },
            "notification-url": "https://packagist.org/downloads/",
            "license": [
                "BSD-3-Clause"
            ],
            "authors": [
                {
                    "name": "Sebastian Bergmann",
                    "email": "sebastian@phpunit.de"
                }
            ],
            "description": "Provides functionality to handle HHVM/PHP environments",
            "homepage": "http://www.github.com/sebastianbergmann/environment",
            "keywords": [
                "Xdebug",
                "environment",
                "hhvm"
            ],
            "support": {
                "issues": "https://github.com/sebastianbergmann/environment/issues",
                "source": "https://github.com/sebastianbergmann/environment/tree/5.1.4"
            },
            "funding": [
                {
                    "url": "https://github.com/sebastianbergmann",
                    "type": "github"
                }
            ],
            "time": "2022-04-03T09:37:03+00:00"
        },
        {
            "name": "sebastian/exporter",
            "version": "4.0.5",
            "source": {
                "type": "git",
                "url": "https://github.com/sebastianbergmann/exporter.git",
                "reference": "ac230ed27f0f98f597c8a2b6eb7ac563af5e5b9d"
            },
            "dist": {
                "type": "zip",
                "url": "https://api.github.com/repos/sebastianbergmann/exporter/zipball/ac230ed27f0f98f597c8a2b6eb7ac563af5e5b9d",
                "reference": "ac230ed27f0f98f597c8a2b6eb7ac563af5e5b9d",
                "shasum": ""
            },
            "require": {
                "php": ">=7.3",
                "sebastian/recursion-context": "^4.0"
            },
            "require-dev": {
                "ext-mbstring": "*",
                "phpunit/phpunit": "^9.3"
            },
            "type": "library",
            "extra": {
                "branch-alias": {
                    "dev-master": "4.0-dev"
                }
            },
            "autoload": {
                "classmap": [
                    "src/"
                ]
            },
            "notification-url": "https://packagist.org/downloads/",
            "license": [
                "BSD-3-Clause"
            ],
            "authors": [
                {
                    "name": "Sebastian Bergmann",
                    "email": "sebastian@phpunit.de"
                },
                {
                    "name": "Jeff Welch",
                    "email": "whatthejeff@gmail.com"
                },
                {
                    "name": "Volker Dusch",
                    "email": "github@wallbash.com"
                },
                {
                    "name": "Adam Harvey",
                    "email": "aharvey@php.net"
                },
                {
                    "name": "Bernhard Schussek",
                    "email": "bschussek@gmail.com"
                }
            ],
            "description": "Provides the functionality to export PHP variables for visualization",
            "homepage": "https://www.github.com/sebastianbergmann/exporter",
            "keywords": [
                "export",
                "exporter"
            ],
            "support": {
                "issues": "https://github.com/sebastianbergmann/exporter/issues",
                "source": "https://github.com/sebastianbergmann/exporter/tree/4.0.5"
            },
            "funding": [
                {
                    "url": "https://github.com/sebastianbergmann",
                    "type": "github"
                }
            ],
            "time": "2022-09-14T06:03:37+00:00"
        },
        {
            "name": "sebastian/global-state",
            "version": "5.0.5",
            "source": {
                "type": "git",
                "url": "https://github.com/sebastianbergmann/global-state.git",
                "reference": "0ca8db5a5fc9c8646244e629625ac486fa286bf2"
            },
            "dist": {
                "type": "zip",
                "url": "https://api.github.com/repos/sebastianbergmann/global-state/zipball/0ca8db5a5fc9c8646244e629625ac486fa286bf2",
                "reference": "0ca8db5a5fc9c8646244e629625ac486fa286bf2",
                "shasum": ""
            },
            "require": {
                "php": ">=7.3",
                "sebastian/object-reflector": "^2.0",
                "sebastian/recursion-context": "^4.0"
            },
            "require-dev": {
                "ext-dom": "*",
                "phpunit/phpunit": "^9.3"
            },
            "suggest": {
                "ext-uopz": "*"
            },
            "type": "library",
            "extra": {
                "branch-alias": {
                    "dev-master": "5.0-dev"
                }
            },
            "autoload": {
                "classmap": [
                    "src/"
                ]
            },
            "notification-url": "https://packagist.org/downloads/",
            "license": [
                "BSD-3-Clause"
            ],
            "authors": [
                {
                    "name": "Sebastian Bergmann",
                    "email": "sebastian@phpunit.de"
                }
            ],
            "description": "Snapshotting of global state",
            "homepage": "http://www.github.com/sebastianbergmann/global-state",
            "keywords": [
                "global state"
            ],
            "support": {
                "issues": "https://github.com/sebastianbergmann/global-state/issues",
                "source": "https://github.com/sebastianbergmann/global-state/tree/5.0.5"
            },
            "funding": [
                {
                    "url": "https://github.com/sebastianbergmann",
                    "type": "github"
                }
            ],
            "time": "2022-02-14T08:28:10+00:00"
        },
        {
            "name": "sebastian/lines-of-code",
            "version": "1.0.3",
            "source": {
                "type": "git",
                "url": "https://github.com/sebastianbergmann/lines-of-code.git",
                "reference": "c1c2e997aa3146983ed888ad08b15470a2e22ecc"
            },
            "dist": {
                "type": "zip",
                "url": "https://api.github.com/repos/sebastianbergmann/lines-of-code/zipball/c1c2e997aa3146983ed888ad08b15470a2e22ecc",
                "reference": "c1c2e997aa3146983ed888ad08b15470a2e22ecc",
                "shasum": ""
            },
            "require": {
                "nikic/php-parser": "^4.6",
                "php": ">=7.3"
            },
            "require-dev": {
                "phpunit/phpunit": "^9.3"
            },
            "type": "library",
            "extra": {
                "branch-alias": {
                    "dev-master": "1.0-dev"
                }
            },
            "autoload": {
                "classmap": [
                    "src/"
                ]
            },
            "notification-url": "https://packagist.org/downloads/",
            "license": [
                "BSD-3-Clause"
            ],
            "authors": [
                {
                    "name": "Sebastian Bergmann",
                    "email": "sebastian@phpunit.de",
                    "role": "lead"
                }
            ],
            "description": "Library for counting the lines of code in PHP source code",
            "homepage": "https://github.com/sebastianbergmann/lines-of-code",
            "support": {
                "issues": "https://github.com/sebastianbergmann/lines-of-code/issues",
                "source": "https://github.com/sebastianbergmann/lines-of-code/tree/1.0.3"
            },
            "funding": [
                {
                    "url": "https://github.com/sebastianbergmann",
                    "type": "github"
                }
            ],
            "time": "2020-11-28T06:42:11+00:00"
        },
        {
            "name": "sebastian/object-enumerator",
            "version": "4.0.4",
            "source": {
                "type": "git",
                "url": "https://github.com/sebastianbergmann/object-enumerator.git",
                "reference": "5c9eeac41b290a3712d88851518825ad78f45c71"
            },
            "dist": {
                "type": "zip",
                "url": "https://api.github.com/repos/sebastianbergmann/object-enumerator/zipball/5c9eeac41b290a3712d88851518825ad78f45c71",
                "reference": "5c9eeac41b290a3712d88851518825ad78f45c71",
                "shasum": ""
            },
            "require": {
                "php": ">=7.3",
                "sebastian/object-reflector": "^2.0",
                "sebastian/recursion-context": "^4.0"
            },
            "require-dev": {
                "phpunit/phpunit": "^9.3"
            },
            "type": "library",
            "extra": {
                "branch-alias": {
                    "dev-master": "4.0-dev"
                }
            },
            "autoload": {
                "classmap": [
                    "src/"
                ]
            },
            "notification-url": "https://packagist.org/downloads/",
            "license": [
                "BSD-3-Clause"
            ],
            "authors": [
                {
                    "name": "Sebastian Bergmann",
                    "email": "sebastian@phpunit.de"
                }
            ],
            "description": "Traverses array structures and object graphs to enumerate all referenced objects",
            "homepage": "https://github.com/sebastianbergmann/object-enumerator/",
            "support": {
                "issues": "https://github.com/sebastianbergmann/object-enumerator/issues",
                "source": "https://github.com/sebastianbergmann/object-enumerator/tree/4.0.4"
            },
            "funding": [
                {
                    "url": "https://github.com/sebastianbergmann",
                    "type": "github"
                }
            ],
            "time": "2020-10-26T13:12:34+00:00"
        },
        {
            "name": "sebastian/object-reflector",
            "version": "2.0.4",
            "source": {
                "type": "git",
                "url": "https://github.com/sebastianbergmann/object-reflector.git",
                "reference": "b4f479ebdbf63ac605d183ece17d8d7fe49c15c7"
            },
            "dist": {
                "type": "zip",
                "url": "https://api.github.com/repos/sebastianbergmann/object-reflector/zipball/b4f479ebdbf63ac605d183ece17d8d7fe49c15c7",
                "reference": "b4f479ebdbf63ac605d183ece17d8d7fe49c15c7",
                "shasum": ""
            },
            "require": {
                "php": ">=7.3"
            },
            "require-dev": {
                "phpunit/phpunit": "^9.3"
            },
            "type": "library",
            "extra": {
                "branch-alias": {
                    "dev-master": "2.0-dev"
                }
            },
            "autoload": {
                "classmap": [
                    "src/"
                ]
            },
            "notification-url": "https://packagist.org/downloads/",
            "license": [
                "BSD-3-Clause"
            ],
            "authors": [
                {
                    "name": "Sebastian Bergmann",
                    "email": "sebastian@phpunit.de"
                }
            ],
            "description": "Allows reflection of object attributes, including inherited and non-public ones",
            "homepage": "https://github.com/sebastianbergmann/object-reflector/",
            "support": {
                "issues": "https://github.com/sebastianbergmann/object-reflector/issues",
                "source": "https://github.com/sebastianbergmann/object-reflector/tree/2.0.4"
            },
            "funding": [
                {
                    "url": "https://github.com/sebastianbergmann",
                    "type": "github"
                }
            ],
            "time": "2020-10-26T13:14:26+00:00"
        },
        {
            "name": "sebastian/recursion-context",
            "version": "4.0.4",
            "source": {
                "type": "git",
                "url": "https://github.com/sebastianbergmann/recursion-context.git",
                "reference": "cd9d8cf3c5804de4341c283ed787f099f5506172"
            },
            "dist": {
                "type": "zip",
                "url": "https://api.github.com/repos/sebastianbergmann/recursion-context/zipball/cd9d8cf3c5804de4341c283ed787f099f5506172",
                "reference": "cd9d8cf3c5804de4341c283ed787f099f5506172",
                "shasum": ""
            },
            "require": {
                "php": ">=7.3"
            },
            "require-dev": {
                "phpunit/phpunit": "^9.3"
            },
            "type": "library",
            "extra": {
                "branch-alias": {
                    "dev-master": "4.0-dev"
                }
            },
            "autoload": {
                "classmap": [
                    "src/"
                ]
            },
            "notification-url": "https://packagist.org/downloads/",
            "license": [
                "BSD-3-Clause"
            ],
            "authors": [
                {
                    "name": "Sebastian Bergmann",
                    "email": "sebastian@phpunit.de"
                },
                {
                    "name": "Jeff Welch",
                    "email": "whatthejeff@gmail.com"
                },
                {
                    "name": "Adam Harvey",
                    "email": "aharvey@php.net"
                }
            ],
            "description": "Provides functionality to recursively process PHP variables",
            "homepage": "http://www.github.com/sebastianbergmann/recursion-context",
            "support": {
                "issues": "https://github.com/sebastianbergmann/recursion-context/issues",
                "source": "https://github.com/sebastianbergmann/recursion-context/tree/4.0.4"
            },
            "funding": [
                {
                    "url": "https://github.com/sebastianbergmann",
                    "type": "github"
                }
            ],
            "time": "2020-10-26T13:17:30+00:00"
        },
        {
            "name": "sebastian/resource-operations",
            "version": "3.0.3",
            "source": {
                "type": "git",
                "url": "https://github.com/sebastianbergmann/resource-operations.git",
                "reference": "0f4443cb3a1d92ce809899753bc0d5d5a8dd19a8"
            },
            "dist": {
                "type": "zip",
                "url": "https://api.github.com/repos/sebastianbergmann/resource-operations/zipball/0f4443cb3a1d92ce809899753bc0d5d5a8dd19a8",
                "reference": "0f4443cb3a1d92ce809899753bc0d5d5a8dd19a8",
                "shasum": ""
            },
            "require": {
                "php": ">=7.3"
            },
            "require-dev": {
                "phpunit/phpunit": "^9.0"
            },
            "type": "library",
            "extra": {
                "branch-alias": {
                    "dev-master": "3.0-dev"
                }
            },
            "autoload": {
                "classmap": [
                    "src/"
                ]
            },
            "notification-url": "https://packagist.org/downloads/",
            "license": [
                "BSD-3-Clause"
            ],
            "authors": [
                {
                    "name": "Sebastian Bergmann",
                    "email": "sebastian@phpunit.de"
                }
            ],
            "description": "Provides a list of PHP built-in functions that operate on resources",
            "homepage": "https://www.github.com/sebastianbergmann/resource-operations",
            "support": {
                "issues": "https://github.com/sebastianbergmann/resource-operations/issues",
                "source": "https://github.com/sebastianbergmann/resource-operations/tree/3.0.3"
            },
            "funding": [
                {
                    "url": "https://github.com/sebastianbergmann",
                    "type": "github"
                }
            ],
            "time": "2020-09-28T06:45:17+00:00"
        },
        {
            "name": "sebastian/type",
            "version": "3.2.0",
            "source": {
                "type": "git",
                "url": "https://github.com/sebastianbergmann/type.git",
                "reference": "fb3fe09c5f0bae6bc27ef3ce933a1e0ed9464b6e"
            },
            "dist": {
                "type": "zip",
                "url": "https://api.github.com/repos/sebastianbergmann/type/zipball/fb3fe09c5f0bae6bc27ef3ce933a1e0ed9464b6e",
                "reference": "fb3fe09c5f0bae6bc27ef3ce933a1e0ed9464b6e",
                "shasum": ""
            },
            "require": {
                "php": ">=7.3"
            },
            "require-dev": {
                "phpunit/phpunit": "^9.5"
            },
            "type": "library",
            "extra": {
                "branch-alias": {
                    "dev-master": "3.2-dev"
                }
            },
            "autoload": {
                "classmap": [
                    "src/"
                ]
            },
            "notification-url": "https://packagist.org/downloads/",
            "license": [
                "BSD-3-Clause"
            ],
            "authors": [
                {
                    "name": "Sebastian Bergmann",
                    "email": "sebastian@phpunit.de",
                    "role": "lead"
                }
            ],
            "description": "Collection of value objects that represent the types of the PHP type system",
            "homepage": "https://github.com/sebastianbergmann/type",
            "support": {
                "issues": "https://github.com/sebastianbergmann/type/issues",
                "source": "https://github.com/sebastianbergmann/type/tree/3.2.0"
            },
            "funding": [
                {
                    "url": "https://github.com/sebastianbergmann",
                    "type": "github"
                }
            ],
            "time": "2022-09-12T14:47:03+00:00"
        },
        {
            "name": "sebastian/version",
            "version": "3.0.2",
            "source": {
                "type": "git",
                "url": "https://github.com/sebastianbergmann/version.git",
                "reference": "c6c1022351a901512170118436c764e473f6de8c"
            },
            "dist": {
                "type": "zip",
                "url": "https://api.github.com/repos/sebastianbergmann/version/zipball/c6c1022351a901512170118436c764e473f6de8c",
                "reference": "c6c1022351a901512170118436c764e473f6de8c",
                "shasum": ""
            },
            "require": {
                "php": ">=7.3"
            },
            "type": "library",
            "extra": {
                "branch-alias": {
                    "dev-master": "3.0-dev"
                }
            },
            "autoload": {
                "classmap": [
                    "src/"
                ]
            },
            "notification-url": "https://packagist.org/downloads/",
            "license": [
                "BSD-3-Clause"
            ],
            "authors": [
                {
                    "name": "Sebastian Bergmann",
                    "email": "sebastian@phpunit.de",
                    "role": "lead"
                }
            ],
            "description": "Library that helps with managing the version number of Git-hosted PHP projects",
            "homepage": "https://github.com/sebastianbergmann/version",
            "support": {
                "issues": "https://github.com/sebastianbergmann/version/issues",
                "source": "https://github.com/sebastianbergmann/version/tree/3.0.2"
            },
            "funding": [
                {
                    "url": "https://github.com/sebastianbergmann",
                    "type": "github"
                }
            ],
            "time": "2020-09-28T06:39:44+00:00"
        },
        {
            "name": "symfony/console",
            "version": "v6.0.12",
            "source": {
                "type": "git",
                "url": "https://github.com/symfony/console.git",
                "reference": "c5c2e313aa682530167c25077d6bdff36346251e"
            },
            "dist": {
                "type": "zip",
                "url": "https://api.github.com/repos/symfony/console/zipball/c5c2e313aa682530167c25077d6bdff36346251e",
                "reference": "c5c2e313aa682530167c25077d6bdff36346251e",
                "shasum": ""
            },
            "require": {
                "php": ">=8.0.2",
                "symfony/polyfill-mbstring": "~1.0",
                "symfony/service-contracts": "^1.1|^2|^3",
                "symfony/string": "^5.4|^6.0"
            },
            "conflict": {
                "symfony/dependency-injection": "<5.4",
                "symfony/dotenv": "<5.4",
                "symfony/event-dispatcher": "<5.4",
                "symfony/lock": "<5.4",
                "symfony/process": "<5.4"
            },
            "provide": {
                "psr/log-implementation": "1.0|2.0|3.0"
            },
            "require-dev": {
                "psr/log": "^1|^2|^3",
                "symfony/config": "^5.4|^6.0",
                "symfony/dependency-injection": "^5.4|^6.0",
                "symfony/event-dispatcher": "^5.4|^6.0",
                "symfony/lock": "^5.4|^6.0",
                "symfony/process": "^5.4|^6.0",
                "symfony/var-dumper": "^5.4|^6.0"
            },
            "suggest": {
                "psr/log": "For using the console logger",
                "symfony/event-dispatcher": "",
                "symfony/lock": "",
                "symfony/process": ""
            },
            "type": "library",
            "autoload": {
                "psr-4": {
                    "Symfony\\Component\\Console\\": ""
                },
                "exclude-from-classmap": [
                    "/Tests/"
                ]
            },
            "notification-url": "https://packagist.org/downloads/",
            "license": [
                "MIT"
            ],
            "authors": [
                {
                    "name": "Fabien Potencier",
                    "email": "fabien@symfony.com"
                },
                {
                    "name": "Symfony Community",
                    "homepage": "https://symfony.com/contributors"
                }
            ],
            "description": "Eases the creation of beautiful and testable command line interfaces",
            "homepage": "https://symfony.com",
            "keywords": [
                "cli",
                "command line",
                "console",
                "terminal"
            ],
            "support": {
                "source": "https://github.com/symfony/console/tree/v6.0.12"
            },
            "funding": [
                {
                    "url": "https://symfony.com/sponsor",
                    "type": "custom"
                },
                {
                    "url": "https://github.com/fabpot",
                    "type": "github"
                },
                {
                    "url": "https://tidelift.com/funding/github/packagist/symfony/symfony",
                    "type": "tidelift"
                }
            ],
            "time": "2022-08-23T20:52:30+00:00"
        },
        {
            "name": "symfony/polyfill-ctype",
            "version": "v1.26.0",
            "source": {
                "type": "git",
                "url": "https://github.com/symfony/polyfill-ctype.git",
                "reference": "6fd1b9a79f6e3cf65f9e679b23af304cd9e010d4"
            },
            "dist": {
                "type": "zip",
                "url": "https://api.github.com/repos/symfony/polyfill-ctype/zipball/6fd1b9a79f6e3cf65f9e679b23af304cd9e010d4",
                "reference": "6fd1b9a79f6e3cf65f9e679b23af304cd9e010d4",
                "shasum": ""
            },
            "require": {
                "php": ">=7.1"
            },
            "provide": {
                "ext-ctype": "*"
            },
            "suggest": {
                "ext-ctype": "For best performance"
            },
            "type": "library",
            "extra": {
                "branch-alias": {
                    "dev-main": "1.26-dev"
                },
                "thanks": {
                    "name": "symfony/polyfill",
                    "url": "https://github.com/symfony/polyfill"
                }
            },
            "autoload": {
                "files": [
                    "bootstrap.php"
                ],
                "psr-4": {
                    "Symfony\\Polyfill\\Ctype\\": ""
                }
            },
            "notification-url": "https://packagist.org/downloads/",
            "license": [
                "MIT"
            ],
            "authors": [
                {
                    "name": "Gert de Pagter",
                    "email": "BackEndTea@gmail.com"
                },
                {
                    "name": "Symfony Community",
                    "homepage": "https://symfony.com/contributors"
                }
            ],
            "description": "Symfony polyfill for ctype functions",
            "homepage": "https://symfony.com",
            "keywords": [
                "compatibility",
                "ctype",
                "polyfill",
                "portable"
            ],
            "support": {
                "source": "https://github.com/symfony/polyfill-ctype/tree/v1.26.0"
            },
            "funding": [
                {
                    "url": "https://symfony.com/sponsor",
                    "type": "custom"
                },
                {
                    "url": "https://github.com/fabpot",
                    "type": "github"
                },
                {
                    "url": "https://tidelift.com/funding/github/packagist/symfony/symfony",
                    "type": "tidelift"
                }
            ],
            "time": "2022-05-24T11:49:31+00:00"
        },
        {
            "name": "symfony/polyfill-intl-grapheme",
            "version": "v1.26.0",
            "source": {
                "type": "git",
                "url": "https://github.com/symfony/polyfill-intl-grapheme.git",
                "reference": "433d05519ce6990bf3530fba6957499d327395c2"
            },
            "dist": {
                "type": "zip",
                "url": "https://api.github.com/repos/symfony/polyfill-intl-grapheme/zipball/433d05519ce6990bf3530fba6957499d327395c2",
                "reference": "433d05519ce6990bf3530fba6957499d327395c2",
                "shasum": ""
            },
            "require": {
                "php": ">=7.1"
            },
            "suggest": {
                "ext-intl": "For best performance"
            },
            "type": "library",
            "extra": {
                "branch-alias": {
                    "dev-main": "1.26-dev"
                },
                "thanks": {
                    "name": "symfony/polyfill",
                    "url": "https://github.com/symfony/polyfill"
                }
            },
            "autoload": {
                "files": [
                    "bootstrap.php"
                ],
                "psr-4": {
                    "Symfony\\Polyfill\\Intl\\Grapheme\\": ""
                }
            },
            "notification-url": "https://packagist.org/downloads/",
            "license": [
                "MIT"
            ],
            "authors": [
                {
                    "name": "Nicolas Grekas",
                    "email": "p@tchwork.com"
                },
                {
                    "name": "Symfony Community",
                    "homepage": "https://symfony.com/contributors"
                }
            ],
            "description": "Symfony polyfill for intl's grapheme_* functions",
            "homepage": "https://symfony.com",
            "keywords": [
                "compatibility",
                "grapheme",
                "intl",
                "polyfill",
                "portable",
                "shim"
            ],
            "support": {
                "source": "https://github.com/symfony/polyfill-intl-grapheme/tree/v1.26.0"
            },
            "funding": [
                {
                    "url": "https://symfony.com/sponsor",
                    "type": "custom"
                },
                {
                    "url": "https://github.com/fabpot",
                    "type": "github"
                },
                {
                    "url": "https://tidelift.com/funding/github/packagist/symfony/symfony",
                    "type": "tidelift"
                }
            ],
            "time": "2022-05-24T11:49:31+00:00"
        },
        {
            "name": "symfony/polyfill-intl-normalizer",
            "version": "v1.26.0",
            "source": {
                "type": "git",
                "url": "https://github.com/symfony/polyfill-intl-normalizer.git",
                "reference": "219aa369ceff116e673852dce47c3a41794c14bd"
            },
            "dist": {
                "type": "zip",
                "url": "https://api.github.com/repos/symfony/polyfill-intl-normalizer/zipball/219aa369ceff116e673852dce47c3a41794c14bd",
                "reference": "219aa369ceff116e673852dce47c3a41794c14bd",
                "shasum": ""
            },
            "require": {
                "php": ">=7.1"
            },
            "suggest": {
                "ext-intl": "For best performance"
            },
            "type": "library",
            "extra": {
                "branch-alias": {
                    "dev-main": "1.26-dev"
                },
                "thanks": {
                    "name": "symfony/polyfill",
                    "url": "https://github.com/symfony/polyfill"
                }
            },
            "autoload": {
                "files": [
                    "bootstrap.php"
                ],
                "psr-4": {
                    "Symfony\\Polyfill\\Intl\\Normalizer\\": ""
                },
                "classmap": [
                    "Resources/stubs"
                ]
            },
            "notification-url": "https://packagist.org/downloads/",
            "license": [
                "MIT"
            ],
            "authors": [
                {
                    "name": "Nicolas Grekas",
                    "email": "p@tchwork.com"
                },
                {
                    "name": "Symfony Community",
                    "homepage": "https://symfony.com/contributors"
                }
            ],
            "description": "Symfony polyfill for intl's Normalizer class and related functions",
            "homepage": "https://symfony.com",
            "keywords": [
                "compatibility",
                "intl",
                "normalizer",
                "polyfill",
                "portable",
                "shim"
            ],
            "support": {
                "source": "https://github.com/symfony/polyfill-intl-normalizer/tree/v1.26.0"
            },
            "funding": [
                {
                    "url": "https://symfony.com/sponsor",
                    "type": "custom"
                },
                {
                    "url": "https://github.com/fabpot",
                    "type": "github"
                },
                {
                    "url": "https://tidelift.com/funding/github/packagist/symfony/symfony",
                    "type": "tidelift"
                }
            ],
            "time": "2022-05-24T11:49:31+00:00"
        },
        {
            "name": "symfony/polyfill-mbstring",
            "version": "v1.26.0",
            "source": {
                "type": "git",
                "url": "https://github.com/symfony/polyfill-mbstring.git",
                "reference": "9344f9cb97f3b19424af1a21a3b0e75b0a7d8d7e"
            },
            "dist": {
                "type": "zip",
                "url": "https://api.github.com/repos/symfony/polyfill-mbstring/zipball/9344f9cb97f3b19424af1a21a3b0e75b0a7d8d7e",
                "reference": "9344f9cb97f3b19424af1a21a3b0e75b0a7d8d7e",
                "shasum": ""
            },
            "require": {
                "php": ">=7.1"
            },
            "provide": {
                "ext-mbstring": "*"
            },
            "suggest": {
                "ext-mbstring": "For best performance"
            },
            "type": "library",
            "extra": {
                "branch-alias": {
                    "dev-main": "1.26-dev"
                },
                "thanks": {
                    "name": "symfony/polyfill",
                    "url": "https://github.com/symfony/polyfill"
                }
            },
            "autoload": {
                "files": [
                    "bootstrap.php"
                ],
                "psr-4": {
                    "Symfony\\Polyfill\\Mbstring\\": ""
                }
            },
            "notification-url": "https://packagist.org/downloads/",
            "license": [
                "MIT"
            ],
            "authors": [
                {
                    "name": "Nicolas Grekas",
                    "email": "p@tchwork.com"
                },
                {
                    "name": "Symfony Community",
                    "homepage": "https://symfony.com/contributors"
                }
            ],
            "description": "Symfony polyfill for the Mbstring extension",
            "homepage": "https://symfony.com",
            "keywords": [
                "compatibility",
                "mbstring",
                "polyfill",
                "portable",
                "shim"
            ],
            "support": {
                "source": "https://github.com/symfony/polyfill-mbstring/tree/v1.26.0"
            },
            "funding": [
                {
                    "url": "https://symfony.com/sponsor",
                    "type": "custom"
                },
                {
                    "url": "https://github.com/fabpot",
                    "type": "github"
                },
                {
                    "url": "https://tidelift.com/funding/github/packagist/symfony/symfony",
                    "type": "tidelift"
                }
            ],
            "time": "2022-05-24T11:49:31+00:00"
        },
        {
            "name": "symfony/process",
            "version": "v6.0.11",
            "source": {
                "type": "git",
                "url": "https://github.com/symfony/process.git",
                "reference": "44270a08ccb664143dede554ff1c00aaa2247a43"
            },
            "dist": {
                "type": "zip",
                "url": "https://api.github.com/repos/symfony/process/zipball/44270a08ccb664143dede554ff1c00aaa2247a43",
                "reference": "44270a08ccb664143dede554ff1c00aaa2247a43",
                "shasum": ""
            },
            "require": {
                "php": ">=8.0.2"
            },
            "type": "library",
            "autoload": {
                "psr-4": {
                    "Symfony\\Component\\Process\\": ""
                },
                "exclude-from-classmap": [
                    "/Tests/"
                ]
            },
            "notification-url": "https://packagist.org/downloads/",
            "license": [
                "MIT"
            ],
            "authors": [
                {
                    "name": "Fabien Potencier",
                    "email": "fabien@symfony.com"
                },
                {
                    "name": "Symfony Community",
                    "homepage": "https://symfony.com/contributors"
                }
            ],
            "description": "Executes commands in sub-processes",
            "homepage": "https://symfony.com",
            "support": {
                "source": "https://github.com/symfony/process/tree/v6.0.11"
            },
            "funding": [
                {
                    "url": "https://symfony.com/sponsor",
                    "type": "custom"
                },
                {
                    "url": "https://github.com/fabpot",
                    "type": "github"
                },
                {
                    "url": "https://tidelift.com/funding/github/packagist/symfony/symfony",
                    "type": "tidelift"
                }
            ],
            "time": "2022-06-27T17:10:44+00:00"
        },
        {
            "name": "symfony/service-contracts",
            "version": "v3.0.2",
            "source": {
                "type": "git",
                "url": "https://github.com/symfony/service-contracts.git",
                "reference": "d78d39c1599bd1188b8e26bb341da52c3c6d8a66"
            },
            "dist": {
                "type": "zip",
                "url": "https://api.github.com/repos/symfony/service-contracts/zipball/d78d39c1599bd1188b8e26bb341da52c3c6d8a66",
                "reference": "d78d39c1599bd1188b8e26bb341da52c3c6d8a66",
                "shasum": ""
            },
            "require": {
                "php": ">=8.0.2",
                "psr/container": "^2.0"
            },
            "conflict": {
                "ext-psr": "<1.1|>=2"
            },
            "suggest": {
                "symfony/service-implementation": ""
            },
            "type": "library",
            "extra": {
                "branch-alias": {
                    "dev-main": "3.0-dev"
                },
                "thanks": {
                    "name": "symfony/contracts",
                    "url": "https://github.com/symfony/contracts"
                }
            },
            "autoload": {
                "psr-4": {
                    "Symfony\\Contracts\\Service\\": ""
                }
            },
            "notification-url": "https://packagist.org/downloads/",
            "license": [
                "MIT"
            ],
            "authors": [
                {
                    "name": "Nicolas Grekas",
                    "email": "p@tchwork.com"
                },
                {
                    "name": "Symfony Community",
                    "homepage": "https://symfony.com/contributors"
                }
            ],
            "description": "Generic abstractions related to writing services",
            "homepage": "https://symfony.com",
            "keywords": [
                "abstractions",
                "contracts",
                "decoupling",
                "interfaces",
                "interoperability",
                "standards"
            ],
            "support": {
                "source": "https://github.com/symfony/service-contracts/tree/v3.0.2"
            },
            "funding": [
                {
                    "url": "https://symfony.com/sponsor",
                    "type": "custom"
                },
                {
                    "url": "https://github.com/fabpot",
                    "type": "github"
                },
                {
                    "url": "https://tidelift.com/funding/github/packagist/symfony/symfony",
                    "type": "tidelift"
                }
            ],
            "time": "2022-05-30T19:17:58+00:00"
        },
        {
            "name": "symfony/string",
            "version": "v6.0.12",
            "source": {
                "type": "git",
                "url": "https://github.com/symfony/string.git",
                "reference": "3a975ba1a1508ad97df45f4590f55b7cc4c1a0a0"
            },
            "dist": {
                "type": "zip",
                "url": "https://api.github.com/repos/symfony/string/zipball/3a975ba1a1508ad97df45f4590f55b7cc4c1a0a0",
                "reference": "3a975ba1a1508ad97df45f4590f55b7cc4c1a0a0",
                "shasum": ""
            },
            "require": {
                "php": ">=8.0.2",
                "symfony/polyfill-ctype": "~1.8",
                "symfony/polyfill-intl-grapheme": "~1.0",
                "symfony/polyfill-intl-normalizer": "~1.0",
                "symfony/polyfill-mbstring": "~1.0"
            },
            "conflict": {
                "symfony/translation-contracts": "<2.0"
            },
            "require-dev": {
                "symfony/error-handler": "^5.4|^6.0",
                "symfony/http-client": "^5.4|^6.0",
                "symfony/translation-contracts": "^2.0|^3.0",
                "symfony/var-exporter": "^5.4|^6.0"
            },
            "type": "library",
            "autoload": {
                "files": [
                    "Resources/functions.php"
                ],
                "psr-4": {
                    "Symfony\\Component\\String\\": ""
                },
                "exclude-from-classmap": [
                    "/Tests/"
                ]
            },
            "notification-url": "https://packagist.org/downloads/",
            "license": [
                "MIT"
            ],
            "authors": [
                {
                    "name": "Nicolas Grekas",
                    "email": "p@tchwork.com"
                },
                {
                    "name": "Symfony Community",
                    "homepage": "https://symfony.com/contributors"
                }
            ],
            "description": "Provides an object-oriented API to strings and deals with bytes, UTF-8 code points and grapheme clusters in a unified way",
            "homepage": "https://symfony.com",
            "keywords": [
                "grapheme",
                "i18n",
                "string",
                "unicode",
                "utf-8",
                "utf8"
            ],
            "support": {
                "source": "https://github.com/symfony/string/tree/v6.0.12"
            },
            "funding": [
                {
                    "url": "https://symfony.com/sponsor",
                    "type": "custom"
                },
                {
                    "url": "https://github.com/fabpot",
                    "type": "github"
                },
                {
                    "url": "https://tidelift.com/funding/github/packagist/symfony/symfony",
                    "type": "tidelift"
                }
            ],
            "time": "2022-08-12T18:05:20+00:00"
        },
        {
            "name": "theseer/tokenizer",
            "version": "1.2.1",
            "source": {
                "type": "git",
                "url": "https://github.com/theseer/tokenizer.git",
                "reference": "34a41e998c2183e22995f158c581e7b5e755ab9e"
            },
            "dist": {
                "type": "zip",
                "url": "https://api.github.com/repos/theseer/tokenizer/zipball/34a41e998c2183e22995f158c581e7b5e755ab9e",
                "reference": "34a41e998c2183e22995f158c581e7b5e755ab9e",
                "shasum": ""
            },
            "require": {
                "ext-dom": "*",
                "ext-tokenizer": "*",
                "ext-xmlwriter": "*",
                "php": "^7.2 || ^8.0"
            },
            "type": "library",
            "autoload": {
                "classmap": [
                    "src/"
                ]
            },
            "notification-url": "https://packagist.org/downloads/",
            "license": [
                "BSD-3-Clause"
            ],
            "authors": [
                {
                    "name": "Arne Blankerts",
                    "email": "arne@blankerts.de",
                    "role": "Developer"
                }
            ],
            "description": "A small library for converting tokenized PHP source code into XML and potentially other formats",
            "support": {
                "issues": "https://github.com/theseer/tokenizer/issues",
                "source": "https://github.com/theseer/tokenizer/tree/1.2.1"
            },
            "funding": [
                {
                    "url": "https://github.com/theseer",
                    "type": "github"
                }
            ],
            "time": "2021-07-28T10:34:58+00:00"
        },
        {
            "name": "wikimedia/at-ease",
            "version": "v2.1.0",
            "source": {
                "type": "git",
                "url": "https://github.com/wikimedia/at-ease.git",
                "reference": "e8ebaa7bb7c8a8395481a05f6dc4deaceab11c33"
            },
            "dist": {
                "type": "zip",
                "url": "https://api.github.com/repos/wikimedia/at-ease/zipball/e8ebaa7bb7c8a8395481a05f6dc4deaceab11c33",
                "reference": "e8ebaa7bb7c8a8395481a05f6dc4deaceab11c33",
                "shasum": ""
            },
            "require": {
                "php": ">=7.2.9"
            },
            "require-dev": {
                "mediawiki/mediawiki-codesniffer": "35.0.0",
                "mediawiki/minus-x": "1.1.1",
                "ockcyp/covers-validator": "1.3.3",
                "php-parallel-lint/php-console-highlighter": "0.5.0",
                "php-parallel-lint/php-parallel-lint": "1.2.0",
                "phpunit/phpunit": "^8.5"
            },
            "type": "library",
            "autoload": {
                "files": [
                    "src/Wikimedia/Functions.php"
                ],
                "psr-4": {
                    "Wikimedia\\AtEase\\": "src/Wikimedia/AtEase/"
                }
            },
            "notification-url": "https://packagist.org/downloads/",
            "license": [
                "GPL-2.0-or-later"
            ],
            "authors": [
                {
                    "name": "Tim Starling",
                    "email": "tstarling@wikimedia.org"
                },
                {
                    "name": "MediaWiki developers",
                    "email": "wikitech-l@lists.wikimedia.org"
                }
            ],
            "description": "Safe replacement to @ for suppressing warnings.",
            "homepage": "https://www.mediawiki.org/wiki/at-ease",
            "support": {
                "source": "https://github.com/wikimedia/at-ease/tree/v2.1.0"
            },
            "time": "2021-02-27T15:53:37+00:00"
        },
        {
            "name": "yoast/phpunit-polyfills",
            "version": "1.0.3",
            "source": {
                "type": "git",
                "url": "https://github.com/Yoast/PHPUnit-Polyfills.git",
                "reference": "5ea3536428944955f969bc764bbe09738e151ada"
            },
            "dist": {
                "type": "zip",
                "url": "https://api.github.com/repos/Yoast/PHPUnit-Polyfills/zipball/5ea3536428944955f969bc764bbe09738e151ada",
                "reference": "5ea3536428944955f969bc764bbe09738e151ada",
                "shasum": ""
            },
            "require": {
                "php": ">=5.4",
                "phpunit/phpunit": "^4.8.36 || ^5.7.21 || ^6.0 || ^7.0 || ^8.0 || ^9.0"
            },
            "require-dev": {
                "yoast/yoastcs": "^2.2.0"
            },
            "type": "library",
            "extra": {
                "branch-alias": {
                    "dev-main": "1.x-dev",
                    "dev-develop": "1.x-dev"
                }
            },
            "autoload": {
                "files": [
                    "phpunitpolyfills-autoload.php"
                ]
            },
            "notification-url": "https://packagist.org/downloads/",
            "license": [
                "BSD-3-Clause"
            ],
            "authors": [
                {
                    "name": "Team Yoast",
                    "email": "support@yoast.com",
                    "homepage": "https://yoast.com"
                },
                {
                    "name": "Contributors",
                    "homepage": "https://github.com/Yoast/PHPUnit-Polyfills/graphs/contributors"
                }
            ],
            "description": "Set of polyfills for changed PHPUnit functionality to allow for creating PHPUnit cross-version compatible tests",
            "homepage": "https://github.com/Yoast/PHPUnit-Polyfills",
            "keywords": [
                "phpunit",
                "polyfill",
                "testing"
            ],
            "support": {
                "issues": "https://github.com/Yoast/PHPUnit-Polyfills/issues",
                "source": "https://github.com/Yoast/PHPUnit-Polyfills"
            },
            "time": "2021-11-23T01:37:03+00:00"
        }
    ],
    "aliases": [],
    "minimum-stability": "dev",
    "stability-flags": {
        "automattic/jetpack-assets": 20,
        "automattic/jetpack-admin-ui": 20,
        "automattic/jetpack-autoloader": 20,
        "automattic/jetpack-composer-plugin": 20,
        "automattic/jetpack-config": 20,
        "automattic/jetpack-identity-crisis": 20,
        "automattic/jetpack-my-jetpack": 20,
        "automattic/jetpack-plugins-installer": 20,
        "automattic/jetpack-sync": 20,
        "automattic/jetpack-transport-helper": 20,
        "automattic/jetpack-changelogger": 20
    },
    "prefer-stable": true,
    "prefer-lowest": false,
    "platform": {
        "ext-json": "*"
    },
    "platform-dev": [],
    "plugin-api-version": "2.3.0"
}<|MERGE_RESOLUTION|>--- conflicted
+++ resolved
@@ -4,11 +4,7 @@
         "Read more about it at https://getcomposer.org/doc/01-basic-usage.md#installing-dependencies",
         "This file is @generated automatically"
     ],
-<<<<<<< HEAD
-    "content-hash": "b0465788c0762901cde93b34fb6aebd8",
-=======
     "content-hash": "960660108c408bb9a6572bf1c94a5627",
->>>>>>> cc837473
     "packages": [
         {
             "name": "automattic/jetpack-a8c-mc-stats",
