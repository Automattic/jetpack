--- conflicted
+++ resolved
@@ -4,11 +4,7 @@
         "Read more about it at https://getcomposer.org/doc/01-basic-usage.md#installing-dependencies",
         "This file is @generated automatically"
     ],
-<<<<<<< HEAD
-    "content-hash": "f36fecbe58d9a334b43ef81ef740e460",
-=======
     "content-hash": "701647687de3bd162811f64c0c33f370",
->>>>>>> 9c00e02c
     "packages": [
         {
             "name": "automattic/jetpack-a8c-mc-stats",
