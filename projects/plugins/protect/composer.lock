--- conflicted
+++ resolved
@@ -4,11 +4,7 @@
         "Read more about it at https://getcomposer.org/doc/01-basic-usage.md#installing-dependencies",
         "This file is @generated automatically"
     ],
-<<<<<<< HEAD
-    "content-hash": "5edaec19cffa649228dd3b6cbe957399",
-=======
-    "content-hash": "516ae748f98add6b57113241075d671d",
->>>>>>> ca9ee6af
+    "content-hash": "f274fa92aa513fc591d4da902d35a32d",
     "packages": [
         {
             "name": "automattic/jetpack-a8c-mc-stats",
@@ -2078,22 +2074,27 @@
         },
         {
             "name": "psr/container",
-            "version": "1.1.2",
+            "version": "2.0.2",
             "source": {
                 "type": "git",
                 "url": "https://github.com/php-fig/container.git",
-                "reference": "513e0666f7216c7459170d56df27dfcefe1689ea"
-            },
-            "dist": {
-                "type": "zip",
-                "url": "https://api.github.com/repos/php-fig/container/zipball/513e0666f7216c7459170d56df27dfcefe1689ea",
-                "reference": "513e0666f7216c7459170d56df27dfcefe1689ea",
+                "reference": "c71ecc56dfe541dbd90c5360474fbc405f8d5963"
+            },
+            "dist": {
+                "type": "zip",
+                "url": "https://api.github.com/repos/php-fig/container/zipball/c71ecc56dfe541dbd90c5360474fbc405f8d5963",
+                "reference": "c71ecc56dfe541dbd90c5360474fbc405f8d5963",
                 "shasum": ""
             },
             "require": {
                 "php": ">=7.4.0"
             },
             "type": "library",
+            "extra": {
+                "branch-alias": {
+                    "dev-master": "2.0.x-dev"
+                }
+            },
             "autoload": {
                 "psr-4": {
                     "Psr\\Container\\": "src/"
@@ -2120,9 +2121,9 @@
             ],
             "support": {
                 "issues": "https://github.com/php-fig/container/issues",
-                "source": "https://github.com/php-fig/container/tree/1.1.2"
-            },
-            "time": "2021-11-05T16:50:12+00:00"
+                "source": "https://github.com/php-fig/container/tree/2.0.2"
+            },
+            "time": "2021-11-05T16:47:00+00:00"
         },
         {
             "name": "roots/wordpress",
@@ -3318,25 +3319,25 @@
         },
         {
             "name": "symfony/deprecation-contracts",
-            "version": "v2.5.1",
+            "version": "v3.0.1",
             "source": {
                 "type": "git",
                 "url": "https://github.com/symfony/deprecation-contracts.git",
-                "reference": "e8b495ea28c1d97b5e0c121748d6f9b53d075c66"
-            },
-            "dist": {
-                "type": "zip",
-                "url": "https://api.github.com/repos/symfony/deprecation-contracts/zipball/e8b495ea28c1d97b5e0c121748d6f9b53d075c66",
-                "reference": "e8b495ea28c1d97b5e0c121748d6f9b53d075c66",
-                "shasum": ""
-            },
-            "require": {
-                "php": ">=7.1"
-            },
-            "type": "library",
-            "extra": {
-                "branch-alias": {
-                    "dev-main": "2.5-dev"
+                "reference": "26954b3d62a6c5fd0ea8a2a00c0353a14978d05c"
+            },
+            "dist": {
+                "type": "zip",
+                "url": "https://api.github.com/repos/symfony/deprecation-contracts/zipball/26954b3d62a6c5fd0ea8a2a00c0353a14978d05c",
+                "reference": "26954b3d62a6c5fd0ea8a2a00c0353a14978d05c",
+                "shasum": ""
+            },
+            "require": {
+                "php": ">=8.0.2"
+            },
+            "type": "library",
+            "extra": {
+                "branch-alias": {
+                    "dev-main": "3.0-dev"
                 },
                 "thanks": {
                     "name": "symfony/contracts",
@@ -3365,7 +3366,7 @@
             "description": "A generic function and convention to trigger deprecation notices",
             "homepage": "https://symfony.com",
             "support": {
-                "source": "https://github.com/symfony/deprecation-contracts/tree/v2.5.1"
+                "source": "https://github.com/symfony/deprecation-contracts/tree/v3.0.1"
             },
             "funding": [
                 {
@@ -3381,7 +3382,7 @@
                     "type": "tidelift"
                 }
             ],
-            "time": "2022-01-02T09:53:40+00:00"
+            "time": "2022-01-02T09:55:41+00:00"
         },
         {
             "name": "symfony/polyfill-ctype",
@@ -3939,22 +3940,21 @@
         },
         {
             "name": "symfony/service-contracts",
-            "version": "v2.5.1",
+            "version": "v3.0.1",
             "source": {
                 "type": "git",
                 "url": "https://github.com/symfony/service-contracts.git",
-                "reference": "24d9dc654b83e91aa59f9d167b131bc3b5bea24c"
-            },
-            "dist": {
-                "type": "zip",
-                "url": "https://api.github.com/repos/symfony/service-contracts/zipball/24d9dc654b83e91aa59f9d167b131bc3b5bea24c",
-                "reference": "24d9dc654b83e91aa59f9d167b131bc3b5bea24c",
-                "shasum": ""
-            },
-            "require": {
-                "php": ">=7.2.5",
-                "psr/container": "^1.1",
-                "symfony/deprecation-contracts": "^2.1|^3"
+                "reference": "e517458f278c2131ca9f262f8fbaf01410f2c65c"
+            },
+            "dist": {
+                "type": "zip",
+                "url": "https://api.github.com/repos/symfony/service-contracts/zipball/e517458f278c2131ca9f262f8fbaf01410f2c65c",
+                "reference": "e517458f278c2131ca9f262f8fbaf01410f2c65c",
+                "shasum": ""
+            },
+            "require": {
+                "php": ">=8.0.2",
+                "psr/container": "^2.0"
             },
             "conflict": {
                 "ext-psr": "<1.1|>=2"
@@ -3965,7 +3965,7 @@
             "type": "library",
             "extra": {
                 "branch-alias": {
-                    "dev-main": "2.5-dev"
+                    "dev-main": "3.0-dev"
                 },
                 "thanks": {
                     "name": "symfony/contracts",
@@ -4002,7 +4002,7 @@
                 "standards"
             ],
             "support": {
-                "source": "https://github.com/symfony/service-contracts/tree/v2.5.1"
+                "source": "https://github.com/symfony/service-contracts/tree/v3.0.1"
             },
             "funding": [
                 {
@@ -4018,38 +4018,37 @@
                     "type": "tidelift"
                 }
             ],
-            "time": "2022-03-13T20:07:29+00:00"
+            "time": "2022-03-13T20:10:05+00:00"
         },
         {
             "name": "symfony/string",
-            "version": "v5.4.8",
+            "version": "v6.0.8",
             "source": {
                 "type": "git",
                 "url": "https://github.com/symfony/string.git",
-                "reference": "3c061a76bff6d6ea427d85e12ad1bb8ed8cd43e8"
-            },
-            "dist": {
-                "type": "zip",
-                "url": "https://api.github.com/repos/symfony/string/zipball/3c061a76bff6d6ea427d85e12ad1bb8ed8cd43e8",
-                "reference": "3c061a76bff6d6ea427d85e12ad1bb8ed8cd43e8",
-                "shasum": ""
-            },
-            "require": {
-                "php": ">=7.2.5",
+                "reference": "ac0aa5c2282e0de624c175b68d13f2c8f2e2649d"
+            },
+            "dist": {
+                "type": "zip",
+                "url": "https://api.github.com/repos/symfony/string/zipball/ac0aa5c2282e0de624c175b68d13f2c8f2e2649d",
+                "reference": "ac0aa5c2282e0de624c175b68d13f2c8f2e2649d",
+                "shasum": ""
+            },
+            "require": {
+                "php": ">=8.0.2",
                 "symfony/polyfill-ctype": "~1.8",
                 "symfony/polyfill-intl-grapheme": "~1.0",
                 "symfony/polyfill-intl-normalizer": "~1.0",
-                "symfony/polyfill-mbstring": "~1.0",
-                "symfony/polyfill-php80": "~1.15"
+                "symfony/polyfill-mbstring": "~1.0"
             },
             "conflict": {
-                "symfony/translation-contracts": ">=3.0"
-            },
-            "require-dev": {
-                "symfony/error-handler": "^4.4|^5.0|^6.0",
-                "symfony/http-client": "^4.4|^5.0|^6.0",
-                "symfony/translation-contracts": "^1.1|^2",
-                "symfony/var-exporter": "^4.4|^5.0|^6.0"
+                "symfony/translation-contracts": "<2.0"
+            },
+            "require-dev": {
+                "symfony/error-handler": "^5.4|^6.0",
+                "symfony/http-client": "^5.4|^6.0",
+                "symfony/translation-contracts": "^2.0|^3.0",
+                "symfony/var-exporter": "^5.4|^6.0"
             },
             "type": "library",
             "autoload": {
@@ -4088,7 +4087,7 @@
                 "utf8"
             ],
             "support": {
-                "source": "https://github.com/symfony/string/tree/v5.4.8"
+                "source": "https://github.com/symfony/string/tree/v6.0.8"
             },
             "funding": [
                 {
@@ -4104,7 +4103,7 @@
                     "type": "tidelift"
                 }
             ],
-            "time": "2022-04-19T10:40:37+00:00"
+            "time": "2022-04-22T08:18:02+00:00"
         },
         {
             "name": "theseer/tokenizer",
