{
    "_readme": [
        "This file locks the dependencies of your project to a known state",
        "Read more about it at https://getcomposer.org/doc/01-basic-usage.md#installing-dependencies",
        "This file is @generated automatically"
    ],
<<<<<<< HEAD
    "content-hash": "f43722820e933a588d2f8c4426418ae5",
=======
    "content-hash": "51182b085b7441350bfde67e7e99614e",
>>>>>>> 64e1ca22
    "packages": [
        {
            "name": "automattic/jetpack-a8c-mc-stats",
            "version": "dev-trunk",
            "dist": {
                "type": "path",
                "url": "../../packages/a8c-mc-stats",
                "reference": "c5df589f62cd58dc5f1b04938e4e4edc75916812"
            },
            "require-dev": {
                "automattic/jetpack-changelogger": "^3.2",
                "yoast/phpunit-polyfills": "1.0.3"
            },
            "type": "jetpack-library",
            "extra": {
                "autotagger": true,
                "mirror-repo": "Automattic/jetpack-a8c-mc-stats",
                "changelogger": {
                    "link-template": "https://github.com/Automattic/jetpack-a8c-mc-stats/compare/v${old}...v${new}"
                },
                "branch-alias": {
                    "dev-trunk": "1.4.x-dev"
                }
            },
            "autoload": {
                "classmap": [
                    "src/"
                ]
            },
            "scripts": {
                "phpunit": [
                    "./vendor/phpunit/phpunit/phpunit --colors=always"
                ],
                "test-coverage": [
                    "php -dpcov.directory=. ./vendor/bin/phpunit --coverage-clover \"$COVERAGE_DIR/clover.xml\""
                ],
                "test-php": [
                    "@composer phpunit"
                ]
            },
            "license": [
                "GPL-2.0-or-later"
            ],
            "description": "Used to record internal usage stats for Automattic. Not visible to site owners.",
            "transport-options": {
                "relative": true
            }
        },
        {
            "name": "automattic/jetpack-admin-ui",
            "version": "dev-trunk",
            "dist": {
                "type": "path",
                "url": "../../packages/admin-ui",
                "reference": "4498cbcc23a16ae1159bb69b9482660a9aaad9a5"
            },
            "require-dev": {
                "automattic/jetpack-changelogger": "^3.2",
                "automattic/wordbless": "dev-master",
                "yoast/phpunit-polyfills": "1.0.3"
            },
            "type": "jetpack-library",
            "extra": {
                "autotagger": true,
                "mirror-repo": "Automattic/jetpack-admin-ui",
                "textdomain": "jetpack-admin-ui",
                "changelogger": {
                    "link-template": "https://github.com/Automattic/jetpack-admin-ui/compare/${old}...${new}"
                },
                "branch-alias": {
                    "dev-trunk": "0.2.x-dev"
                },
                "version-constants": {
                    "::PACKAGE_VERSION": "src/class-admin-menu.php"
                }
            },
            "autoload": {
                "classmap": [
                    "src/"
                ]
            },
            "scripts": {
                "phpunit": [
                    "./vendor/phpunit/phpunit/phpunit --colors=always"
                ],
                "test-coverage": [
                    "php -dpcov.directory=. ./vendor/bin/phpunit --coverage-clover \"$COVERAGE_DIR/clover.xml\""
                ],
                "test-php": [
                    "@composer phpunit"
                ],
                "post-update-cmd": [
                    "php -r \"copy('vendor/automattic/wordbless/src/dbless-wpdb.php', 'wordpress/wp-content/db.php');\""
                ]
            },
            "license": [
                "GPL-2.0-or-later"
            ],
            "description": "Generic Jetpack wp-admin UI elements",
            "transport-options": {
                "relative": true
            }
        },
        {
            "name": "automattic/jetpack-assets",
            "version": "dev-trunk",
            "dist": {
                "type": "path",
                "url": "../../packages/assets",
                "reference": "64ada4d1c3f69e232b27bb0e3a9d986e3f292954"
            },
            "require": {
                "automattic/jetpack-constants": "^1.6"
            },
            "require-dev": {
                "automattic/jetpack-changelogger": "^3.2",
                "brain/monkey": "2.6.1",
                "wikimedia/testing-access-wrapper": "^1.0 || ^2.0",
                "yoast/phpunit-polyfills": "1.0.3"
            },
            "type": "jetpack-library",
            "extra": {
                "autotagger": true,
                "mirror-repo": "Automattic/jetpack-assets",
                "textdomain": "jetpack-assets",
                "changelogger": {
                    "link-template": "https://github.com/Automattic/jetpack-assets/compare/v${old}...v${new}"
                },
                "branch-alias": {
                    "dev-trunk": "1.17.x-dev"
                }
            },
            "autoload": {
                "files": [
                    "actions.php"
                ],
                "classmap": [
                    "src/"
                ]
            },
            "scripts": {
                "build-development": [
                    "pnpm run build"
                ],
                "build-production": [
                    "pnpm run build-production"
                ],
                "phpunit": [
                    "./vendor/phpunit/phpunit/phpunit --colors=always"
                ],
                "test-coverage": [
                    "php -dpcov.directory=. ./vendor/bin/phpunit --coverage-clover \"$COVERAGE_DIR/php/clover.xml\"",
                    "pnpm run test-coverage"
                ],
                "test-js": [
                    "pnpm run test"
                ],
                "test-php": [
                    "@composer phpunit"
                ]
            },
            "license": [
                "GPL-2.0-or-later"
            ],
            "description": "Asset management utilities for Jetpack ecosystem packages",
            "transport-options": {
                "relative": true
            }
        },
        {
            "name": "automattic/jetpack-autoloader",
            "version": "dev-trunk",
            "dist": {
                "type": "path",
                "url": "../../packages/autoloader",
                "reference": "54d19e9ca258cd1731dc5f4a2be175204b93625f"
            },
            "require": {
                "composer-plugin-api": "^1.1 || ^2.0"
            },
            "require-dev": {
                "automattic/jetpack-changelogger": "^3.2",
                "yoast/phpunit-polyfills": "1.0.3"
            },
            "type": "composer-plugin",
            "extra": {
                "autotagger": true,
                "class": "Automattic\\Jetpack\\Autoloader\\CustomAutoloaderPlugin",
                "mirror-repo": "Automattic/jetpack-autoloader",
                "changelogger": {
                    "link-template": "https://github.com/Automattic/jetpack-autoloader/compare/v${old}...v${new}"
                },
                "branch-alias": {
                    "dev-trunk": "2.11.x-dev"
                }
            },
            "autoload": {
                "classmap": [
                    "src/AutoloadGenerator.php"
                ],
                "psr-4": {
                    "Automattic\\Jetpack\\Autoloader\\": "src"
                }
            },
            "scripts": {
                "phpunit": [
                    "./vendor/phpunit/phpunit/phpunit --colors=always"
                ],
                "test-coverage": [
                    "php -dpcov.directory=. ./vendor/bin/phpunit --coverage-php \"./tests/php/tmp/coverage-report.php\"",
                    "php ./tests/php/bin/test-coverage.php \"$COVERAGE_DIR/clover.xml\""
                ],
                "test-php": [
                    "@composer phpunit"
                ]
            },
            "license": [
                "GPL-2.0-or-later"
            ],
            "description": "Creates a custom autoloader for a plugin or theme.",
            "transport-options": {
                "relative": true
            }
        },
        {
            "name": "automattic/jetpack-composer-plugin",
            "version": "dev-trunk",
            "dist": {
                "type": "path",
                "url": "../../packages/composer-plugin",
                "reference": "cbd9a56c7fd43c342d96fb09ee6609d7e7580f9a"
            },
            "require": {
                "composer-plugin-api": "^2.1.0"
            },
            "require-dev": {
                "automattic/jetpack-changelogger": "^3.2",
                "composer/composer": "2.2.12",
                "yoast/phpunit-polyfills": "1.0.3"
            },
            "type": "composer-plugin",
            "extra": {
                "plugin-modifies-install-path": true,
                "class": "Automattic\\Jetpack\\Composer\\Plugin",
                "mirror-repo": "Automattic/jetpack-composer-plugin",
                "changelogger": {
                    "link-template": "https://github.com/Automattic/jetpack-composer-plugin/compare/v${old}...v${new}"
                },
                "autotagger": true,
                "branch-alias": {
                    "dev-trunk": "1.1.x-dev"
                }
            },
            "autoload": {
                "classmap": [
                    "src/"
                ]
            },
            "scripts": {
                "phpunit": [
                    "./vendor/phpunit/phpunit/phpunit --colors=always"
                ],
                "test-coverage": [
                    "php -dpcov.directory=. ./vendor/bin/phpunit --coverage-clover \"$COVERAGE_DIR/clover.xml\""
                ],
                "test-php": [
                    "@composer phpunit"
                ]
            },
            "license": [
                "GPL-2.0-or-later"
            ],
            "description": "A custom installer plugin for Composer to move Jetpack packages out of `vendor/` so WordPress's translation infrastructure will find their strings.",
            "transport-options": {
                "relative": true
            }
        },
        {
            "name": "automattic/jetpack-config",
            "version": "dev-trunk",
            "dist": {
                "type": "path",
                "url": "../../packages/config",
                "reference": "5bb0040805d51698efd2489b015f60661a39245f"
            },
            "require-dev": {
                "automattic/jetpack-changelogger": "^3.2"
            },
            "type": "jetpack-library",
            "extra": {
                "autotagger": true,
                "mirror-repo": "Automattic/jetpack-config",
                "textdomain": "jetpack-config",
                "changelogger": {
                    "link-template": "https://github.com/Automattic/jetpack-config/compare/v${old}...v${new}"
                },
                "branch-alias": {
                    "dev-trunk": "1.9.x-dev"
                }
            },
            "autoload": {
                "classmap": [
                    "src/"
                ]
            },
            "license": [
                "GPL-2.0-or-later"
            ],
            "description": "Jetpack configuration package that initializes other packages and configures Jetpack's functionality. Can be used as a base for all variants of Jetpack package usage.",
            "transport-options": {
                "relative": true
            }
        },
        {
            "name": "automattic/jetpack-connection",
            "version": "dev-trunk",
            "dist": {
                "type": "path",
                "url": "../../packages/connection",
                "reference": "01d5b265a224c9288f48e64e6b7b67da96153470"
            },
            "require": {
                "automattic/jetpack-a8c-mc-stats": "^1.4",
                "automattic/jetpack-admin-ui": "^0.2",
                "automattic/jetpack-constants": "^1.6",
                "automattic/jetpack-redirect": "^1.7",
                "automattic/jetpack-roles": "^1.4",
                "automattic/jetpack-status": "^1.14"
            },
            "require-dev": {
                "automattic/jetpack-changelogger": "^3.2",
                "automattic/wordbless": "@dev",
                "brain/monkey": "2.6.1",
                "yoast/phpunit-polyfills": "1.0.3"
            },
            "type": "jetpack-library",
            "extra": {
                "autotagger": true,
                "mirror-repo": "Automattic/jetpack-connection",
                "textdomain": "jetpack-connection",
                "version-constants": {
                    "::PACKAGE_VERSION": "src/class-package-version.php"
                },
                "changelogger": {
                    "link-template": "https://github.com/Automattic/jetpack-connection/compare/v${old}...v${new}"
                },
                "branch-alias": {
                    "dev-trunk": "1.41.x-dev"
                }
            },
            "autoload": {
                "classmap": [
                    "legacy",
                    "src/",
                    "src/webhooks"
                ]
            },
            "scripts": {
                "build-production": [
                    "pnpm run build-production"
                ],
                "build-development": [
                    "pnpm run build"
                ],
                "phpunit": [
                    "./vendor/phpunit/phpunit/phpunit --colors=always"
                ],
                "post-update-cmd": [
                    "php -r \"copy('vendor/automattic/wordbless/src/dbless-wpdb.php', 'wordpress/wp-content/db.php');\""
                ],
                "test-coverage": [
                    "php -dpcov.directory=. ./vendor/bin/phpunit --coverage-clover \"$COVERAGE_DIR/clover.xml\""
                ],
                "test-php": [
                    "@composer phpunit"
                ]
            },
            "license": [
                "GPL-2.0-or-later"
            ],
            "description": "Everything needed to connect to the Jetpack infrastructure",
            "transport-options": {
                "relative": true
            }
        },
        {
            "name": "automattic/jetpack-constants",
            "version": "dev-trunk",
            "dist": {
                "type": "path",
                "url": "../../packages/constants",
                "reference": "71eaf9916aaeeda2abf5a8a19e7534c6d1bc1898"
            },
            "require-dev": {
                "automattic/jetpack-changelogger": "^3.2",
                "brain/monkey": "2.6.1",
                "yoast/phpunit-polyfills": "1.0.3"
            },
            "type": "jetpack-library",
            "extra": {
                "autotagger": true,
                "mirror-repo": "Automattic/jetpack-constants",
                "changelogger": {
                    "link-template": "https://github.com/Automattic/jetpack-constants/compare/v${old}...v${new}"
                },
                "branch-alias": {
                    "dev-trunk": "1.6.x-dev"
                }
            },
            "autoload": {
                "classmap": [
                    "src/"
                ]
            },
            "scripts": {
                "phpunit": [
                    "./vendor/phpunit/phpunit/phpunit --colors=always"
                ],
                "test-coverage": [
                    "php -dpcov.directory=. ./vendor/bin/phpunit --coverage-clover \"$COVERAGE_DIR/clover.xml\""
                ],
                "test-php": [
                    "@composer phpunit"
                ]
            },
            "license": [
                "GPL-2.0-or-later"
            ],
            "description": "A wrapper for defining constants in a more testable way.",
            "transport-options": {
                "relative": true
            }
        },
        {
            "name": "automattic/jetpack-identity-crisis",
            "version": "dev-trunk",
            "dist": {
                "type": "path",
                "url": "../../packages/identity-crisis",
                "reference": "aaea6d07b044cb92e781e5249faf5bba8d9ae7bd"
            },
            "require": {
                "automattic/jetpack-assets": "^1.17",
                "automattic/jetpack-connection": "^1.41",
                "automattic/jetpack-constants": "^1.6",
                "automattic/jetpack-logo": "^1.5",
                "automattic/jetpack-status": "^1.14"
            },
            "require-dev": {
                "automattic/jetpack-changelogger": "^3.2",
                "automattic/wordbless": "@dev",
                "yoast/phpunit-polyfills": "1.0.3"
            },
            "type": "jetpack-library",
            "extra": {
                "autotagger": true,
                "mirror-repo": "Automattic/jetpack-identity-crisis",
                "textdomain": "jetpack-idc",
                "version-constants": {
                    "::PACKAGE_VERSION": "src/class-identity-crisis.php"
                },
                "changelogger": {
                    "link-template": "https://github.com/Automattic/jetpack-identity-crisis/compare/v${old}...v${new}"
                },
                "branch-alias": {
                    "dev-trunk": "0.8.x-dev"
                }
            },
            "autoload": {
                "classmap": [
                    "src/"
                ]
            },
            "scripts": {
                "build-development": [
                    "pnpm run build"
                ],
                "build-production": [
                    "NODE_ENV='production' pnpm run build"
                ],
                "phpunit": [
                    "./vendor/phpunit/phpunit/phpunit --colors=always"
                ],
                "test-coverage": [
                    "php -dpcov.directory=. ./vendor/bin/phpunit --coverage-clover \"$COVERAGE_DIR/clover.xml\""
                ],
                "test-php": [
                    "@composer phpunit"
                ],
                "post-update-cmd": [
                    "php -r \"copy('vendor/automattic/wordbless/src/dbless-wpdb.php', 'wordpress/wp-content/db.php');\""
                ],
                "watch": [
                    "Composer\\Config::disableProcessTimeout",
                    "pnpm run watch"
                ]
            },
            "license": [
                "GPL-2.0-or-later"
            ],
            "description": "Identity Crisis.",
            "transport-options": {
                "relative": true
            }
        },
        {
            "name": "automattic/jetpack-licensing",
            "version": "dev-trunk",
            "dist": {
                "type": "path",
                "url": "../../packages/licensing",
                "reference": "348638bac8d79921522959013f0e226fb1cfa283"
            },
            "require": {
                "automattic/jetpack-connection": "^1.41"
            },
            "require-dev": {
                "automattic/jetpack-changelogger": "^3.2",
                "automattic/wordbless": "@dev",
                "yoast/phpunit-polyfills": "1.0.3"
            },
            "type": "jetpack-library",
            "extra": {
                "autotagger": true,
                "mirror-repo": "Automattic/jetpack-licensing",
                "textdomain": "jetpack-licensing",
                "changelogger": {
                    "link-template": "https://github.com/Automattic/jetpack-licensing/compare/v${old}...v${new}"
                },
                "branch-alias": {
                    "dev-trunk": "1.7.x-dev"
                }
            },
            "autoload": {
                "classmap": [
                    "src/"
                ]
            },
            "scripts": {
                "phpunit": [
                    "./vendor/phpunit/phpunit/phpunit --colors=always"
                ],
                "post-update-cmd": [
                    "php -r \"copy('vendor/automattic/wordbless/src/dbless-wpdb.php', 'wordpress/wp-content/db.php');\""
                ],
                "test-coverage": [
                    "php -dpcov.directory=. ./vendor/bin/phpunit --coverage-clover \"$COVERAGE_DIR/clover.xml\""
                ],
                "test-php": [
                    "@composer phpunit"
                ]
            },
            "license": [
                "GPL-2.0-or-later"
            ],
            "description": "Everything needed to manage Jetpack licenses client-side.",
            "transport-options": {
                "relative": true
            }
        },
        {
            "name": "automattic/jetpack-logo",
            "version": "dev-trunk",
            "dist": {
                "type": "path",
                "url": "../../packages/logo",
                "reference": "0b26b43706ad99ba1e7cd7f7afa23b8f44d28d00"
            },
            "require-dev": {
                "automattic/jetpack-changelogger": "^3.2",
                "yoast/phpunit-polyfills": "1.0.3"
            },
            "type": "jetpack-library",
            "extra": {
                "autotagger": true,
                "mirror-repo": "Automattic/jetpack-logo",
                "changelogger": {
                    "link-template": "https://github.com/Automattic/jetpack-logo/compare/v${old}...v${new}"
                },
                "branch-alias": {
                    "dev-trunk": "1.5.x-dev"
                }
            },
            "autoload": {
                "classmap": [
                    "src/"
                ]
            },
            "scripts": {
                "phpunit": [
                    "./vendor/phpunit/phpunit/phpunit --colors=always"
                ],
                "test-coverage": [
                    "php -dpcov.directory=. ./vendor/bin/phpunit --coverage-clover \"$COVERAGE_DIR/clover.xml\""
                ],
                "test-php": [
                    "@composer phpunit"
                ]
            },
            "license": [
                "GPL-2.0-or-later"
            ],
            "description": "A logo for Jetpack",
            "transport-options": {
                "relative": true
            }
        },
        {
            "name": "automattic/jetpack-my-jetpack",
            "version": "dev-trunk",
            "dist": {
                "type": "path",
                "url": "../../packages/my-jetpack",
                "reference": "8736fe871409ed1de26a0e668833261853ce1c31"
            },
            "require": {
                "automattic/jetpack-admin-ui": "^0.2",
                "automattic/jetpack-assets": "^1.17",
                "automattic/jetpack-connection": "^1.41",
                "automattic/jetpack-constants": "^1.6",
                "automattic/jetpack-licensing": "^1.7",
                "automattic/jetpack-plugins-installer": "^0.1",
                "automattic/jetpack-redirect": "^1.7"
            },
            "require-dev": {
                "automattic/jetpack-changelogger": "^3.2",
                "automattic/wordbless": "@dev",
                "yoast/phpunit-polyfills": "1.0.3"
            },
            "type": "jetpack-library",
            "extra": {
                "autotagger": true,
                "mirror-repo": "Automattic/jetpack-my-jetpack",
                "textdomain": "jetpack-my-jetpack",
                "changelogger": {
                    "link-template": "https://github.com/Automattic/jetpack-my-jetpack/compare/${old}...${new}"
                },
                "branch-alias": {
                    "dev-trunk": "1.8.x-dev"
                },
                "version-constants": {
                    "::PACKAGE_VERSION": "src/class-initializer.php"
                }
            },
            "autoload": {
                "classmap": [
                    "src/",
                    "src/products"
                ]
            },
            "scripts": {
                "phpunit": [
                    "./vendor/phpunit/phpunit/phpunit --colors=always"
                ],
                "test-coverage": [
                    "php -dpcov.directory=. ./vendor/bin/phpunit --coverage-clover \"$COVERAGE_DIR/coverage.xml\"",
                    "pnpm run test --coverageDirectory=\"$COVERAGE_DIR\" --coverage --coverageReporters=clover"
                ],
                "test-php": [
                    "@composer phpunit"
                ],
                "test-js": [
                    "pnpm run test"
                ],
                "test-js-watch": [
                    "Composer\\Config::disableProcessTimeout",
                    "pnpm run test --watch"
                ],
                "build-development": [
                    "pnpm run build"
                ],
                "build-production": [
                    "NODE_ENV=production pnpm run build"
                ],
                "watch": [
                    "Composer\\Config::disableProcessTimeout",
                    "pnpm run watch"
                ],
                "post-update-cmd": [
                    "php -r \"copy('vendor/automattic/wordbless/src/dbless-wpdb.php', 'wordpress/wp-content/db.php');\""
                ]
            },
            "license": [
                "GPL-2.0-or-later"
            ],
            "description": "WP Admin page with information and configuration shared among all Jetpack stand-alone plugins",
            "transport-options": {
                "relative": true
            }
        },
        {
            "name": "automattic/jetpack-password-checker",
            "version": "dev-trunk",
            "dist": {
                "type": "path",
                "url": "../../packages/password-checker",
                "reference": "bb9512c17df550276057c69779e22578e621f96f"
            },
            "require-dev": {
                "automattic/jetpack-changelogger": "^3.2",
                "automattic/wordbless": "@dev",
                "yoast/phpunit-polyfills": "1.0.3"
            },
            "type": "jetpack-library",
            "extra": {
                "autotagger": true,
                "mirror-repo": "Automattic/jetpack-password-checker",
                "textdomain": "jetpack-password-checker",
                "changelogger": {
                    "link-template": "https://github.com/Automattic/jetpack-password-checker/compare/v${old}...v${new}"
                },
                "branch-alias": {
                    "dev-trunk": "0.2.x-dev"
                }
            },
            "autoload": {
                "classmap": [
                    "src/"
                ]
            },
            "scripts": {
                "phpunit": [
                    "./vendor/phpunit/phpunit/phpunit --colors=always"
                ],
                "test-coverage": [
                    "php -dpcov.directory=. ./vendor/bin/phpunit --coverage-clover \"$COVERAGE_DIR/clover.xml\""
                ],
                "test-php": [
                    "@composer phpunit"
                ],
                "post-update-cmd": [
                    "php -r \"copy('vendor/automattic/wordbless/src/dbless-wpdb.php', 'wordpress/wp-content/db.php');\""
                ]
            },
            "license": [
                "GPL-2.0-or-later"
            ],
            "description": "Password Checker.",
            "transport-options": {
                "relative": true
            }
        },
        {
            "name": "automattic/jetpack-plugins-installer",
            "version": "dev-trunk",
            "dist": {
                "type": "path",
                "url": "../../packages/plugins-installer",
                "reference": "b14c9e3bfbe88df233872f9b302e7b7796e1306a"
            },
            "require": {
                "automattic/jetpack-a8c-mc-stats": "^1.4"
            },
            "require-dev": {
                "automattic/jetpack-changelogger": "^3.2",
                "yoast/phpunit-polyfills": "1.0.3"
            },
            "type": "jetpack-library",
            "extra": {
                "branch-alias": {
                    "dev-trunk": "0.1.x-dev"
                },
                "mirror-repo": "Automattic/jetpack-plugins-installer",
                "changelogger": {
                    "link-template": "https://github.com/Automattic/jetpack-plugins-installer/compare/v${old}...v${new}"
                },
                "autotagger": true,
                "textdomain": "jetpack-plugins-installer"
            },
            "autoload": {
                "classmap": [
                    "src/"
                ]
            },
            "scripts": {
                "phpunit": [
                    "./vendor/phpunit/phpunit/phpunit --colors=always"
                ],
                "test-coverage": [
                    "php -dpcov.directory=. ./vendor/bin/phpunit --coverage-clover \"$COVERAGE_DIR/clover.xml\""
                ],
                "test-php": [
                    "@composer phpunit"
                ]
            },
            "license": [
                "GPL-2.0-or-later"
            ],
            "description": "Handle installation of plugins from WP.org",
            "transport-options": {
                "relative": true
            }
        },
        {
            "name": "automattic/jetpack-redirect",
            "version": "dev-trunk",
            "dist": {
                "type": "path",
                "url": "../../packages/redirect",
                "reference": "384df449e82c6792919537add3aa543468d98893"
            },
            "require": {
                "automattic/jetpack-status": "^1.14"
            },
            "require-dev": {
                "automattic/jetpack-changelogger": "^3.2",
                "brain/monkey": "2.6.1",
                "yoast/phpunit-polyfills": "1.0.3"
            },
            "type": "jetpack-library",
            "extra": {
                "autotagger": true,
                "mirror-repo": "Automattic/jetpack-redirect",
                "changelogger": {
                    "link-template": "https://github.com/Automattic/jetpack-redirect/compare/v${old}...v${new}"
                },
                "branch-alias": {
                    "dev-trunk": "1.7.x-dev"
                }
            },
            "autoload": {
                "classmap": [
                    "src/"
                ]
            },
            "scripts": {
                "phpunit": [
                    "./vendor/phpunit/phpunit/phpunit --colors=always"
                ],
                "test-coverage": [
                    "php -dpcov.directory=. ./vendor/bin/phpunit --coverage-clover \"$COVERAGE_DIR/clover.xml\""
                ],
                "test-php": [
                    "@composer phpunit"
                ]
            },
            "license": [
                "GPL-2.0-or-later"
            ],
            "description": "Utilities to build URLs to the jetpack.com/redirect/ service",
            "transport-options": {
                "relative": true
            }
        },
        {
            "name": "automattic/jetpack-roles",
            "version": "dev-trunk",
            "dist": {
                "type": "path",
                "url": "../../packages/roles",
                "reference": "e7d89c4c354ca17ec53d1a2e05454057c1b144da"
            },
            "require-dev": {
                "automattic/jetpack-changelogger": "^3.2",
                "brain/monkey": "2.6.1",
                "yoast/phpunit-polyfills": "1.0.3"
            },
            "type": "jetpack-library",
            "extra": {
                "autotagger": true,
                "mirror-repo": "Automattic/jetpack-roles",
                "changelogger": {
                    "link-template": "https://github.com/Automattic/jetpack-roles/compare/v${old}...v${new}"
                },
                "branch-alias": {
                    "dev-trunk": "1.4.x-dev"
                }
            },
            "autoload": {
                "classmap": [
                    "src/"
                ]
            },
            "scripts": {
                "phpunit": [
                    "./vendor/phpunit/phpunit/phpunit --colors=always"
                ],
                "test-coverage": [
                    "php -dpcov.directory=. ./vendor/bin/phpunit --coverage-clover \"$COVERAGE_DIR/clover.xml\""
                ],
                "test-php": [
                    "@composer phpunit"
                ]
            },
            "license": [
                "GPL-2.0-or-later"
            ],
            "description": "Utilities, related with user roles and capabilities.",
            "transport-options": {
                "relative": true
            }
        },
        {
            "name": "automattic/jetpack-status",
            "version": "dev-trunk",
            "dist": {
                "type": "path",
                "url": "../../packages/status",
                "reference": "1c747edbd6e497fd58eb51ddab48d836b61a5298"
            },
            "require": {
                "automattic/jetpack-constants": "^1.6"
            },
            "require-dev": {
                "automattic/jetpack-changelogger": "^3.2",
                "brain/monkey": "2.6.1",
                "yoast/phpunit-polyfills": "1.0.3"
            },
            "type": "jetpack-library",
            "extra": {
                "autotagger": true,
                "mirror-repo": "Automattic/jetpack-status",
                "changelogger": {
                    "link-template": "https://github.com/Automattic/jetpack-status/compare/v${old}...v${new}"
                },
                "branch-alias": {
                    "dev-trunk": "1.14.x-dev"
                }
            },
            "autoload": {
                "classmap": [
                    "src/"
                ]
            },
            "scripts": {
                "phpunit": [
                    "./vendor/phpunit/phpunit/phpunit --colors=always"
                ],
                "test-coverage": [
                    "php -dpcov.directory=. ./vendor/bin/phpunit --coverage-clover \"$COVERAGE_DIR/clover.xml\""
                ],
                "test-php": [
                    "@composer phpunit"
                ]
            },
            "license": [
                "GPL-2.0-or-later"
            ],
            "description": "Used to retrieve information about the current status of Jetpack and the site overall.",
            "transport-options": {
                "relative": true
            }
        },
        {
            "name": "automattic/jetpack-sync",
            "version": "dev-trunk",
            "dist": {
                "type": "path",
                "url": "../../packages/sync",
<<<<<<< HEAD
                "reference": "538eb1ea283cd148015e4b1ede39a7509ab707d6"
=======
                "reference": "4f4132a5723a0e8865c8b00c457c759156330680"
>>>>>>> 64e1ca22
            },
            "require": {
                "automattic/jetpack-connection": "^1.41",
                "automattic/jetpack-constants": "^1.6",
                "automattic/jetpack-identity-crisis": "^0.8",
                "automattic/jetpack-password-checker": "^0.2",
                "automattic/jetpack-roles": "^1.4",
                "automattic/jetpack-status": "^1.14"
            },
            "require-dev": {
                "automattic/jetpack-changelogger": "^3.2",
                "automattic/wordbless": "@dev",
                "yoast/phpunit-polyfills": "1.0.3"
            },
            "type": "jetpack-library",
            "extra": {
                "autotagger": true,
                "mirror-repo": "Automattic/jetpack-sync",
                "textdomain": "jetpack-sync",
                "version-constants": {
                    "::PACKAGE_VERSION": "src/class-package-version.php"
                },
                "changelogger": {
                    "link-template": "https://github.com/Automattic/jetpack-sync/compare/v${old}...v${new}"
                },
                "branch-alias": {
                    "dev-trunk": "1.37.x-dev"
                }
            },
            "autoload": {
                "classmap": [
                    "src/"
                ]
            },
            "scripts": {
                "phpunit": [
                    "./vendor/phpunit/phpunit/phpunit --colors=always"
                ],
                "test-coverage": [
                    "php -dpcov.directory=. ./vendor/bin/phpunit --coverage-clover \"$COVERAGE_DIR/clover.xml\""
                ],
                "test-php": [
                    "@composer phpunit"
                ],
                "post-update-cmd": [
                    "php -r \"copy('vendor/automattic/wordbless/src/dbless-wpdb.php', 'wordpress/wp-content/db.php');\""
                ]
            },
            "license": [
                "GPL-2.0-or-later"
            ],
            "description": "Everything needed to allow syncing to the WP.com infrastructure.",
            "transport-options": {
                "relative": true
            }
        }
    ],
    "packages-dev": [
        {
            "name": "automattic/jetpack-changelogger",
            "version": "dev-trunk",
            "dist": {
                "type": "path",
                "url": "../../packages/changelogger",
                "reference": "db7485e80ebcad717977462edf149ea62e134b3b"
            },
            "require": {
                "php": ">=5.6",
                "symfony/console": "^3.4 || ^5.2 || ^6.0",
                "symfony/process": "^3.4 || ^5.2 || ^6.0",
                "wikimedia/at-ease": "^1.2 || ^2.0"
            },
            "require-dev": {
                "wikimedia/testing-access-wrapper": "^1.0 || ^2.0",
                "yoast/phpunit-polyfills": "1.0.3"
            },
            "bin": [
                "bin/changelogger"
            ],
            "type": "project",
            "extra": {
                "autotagger": true,
                "branch-alias": {
                    "dev-trunk": "3.2.x-dev"
                },
                "mirror-repo": "Automattic/jetpack-changelogger",
                "version-constants": {
                    "::VERSION": "src/Application.php"
                },
                "changelogger": {
                    "link-template": "https://github.com/Automattic/jetpack-changelogger/compare/${old}...${new}"
                }
            },
            "autoload": {
                "psr-4": {
                    "Automattic\\Jetpack\\Changelogger\\": "src",
                    "Automattic\\Jetpack\\Changelog\\": "lib"
                }
            },
            "autoload-dev": {
                "psr-4": {
                    "Automattic\\Jetpack\\Changelogger\\Tests\\": "tests/php/includes/src",
                    "Automattic\\Jetpack\\Changelog\\Tests\\": "tests/php/includes/lib"
                }
            },
            "scripts": {
                "phpunit": [
                    "./vendor/phpunit/phpunit/phpunit --colors=always"
                ],
                "test-coverage": [
                    "php -dpcov.directory=. ./vendor/bin/phpunit --coverage-clover \"$COVERAGE_DIR/clover.xml\""
                ],
                "test-php": [
                    "@composer phpunit"
                ],
                "post-install-cmd": [
                    "[ -e vendor/bin/changelogger ] || { cd vendor/bin && ln -s ../../bin/changelogger; }"
                ],
                "post-update-cmd": [
                    "[ -e vendor/bin/changelogger ] || { cd vendor/bin && ln -s ../../bin/changelogger; }"
                ]
            },
            "license": [
                "GPL-2.0-or-later"
            ],
            "description": "Jetpack Changelogger tool. Allows for managing changelogs by dropping change files into a changelog directory with each PR.",
            "transport-options": {
                "relative": true
            }
        },
        {
            "name": "automattic/wordbless",
            "version": "0.3.1",
            "source": {
                "type": "git",
                "url": "https://github.com/Automattic/wordbless.git",
                "reference": "fc36fd22a43a9cfd2a47cd576a0584ee88afe521"
            },
            "dist": {
                "type": "zip",
                "url": "https://api.github.com/repos/Automattic/wordbless/zipball/fc36fd22a43a9cfd2a47cd576a0584ee88afe521",
                "reference": "fc36fd22a43a9cfd2a47cd576a0584ee88afe521",
                "shasum": ""
            },
            "require": {
                "php": ">=5.6.20",
                "roots/wordpress": "^5.4"
            },
            "require-dev": {
                "phpunit/phpunit": "^5.7 || ^6.5 || ^7.5 || ^9.0"
            },
            "type": "wordpress-dropin",
            "autoload": {
                "psr-4": {
                    "WorDBless\\": "src/"
                }
            },
            "notification-url": "https://packagist.org/downloads/",
            "license": [
                "GPL-2.0-or-later"
            ],
            "authors": [
                {
                    "name": "Automattic Inc."
                }
            ],
            "description": "WorDBless allows you to use WordPress core functions in your PHPUnit tests without having to set up a database and the whole WordPress environment",
            "support": {
                "issues": "https://github.com/Automattic/wordbless/issues",
                "source": "https://github.com/Automattic/wordbless/tree/0.3.1"
            },
            "time": "2021-07-07T13:01:21+00:00"
        },
        {
            "name": "doctrine/instantiator",
            "version": "1.4.1",
            "source": {
                "type": "git",
                "url": "https://github.com/doctrine/instantiator.git",
                "reference": "10dcfce151b967d20fde1b34ae6640712c3891bc"
            },
            "dist": {
                "type": "zip",
                "url": "https://api.github.com/repos/doctrine/instantiator/zipball/10dcfce151b967d20fde1b34ae6640712c3891bc",
                "reference": "10dcfce151b967d20fde1b34ae6640712c3891bc",
                "shasum": ""
            },
            "require": {
                "php": "^7.1 || ^8.0"
            },
            "require-dev": {
                "doctrine/coding-standard": "^9",
                "ext-pdo": "*",
                "ext-phar": "*",
                "phpbench/phpbench": "^0.16 || ^1",
                "phpstan/phpstan": "^1.4",
                "phpstan/phpstan-phpunit": "^1",
                "phpunit/phpunit": "^7.5 || ^8.5 || ^9.5",
                "vimeo/psalm": "^4.22"
            },
            "type": "library",
            "autoload": {
                "psr-4": {
                    "Doctrine\\Instantiator\\": "src/Doctrine/Instantiator/"
                }
            },
            "notification-url": "https://packagist.org/downloads/",
            "license": [
                "MIT"
            ],
            "authors": [
                {
                    "name": "Marco Pivetta",
                    "email": "ocramius@gmail.com",
                    "homepage": "https://ocramius.github.io/"
                }
            ],
            "description": "A small, lightweight utility to instantiate objects in PHP without invoking their constructors",
            "homepage": "https://www.doctrine-project.org/projects/instantiator.html",
            "keywords": [
                "constructor",
                "instantiate"
            ],
            "support": {
                "issues": "https://github.com/doctrine/instantiator/issues",
                "source": "https://github.com/doctrine/instantiator/tree/1.4.1"
            },
            "funding": [
                {
                    "url": "https://www.doctrine-project.org/sponsorship.html",
                    "type": "custom"
                },
                {
                    "url": "https://www.patreon.com/phpdoctrine",
                    "type": "patreon"
                },
                {
                    "url": "https://tidelift.com/funding/github/packagist/doctrine%2Finstantiator",
                    "type": "tidelift"
                }
            ],
            "time": "2022-03-03T08:28:38+00:00"
        },
        {
            "name": "myclabs/deep-copy",
            "version": "1.11.0",
            "source": {
                "type": "git",
                "url": "https://github.com/myclabs/DeepCopy.git",
                "reference": "14daed4296fae74d9e3201d2c4925d1acb7aa614"
            },
            "dist": {
                "type": "zip",
                "url": "https://api.github.com/repos/myclabs/DeepCopy/zipball/14daed4296fae74d9e3201d2c4925d1acb7aa614",
                "reference": "14daed4296fae74d9e3201d2c4925d1acb7aa614",
                "shasum": ""
            },
            "require": {
                "php": "^7.1 || ^8.0"
            },
            "conflict": {
                "doctrine/collections": "<1.6.8",
                "doctrine/common": "<2.13.3 || >=3,<3.2.2"
            },
            "require-dev": {
                "doctrine/collections": "^1.6.8",
                "doctrine/common": "^2.13.3 || ^3.2.2",
                "phpunit/phpunit": "^7.5.20 || ^8.5.23 || ^9.5.13"
            },
            "type": "library",
            "autoload": {
                "files": [
                    "src/DeepCopy/deep_copy.php"
                ],
                "psr-4": {
                    "DeepCopy\\": "src/DeepCopy/"
                }
            },
            "notification-url": "https://packagist.org/downloads/",
            "license": [
                "MIT"
            ],
            "description": "Create deep copies (clones) of your objects",
            "keywords": [
                "clone",
                "copy",
                "duplicate",
                "object",
                "object graph"
            ],
            "support": {
                "issues": "https://github.com/myclabs/DeepCopy/issues",
                "source": "https://github.com/myclabs/DeepCopy/tree/1.11.0"
            },
            "funding": [
                {
                    "url": "https://tidelift.com/funding/github/packagist/myclabs/deep-copy",
                    "type": "tidelift"
                }
            ],
            "time": "2022-03-03T13:19:32+00:00"
        },
        {
            "name": "nikic/php-parser",
            "version": "v4.14.0",
            "source": {
                "type": "git",
                "url": "https://github.com/nikic/PHP-Parser.git",
                "reference": "34bea19b6e03d8153165d8f30bba4c3be86184c1"
            },
            "dist": {
                "type": "zip",
                "url": "https://api.github.com/repos/nikic/PHP-Parser/zipball/34bea19b6e03d8153165d8f30bba4c3be86184c1",
                "reference": "34bea19b6e03d8153165d8f30bba4c3be86184c1",
                "shasum": ""
            },
            "require": {
                "ext-tokenizer": "*",
                "php": ">=7.0"
            },
            "require-dev": {
                "ircmaxell/php-yacc": "^0.0.7",
                "phpunit/phpunit": "^6.5 || ^7.0 || ^8.0 || ^9.0"
            },
            "bin": [
                "bin/php-parse"
            ],
            "type": "library",
            "extra": {
                "branch-alias": {
                    "dev-master": "4.9-dev"
                }
            },
            "autoload": {
                "psr-4": {
                    "PhpParser\\": "lib/PhpParser"
                }
            },
            "notification-url": "https://packagist.org/downloads/",
            "license": [
                "BSD-3-Clause"
            ],
            "authors": [
                {
                    "name": "Nikita Popov"
                }
            ],
            "description": "A PHP parser written in PHP",
            "keywords": [
                "parser",
                "php"
            ],
            "support": {
                "issues": "https://github.com/nikic/PHP-Parser/issues",
                "source": "https://github.com/nikic/PHP-Parser/tree/v4.14.0"
            },
            "time": "2022-05-31T20:59:12+00:00"
        },
        {
            "name": "phar-io/manifest",
            "version": "2.0.3",
            "source": {
                "type": "git",
                "url": "https://github.com/phar-io/manifest.git",
                "reference": "97803eca37d319dfa7826cc2437fc020857acb53"
            },
            "dist": {
                "type": "zip",
                "url": "https://api.github.com/repos/phar-io/manifest/zipball/97803eca37d319dfa7826cc2437fc020857acb53",
                "reference": "97803eca37d319dfa7826cc2437fc020857acb53",
                "shasum": ""
            },
            "require": {
                "ext-dom": "*",
                "ext-phar": "*",
                "ext-xmlwriter": "*",
                "phar-io/version": "^3.0.1",
                "php": "^7.2 || ^8.0"
            },
            "type": "library",
            "extra": {
                "branch-alias": {
                    "dev-master": "2.0.x-dev"
                }
            },
            "autoload": {
                "classmap": [
                    "src/"
                ]
            },
            "notification-url": "https://packagist.org/downloads/",
            "license": [
                "BSD-3-Clause"
            ],
            "authors": [
                {
                    "name": "Arne Blankerts",
                    "email": "arne@blankerts.de",
                    "role": "Developer"
                },
                {
                    "name": "Sebastian Heuer",
                    "email": "sebastian@phpeople.de",
                    "role": "Developer"
                },
                {
                    "name": "Sebastian Bergmann",
                    "email": "sebastian@phpunit.de",
                    "role": "Developer"
                }
            ],
            "description": "Component for reading phar.io manifest information from a PHP Archive (PHAR)",
            "support": {
                "issues": "https://github.com/phar-io/manifest/issues",
                "source": "https://github.com/phar-io/manifest/tree/2.0.3"
            },
            "time": "2021-07-20T11:28:43+00:00"
        },
        {
            "name": "phar-io/version",
            "version": "3.2.1",
            "source": {
                "type": "git",
                "url": "https://github.com/phar-io/version.git",
                "reference": "4f7fd7836c6f332bb2933569e566a0d6c4cbed74"
            },
            "dist": {
                "type": "zip",
                "url": "https://api.github.com/repos/phar-io/version/zipball/4f7fd7836c6f332bb2933569e566a0d6c4cbed74",
                "reference": "4f7fd7836c6f332bb2933569e566a0d6c4cbed74",
                "shasum": ""
            },
            "require": {
                "php": "^7.2 || ^8.0"
            },
            "type": "library",
            "autoload": {
                "classmap": [
                    "src/"
                ]
            },
            "notification-url": "https://packagist.org/downloads/",
            "license": [
                "BSD-3-Clause"
            ],
            "authors": [
                {
                    "name": "Arne Blankerts",
                    "email": "arne@blankerts.de",
                    "role": "Developer"
                },
                {
                    "name": "Sebastian Heuer",
                    "email": "sebastian@phpeople.de",
                    "role": "Developer"
                },
                {
                    "name": "Sebastian Bergmann",
                    "email": "sebastian@phpunit.de",
                    "role": "Developer"
                }
            ],
            "description": "Library for handling version information and constraints",
            "support": {
                "issues": "https://github.com/phar-io/version/issues",
                "source": "https://github.com/phar-io/version/tree/3.2.1"
            },
            "time": "2022-02-21T01:04:05+00:00"
        },
        {
            "name": "phpdocumentor/reflection-common",
            "version": "2.2.0",
            "source": {
                "type": "git",
                "url": "https://github.com/phpDocumentor/ReflectionCommon.git",
                "reference": "1d01c49d4ed62f25aa84a747ad35d5a16924662b"
            },
            "dist": {
                "type": "zip",
                "url": "https://api.github.com/repos/phpDocumentor/ReflectionCommon/zipball/1d01c49d4ed62f25aa84a747ad35d5a16924662b",
                "reference": "1d01c49d4ed62f25aa84a747ad35d5a16924662b",
                "shasum": ""
            },
            "require": {
                "php": "^7.2 || ^8.0"
            },
            "type": "library",
            "extra": {
                "branch-alias": {
                    "dev-2.x": "2.x-dev"
                }
            },
            "autoload": {
                "psr-4": {
                    "phpDocumentor\\Reflection\\": "src/"
                }
            },
            "notification-url": "https://packagist.org/downloads/",
            "license": [
                "MIT"
            ],
            "authors": [
                {
                    "name": "Jaap van Otterdijk",
                    "email": "opensource@ijaap.nl"
                }
            ],
            "description": "Common reflection classes used by phpdocumentor to reflect the code structure",
            "homepage": "http://www.phpdoc.org",
            "keywords": [
                "FQSEN",
                "phpDocumentor",
                "phpdoc",
                "reflection",
                "static analysis"
            ],
            "support": {
                "issues": "https://github.com/phpDocumentor/ReflectionCommon/issues",
                "source": "https://github.com/phpDocumentor/ReflectionCommon/tree/2.x"
            },
            "time": "2020-06-27T09:03:43+00:00"
        },
        {
            "name": "phpdocumentor/reflection-docblock",
            "version": "5.3.0",
            "source": {
                "type": "git",
                "url": "https://github.com/phpDocumentor/ReflectionDocBlock.git",
                "reference": "622548b623e81ca6d78b721c5e029f4ce664f170"
            },
            "dist": {
                "type": "zip",
                "url": "https://api.github.com/repos/phpDocumentor/ReflectionDocBlock/zipball/622548b623e81ca6d78b721c5e029f4ce664f170",
                "reference": "622548b623e81ca6d78b721c5e029f4ce664f170",
                "shasum": ""
            },
            "require": {
                "ext-filter": "*",
                "php": "^7.2 || ^8.0",
                "phpdocumentor/reflection-common": "^2.2",
                "phpdocumentor/type-resolver": "^1.3",
                "webmozart/assert": "^1.9.1"
            },
            "require-dev": {
                "mockery/mockery": "~1.3.2",
                "psalm/phar": "^4.8"
            },
            "type": "library",
            "extra": {
                "branch-alias": {
                    "dev-master": "5.x-dev"
                }
            },
            "autoload": {
                "psr-4": {
                    "phpDocumentor\\Reflection\\": "src"
                }
            },
            "notification-url": "https://packagist.org/downloads/",
            "license": [
                "MIT"
            ],
            "authors": [
                {
                    "name": "Mike van Riel",
                    "email": "me@mikevanriel.com"
                },
                {
                    "name": "Jaap van Otterdijk",
                    "email": "account@ijaap.nl"
                }
            ],
            "description": "With this component, a library can provide support for annotations via DocBlocks or otherwise retrieve information that is embedded in a DocBlock.",
            "support": {
                "issues": "https://github.com/phpDocumentor/ReflectionDocBlock/issues",
                "source": "https://github.com/phpDocumentor/ReflectionDocBlock/tree/5.3.0"
            },
            "time": "2021-10-19T17:43:47+00:00"
        },
        {
            "name": "phpdocumentor/type-resolver",
            "version": "1.6.1",
            "source": {
                "type": "git",
                "url": "https://github.com/phpDocumentor/TypeResolver.git",
                "reference": "77a32518733312af16a44300404e945338981de3"
            },
            "dist": {
                "type": "zip",
                "url": "https://api.github.com/repos/phpDocumentor/TypeResolver/zipball/77a32518733312af16a44300404e945338981de3",
                "reference": "77a32518733312af16a44300404e945338981de3",
                "shasum": ""
            },
            "require": {
                "php": "^7.2 || ^8.0",
                "phpdocumentor/reflection-common": "^2.0"
            },
            "require-dev": {
                "ext-tokenizer": "*",
                "psalm/phar": "^4.8"
            },
            "type": "library",
            "extra": {
                "branch-alias": {
                    "dev-1.x": "1.x-dev"
                }
            },
            "autoload": {
                "psr-4": {
                    "phpDocumentor\\Reflection\\": "src"
                }
            },
            "notification-url": "https://packagist.org/downloads/",
            "license": [
                "MIT"
            ],
            "authors": [
                {
                    "name": "Mike van Riel",
                    "email": "me@mikevanriel.com"
                }
            ],
            "description": "A PSR-5 based resolver of Class names, Types and Structural Element Names",
            "support": {
                "issues": "https://github.com/phpDocumentor/TypeResolver/issues",
                "source": "https://github.com/phpDocumentor/TypeResolver/tree/1.6.1"
            },
            "time": "2022-03-15T21:29:03+00:00"
        },
        {
            "name": "phpspec/prophecy",
            "version": "v1.15.0",
            "source": {
                "type": "git",
                "url": "https://github.com/phpspec/prophecy.git",
                "reference": "bbcd7380b0ebf3961ee21409db7b38bc31d69a13"
            },
            "dist": {
                "type": "zip",
                "url": "https://api.github.com/repos/phpspec/prophecy/zipball/bbcd7380b0ebf3961ee21409db7b38bc31d69a13",
                "reference": "bbcd7380b0ebf3961ee21409db7b38bc31d69a13",
                "shasum": ""
            },
            "require": {
                "doctrine/instantiator": "^1.2",
                "php": "^7.2 || ~8.0, <8.2",
                "phpdocumentor/reflection-docblock": "^5.2",
                "sebastian/comparator": "^3.0 || ^4.0",
                "sebastian/recursion-context": "^3.0 || ^4.0"
            },
            "require-dev": {
                "phpspec/phpspec": "^6.0 || ^7.0",
                "phpunit/phpunit": "^8.0 || ^9.0"
            },
            "type": "library",
            "extra": {
                "branch-alias": {
                    "dev-master": "1.x-dev"
                }
            },
            "autoload": {
                "psr-4": {
                    "Prophecy\\": "src/Prophecy"
                }
            },
            "notification-url": "https://packagist.org/downloads/",
            "license": [
                "MIT"
            ],
            "authors": [
                {
                    "name": "Konstantin Kudryashov",
                    "email": "ever.zet@gmail.com",
                    "homepage": "http://everzet.com"
                },
                {
                    "name": "Marcello Duarte",
                    "email": "marcello.duarte@gmail.com"
                }
            ],
            "description": "Highly opinionated mocking framework for PHP 5.3+",
            "homepage": "https://github.com/phpspec/prophecy",
            "keywords": [
                "Double",
                "Dummy",
                "fake",
                "mock",
                "spy",
                "stub"
            ],
            "support": {
                "issues": "https://github.com/phpspec/prophecy/issues",
                "source": "https://github.com/phpspec/prophecy/tree/v1.15.0"
            },
            "time": "2021-12-08T12:19:24+00:00"
        },
        {
            "name": "phpunit/php-code-coverage",
            "version": "9.2.15",
            "source": {
                "type": "git",
                "url": "https://github.com/sebastianbergmann/php-code-coverage.git",
                "reference": "2e9da11878c4202f97915c1cb4bb1ca318a63f5f"
            },
            "dist": {
                "type": "zip",
                "url": "https://api.github.com/repos/sebastianbergmann/php-code-coverage/zipball/2e9da11878c4202f97915c1cb4bb1ca318a63f5f",
                "reference": "2e9da11878c4202f97915c1cb4bb1ca318a63f5f",
                "shasum": ""
            },
            "require": {
                "ext-dom": "*",
                "ext-libxml": "*",
                "ext-xmlwriter": "*",
                "nikic/php-parser": "^4.13.0",
                "php": ">=7.3",
                "phpunit/php-file-iterator": "^3.0.3",
                "phpunit/php-text-template": "^2.0.2",
                "sebastian/code-unit-reverse-lookup": "^2.0.2",
                "sebastian/complexity": "^2.0",
                "sebastian/environment": "^5.1.2",
                "sebastian/lines-of-code": "^1.0.3",
                "sebastian/version": "^3.0.1",
                "theseer/tokenizer": "^1.2.0"
            },
            "require-dev": {
                "phpunit/phpunit": "^9.3"
            },
            "suggest": {
                "ext-pcov": "*",
                "ext-xdebug": "*"
            },
            "type": "library",
            "extra": {
                "branch-alias": {
                    "dev-master": "9.2-dev"
                }
            },
            "autoload": {
                "classmap": [
                    "src/"
                ]
            },
            "notification-url": "https://packagist.org/downloads/",
            "license": [
                "BSD-3-Clause"
            ],
            "authors": [
                {
                    "name": "Sebastian Bergmann",
                    "email": "sebastian@phpunit.de",
                    "role": "lead"
                }
            ],
            "description": "Library that provides collection, processing, and rendering functionality for PHP code coverage information.",
            "homepage": "https://github.com/sebastianbergmann/php-code-coverage",
            "keywords": [
                "coverage",
                "testing",
                "xunit"
            ],
            "support": {
                "issues": "https://github.com/sebastianbergmann/php-code-coverage/issues",
                "source": "https://github.com/sebastianbergmann/php-code-coverage/tree/9.2.15"
            },
            "funding": [
                {
                    "url": "https://github.com/sebastianbergmann",
                    "type": "github"
                }
            ],
            "time": "2022-03-07T09:28:20+00:00"
        },
        {
            "name": "phpunit/php-file-iterator",
            "version": "3.0.6",
            "source": {
                "type": "git",
                "url": "https://github.com/sebastianbergmann/php-file-iterator.git",
                "reference": "cf1c2e7c203ac650e352f4cc675a7021e7d1b3cf"
            },
            "dist": {
                "type": "zip",
                "url": "https://api.github.com/repos/sebastianbergmann/php-file-iterator/zipball/cf1c2e7c203ac650e352f4cc675a7021e7d1b3cf",
                "reference": "cf1c2e7c203ac650e352f4cc675a7021e7d1b3cf",
                "shasum": ""
            },
            "require": {
                "php": ">=7.3"
            },
            "require-dev": {
                "phpunit/phpunit": "^9.3"
            },
            "type": "library",
            "extra": {
                "branch-alias": {
                    "dev-master": "3.0-dev"
                }
            },
            "autoload": {
                "classmap": [
                    "src/"
                ]
            },
            "notification-url": "https://packagist.org/downloads/",
            "license": [
                "BSD-3-Clause"
            ],
            "authors": [
                {
                    "name": "Sebastian Bergmann",
                    "email": "sebastian@phpunit.de",
                    "role": "lead"
                }
            ],
            "description": "FilterIterator implementation that filters files based on a list of suffixes.",
            "homepage": "https://github.com/sebastianbergmann/php-file-iterator/",
            "keywords": [
                "filesystem",
                "iterator"
            ],
            "support": {
                "issues": "https://github.com/sebastianbergmann/php-file-iterator/issues",
                "source": "https://github.com/sebastianbergmann/php-file-iterator/tree/3.0.6"
            },
            "funding": [
                {
                    "url": "https://github.com/sebastianbergmann",
                    "type": "github"
                }
            ],
            "time": "2021-12-02T12:48:52+00:00"
        },
        {
            "name": "phpunit/php-invoker",
            "version": "3.1.1",
            "source": {
                "type": "git",
                "url": "https://github.com/sebastianbergmann/php-invoker.git",
                "reference": "5a10147d0aaf65b58940a0b72f71c9ac0423cc67"
            },
            "dist": {
                "type": "zip",
                "url": "https://api.github.com/repos/sebastianbergmann/php-invoker/zipball/5a10147d0aaf65b58940a0b72f71c9ac0423cc67",
                "reference": "5a10147d0aaf65b58940a0b72f71c9ac0423cc67",
                "shasum": ""
            },
            "require": {
                "php": ">=7.3"
            },
            "require-dev": {
                "ext-pcntl": "*",
                "phpunit/phpunit": "^9.3"
            },
            "suggest": {
                "ext-pcntl": "*"
            },
            "type": "library",
            "extra": {
                "branch-alias": {
                    "dev-master": "3.1-dev"
                }
            },
            "autoload": {
                "classmap": [
                    "src/"
                ]
            },
            "notification-url": "https://packagist.org/downloads/",
            "license": [
                "BSD-3-Clause"
            ],
            "authors": [
                {
                    "name": "Sebastian Bergmann",
                    "email": "sebastian@phpunit.de",
                    "role": "lead"
                }
            ],
            "description": "Invoke callables with a timeout",
            "homepage": "https://github.com/sebastianbergmann/php-invoker/",
            "keywords": [
                "process"
            ],
            "support": {
                "issues": "https://github.com/sebastianbergmann/php-invoker/issues",
                "source": "https://github.com/sebastianbergmann/php-invoker/tree/3.1.1"
            },
            "funding": [
                {
                    "url": "https://github.com/sebastianbergmann",
                    "type": "github"
                }
            ],
            "time": "2020-09-28T05:58:55+00:00"
        },
        {
            "name": "phpunit/php-text-template",
            "version": "2.0.4",
            "source": {
                "type": "git",
                "url": "https://github.com/sebastianbergmann/php-text-template.git",
                "reference": "5da5f67fc95621df9ff4c4e5a84d6a8a2acf7c28"
            },
            "dist": {
                "type": "zip",
                "url": "https://api.github.com/repos/sebastianbergmann/php-text-template/zipball/5da5f67fc95621df9ff4c4e5a84d6a8a2acf7c28",
                "reference": "5da5f67fc95621df9ff4c4e5a84d6a8a2acf7c28",
                "shasum": ""
            },
            "require": {
                "php": ">=7.3"
            },
            "require-dev": {
                "phpunit/phpunit": "^9.3"
            },
            "type": "library",
            "extra": {
                "branch-alias": {
                    "dev-master": "2.0-dev"
                }
            },
            "autoload": {
                "classmap": [
                    "src/"
                ]
            },
            "notification-url": "https://packagist.org/downloads/",
            "license": [
                "BSD-3-Clause"
            ],
            "authors": [
                {
                    "name": "Sebastian Bergmann",
                    "email": "sebastian@phpunit.de",
                    "role": "lead"
                }
            ],
            "description": "Simple template engine.",
            "homepage": "https://github.com/sebastianbergmann/php-text-template/",
            "keywords": [
                "template"
            ],
            "support": {
                "issues": "https://github.com/sebastianbergmann/php-text-template/issues",
                "source": "https://github.com/sebastianbergmann/php-text-template/tree/2.0.4"
            },
            "funding": [
                {
                    "url": "https://github.com/sebastianbergmann",
                    "type": "github"
                }
            ],
            "time": "2020-10-26T05:33:50+00:00"
        },
        {
            "name": "phpunit/php-timer",
            "version": "5.0.3",
            "source": {
                "type": "git",
                "url": "https://github.com/sebastianbergmann/php-timer.git",
                "reference": "5a63ce20ed1b5bf577850e2c4e87f4aa902afbd2"
            },
            "dist": {
                "type": "zip",
                "url": "https://api.github.com/repos/sebastianbergmann/php-timer/zipball/5a63ce20ed1b5bf577850e2c4e87f4aa902afbd2",
                "reference": "5a63ce20ed1b5bf577850e2c4e87f4aa902afbd2",
                "shasum": ""
            },
            "require": {
                "php": ">=7.3"
            },
            "require-dev": {
                "phpunit/phpunit": "^9.3"
            },
            "type": "library",
            "extra": {
                "branch-alias": {
                    "dev-master": "5.0-dev"
                }
            },
            "autoload": {
                "classmap": [
                    "src/"
                ]
            },
            "notification-url": "https://packagist.org/downloads/",
            "license": [
                "BSD-3-Clause"
            ],
            "authors": [
                {
                    "name": "Sebastian Bergmann",
                    "email": "sebastian@phpunit.de",
                    "role": "lead"
                }
            ],
            "description": "Utility class for timing",
            "homepage": "https://github.com/sebastianbergmann/php-timer/",
            "keywords": [
                "timer"
            ],
            "support": {
                "issues": "https://github.com/sebastianbergmann/php-timer/issues",
                "source": "https://github.com/sebastianbergmann/php-timer/tree/5.0.3"
            },
            "funding": [
                {
                    "url": "https://github.com/sebastianbergmann",
                    "type": "github"
                }
            ],
            "time": "2020-10-26T13:16:10+00:00"
        },
        {
            "name": "phpunit/phpunit",
            "version": "9.5.21",
            "source": {
                "type": "git",
                "url": "https://github.com/sebastianbergmann/phpunit.git",
                "reference": "0e32b76be457de00e83213528f6bb37e2a38fcb1"
            },
            "dist": {
                "type": "zip",
                "url": "https://api.github.com/repos/sebastianbergmann/phpunit/zipball/0e32b76be457de00e83213528f6bb37e2a38fcb1",
                "reference": "0e32b76be457de00e83213528f6bb37e2a38fcb1",
                "shasum": ""
            },
            "require": {
                "doctrine/instantiator": "^1.3.1",
                "ext-dom": "*",
                "ext-json": "*",
                "ext-libxml": "*",
                "ext-mbstring": "*",
                "ext-xml": "*",
                "ext-xmlwriter": "*",
                "myclabs/deep-copy": "^1.10.1",
                "phar-io/manifest": "^2.0.3",
                "phar-io/version": "^3.0.2",
                "php": ">=7.3",
                "phpspec/prophecy": "^1.12.1",
                "phpunit/php-code-coverage": "^9.2.13",
                "phpunit/php-file-iterator": "^3.0.5",
                "phpunit/php-invoker": "^3.1.1",
                "phpunit/php-text-template": "^2.0.3",
                "phpunit/php-timer": "^5.0.2",
                "sebastian/cli-parser": "^1.0.1",
                "sebastian/code-unit": "^1.0.6",
                "sebastian/comparator": "^4.0.5",
                "sebastian/diff": "^4.0.3",
                "sebastian/environment": "^5.1.3",
                "sebastian/exporter": "^4.0.3",
                "sebastian/global-state": "^5.0.1",
                "sebastian/object-enumerator": "^4.0.3",
                "sebastian/resource-operations": "^3.0.3",
                "sebastian/type": "^3.0",
                "sebastian/version": "^3.0.2"
            },
            "require-dev": {
                "phpspec/prophecy-phpunit": "^2.0.1"
            },
            "suggest": {
                "ext-soap": "*",
                "ext-xdebug": "*"
            },
            "bin": [
                "phpunit"
            ],
            "type": "library",
            "extra": {
                "branch-alias": {
                    "dev-master": "9.5-dev"
                }
            },
            "autoload": {
                "files": [
                    "src/Framework/Assert/Functions.php"
                ],
                "classmap": [
                    "src/"
                ]
            },
            "notification-url": "https://packagist.org/downloads/",
            "license": [
                "BSD-3-Clause"
            ],
            "authors": [
                {
                    "name": "Sebastian Bergmann",
                    "email": "sebastian@phpunit.de",
                    "role": "lead"
                }
            ],
            "description": "The PHP Unit Testing framework.",
            "homepage": "https://phpunit.de/",
            "keywords": [
                "phpunit",
                "testing",
                "xunit"
            ],
            "support": {
                "issues": "https://github.com/sebastianbergmann/phpunit/issues",
                "source": "https://github.com/sebastianbergmann/phpunit/tree/9.5.21"
            },
            "funding": [
                {
                    "url": "https://phpunit.de/sponsors.html",
                    "type": "custom"
                },
                {
                    "url": "https://github.com/sebastianbergmann",
                    "type": "github"
                }
            ],
            "time": "2022-06-19T12:14:25+00:00"
        },
        {
            "name": "psr/container",
            "version": "1.1.2",
            "source": {
                "type": "git",
                "url": "https://github.com/php-fig/container.git",
                "reference": "513e0666f7216c7459170d56df27dfcefe1689ea"
            },
            "dist": {
                "type": "zip",
                "url": "https://api.github.com/repos/php-fig/container/zipball/513e0666f7216c7459170d56df27dfcefe1689ea",
                "reference": "513e0666f7216c7459170d56df27dfcefe1689ea",
                "shasum": ""
            },
            "require": {
                "php": ">=7.4.0"
            },
            "type": "library",
            "autoload": {
                "psr-4": {
                    "Psr\\Container\\": "src/"
                }
            },
            "notification-url": "https://packagist.org/downloads/",
            "license": [
                "MIT"
            ],
            "authors": [
                {
                    "name": "PHP-FIG",
                    "homepage": "https://www.php-fig.org/"
                }
            ],
            "description": "Common Container Interface (PHP FIG PSR-11)",
            "homepage": "https://github.com/php-fig/container",
            "keywords": [
                "PSR-11",
                "container",
                "container-interface",
                "container-interop",
                "psr"
            ],
            "support": {
                "issues": "https://github.com/php-fig/container/issues",
                "source": "https://github.com/php-fig/container/tree/1.1.2"
            },
            "time": "2021-11-05T16:50:12+00:00"
        },
        {
            "name": "roots/wordpress",
            "version": "5.9.3",
            "source": {
                "type": "git",
                "url": "https://github.com/WordPress/WordPress.git",
                "reference": "5.9.3"
            },
            "dist": {
                "type": "zip",
                "url": "https://api.github.com/repos/WordPress/WordPress/zipball/refs/tags/5.9.3"
            },
            "require": {
                "php": ">=5.3.2",
                "roots/wordpress-core-installer": ">=1.0.0"
            },
            "provide": {
                "wordpress/core-implementation": "5.9.3"
            },
            "type": "wordpress-core",
            "notification-url": "https://packagist.org/downloads/",
            "license": [
                "GPL-2.0-or-later"
            ],
            "authors": [
                {
                    "name": "WordPress Community",
                    "homepage": "https://wordpress.org/about/"
                }
            ],
            "description": "WordPress is web software you can use to create a beautiful website or blog.",
            "homepage": "https://wordpress.org/",
            "keywords": [
                "blog",
                "cms",
                "wordpress"
            ],
            "support": {
                "docs": "https://developer.wordpress.org/",
                "forum": "https://wordpress.org/support/",
                "irc": "irc://irc.freenode.net/wordpress",
                "issues": "https://core.trac.wordpress.org/",
                "rss": "https://wordpress.org/news/feed/",
                "source": "https://core.trac.wordpress.org/browser",
                "wiki": "https://codex.wordpress.org/"
            },
            "funding": [
                {
                    "url": "https://github.com/roots",
                    "type": "github"
                },
                {
                    "url": "https://www.patreon.com/rootsdev",
                    "type": "patreon"
                }
            ],
            "time": "2022-04-06T02:26:36+00:00"
        },
        {
            "name": "roots/wordpress-core-installer",
            "version": "1.100.0",
            "source": {
                "type": "git",
                "url": "https://github.com/roots/wordpress-core-installer.git",
                "reference": "73f8488e5178c5d54234b919f823a9095e2b1847"
            },
            "dist": {
                "type": "zip",
                "url": "https://api.github.com/repos/roots/wordpress-core-installer/zipball/73f8488e5178c5d54234b919f823a9095e2b1847",
                "reference": "73f8488e5178c5d54234b919f823a9095e2b1847",
                "shasum": ""
            },
            "require": {
                "composer-plugin-api": "^1.0 || ^2.0",
                "php": ">=5.6.0"
            },
            "conflict": {
                "composer/installers": "<1.0.6"
            },
            "replace": {
                "johnpbloch/wordpress-core-installer": "*"
            },
            "require-dev": {
                "composer/composer": "^1.0 || ^2.0",
                "phpunit/phpunit": ">=5.7.27"
            },
            "type": "composer-plugin",
            "extra": {
                "class": "Roots\\Composer\\WordPressCorePlugin"
            },
            "autoload": {
                "psr-4": {
                    "Roots\\Composer\\": "src/"
                }
            },
            "notification-url": "https://packagist.org/downloads/",
            "license": [
                "GPL-2.0-or-later"
            ],
            "authors": [
                {
                    "name": "John P. Bloch",
                    "email": "me@johnpbloch.com"
                },
                {
                    "name": "Roots",
                    "email": "team@roots.io"
                }
            ],
            "description": "A custom installer to handle deploying WordPress with composer",
            "keywords": [
                "wordpress"
            ],
            "support": {
                "issues": "https://github.com/roots/wordpress-core-installer/issues",
                "source": "https://github.com/roots/wordpress-core-installer/tree/master"
            },
            "funding": [
                {
                    "url": "https://github.com/roots",
                    "type": "github"
                },
                {
                    "url": "https://www.patreon.com/rootsdev",
                    "type": "patreon"
                }
            ],
            "time": "2020-08-20T00:27:30+00:00"
        },
        {
            "name": "sebastian/cli-parser",
            "version": "1.0.1",
            "source": {
                "type": "git",
                "url": "https://github.com/sebastianbergmann/cli-parser.git",
                "reference": "442e7c7e687e42adc03470c7b668bc4b2402c0b2"
            },
            "dist": {
                "type": "zip",
                "url": "https://api.github.com/repos/sebastianbergmann/cli-parser/zipball/442e7c7e687e42adc03470c7b668bc4b2402c0b2",
                "reference": "442e7c7e687e42adc03470c7b668bc4b2402c0b2",
                "shasum": ""
            },
            "require": {
                "php": ">=7.3"
            },
            "require-dev": {
                "phpunit/phpunit": "^9.3"
            },
            "type": "library",
            "extra": {
                "branch-alias": {
                    "dev-master": "1.0-dev"
                }
            },
            "autoload": {
                "classmap": [
                    "src/"
                ]
            },
            "notification-url": "https://packagist.org/downloads/",
            "license": [
                "BSD-3-Clause"
            ],
            "authors": [
                {
                    "name": "Sebastian Bergmann",
                    "email": "sebastian@phpunit.de",
                    "role": "lead"
                }
            ],
            "description": "Library for parsing CLI options",
            "homepage": "https://github.com/sebastianbergmann/cli-parser",
            "support": {
                "issues": "https://github.com/sebastianbergmann/cli-parser/issues",
                "source": "https://github.com/sebastianbergmann/cli-parser/tree/1.0.1"
            },
            "funding": [
                {
                    "url": "https://github.com/sebastianbergmann",
                    "type": "github"
                }
            ],
            "time": "2020-09-28T06:08:49+00:00"
        },
        {
            "name": "sebastian/code-unit",
            "version": "1.0.8",
            "source": {
                "type": "git",
                "url": "https://github.com/sebastianbergmann/code-unit.git",
                "reference": "1fc9f64c0927627ef78ba436c9b17d967e68e120"
            },
            "dist": {
                "type": "zip",
                "url": "https://api.github.com/repos/sebastianbergmann/code-unit/zipball/1fc9f64c0927627ef78ba436c9b17d967e68e120",
                "reference": "1fc9f64c0927627ef78ba436c9b17d967e68e120",
                "shasum": ""
            },
            "require": {
                "php": ">=7.3"
            },
            "require-dev": {
                "phpunit/phpunit": "^9.3"
            },
            "type": "library",
            "extra": {
                "branch-alias": {
                    "dev-master": "1.0-dev"
                }
            },
            "autoload": {
                "classmap": [
                    "src/"
                ]
            },
            "notification-url": "https://packagist.org/downloads/",
            "license": [
                "BSD-3-Clause"
            ],
            "authors": [
                {
                    "name": "Sebastian Bergmann",
                    "email": "sebastian@phpunit.de",
                    "role": "lead"
                }
            ],
            "description": "Collection of value objects that represent the PHP code units",
            "homepage": "https://github.com/sebastianbergmann/code-unit",
            "support": {
                "issues": "https://github.com/sebastianbergmann/code-unit/issues",
                "source": "https://github.com/sebastianbergmann/code-unit/tree/1.0.8"
            },
            "funding": [
                {
                    "url": "https://github.com/sebastianbergmann",
                    "type": "github"
                }
            ],
            "time": "2020-10-26T13:08:54+00:00"
        },
        {
            "name": "sebastian/code-unit-reverse-lookup",
            "version": "2.0.3",
            "source": {
                "type": "git",
                "url": "https://github.com/sebastianbergmann/code-unit-reverse-lookup.git",
                "reference": "ac91f01ccec49fb77bdc6fd1e548bc70f7faa3e5"
            },
            "dist": {
                "type": "zip",
                "url": "https://api.github.com/repos/sebastianbergmann/code-unit-reverse-lookup/zipball/ac91f01ccec49fb77bdc6fd1e548bc70f7faa3e5",
                "reference": "ac91f01ccec49fb77bdc6fd1e548bc70f7faa3e5",
                "shasum": ""
            },
            "require": {
                "php": ">=7.3"
            },
            "require-dev": {
                "phpunit/phpunit": "^9.3"
            },
            "type": "library",
            "extra": {
                "branch-alias": {
                    "dev-master": "2.0-dev"
                }
            },
            "autoload": {
                "classmap": [
                    "src/"
                ]
            },
            "notification-url": "https://packagist.org/downloads/",
            "license": [
                "BSD-3-Clause"
            ],
            "authors": [
                {
                    "name": "Sebastian Bergmann",
                    "email": "sebastian@phpunit.de"
                }
            ],
            "description": "Looks up which function or method a line of code belongs to",
            "homepage": "https://github.com/sebastianbergmann/code-unit-reverse-lookup/",
            "support": {
                "issues": "https://github.com/sebastianbergmann/code-unit-reverse-lookup/issues",
                "source": "https://github.com/sebastianbergmann/code-unit-reverse-lookup/tree/2.0.3"
            },
            "funding": [
                {
                    "url": "https://github.com/sebastianbergmann",
                    "type": "github"
                }
            ],
            "time": "2020-09-28T05:30:19+00:00"
        },
        {
            "name": "sebastian/comparator",
            "version": "4.0.6",
            "source": {
                "type": "git",
                "url": "https://github.com/sebastianbergmann/comparator.git",
                "reference": "55f4261989e546dc112258c7a75935a81a7ce382"
            },
            "dist": {
                "type": "zip",
                "url": "https://api.github.com/repos/sebastianbergmann/comparator/zipball/55f4261989e546dc112258c7a75935a81a7ce382",
                "reference": "55f4261989e546dc112258c7a75935a81a7ce382",
                "shasum": ""
            },
            "require": {
                "php": ">=7.3",
                "sebastian/diff": "^4.0",
                "sebastian/exporter": "^4.0"
            },
            "require-dev": {
                "phpunit/phpunit": "^9.3"
            },
            "type": "library",
            "extra": {
                "branch-alias": {
                    "dev-master": "4.0-dev"
                }
            },
            "autoload": {
                "classmap": [
                    "src/"
                ]
            },
            "notification-url": "https://packagist.org/downloads/",
            "license": [
                "BSD-3-Clause"
            ],
            "authors": [
                {
                    "name": "Sebastian Bergmann",
                    "email": "sebastian@phpunit.de"
                },
                {
                    "name": "Jeff Welch",
                    "email": "whatthejeff@gmail.com"
                },
                {
                    "name": "Volker Dusch",
                    "email": "github@wallbash.com"
                },
                {
                    "name": "Bernhard Schussek",
                    "email": "bschussek@2bepublished.at"
                }
            ],
            "description": "Provides the functionality to compare PHP values for equality",
            "homepage": "https://github.com/sebastianbergmann/comparator",
            "keywords": [
                "comparator",
                "compare",
                "equality"
            ],
            "support": {
                "issues": "https://github.com/sebastianbergmann/comparator/issues",
                "source": "https://github.com/sebastianbergmann/comparator/tree/4.0.6"
            },
            "funding": [
                {
                    "url": "https://github.com/sebastianbergmann",
                    "type": "github"
                }
            ],
            "time": "2020-10-26T15:49:45+00:00"
        },
        {
            "name": "sebastian/complexity",
            "version": "2.0.2",
            "source": {
                "type": "git",
                "url": "https://github.com/sebastianbergmann/complexity.git",
                "reference": "739b35e53379900cc9ac327b2147867b8b6efd88"
            },
            "dist": {
                "type": "zip",
                "url": "https://api.github.com/repos/sebastianbergmann/complexity/zipball/739b35e53379900cc9ac327b2147867b8b6efd88",
                "reference": "739b35e53379900cc9ac327b2147867b8b6efd88",
                "shasum": ""
            },
            "require": {
                "nikic/php-parser": "^4.7",
                "php": ">=7.3"
            },
            "require-dev": {
                "phpunit/phpunit": "^9.3"
            },
            "type": "library",
            "extra": {
                "branch-alias": {
                    "dev-master": "2.0-dev"
                }
            },
            "autoload": {
                "classmap": [
                    "src/"
                ]
            },
            "notification-url": "https://packagist.org/downloads/",
            "license": [
                "BSD-3-Clause"
            ],
            "authors": [
                {
                    "name": "Sebastian Bergmann",
                    "email": "sebastian@phpunit.de",
                    "role": "lead"
                }
            ],
            "description": "Library for calculating the complexity of PHP code units",
            "homepage": "https://github.com/sebastianbergmann/complexity",
            "support": {
                "issues": "https://github.com/sebastianbergmann/complexity/issues",
                "source": "https://github.com/sebastianbergmann/complexity/tree/2.0.2"
            },
            "funding": [
                {
                    "url": "https://github.com/sebastianbergmann",
                    "type": "github"
                }
            ],
            "time": "2020-10-26T15:52:27+00:00"
        },
        {
            "name": "sebastian/diff",
            "version": "4.0.4",
            "source": {
                "type": "git",
                "url": "https://github.com/sebastianbergmann/diff.git",
                "reference": "3461e3fccc7cfdfc2720be910d3bd73c69be590d"
            },
            "dist": {
                "type": "zip",
                "url": "https://api.github.com/repos/sebastianbergmann/diff/zipball/3461e3fccc7cfdfc2720be910d3bd73c69be590d",
                "reference": "3461e3fccc7cfdfc2720be910d3bd73c69be590d",
                "shasum": ""
            },
            "require": {
                "php": ">=7.3"
            },
            "require-dev": {
                "phpunit/phpunit": "^9.3",
                "symfony/process": "^4.2 || ^5"
            },
            "type": "library",
            "extra": {
                "branch-alias": {
                    "dev-master": "4.0-dev"
                }
            },
            "autoload": {
                "classmap": [
                    "src/"
                ]
            },
            "notification-url": "https://packagist.org/downloads/",
            "license": [
                "BSD-3-Clause"
            ],
            "authors": [
                {
                    "name": "Sebastian Bergmann",
                    "email": "sebastian@phpunit.de"
                },
                {
                    "name": "Kore Nordmann",
                    "email": "mail@kore-nordmann.de"
                }
            ],
            "description": "Diff implementation",
            "homepage": "https://github.com/sebastianbergmann/diff",
            "keywords": [
                "diff",
                "udiff",
                "unidiff",
                "unified diff"
            ],
            "support": {
                "issues": "https://github.com/sebastianbergmann/diff/issues",
                "source": "https://github.com/sebastianbergmann/diff/tree/4.0.4"
            },
            "funding": [
                {
                    "url": "https://github.com/sebastianbergmann",
                    "type": "github"
                }
            ],
            "time": "2020-10-26T13:10:38+00:00"
        },
        {
            "name": "sebastian/environment",
            "version": "5.1.4",
            "source": {
                "type": "git",
                "url": "https://github.com/sebastianbergmann/environment.git",
                "reference": "1b5dff7bb151a4db11d49d90e5408e4e938270f7"
            },
            "dist": {
                "type": "zip",
                "url": "https://api.github.com/repos/sebastianbergmann/environment/zipball/1b5dff7bb151a4db11d49d90e5408e4e938270f7",
                "reference": "1b5dff7bb151a4db11d49d90e5408e4e938270f7",
                "shasum": ""
            },
            "require": {
                "php": ">=7.3"
            },
            "require-dev": {
                "phpunit/phpunit": "^9.3"
            },
            "suggest": {
                "ext-posix": "*"
            },
            "type": "library",
            "extra": {
                "branch-alias": {
                    "dev-master": "5.1-dev"
                }
            },
            "autoload": {
                "classmap": [
                    "src/"
                ]
            },
            "notification-url": "https://packagist.org/downloads/",
            "license": [
                "BSD-3-Clause"
            ],
            "authors": [
                {
                    "name": "Sebastian Bergmann",
                    "email": "sebastian@phpunit.de"
                }
            ],
            "description": "Provides functionality to handle HHVM/PHP environments",
            "homepage": "http://www.github.com/sebastianbergmann/environment",
            "keywords": [
                "Xdebug",
                "environment",
                "hhvm"
            ],
            "support": {
                "issues": "https://github.com/sebastianbergmann/environment/issues",
                "source": "https://github.com/sebastianbergmann/environment/tree/5.1.4"
            },
            "funding": [
                {
                    "url": "https://github.com/sebastianbergmann",
                    "type": "github"
                }
            ],
            "time": "2022-04-03T09:37:03+00:00"
        },
        {
            "name": "sebastian/exporter",
            "version": "4.0.4",
            "source": {
                "type": "git",
                "url": "https://github.com/sebastianbergmann/exporter.git",
                "reference": "65e8b7db476c5dd267e65eea9cab77584d3cfff9"
            },
            "dist": {
                "type": "zip",
                "url": "https://api.github.com/repos/sebastianbergmann/exporter/zipball/65e8b7db476c5dd267e65eea9cab77584d3cfff9",
                "reference": "65e8b7db476c5dd267e65eea9cab77584d3cfff9",
                "shasum": ""
            },
            "require": {
                "php": ">=7.3",
                "sebastian/recursion-context": "^4.0"
            },
            "require-dev": {
                "ext-mbstring": "*",
                "phpunit/phpunit": "^9.3"
            },
            "type": "library",
            "extra": {
                "branch-alias": {
                    "dev-master": "4.0-dev"
                }
            },
            "autoload": {
                "classmap": [
                    "src/"
                ]
            },
            "notification-url": "https://packagist.org/downloads/",
            "license": [
                "BSD-3-Clause"
            ],
            "authors": [
                {
                    "name": "Sebastian Bergmann",
                    "email": "sebastian@phpunit.de"
                },
                {
                    "name": "Jeff Welch",
                    "email": "whatthejeff@gmail.com"
                },
                {
                    "name": "Volker Dusch",
                    "email": "github@wallbash.com"
                },
                {
                    "name": "Adam Harvey",
                    "email": "aharvey@php.net"
                },
                {
                    "name": "Bernhard Schussek",
                    "email": "bschussek@gmail.com"
                }
            ],
            "description": "Provides the functionality to export PHP variables for visualization",
            "homepage": "https://www.github.com/sebastianbergmann/exporter",
            "keywords": [
                "export",
                "exporter"
            ],
            "support": {
                "issues": "https://github.com/sebastianbergmann/exporter/issues",
                "source": "https://github.com/sebastianbergmann/exporter/tree/4.0.4"
            },
            "funding": [
                {
                    "url": "https://github.com/sebastianbergmann",
                    "type": "github"
                }
            ],
            "time": "2021-11-11T14:18:36+00:00"
        },
        {
            "name": "sebastian/global-state",
            "version": "5.0.5",
            "source": {
                "type": "git",
                "url": "https://github.com/sebastianbergmann/global-state.git",
                "reference": "0ca8db5a5fc9c8646244e629625ac486fa286bf2"
            },
            "dist": {
                "type": "zip",
                "url": "https://api.github.com/repos/sebastianbergmann/global-state/zipball/0ca8db5a5fc9c8646244e629625ac486fa286bf2",
                "reference": "0ca8db5a5fc9c8646244e629625ac486fa286bf2",
                "shasum": ""
            },
            "require": {
                "php": ">=7.3",
                "sebastian/object-reflector": "^2.0",
                "sebastian/recursion-context": "^4.0"
            },
            "require-dev": {
                "ext-dom": "*",
                "phpunit/phpunit": "^9.3"
            },
            "suggest": {
                "ext-uopz": "*"
            },
            "type": "library",
            "extra": {
                "branch-alias": {
                    "dev-master": "5.0-dev"
                }
            },
            "autoload": {
                "classmap": [
                    "src/"
                ]
            },
            "notification-url": "https://packagist.org/downloads/",
            "license": [
                "BSD-3-Clause"
            ],
            "authors": [
                {
                    "name": "Sebastian Bergmann",
                    "email": "sebastian@phpunit.de"
                }
            ],
            "description": "Snapshotting of global state",
            "homepage": "http://www.github.com/sebastianbergmann/global-state",
            "keywords": [
                "global state"
            ],
            "support": {
                "issues": "https://github.com/sebastianbergmann/global-state/issues",
                "source": "https://github.com/sebastianbergmann/global-state/tree/5.0.5"
            },
            "funding": [
                {
                    "url": "https://github.com/sebastianbergmann",
                    "type": "github"
                }
            ],
            "time": "2022-02-14T08:28:10+00:00"
        },
        {
            "name": "sebastian/lines-of-code",
            "version": "1.0.3",
            "source": {
                "type": "git",
                "url": "https://github.com/sebastianbergmann/lines-of-code.git",
                "reference": "c1c2e997aa3146983ed888ad08b15470a2e22ecc"
            },
            "dist": {
                "type": "zip",
                "url": "https://api.github.com/repos/sebastianbergmann/lines-of-code/zipball/c1c2e997aa3146983ed888ad08b15470a2e22ecc",
                "reference": "c1c2e997aa3146983ed888ad08b15470a2e22ecc",
                "shasum": ""
            },
            "require": {
                "nikic/php-parser": "^4.6",
                "php": ">=7.3"
            },
            "require-dev": {
                "phpunit/phpunit": "^9.3"
            },
            "type": "library",
            "extra": {
                "branch-alias": {
                    "dev-master": "1.0-dev"
                }
            },
            "autoload": {
                "classmap": [
                    "src/"
                ]
            },
            "notification-url": "https://packagist.org/downloads/",
            "license": [
                "BSD-3-Clause"
            ],
            "authors": [
                {
                    "name": "Sebastian Bergmann",
                    "email": "sebastian@phpunit.de",
                    "role": "lead"
                }
            ],
            "description": "Library for counting the lines of code in PHP source code",
            "homepage": "https://github.com/sebastianbergmann/lines-of-code",
            "support": {
                "issues": "https://github.com/sebastianbergmann/lines-of-code/issues",
                "source": "https://github.com/sebastianbergmann/lines-of-code/tree/1.0.3"
            },
            "funding": [
                {
                    "url": "https://github.com/sebastianbergmann",
                    "type": "github"
                }
            ],
            "time": "2020-11-28T06:42:11+00:00"
        },
        {
            "name": "sebastian/object-enumerator",
            "version": "4.0.4",
            "source": {
                "type": "git",
                "url": "https://github.com/sebastianbergmann/object-enumerator.git",
                "reference": "5c9eeac41b290a3712d88851518825ad78f45c71"
            },
            "dist": {
                "type": "zip",
                "url": "https://api.github.com/repos/sebastianbergmann/object-enumerator/zipball/5c9eeac41b290a3712d88851518825ad78f45c71",
                "reference": "5c9eeac41b290a3712d88851518825ad78f45c71",
                "shasum": ""
            },
            "require": {
                "php": ">=7.3",
                "sebastian/object-reflector": "^2.0",
                "sebastian/recursion-context": "^4.0"
            },
            "require-dev": {
                "phpunit/phpunit": "^9.3"
            },
            "type": "library",
            "extra": {
                "branch-alias": {
                    "dev-master": "4.0-dev"
                }
            },
            "autoload": {
                "classmap": [
                    "src/"
                ]
            },
            "notification-url": "https://packagist.org/downloads/",
            "license": [
                "BSD-3-Clause"
            ],
            "authors": [
                {
                    "name": "Sebastian Bergmann",
                    "email": "sebastian@phpunit.de"
                }
            ],
            "description": "Traverses array structures and object graphs to enumerate all referenced objects",
            "homepage": "https://github.com/sebastianbergmann/object-enumerator/",
            "support": {
                "issues": "https://github.com/sebastianbergmann/object-enumerator/issues",
                "source": "https://github.com/sebastianbergmann/object-enumerator/tree/4.0.4"
            },
            "funding": [
                {
                    "url": "https://github.com/sebastianbergmann",
                    "type": "github"
                }
            ],
            "time": "2020-10-26T13:12:34+00:00"
        },
        {
            "name": "sebastian/object-reflector",
            "version": "2.0.4",
            "source": {
                "type": "git",
                "url": "https://github.com/sebastianbergmann/object-reflector.git",
                "reference": "b4f479ebdbf63ac605d183ece17d8d7fe49c15c7"
            },
            "dist": {
                "type": "zip",
                "url": "https://api.github.com/repos/sebastianbergmann/object-reflector/zipball/b4f479ebdbf63ac605d183ece17d8d7fe49c15c7",
                "reference": "b4f479ebdbf63ac605d183ece17d8d7fe49c15c7",
                "shasum": ""
            },
            "require": {
                "php": ">=7.3"
            },
            "require-dev": {
                "phpunit/phpunit": "^9.3"
            },
            "type": "library",
            "extra": {
                "branch-alias": {
                    "dev-master": "2.0-dev"
                }
            },
            "autoload": {
                "classmap": [
                    "src/"
                ]
            },
            "notification-url": "https://packagist.org/downloads/",
            "license": [
                "BSD-3-Clause"
            ],
            "authors": [
                {
                    "name": "Sebastian Bergmann",
                    "email": "sebastian@phpunit.de"
                }
            ],
            "description": "Allows reflection of object attributes, including inherited and non-public ones",
            "homepage": "https://github.com/sebastianbergmann/object-reflector/",
            "support": {
                "issues": "https://github.com/sebastianbergmann/object-reflector/issues",
                "source": "https://github.com/sebastianbergmann/object-reflector/tree/2.0.4"
            },
            "funding": [
                {
                    "url": "https://github.com/sebastianbergmann",
                    "type": "github"
                }
            ],
            "time": "2020-10-26T13:14:26+00:00"
        },
        {
            "name": "sebastian/recursion-context",
            "version": "4.0.4",
            "source": {
                "type": "git",
                "url": "https://github.com/sebastianbergmann/recursion-context.git",
                "reference": "cd9d8cf3c5804de4341c283ed787f099f5506172"
            },
            "dist": {
                "type": "zip",
                "url": "https://api.github.com/repos/sebastianbergmann/recursion-context/zipball/cd9d8cf3c5804de4341c283ed787f099f5506172",
                "reference": "cd9d8cf3c5804de4341c283ed787f099f5506172",
                "shasum": ""
            },
            "require": {
                "php": ">=7.3"
            },
            "require-dev": {
                "phpunit/phpunit": "^9.3"
            },
            "type": "library",
            "extra": {
                "branch-alias": {
                    "dev-master": "4.0-dev"
                }
            },
            "autoload": {
                "classmap": [
                    "src/"
                ]
            },
            "notification-url": "https://packagist.org/downloads/",
            "license": [
                "BSD-3-Clause"
            ],
            "authors": [
                {
                    "name": "Sebastian Bergmann",
                    "email": "sebastian@phpunit.de"
                },
                {
                    "name": "Jeff Welch",
                    "email": "whatthejeff@gmail.com"
                },
                {
                    "name": "Adam Harvey",
                    "email": "aharvey@php.net"
                }
            ],
            "description": "Provides functionality to recursively process PHP variables",
            "homepage": "http://www.github.com/sebastianbergmann/recursion-context",
            "support": {
                "issues": "https://github.com/sebastianbergmann/recursion-context/issues",
                "source": "https://github.com/sebastianbergmann/recursion-context/tree/4.0.4"
            },
            "funding": [
                {
                    "url": "https://github.com/sebastianbergmann",
                    "type": "github"
                }
            ],
            "time": "2020-10-26T13:17:30+00:00"
        },
        {
            "name": "sebastian/resource-operations",
            "version": "3.0.3",
            "source": {
                "type": "git",
                "url": "https://github.com/sebastianbergmann/resource-operations.git",
                "reference": "0f4443cb3a1d92ce809899753bc0d5d5a8dd19a8"
            },
            "dist": {
                "type": "zip",
                "url": "https://api.github.com/repos/sebastianbergmann/resource-operations/zipball/0f4443cb3a1d92ce809899753bc0d5d5a8dd19a8",
                "reference": "0f4443cb3a1d92ce809899753bc0d5d5a8dd19a8",
                "shasum": ""
            },
            "require": {
                "php": ">=7.3"
            },
            "require-dev": {
                "phpunit/phpunit": "^9.0"
            },
            "type": "library",
            "extra": {
                "branch-alias": {
                    "dev-master": "3.0-dev"
                }
            },
            "autoload": {
                "classmap": [
                    "src/"
                ]
            },
            "notification-url": "https://packagist.org/downloads/",
            "license": [
                "BSD-3-Clause"
            ],
            "authors": [
                {
                    "name": "Sebastian Bergmann",
                    "email": "sebastian@phpunit.de"
                }
            ],
            "description": "Provides a list of PHP built-in functions that operate on resources",
            "homepage": "https://www.github.com/sebastianbergmann/resource-operations",
            "support": {
                "issues": "https://github.com/sebastianbergmann/resource-operations/issues",
                "source": "https://github.com/sebastianbergmann/resource-operations/tree/3.0.3"
            },
            "funding": [
                {
                    "url": "https://github.com/sebastianbergmann",
                    "type": "github"
                }
            ],
            "time": "2020-09-28T06:45:17+00:00"
        },
        {
            "name": "sebastian/type",
            "version": "3.0.0",
            "source": {
                "type": "git",
                "url": "https://github.com/sebastianbergmann/type.git",
                "reference": "b233b84bc4465aff7b57cf1c4bc75c86d00d6dad"
            },
            "dist": {
                "type": "zip",
                "url": "https://api.github.com/repos/sebastianbergmann/type/zipball/b233b84bc4465aff7b57cf1c4bc75c86d00d6dad",
                "reference": "b233b84bc4465aff7b57cf1c4bc75c86d00d6dad",
                "shasum": ""
            },
            "require": {
                "php": ">=7.3"
            },
            "require-dev": {
                "phpunit/phpunit": "^9.5"
            },
            "type": "library",
            "extra": {
                "branch-alias": {
                    "dev-master": "3.0-dev"
                }
            },
            "autoload": {
                "classmap": [
                    "src/"
                ]
            },
            "notification-url": "https://packagist.org/downloads/",
            "license": [
                "BSD-3-Clause"
            ],
            "authors": [
                {
                    "name": "Sebastian Bergmann",
                    "email": "sebastian@phpunit.de",
                    "role": "lead"
                }
            ],
            "description": "Collection of value objects that represent the types of the PHP type system",
            "homepage": "https://github.com/sebastianbergmann/type",
            "support": {
                "issues": "https://github.com/sebastianbergmann/type/issues",
                "source": "https://github.com/sebastianbergmann/type/tree/3.0.0"
            },
            "funding": [
                {
                    "url": "https://github.com/sebastianbergmann",
                    "type": "github"
                }
            ],
            "time": "2022-03-15T09:54:48+00:00"
        },
        {
            "name": "sebastian/version",
            "version": "3.0.2",
            "source": {
                "type": "git",
                "url": "https://github.com/sebastianbergmann/version.git",
                "reference": "c6c1022351a901512170118436c764e473f6de8c"
            },
            "dist": {
                "type": "zip",
                "url": "https://api.github.com/repos/sebastianbergmann/version/zipball/c6c1022351a901512170118436c764e473f6de8c",
                "reference": "c6c1022351a901512170118436c764e473f6de8c",
                "shasum": ""
            },
            "require": {
                "php": ">=7.3"
            },
            "type": "library",
            "extra": {
                "branch-alias": {
                    "dev-master": "3.0-dev"
                }
            },
            "autoload": {
                "classmap": [
                    "src/"
                ]
            },
            "notification-url": "https://packagist.org/downloads/",
            "license": [
                "BSD-3-Clause"
            ],
            "authors": [
                {
                    "name": "Sebastian Bergmann",
                    "email": "sebastian@phpunit.de",
                    "role": "lead"
                }
            ],
            "description": "Library that helps with managing the version number of Git-hosted PHP projects",
            "homepage": "https://github.com/sebastianbergmann/version",
            "support": {
                "issues": "https://github.com/sebastianbergmann/version/issues",
                "source": "https://github.com/sebastianbergmann/version/tree/3.0.2"
            },
            "funding": [
                {
                    "url": "https://github.com/sebastianbergmann",
                    "type": "github"
                }
            ],
            "time": "2020-09-28T06:39:44+00:00"
        },
        {
            "name": "symfony/console",
            "version": "v5.4.10",
            "source": {
                "type": "git",
                "url": "https://github.com/symfony/console.git",
                "reference": "4d671ab4ddac94ee439ea73649c69d9d200b5000"
            },
            "dist": {
                "type": "zip",
                "url": "https://api.github.com/repos/symfony/console/zipball/4d671ab4ddac94ee439ea73649c69d9d200b5000",
                "reference": "4d671ab4ddac94ee439ea73649c69d9d200b5000",
                "shasum": ""
            },
            "require": {
                "php": ">=7.2.5",
                "symfony/deprecation-contracts": "^2.1|^3",
                "symfony/polyfill-mbstring": "~1.0",
                "symfony/polyfill-php73": "^1.9",
                "symfony/polyfill-php80": "^1.16",
                "symfony/service-contracts": "^1.1|^2|^3",
                "symfony/string": "^5.1|^6.0"
            },
            "conflict": {
                "psr/log": ">=3",
                "symfony/dependency-injection": "<4.4",
                "symfony/dotenv": "<5.1",
                "symfony/event-dispatcher": "<4.4",
                "symfony/lock": "<4.4",
                "symfony/process": "<4.4"
            },
            "provide": {
                "psr/log-implementation": "1.0|2.0"
            },
            "require-dev": {
                "psr/log": "^1|^2",
                "symfony/config": "^4.4|^5.0|^6.0",
                "symfony/dependency-injection": "^4.4|^5.0|^6.0",
                "symfony/event-dispatcher": "^4.4|^5.0|^6.0",
                "symfony/lock": "^4.4|^5.0|^6.0",
                "symfony/process": "^4.4|^5.0|^6.0",
                "symfony/var-dumper": "^4.4|^5.0|^6.0"
            },
            "suggest": {
                "psr/log": "For using the console logger",
                "symfony/event-dispatcher": "",
                "symfony/lock": "",
                "symfony/process": ""
            },
            "type": "library",
            "autoload": {
                "psr-4": {
                    "Symfony\\Component\\Console\\": ""
                },
                "exclude-from-classmap": [
                    "/Tests/"
                ]
            },
            "notification-url": "https://packagist.org/downloads/",
            "license": [
                "MIT"
            ],
            "authors": [
                {
                    "name": "Fabien Potencier",
                    "email": "fabien@symfony.com"
                },
                {
                    "name": "Symfony Community",
                    "homepage": "https://symfony.com/contributors"
                }
            ],
            "description": "Eases the creation of beautiful and testable command line interfaces",
            "homepage": "https://symfony.com",
            "keywords": [
                "cli",
                "command line",
                "console",
                "terminal"
            ],
            "support": {
                "source": "https://github.com/symfony/console/tree/v5.4.10"
            },
            "funding": [
                {
                    "url": "https://symfony.com/sponsor",
                    "type": "custom"
                },
                {
                    "url": "https://github.com/fabpot",
                    "type": "github"
                },
                {
                    "url": "https://tidelift.com/funding/github/packagist/symfony/symfony",
                    "type": "tidelift"
                }
            ],
            "time": "2022-06-26T13:00:04+00:00"
        },
        {
            "name": "symfony/deprecation-contracts",
            "version": "v2.5.2",
            "source": {
                "type": "git",
                "url": "https://github.com/symfony/deprecation-contracts.git",
                "reference": "e8b495ea28c1d97b5e0c121748d6f9b53d075c66"
            },
            "dist": {
                "type": "zip",
                "url": "https://api.github.com/repos/symfony/deprecation-contracts/zipball/e8b495ea28c1d97b5e0c121748d6f9b53d075c66",
                "reference": "e8b495ea28c1d97b5e0c121748d6f9b53d075c66",
                "shasum": ""
            },
            "require": {
                "php": ">=7.1"
            },
            "type": "library",
            "extra": {
                "branch-alias": {
                    "dev-main": "2.5-dev"
                },
                "thanks": {
                    "name": "symfony/contracts",
                    "url": "https://github.com/symfony/contracts"
                }
            },
            "autoload": {
                "files": [
                    "function.php"
                ]
            },
            "notification-url": "https://packagist.org/downloads/",
            "license": [
                "MIT"
            ],
            "authors": [
                {
                    "name": "Nicolas Grekas",
                    "email": "p@tchwork.com"
                },
                {
                    "name": "Symfony Community",
                    "homepage": "https://symfony.com/contributors"
                }
            ],
            "description": "A generic function and convention to trigger deprecation notices",
            "homepage": "https://symfony.com",
            "support": {
                "source": "https://github.com/symfony/deprecation-contracts/tree/v2.5.2"
            },
            "funding": [
                {
                    "url": "https://symfony.com/sponsor",
                    "type": "custom"
                },
                {
                    "url": "https://github.com/fabpot",
                    "type": "github"
                },
                {
                    "url": "https://tidelift.com/funding/github/packagist/symfony/symfony",
                    "type": "tidelift"
                }
            ],
            "time": "2022-01-02T09:53:40+00:00"
        },
        {
            "name": "symfony/polyfill-ctype",
            "version": "v1.26.0",
            "source": {
                "type": "git",
                "url": "https://github.com/symfony/polyfill-ctype.git",
                "reference": "6fd1b9a79f6e3cf65f9e679b23af304cd9e010d4"
            },
            "dist": {
                "type": "zip",
                "url": "https://api.github.com/repos/symfony/polyfill-ctype/zipball/6fd1b9a79f6e3cf65f9e679b23af304cd9e010d4",
                "reference": "6fd1b9a79f6e3cf65f9e679b23af304cd9e010d4",
                "shasum": ""
            },
            "require": {
                "php": ">=7.1"
            },
            "provide": {
                "ext-ctype": "*"
            },
            "suggest": {
                "ext-ctype": "For best performance"
            },
            "type": "library",
            "extra": {
                "branch-alias": {
                    "dev-main": "1.26-dev"
                },
                "thanks": {
                    "name": "symfony/polyfill",
                    "url": "https://github.com/symfony/polyfill"
                }
            },
            "autoload": {
                "files": [
                    "bootstrap.php"
                ],
                "psr-4": {
                    "Symfony\\Polyfill\\Ctype\\": ""
                }
            },
            "notification-url": "https://packagist.org/downloads/",
            "license": [
                "MIT"
            ],
            "authors": [
                {
                    "name": "Gert de Pagter",
                    "email": "BackEndTea@gmail.com"
                },
                {
                    "name": "Symfony Community",
                    "homepage": "https://symfony.com/contributors"
                }
            ],
            "description": "Symfony polyfill for ctype functions",
            "homepage": "https://symfony.com",
            "keywords": [
                "compatibility",
                "ctype",
                "polyfill",
                "portable"
            ],
            "support": {
                "source": "https://github.com/symfony/polyfill-ctype/tree/v1.26.0"
            },
            "funding": [
                {
                    "url": "https://symfony.com/sponsor",
                    "type": "custom"
                },
                {
                    "url": "https://github.com/fabpot",
                    "type": "github"
                },
                {
                    "url": "https://tidelift.com/funding/github/packagist/symfony/symfony",
                    "type": "tidelift"
                }
            ],
            "time": "2022-05-24T11:49:31+00:00"
        },
        {
            "name": "symfony/polyfill-intl-grapheme",
            "version": "v1.26.0",
            "source": {
                "type": "git",
                "url": "https://github.com/symfony/polyfill-intl-grapheme.git",
                "reference": "433d05519ce6990bf3530fba6957499d327395c2"
            },
            "dist": {
                "type": "zip",
                "url": "https://api.github.com/repos/symfony/polyfill-intl-grapheme/zipball/433d05519ce6990bf3530fba6957499d327395c2",
                "reference": "433d05519ce6990bf3530fba6957499d327395c2",
                "shasum": ""
            },
            "require": {
                "php": ">=7.1"
            },
            "suggest": {
                "ext-intl": "For best performance"
            },
            "type": "library",
            "extra": {
                "branch-alias": {
                    "dev-main": "1.26-dev"
                },
                "thanks": {
                    "name": "symfony/polyfill",
                    "url": "https://github.com/symfony/polyfill"
                }
            },
            "autoload": {
                "files": [
                    "bootstrap.php"
                ],
                "psr-4": {
                    "Symfony\\Polyfill\\Intl\\Grapheme\\": ""
                }
            },
            "notification-url": "https://packagist.org/downloads/",
            "license": [
                "MIT"
            ],
            "authors": [
                {
                    "name": "Nicolas Grekas",
                    "email": "p@tchwork.com"
                },
                {
                    "name": "Symfony Community",
                    "homepage": "https://symfony.com/contributors"
                }
            ],
            "description": "Symfony polyfill for intl's grapheme_* functions",
            "homepage": "https://symfony.com",
            "keywords": [
                "compatibility",
                "grapheme",
                "intl",
                "polyfill",
                "portable",
                "shim"
            ],
            "support": {
                "source": "https://github.com/symfony/polyfill-intl-grapheme/tree/v1.26.0"
            },
            "funding": [
                {
                    "url": "https://symfony.com/sponsor",
                    "type": "custom"
                },
                {
                    "url": "https://github.com/fabpot",
                    "type": "github"
                },
                {
                    "url": "https://tidelift.com/funding/github/packagist/symfony/symfony",
                    "type": "tidelift"
                }
            ],
            "time": "2022-05-24T11:49:31+00:00"
        },
        {
            "name": "symfony/polyfill-intl-normalizer",
            "version": "v1.26.0",
            "source": {
                "type": "git",
                "url": "https://github.com/symfony/polyfill-intl-normalizer.git",
                "reference": "219aa369ceff116e673852dce47c3a41794c14bd"
            },
            "dist": {
                "type": "zip",
                "url": "https://api.github.com/repos/symfony/polyfill-intl-normalizer/zipball/219aa369ceff116e673852dce47c3a41794c14bd",
                "reference": "219aa369ceff116e673852dce47c3a41794c14bd",
                "shasum": ""
            },
            "require": {
                "php": ">=7.1"
            },
            "suggest": {
                "ext-intl": "For best performance"
            },
            "type": "library",
            "extra": {
                "branch-alias": {
                    "dev-main": "1.26-dev"
                },
                "thanks": {
                    "name": "symfony/polyfill",
                    "url": "https://github.com/symfony/polyfill"
                }
            },
            "autoload": {
                "files": [
                    "bootstrap.php"
                ],
                "psr-4": {
                    "Symfony\\Polyfill\\Intl\\Normalizer\\": ""
                },
                "classmap": [
                    "Resources/stubs"
                ]
            },
            "notification-url": "https://packagist.org/downloads/",
            "license": [
                "MIT"
            ],
            "authors": [
                {
                    "name": "Nicolas Grekas",
                    "email": "p@tchwork.com"
                },
                {
                    "name": "Symfony Community",
                    "homepage": "https://symfony.com/contributors"
                }
            ],
            "description": "Symfony polyfill for intl's Normalizer class and related functions",
            "homepage": "https://symfony.com",
            "keywords": [
                "compatibility",
                "intl",
                "normalizer",
                "polyfill",
                "portable",
                "shim"
            ],
            "support": {
                "source": "https://github.com/symfony/polyfill-intl-normalizer/tree/v1.26.0"
            },
            "funding": [
                {
                    "url": "https://symfony.com/sponsor",
                    "type": "custom"
                },
                {
                    "url": "https://github.com/fabpot",
                    "type": "github"
                },
                {
                    "url": "https://tidelift.com/funding/github/packagist/symfony/symfony",
                    "type": "tidelift"
                }
            ],
            "time": "2022-05-24T11:49:31+00:00"
        },
        {
            "name": "symfony/polyfill-mbstring",
            "version": "v1.26.0",
            "source": {
                "type": "git",
                "url": "https://github.com/symfony/polyfill-mbstring.git",
                "reference": "9344f9cb97f3b19424af1a21a3b0e75b0a7d8d7e"
            },
            "dist": {
                "type": "zip",
                "url": "https://api.github.com/repos/symfony/polyfill-mbstring/zipball/9344f9cb97f3b19424af1a21a3b0e75b0a7d8d7e",
                "reference": "9344f9cb97f3b19424af1a21a3b0e75b0a7d8d7e",
                "shasum": ""
            },
            "require": {
                "php": ">=7.1"
            },
            "provide": {
                "ext-mbstring": "*"
            },
            "suggest": {
                "ext-mbstring": "For best performance"
            },
            "type": "library",
            "extra": {
                "branch-alias": {
                    "dev-main": "1.26-dev"
                },
                "thanks": {
                    "name": "symfony/polyfill",
                    "url": "https://github.com/symfony/polyfill"
                }
            },
            "autoload": {
                "files": [
                    "bootstrap.php"
                ],
                "psr-4": {
                    "Symfony\\Polyfill\\Mbstring\\": ""
                }
            },
            "notification-url": "https://packagist.org/downloads/",
            "license": [
                "MIT"
            ],
            "authors": [
                {
                    "name": "Nicolas Grekas",
                    "email": "p@tchwork.com"
                },
                {
                    "name": "Symfony Community",
                    "homepage": "https://symfony.com/contributors"
                }
            ],
            "description": "Symfony polyfill for the Mbstring extension",
            "homepage": "https://symfony.com",
            "keywords": [
                "compatibility",
                "mbstring",
                "polyfill",
                "portable",
                "shim"
            ],
            "support": {
                "source": "https://github.com/symfony/polyfill-mbstring/tree/v1.26.0"
            },
            "funding": [
                {
                    "url": "https://symfony.com/sponsor",
                    "type": "custom"
                },
                {
                    "url": "https://github.com/fabpot",
                    "type": "github"
                },
                {
                    "url": "https://tidelift.com/funding/github/packagist/symfony/symfony",
                    "type": "tidelift"
                }
            ],
            "time": "2022-05-24T11:49:31+00:00"
        },
        {
            "name": "symfony/polyfill-php73",
            "version": "v1.26.0",
            "source": {
                "type": "git",
                "url": "https://github.com/symfony/polyfill-php73.git",
                "reference": "e440d35fa0286f77fb45b79a03fedbeda9307e85"
            },
            "dist": {
                "type": "zip",
                "url": "https://api.github.com/repos/symfony/polyfill-php73/zipball/e440d35fa0286f77fb45b79a03fedbeda9307e85",
                "reference": "e440d35fa0286f77fb45b79a03fedbeda9307e85",
                "shasum": ""
            },
            "require": {
                "php": ">=7.1"
            },
            "type": "library",
            "extra": {
                "branch-alias": {
                    "dev-main": "1.26-dev"
                },
                "thanks": {
                    "name": "symfony/polyfill",
                    "url": "https://github.com/symfony/polyfill"
                }
            },
            "autoload": {
                "files": [
                    "bootstrap.php"
                ],
                "psr-4": {
                    "Symfony\\Polyfill\\Php73\\": ""
                },
                "classmap": [
                    "Resources/stubs"
                ]
            },
            "notification-url": "https://packagist.org/downloads/",
            "license": [
                "MIT"
            ],
            "authors": [
                {
                    "name": "Nicolas Grekas",
                    "email": "p@tchwork.com"
                },
                {
                    "name": "Symfony Community",
                    "homepage": "https://symfony.com/contributors"
                }
            ],
            "description": "Symfony polyfill backporting some PHP 7.3+ features to lower PHP versions",
            "homepage": "https://symfony.com",
            "keywords": [
                "compatibility",
                "polyfill",
                "portable",
                "shim"
            ],
            "support": {
                "source": "https://github.com/symfony/polyfill-php73/tree/v1.26.0"
            },
            "funding": [
                {
                    "url": "https://symfony.com/sponsor",
                    "type": "custom"
                },
                {
                    "url": "https://github.com/fabpot",
                    "type": "github"
                },
                {
                    "url": "https://tidelift.com/funding/github/packagist/symfony/symfony",
                    "type": "tidelift"
                }
            ],
            "time": "2022-05-24T11:49:31+00:00"
        },
        {
            "name": "symfony/polyfill-php80",
            "version": "v1.26.0",
            "source": {
                "type": "git",
                "url": "https://github.com/symfony/polyfill-php80.git",
                "reference": "cfa0ae98841b9e461207c13ab093d76b0fa7bace"
            },
            "dist": {
                "type": "zip",
                "url": "https://api.github.com/repos/symfony/polyfill-php80/zipball/cfa0ae98841b9e461207c13ab093d76b0fa7bace",
                "reference": "cfa0ae98841b9e461207c13ab093d76b0fa7bace",
                "shasum": ""
            },
            "require": {
                "php": ">=7.1"
            },
            "type": "library",
            "extra": {
                "branch-alias": {
                    "dev-main": "1.26-dev"
                },
                "thanks": {
                    "name": "symfony/polyfill",
                    "url": "https://github.com/symfony/polyfill"
                }
            },
            "autoload": {
                "files": [
                    "bootstrap.php"
                ],
                "psr-4": {
                    "Symfony\\Polyfill\\Php80\\": ""
                },
                "classmap": [
                    "Resources/stubs"
                ]
            },
            "notification-url": "https://packagist.org/downloads/",
            "license": [
                "MIT"
            ],
            "authors": [
                {
                    "name": "Ion Bazan",
                    "email": "ion.bazan@gmail.com"
                },
                {
                    "name": "Nicolas Grekas",
                    "email": "p@tchwork.com"
                },
                {
                    "name": "Symfony Community",
                    "homepage": "https://symfony.com/contributors"
                }
            ],
            "description": "Symfony polyfill backporting some PHP 8.0+ features to lower PHP versions",
            "homepage": "https://symfony.com",
            "keywords": [
                "compatibility",
                "polyfill",
                "portable",
                "shim"
            ],
            "support": {
                "source": "https://github.com/symfony/polyfill-php80/tree/v1.26.0"
            },
            "funding": [
                {
                    "url": "https://symfony.com/sponsor",
                    "type": "custom"
                },
                {
                    "url": "https://github.com/fabpot",
                    "type": "github"
                },
                {
                    "url": "https://tidelift.com/funding/github/packagist/symfony/symfony",
                    "type": "tidelift"
                }
            ],
            "time": "2022-05-10T07:21:04+00:00"
        },
        {
            "name": "symfony/process",
            "version": "v5.4.8",
            "source": {
                "type": "git",
                "url": "https://github.com/symfony/process.git",
                "reference": "597f3fff8e3e91836bb0bd38f5718b56ddbde2f3"
            },
            "dist": {
                "type": "zip",
                "url": "https://api.github.com/repos/symfony/process/zipball/597f3fff8e3e91836bb0bd38f5718b56ddbde2f3",
                "reference": "597f3fff8e3e91836bb0bd38f5718b56ddbde2f3",
                "shasum": ""
            },
            "require": {
                "php": ">=7.2.5",
                "symfony/polyfill-php80": "^1.16"
            },
            "type": "library",
            "autoload": {
                "psr-4": {
                    "Symfony\\Component\\Process\\": ""
                },
                "exclude-from-classmap": [
                    "/Tests/"
                ]
            },
            "notification-url": "https://packagist.org/downloads/",
            "license": [
                "MIT"
            ],
            "authors": [
                {
                    "name": "Fabien Potencier",
                    "email": "fabien@symfony.com"
                },
                {
                    "name": "Symfony Community",
                    "homepage": "https://symfony.com/contributors"
                }
            ],
            "description": "Executes commands in sub-processes",
            "homepage": "https://symfony.com",
            "support": {
                "source": "https://github.com/symfony/process/tree/v5.4.8"
            },
            "funding": [
                {
                    "url": "https://symfony.com/sponsor",
                    "type": "custom"
                },
                {
                    "url": "https://github.com/fabpot",
                    "type": "github"
                },
                {
                    "url": "https://tidelift.com/funding/github/packagist/symfony/symfony",
                    "type": "tidelift"
                }
            ],
            "time": "2022-04-08T05:07:18+00:00"
        },
        {
            "name": "symfony/service-contracts",
            "version": "v2.5.2",
            "source": {
                "type": "git",
                "url": "https://github.com/symfony/service-contracts.git",
                "reference": "4b426aac47d6427cc1a1d0f7e2ac724627f5966c"
            },
            "dist": {
                "type": "zip",
                "url": "https://api.github.com/repos/symfony/service-contracts/zipball/4b426aac47d6427cc1a1d0f7e2ac724627f5966c",
                "reference": "4b426aac47d6427cc1a1d0f7e2ac724627f5966c",
                "shasum": ""
            },
            "require": {
                "php": ">=7.2.5",
                "psr/container": "^1.1",
                "symfony/deprecation-contracts": "^2.1|^3"
            },
            "conflict": {
                "ext-psr": "<1.1|>=2"
            },
            "suggest": {
                "symfony/service-implementation": ""
            },
            "type": "library",
            "extra": {
                "branch-alias": {
                    "dev-main": "2.5-dev"
                },
                "thanks": {
                    "name": "symfony/contracts",
                    "url": "https://github.com/symfony/contracts"
                }
            },
            "autoload": {
                "psr-4": {
                    "Symfony\\Contracts\\Service\\": ""
                }
            },
            "notification-url": "https://packagist.org/downloads/",
            "license": [
                "MIT"
            ],
            "authors": [
                {
                    "name": "Nicolas Grekas",
                    "email": "p@tchwork.com"
                },
                {
                    "name": "Symfony Community",
                    "homepage": "https://symfony.com/contributors"
                }
            ],
            "description": "Generic abstractions related to writing services",
            "homepage": "https://symfony.com",
            "keywords": [
                "abstractions",
                "contracts",
                "decoupling",
                "interfaces",
                "interoperability",
                "standards"
            ],
            "support": {
                "source": "https://github.com/symfony/service-contracts/tree/v2.5.2"
            },
            "funding": [
                {
                    "url": "https://symfony.com/sponsor",
                    "type": "custom"
                },
                {
                    "url": "https://github.com/fabpot",
                    "type": "github"
                },
                {
                    "url": "https://tidelift.com/funding/github/packagist/symfony/symfony",
                    "type": "tidelift"
                }
            ],
            "time": "2022-05-30T19:17:29+00:00"
        },
        {
            "name": "symfony/string",
            "version": "v5.4.10",
            "source": {
                "type": "git",
                "url": "https://github.com/symfony/string.git",
                "reference": "4432bc7df82a554b3e413a8570ce2fea90e94097"
            },
            "dist": {
                "type": "zip",
                "url": "https://api.github.com/repos/symfony/string/zipball/4432bc7df82a554b3e413a8570ce2fea90e94097",
                "reference": "4432bc7df82a554b3e413a8570ce2fea90e94097",
                "shasum": ""
            },
            "require": {
                "php": ">=7.2.5",
                "symfony/polyfill-ctype": "~1.8",
                "symfony/polyfill-intl-grapheme": "~1.0",
                "symfony/polyfill-intl-normalizer": "~1.0",
                "symfony/polyfill-mbstring": "~1.0",
                "symfony/polyfill-php80": "~1.15"
            },
            "conflict": {
                "symfony/translation-contracts": ">=3.0"
            },
            "require-dev": {
                "symfony/error-handler": "^4.4|^5.0|^6.0",
                "symfony/http-client": "^4.4|^5.0|^6.0",
                "symfony/translation-contracts": "^1.1|^2",
                "symfony/var-exporter": "^4.4|^5.0|^6.0"
            },
            "type": "library",
            "autoload": {
                "files": [
                    "Resources/functions.php"
                ],
                "psr-4": {
                    "Symfony\\Component\\String\\": ""
                },
                "exclude-from-classmap": [
                    "/Tests/"
                ]
            },
            "notification-url": "https://packagist.org/downloads/",
            "license": [
                "MIT"
            ],
            "authors": [
                {
                    "name": "Nicolas Grekas",
                    "email": "p@tchwork.com"
                },
                {
                    "name": "Symfony Community",
                    "homepage": "https://symfony.com/contributors"
                }
            ],
            "description": "Provides an object-oriented API to strings and deals with bytes, UTF-8 code points and grapheme clusters in a unified way",
            "homepage": "https://symfony.com",
            "keywords": [
                "grapheme",
                "i18n",
                "string",
                "unicode",
                "utf-8",
                "utf8"
            ],
            "support": {
                "source": "https://github.com/symfony/string/tree/v5.4.10"
            },
            "funding": [
                {
                    "url": "https://symfony.com/sponsor",
                    "type": "custom"
                },
                {
                    "url": "https://github.com/fabpot",
                    "type": "github"
                },
                {
                    "url": "https://tidelift.com/funding/github/packagist/symfony/symfony",
                    "type": "tidelift"
                }
            ],
            "time": "2022-06-26T15:57:47+00:00"
        },
        {
            "name": "theseer/tokenizer",
            "version": "1.2.1",
            "source": {
                "type": "git",
                "url": "https://github.com/theseer/tokenizer.git",
                "reference": "34a41e998c2183e22995f158c581e7b5e755ab9e"
            },
            "dist": {
                "type": "zip",
                "url": "https://api.github.com/repos/theseer/tokenizer/zipball/34a41e998c2183e22995f158c581e7b5e755ab9e",
                "reference": "34a41e998c2183e22995f158c581e7b5e755ab9e",
                "shasum": ""
            },
            "require": {
                "ext-dom": "*",
                "ext-tokenizer": "*",
                "ext-xmlwriter": "*",
                "php": "^7.2 || ^8.0"
            },
            "type": "library",
            "autoload": {
                "classmap": [
                    "src/"
                ]
            },
            "notification-url": "https://packagist.org/downloads/",
            "license": [
                "BSD-3-Clause"
            ],
            "authors": [
                {
                    "name": "Arne Blankerts",
                    "email": "arne@blankerts.de",
                    "role": "Developer"
                }
            ],
            "description": "A small library for converting tokenized PHP source code into XML and potentially other formats",
            "support": {
                "issues": "https://github.com/theseer/tokenizer/issues",
                "source": "https://github.com/theseer/tokenizer/tree/1.2.1"
            },
            "funding": [
                {
                    "url": "https://github.com/theseer",
                    "type": "github"
                }
            ],
            "time": "2021-07-28T10:34:58+00:00"
        },
        {
            "name": "webmozart/assert",
            "version": "1.11.0",
            "source": {
                "type": "git",
                "url": "https://github.com/webmozarts/assert.git",
                "reference": "11cb2199493b2f8a3b53e7f19068fc6aac760991"
            },
            "dist": {
                "type": "zip",
                "url": "https://api.github.com/repos/webmozarts/assert/zipball/11cb2199493b2f8a3b53e7f19068fc6aac760991",
                "reference": "11cb2199493b2f8a3b53e7f19068fc6aac760991",
                "shasum": ""
            },
            "require": {
                "ext-ctype": "*",
                "php": "^7.2 || ^8.0"
            },
            "conflict": {
                "phpstan/phpstan": "<0.12.20",
                "vimeo/psalm": "<4.6.1 || 4.6.2"
            },
            "require-dev": {
                "phpunit/phpunit": "^8.5.13"
            },
            "type": "library",
            "extra": {
                "branch-alias": {
                    "dev-master": "1.10-dev"
                }
            },
            "autoload": {
                "psr-4": {
                    "Webmozart\\Assert\\": "src/"
                }
            },
            "notification-url": "https://packagist.org/downloads/",
            "license": [
                "MIT"
            ],
            "authors": [
                {
                    "name": "Bernhard Schussek",
                    "email": "bschussek@gmail.com"
                }
            ],
            "description": "Assertions to validate method input/output with nice error messages.",
            "keywords": [
                "assert",
                "check",
                "validate"
            ],
            "support": {
                "issues": "https://github.com/webmozarts/assert/issues",
                "source": "https://github.com/webmozarts/assert/tree/1.11.0"
            },
            "time": "2022-06-03T18:03:27+00:00"
        },
        {
            "name": "wikimedia/at-ease",
            "version": "v2.1.0",
            "source": {
                "type": "git",
                "url": "https://github.com/wikimedia/at-ease.git",
                "reference": "e8ebaa7bb7c8a8395481a05f6dc4deaceab11c33"
            },
            "dist": {
                "type": "zip",
                "url": "https://api.github.com/repos/wikimedia/at-ease/zipball/e8ebaa7bb7c8a8395481a05f6dc4deaceab11c33",
                "reference": "e8ebaa7bb7c8a8395481a05f6dc4deaceab11c33",
                "shasum": ""
            },
            "require": {
                "php": ">=7.2.9"
            },
            "require-dev": {
                "mediawiki/mediawiki-codesniffer": "35.0.0",
                "mediawiki/minus-x": "1.1.1",
                "ockcyp/covers-validator": "1.3.3",
                "php-parallel-lint/php-console-highlighter": "0.5.0",
                "php-parallel-lint/php-parallel-lint": "1.2.0",
                "phpunit/phpunit": "^8.5"
            },
            "type": "library",
            "autoload": {
                "files": [
                    "src/Wikimedia/Functions.php"
                ],
                "psr-4": {
                    "Wikimedia\\AtEase\\": "src/Wikimedia/AtEase/"
                }
            },
            "notification-url": "https://packagist.org/downloads/",
            "license": [
                "GPL-2.0-or-later"
            ],
            "authors": [
                {
                    "name": "Tim Starling",
                    "email": "tstarling@wikimedia.org"
                },
                {
                    "name": "MediaWiki developers",
                    "email": "wikitech-l@lists.wikimedia.org"
                }
            ],
            "description": "Safe replacement to @ for suppressing warnings.",
            "homepage": "https://www.mediawiki.org/wiki/at-ease",
            "support": {
                "source": "https://github.com/wikimedia/at-ease/tree/v2.1.0"
            },
            "time": "2021-02-27T15:53:37+00:00"
        },
        {
            "name": "yoast/phpunit-polyfills",
            "version": "1.0.3",
            "source": {
                "type": "git",
                "url": "https://github.com/Yoast/PHPUnit-Polyfills.git",
                "reference": "5ea3536428944955f969bc764bbe09738e151ada"
            },
            "dist": {
                "type": "zip",
                "url": "https://api.github.com/repos/Yoast/PHPUnit-Polyfills/zipball/5ea3536428944955f969bc764bbe09738e151ada",
                "reference": "5ea3536428944955f969bc764bbe09738e151ada",
                "shasum": ""
            },
            "require": {
                "php": ">=5.4",
                "phpunit/phpunit": "^4.8.36 || ^5.7.21 || ^6.0 || ^7.0 || ^8.0 || ^9.0"
            },
            "require-dev": {
                "yoast/yoastcs": "^2.2.0"
            },
            "type": "library",
            "extra": {
                "branch-alias": {
                    "dev-main": "1.x-dev",
                    "dev-develop": "1.x-dev"
                }
            },
            "autoload": {
                "files": [
                    "phpunitpolyfills-autoload.php"
                ]
            },
            "notification-url": "https://packagist.org/downloads/",
            "license": [
                "BSD-3-Clause"
            ],
            "authors": [
                {
                    "name": "Team Yoast",
                    "email": "support@yoast.com",
                    "homepage": "https://yoast.com"
                },
                {
                    "name": "Contributors",
                    "homepage": "https://github.com/Yoast/PHPUnit-Polyfills/graphs/contributors"
                }
            ],
            "description": "Set of polyfills for changed PHPUnit functionality to allow for creating PHPUnit cross-version compatible tests",
            "homepage": "https://github.com/Yoast/PHPUnit-Polyfills",
            "keywords": [
                "phpunit",
                "polyfill",
                "testing"
            ],
            "support": {
                "issues": "https://github.com/Yoast/PHPUnit-Polyfills/issues",
                "source": "https://github.com/Yoast/PHPUnit-Polyfills"
            },
            "time": "2021-11-23T01:37:03+00:00"
        }
    ],
    "aliases": [],
    "minimum-stability": "dev",
    "stability-flags": {
        "automattic/jetpack-assets": 20,
        "automattic/jetpack-admin-ui": 20,
        "automattic/jetpack-autoloader": 20,
        "automattic/jetpack-composer-plugin": 20,
        "automattic/jetpack-config": 20,
        "automattic/jetpack-identity-crisis": 20,
        "automattic/jetpack-my-jetpack": 20,
        "automattic/jetpack-plugins-installer": 20,
        "automattic/jetpack-sync": 20
    },
    "prefer-stable": true,
    "prefer-lowest": false,
    "platform": {
        "ext-json": "*"
    },
    "platform-dev": [],
    "plugin-api-version": "2.3.0"
}<|MERGE_RESOLUTION|>--- conflicted
+++ resolved
@@ -4,11 +4,7 @@
         "Read more about it at https://getcomposer.org/doc/01-basic-usage.md#installing-dependencies",
         "This file is @generated automatically"
     ],
-<<<<<<< HEAD
-    "content-hash": "f43722820e933a588d2f8c4426418ae5",
-=======
-    "content-hash": "51182b085b7441350bfde67e7e99614e",
->>>>>>> 64e1ca22
+    "content-hash": "827f069b3100f295ac2e6ef678cce0f2",
     "packages": [
         {
             "name": "automattic/jetpack-a8c-mc-stats",
@@ -958,11 +954,7 @@
             "dist": {
                 "type": "path",
                 "url": "../../packages/sync",
-<<<<<<< HEAD
-                "reference": "538eb1ea283cd148015e4b1ede39a7509ab707d6"
-=======
-                "reference": "4f4132a5723a0e8865c8b00c457c759156330680"
->>>>>>> 64e1ca22
+                "reference": "829beb9898247ce84f1a39f6d8a8b6b04b468ef3"
             },
             "require": {
                 "automattic/jetpack-connection": "^1.41",
