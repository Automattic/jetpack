=== Jetpack Protect ===
Contributors: automattic, retrofox, leogermani, renatoagds, bjorsch, ebinnion, fgiannar, zinigor, miguelxavierpenha, dsmart, jeherve, manzoorwanijk, njweller, oskosk, samiff, siddarthan, wpkaren, arsihasi, kraftbj, kev, sermitr, kangzj, pabline, dkmyta
Tags: jetpack, protect, security, malware, scan
<<<<<<< HEAD
Requires at least: 6.2
Requires PHP: 7.0
=======
Requires at least: 6.3
Requires PHP: 5.6
>>>>>>> c56d70d2
Tested up to: 6.4
Stable tag: 1.4.1
License: GPLv2 or later
License URI: http://www.gnu.org/licenses/gpl-2.0.html

Free daily malware scanning and WordPress site security. Jetpack Protect leverages the extensive database of WPScan, an Automattic brand, that has over 25,000 registered malware and vulnerabilities. No configuration required!

== Description ==

== TOTAL SITE SECURITY FROM WORDPRESS EXPERTS ==

Jetpack Protect is a free and essential WordPress security plugin that scans your site and warns you about vulnerabilities, keeping your site one step ahead of security threats. It’s easy to use; setup requires just a few clicks!

By upgrading Protect, you also unlock malware scanning with one-click fixes for most issues and instant notifications when threats are detected. Our automated Web Application Firewall (WAF) also protects your site from bad actors around the clock.

Jetpack Protect is created by WordPress experts; our parent company Automattic is behind Jetpack, WordPress.com, WooCommerce, WPScan, and much more. There is no better company to understand the security needs of WordPress sites.

== WHAT DOES JETPACK PROTECT (FREE) CHECK FOR? ==

Jetpack Protect scans your site on a daily basis and warns you about:
- The version of WordPress installed, and any associated vulnerabilities
- What plugins are installed, and any related vulnerabilities
- What themes are installed, and any associated vulnerabilities

= What are vulnerabilities? Why do I need to scan my site regularly? =
Site vulnerabilities are flaws in a website's code that weaken the site's overall security. These can be introduced to a site in various ways, in most cases unintentionally.

Some of the ways vulnerabilities can be introduced to a site are:
- Poorly written site code
- Plugin and theme bugs
- WordPress version bugs
- System misconfigurations

If a bad actor detects a vulnerability on your site, they can exploit it to access sensitive information, update your site, and more to damage your business or brand.

That’s why it’s essential to use a reputable and reliable vulnerability & malware site scanner like Jetpack Protect to safeguard your site.

= Can I use Jetpack Scan to fix a site that is already infected? =

Jetpack Protect (Scan) detects and prevents attacks, but is not designed to fully clean up sites infected before it was active. If your site has malware, take immediate action to clean it up and remove the malicious code.

To clean up your site, we suggest using a malware removal tool, or if possible restore from a backup taken before the infection. We recommend using Jetpack VaultPress Backup in conjunction with Jetpack Scan to secure your website.

[Learn more about cleaning your site](https://jetpack.com/support/scan/how-to-clean-your-hacked-wordpress-site/)

== UPGRADE PROTECT TO REMOVE MALWARE IN ONE CLICK AND BE PROTECTED BY OUR WAF ==
By upgrading Protect, you unlock total site security from WordPress experts:
- Automated daily malware scanning in addition to vulnerability checks
- One-click fixes for most issues
- Web Application Firewall (WAF) with automatic rule updates
- Instant email notifications when threats are detected
- Priority support from WordPress experts

= What is malware? Why do I need to protect against it? =
Malware is malicious code or software that has been created by bad actors to disrupt, damage, or gain access to your site. There are many ways that malware can get onto your WordPress site. The most common method is through attackers using vulnerable plugins or themes to install malware.

Similar to the vulnerabilities listed above, bad actors can use malware to capture sensitive information, damage your site, and harm your business or brand.

Jetpack Protect instantly notifies you of any threats detected, with one-click fixes for most issues.

= What is a Web Application Firewall (WAF)? =
A web application firewall blocks traffic and malicious requests to your site from known bad actors.

As threats are detected, new rules are added to Jetpack Protect’s firewall, which provides around-the-clock protection for your WordPress site.

== OVER 38,393 REGISTERED VULNERABILITIES IN OUR DATABASE ==

WordPress security is something that evolves over time. Jetpack Protect leverages the extensive database of WPScan, an Automattic brand. All vulnerabilities are entered into our database by dedicated WordPress security professionals and updated constantly as new information becomes available.

== JETPACK PROTECT IS EASY TO SETUP AND USE ==

There’s nothing to configure – the setup process is as easy as:
1. Install and activate the plugin
2. Set up it with one click.

After you activate the plugin, Jetpack Protect will run daily automatic malware scans on your WordPress site and update you on vulnerabilities associated with your installed plugins, themes, and WordPress core.

== WITH 💚 BY JETPACK ==

This is just the start!

We are working hard to bring more features and improvements to Jetpack Protect. Let us know your thoughts and ideas!

== FURTHER READING ==

- [Jetpack: Security, performance, and growth tools made for WordPress sites by the WordPress experts.](https://jetpack.com/)
- You can follow the [Jetpack Twitter](https://twitter.com/jetpack?lang=en) account to catch up on our latest WordPress security recommendations and updates.
- [WordPress Security: How to Protect Your Site From Hackers](https://jetpack.com/blog/category/security/page/3/)
- [Should You Use Jetpack for WordPress Security?](https://jetpack.com/blog/should-you-use-jetpack-for-wordpress-security/)
- [Jetpack Acquires WordPress Vulnerability Database WPScan](https://jetpack.com/blog/jetpack-acquires-wordpress-vulnerability-database-wpscan/#more-139339)

== FAQ ==

= How does Jetpack Protect help your WordPress Site security? =

Protect is a free WordPress security and malware scanner plugin that scans your site and lets you know possible malware and security threats on your installed plugins, themes, and core files.

The free plan scans your site for WordPress version, plugin, and theme vulnerabilities from our extensive vulnerability database (38,393) that is powered by WPScan.

By upgrading Protect, you gain access to WordPress malware scanning with one-click fixes, instant threat notifications, and our Web application Firewall (WAF) that protects your site around the clock.

= Does this plugin require the Jetpack plugin to work? =

Jetpack Protect does not require the Jetpack plugin to run and secure your site.

= What are the differences between Jetpack Protect, Jetpack Scan, and WPScan plugins? =

Jetpack Protect is a new WordPress security plugin from Jetpack containing our security features only. You can start with Jetpack Protect’s free vulnerability scanning features and upgrade Jetpack Protect to access automated malware scanning and our web application firewall. By upgrading Protect, you are enabling Jetpack Scan to the plugin.

Jetpack Scan is a product that can be purchased for use in conjunction with the main Jetpack plugin or Jetpack Protect. Jetpack Scan includes automated malware scanning and our web application firewall but does not contain the vulnerability scanning feature from the Protect plugin. If you purchase Jetpack Security or Jetpack Complete, Jetpack Scan is also included in those bundles.

If you are already a Jetpack Scan, Jetpack Security, or Jetpack Complete customer, you can also take advantage of Jetpack Protect’s vulnerability scanning feature by installing the Jetpack Protect plugin.

WPScan is an enterprise vulnerability scanning solution. It is not recommended for small to medium-sized businesses. If you are an enterprise company looking for custom WordPress site protection solutions, please visit: https://wpscan.com/

For small to medium-sized businesses, you can access our vulnerability scanning solution in the Jetpack Protect plugin.

= Will Jetpack Protect work on my local site?

Jetpack Protect requires a publicly accessible site to perform the vulnerability scan.

= How will I know if Jetpack Protect has found WordPress security vulnerabilities and malware? =

You can visit Jetpack Protect dashboard in your WordPress admin panel to see the security threats and malware found by the integrated malware scanner.

= What do I do if Jetpack Protect finds a security threat? =

When the vulnerability scanner finds a security threat, you can view the recommended actions on the Jetpack Protect dashboard to secure your sites.

If you have upgraded Protect, your site will also be automatically scanned for malware each day, and you will be notified instantly via email if any threats are detected. You will be able to fix most issues in one click.

= Can I set the time of the daily security scan? =

It is not possible to set a time for the automated daily scans run by the integrated malware scanner.

= Why do I need WordPress security and malware scan? =

A hacked WordPress site can cause serious damage to your business revenue and reputation. Jetpack Protect scans your site and lets you know possible malware and security threats on your installed plugins, themes, and core files.

= Where can I learn more about WordPress security and malware threats? =

To learn how to achieve better WordPress security, [see this guide](https://jetpack.com/blog/guide-to-wordpress-security/). On the [Jetpack Blog](https://jetpack.com/blog/category/security/), you can find many more articles written by the top WordPress security experts.

= Is Jetpack Protect the same thing as the Protect feature in the Jetpack plugin?

The new Jetpack Protect plugin is different from the Jetpack feature formerly known as [Protect](https://jetpack.com/support/protect/) (now renamed [Brute Force Attack Protection](https://jetpack.com/support/protect/)).

== Screenshots ==

1. Focus on running your business while Jetpack Protect automatically scans your site.
2. Keep your site one step ahead of security threats and malware.
3. View all the found vulnerabilities in your site and learn how to fix them.
4. The Jetpack Firewall is a web application firewall (known as WAF) designed to protect your WordPress site from malicious requests.

== Changelog ==
### 1.4.2 - 2023-10-19
#### Changed
- General: update WordPress version requirements to WordPress 6.2. [#32762]
- Updated Jetpack submenu sort order so individual features are alpha-sorted.
- Updated method used to render Connection initial state.
- Updated package dependencies.
<|MERGE_RESOLUTION|>--- conflicted
+++ resolved
@@ -1,13 +1,8 @@
 === Jetpack Protect ===
 Contributors: automattic, retrofox, leogermani, renatoagds, bjorsch, ebinnion, fgiannar, zinigor, miguelxavierpenha, dsmart, jeherve, manzoorwanijk, njweller, oskosk, samiff, siddarthan, wpkaren, arsihasi, kraftbj, kev, sermitr, kangzj, pabline, dkmyta
 Tags: jetpack, protect, security, malware, scan
-<<<<<<< HEAD
-Requires at least: 6.2
+Requires at least: 6.3
 Requires PHP: 7.0
-=======
-Requires at least: 6.3
-Requires PHP: 5.6
->>>>>>> c56d70d2
 Tested up to: 6.4
 Stable tag: 1.4.1
 License: GPLv2 or later
