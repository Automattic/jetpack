<?php
/**
 * Primary class file for the Jetpack Protect plugin.
 *
 * @package automattic/jetpack-protect-plugin
 */

if ( ! defined( 'ABSPATH' ) ) {
	exit;
}

use Automattic\Jetpack\Admin_UI\Admin_Menu;
use Automattic\Jetpack\Assets;
use Automattic\Jetpack\Connection\Initial_State as Connection_Initial_State;
use Automattic\Jetpack\Connection\Manager as Connection_Manager;
use Automattic\Jetpack\Connection\Rest_Authentication as Connection_Rest_Authentication;
use Automattic\Jetpack\JITMS\JITM as JITM;
use Automattic\Jetpack\My_Jetpack\Initializer as My_Jetpack_Initializer;
use Automattic\Jetpack\My_Jetpack\Products as My_Jetpack_Products;
use Automattic\Jetpack\Plugins_Installer;
<<<<<<< HEAD
use Automattic\Jetpack\Protect\Rewind;
use Automattic\Jetpack\Protect\Scan_Status;
=======
use Automattic\Jetpack\Protect\Plan;
>>>>>>> dab3b7d2
use Automattic\Jetpack\Protect\Site_Health;
use Automattic\Jetpack\Protect\Status as Protect_Status;
use Automattic\Jetpack\Protect\Threats;
use Automattic\Jetpack\Status as Status;
use Automattic\Jetpack\Sync\Functions as Sync_Functions;
use Automattic\Jetpack\Sync\Sender;

/**
 * Class Jetpack_Protect
 */
class Jetpack_Protect {

	/**
	 * Constructor.
	 */
	public function __construct() {
		add_action( 'init', array( $this, 'init' ) );

		// Init Jetpack packages
		add_action(
			'plugins_loaded',
			function () {
				$config = new Automattic\Jetpack\Config();
				// Connection package.
				$config->ensure(
					'connection',
					array(
						'slug'     => JETPACK_PROTECT_SLUG,
						'name'     => JETPACK_PROTECT_NAME,
						'url_info' => JETPACK_PROTECT_URI,
					)
				);
				// Sync package.
				$config->ensure(
					'sync',
					array(
						'jetpack_sync_modules'             => array(
							'Automattic\\Jetpack\\Sync\\Modules\\Options',
							'Automattic\\Jetpack\\Sync\\Modules\\Callables',
						),
						'jetpack_sync_callable_whitelist'  => array(
							'get_plugins' => array( 'Automattic\\Jetpack\\Sync\\Functions', 'get_plugins' ),
							'get_themes'  => array( 'Automattic\\Jetpack\\Sync\\Functions', 'get_themes' ),
							'wp_version'  => array( 'Automattic\\Jetpack\\Sync\\Functions', 'wp_version' ),
						),
						'jetpack_sync_options_contentless' => array(),
						'jetpack_sync_options_whitelist'   => array(
							'active_plugins',
							'stylesheet',
						),
					)
				);

				// Identity crisis package.
				$config->ensure( 'identity_crisis' );
			},
			1
		);
	}

	/**
	 * Initialize the plugin
	 *
	 * @return void
	 */
	public function init() {
		// Set up the REST authentication hooks.
		Connection_Rest_Authentication::init();

		$total_threats = Protect_Status::get_total_threats();
		$menu_label    = _x( 'Protect', 'The Jetpack Protect product name, without the Jetpack prefix', 'jetpack-protect' );
		if ( $total_threats ) {
			$menu_label .= sprintf( ' <span class="update-plugins">%d</span>', $total_threats );
		}

		$page_suffix = Admin_Menu::add_menu(
			__( 'Jetpack Protect', 'jetpack-protect' ),
			$menu_label,
			'manage_options',
			'jetpack-protect',
			array( $this, 'plugin_settings_page' ),
			99
		);
		add_action( 'load-' . $page_suffix, array( $this, 'admin_init' ) );

		add_action( 'admin_bar_menu', array( $this, 'admin_bar' ), 65 );
		add_action( 'admin_enqueue_scripts', array( $this, 'enqueue_admin_styles' ) );
		// Add custom WP REST API endoints.
		add_action( 'rest_api_init', array( __CLASS__, 'register_rest_endpoints' ) );

		My_Jetpack_Initializer::init();
		Site_Health::init();

		// Sets up JITMS.
		JITM::configure();
	}

	/**
	 * Initialize the admin resources.
	 */
	public function admin_init() {
		add_action( 'admin_enqueue_scripts', array( $this, 'enqueue_admin_scripts' ) );
	}

	/**
	 * Enqueues the wp-admin styles (used outside the React app)
	 */
	public function enqueue_admin_styles() {
		wp_enqueue_style( 'jetpack-protect-wpadmin', JETPACK_PROTECT_BASE_PLUGIN_URL . '/assets/jetpack-protect.css', array(), JETPACK_PROTECT_VERSION );
	}

	/**
	 * Enqueue plugin admin scripts and styles.
	 */
	public function enqueue_admin_scripts() {

		Assets::register_script(
			'jetpack-protect',
			'build/index.js',
			JETPACK_PROTECT_ROOT_FILE,
			array(
				'in_footer'  => true,
				'textdomain' => 'jetpack-protect',
			)
		);
		Assets::enqueue_script( 'jetpack-protect' );
		// Required for Analytics.
		wp_enqueue_script( 'jp-tracks', '//stats.wp.com/w.js', array(), gmdate( 'YW' ), true );
		// Initial JS state including JP Connection data.
		wp_add_inline_script( 'jetpack-protect', Connection_Initial_State::render(), 'before' );
		wp_add_inline_script( 'jetpack-protect', $this->render_initial_state(), 'before' );

	}

	/**
	 * Render the initial state into a JavaScript variable.
	 *
	 * @return string
	 */
	public function render_initial_state() {
		return 'var jetpackProtectInitialState=JSON.parse(decodeURIComponent("' . rawurlencode( wp_json_encode( $this->initial_state() ) ) . '"));';
	}

	/**
	 * Get the initial state data for hydrating the React UI.
	 *
	 * @return array
	 */
	public function initial_state() {
		global $wp_version;
		$initial_state = array(
			'apiRoot'           => esc_url_raw( rest_url() ),
			'apiNonce'          => wp_create_nonce( 'wp_rest' ),
			'registrationNonce' => wp_create_nonce( 'jetpack-registration-nonce' ),
			'status'            => Protect_Status::get_status(),
			'installedPlugins'  => Plugins_Installer::get_plugins(),
			'installedThemes'   => Sync_Functions::get_themes(),
			'wpVersion'         => $wp_version,
			'adminUrl'          => admin_url( 'admin.php?page=jetpack-protect' ),
			'siteSuffix'        => ( new Status() )->get_site_suffix(),
			'jetpackScan'       => My_Jetpack_Products::get_product( 'scan' ),
			'productData'       => My_Jetpack_Products::get_product( 'protect' ),
			'siteSuffix'        => ( new Status() )->get_site_suffix(),
		);

		$initial_state['jetpackScan']['pricingForUi'] = Plan::get_product( 'jetpack_scan' );

		return $initial_state;
	}
	/**
	 * Main plugin settings page.
	 */
	public function plugin_settings_page() {
		?>
			<div id="jetpack-protect-root"></div>
		<?php
	}

	/**
	 * Removes plugin from the connection manager
	 * If it's the last plugin using the connection, the site will be disconnected.
	 *
	 * @access public
	 * @static
	 */
	public static function plugin_deactivation() {

		// Clear Sync data.
		Sender::get_instance()->uninstall();

		$manager = new Connection_Manager( 'jetpack-protect' );
		$manager->remove_connection();

		Protect_Status::delete_option();
	}

	/**
	 * Create a shortcut on Admin Bar to show the total of threats found.
	 *
	 * @param object $wp_admin_bar The Admin Bar object.
	 * @return void
	 */
	public function admin_bar( $wp_admin_bar ) {
		if ( ! current_user_can( 'manage_options' ) ) {
			return;
		}

		$total = Protect_Status::get_total_threats();

		if ( $total > 0 ) {
			$args = array(
				'id'    => 'jetpack-protect',
				'title' => '<span class="ab-icon jp-protect-icon"></span><span class="ab-label">' . $total . '</span>',
				'href'  => admin_url( 'admin.php?page=jetpack-protect' ),
				'meta'  => array(
					// translators: %d is the number of threats found.
					'title' => sprintf( _n( '%d threat found by Jetpack Protect', '%d threats found by Jetpack Protect', $total, 'jetpack-protect' ), $total ),
				),
			);

			$wp_admin_bar->add_node( $args );
		}
	}

	/**
	 * Register the REST API routes.
	 *
	 * @return void
	 */
	public static function register_rest_endpoints() {
		register_rest_route(
			'jetpack-protect/v1',
			'status',
			array(
				'methods'             => \WP_REST_Server::READABLE,
				'callback'            => __CLASS__ . '::api_get_status',
				'permission_callback' => function () {
					return current_user_can( 'manage_options' );
				},
			)
		);

		register_rest_route(
			'jetpack-protect/v1',
			'clear-scan-cache',
			array(
				'methods'             => \WP_REST_SERVER::EDITABLE,
				'callback'            => __CLASS__ . '::api_clear_scan_cache',
				'permission_callback' => function () {
					return current_user_can( 'manage_options' );
				},
			)
		);

		register_rest_route(
			'jetpack-protect/v1',
			'ignore-threat',
			array(
				'methods'             => \WP_REST_SERVER::EDITABLE,
				'callback'            => __CLASS__ . '::api_ignore_threat',
				'permission_callback' => function () {
					return current_user_can( 'manage_options' );
				},
			)
		);
<<<<<<< HEAD

		register_rest_route(
			'jetpack-protect/v1',
			'fix-threats',
			array(
				'methods'             => \WP_REST_SERVER::EDITABLE,
				'callback'            => __CLASS__ . '::api_fix_threats',
				'permission_callback' => function () {
					return current_user_can( 'manage_options' );
				},
			)
		);

		register_rest_route(
			'jetpack-protect/v1',
			'check-credentials',
			array(
				'methods'             => \WP_REST_Server::EDITABLE,
				'callback'            => __CLASS__ . '::api_check_credentials',
				'permission_callback' => function () {
					return current_user_can( 'manage_options' );
				},
			)
		);
=======
>>>>>>> dab3b7d2
	}

	/**
	 * Return Protect Status for the API endpoint
	 *
	 * @return WP_REST_Response
	 */
	public static function api_get_status() {
		$status = Protect_Status::get_status();
		return rest_ensure_response( $status, 200 );
	}

	/**
	 * Clear the Scan_Status cache for the API endpoint
	 *
	 * @return WP_REST_Response
	 */
	public static function api_clear_scan_cache() {
		$cache_cleared = Scan_Status::delete_option();

		if ( ! $cache_cleared ) {
			return new WP_REST_Response( 'An error occured while attempting to clear the Jetpack Scan cache.', 500 );
		}

		return new WP_REST_Response( 'Jetpack Scan cache cleared.' );
	}

	/**
	 * Ignores a threat for the API endpoint
	 *
	 * @param WP_REST_Request $request The request object.
	 *
	 * @return WP_REST_Response
	 */
	public static function api_ignore_threat( $request ) {
		if ( ! $request['threat_id'] ) {
			return new WP_REST_RESPONSE( 'Missing threat ID.', 400 );
		}

		$threat_ignored = Threats::ignore_threat( $request['threat_id'] );

		if ( ! $threat_ignored ) {
			return new WP_REST_Response( 'An error occured while attempting to ignore the threat.', 500 );
		}

		return new WP_REST_Response( 'Threat ignored.' );
	}
<<<<<<< HEAD

	/**
	 * Fixes threats for the API endpoint
	 *
	 * @param WP_REST_Request $request The request object.
	 *
	 * @return WP_REST_Response
	 */
	public static function api_fix_threats( $request ) {
		if ( empty( $request['threat_ids'] ) ) {
			return new WP_REST_RESPONSE( 'Missing threat IDs.', 400 );
		}

		$threats_fixed = Threats::fix_threats( $request['threat_ids'] );

		if ( ! $threats_fixed ) {
			return new WP_REST_Response( 'An error occured while attempting to fix the threat.', 500 );
		}

		return new WP_REST_Response( 'Threats fixed.' );
	}

	/**
	 * Checks if the site has credentials configured
	 *
	 * @return WP_REST_Response
	 */
	public static function api_check_credentials() {
		$rewind_state = Rewind::get_rewind_state();

		if ( ! $rewind_state ) {
			return new WP_REST_Response( 'An error occured while attempting to fetch the rewind state', 500 );
		}

		return new WP_REST_Response( array( 'state' => $rewind_state ) );
	}
=======
>>>>>>> dab3b7d2
}<|MERGE_RESOLUTION|>--- conflicted
+++ resolved
@@ -18,12 +18,9 @@
 use Automattic\Jetpack\My_Jetpack\Initializer as My_Jetpack_Initializer;
 use Automattic\Jetpack\My_Jetpack\Products as My_Jetpack_Products;
 use Automattic\Jetpack\Plugins_Installer;
-<<<<<<< HEAD
 use Automattic\Jetpack\Protect\Rewind;
 use Automattic\Jetpack\Protect\Scan_Status;
-=======
 use Automattic\Jetpack\Protect\Plan;
->>>>>>> dab3b7d2
 use Automattic\Jetpack\Protect\Site_Health;
 use Automattic\Jetpack\Protect\Status as Protect_Status;
 use Automattic\Jetpack\Protect\Threats;
@@ -289,8 +286,6 @@
 				},
 			)
 		);
-<<<<<<< HEAD
-
 		register_rest_route(
 			'jetpack-protect/v1',
 			'fix-threats',
@@ -314,8 +309,6 @@
 				},
 			)
 		);
-=======
->>>>>>> dab3b7d2
 	}
 
 	/**
@@ -363,8 +356,6 @@
 
 		return new WP_REST_Response( 'Threat ignored.' );
 	}
-<<<<<<< HEAD
-
 	/**
 	 * Fixes threats for the API endpoint
 	 *
@@ -400,6 +391,4 @@
 
 		return new WP_REST_Response( array( 'state' => $rewind_state ) );
 	}
-=======
->>>>>>> dab3b7d2
 }