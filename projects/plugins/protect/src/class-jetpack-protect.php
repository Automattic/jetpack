<?php
/**
 * Primary class file for the Jetpack Protect plugin.
 *
 * @package automattic/jetpack-protect-plugin
 */

if ( ! defined( 'ABSPATH' ) ) {
	exit;
}

use Automattic\Jetpack\Admin_UI\Admin_Menu;
use Automattic\Jetpack\Assets;
use Automattic\Jetpack\Connection\Initial_State as Connection_Initial_State;
use Automattic\Jetpack\Connection\Manager as Connection_Manager;
use Automattic\Jetpack\Connection\Rest_Authentication as Connection_Rest_Authentication;
use Automattic\Jetpack\JITMS\JITM as JITM;
use Automattic\Jetpack\My_Jetpack\Initializer as My_Jetpack_Initializer;
use Automattic\Jetpack\My_Jetpack\Products as My_Jetpack_Products;
use Automattic\Jetpack\Plugins_Installer;
use Automattic\Jetpack\Protect\Credentials;
use Automattic\Jetpack\Protect\Plan;
<<<<<<< HEAD
use Automattic\Jetpack\Protect\Protect_Status;
=======
>>>>>>> 5875a95c
use Automattic\Jetpack\Protect\Scan_Status;
use Automattic\Jetpack\Protect\Site_Health;
use Automattic\Jetpack\Protect\Status;
use Automattic\Jetpack\Protect\Threats;
use Automattic\Jetpack\Status as Jetpack_Status;
use Automattic\Jetpack\Sync\Functions as Sync_Functions;
use Automattic\Jetpack\Sync\Sender;

/**
 * Class Jetpack_Protect
 */
class Jetpack_Protect {

	/**
	 * Constructor.
	 */
	public function __construct() {
		add_action( 'init', array( $this, 'init' ) );
		add_action( '_admin_menu', array( $this, 'admin_page_init' ) );

		// Init Jetpack packages
		add_action(
			'plugins_loaded',
			function () {
				$config = new Automattic\Jetpack\Config();
				// Connection package.
				$config->ensure(
					'connection',
					array(
						'slug'     => JETPACK_PROTECT_SLUG,
						'name'     => JETPACK_PROTECT_NAME,
						'url_info' => JETPACK_PROTECT_URI,
					)
				);
				// Sync package.
				$config->ensure(
					'sync',
					array(
						'jetpack_sync_modules'             => array(
							'Automattic\\Jetpack\\Sync\\Modules\\Options',
							'Automattic\\Jetpack\\Sync\\Modules\\Callables',
							'Automattic\\Jetpack\\Sync\\Modules\\Users',
						),
						'jetpack_sync_callable_whitelist'  => array(
							'main_network_site' => array( 'Automattic\\Jetpack\\Connection\\Urls', 'main_network_site_url' ),
							'get_plugins'       => array( 'Automattic\\Jetpack\\Sync\\Functions', 'get_plugins' ),
							'get_themes'        => array( 'Automattic\\Jetpack\\Sync\\Functions', 'get_themes' ),
							'wp_version'        => array( 'Automattic\\Jetpack\\Sync\\Functions', 'wp_version' ),
						),
						'jetpack_sync_options_contentless' => array(),
						'jetpack_sync_options_whitelist'   => array(
							'active_plugins',
							'stylesheet',
						),
					)
				);

				// Identity crisis package.
				$config->ensure( 'identity_crisis' );
			},
			1
		);
	}

	/**
	 * Initialize the plugin
	 *
	 * @return void
	 */
	public function init() {
		// Set up the REST authentication hooks.
		Connection_Rest_Authentication::init();

<<<<<<< HEAD
		$total_threats = Status::get_total_threats();
		$menu_label    = _x( 'Protect', 'The Jetpack Protect product name, without the Jetpack prefix', 'jetpack-protect' );
		if ( $total_threats ) {
			$menu_label .= sprintf( ' <span class="update-plugins">%d</span>', $total_threats );
		}

		$page_suffix = Admin_Menu::add_menu(
			__( 'Jetpack Protect', 'jetpack-protect' ),
			$menu_label,
			'manage_options',
			'jetpack-protect',
			array( $this, 'plugin_settings_page' ),
			99
		);
		add_action( 'load-' . $page_suffix, array( $this, 'admin_init' ) );

=======
>>>>>>> 5875a95c
		add_action( 'admin_bar_menu', array( $this, 'admin_bar' ), 65 );
		add_action( 'admin_enqueue_scripts', array( $this, 'enqueue_admin_styles' ) );
		// Add custom WP REST API endoints.
		add_action( 'rest_api_init', array( __CLASS__, 'register_rest_endpoints' ) );

		My_Jetpack_Initializer::init();
		Site_Health::init();

		// Sets up JITMS.
		JITM::configure();
	}

	/**
	 * Initialize the admin page resources.
	 */
	public function admin_page_init() {
		$total_threats = Status::get_total_threats();
		$menu_label    = _x( 'Protect', 'The Jetpack Protect product name, without the Jetpack prefix', 'jetpack-protect' );
		if ( $total_threats ) {
			$menu_label .= sprintf( ' <span class="update-plugins">%d</span>', $total_threats );
		}

		$page_suffix = Admin_Menu::add_menu(
			__( 'Jetpack Protect', 'jetpack-protect' ),
			$menu_label,
			'manage_options',
			'jetpack-protect',
			array( $this, 'plugin_settings_page' ),
			99
		);

		add_action( 'load-' . $page_suffix, array( $this, 'enqueue_admin_scripts' ) );
	}

	/**
	 * Enqueues the wp-admin styles (used outside the React app)
	 */
	public function enqueue_admin_styles() {
		wp_enqueue_style( 'jetpack-protect-wpadmin', JETPACK_PROTECT_BASE_PLUGIN_URL . '/assets/jetpack-protect.css', array(), JETPACK_PROTECT_VERSION );
	}

	/**
	 * Enqueue plugin admin scripts and styles.
	 */
	public function enqueue_admin_scripts() {

		Assets::register_script(
			'jetpack-protect',
			'build/index.js',
			JETPACK_PROTECT_ROOT_FILE,
			array(
				'in_footer'  => true,
				'textdomain' => 'jetpack-protect',
			)
		);
		Assets::enqueue_script( 'jetpack-protect' );
		// Required for Analytics.
		wp_enqueue_script( 'jp-tracks', '//stats.wp.com/w.js', array(), gmdate( 'YW' ), true );
		// Initial JS state including JP Connection data.
		wp_add_inline_script( 'jetpack-protect', Connection_Initial_State::render(), 'before' );
		wp_add_inline_script( 'jetpack-protect', $this->render_initial_state(), 'before' );

	}

	/**
	 * Render the initial state into a JavaScript variable.
	 *
	 * @return string
	 */
	public function render_initial_state() {
		return 'var jetpackProtectInitialState=JSON.parse(decodeURIComponent("' . rawurlencode( wp_json_encode( $this->initial_state() ) ) . '"));';
	}

	/**
	 * Get the initial state data for hydrating the React UI.
	 *
	 * @return array
	 */
	public function initial_state() {
		global $wp_version;
<<<<<<< HEAD
		$initial_state = array(
			'apiRoot'           => esc_url_raw( rest_url() ),
			'apiNonce'          => wp_create_nonce( 'wp_rest' ),
			'registrationNonce' => wp_create_nonce( 'jetpack-registration-nonce' ),
			'status'            => Status::get_status(),
=======
		// phpcs:disable WordPress.Security.NonceVerification.Recommended
		$refresh_status_from_wpcom = isset( $_GET['checkPlan'] );
		$initial_state             = array(
			'apiRoot'           => esc_url_raw( rest_url() ),
			'apiNonce'          => wp_create_nonce( 'wp_rest' ),
			'registrationNonce' => wp_create_nonce( 'jetpack-registration-nonce' ),
			'status'            => Status::get_status( $refresh_status_from_wpcom ),
>>>>>>> 5875a95c
			'installedPlugins'  => Plugins_Installer::get_plugins(),
			'installedThemes'   => Sync_Functions::get_themes(),
			'wpVersion'         => $wp_version,
			'adminUrl'          => 'admin.php?page=jetpack-protect',
			'siteSuffix'        => ( new Jetpack_Status() )->get_site_suffix(),
			'jetpackScan'       => My_Jetpack_Products::get_product( 'scan' ),
			'productData'       => My_Jetpack_Products::get_product( 'protect' ),
			'hasRequiredPlan'   => Plan::has_required_plan(),
		);

		$initial_state['jetpackScan']['pricingForUi'] = Plan::get_product( 'jetpack_scan' );

		return $initial_state;
	}
	/**
	 * Main plugin settings page.
	 */
	public function plugin_settings_page() {
		?>
			<div id="jetpack-protect-root"></div>
		<?php
	}

	/**
	 * Removes plugin from the connection manager
	 * If it's the last plugin using the connection, the site will be disconnected.
	 *
	 * @access public
	 * @static
	 */
	public static function plugin_deactivation() {

		// Clear Sync data.
		Sender::get_instance()->uninstall();

		$manager = new Connection_Manager( 'jetpack-protect' );
		$manager->remove_connection();

		Status::delete_option();
	}

	/**
	 * Create a shortcut on Admin Bar to show the total of threats found.
	 *
	 * @param object $wp_admin_bar The Admin Bar object.
	 * @return void
	 */
	public function admin_bar( $wp_admin_bar ) {
		if ( ! current_user_can( 'manage_options' ) ) {
			return;
		}

		$total = Status::get_total_threats();

		if ( $total > 0 ) {
			$args = array(
				'id'    => 'jetpack-protect',
				'title' => '<span class="ab-icon jp-protect-icon"></span><span class="ab-label">' . $total . '</span>',
				'href'  => admin_url( 'admin.php?page=jetpack-protect' ),
				'meta'  => array(
					// translators: %d is the number of threats found.
					'title' => sprintf( _n( '%d threat found by Jetpack Protect', '%d threats found by Jetpack Protect', $total, 'jetpack-protect' ), $total ),
				),
			);

			$wp_admin_bar->add_node( $args );
		}
	}

	/**
	 * Register the REST API routes.
	 *
	 * @return void
	 */
	public static function register_rest_endpoints() {
		register_rest_route(
			'jetpack-protect/v1',
<<<<<<< HEAD
			'plan',
			array(
				'methods'             => \WP_REST_Server::READABLE,
				'callback'            => __CLASS__ . '::api_get_plan',
=======
			'check-plan',
			array(
				'methods'             => \WP_REST_Server::READABLE,
				'callback'            => __CLASS__ . '::api_check_plan',
>>>>>>> 5875a95c
				'permission_callback' => function () {
					return current_user_can( 'manage_options' );
				},
			)
		);

		register_rest_route(
			'jetpack-protect/v1',
			'status',
			array(
				'methods'             => \WP_REST_Server::READABLE,
				'callback'            => __CLASS__ . '::api_get_status',
				'permission_callback' => function () {
					return current_user_can( 'manage_options' );
				},
			)
		);

		register_rest_route(
			'jetpack-protect/v1',
			'clear-scan-cache',
			array(
				'methods'             => \WP_REST_SERVER::EDITABLE,
				'callback'            => __CLASS__ . '::api_clear_scan_cache',
				'permission_callback' => function () {
					return current_user_can( 'manage_options' );
				},
			)
		);

		register_rest_route(
			'jetpack-protect/v1',
			'ignore-threat',
			array(
				'methods'             => \WP_REST_SERVER::EDITABLE,
				'callback'            => __CLASS__ . '::api_ignore_threat',
				'permission_callback' => function () {
					return current_user_can( 'manage_options' );
				},
			)
		);

		register_rest_route(
			'jetpack-protect/v1',
			'fix-threats',
			array(
				'methods'             => \WP_REST_SERVER::EDITABLE,
				'callback'            => __CLASS__ . '::api_fix_threats',
				'permission_callback' => function () {
					return current_user_can( 'manage_options' );
				},
			)
		);

		register_rest_route(
			'jetpack-protect/v1',
			'fix-threats-status',
			array(
				'methods'             => \WP_REST_SERVER::READABLE,
				'callback'            => __CLASS__ . '::api_fix_threats_status',
				'permission_callback' => function () {
					return current_user_can( 'manage_options' );
				},
			)
		);

		register_rest_route(
			'jetpack-protect/v1',
			'check-credentials',
			array(
				'methods'             => \WP_REST_Server::EDITABLE,
				'callback'            => __CLASS__ . '::api_check_credentials',
				'permission_callback' => function () {
					return current_user_can( 'manage_options' );
				},
			)
		);

		register_rest_route(
			'jetpack-protect/v1',
			'scan',
			array(
				'methods'             => \WP_REST_SERVER::EDITABLE,
				'callback'            => __CLASS__ . '::api_scan',
				'permission_callback' => function () {
					return current_user_can( 'manage_options' );
				},
			)
		);
	}

	/**
	 * Return site plan data for the API endpoint
	 *
	 * @return WP_REST_Response
	 */
<<<<<<< HEAD
	public static function api_get_plan() {
		$plan                 = My_Jetpack_Products::get_product( 'scan' );
		$plan['pricingForUi'] = Plan::get_product( 'jetpack_scan' );

		return rest_ensure_response( $plan, 200 );
=======
	public static function api_check_plan() {
		$has_required_plan = Plan::has_required_plan();

		return rest_ensure_response( $has_required_plan, 200 );
>>>>>>> 5875a95c
	}

	/**
	 * Return Protect Status for the API endpoint
	 *
	 * @param WP_REST_Request $request The request object.
	 *
	 * @return WP_REST_Response
	 */
	public static function api_get_status( $request ) {
<<<<<<< HEAD
		if ( $request['hard_refresh'] ) {
			Scan_Status::delete_option();
			Protect_Status::delete_option();
		}
		$status = Status::get_status();
=======
		$status = Status::get_status( $request['hard_refresh'] );
>>>>>>> 5875a95c
		return rest_ensure_response( $status, 200 );
	}

	/**
	 * Clear the Scan_Status cache for the API endpoint
	 *
	 * @return WP_REST_Response
	 */
	public static function api_clear_scan_cache() {
		$cache_cleared = Scan_Status::delete_option();

		if ( ! $cache_cleared ) {
			return new WP_REST_Response( 'An error occured while attempting to clear the Jetpack Scan cache.', 500 );
		}

		return new WP_REST_Response( 'Jetpack Scan cache cleared.' );
	}

	/**
	 * Ignores a threat for the API endpoint
	 *
	 * @param WP_REST_Request $request The request object.
	 *
	 * @return WP_REST_Response
	 */
	public static function api_ignore_threat( $request ) {
		if ( ! $request['threat_id'] ) {
			return new WP_REST_RESPONSE( 'Missing threat ID.', 400 );
		}

		$threat_ignored = Threats::ignore_threat( $request['threat_id'] );

		if ( ! $threat_ignored ) {
			return new WP_REST_Response( 'An error occured while attempting to ignore the threat.', 500 );
		}

		return new WP_REST_Response( 'Threat ignored.' );
	}

	/**
	 * Fixes threats for the API endpoint
	 *
	 * @param WP_REST_Request $request The request object.
	 *
	 * @return WP_REST_Response
	 */
	public static function api_fix_threats( $request ) {
		if ( empty( $request['threat_ids'] ) ) {
			return new WP_REST_RESPONSE( 'Missing threat IDs.', 400 );
		}

		$threats_fixed = Threats::fix_threats( $request['threat_ids'] );

		if ( ! $threats_fixed ) {
			return new WP_REST_Response( 'An error occured while attempting to fix the threat.', 500 );
		}

		return new WP_REST_Response( $threats_fixed );
	}

	/**
	 * Fixes threats for the API endpoint
	 *
	 * @param WP_REST_Request $request The request object.
	 *
	 * @return WP_REST_Response
	 */
	public static function api_fix_threats_status( $request ) {
		if ( empty( $request['threat_ids'] ) ) {
			return new WP_REST_RESPONSE( 'Missing threat IDs.', 400 );
		}

		$threats_fixed = Threats::fix_threats_status( $request['threat_ids'] );

		if ( ! $threats_fixed ) {
			return new WP_REST_Response( 'An error occured while attempting to get the fixer status of the threats.', 500 );
		}

		return new WP_REST_Response( $threats_fixed );
	}

	/**
	 * Checks if the site has credentials configured
	 *
	 * @return WP_REST_Response
	 */
	public static function api_check_credentials() {
		$credential_array = Credentials::get_credential_array();

		if ( ! isset( $credential_array ) ) {
			return new WP_REST_Response( 'An error occured while attempting to fetch the credentials array', 500 );
		}

		return new WP_REST_Response( $credential_array );
	}

	/**
	 * Enqueues a scan for the API endpoint
	 *
	 * @return WP_REST_Response
	 */
	public static function api_scan() {
		$scan_enqueued = Threats::scan();

		if ( ! $scan_enqueued ) {
			return new WP_REST_Response( 'An error occured while attempting to enqueue the scan.', 500 );
		}

		return new WP_REST_Response( 'Scan enqueued.' );
	}
}<|MERGE_RESOLUTION|>--- conflicted
+++ resolved
@@ -20,10 +20,6 @@
 use Automattic\Jetpack\Plugins_Installer;
 use Automattic\Jetpack\Protect\Credentials;
 use Automattic\Jetpack\Protect\Plan;
-<<<<<<< HEAD
-use Automattic\Jetpack\Protect\Protect_Status;
-=======
->>>>>>> 5875a95c
 use Automattic\Jetpack\Protect\Scan_Status;
 use Automattic\Jetpack\Protect\Site_Health;
 use Automattic\Jetpack\Protect\Status;
@@ -97,7 +93,22 @@
 		// Set up the REST authentication hooks.
 		Connection_Rest_Authentication::init();
 
-<<<<<<< HEAD
+		add_action( 'admin_bar_menu', array( $this, 'admin_bar' ), 65 );
+		add_action( 'admin_enqueue_scripts', array( $this, 'enqueue_admin_styles' ) );
+		// Add custom WP REST API endoints.
+		add_action( 'rest_api_init', array( __CLASS__, 'register_rest_endpoints' ) );
+
+		My_Jetpack_Initializer::init();
+		Site_Health::init();
+
+		// Sets up JITMS.
+		JITM::configure();
+	}
+
+	/**
+	 * Initialize the admin page resources.
+	 */
+	public function admin_page_init() {
 		$total_threats = Status::get_total_threats();
 		$menu_label    = _x( 'Protect', 'The Jetpack Protect product name, without the Jetpack prefix', 'jetpack-protect' );
 		if ( $total_threats ) {
@@ -112,40 +123,6 @@
 			array( $this, 'plugin_settings_page' ),
 			99
 		);
-		add_action( 'load-' . $page_suffix, array( $this, 'admin_init' ) );
-
-=======
->>>>>>> 5875a95c
-		add_action( 'admin_bar_menu', array( $this, 'admin_bar' ), 65 );
-		add_action( 'admin_enqueue_scripts', array( $this, 'enqueue_admin_styles' ) );
-		// Add custom WP REST API endoints.
-		add_action( 'rest_api_init', array( __CLASS__, 'register_rest_endpoints' ) );
-
-		My_Jetpack_Initializer::init();
-		Site_Health::init();
-
-		// Sets up JITMS.
-		JITM::configure();
-	}
-
-	/**
-	 * Initialize the admin page resources.
-	 */
-	public function admin_page_init() {
-		$total_threats = Status::get_total_threats();
-		$menu_label    = _x( 'Protect', 'The Jetpack Protect product name, without the Jetpack prefix', 'jetpack-protect' );
-		if ( $total_threats ) {
-			$menu_label .= sprintf( ' <span class="update-plugins">%d</span>', $total_threats );
-		}
-
-		$page_suffix = Admin_Menu::add_menu(
-			__( 'Jetpack Protect', 'jetpack-protect' ),
-			$menu_label,
-			'manage_options',
-			'jetpack-protect',
-			array( $this, 'plugin_settings_page' ),
-			99
-		);
 
 		add_action( 'load-' . $page_suffix, array( $this, 'enqueue_admin_scripts' ) );
 	}
@@ -196,13 +173,6 @@
 	 */
 	public function initial_state() {
 		global $wp_version;
-<<<<<<< HEAD
-		$initial_state = array(
-			'apiRoot'           => esc_url_raw( rest_url() ),
-			'apiNonce'          => wp_create_nonce( 'wp_rest' ),
-			'registrationNonce' => wp_create_nonce( 'jetpack-registration-nonce' ),
-			'status'            => Status::get_status(),
-=======
 		// phpcs:disable WordPress.Security.NonceVerification.Recommended
 		$refresh_status_from_wpcom = isset( $_GET['checkPlan'] );
 		$initial_state             = array(
@@ -210,7 +180,6 @@
 			'apiNonce'          => wp_create_nonce( 'wp_rest' ),
 			'registrationNonce' => wp_create_nonce( 'jetpack-registration-nonce' ),
 			'status'            => Status::get_status( $refresh_status_from_wpcom ),
->>>>>>> 5875a95c
 			'installedPlugins'  => Plugins_Installer::get_plugins(),
 			'installedThemes'   => Sync_Functions::get_themes(),
 			'wpVersion'         => $wp_version,
@@ -288,17 +257,10 @@
 	public static function register_rest_endpoints() {
 		register_rest_route(
 			'jetpack-protect/v1',
-<<<<<<< HEAD
-			'plan',
-			array(
-				'methods'             => \WP_REST_Server::READABLE,
-				'callback'            => __CLASS__ . '::api_get_plan',
-=======
 			'check-plan',
 			array(
 				'methods'             => \WP_REST_Server::READABLE,
 				'callback'            => __CLASS__ . '::api_check_plan',
->>>>>>> 5875a95c
 				'permission_callback' => function () {
 					return current_user_can( 'manage_options' );
 				},
@@ -395,18 +357,10 @@
 	 *
 	 * @return WP_REST_Response
 	 */
-<<<<<<< HEAD
-	public static function api_get_plan() {
-		$plan                 = My_Jetpack_Products::get_product( 'scan' );
-		$plan['pricingForUi'] = Plan::get_product( 'jetpack_scan' );
-
-		return rest_ensure_response( $plan, 200 );
-=======
 	public static function api_check_plan() {
 		$has_required_plan = Plan::has_required_plan();
 
 		return rest_ensure_response( $has_required_plan, 200 );
->>>>>>> 5875a95c
 	}
 
 	/**
@@ -417,15 +371,7 @@
 	 * @return WP_REST_Response
 	 */
 	public static function api_get_status( $request ) {
-<<<<<<< HEAD
-		if ( $request['hard_refresh'] ) {
-			Scan_Status::delete_option();
-			Protect_Status::delete_option();
-		}
-		$status = Status::get_status();
-=======
 		$status = Status::get_status( $request['hard_refresh'] );
->>>>>>> 5875a95c
 		return rest_ensure_response( $status, 200 );
 	}
 
