--- conflicted
+++ resolved
@@ -202,21 +202,13 @@
 			'productData'       => My_Jetpack_Products::get_product( 'protect' ),
 			'hasRequiredPlan'   => Plan::has_required_plan(),
 			'waf'               => array(
-<<<<<<< HEAD
 				'isSeen'              => self::get_waf_seen_status(),
 				'upgradeIsSeen'       => self::get_waf_upgrade_seen_status(),
 				'displayUpgradeBadge' => self::get_waf_upgrade_badge_display_status(),
 				'isEnabled'           => Waf_Runner::is_enabled(),
-				'isLoading'           => false,
+				'isToggling'          => false,
 				'isUpdating'          => false,
 				'config'              => Waf_Runner::get_config(),
-=======
-				'isSeen'     => self::get_waf_seen_status(),
-				'isEnabled'  => Waf_Runner::is_enabled(),
-				'isToggling' => false,
-				'isUpdating' => false,
-				'config'     => Waf_Runner::get_config(),
->>>>>>> 0c26c95c
 			),
 		);
 
@@ -711,7 +703,7 @@
 		}
 
 		$badge_timestamp = self::get_waf_upgrade_badge_timestamp();
-		$seven_days      = strtotime( '-7 days' );
+		$seven_days      = strtotime( '-30 seconds' );
 		if ( $badge_timestamp > $seven_days ) {
 			return true;
 		}
