<?php
/**
 * Primary class file for the Jetpack Protect plugin.
 *
 * @package automattic/jetpack-protect-plugin
 */

if ( ! defined( 'ABSPATH' ) ) {
	exit;
}

use Automattic\Jetpack\Admin_UI\Admin_Menu;
use Automattic\Jetpack\Assets;
use Automattic\Jetpack\Connection\Initial_State as Connection_Initial_State;
use Automattic\Jetpack\Connection\Manager as Connection_Manager;
use Automattic\Jetpack\Connection\Rest_Authentication as Connection_Rest_Authentication;
use Automattic\Jetpack\JITMS\JITM as JITM;
use Automattic\Jetpack\Modules;
use Automattic\Jetpack\My_Jetpack\Initializer as My_Jetpack_Initializer;
use Automattic\Jetpack\My_Jetpack\Products as My_Jetpack_Products;
use Automattic\Jetpack\Plugins_Installer;
use Automattic\Jetpack\Protect\Credentials;
use Automattic\Jetpack\Protect\Plan;
use Automattic\Jetpack\Protect\Scan_Status;
use Automattic\Jetpack\Protect\Site_Health;
use Automattic\Jetpack\Protect\Status;
use Automattic\Jetpack\Protect\Threats;
use Automattic\Jetpack\Status as Jetpack_Status;
use Automattic\Jetpack\Sync\Functions as Sync_Functions;
use Automattic\Jetpack\Sync\Sender;
use Automattic\Jetpack\Waf\Waf_Runner;

/**
 * Class Jetpack_Protect
 */
class Jetpack_Protect {

	const JETPACK_WAF_MODULE_SLUG           = 'waf';
	const JETPACK_PROTECT_ACTIVATION_OPTION = JETPACK_PROTECT_SLUG . '_activated';

	/**
	 * Constructor.
	 */
	public function __construct() {
		add_action( 'init', array( $this, 'init' ) );
		add_action( '_admin_menu', array( $this, 'admin_page_init' ) );

		// Activate the module as the plugin is activated
		add_action( 'admin_init', array( $this, 'do_plugin_activation_activities' ) );

		// Init Jetpack packages
		add_action(
			'plugins_loaded',
			function () {
				$config = new Automattic\Jetpack\Config();
				// Connection package.
				$config->ensure(
					'connection',
					array(
						'slug'     => JETPACK_PROTECT_SLUG,
						'name'     => JETPACK_PROTECT_NAME,
						'url_info' => JETPACK_PROTECT_URI,
					)
				);
				// Sync package.
				$config->ensure(
					'sync',
					array(
						'jetpack_sync_modules'             => array(
							'Automattic\\Jetpack\\Sync\\Modules\\Options',
							'Automattic\\Jetpack\\Sync\\Modules\\Callables',
							'Automattic\\Jetpack\\Sync\\Modules\\Users',
						),
						'jetpack_sync_callable_whitelist'  => array(
							'main_network_site' => array( 'Automattic\\Jetpack\\Connection\\Urls', 'main_network_site_url' ),
							'get_plugins'       => array( 'Automattic\\Jetpack\\Sync\\Functions', 'get_plugins' ),
							'get_themes'        => array( 'Automattic\\Jetpack\\Sync\\Functions', 'get_themes' ),
							'wp_version'        => array( 'Automattic\\Jetpack\\Sync\\Functions', 'wp_version' ),
						),
						'jetpack_sync_options_contentless' => array(),
						'jetpack_sync_options_whitelist'   => array(
							'active_plugins',
							'stylesheet',
						),
					)
				);

				// Identity crisis package.
				$config->ensure( 'identity_crisis' );

				// Web application firewall package.
				$config->ensure( 'waf' );
			},
			1
		);

		add_filter( 'jetpack_get_available_standalone_modules', array( $this, 'protect_filter_available_modules' ), 10, 1 );
	}

	/**
	 * Initialize the plugin
	 *
	 * @return void
	 */
	public function init() {
		// Set up the REST authentication hooks.
		Connection_Rest_Authentication::init();

		add_action( 'admin_bar_menu', array( $this, 'admin_bar' ), 65 );
		add_action( 'admin_enqueue_scripts', array( $this, 'enqueue_admin_styles' ) );
		// Add custom WP REST API endoints.
		add_action( 'rest_api_init', array( __CLASS__, 'register_rest_endpoints' ) );

		My_Jetpack_Initializer::init();
		Site_Health::init();

		// Sets up JITMS.
		JITM::configure();
	}

	/**
	 * Initialize the admin page resources.
	 */
	public function admin_page_init() {
		$total_threats = Status::get_total_threats();
		$menu_label    = _x( 'Protect', 'The Jetpack Protect product name, without the Jetpack prefix', 'jetpack-protect' );
		if ( $total_threats ) {
			$menu_label .= sprintf( ' <span class="update-plugins">%d</span>', $total_threats );
		}

		$page_suffix = Admin_Menu::add_menu(
			__( 'Jetpack Protect', 'jetpack-protect' ),
			$menu_label,
			'manage_options',
			'jetpack-protect',
			array( $this, 'plugin_settings_page' ),
			99
		);

		add_action( 'load-' . $page_suffix, array( $this, 'enqueue_admin_scripts' ) );
	}

	/**
	 * Enqueues the wp-admin styles (used outside the React app)
	 */
	public function enqueue_admin_styles() {
		wp_enqueue_style( 'jetpack-protect-wpadmin', JETPACK_PROTECT_BASE_PLUGIN_URL . '/assets/jetpack-protect.css', array(), JETPACK_PROTECT_VERSION );
	}

	/**
	 * Enqueue plugin admin scripts and styles.
	 */
	public function enqueue_admin_scripts() {

		Assets::register_script(
			'jetpack-protect',
			'build/index.js',
			JETPACK_PROTECT_ROOT_FILE,
			array(
				'in_footer'  => true,
				'textdomain' => 'jetpack-protect',
			)
		);
		Assets::enqueue_script( 'jetpack-protect' );
		// Required for Analytics.
		wp_enqueue_script( 'jp-tracks', '//stats.wp.com/w.js', array(), gmdate( 'YW' ), true );
		// Initial JS state including JP Connection data.
		wp_add_inline_script( 'jetpack-protect', Connection_Initial_State::render(), 'before' );
		wp_add_inline_script( 'jetpack-protect', $this->render_initial_state(), 'before' );

	}

	/**
	 * Render the initial state into a JavaScript variable.
	 *
	 * @return string
	 */
	public function render_initial_state() {
		return 'var jetpackProtectInitialState=JSON.parse(decodeURIComponent("' . rawurlencode( wp_json_encode( $this->initial_state() ) ) . '"));';
	}

	/**
	 * Get the initial state data for hydrating the React UI.
	 *
	 * @return array
	 */
	public function initial_state() {
		global $wp_version;
		// phpcs:disable WordPress.Security.NonceVerification.Recommended
		$refresh_status_from_wpcom = isset( $_GET['checkPlan'] );
		$initial_state             = array(
			'apiRoot'           => esc_url_raw( rest_url() ),
			'apiNonce'          => wp_create_nonce( 'wp_rest' ),
			'registrationNonce' => wp_create_nonce( 'jetpack-registration-nonce' ),
			'status'            => Status::get_status( $refresh_status_from_wpcom ),
			'installedPlugins'  => Plugins_Installer::get_plugins(),
			'installedThemes'   => Sync_Functions::get_themes(),
			'wpVersion'         => $wp_version,
			'adminUrl'          => 'admin.php?page=jetpack-protect',
			'siteSuffix'        => ( new Jetpack_Status() )->get_site_suffix(),
			'jetpackScan'       => My_Jetpack_Products::get_product( 'scan' ),
			'productData'       => My_Jetpack_Products::get_product( 'protect' ),
			'hasRequiredPlan'   => Plan::has_required_plan(),
			'waf'               => array(
<<<<<<< HEAD
				'isSeen'     => self::get_waf_seen_status(),
				'isEnabled'  => Waf_Runner::is_enabled(),
				'isToggling' => false,
				'isUpdating' => false,
				'config'     => Waf_Runner::get_config(),
=======
				'isSupported' => Waf_Runner::is_supported_environment(),
				'isSeen'      => self::get_waf_seen_status(),
				'isEnabled'   => Waf_Runner::is_enabled(),
				'isLoading'   => false,
				'config'      => Waf_Runner::get_config(),
>>>>>>> 42c5d137
			),
		);

		$initial_state['jetpackScan']['pricingForUi'] = Plan::get_product( 'jetpack_scan' );

		return $initial_state;
	}
	/**
	 * Main plugin settings page.
	 */
	public function plugin_settings_page() {
		?>
			<div id="jetpack-protect-root"></div>
		<?php
	}

	/**
	 * Activate the WAF module on plugin activation.
	 *
	 * @static
	 */
	public static function plugin_activation() {
		add_option( self::JETPACK_PROTECT_ACTIVATION_OPTION, true );
	}

	/**
	 * Helper to check that we have a Jetpack connection.
	 */
	private static function is_connected() {
		$manager = new Connection_Manager();
		return $manager->is_connected() && $manager->has_connected_user();
	}

	/**
	 * Runs on admin_init, and does actions required on plugin activation, based on
	 * the activation option.
	 *
	 * This needs to be run after the activation hook, as that results in a redirect,
	 * and we need the sync module's actions and filters to be registered.
	 */
	public static function do_plugin_activation_activities() {
		if ( get_option( self::JETPACK_PROTECT_ACTIVATION_OPTION ) && self::is_connected() ) {
			self::activate_module();
		}
	}

	/**
	 * Activates the Publicize module and disables the activation option
	 */
	public static function activate_module() {
		delete_option( self::JETPACK_PROTECT_ACTIVATION_OPTION );
		( new Modules() )->activate( self::JETPACK_WAF_MODULE_SLUG, false, false );
	}

	/**
	 * Removes plugin from the connection manager
	 * If it's the last plugin using the connection, the site will be disconnected.
	 *
	 * @access public
	 * @static
	 */
	public static function plugin_deactivation() {

		// Clear Sync data.
		Sender::get_instance()->uninstall();

		$manager = new Connection_Manager( 'jetpack-protect' );
		$manager->remove_connection();

		Status::delete_option();
	}

	/**
	 * Create a shortcut on Admin Bar to show the total of threats found.
	 *
	 * @param object $wp_admin_bar The Admin Bar object.
	 * @return void
	 */
	public function admin_bar( $wp_admin_bar ) {
		if ( ! current_user_can( 'manage_options' ) ) {
			return;
		}

		$total = Status::get_total_threats();

		if ( $total > 0 ) {
			$args = array(
				'id'    => 'jetpack-protect',
				'title' => '<span class="ab-icon jp-protect-icon"></span><span class="ab-label">' . $total . '</span>',
				'href'  => admin_url( 'admin.php?page=jetpack-protect' ),
				'meta'  => array(
					// translators: %d is the number of threats found.
					'title' => sprintf( _n( '%d threat found by Jetpack Protect', '%d threats found by Jetpack Protect', $total, 'jetpack-protect' ), $total ),
				),
			);

			$wp_admin_bar->add_node( $args );
		}
	}

	/**
	 * Adds module to the list of available modules
	 *
	 * @param array $modules The available modules.
	 * @return array
	 */
	public function protect_filter_available_modules( $modules ) {
		return array_merge( array( self::JETPACK_WAF_MODULE_SLUG ), $modules );
	}

	/**
	 * Register the REST API routes.
	 *
	 * @return void
	 */
	public static function register_rest_endpoints() {
		register_rest_route(
			'jetpack-protect/v1',
			'check-plan',
			array(
				'methods'             => \WP_REST_Server::READABLE,
				'callback'            => __CLASS__ . '::api_check_plan',
				'permission_callback' => function () {
					return current_user_can( 'manage_options' );
				},
			)
		);

		register_rest_route(
			'jetpack-protect/v1',
			'status',
			array(
				'methods'             => \WP_REST_Server::READABLE,
				'callback'            => __CLASS__ . '::api_get_status',
				'permission_callback' => function () {
					return current_user_can( 'manage_options' );
				},
			)
		);

		register_rest_route(
			'jetpack-protect/v1',
			'clear-scan-cache',
			array(
				'methods'             => \WP_REST_SERVER::EDITABLE,
				'callback'            => __CLASS__ . '::api_clear_scan_cache',
				'permission_callback' => function () {
					return current_user_can( 'manage_options' );
				},
			)
		);

		register_rest_route(
			'jetpack-protect/v1',
			'ignore-threat',
			array(
				'methods'             => \WP_REST_SERVER::EDITABLE,
				'callback'            => __CLASS__ . '::api_ignore_threat',
				'permission_callback' => function () {
					return current_user_can( 'manage_options' );
				},
			)
		);

		register_rest_route(
			'jetpack-protect/v1',
			'fix-threats',
			array(
				'methods'             => \WP_REST_SERVER::EDITABLE,
				'callback'            => __CLASS__ . '::api_fix_threats',
				'permission_callback' => function () {
					return current_user_can( 'manage_options' );
				},
			)
		);

		register_rest_route(
			'jetpack-protect/v1',
			'fix-threats-status',
			array(
				'methods'             => \WP_REST_SERVER::READABLE,
				'callback'            => __CLASS__ . '::api_fix_threats_status',
				'permission_callback' => function () {
					return current_user_can( 'manage_options' );
				},
			)
		);

		register_rest_route(
			'jetpack-protect/v1',
			'check-credentials',
			array(
				'methods'             => \WP_REST_Server::EDITABLE,
				'callback'            => __CLASS__ . '::api_check_credentials',
				'permission_callback' => function () {
					return current_user_can( 'manage_options' );
				},
			)
		);

		register_rest_route(
			'jetpack-protect/v1',
			'scan',
			array(
				'methods'             => \WP_REST_SERVER::EDITABLE,
				'callback'            => __CLASS__ . '::api_scan',
				'permission_callback' => function () {
					return current_user_can( 'manage_options' );
				},
			)
		);

		register_rest_route(
			'jetpack-protect/v1',
			'toggle-waf',
			array(
				'methods'             => \WP_REST_SERVER::EDITABLE,
				'callback'            => __CLASS__ . '::api_toggle_waf',
				'permission_callback' => function () {
					return current_user_can( 'manage_options' );
				},
			)
		);

		register_rest_route(
			'jetpack-protect/v1',
			'waf',
			array(
				'methods'             => \WP_REST_SERVER::READABLE,
				'callback'            => __CLASS__ . '::api_get_waf',
				'permission_callback' => function () {
					return current_user_can( 'manage_options' );
				},
			)
		);

		register_rest_route(
			'jetpack-protect/v1',
			'waf-seen',
			array(
				'methods'             => \WP_REST_SERVER::READABLE,
				'callback'            => __CLASS__ . '::get_waf_seen_status',
				'permission_callback' => function () {
					return current_user_can( 'manage_options' );
				},
			)
		);

		register_rest_route(
			'jetpack-protect/v1',
			'waf-seen',
			array(
				'methods'             => \WP_REST_SERVER::EDITABLE,
				'callback'            => __CLASS__ . '::set_waf_seen_status',
				'permission_callback' => function () {
					return current_user_can( 'manage_options' );
				},
			)
		);
	}

	/**
	 * Return site plan data for the API endpoint
	 *
	 * @return WP_REST_Response
	 */
	public static function api_check_plan() {
		$has_required_plan = Plan::has_required_plan();

		return rest_ensure_response( $has_required_plan, 200 );
	}

	/**
	 * Return Protect Status for the API endpoint
	 *
	 * @param WP_REST_Request $request The request object.
	 *
	 * @return WP_REST_Response
	 */
	public static function api_get_status( $request ) {
		$status = Status::get_status( $request['hard_refresh'] );
		return rest_ensure_response( $status, 200 );
	}

	/**
	 * Clear the Scan_Status cache for the API endpoint
	 *
	 * @return WP_REST_Response
	 */
	public static function api_clear_scan_cache() {
		$cache_cleared = Scan_Status::delete_option();

		if ( ! $cache_cleared ) {
			return new WP_REST_Response( 'An error occured while attempting to clear the Jetpack Scan cache.', 500 );
		}

		return new WP_REST_Response( 'Jetpack Scan cache cleared.' );
	}

	/**
	 * Ignores a threat for the API endpoint
	 *
	 * @param WP_REST_Request $request The request object.
	 *
	 * @return WP_REST_Response
	 */
	public static function api_ignore_threat( $request ) {
		if ( ! $request['threat_id'] ) {
			return new WP_REST_RESPONSE( 'Missing threat ID.', 400 );
		}

		$threat_ignored = Threats::ignore_threat( $request['threat_id'] );

		if ( ! $threat_ignored ) {
			return new WP_REST_Response( 'An error occured while attempting to ignore the threat.', 500 );
		}

		return new WP_REST_Response( 'Threat ignored.' );
	}

	/**
	 * Fixes threats for the API endpoint
	 *
	 * @param WP_REST_Request $request The request object.
	 *
	 * @return WP_REST_Response
	 */
	public static function api_fix_threats( $request ) {
		if ( empty( $request['threat_ids'] ) ) {
			return new WP_REST_RESPONSE( 'Missing threat IDs.', 400 );
		}

		$threats_fixed = Threats::fix_threats( $request['threat_ids'] );

		if ( ! $threats_fixed ) {
			return new WP_REST_Response( 'An error occured while attempting to fix the threat.', 500 );
		}

		return new WP_REST_Response( $threats_fixed );
	}

	/**
	 * Fixes threats for the API endpoint
	 *
	 * @param WP_REST_Request $request The request object.
	 *
	 * @return WP_REST_Response
	 */
	public static function api_fix_threats_status( $request ) {
		if ( empty( $request['threat_ids'] ) ) {
			return new WP_REST_RESPONSE( 'Missing threat IDs.', 400 );
		}

		$threats_fixed = Threats::fix_threats_status( $request['threat_ids'] );

		if ( ! $threats_fixed ) {
			return new WP_REST_Response( 'An error occured while attempting to get the fixer status of the threats.', 500 );
		}

		return new WP_REST_Response( $threats_fixed );
	}

	/**
	 * Checks if the site has credentials configured
	 *
	 * @return WP_REST_Response
	 */
	public static function api_check_credentials() {
		$credential_array = Credentials::get_credential_array();

		if ( ! isset( $credential_array ) ) {
			return new WP_REST_Response( 'An error occured while attempting to fetch the credentials array', 500 );
		}

		return new WP_REST_Response( $credential_array );
	}

	/**
	 * Enqueues a scan for the API endpoint
	 *
	 * @return WP_REST_Response
	 */
	public static function api_scan() {
		$scan_enqueued = Threats::scan();

		if ( ! $scan_enqueued ) {
			return new WP_REST_Response( 'An error occured while attempting to enqueue the scan.', 500 );
		}

		return new WP_REST_Response( 'Scan enqueued.' );
	}

	/**
	 * Toggles the WAF module on or off for the API endpoint
	 *
	 * @return WP_REST_Response
	 */
	public static function api_toggle_waf() {
		if ( Waf_Runner::is_enabled() ) {
			Waf_Runner::disable();
			return rest_ensure_response( true, 200 );
		}

		Waf_Runner::enable();
		return rest_ensure_response( true, 200 );
	}

	/**
	 * Get WAF data for the API endpoint
	 *
	 * @return WP_Rest_Response
	 */
	public static function api_get_waf() {
		return new WP_REST_Response(
			array(
				'is_seen'    => self::get_waf_seen_status(),
				'is_enabled' => Waf_Runner::is_enabled(),
				'config'     => Waf_Runner::get_config(),
			)
		);
	}

	/**
	 * Get WAF "Seen" Status
	 *
	 * @return bool Whether the current user has viewed the WAF screen.
	 */
	public static function get_waf_seen_status() {
		return (bool) get_user_meta( get_current_user_id(), 'jetpack_protect_waf_seen', true );
	}

	/**
	 * Set WAF "Seen" Status
	 *
	 * @return bool True if seen status updated to true, false on failure.
	 */
	public static function set_waf_seen_status() {
		return (bool) update_user_meta( get_current_user_id(), 'jetpack_protect_waf_seen', true );
	}
}<|MERGE_RESOLUTION|>--- conflicted
+++ resolved
@@ -202,19 +202,12 @@
 			'productData'       => My_Jetpack_Products::get_product( 'protect' ),
 			'hasRequiredPlan'   => Plan::has_required_plan(),
 			'waf'               => array(
-<<<<<<< HEAD
-				'isSeen'     => self::get_waf_seen_status(),
-				'isEnabled'  => Waf_Runner::is_enabled(),
-				'isToggling' => false,
-				'isUpdating' => false,
-				'config'     => Waf_Runner::get_config(),
-=======
 				'isSupported' => Waf_Runner::is_supported_environment(),
 				'isSeen'      => self::get_waf_seen_status(),
 				'isEnabled'   => Waf_Runner::is_enabled(),
-				'isLoading'   => false,
+				'isToggling'  => false,
+				'isUpdating'  => false,
 				'config'      => Waf_Runner::get_config(),
->>>>>>> 42c5d137
 			),
 		);
 
