--- conflicted
+++ resolved
@@ -285,7 +285,7 @@
 				},
 			)
 		);
-<<<<<<< HEAD
+
 		register_rest_route(
 			'jetpack-protect/v1',
 			'fix-threats',
@@ -304,7 +304,11 @@
 			array(
 				'methods'             => \WP_REST_Server::EDITABLE,
 				'callback'            => __CLASS__ . '::api_check_credentials',
-=======
+				'permission_callback' => function () {
+					return current_user_can( 'manage_options' );
+				},
+			)
+		);
 
 		register_rest_route(
 			'jetpack-protect/v1',
@@ -312,7 +316,6 @@
 			array(
 				'methods'             => \WP_REST_SERVER::EDITABLE,
 				'callback'            => __CLASS__ . '::api_scan',
->>>>>>> dfaf8507
 				'permission_callback' => function () {
 					return current_user_can( 'manage_options' );
 				},
@@ -365,7 +368,7 @@
 
 		return new WP_REST_Response( 'Threat ignored.' );
 	}
-<<<<<<< HEAD
+
 	/**
 	 * Fixes threats for the API endpoint
 	 *
@@ -400,7 +403,6 @@
 		}
 
 		return new WP_REST_Response( array( 'state' => $rewind_state ) );
-=======
 
 	/**
 	 * Enqueues a scan for the API endpoint
@@ -415,6 +417,5 @@
 		}
 
 		return new WP_REST_Response( 'Scan enqueued.' );
->>>>>>> dfaf8507
 	}
 }