--- conflicted
+++ resolved
@@ -18,11 +18,8 @@
 use Automattic\Jetpack\My_Jetpack\Initializer as My_Jetpack_Initializer;
 use Automattic\Jetpack\My_Jetpack\Products as My_Jetpack_Products;
 use Automattic\Jetpack\Plugins_Installer;
-<<<<<<< HEAD
+use Automattic\Jetpack\Protect\Plan;
 use Automattic\Jetpack\Protect\Scan_Status;
-=======
-use Automattic\Jetpack\Protect\Plan;
->>>>>>> dab3b7d2
 use Automattic\Jetpack\Protect\Site_Health;
 use Automattic\Jetpack\Protect\Status as Protect_Status;
 use Automattic\Jetpack\Protect\Threats;
@@ -275,8 +272,6 @@
 				},
 			)
 		);
-<<<<<<< HEAD
-=======
 
 		register_rest_route(
 			'jetpack-protect/v1',
@@ -289,7 +284,6 @@
 				},
 			)
 		);
->>>>>>> dab3b7d2
 	}
 
 	/**
@@ -316,8 +310,6 @@
 
 		return new WP_REST_Response( 'Jetpack Scan cache cleared.' );
 	}
-<<<<<<< HEAD
-=======
 
 	/**
 	 * Ignores a threat for the API endpoint
@@ -339,5 +331,4 @@
 
 		return new WP_REST_Response( 'Threat ignored.' );
 	}
->>>>>>> dab3b7d2
 }