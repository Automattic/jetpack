<?php
/**
 * Primary class file for the Jetpack Protect plugin.
 *
 * @package automattic/jetpack-protect-plugin
 */

if ( ! defined( 'ABSPATH' ) ) {
	exit;
}

use Automattic\Jetpack\Admin_UI\Admin_Menu;
use Automattic\Jetpack\Assets;
use Automattic\Jetpack\Connection\Initial_State as Connection_Initial_State;
use Automattic\Jetpack\Connection\Manager as Connection_Manager;
use Automattic\Jetpack\Connection\Rest_Authentication as Connection_Rest_Authentication;
use Automattic\Jetpack\JITMS\JITM as JITM;
use Automattic\Jetpack\My_Jetpack\Initializer as My_Jetpack_Initializer;
use Automattic\Jetpack\My_Jetpack\Products as My_Jetpack_Products;
use Automattic\Jetpack\Plugins_Installer;
use Automattic\Jetpack\Protect\Site_Health;
use Automattic\Jetpack\Protect\Status as Protect_Status;
use Automattic\Jetpack\Status as Status;
use Automattic\Jetpack\Sync\Functions as Sync_Functions;
use Automattic\Jetpack\Sync\Sender;

/**
 * Class Jetpack_Protect
 */
class Jetpack_Protect {

	/**
	 * Constructor.
	 */
	public function __construct() {
		add_action( 'init', array( $this, 'init' ) );

		// Init Jetpack packages
		add_action(
			'plugins_loaded',
			function () {
				$config = new Automattic\Jetpack\Config();
				// Connection package.
				$config->ensure(
					'connection',
					array(
						'slug'     => JETPACK_PROTECT_SLUG,
						'name'     => JETPACK_PROTECT_NAME,
						'url_info' => JETPACK_PROTECT_URI,
					)
				);
				// Sync package.
				$config->ensure(
					'sync',
					array(
						'jetpack_sync_modules'             => array(
							'Automattic\\Jetpack\\Sync\\Modules\\Options',
							'Automattic\\Jetpack\\Sync\\Modules\\Callables',
						),
						'jetpack_sync_callable_whitelist'  => array(
							'get_plugins' => array( 'Automattic\\Jetpack\\Sync\\Functions', 'get_plugins' ),
							'get_themes'  => array( 'Automattic\\Jetpack\\Sync\\Functions', 'get_themes' ),
							'wp_version'  => array( 'Automattic\\Jetpack\\Sync\\Functions', 'wp_version' ),
						),
						'jetpack_sync_options_contentless' => array(),
						'jetpack_sync_options_whitelist'   => array(
							'active_plugins',
							'stylesheet',
						),
					)
				);

				// Identity crisis package.
				$config->ensure( 'identity_crisis' );
			},
			1
		);
	}

	/**
	 * Initialize the plugin
	 *
	 * @return void
	 */
	public function init() {
		// Set up the REST authentication hooks.
		Connection_Rest_Authentication::init();

		$total_threats = Protect_Status::get_total_threats();
		$menu_label    = _x( 'Protect', 'The Jetpack Protect product name, without the Jetpack prefix', 'jetpack-protect' );
		if ( $total_threats ) {
			$menu_label .= sprintf( ' <span class="update-plugins">%d</span>', $total_threats );
		}

		$page_suffix = Admin_Menu::add_menu(
			__( 'Jetpack Protect', 'jetpack-protect' ),
			$menu_label,
			'manage_options',
			'jetpack-protect',
			array( $this, 'plugin_settings_page' ),
			99
		);
		add_action( 'load-' . $page_suffix, array( $this, 'admin_init' ) );

		add_action( 'admin_bar_menu', array( $this, 'admin_bar' ), 65 );
		add_action( 'admin_enqueue_scripts', array( $this, 'enqueue_admin_styles' ) );
		// Add custom WP REST API endoints.
		add_action( 'rest_api_init', array( __CLASS__, 'register_rest_endpoints' ) );

		My_Jetpack_Initializer::init();
		Site_Health::init();

		// Sets up JITMS.
		JITM::configure();
	}

	/**
	 * Initialize the admin resources.
	 */
	public function admin_init() {
		add_action( 'admin_enqueue_scripts', array( $this, 'enqueue_admin_scripts' ) );
	}

	/**
	 * Enqueues the wp-admin styles (used outside the React app)
	 */
	public function enqueue_admin_styles() {
		wp_enqueue_style( 'jetpack-protect-wpadmin', JETPACK_PROTECT_BASE_PLUGIN_URL . '/assets/jetpack-protect.css', array(), JETPACK_PROTECT_VERSION );
	}

	/**
	 * Enqueue plugin admin scripts and styles.
	 */
	public function enqueue_admin_scripts() {

		Assets::register_script(
			'jetpack-protect',
			'build/index.js',
			JETPACK_PROTECT_ROOT_FILE,
			array(
				'in_footer'  => true,
				'textdomain' => 'jetpack-protect',
			)
		);
		Assets::enqueue_script( 'jetpack-protect' );
		// Required for Analytics.
		wp_enqueue_script( 'jp-tracks', '//stats.wp.com/w.js', array(), gmdate( 'YW' ), true );
		// Initial JS state including JP Connection data.
		wp_add_inline_script( 'jetpack-protect', Connection_Initial_State::render(), 'before' );
		wp_add_inline_script( 'jetpack-protect', $this->render_initial_state(), 'before' );

	}

	/**
	 * Render the initial state into a JavaScript variable.
	 *
	 * @return string
	 */
	public function render_initial_state() {
		return 'var jetpackProtectInitialState=JSON.parse(decodeURIComponent("' . rawurlencode( wp_json_encode( $this->initial_state() ) ) . '"));';
	}

	/**
	 * Get the initial state data for hydrating the React UI.
	 *
	 * @return array
	 */
	public function initial_state() {
		global $wp_version;
		return array(
			'apiRoot'           => esc_url_raw( rest_url() ),
			'apiNonce'          => wp_create_nonce( 'wp_rest' ),
			'registrationNonce' => wp_create_nonce( 'jetpack-registration-nonce' ),
			'status'            => Protect_Status::get_status(),
			'installedPlugins'  => Plugins_Installer::get_plugins(),
			'installedThemes'   => Sync_Functions::get_themes(),
			'wpVersion'         => $wp_version,
			'adminUrl'          => admin_url( 'admin.php?page=jetpack-protect' ),
<<<<<<< HEAD
			'jetpackScan'       => My_Jetpack_Products::get_product( 'scan' ),
=======
			'siteSuffix'        => ( new Status() )->get_site_suffix(),
			'securityBundle'    => My_Jetpack_Products::get_product( 'security' ),
>>>>>>> 3322f188
			'productData'       => My_Jetpack_Products::get_product( 'protect' ),
		);
	}
	/**
	 * Main plugin settings page.
	 */
	public function plugin_settings_page() {
		?>
			<div id="jetpack-protect-root"></div>
		<?php
	}

	/**
	 * Removes plugin from the connection manager
	 * If it's the last plugin using the connection, the site will be disconnected.
	 *
	 * @access public
	 * @static
	 */
	public static function plugin_deactivation() {

		// Clear Sync data.
		Sender::get_instance()->uninstall();

		$manager = new Connection_Manager( 'jetpack-protect' );
		$manager->remove_connection();

		Protect_Status::delete_option();
	}

	/**
	 * Create a shortcut on Admin Bar to show the total of threats found.
	 *
	 * @param object $wp_admin_bar The Admin Bar object.
	 * @return void
	 */
	public function admin_bar( $wp_admin_bar ) {
		if ( ! current_user_can( 'manage_options' ) ) {
			return;
		}

		$total = Protect_Status::get_total_threats();

		if ( $total > 0 ) {
			$args = array(
				'id'    => 'jetpack-protect',
				'title' => '<span class="ab-icon jp-protect-icon"></span><span class="ab-label">' . $total . '</span>',
				'href'  => admin_url( 'admin.php?page=jetpack-protect' ),
				'meta'  => array(
					// translators: %d is the number of threats found.
					'title' => sprintf( _n( '%d threat found by Jetpack Protect', '%d threats found by Jetpack Protect', $total, 'jetpack-protect' ), $total ),
				),
			);

			$wp_admin_bar->add_node( $args );
		}
	}

	/**
	 * Register the REST API routes.
	 *
	 * @return void
	 */
	public static function register_rest_endpoints() {
		register_rest_route(
			'jetpack-protect/v1',
			'status',
			array(
				'methods'             => \WP_REST_Server::READABLE,
				'callback'            => __CLASS__ . '::api_get_status',
				'permission_callback' => function () {
					return current_user_can( 'manage_options' );
				},
			)
		);
	}

	/**
	 * Return Protect Status for the API endpoint
	 *
	 * @return WP_REST_Response
	 */
	public static function api_get_status() {
		$status = Protect_Status::get_status();
		return rest_ensure_response( $status, 200 );
	}
}<|MERGE_RESOLUTION|>--- conflicted
+++ resolved
@@ -176,12 +176,8 @@
 			'installedThemes'   => Sync_Functions::get_themes(),
 			'wpVersion'         => $wp_version,
 			'adminUrl'          => admin_url( 'admin.php?page=jetpack-protect' ),
-<<<<<<< HEAD
+			'siteSuffix'        => ( new Status() )->get_site_suffix(),
 			'jetpackScan'       => My_Jetpack_Products::get_product( 'scan' ),
-=======
-			'siteSuffix'        => ( new Status() )->get_site_suffix(),
-			'securityBundle'    => My_Jetpack_Products::get_product( 'security' ),
->>>>>>> 3322f188
 			'productData'       => My_Jetpack_Products::get_product( 'protect' ),
 		);
 	}
