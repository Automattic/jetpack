<?php
/**
 * Primary class file for the Jetpack Protect plugin.
 *
 * @package automattic/jetpack-protect-plugin
 */

if ( ! defined( 'ABSPATH' ) ) {
	exit;
}

use Automattic\Jetpack\Admin_UI\Admin_Menu;
use Automattic\Jetpack\Assets;
use Automattic\Jetpack\Connection\Initial_State as Connection_Initial_State;
use Automattic\Jetpack\Connection\Manager as Connection_Manager;
use Automattic\Jetpack\Connection\Rest_Authentication as Connection_Rest_Authentication;
use Automattic\Jetpack\JITMS\JITM as JITM;
use Automattic\Jetpack\My_Jetpack\Initializer as My_Jetpack_Initializer;
use Automattic\Jetpack\My_Jetpack\Products as My_Jetpack_Products;
use Automattic\Jetpack\Plugins_Installer;
use Automattic\Jetpack\Protect\Credentials;
use Automattic\Jetpack\Protect\Plan;
use Automattic\Jetpack\Protect\Scan_Status;
use Automattic\Jetpack\Protect\Site_Health;
use Automattic\Jetpack\Protect\Status;
use Automattic\Jetpack\Protect\Threats;
use Automattic\Jetpack\Status as Jetpack_Status;
use Automattic\Jetpack\Sync\Functions as Sync_Functions;
use Automattic\Jetpack\Sync\Sender;
use Automattic\Jetpack\Waf\Waf_Runner;

/**
 * Class Jetpack_Protect
 */
class Jetpack_Protect {

	const JETPACK_WAF_MODULE_SLUG = 'waf';

	/**
	 * Constructor.
	 */
	public function __construct() {
		add_action( 'init', array( $this, 'init' ) );
		add_action( '_admin_menu', array( $this, 'admin_page_init' ) );

		// Init Jetpack packages
		add_action(
			'plugins_loaded',
			function () {
				$config = new Automattic\Jetpack\Config();
				// Connection package.
				$config->ensure(
					'connection',
					array(
						'slug'     => JETPACK_PROTECT_SLUG,
						'name'     => JETPACK_PROTECT_NAME,
						'url_info' => JETPACK_PROTECT_URI,
					)
				);
				// Sync package.
				$config->ensure(
					'sync',
					array(
						'jetpack_sync_modules'             => array(
							'Automattic\\Jetpack\\Sync\\Modules\\Options',
							'Automattic\\Jetpack\\Sync\\Modules\\Callables',
							'Automattic\\Jetpack\\Sync\\Modules\\Users',
						),
						'jetpack_sync_callable_whitelist'  => array(
							'main_network_site' => array( 'Automattic\\Jetpack\\Connection\\Urls', 'main_network_site_url' ),
							'get_plugins'       => array( 'Automattic\\Jetpack\\Sync\\Functions', 'get_plugins' ),
							'get_themes'        => array( 'Automattic\\Jetpack\\Sync\\Functions', 'get_themes' ),
							'wp_version'        => array( 'Automattic\\Jetpack\\Sync\\Functions', 'wp_version' ),
						),
						'jetpack_sync_options_contentless' => array(),
						'jetpack_sync_options_whitelist'   => array(
							'active_plugins',
							'stylesheet',
						),
					)
				);

				// Identity crisis package.
				$config->ensure( 'identity_crisis' );

				// Web application firewall package.
				$config->ensure( 'waf' );
			},
			1
		);

		add_filter( 'jetpack_get_available_standalone_modules', array( $this, 'protect_filter_available_modules' ), 10, 1 );
	}

	/**
	 * Initialize the plugin
	 *
	 * @return void
	 */
	public function init() {
		// Set up the REST authentication hooks.
		Connection_Rest_Authentication::init();

		add_action( 'admin_bar_menu', array( $this, 'admin_bar' ), 65 );
		add_action( 'admin_enqueue_scripts', array( $this, 'enqueue_admin_styles' ) );
		// Add custom WP REST API endoints.
		add_action( 'rest_api_init', array( __CLASS__, 'register_rest_endpoints' ) );

		My_Jetpack_Initializer::init();
		Site_Health::init();

		// Sets up JITMS.
		JITM::configure();
	}

	/**
	 * Initialize the admin page resources.
	 */
	public function admin_page_init() {
		$total_threats = Status::get_total_threats();
		$menu_label    = _x( 'Protect', 'The Jetpack Protect product name, without the Jetpack prefix', 'jetpack-protect' );
		if ( $total_threats ) {
			$menu_label .= sprintf( ' <span class="update-plugins">%d</span>', $total_threats );
		}

		$page_suffix = Admin_Menu::add_menu(
			__( 'Jetpack Protect', 'jetpack-protect' ),
			$menu_label,
			'manage_options',
			'jetpack-protect',
			array( $this, 'plugin_settings_page' ),
			99
		);

		add_action( 'load-' . $page_suffix, array( $this, 'enqueue_admin_scripts' ) );
	}

	/**
	 * Enqueues the wp-admin styles (used outside the React app)
	 */
	public function enqueue_admin_styles() {
		wp_enqueue_style( 'jetpack-protect-wpadmin', JETPACK_PROTECT_BASE_PLUGIN_URL . '/assets/jetpack-protect.css', array(), JETPACK_PROTECT_VERSION );
	}

	/**
	 * Enqueue plugin admin scripts and styles.
	 */
	public function enqueue_admin_scripts() {

		Assets::register_script(
			'jetpack-protect',
			'build/index.js',
			JETPACK_PROTECT_ROOT_FILE,
			array(
				'in_footer'  => true,
				'textdomain' => 'jetpack-protect',
			)
		);
		Assets::enqueue_script( 'jetpack-protect' );
		// Required for Analytics.
		wp_enqueue_script( 'jp-tracks', '//stats.wp.com/w.js', array(), gmdate( 'YW' ), true );
		// Initial JS state including JP Connection data.
		wp_add_inline_script( 'jetpack-protect', Connection_Initial_State::render(), 'before' );
		wp_add_inline_script( 'jetpack-protect', $this->render_initial_state(), 'before' );

	}

	/**
	 * Render the initial state into a JavaScript variable.
	 *
	 * @return string
	 */
	public function render_initial_state() {
		return 'var jetpackProtectInitialState=JSON.parse(decodeURIComponent("' . rawurlencode( wp_json_encode( $this->initial_state() ) ) . '"));';
	}

	/**
	 * Get the initial state data for hydrating the React UI.
	 *
	 * @return array
	 */
	public function initial_state() {
		global $wp_version;
		// phpcs:disable WordPress.Security.NonceVerification.Recommended
		$refresh_status_from_wpcom = isset( $_GET['checkPlan'] );
		$initial_state             = array(
			'apiRoot'           => esc_url_raw( rest_url() ),
			'apiNonce'          => wp_create_nonce( 'wp_rest' ),
			'registrationNonce' => wp_create_nonce( 'jetpack-registration-nonce' ),
			'status'            => Status::get_status( $refresh_status_from_wpcom ),
			'installedPlugins'  => Plugins_Installer::get_plugins(),
			'installedThemes'   => Sync_Functions::get_themes(),
			'wpVersion'         => $wp_version,
			'adminUrl'          => 'admin.php?page=jetpack-protect',
			'siteSuffix'        => ( new Jetpack_Status() )->get_site_suffix(),
			'jetpackScan'       => My_Jetpack_Products::get_product( 'scan' ),
			'productData'       => My_Jetpack_Products::get_product( 'protect' ),
			'hasRequiredPlan'   => Plan::has_required_plan(),
			'waf'               => array(
				'isSeen'     => self::get_waf_seen_status(),
				'isEnabled'  => Waf_Runner::is_enabled(),
<<<<<<< HEAD
				'isLoading'  => false,
=======
				'isToggling' => false,
>>>>>>> 3f9c5b29
				'isUpdating' => false,
				'config'     => Waf_Runner::get_config(),
			),
		);

		$initial_state['jetpackScan']['pricingForUi'] = Plan::get_product( 'jetpack_scan' );

		return $initial_state;
	}
	/**
	 * Main plugin settings page.
	 */
	public function plugin_settings_page() {
		?>
			<div id="jetpack-protect-root"></div>
		<?php
	}

	/**
	 * Removes plugin from the connection manager
	 * If it's the last plugin using the connection, the site will be disconnected.
	 *
	 * @access public
	 * @static
	 */
	public static function plugin_deactivation() {

		// Clear Sync data.
		Sender::get_instance()->uninstall();

		$manager = new Connection_Manager( 'jetpack-protect' );
		$manager->remove_connection();

		Status::delete_option();
	}

	/**
	 * Create a shortcut on Admin Bar to show the total of threats found.
	 *
	 * @param object $wp_admin_bar The Admin Bar object.
	 * @return void
	 */
	public function admin_bar( $wp_admin_bar ) {
		if ( ! current_user_can( 'manage_options' ) ) {
			return;
		}

		$total = Status::get_total_threats();

		if ( $total > 0 ) {
			$args = array(
				'id'    => 'jetpack-protect',
				'title' => '<span class="ab-icon jp-protect-icon"></span><span class="ab-label">' . $total . '</span>',
				'href'  => admin_url( 'admin.php?page=jetpack-protect' ),
				'meta'  => array(
					// translators: %d is the number of threats found.
					'title' => sprintf( _n( '%d threat found by Jetpack Protect', '%d threats found by Jetpack Protect', $total, 'jetpack-protect' ), $total ),
				),
			);

			$wp_admin_bar->add_node( $args );
		}
	}

	/**
	 * Adds module to the list of available modules
	 *
	 * @param array $modules The available modules.
	 * @return array
	 */
	public function protect_filter_available_modules( $modules ) {
		return array_merge( array( self::JETPACK_WAF_MODULE_SLUG ), $modules );
	}

	/**
	 * Register the REST API routes.
	 *
	 * @return void
	 */
	public static function register_rest_endpoints() {
		register_rest_route(
			'jetpack-protect/v1',
			'check-plan',
			array(
				'methods'             => \WP_REST_Server::READABLE,
				'callback'            => __CLASS__ . '::api_check_plan',
				'permission_callback' => function () {
					return current_user_can( 'manage_options' );
				},
			)
		);

		register_rest_route(
			'jetpack-protect/v1',
			'status',
			array(
				'methods'             => \WP_REST_Server::READABLE,
				'callback'            => __CLASS__ . '::api_get_status',
				'permission_callback' => function () {
					return current_user_can( 'manage_options' );
				},
			)
		);

		register_rest_route(
			'jetpack-protect/v1',
			'clear-scan-cache',
			array(
				'methods'             => \WP_REST_SERVER::EDITABLE,
				'callback'            => __CLASS__ . '::api_clear_scan_cache',
				'permission_callback' => function () {
					return current_user_can( 'manage_options' );
				},
			)
		);

		register_rest_route(
			'jetpack-protect/v1',
			'ignore-threat',
			array(
				'methods'             => \WP_REST_SERVER::EDITABLE,
				'callback'            => __CLASS__ . '::api_ignore_threat',
				'permission_callback' => function () {
					return current_user_can( 'manage_options' );
				},
			)
		);

		register_rest_route(
			'jetpack-protect/v1',
			'fix-threats',
			array(
				'methods'             => \WP_REST_SERVER::EDITABLE,
				'callback'            => __CLASS__ . '::api_fix_threats',
				'permission_callback' => function () {
					return current_user_can( 'manage_options' );
				},
			)
		);

		register_rest_route(
			'jetpack-protect/v1',
			'fix-threats-status',
			array(
				'methods'             => \WP_REST_SERVER::READABLE,
				'callback'            => __CLASS__ . '::api_fix_threats_status',
				'permission_callback' => function () {
					return current_user_can( 'manage_options' );
				},
			)
		);

		register_rest_route(
			'jetpack-protect/v1',
			'check-credentials',
			array(
				'methods'             => \WP_REST_Server::EDITABLE,
				'callback'            => __CLASS__ . '::api_check_credentials',
				'permission_callback' => function () {
					return current_user_can( 'manage_options' );
				},
			)
		);

		register_rest_route(
			'jetpack-protect/v1',
			'scan',
			array(
				'methods'             => \WP_REST_SERVER::EDITABLE,
				'callback'            => __CLASS__ . '::api_scan',
				'permission_callback' => function () {
					return current_user_can( 'manage_options' );
				},
			)
		);

		register_rest_route(
			'jetpack-protect/v1',
			'toggle-waf',
			array(
				'methods'             => \WP_REST_SERVER::EDITABLE,
				'callback'            => __CLASS__ . '::api_toggle_waf',
				'permission_callback' => function () {
					return current_user_can( 'manage_options' );
				},
			)
		);

		register_rest_route(
			'jetpack-protect/v1',
			'waf',
			array(
				'methods'             => \WP_REST_SERVER::READABLE,
				'callback'            => __CLASS__ . '::api_get_waf',
				'permission_callback' => function () {
					return current_user_can( 'manage_options' );
				},
			)
		);

		register_rest_route(
			'jetpack-protect/v1',
			'waf-seen',
			array(
				'methods'             => \WP_REST_SERVER::READABLE,
				'callback'            => __CLASS__ . '::get_waf_seen_status',
				'permission_callback' => function () {
					return current_user_can( 'manage_options' );
				},
			)
		);

		register_rest_route(
			'jetpack-protect/v1',
			'waf-seen',
			array(
				'methods'             => \WP_REST_SERVER::EDITABLE,
				'callback'            => __CLASS__ . '::set_waf_seen_status',
				'permission_callback' => function () {
					return current_user_can( 'manage_options' );
				},
			)
		);
	}

	/**
	 * Return site plan data for the API endpoint
	 *
	 * @return WP_REST_Response
	 */
	public static function api_check_plan() {
		$has_required_plan = Plan::has_required_plan();

		return rest_ensure_response( $has_required_plan, 200 );
	}

	/**
	 * Return Protect Status for the API endpoint
	 *
	 * @param WP_REST_Request $request The request object.
	 *
	 * @return WP_REST_Response
	 */
	public static function api_get_status( $request ) {
		$status = Status::get_status( $request['hard_refresh'] );
		return rest_ensure_response( $status, 200 );
	}

	/**
	 * Clear the Scan_Status cache for the API endpoint
	 *
	 * @return WP_REST_Response
	 */
	public static function api_clear_scan_cache() {
		$cache_cleared = Scan_Status::delete_option();

		if ( ! $cache_cleared ) {
			return new WP_REST_Response( 'An error occured while attempting to clear the Jetpack Scan cache.', 500 );
		}

		return new WP_REST_Response( 'Jetpack Scan cache cleared.' );
	}

	/**
	 * Ignores a threat for the API endpoint
	 *
	 * @param WP_REST_Request $request The request object.
	 *
	 * @return WP_REST_Response
	 */
	public static function api_ignore_threat( $request ) {
		if ( ! $request['threat_id'] ) {
			return new WP_REST_RESPONSE( 'Missing threat ID.', 400 );
		}

		$threat_ignored = Threats::ignore_threat( $request['threat_id'] );

		if ( ! $threat_ignored ) {
			return new WP_REST_Response( 'An error occured while attempting to ignore the threat.', 500 );
		}

		return new WP_REST_Response( 'Threat ignored.' );
	}

	/**
	 * Fixes threats for the API endpoint
	 *
	 * @param WP_REST_Request $request The request object.
	 *
	 * @return WP_REST_Response
	 */
	public static function api_fix_threats( $request ) {
		if ( empty( $request['threat_ids'] ) ) {
			return new WP_REST_RESPONSE( 'Missing threat IDs.', 400 );
		}

		$threats_fixed = Threats::fix_threats( $request['threat_ids'] );

		if ( ! $threats_fixed ) {
			return new WP_REST_Response( 'An error occured while attempting to fix the threat.', 500 );
		}

		return new WP_REST_Response( $threats_fixed );
	}

	/**
	 * Fixes threats for the API endpoint
	 *
	 * @param WP_REST_Request $request The request object.
	 *
	 * @return WP_REST_Response
	 */
	public static function api_fix_threats_status( $request ) {
		if ( empty( $request['threat_ids'] ) ) {
			return new WP_REST_RESPONSE( 'Missing threat IDs.', 400 );
		}

		$threats_fixed = Threats::fix_threats_status( $request['threat_ids'] );

		if ( ! $threats_fixed ) {
			return new WP_REST_Response( 'An error occured while attempting to get the fixer status of the threats.', 500 );
		}

		return new WP_REST_Response( $threats_fixed );
	}

	/**
	 * Checks if the site has credentials configured
	 *
	 * @return WP_REST_Response
	 */
	public static function api_check_credentials() {
		$credential_array = Credentials::get_credential_array();

		if ( ! isset( $credential_array ) ) {
			return new WP_REST_Response( 'An error occured while attempting to fetch the credentials array', 500 );
		}

		return new WP_REST_Response( $credential_array );
	}

	/**
	 * Enqueues a scan for the API endpoint
	 *
	 * @return WP_REST_Response
	 */
	public static function api_scan() {
		$scan_enqueued = Threats::scan();

		if ( ! $scan_enqueued ) {
			return new WP_REST_Response( 'An error occured while attempting to enqueue the scan.', 500 );
		}

		return new WP_REST_Response( 'Scan enqueued.' );
	}

	/**
	 * Toggles the WAF module on or off for the API endpoint
	 *
	 * @return WP_REST_Response
	 */
	public static function api_toggle_waf() {
		if ( Waf_Runner::is_enabled() ) {
			Waf_Runner::disable();
			return rest_ensure_response( true, 200 );
		}

		Waf_Runner::enable();
		return rest_ensure_response( true, 200 );
	}

	/**
	 * Get WAF data for the API endpoint
	 *
	 * @return WP_Rest_Response
	 */
	public static function api_get_waf() {
		return new WP_REST_Response(
			array(
				'is_seen'    => self::get_waf_seen_status(),
				'is_enabled' => Waf_Runner::is_enabled(),
				'config'     => Waf_Runner::get_config(),
			)
		);
	}

	/**
	 * Get WAF "Seen" Status
	 *
	 * @return bool Whether the current user has viewed the WAF screen.
	 */
	public static function get_waf_seen_status() {
		return (bool) get_user_meta( get_current_user_id(), 'jetpack_protect_waf_seen', true );
	}

	/**
	 * Set WAF "Seen" Status
	 *
	 * @return bool True if seen status updated to true, false on failure.
	 */
	public static function set_waf_seen_status() {
		return (bool) update_user_meta( get_current_user_id(), 'jetpack_protect_waf_seen', true );
	}
}<|MERGE_RESOLUTION|>--- conflicted
+++ resolved
@@ -199,11 +199,7 @@
 			'waf'               => array(
 				'isSeen'     => self::get_waf_seen_status(),
 				'isEnabled'  => Waf_Runner::is_enabled(),
-<<<<<<< HEAD
-				'isLoading'  => false,
-=======
 				'isToggling' => false,
->>>>>>> 3f9c5b29
 				'isUpdating' => false,
 				'config'     => Waf_Runner::get_config(),
 			),
