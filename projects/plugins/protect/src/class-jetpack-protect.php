<?php
/**
 * Primary class file for the Jetpack Protect plugin.
 *
 * @package automattic/jetpack-protect-plugin
 */

if ( ! defined( 'ABSPATH' ) ) {
	exit;
}

use Automattic\Jetpack\Admin_UI\Admin_Menu;
use Automattic\Jetpack\Assets;
use Automattic\Jetpack\Connection\Initial_State as Connection_Initial_State;
use Automattic\Jetpack\Connection\Manager as Connection_Manager;
use Automattic\Jetpack\Connection\Rest_Authentication as Connection_Rest_Authentication;
use Automattic\Jetpack\My_Jetpack\Initializer as My_Jetpack_Initializer;
use Automattic\Jetpack\Plugins_Installer;
use Automattic\Jetpack\Protect\Site_Health;
use Automattic\Jetpack\Protect\Status as Protect_Status;
use Automattic\Jetpack\Sync\Functions as Sync_Functions;
/**
 * Class Jetpack_Protect
 */
class Jetpack_Protect {

	/**
	 * Constructor.
	 */
	public function __construct() {
		add_action( 'init', array( $this, 'init' ) );

		// Init Jetpack packages and ConnectionUI.
		add_action(
			'plugins_loaded',
			function () {
				$config = new Automattic\Jetpack\Config();
				// Connection package.
				$config->ensure(
					'connection',
					array(
						'slug'     => JETPACK_PROTECT_SLUG,
						'name'     => JETPACK_PROTECT_NAME,
						'url_info' => JETPACK_PROTECT_URI,
					)
				);
				// Sync package.
				$config->ensure(
					'sync',
					array(
						'jetpack_sync_modules'             => array(
							'Automattic\\Jetpack\\Sync\\Modules\\Options',
							'Automattic\\Jetpack\\Sync\\Modules\\Callables',
						),
						'jetpack_sync_callable_whitelist'  => array(
							'get_plugins' => array( 'Automattic\\Jetpack\\Sync\\Functions', 'get_plugins' ),
							'get_themes'  => array( 'Automattic\\Jetpack\\Sync\\Functions', 'get_themes' ),
							'wp_version'  => array( 'Automattic\\Jetpack\\Sync\\Functions', 'wp_version' ),
						),
						'jetpack_sync_options_contentless' => array(),
						'jetpack_sync_options_whitelist'   => array(
							'active_plugins',
							'stylesheet',
						),
					)
				);

				// Identity crisis package.
				$config->ensure( 'identity_crisis' );
			},
			1
		);
	}

	/**
	 * Initialize the plugin
	 *
	 * @return void
	 */
	public function init() {
		// Set up the REST authentication hooks.
		Connection_Rest_Authentication::init();

		$total_vuls = Protect_Status::get_total_vulnerabilities();
		$menu_label = _x( 'Protect', 'The Jetpack Protect product name, without the Jetpack prefix', 'jetpack-protect' );
		if ( $total_vuls ) {
			$menu_label .= sprintf( ' <span class="update-plugins">%d</span>', $total_vuls );
		}

		$page_suffix = Admin_Menu::add_menu(
			__( 'Jetpack Protect', 'jetpack-protect' ),
			$menu_label,
			'manage_options',
			'jetpack-protect',
			array( $this, 'plugin_settings_page' ),
			99
		);
		add_action( 'load-' . $page_suffix, array( $this, 'admin_init' ) );

		add_action( 'admin_bar_menu', array( $this, 'admin_bar' ), 65 );
		add_action( 'admin_enqueue_scripts', array( $this, 'enqueue_admin_styles' ) );
		// Add custom WP REST API endoints.
		add_action( 'rest_api_init', array( __CLASS__, 'register_rest_endpoints' ) );

		My_Jetpack_Initializer::init();
		Site_Health::init();
	}

	/**
	 * Initialize the admin resources.
	 */
	public function admin_init() {
		add_action( 'admin_enqueue_scripts', array( $this, 'enqueue_admin_scripts' ) );
	}

	/**
	 * Enqueues the wp-admin styles (used outside the React app)
	 */
	public function enqueue_admin_styles() {
		wp_enqueue_style( 'jetpack-protect-wpadmin', JETPACK_PROTECT_BASE_PLUGIN_URL . '/assets/jetpack-protect.css', array(), JETPACK_PROTECT_VERSION );
	}

	/**
	 * Enqueue plugin admin scripts and styles.
	 */
	public function enqueue_admin_scripts() {

		Assets::register_script(
			'jetpack-protect',
			'build/index.js',
			JETPACK_PROTECT_ROOT_FILE,
			array(
				'in_footer'  => true,
				'textdomain' => 'jetpack-protect',
			)
		);
		Assets::enqueue_script( 'jetpack-protect' );
		// Initial JS state including JP Connection data.
		wp_add_inline_script( 'jetpack-protect', Connection_Initial_State::render(), 'before' );
		wp_add_inline_script( 'jetpack-protect', $this->render_initial_state(), 'before' );

	}

	/**
	 * Render the initial state into a JavaScript variable.
	 *
	 * @return string
	 */
	public function render_initial_state() {
		return 'var jetpackProtectInitialState=JSON.parse(decodeURIComponent("' . rawurlencode( wp_json_encode( $this->initial_state() ) ) . '"));';
	}

	/**
	 * Get the initial state data for hydrating the React UI.
	 *
	 * @return array
	 */
	public function initial_state() {
		global $wp_version;
		return array(
			'apiRoot'           => esc_url_raw( rest_url() ),
			'apiNonce'          => wp_create_nonce( 'wp_rest' ),
			'registrationNonce' => wp_create_nonce( 'jetpack-registration-nonce' ),
			'status'            => Protect_Status::get_status(),
			'installedPlugins'  => Plugins_Installer::get_plugins(),
			'installedThemes'   => Sync_Functions::get_themes(),
			'wpVersion'         => $wp_version,
			'adminUrl'          => admin_url( 'admin.php?page=jetpack-protect' ),
		);
	}
	/**
	 * Main plugin settings page.
	 */
	public function plugin_settings_page() {
		?>
			<div id="jetpack-protect-root"></div>
		<?php
	}

	/**
<<<<<<< HEAD
	 * Removes plugin from the connection manager
	 * If it's the last plugin using the connection, the site will be disconnected.
	 *
	 * @access public
	 * @static
	 */
	public static function plugin_deactivation() {
		$manager = new Connection_Manager( 'jetpack-protect' );
		$manager->disconnect_site_wpcom();
		$manager->delete_all_connection_tokens();
=======
	 * Create a shortcut on Admin Bar to show the total of vulnerabilities found.
	 *
	 * @param object $wp_admin_bar The Admin Bar object.
	 * @return void
	 */
	public function admin_bar( $wp_admin_bar ) {
		if ( ! current_user_can( 'manage_options' ) ) {
			return;
		}

		$total = Protect_Status::get_total_vulnerabilities();

		if ( $total > 0 ) {
			$args = array(
				'id'    => 'jetpack-protect',
				'title' => '<span class="ab-icon noticon jp-protect-icon"></span><span class="ab-label">' . $total . '</span>',
				'href'  => admin_url( 'admin.php?page=jetpack-protect' ),
				'meta'  => array(
					// translators: %d is the number of vulnerabilities found.
					'title' => sprintf( _n( '%d vulnerability found by Jetpack Protect', '%d vulnerabilities found by Jetpack Protect', $total, 'jetpack-protect' ), $total ),
				),
			);

			$wp_admin_bar->add_node( $args );
		}
>>>>>>> d42dd17b
	}

	/**
	 * Register the REST API routes.
	 *
	 * @return void
	 */
	public static function register_rest_endpoints() {
		register_rest_route(
			'jetpack-protect/v1',
			'status',
			array(
				'methods'             => \WP_REST_Server::READABLE,
				'callback'            => __CLASS__ . '::api_get_status',
				'permission_callback' => function () {
					return current_user_can( 'manage_options' );
				},
			)
		);
	}

	/**
	 * Return Protect Status for the API endpoint
	 *
	 * @return WP_REST_Response
	 */
	public static function api_get_status() {
		$status = Protect_Status::get_status();
		return rest_ensure_response( $status, 200 );
	}
}<|MERGE_RESOLUTION|>--- conflicted
+++ resolved
@@ -178,7 +178,6 @@
 	}
 
 	/**
-<<<<<<< HEAD
 	 * Removes plugin from the connection manager
 	 * If it's the last plugin using the connection, the site will be disconnected.
 	 *
@@ -189,7 +188,9 @@
 		$manager = new Connection_Manager( 'jetpack-protect' );
 		$manager->disconnect_site_wpcom();
 		$manager->delete_all_connection_tokens();
-=======
+	}
+
+	/**
 	 * Create a shortcut on Admin Bar to show the total of vulnerabilities found.
 	 *
 	 * @param object $wp_admin_bar The Admin Bar object.
@@ -215,7 +216,6 @@
 
 			$wp_admin_bar->add_node( $args );
 		}
->>>>>>> d42dd17b
 	}
 
 	/**
