<?php
/**
 * Primary class file for the Jetpack Protect plugin.
 *
 * @package automattic/jetpack-protect-plugin
 */

if ( ! defined( 'ABSPATH' ) ) {
	exit;
}

use Automattic\Jetpack\Admin_UI\Admin_Menu;
use Automattic\Jetpack\Assets;
use Automattic\Jetpack\Connection\Initial_State as Connection_Initial_State;
use Automattic\Jetpack\Connection\Manager as Connection_Manager;
use Automattic\Jetpack\JITMS\JITM as JITM;
use Automattic\Jetpack\Modules;
use Automattic\Jetpack\My_Jetpack\Initializer as My_Jetpack_Initializer;
use Automattic\Jetpack\My_Jetpack\Products as My_Jetpack_Products;
use Automattic\Jetpack\Plugins_Installer;
use Automattic\Jetpack\Protect\Plan;
use Automattic\Jetpack\Protect\REST_Controller;
use Automattic\Jetpack\Protect\Site_Health;
use Automattic\Jetpack\Protect\Status;
use Automattic\Jetpack\Status as Jetpack_Status;
use Automattic\Jetpack\Sync\Functions as Sync_Functions;
use Automattic\Jetpack\Sync\Sender;
use Automattic\Jetpack\Waf\Waf_Runner;
use Automattic\Jetpack\Waf\Waf_Stats;

/**
 * Class Jetpack_Protect
 */
class Jetpack_Protect {

	const JETPACK_WAF_MODULE_SLUG           = 'waf';
	const JETPACK_PROTECT_ACTIVATION_OPTION = JETPACK_PROTECT_SLUG . '_activated';

	/**
	 * Constructor.
	 */
	public function __construct() {
		add_action( 'init', array( $this, 'init' ) );
		add_action( '_admin_menu', array( $this, 'admin_page_init' ) );

		// Activate the module as the plugin is activated
		add_action( 'admin_init', array( $this, 'do_plugin_activation_activities' ) );

		// Init Jetpack packages
		add_action(
			'plugins_loaded',
			function () {
				$config = new Automattic\Jetpack\Config();
				// Connection package.
				$config->ensure(
					'connection',
					array(
						'slug'     => JETPACK_PROTECT_SLUG,
						'name'     => JETPACK_PROTECT_NAME,
						'url_info' => JETPACK_PROTECT_URI,
					)
				);
				// Sync package.
				$config->ensure(
					'sync',
					array(
						'jetpack_sync_modules'             => array(
							'Automattic\\Jetpack\\Sync\\Modules\\Options',
							'Automattic\\Jetpack\\Sync\\Modules\\Callables',
							'Automattic\\Jetpack\\Sync\\Modules\\Users',
						),
						'jetpack_sync_callable_whitelist'  => array(
							'main_network_site' => array( 'Automattic\\Jetpack\\Connection\\Urls', 'main_network_site_url' ),
							'get_plugins'       => array( 'Automattic\\Jetpack\\Sync\\Functions', 'get_plugins' ),
							'get_themes'        => array( 'Automattic\\Jetpack\\Sync\\Functions', 'get_themes' ),
							'wp_version'        => array( 'Automattic\\Jetpack\\Sync\\Functions', 'wp_version' ),
						),
						'jetpack_sync_options_contentless' => array(),
						'jetpack_sync_options_whitelist'   => array(
							'active_plugins',
							'stylesheet',
						),
					)
				);

				// Identity crisis package.
				$config->ensure( 'identity_crisis' );

				// Web application firewall package.
				$config->ensure( 'waf' );
			},
			1
		);

		add_filter( 'jetpack_get_available_standalone_modules', array( $this, 'protect_filter_available_modules' ), 10, 1 );
	}

	/**
	 * Initialize the plugin
	 *
	 * @return void
	 */
	public function init() {
		add_action( 'admin_bar_menu', array( $this, 'admin_bar' ), 65 );
		add_action( 'admin_enqueue_scripts', array( $this, 'enqueue_admin_styles' ) );

		REST_Controller::init();
		My_Jetpack_Initializer::init();
		Site_Health::init();

		// Sets up JITMS.
		JITM::configure();
	}

	/**
	 * Initialize the admin page resources.
	 */
	public function admin_page_init() {
		$total_threats = Status::get_total_threats();
		$menu_label    = _x( 'Protect', 'The Jetpack Protect product name, without the Jetpack prefix', 'jetpack-protect' );
		if ( $total_threats ) {
			$menu_label .= sprintf( ' <span class="update-plugins">%d</span>', $total_threats );
		}

		$page_suffix = Admin_Menu::add_menu(
			__( 'Jetpack Protect', 'jetpack-protect' ),
			$menu_label,
			'manage_options',
			'jetpack-protect',
			array( $this, 'plugin_settings_page' ),
			99
		);

		add_action( 'load-' . $page_suffix, array( $this, 'enqueue_admin_scripts' ) );
	}

	/**
	 * Enqueues the wp-admin styles (used outside the React app)
	 */
	public function enqueue_admin_styles() {
		wp_enqueue_style( 'jetpack-protect-wpadmin', JETPACK_PROTECT_BASE_PLUGIN_URL . '/assets/jetpack-protect.css', array(), JETPACK_PROTECT_VERSION );
	}

	/**
	 * Enqueue plugin admin scripts and styles.
	 */
	public function enqueue_admin_scripts() {

		Assets::register_script(
			'jetpack-protect',
			'build/index.js',
			JETPACK_PROTECT_ROOT_FILE,
			array(
				'in_footer'  => true,
				'textdomain' => 'jetpack-protect',
			)
		);
		Assets::enqueue_script( 'jetpack-protect' );
		// Required for Analytics.
		wp_enqueue_script( 'jp-tracks', '//stats.wp.com/w.js', array(), gmdate( 'YW' ), true );
		// Initial JS state including JP Connection data.
		wp_add_inline_script( 'jetpack-protect', Connection_Initial_State::render(), 'before' );
		wp_add_inline_script( 'jetpack-protect', $this->render_initial_state(), 'before' );
	}

	/**
	 * Render the initial state into a JavaScript variable.
	 *
	 * @return string
	 */
	public function render_initial_state() {
		return 'var jetpackProtectInitialState=JSON.parse(decodeURIComponent("' . rawurlencode( wp_json_encode( $this->initial_state() ) ) . '"));';
	}

	/**
	 * Get the initial state data for hydrating the React UI.
	 *
	 * @return array
	 */
	public function initial_state() {
		global $wp_version;
		// phpcs:disable WordPress.Security.NonceVerification.Recommended
		$refresh_status_from_wpcom = isset( $_GET['checkPlan'] );
		$initial_state             = array(
			'apiRoot'           => esc_url_raw( rest_url() ),
			'apiNonce'          => wp_create_nonce( 'wp_rest' ),
			'registrationNonce' => wp_create_nonce( 'jetpack-registration-nonce' ),
			'status'            => Status::get_status( $refresh_status_from_wpcom ),
			'installedPlugins'  => Plugins_Installer::get_plugins(),
			'installedThemes'   => Sync_Functions::get_themes(),
			'wpVersion'         => $wp_version,
			'adminUrl'          => 'admin.php?page=jetpack-protect',
			'siteSuffix'        => ( new Jetpack_Status() )->get_site_suffix(),
			'jetpackScan'       => My_Jetpack_Products::get_product( 'scan' ),
			'hasRequiredPlan'   => Plan::has_required_plan(),
			'waf'               => array(
<<<<<<< HEAD
				'isSupported' => Waf_Runner::is_supported_environment(),
				'isSeen'      => self::get_waf_seen_status(),
				'isEnabled'   => Waf_Runner::is_enabled(),
				'isToggling'  => false,
				'isUpdating'  => false,
				'config'      => Waf_Runner::get_config(),
				'stats'       => Waf_Stats::get_waf_stats(),
=======
				'isSupported'         => Waf_Runner::is_supported_environment(),
				'isSeen'              => self::get_waf_seen_status(),
				'upgradeIsSeen'       => self::get_waf_upgrade_seen_status(),
				'displayUpgradeBadge' => self::get_waf_upgrade_badge_display_status(),
				'isEnabled'           => Waf_Runner::is_enabled(),
				'isToggling'          => false,
				'isUpdating'          => false,
				'config'              => Waf_Runner::get_config(),
>>>>>>> 994c6079
			),
		);

		$initial_state['jetpackScan']['pricingForUi'] = Plan::get_product( 'jetpack_scan' );

		return $initial_state;
	}
	/**
	 * Main plugin settings page.
	 */
	public function plugin_settings_page() {
		?>
			<div id="jetpack-protect-root"></div>
		<?php
	}

	/**
	 * Activate the WAF module on plugin activation.
	 *
	 * @static
	 */
	public static function plugin_activation() {
		add_option( self::JETPACK_PROTECT_ACTIVATION_OPTION, true );
	}

	/**
	 * Runs on admin_init, and does actions required on plugin activation, based on
	 * the activation option.
	 *
	 * This needs to be run after the activation hook, as that results in a redirect,
	 * and we need the sync module's actions and filters to be registered.
	 */
	public static function do_plugin_activation_activities() {
		if ( get_option( self::JETPACK_PROTECT_ACTIVATION_OPTION ) && ( new Connection_Manager() )->is_connected() ) {
			self::activate_module();
		}
	}

	/**
	 * Activates the Publicize module and disables the activation option
	 */
	public static function activate_module() {
		delete_option( self::JETPACK_PROTECT_ACTIVATION_OPTION );
		( new Modules() )->activate( self::JETPACK_WAF_MODULE_SLUG, false, false );
	}

	/**
	 * Removes plugin from the connection manager
	 * If it's the last plugin using the connection, the site will be disconnected.
	 *
	 * @access public
	 * @static
	 */
	public static function plugin_deactivation() {

		// Clear Sync data.
		Sender::get_instance()->uninstall();

		$manager = new Connection_Manager( 'jetpack-protect' );
		$manager->remove_connection();

		Status::delete_option();
	}

	/**
	 * Create a shortcut on Admin Bar to show the total of threats found.
	 *
	 * @param object $wp_admin_bar The Admin Bar object.
	 * @return void
	 */
	public function admin_bar( $wp_admin_bar ) {
		if ( ! current_user_can( 'manage_options' ) ) {
			return;
		}

		$total = Status::get_total_threats();

		if ( $total > 0 ) {
			$args = array(
				'id'    => 'jetpack-protect',
				'title' => '<span class="ab-icon jp-protect-icon"></span><span class="ab-label">' . $total . '</span>',
				'href'  => admin_url( 'admin.php?page=jetpack-protect' ),
				'meta'  => array(
					// translators: %d is the number of threats found.
					'title' => sprintf( _n( '%d threat found by Jetpack Protect', '%d threats found by Jetpack Protect', $total, 'jetpack-protect' ), $total ),
				),
			);

			$wp_admin_bar->add_node( $args );
		}
	}

	/**
	 * Adds module to the list of available modules
	 *
	 * @param array $modules The available modules.
	 * @return array
	 */
	public function protect_filter_available_modules( $modules ) {
		return array_merge( array( self::JETPACK_WAF_MODULE_SLUG ), $modules );
	}

	/**
	 * Get WAF "Seen" Status
	 *
	 * @return bool Whether the current user has viewed the WAF screen.
	 */
	public static function get_waf_seen_status() {
		return (bool) get_user_meta( get_current_user_id(), 'jetpack_protect_waf_seen', true );
	}

	/**
	 * Set WAF "Seen" Status
	 *
	 * @return bool True if seen status updated to true, false on failure.
	 */
	public static function set_waf_seen_status() {
		return (bool) update_user_meta( get_current_user_id(), 'jetpack_protect_waf_seen', true );
	}

	/**
	 * Get WAF Upgrade "Seen" Status
	 *
	 * @return bool Whether the current user has dismissed the upgrade popover or enabled the automatic rules feature.
	 */
	public static function get_waf_upgrade_seen_status() {
		return (bool) get_user_meta( get_current_user_id(), 'jetpack_protect_waf_upgrade_seen', true );
	}

	/**
	 * Set WAF Upgrade "Seen" Status
	 *
	 * @return bool True if upgrade seen status updated to true, false on failure.
	 */
	public static function set_waf_upgrade_seen_status() {
		self::set_waf_upgrade_badge_timestamp();
		return (bool) update_user_meta( get_current_user_id(), 'jetpack_protect_waf_upgrade_seen', true );
	}

	/**
	 * Get WAF Upgrade Badge Timestamp
	 *
	 * @return integer The timestamp for the when the upgrade seen status was first set to true.
	 */
	public static function get_waf_upgrade_badge_timestamp() {
		return (int) get_user_meta( get_current_user_id(), 'jetpack_protect_waf_upgrade_badge_timestamp', true );
	}

	/**
	 * Set WAF Upgrade Badge Timestamp
	 *
	 * @return bool True if upgrade badge timestamp to set to the current time, false on failure.
	 */
	public static function set_waf_upgrade_badge_timestamp() {
		return (bool) update_user_meta( get_current_user_id(), 'jetpack_protect_waf_upgrade_badge_timestamp', time() );
	}

	/**
	 * Get WAF Upgrade Badge Display Status
	 *
	 * @return bool True if upgrade badge timestamp is set and less than 7 days ago, otherwise false.
	 */
	public static function get_waf_upgrade_badge_display_status() {
		$badge_timestamp_exists = metadata_exists( 'user', get_current_user_id(), 'jetpack_protect_waf_upgrade_badge_timestamp' );
		if ( ! $badge_timestamp_exists ) {
			return true;
		}

		$badge_timestamp = self::get_waf_upgrade_badge_timestamp();
		$seven_days      = strtotime( '-7 days' );
		if ( $badge_timestamp > $seven_days ) {
			return true;
		}

		return false;
	}
}<|MERGE_RESOLUTION|>--- conflicted
+++ resolved
@@ -194,15 +194,6 @@
 			'jetpackScan'       => My_Jetpack_Products::get_product( 'scan' ),
 			'hasRequiredPlan'   => Plan::has_required_plan(),
 			'waf'               => array(
-<<<<<<< HEAD
-				'isSupported' => Waf_Runner::is_supported_environment(),
-				'isSeen'      => self::get_waf_seen_status(),
-				'isEnabled'   => Waf_Runner::is_enabled(),
-				'isToggling'  => false,
-				'isUpdating'  => false,
-				'config'      => Waf_Runner::get_config(),
-				'stats'       => Waf_Stats::get_waf_stats(),
-=======
 				'isSupported'         => Waf_Runner::is_supported_environment(),
 				'isSeen'              => self::get_waf_seen_status(),
 				'upgradeIsSeen'       => self::get_waf_upgrade_seen_status(),
@@ -211,7 +202,7 @@
 				'isToggling'          => false,
 				'isUpdating'          => false,
 				'config'              => Waf_Runner::get_config(),
->>>>>>> 994c6079
+				'stats'               => Waf_Stats::get_waf_stats(),
 			),
 		);
 
