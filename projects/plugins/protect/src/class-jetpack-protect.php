<?php
/**
 * Primary class file for the Jetpack Protect plugin.
 *
 * @package automattic/jetpack-protect-plugin
 */

if ( ! defined( 'ABSPATH' ) ) {
	exit;
}

use Automattic\Jetpack\Admin_UI\Admin_Menu;
use Automattic\Jetpack\Assets;
use Automattic\Jetpack\Connection\Initial_State as Connection_Initial_State;
use Automattic\Jetpack\Connection\Manager as Connection_Manager;
use Automattic\Jetpack\Connection\Rest_Authentication as Connection_Rest_Authentication;
use Automattic\Jetpack\JITMS\JITM as JITM;
use Automattic\Jetpack\Modules;
use Automattic\Jetpack\My_Jetpack\Initializer as My_Jetpack_Initializer;
use Automattic\Jetpack\My_Jetpack\Products as My_Jetpack_Products;
use Automattic\Jetpack\Plugins_Installer;
use Automattic\Jetpack\Protect\Credentials;
use Automattic\Jetpack\Protect\Plan;
use Automattic\Jetpack\Protect\Scan_Status;
use Automattic\Jetpack\Protect\Site_Health;
use Automattic\Jetpack\Protect\Status;
use Automattic\Jetpack\Protect\Threats;
use Automattic\Jetpack\Status as Jetpack_Status;
use Automattic\Jetpack\Sync\Functions as Sync_Functions;
use Automattic\Jetpack\Sync\Sender;
use Automattic\Jetpack\Waf\Waf_Runner;
use Automattic\Jetpack\Waf\Waf_Stats;

/**
 * Class Jetpack_Protect
 */
class Jetpack_Protect {

	const JETPACK_WAF_MODULE_SLUG           = 'waf';
	const JETPACK_PROTECT_ACTIVATION_OPTION = JETPACK_PROTECT_SLUG . '_activated';

	/**
	 * Constructor.
	 */
	public function __construct() {
		add_action( 'init', array( $this, 'init' ) );
		add_action( '_admin_menu', array( $this, 'admin_page_init' ) );

		// Activate the module as the plugin is activated
		add_action( 'admin_init', array( $this, 'do_plugin_activation_activities' ) );

		// Init Jetpack packages
		add_action(
			'plugins_loaded',
			function () {
				$config = new Automattic\Jetpack\Config();
				// Connection package.
				$config->ensure(
					'connection',
					array(
						'slug'     => JETPACK_PROTECT_SLUG,
						'name'     => JETPACK_PROTECT_NAME,
						'url_info' => JETPACK_PROTECT_URI,
					)
				);
				// Sync package.
				$config->ensure(
					'sync',
					array(
						'jetpack_sync_modules'             => array(
							'Automattic\\Jetpack\\Sync\\Modules\\Options',
							'Automattic\\Jetpack\\Sync\\Modules\\Callables',
							'Automattic\\Jetpack\\Sync\\Modules\\Users',
						),
						'jetpack_sync_callable_whitelist'  => array(
							'main_network_site' => array( 'Automattic\\Jetpack\\Connection\\Urls', 'main_network_site_url' ),
							'get_plugins'       => array( 'Automattic\\Jetpack\\Sync\\Functions', 'get_plugins' ),
							'get_themes'        => array( 'Automattic\\Jetpack\\Sync\\Functions', 'get_themes' ),
							'wp_version'        => array( 'Automattic\\Jetpack\\Sync\\Functions', 'wp_version' ),
						),
						'jetpack_sync_options_contentless' => array(),
						'jetpack_sync_options_whitelist'   => array(
							'active_plugins',
							'stylesheet',
						),
					)
				);

				// Identity crisis package.
				$config->ensure( 'identity_crisis' );

				// Web application firewall package.
				$config->ensure( 'waf' );
			},
			1
		);

		add_filter( 'jetpack_get_available_standalone_modules', array( $this, 'protect_filter_available_modules' ), 10, 1 );
	}

	/**
	 * Initialize the plugin
	 *
	 * @return void
	 */
	public function init() {
		// Set up the REST authentication hooks.
		Connection_Rest_Authentication::init();

		add_action( 'admin_bar_menu', array( $this, 'admin_bar' ), 65 );
		add_action( 'admin_enqueue_scripts', array( $this, 'enqueue_admin_styles' ) );
		// Add custom WP REST API endoints.
		add_action( 'rest_api_init', array( __CLASS__, 'register_rest_endpoints' ) );

		My_Jetpack_Initializer::init();
		Site_Health::init();

		// Sets up JITMS.
		JITM::configure();
	}

	/**
	 * Initialize the admin page resources.
	 */
	public function admin_page_init() {
		$total_threats = Status::get_total_threats();
		$menu_label    = _x( 'Protect', 'The Jetpack Protect product name, without the Jetpack prefix', 'jetpack-protect' );
		if ( $total_threats ) {
			$menu_label .= sprintf( ' <span class="update-plugins">%d</span>', $total_threats );
		}

		$page_suffix = Admin_Menu::add_menu(
			__( 'Jetpack Protect', 'jetpack-protect' ),
			$menu_label,
			'manage_options',
			'jetpack-protect',
			array( $this, 'plugin_settings_page' ),
			99
		);

		add_action( 'load-' . $page_suffix, array( $this, 'enqueue_admin_scripts' ) );
	}

	/**
	 * Enqueues the wp-admin styles (used outside the React app)
	 */
	public function enqueue_admin_styles() {
		wp_enqueue_style( 'jetpack-protect-wpadmin', JETPACK_PROTECT_BASE_PLUGIN_URL . '/assets/jetpack-protect.css', array(), JETPACK_PROTECT_VERSION );
	}

	/**
	 * Enqueue plugin admin scripts and styles.
	 */
	public function enqueue_admin_scripts() {

		Assets::register_script(
			'jetpack-protect',
			'build/index.js',
			JETPACK_PROTECT_ROOT_FILE,
			array(
				'in_footer'  => true,
				'textdomain' => 'jetpack-protect',
			)
		);
		Assets::enqueue_script( 'jetpack-protect' );
		// Required for Analytics.
		wp_enqueue_script( 'jp-tracks', '//stats.wp.com/w.js', array(), gmdate( 'YW' ), true );
		// Initial JS state including JP Connection data.
		wp_add_inline_script( 'jetpack-protect', Connection_Initial_State::render(), 'before' );
		wp_add_inline_script( 'jetpack-protect', $this->render_initial_state(), 'before' );

	}

	/**
	 * Render the initial state into a JavaScript variable.
	 *
	 * @return string
	 */
	public function render_initial_state() {
		return 'var jetpackProtectInitialState=JSON.parse(decodeURIComponent("' . rawurlencode( wp_json_encode( $this->initial_state() ) ) . '"));';
	}

	/**
	 * Get the initial state data for hydrating the React UI.
	 *
	 * @return array
	 */
	public function initial_state() {
		global $wp_version;
		// phpcs:disable WordPress.Security.NonceVerification.Recommended
		$refresh_status_from_wpcom = isset( $_GET['checkPlan'] );
		$initial_state             = array(
			'apiRoot'           => esc_url_raw( rest_url() ),
			'apiNonce'          => wp_create_nonce( 'wp_rest' ),
			'registrationNonce' => wp_create_nonce( 'jetpack-registration-nonce' ),
			'status'            => Status::get_status( $refresh_status_from_wpcom ),
			'installedPlugins'  => Plugins_Installer::get_plugins(),
			'installedThemes'   => Sync_Functions::get_themes(),
			'wpVersion'         => $wp_version,
			'adminUrl'          => 'admin.php?page=jetpack-protect',
			'siteSuffix'        => ( new Jetpack_Status() )->get_site_suffix(),
			'jetpackScan'       => My_Jetpack_Products::get_product( 'scan' ),
			'productData'       => My_Jetpack_Products::get_product( 'protect' ),
			'hasRequiredPlan'   => Plan::has_required_plan(),
			'waf'               => array(
<<<<<<< HEAD
				'isSeen'     => self::get_waf_seen_status(),
				'isEnabled'  => Waf_Runner::is_enabled(),
				'isToggling' => false,
				'isUpdating' => false,
				'config'     => Waf_Runner::get_config(),
				'stats'      => Waf_Stats::get_waf_stats(),
=======
				'isSupported' => Waf_Runner::is_supported_environment(),
				'isSeen'      => self::get_waf_seen_status(),
				'isEnabled'   => Waf_Runner::is_enabled(),
				'isToggling'  => false,
				'isUpdating'  => false,
				'config'      => Waf_Runner::get_config(),
>>>>>>> f7937a7d
			),
		);

		$initial_state['jetpackScan']['pricingForUi'] = Plan::get_product( 'jetpack_scan' );

		return $initial_state;
	}
	/**
	 * Main plugin settings page.
	 */
	public function plugin_settings_page() {
		?>
			<div id="jetpack-protect-root"></div>
		<?php
	}

	/**
	 * Activate the WAF module on plugin activation.
	 *
	 * @static
	 */
	public static function plugin_activation() {
		add_option( self::JETPACK_PROTECT_ACTIVATION_OPTION, true );
	}

	/**
	 * Helper to check that we have a Jetpack connection.
	 */
	private static function is_connected() {
		$manager = new Connection_Manager();
		return $manager->is_connected() && $manager->has_connected_user();
	}

	/**
	 * Runs on admin_init, and does actions required on plugin activation, based on
	 * the activation option.
	 *
	 * This needs to be run after the activation hook, as that results in a redirect,
	 * and we need the sync module's actions and filters to be registered.
	 */
	public static function do_plugin_activation_activities() {
		if ( get_option( self::JETPACK_PROTECT_ACTIVATION_OPTION ) && self::is_connected() ) {
			self::activate_module();
		}
	}

	/**
	 * Activates the Publicize module and disables the activation option
	 */
	public static function activate_module() {
		delete_option( self::JETPACK_PROTECT_ACTIVATION_OPTION );
		( new Modules() )->activate( self::JETPACK_WAF_MODULE_SLUG, false, false );
	}

	/**
	 * Removes plugin from the connection manager
	 * If it's the last plugin using the connection, the site will be disconnected.
	 *
	 * @access public
	 * @static
	 */
	public static function plugin_deactivation() {

		// Clear Sync data.
		Sender::get_instance()->uninstall();

		$manager = new Connection_Manager( 'jetpack-protect' );
		$manager->remove_connection();

		Status::delete_option();
	}

	/**
	 * Create a shortcut on Admin Bar to show the total of threats found.
	 *
	 * @param object $wp_admin_bar The Admin Bar object.
	 * @return void
	 */
	public function admin_bar( $wp_admin_bar ) {
		if ( ! current_user_can( 'manage_options' ) ) {
			return;
		}

		$total = Status::get_total_threats();

		if ( $total > 0 ) {
			$args = array(
				'id'    => 'jetpack-protect',
				'title' => '<span class="ab-icon jp-protect-icon"></span><span class="ab-label">' . $total . '</span>',
				'href'  => admin_url( 'admin.php?page=jetpack-protect' ),
				'meta'  => array(
					// translators: %d is the number of threats found.
					'title' => sprintf( _n( '%d threat found by Jetpack Protect', '%d threats found by Jetpack Protect', $total, 'jetpack-protect' ), $total ),
				),
			);

			$wp_admin_bar->add_node( $args );
		}
	}

	/**
	 * Adds module to the list of available modules
	 *
	 * @param array $modules The available modules.
	 * @return array
	 */
	public function protect_filter_available_modules( $modules ) {
		return array_merge( array( self::JETPACK_WAF_MODULE_SLUG ), $modules );
	}

	/**
	 * Register the REST API routes.
	 *
	 * @return void
	 */
	public static function register_rest_endpoints() {
		register_rest_route(
			'jetpack-protect/v1',
			'check-plan',
			array(
				'methods'             => \WP_REST_Server::READABLE,
				'callback'            => __CLASS__ . '::api_check_plan',
				'permission_callback' => function () {
					return current_user_can( 'manage_options' );
				},
			)
		);

		register_rest_route(
			'jetpack-protect/v1',
			'status',
			array(
				'methods'             => \WP_REST_Server::READABLE,
				'callback'            => __CLASS__ . '::api_get_status',
				'permission_callback' => function () {
					return current_user_can( 'manage_options' );
				},
			)
		);

		register_rest_route(
			'jetpack-protect/v1',
			'clear-scan-cache',
			array(
				'methods'             => \WP_REST_SERVER::EDITABLE,
				'callback'            => __CLASS__ . '::api_clear_scan_cache',
				'permission_callback' => function () {
					return current_user_can( 'manage_options' );
				},
			)
		);

		register_rest_route(
			'jetpack-protect/v1',
			'ignore-threat',
			array(
				'methods'             => \WP_REST_SERVER::EDITABLE,
				'callback'            => __CLASS__ . '::api_ignore_threat',
				'permission_callback' => function () {
					return current_user_can( 'manage_options' );
				},
			)
		);

		register_rest_route(
			'jetpack-protect/v1',
			'fix-threats',
			array(
				'methods'             => \WP_REST_SERVER::EDITABLE,
				'callback'            => __CLASS__ . '::api_fix_threats',
				'permission_callback' => function () {
					return current_user_can( 'manage_options' );
				},
			)
		);

		register_rest_route(
			'jetpack-protect/v1',
			'fix-threats-status',
			array(
				'methods'             => \WP_REST_SERVER::READABLE,
				'callback'            => __CLASS__ . '::api_fix_threats_status',
				'permission_callback' => function () {
					return current_user_can( 'manage_options' );
				},
			)
		);

		register_rest_route(
			'jetpack-protect/v1',
			'check-credentials',
			array(
				'methods'             => \WP_REST_Server::EDITABLE,
				'callback'            => __CLASS__ . '::api_check_credentials',
				'permission_callback' => function () {
					return current_user_can( 'manage_options' );
				},
			)
		);

		register_rest_route(
			'jetpack-protect/v1',
			'scan',
			array(
				'methods'             => \WP_REST_SERVER::EDITABLE,
				'callback'            => __CLASS__ . '::api_scan',
				'permission_callback' => function () {
					return current_user_can( 'manage_options' );
				},
			)
		);

		register_rest_route(
			'jetpack-protect/v1',
			'toggle-waf',
			array(
				'methods'             => \WP_REST_SERVER::EDITABLE,
				'callback'            => __CLASS__ . '::api_toggle_waf',
				'permission_callback' => function () {
					return current_user_can( 'manage_options' );
				},
			)
		);

		register_rest_route(
			'jetpack-protect/v1',
			'waf',
			array(
				'methods'             => \WP_REST_SERVER::READABLE,
				'callback'            => __CLASS__ . '::api_get_waf',
				'permission_callback' => function () {
					return current_user_can( 'manage_options' );
				},
			)
		);

		register_rest_route(
			'jetpack-protect/v1',
			'waf-seen',
			array(
				'methods'             => \WP_REST_SERVER::READABLE,
				'callback'            => __CLASS__ . '::get_waf_seen_status',
				'permission_callback' => function () {
					return current_user_can( 'manage_options' );
				},
			)
		);

		register_rest_route(
			'jetpack-protect/v1',
			'waf-seen',
			array(
				'methods'             => \WP_REST_SERVER::EDITABLE,
				'callback'            => __CLASS__ . '::set_waf_seen_status',
				'permission_callback' => function () {
					return current_user_can( 'manage_options' );
				},
			)
		);
	}

	/**
	 * Return site plan data for the API endpoint
	 *
	 * @return WP_REST_Response
	 */
	public static function api_check_plan() {
		$has_required_plan = Plan::has_required_plan();

		return rest_ensure_response( $has_required_plan, 200 );
	}

	/**
	 * Return Protect Status for the API endpoint
	 *
	 * @param WP_REST_Request $request The request object.
	 *
	 * @return WP_REST_Response
	 */
	public static function api_get_status( $request ) {
		$status = Status::get_status( $request['hard_refresh'] );
		return rest_ensure_response( $status, 200 );
	}

	/**
	 * Clear the Scan_Status cache for the API endpoint
	 *
	 * @return WP_REST_Response
	 */
	public static function api_clear_scan_cache() {
		$cache_cleared = Scan_Status::delete_option();

		if ( ! $cache_cleared ) {
			return new WP_REST_Response( 'An error occured while attempting to clear the Jetpack Scan cache.', 500 );
		}

		return new WP_REST_Response( 'Jetpack Scan cache cleared.' );
	}

	/**
	 * Ignores a threat for the API endpoint
	 *
	 * @param WP_REST_Request $request The request object.
	 *
	 * @return WP_REST_Response
	 */
	public static function api_ignore_threat( $request ) {
		if ( ! $request['threat_id'] ) {
			return new WP_REST_RESPONSE( 'Missing threat ID.', 400 );
		}

		$threat_ignored = Threats::ignore_threat( $request['threat_id'] );

		if ( ! $threat_ignored ) {
			return new WP_REST_Response( 'An error occured while attempting to ignore the threat.', 500 );
		}

		return new WP_REST_Response( 'Threat ignored.' );
	}

	/**
	 * Fixes threats for the API endpoint
	 *
	 * @param WP_REST_Request $request The request object.
	 *
	 * @return WP_REST_Response
	 */
	public static function api_fix_threats( $request ) {
		if ( empty( $request['threat_ids'] ) ) {
			return new WP_REST_RESPONSE( 'Missing threat IDs.', 400 );
		}

		$threats_fixed = Threats::fix_threats( $request['threat_ids'] );

		if ( ! $threats_fixed ) {
			return new WP_REST_Response( 'An error occured while attempting to fix the threat.', 500 );
		}

		return new WP_REST_Response( $threats_fixed );
	}

	/**
	 * Fixes threats for the API endpoint
	 *
	 * @param WP_REST_Request $request The request object.
	 *
	 * @return WP_REST_Response
	 */
	public static function api_fix_threats_status( $request ) {
		if ( empty( $request['threat_ids'] ) ) {
			return new WP_REST_RESPONSE( 'Missing threat IDs.', 400 );
		}

		$threats_fixed = Threats::fix_threats_status( $request['threat_ids'] );

		if ( ! $threats_fixed ) {
			return new WP_REST_Response( 'An error occured while attempting to get the fixer status of the threats.', 500 );
		}

		return new WP_REST_Response( $threats_fixed );
	}

	/**
	 * Checks if the site has credentials configured
	 *
	 * @return WP_REST_Response
	 */
	public static function api_check_credentials() {
		$credential_array = Credentials::get_credential_array();

		if ( ! isset( $credential_array ) ) {
			return new WP_REST_Response( 'An error occured while attempting to fetch the credentials array', 500 );
		}

		return new WP_REST_Response( $credential_array );
	}

	/**
	 * Enqueues a scan for the API endpoint
	 *
	 * @return WP_REST_Response
	 */
	public static function api_scan() {
		$scan_enqueued = Threats::scan();

		if ( ! $scan_enqueued ) {
			return new WP_REST_Response( 'An error occured while attempting to enqueue the scan.', 500 );
		}

		return new WP_REST_Response( 'Scan enqueued.' );
	}

	/**
	 * Toggles the WAF module on or off for the API endpoint
	 *
	 * @return WP_REST_Response
	 */
	public static function api_toggle_waf() {
		if ( Waf_Runner::is_enabled() ) {
			Waf_Runner::disable();
			return rest_ensure_response( true, 200 );
		}

		Waf_Runner::enable();
		return rest_ensure_response( true, 200 );
	}

	/**
	 * Get WAF data for the API endpoint
	 *
	 * @return WP_Rest_Response
	 */
	public static function api_get_waf() {
		return new WP_REST_Response(
			array(
				'is_seen'    => self::get_waf_seen_status(),
				'is_enabled' => Waf_Runner::is_enabled(),
				'config'     => Waf_Runner::get_config(),
			)
		);
	}

	/**
	 * Get WAF "Seen" Status
	 *
	 * @return bool Whether the current user has viewed the WAF screen.
	 */
	public static function get_waf_seen_status() {
		return (bool) get_user_meta( get_current_user_id(), 'jetpack_protect_waf_seen', true );
	}

	/**
	 * Set WAF "Seen" Status
	 *
	 * @return bool True if seen status updated to true, false on failure.
	 */
	public static function set_waf_seen_status() {
		return (bool) update_user_meta( get_current_user_id(), 'jetpack_protect_waf_seen', true );
	}
}<|MERGE_RESOLUTION|>--- conflicted
+++ resolved
@@ -203,21 +203,13 @@
 			'productData'       => My_Jetpack_Products::get_product( 'protect' ),
 			'hasRequiredPlan'   => Plan::has_required_plan(),
 			'waf'               => array(
-<<<<<<< HEAD
-				'isSeen'     => self::get_waf_seen_status(),
-				'isEnabled'  => Waf_Runner::is_enabled(),
-				'isToggling' => false,
-				'isUpdating' => false,
-				'config'     => Waf_Runner::get_config(),
-				'stats'      => Waf_Stats::get_waf_stats(),
-=======
 				'isSupported' => Waf_Runner::is_supported_environment(),
 				'isSeen'      => self::get_waf_seen_status(),
 				'isEnabled'   => Waf_Runner::is_enabled(),
 				'isToggling'  => false,
 				'isUpdating'  => false,
 				'config'      => Waf_Runner::get_config(),
->>>>>>> f7937a7d
+				'stats'      => Waf_Stats::get_waf_stats(),
 			),
 		);
 
