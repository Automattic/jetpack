import { AdminSectionHero, Container, Col, H3, Text } from '@automattic/jetpack-components';
import { useConnectionErrorNotice, ConnectionError } from '@automattic/jetpack-connection';
import { Spinner } from '@wordpress/components';
import { useSelect, useDispatch } from '@wordpress/data';
import { __, sprintf } from '@wordpress/i18n';
import React, { useEffect, useMemo } from 'react';
<<<<<<< HEAD
=======
import inProgressImage from '../../../../assets/images/in-progress.png';
>>>>>>> 92949aba
import AdminPage from '../../components/admin-page';
import ErrorScreen from '../../components/error-section';
import ProgressBar from '../../components/progress-bar';
import ScanFooter from '../../components/scan-footer';
import SeventyFiveLayout from '../../components/seventy-five-layout';
import Summary from '../../components/summary';
import ThreatsList from '../../components/threats-list';
import useAnalyticsTracks from '../../hooks/use-analytics-tracks';
import { OnboardingContext } from '../../hooks/use-onboarding';
import useProtectData from '../../hooks/use-protect-data';
import useWafData from '../../hooks/use-waf-data';
import { STORE_ID } from '../../state/store';
import onboardingSteps from './onboarding-steps';
import ScanSectionHeader from './scan-section-header';
import styles from './styles.module.scss';
import useCredentials from './use-credentials';
import useStatusPolling from './use-status-polling';

const ConnectionErrorCol = () => {
	const { hasConnectionError } = useConnectionErrorNotice();
<<<<<<< HEAD

	return (
		<>
			{ hasConnectionError && (
				<Col className={ styles[ 'connection-error-col' ] }>
					<ConnectionError />
				</Col>
			) }
			<Col>
				<div id="jp-admin-notices" className="my-jetpack-jitm-card" />
			</Col>
		</>
	);
};

const HeaderContainer = () => {
	return (
		<Container horizontalSpacing={ 0 }>
			<ConnectionErrorCol />
		</Container>
	);
};

const ErrorSection = ( { errorMessage, errorCode } ) => {
	const baseErrorMessage = __( 'We are having problems scanning your site.', 'jetpack-protect' );

	let displayErrorMessage = errorMessage ? `${ errorMessage } (${ errorCode }).` : baseErrorMessage;
	displayErrorMessage += ' ' + __( 'Try again in a few minutes.', 'jetpack-protect' );

	return (
		<>
			<HeaderContainer />
			<SeventyFiveLayout
				main={
					<div className={ styles[ 'main-content' ] }>
						<AlertSVGIcon className={ styles[ 'alert-icon-wrapper' ] } />
						<H3>{ baseErrorMessage }</H3>
						<Text>{ displayErrorMessage }</Text>
					</div>
				}
				secondary={
					<div className={ styles.illustration }>
						<img src={ inProgressImage } alt="" />
					</div>
				}
				preserveSecondaryOnMobile={ false }
			/>
		</>
	);
};

const ScanningSection = ( { currentProgress } ) => {
	const { stats } = useWafData();
	const { globalStats } = stats;
	const totalVulnerabilities = parseInt( globalStats?.totalVulnerabilities );
	const totalVulnerabilitiesFormatted = isNaN( totalVulnerabilities )
		? '50,000'
		: totalVulnerabilities.toLocaleString();

	return (
		<>
			<HeaderContainer />
			<SeventyFiveLayout
				main={
					<div className={ styles[ 'main-content' ] }>
						<Container horizontalSpacing={ 3 } horizontalGap={ 7 }>
							<Col className={ styles[ 'loading-content' ] }>
								<Spinner
									style={ {
										color: 'black',
										marginTop: 0,
										marginLeft: 0,
									} }
								/>
								<span>{ __( 'Scanning your site…', 'jetpack-protect' ) }</span>
							</Col>
							<Col>
								<H3 style={ { textWrap: 'balance' } }>
									{ __( 'Your results will be ready soon', 'jetpack-protect' ) }
								</H3>
								{ currentProgress !== null && currentProgress >= 0 && (
									<ProgressBar value={ currentProgress } />
								) }
								<Text>
									{ sprintf(
										// translators: placeholder is the number of total vulnerabilities i.e. "22,000".
										__(
											'We are scanning for security threats from our more than %s listed vulnerabilities, powered by WPScan. This could take a minute or two.',
											'jetpack-protect'
										),
										totalVulnerabilitiesFormatted
									) }
								</Text>
							</Col>
						</Container>
					</div>
				}
				secondary={
					<div className={ styles.illustration }>
						<img src={ inProgressImage } alt="" />
					</div>
				}
				preserveSecondaryOnMobile={ false }
			/>
		</>
	);
};

const DefaultSection = () => {
	return (
		<>
			<HeaderContainer />
			<Container horizontalSpacing={ 3 } horizontalGap={ 4 }>
				<Col>
					<Summary />
				</Col>
				<Col>
					<ThreatsList />
				</Col>
			</Container>
		</>
	);
};

const ScanPage = () => {
	const { lastChecked, error, errorCode, errorMessage, hasRequiredPlan } = useProtectData();
	const { refreshStatus } = useDispatch( STORE_ID );
	const { statusIsFetching, scanIsUnavailable, status } = useSelect( select => ( {
		statusIsFetching: select( STORE_ID ).getStatusIsFetching(),
		scanIsUnavailable: select( STORE_ID ).getScanIsUnavailable(),
		status: select( STORE_ID ).getStatus(),
	} ) );

	let currentScanStatus;
	if ( status.error || scanIsUnavailable ) {
		currentScanStatus = 'error';
	} else if ( ! lastChecked ) {
		currentScanStatus = 'in_progress';
	} else {
		currentScanStatus = 'active';
	}

	// Track view for Protect admin page.
	useAnalyticsTracks( {
		pageViewEventName: 'protect_admin',
		pageViewEventProperties: {
			check_status: currentScanStatus,
			has_plan: hasRequiredPlan,
		},
	} );

	useStatusPolling();
	useCredentials();

	// retry fetching status if it is not available
	useEffect( () => {
		if ( ! statusIsFetching && 'unavailable' === status.status && ! scanIsUnavailable ) {
			refreshStatus( true );
		}
	}, [ statusIsFetching, status.status, refreshStatus, scanIsUnavailable ] );

	const renderSection = useMemo( () => {
		// Error
		if ( error || scanIsUnavailable ) {
			return <ErrorSection errorMessage={ errorMessage } errorCode={ errorCode } />;
		}

		// Scanning
		const scanningStatuses = new Set( [ 'scheduled', 'scanning', 'optimistically_scanning' ] );
		if ( scanningStatuses.has( status.status ) || ! lastChecked ) {
			return <ScanningSection currentProgress={ status.currentProgress } />;
		}

		return <DefaultSection />;
	}, [
		error,
		errorMessage,
		errorCode,
		scanIsUnavailable,
		status.status,
		status.currentProgress,
		lastChecked,
	] );
=======

	return (
		<>
			{ hasConnectionError && (
				<Col className={ styles[ 'connection-error-col' ] }>
					<ConnectionError />
				</Col>
			) }
			<Col>
				<div id="jp-admin-notices" className="my-jetpack-jitm-card" />
			</Col>
		</>
	);
};

const HeaderContainer = () => {
	return (
		<Container horizontalSpacing={ 0 }>
			<ConnectionErrorCol />
		</Container>
	);
};

const ErrorSection = ( { errorMessage, errorCode } ) => {
	return (
		<>
			<HeaderContainer />
			<Container horizontalSpacing={ 3 } horizontalGap={ 4 }>
				<Col>
					<ScanSectionHeader />
				</Col>
				<Col>
					<ErrorScreen
						baseErrorMessage={ __(
							'We are having problems scanning your site.',
							'jetpack-protect'
						) }
						errorMessage={ errorMessage }
						errorCode={ errorCode }
					/>
				</Col>
			</Container>
		</>
	);
};

const ScanningSection = ( { currentProgress } ) => {
	const { stats } = useWafData();
	const { globalStats } = stats;
	const totalVulnerabilities = parseInt( globalStats?.totalVulnerabilities );
	const totalVulnerabilitiesFormatted = isNaN( totalVulnerabilities )
		? '50,000'
		: totalVulnerabilities.toLocaleString();

	return (
		<>
			<HeaderContainer />
			<Container horizontalSpacing={ 3 } horizontalGap={ 4 }>
				<Col>
					<ScanSectionHeader />
				</Col>
				<Col>
					<SeventyFiveLayout
						main={
							<div className={ styles[ 'main-content' ] }>
								<Container horizontalSpacing={ 3 } horizontalGap={ 7 }>
									<Col className={ styles[ 'loading-content' ] }>
										<Spinner
											style={ {
												color: 'black',
												marginTop: 0,
												marginLeft: 0,
											} }
										/>
										<span>{ __( 'Scanning your site…', 'jetpack-protect' ) }</span>
									</Col>
									<Col>
										<H3 style={ { textWrap: 'balance' } }>
											{ __( 'Your results will be ready soon', 'jetpack-protect' ) }
										</H3>
										{ currentProgress !== null && currentProgress >= 0 && (
											<ProgressBar value={ currentProgress } />
										) }
										<Text>
											{ sprintf(
												// translators: placeholder is the number of total vulnerabilities i.e. "22,000".
												__(
													'We are scanning for security threats from our more than %s listed vulnerabilities, powered by WPScan. This could take a minute or two.',
													'jetpack-protect'
												),
												totalVulnerabilitiesFormatted
											) }
										</Text>
									</Col>
								</Container>
							</div>
						}
						secondary={
							<div className={ styles.illustration }>
								<img src={ inProgressImage } alt="" />
							</div>
						}
						preserveSecondaryOnMobile={ false }
					/>
				</Col>
			</Container>
		</>
	);
};

const DefaultSection = () => {
	return (
		<>
			<HeaderContainer />
			<Container horizontalSpacing={ 3 } horizontalGap={ 4 }>
				<Col>
					<Summary />
				</Col>
				<Col>
					<ThreatsList />
				</Col>
			</Container>
		</>
	);
};

const ScanPage = () => {
	const { lastChecked, error, errorCode, errorMessage, hasRequiredPlan } = useProtectData();
	const { refreshStatus } = useDispatch( STORE_ID );
	const { statusIsFetching, scanIsUnavailable, status } = useSelect( select => ( {
		statusIsFetching: select( STORE_ID ).getStatusIsFetching(),
		scanIsUnavailable: select( STORE_ID ).getScanIsUnavailable(),
		status: select( STORE_ID ).getStatus(),
	} ) );

	let currentScanStatus;
	if ( status.error || scanIsUnavailable ) {
		currentScanStatus = 'error';
	} else if ( ! lastChecked ) {
		currentScanStatus = 'in_progress';
	} else {
		currentScanStatus = 'active';
	}
>>>>>>> 92949aba

	// Track view for Protect admin page.
	useAnalyticsTracks( {
		pageViewEventName: 'protect_admin',
		pageViewEventProperties: {
			check_status: currentScanStatus,
			has_plan: hasRequiredPlan,
		},
	} );

	useStatusPolling();
	useCredentials();

	// retry fetching status if it is not available
	useEffect( () => {
		if ( ! statusIsFetching && 'unavailable' === status.status && ! scanIsUnavailable ) {
			refreshStatus( true );
		}
	}, [ statusIsFetching, status.status, refreshStatus, scanIsUnavailable ] );

	const renderSection = useMemo( () => {
		// Error
		if ( error || scanIsUnavailable ) {
			return <ErrorSection errorMessage={ errorMessage } errorCode={ errorCode } />;
		}

		// Scanning
		const scanningStatuses = new Set( [ 'scheduled', 'scanning', 'optimistically_scanning' ] );
		if ( scanningStatuses.has( status.status ) || ! lastChecked ) {
			return <ScanningSection currentProgress={ status.currentProgress } />;
		}

		return <DefaultSection />;
	}, [
		error,
		errorMessage,
		errorCode,
		scanIsUnavailable,
		status.status,
		status.currentProgress,
		lastChecked,
	] );

	return (
		<OnboardingContext.Provider value={ onboardingSteps }>
			<AdminPage>
				<AdminSectionHero>{ renderSection }</AdminSectionHero>
				<ScanFooter />
			</AdminPage>
		</OnboardingContext.Provider>
	);
};

export default ScanPage;<|MERGE_RESOLUTION|>--- conflicted
+++ resolved
@@ -4,10 +4,7 @@
 import { useSelect, useDispatch } from '@wordpress/data';
 import { __, sprintf } from '@wordpress/i18n';
 import React, { useEffect, useMemo } from 'react';
-<<<<<<< HEAD
-=======
 import inProgressImage from '../../../../assets/images/in-progress.png';
->>>>>>> 92949aba
 import AdminPage from '../../components/admin-page';
 import ErrorScreen from '../../components/error-section';
 import ProgressBar from '../../components/progress-bar';
@@ -28,191 +25,6 @@
 
 const ConnectionErrorCol = () => {
 	const { hasConnectionError } = useConnectionErrorNotice();
-<<<<<<< HEAD
-
-	return (
-		<>
-			{ hasConnectionError && (
-				<Col className={ styles[ 'connection-error-col' ] }>
-					<ConnectionError />
-				</Col>
-			) }
-			<Col>
-				<div id="jp-admin-notices" className="my-jetpack-jitm-card" />
-			</Col>
-		</>
-	);
-};
-
-const HeaderContainer = () => {
-	return (
-		<Container horizontalSpacing={ 0 }>
-			<ConnectionErrorCol />
-		</Container>
-	);
-};
-
-const ErrorSection = ( { errorMessage, errorCode } ) => {
-	const baseErrorMessage = __( 'We are having problems scanning your site.', 'jetpack-protect' );
-
-	let displayErrorMessage = errorMessage ? `${ errorMessage } (${ errorCode }).` : baseErrorMessage;
-	displayErrorMessage += ' ' + __( 'Try again in a few minutes.', 'jetpack-protect' );
-
-	return (
-		<>
-			<HeaderContainer />
-			<SeventyFiveLayout
-				main={
-					<div className={ styles[ 'main-content' ] }>
-						<AlertSVGIcon className={ styles[ 'alert-icon-wrapper' ] } />
-						<H3>{ baseErrorMessage }</H3>
-						<Text>{ displayErrorMessage }</Text>
-					</div>
-				}
-				secondary={
-					<div className={ styles.illustration }>
-						<img src={ inProgressImage } alt="" />
-					</div>
-				}
-				preserveSecondaryOnMobile={ false }
-			/>
-		</>
-	);
-};
-
-const ScanningSection = ( { currentProgress } ) => {
-	const { stats } = useWafData();
-	const { globalStats } = stats;
-	const totalVulnerabilities = parseInt( globalStats?.totalVulnerabilities );
-	const totalVulnerabilitiesFormatted = isNaN( totalVulnerabilities )
-		? '50,000'
-		: totalVulnerabilities.toLocaleString();
-
-	return (
-		<>
-			<HeaderContainer />
-			<SeventyFiveLayout
-				main={
-					<div className={ styles[ 'main-content' ] }>
-						<Container horizontalSpacing={ 3 } horizontalGap={ 7 }>
-							<Col className={ styles[ 'loading-content' ] }>
-								<Spinner
-									style={ {
-										color: 'black',
-										marginTop: 0,
-										marginLeft: 0,
-									} }
-								/>
-								<span>{ __( 'Scanning your site…', 'jetpack-protect' ) }</span>
-							</Col>
-							<Col>
-								<H3 style={ { textWrap: 'balance' } }>
-									{ __( 'Your results will be ready soon', 'jetpack-protect' ) }
-								</H3>
-								{ currentProgress !== null && currentProgress >= 0 && (
-									<ProgressBar value={ currentProgress } />
-								) }
-								<Text>
-									{ sprintf(
-										// translators: placeholder is the number of total vulnerabilities i.e. "22,000".
-										__(
-											'We are scanning for security threats from our more than %s listed vulnerabilities, powered by WPScan. This could take a minute or two.',
-											'jetpack-protect'
-										),
-										totalVulnerabilitiesFormatted
-									) }
-								</Text>
-							</Col>
-						</Container>
-					</div>
-				}
-				secondary={
-					<div className={ styles.illustration }>
-						<img src={ inProgressImage } alt="" />
-					</div>
-				}
-				preserveSecondaryOnMobile={ false }
-			/>
-		</>
-	);
-};
-
-const DefaultSection = () => {
-	return (
-		<>
-			<HeaderContainer />
-			<Container horizontalSpacing={ 3 } horizontalGap={ 4 }>
-				<Col>
-					<Summary />
-				</Col>
-				<Col>
-					<ThreatsList />
-				</Col>
-			</Container>
-		</>
-	);
-};
-
-const ScanPage = () => {
-	const { lastChecked, error, errorCode, errorMessage, hasRequiredPlan } = useProtectData();
-	const { refreshStatus } = useDispatch( STORE_ID );
-	const { statusIsFetching, scanIsUnavailable, status } = useSelect( select => ( {
-		statusIsFetching: select( STORE_ID ).getStatusIsFetching(),
-		scanIsUnavailable: select( STORE_ID ).getScanIsUnavailable(),
-		status: select( STORE_ID ).getStatus(),
-	} ) );
-
-	let currentScanStatus;
-	if ( status.error || scanIsUnavailable ) {
-		currentScanStatus = 'error';
-	} else if ( ! lastChecked ) {
-		currentScanStatus = 'in_progress';
-	} else {
-		currentScanStatus = 'active';
-	}
-
-	// Track view for Protect admin page.
-	useAnalyticsTracks( {
-		pageViewEventName: 'protect_admin',
-		pageViewEventProperties: {
-			check_status: currentScanStatus,
-			has_plan: hasRequiredPlan,
-		},
-	} );
-
-	useStatusPolling();
-	useCredentials();
-
-	// retry fetching status if it is not available
-	useEffect( () => {
-		if ( ! statusIsFetching && 'unavailable' === status.status && ! scanIsUnavailable ) {
-			refreshStatus( true );
-		}
-	}, [ statusIsFetching, status.status, refreshStatus, scanIsUnavailable ] );
-
-	const renderSection = useMemo( () => {
-		// Error
-		if ( error || scanIsUnavailable ) {
-			return <ErrorSection errorMessage={ errorMessage } errorCode={ errorCode } />;
-		}
-
-		// Scanning
-		const scanningStatuses = new Set( [ 'scheduled', 'scanning', 'optimistically_scanning' ] );
-		if ( scanningStatuses.has( status.status ) || ! lastChecked ) {
-			return <ScanningSection currentProgress={ status.currentProgress } />;
-		}
-
-		return <DefaultSection />;
-	}, [
-		error,
-		errorMessage,
-		errorCode,
-		scanIsUnavailable,
-		status.status,
-		status.currentProgress,
-		lastChecked,
-	] );
-=======
 
 	return (
 		<>
@@ -356,7 +168,6 @@
 	} else {
 		currentScanStatus = 'active';
 	}
->>>>>>> 92949aba
 
 	// Track view for Protect admin page.
 	useAnalyticsTracks( {
