import {
	Button,
	Col,
	Container,
	Text,
	ContextualUpgradeTrigger,
	useBreakpointMatch,
	Notice as JetpackNotice,
} from '@automattic/jetpack-components';
import { Popover } from '@wordpress/components';
import { createInterpolateElement } from '@wordpress/element';
import { __, sprintf } from '@wordpress/i18n';
import { Icon, closeSmall } from '@wordpress/icons';
import moment from 'moment';
import { useCallback, useEffect, useState, useMemo } from 'react';
import AdminPage from '../../components/admin-page';
import FirewallFooter from '../../components/firewall-footer';
import ConnectedFirewallHeader from '../../components/firewall-header';
import FormToggle from '../../components/form-toggle';
import ScanFooter from '../../components/scan-footer';
import Textarea from '../../components/textarea';
import { FREE_PLUGIN_SUPPORT_URL, PAID_PLUGIN_SUPPORT_URL } from '../../constants';
import useWafSeenMutation from '../../data/waf/use-waf-seen-mutation';
import useWafUpgradeSeenMutation from '../../data/waf/use-waf-upgrade-seen-mutation';
import useAnalyticsTracks from '../../hooks/use-analytics-tracks';
import usePlan from '../../hooks/use-plan';
import useWafData from '../../hooks/use-waf-data';
import styles from './styles.module.scss';

const ADMIN_URL = window?.jetpackProtectInitialState?.adminUrl;

const FirewallPage = () => {
	const [ isSmall ] = useBreakpointMatch( [ 'sm', 'lg' ], [ null, '<' ] );
	const {
		config: {
			jetpackWafAutomaticRules,
			jetpackWafIpBlockListEnabled,
			jetpackWafIpAllowListEnabled,
			jetpackWafIpBlockList,
			jetpackWafIpAllowList,
			automaticRulesAvailable,
			bruteForceProtection: isBruteForceModuleEnabled,
		},
		currentIp,
		isEnabled: isWafModuleEnabled,
		isSeen,
		upgradeIsSeen,
		displayUpgradeBadge,
		wafSupported,
		isUpdating,
		stats: { automaticRulesLastUpdated },
		toggleAutomaticRules,
		toggleIpAllowList,
		saveIpAllowList,
		toggleIpBlockList,
		saveIpBlockList,
		toggleBruteForceProtection,
		toggleWaf,
	} = useWafData();
	const { hasPlan } = usePlan();
	const { upgradePlan } = usePlan( { redirectUrl: `${ ADMIN_URL }#/firewall` } );
	const { recordEvent } = useAnalyticsTracks();
	const wafSeenMutation = useWafSeenMutation();
	const wafUpgradeSeenMutation = useWafUpgradeSeenMutation();
	/**
	 * Automatic Rules Installation Error State
	 *
	 * @member {boolean} automaticRulesInstallationError - Whether or not automatic rules installation failed.
	 */
	const [ automaticRulesInstallationError, setAutomaticRulesInstallationError ] = useState( false );

	/**
	 * Form State
	 *
	 * @member {object} formState - Current form values.
	 */
	const [ formState, setFormState ] = useState( {
		jetpack_waf_ip_block_list: jetpackWafIpBlockList,
		jetpack_waf_ip_allow_list: jetpackWafIpAllowList,
	} );

	const canEditFirewallSettings = isWafModuleEnabled && ! isUpdating;
	const canToggleAutomaticRules = isWafModuleEnabled && ( hasPlan || automaticRulesAvailable );
<<<<<<< HEAD
	const canEditIpAllowList = ! isUpdating && !! formState.jetpack_waf_ip_allow_list_enabled;
=======
	const canEditIpAllowList = ! isUpdating && jetpackWafIpAllowListEnabled;
>>>>>>> 160323a2
	const ipBlockListHasChanges = formState.jetpack_waf_ip_block_list !== jetpackWafIpBlockList;
	const ipAllowListHasChanges = formState.jetpack_waf_ip_allow_list !== jetpackWafIpAllowList;
	const ipBlockListHasContent = !! formState.jetpack_waf_ip_block_list;
	const ipAllowListHasContent = !! formState.jetpack_waf_ip_allow_list;
<<<<<<< HEAD
	const ipBlockListEnabled = isWafModuleEnabled && formState.jetpack_waf_ip_block_list_enabled;
=======
	const ipBlockListEnabled = isWafModuleEnabled && jetpackWafIpBlockListEnabled;
>>>>>>> 160323a2

	/**
	 * Get Scan
	 *
	 * Records an event and then starts the checkout flow for Jetpack Scan
	 */
	const getScan = useCallback( () => {
		recordEvent( 'jetpack_protect_waf_page_get_scan_link_click' );
		upgradePlan();
	}, [ recordEvent, upgradePlan ] );

	/**
	 * Handle Change
	 *
	 * Syncs change events from a form element to formState.
	 *
	 * @param {Event} event - The form control's change event.
	 * @return void
	 */
	const handleChange = useCallback(
		event => {
			const { value, id } = event.target;
			setFormState( { ...formState, [ id ]: value } );
		},
		[ formState ]
	);

	/**
	 * Returns an event listener that syncs the target input's value with form state, before calling a callback.
	 *
	 * @param {*} callback - The function to call with the input's value.
	 * @return {Function} - Event listener
	 */
	const withFormState = callback => {
		return event => {
			const { id, value, ariaChecked } = event.target;
			const inputValue = ariaChecked ? ariaChecked !== 'true' : value;
			setFormState( prevState => ( {
				...prevState,
				[ id ]: inputValue,
			} ) );
			return callback( inputValue );
		};
	};

	/**
	 * Handle Automatic Rules Change
	 *
	 * Toggles the WAF's automatic rules option.
	 *
	 * @return void
	 */
	const handleAutomaticRulesChange = useCallback( () => {
		setFormState( prevState => ( {
			...prevState,
			jetpack_waf_automatic_rules: ! prevState.jetpack_waf_automatic_rules,
		} ) );

		try {
			toggleAutomaticRules();
			setAutomaticRulesInstallationError( false );
		} catch ( error ) {
			setAutomaticRulesInstallationError( true );
			setFormState( prevState => ( {
				...prevState,
				jetpack_waf_automatic_rules: ! prevState.jetpack_waf_automatic_rules,
			} ) );
		}
	}, [ toggleAutomaticRules ] );

	/**
	 * Save IP Block List Changes
	 *
	 * Updates the WAF settings with the current form state values.
	 *
	 * @return void
	 */
	const saveIpBlockListChanges = useCallback( async () => {
		await saveIpBlockList( formState.jetpack_waf_ip_block_list );
	}, [ saveIpBlockList, formState.jetpack_waf_ip_block_list ] );

	/**
	 * Save IP Allow List Changes
	 *
	 * Updates the WAF settings with the current form state values.
	 *
	 * @return void
	 */
	const saveIpAllowListChanges = useCallback( async () => {
		await saveIpAllowList( formState.jetpack_waf_ip_allow_list );
	}, [ saveIpAllowList, formState.jetpack_waf_ip_allow_list ] );

	/**
	 * Handle Close Popover Click
	 *
	 * Sets user meta for post upgrade messaging
	 *
	 * @return void
	 */
	const handleClosePopoverClick = useCallback( () => {
		wafUpgradeSeenMutation.mutate();
	}, [ wafUpgradeSeenMutation ] );

	/**
	 * Checks if the current IP address is allow listed.
	 *
	 * @return {boolean} - Indicates whether the current IP address is allow listed.
	 */
	const isCurrentIpAllowed = useMemo( () => {
		return formState.jetpack_waf_ip_allow_list?.includes( currentIp );
	}, [ formState.jetpack_waf_ip_allow_list, currentIp ] );

	/**
	 * Adds the current IP address to the IP allow list.
	 *
	 * @return {void}
	 */
	const addCurrentIpToAllowList = useCallback( () => {
		const updatedList =
			formState.jetpack_waf_ip_allow_list.length > 0
				? `${ formState.jetpack_waf_ip_allow_list }\n${ currentIp }`
				: currentIp;

		setFormState( prevState => ( {
			...prevState,
			jetpack_waf_ip_allow_list: updatedList,
		} ) );
	}, [ formState.jetpack_waf_ip_allow_list, currentIp ] );

	/**
	 * Sync formState with application state WAF config
	 */
	useEffect( () => {
		if ( ! isUpdating ) {
			setFormState( {
				jetpack_waf_ip_block_list: jetpackWafIpBlockList,
				jetpack_waf_ip_allow_list: jetpackWafIpAllowList,
			} );
		}
	}, [ jetpackWafIpBlockList, jetpackWafIpAllowList, isUpdating ] );

	/**
	 * "WAF Seen" useEffect()
	 */
	useEffect( () => {
		if ( isSeen ) {
			return;
		}

		wafSeenMutation.mutate();
	}, [ isSeen, wafSeenMutation ] );

	// Track view for Protect WAF page.
	useAnalyticsTracks( {
		pageViewEventName: 'protect_waf',
		pageViewEventProperties: {
			has_plan: hasPlan,
		},
	} );

	/**
	 * Module Disabled Notice
	 */
	const moduleDisabledNotice = (
		<JetpackNotice
			level="error"
			title="Jetpack Firewall is currently disabled."
			children={ <Text>{ __( 'Re-enable the Firewall to continue.', 'jetpack-protect' ) }</Text> }
			actions={ [
				<Button
					variant="link"
					onClick={ toggleWaf }
					isLoading={ isUpdating }
					disabled={ isUpdating }
				>
					{ __( 'Enable Firewall', 'jetpack-protect' ) }
				</Button>,
			] }
			hideCloseButton={ true }
		/>
	);

	/**
	 * Automatic Firewall Rules Settings
	 */
	const automaticRulesSettings = (
		<>
			<div
				className={ `${ styles[ 'toggle-section' ] } ${
					! canToggleAutomaticRules ? styles[ 'toggle-section--disabled' ] : ''
				}` }
			>
				<div className={ styles[ 'toggle-section__control' ] }>
					<FormToggle
<<<<<<< HEAD
						checked={ canToggleAutomaticRules ? formState.jetpack_waf_automatic_rules : false }
=======
						checked={ canToggleAutomaticRules ? jetpackWafAutomaticRules : false }
>>>>>>> 160323a2
						onChange={ withFormState( handleAutomaticRulesChange ) }
						disabled={ ! canEditFirewallSettings || ! canToggleAutomaticRules || isUpdating }
					/>
					{ hasPlan && upgradeIsSeen === false && (
						<Popover noArrow={ false } offset={ 8 } position={ 'top right' } inline={ true }>
							<div className={ styles.popover }>
								<div className={ styles.popover__header }>
									<Text className={ styles.popover__title } variant={ 'title-small' }>
										{ __( 'Thanks for upgrading!', 'jetpack-protect' ) }
									</Text>
									<Button className={ styles.popover__button } variant={ 'icon' }>
										<Icon
											onClick={ handleClosePopoverClick }
											icon={ closeSmall }
											size={ 24 }
											aria-label={ __( 'Close Window', 'jetpack-protect' ) }
										/>
									</Button>
								</div>
								<Text
									className={ styles.popover__description }
									variant={ 'body' }
									mt={ 2 }
									mb={ 3 }
								>
									{ __(
										'Turn on Jetpack Firewall to automatically protect your site with the latest security rules.',
										'jetpack-protect'
									) }
								</Text>
								<div className={ styles.popover__footer }>
									<Button onClick={ handleClosePopoverClick }>
										{ __( 'Got it', 'jetpack-protect' ) }
									</Button>
								</div>
							</div>
						</Popover>
					) }
				</div>
				<div className={ styles[ 'toggle-section__content' ] }>
					<div className={ styles[ 'toggle-section__title' ] }>
						<Text variant="title-medium" mb={ 2 }>
							{ __( 'Automatic firewall protection', 'jetpack-protect' ) }
						</Text>
						{ ! isSmall && hasPlan && displayUpgradeBadge && (
							<span className={ styles.badge }>{ __( 'NOW AVAILABLE', 'jetpack-protect' ) }</span>
						) }
					</div>
					<Text>
						{ __(
							'Block untrusted traffic by scanning every request made to your site. Jetpack’s security rules are always up-to-date to protect against the latest threats.',
							'jetpack-protect'
						) }
					</Text>
					<div className={ styles[ 'toggle-section__details' ] }>
						{ jetpackWafAutomaticRules &&
							automaticRulesLastUpdated &&
							! automaticRulesInstallationError && (
								<div className={ styles[ 'automatic-rules-stats' ] }>
									<Text
										className={ styles[ 'automatic-rules-stats__version' ] }
										variant={ 'body-small' }
									>
										{ __( 'Automatic security rules installed.', 'jetpack-protect' ) }
									</Text>
									<Text
										className={ styles[ 'automatic-rules-stats__last-updated' ] }
										variant={ 'body-small' }
									>
										{ sprintf(
											// translators: placeholder is the date latest rules were updated i.e. "September 23, 2022".
											__( 'Last updated on %s.', 'jetpack-protect' ),
											moment.unix( automaticRulesLastUpdated ).format( 'MMMM D, YYYY' )
										) }
									</Text>
								</div>
							) }
						{ automaticRulesInstallationError && (
							<>
								<Text
									className={ styles[ 'automatic-rules-stats__failed-install' ] }
									variant={ 'body-small' }
									mt={ 2 }
								>
									{ __( 'Failed to update automatic firewall rules.', 'jetpack-protect' ) }
								</Text>
								<Button
									variant={ 'link' }
									href={ hasPlan ? PAID_PLUGIN_SUPPORT_URL : FREE_PLUGIN_SUPPORT_URL }
								>
									<Text variant={ 'body-small' }>
										{ __( 'Contact support', 'jetpack-protect' ) }
									</Text>
								</Button>
							</>
						) }
					</div>
				</div>
			</div>
			{ ! hasPlan && (
				<div className={ styles[ 'upgrade-trigger-section' ] }>
					<ContextualUpgradeTrigger
						className={ styles[ 'upgrade-trigger' ] }
						description={
							! canToggleAutomaticRules
								? __( 'Set up automatic rules with one click', 'jetpack-protect' )
								: __(
										'Your site is not receiving the latest updates to automatic rules',
										'jetpack-protect',
										/* dummy arg to avoid bad minification */ 0
								  )
						}
						cta={
							! canToggleAutomaticRules
								? __( 'Upgrade to enable automatic firewall protection', 'jetpack-protect' )
								: __(
										'Upgrade to keep your site secure with up-to-date firewall rules',
										'jetpack-protect',
										/* dummy arg to avoid bad minification */ 0
								  )
						}
						onClick={ getScan }
					/>
				</div>
			) }
		</>
	);

	const bruteForceProtectionSettings = (
		<div className={ styles[ 'toggle-section' ] }>
			<div className={ styles[ 'toggle-section__control' ] }>
				<FormToggle
					id="brute_force_protection"
<<<<<<< HEAD
					checked={ formState.brute_force_protection }
=======
					checked={ isBruteForceModuleEnabled }
>>>>>>> 160323a2
					onChange={ withFormState( toggleBruteForceProtection ) }
					disabled={ isUpdating }
				/>
			</div>
			<div className={ styles[ 'toggle-section__content' ] }>
				<Text variant="title-medium" mb={ 2 }>
					{ __( 'Brute force protection', 'jetpack-protect' ) }
				</Text>
				<Text>
					{ __(
						'Prevent bots and hackers from attempting to log in to your website with common username and password combinations.',
						'jetpack-protect'
					) }
				</Text>
			</div>
		</div>
	);

	const ipBlockListSettings = (
		<div
			className={ `${ styles[ 'toggle-section' ] } ${
				! isWafModuleEnabled ? styles[ 'toggle-section--disabled' ] : ''
			}` }
		>
			<div className={ styles[ 'toggle-section__control' ] }>
				<FormToggle
					id="jetpack_waf_ip_block_list_enabled"
					checked={ ipBlockListEnabled }
					onChange={ withFormState( toggleIpBlockList ) }
					disabled={ ! canEditFirewallSettings }
				/>
			</div>
			<div className={ styles[ 'toggle-section__content' ] }>
				<Text variant="title-medium" mb={ 2 }>
					{ __( 'Block IP addresses', 'jetpack-protect' ) }
				</Text>
				<Text mb={ 1 }>
					{ __(
						'Stop specific visitors from accessing your site by their IP address.',
						'jetpack-protect'
					) }
				</Text>
				{ ( ipBlockListEnabled || ipBlockListHasContent ) && (
					<div className={ styles[ 'manual-rules-section' ] }>
						<Textarea
							id="jetpack_waf_ip_block_list"
							placeholder={ __( 'Example:', 'jetpack-protect' ) + '\n12.12.12.1\n12.12.12.2' }
							rows={ 3 }
							value={ formState.jetpack_waf_ip_block_list }
							onChange={ handleChange }
							disabled={ ! canEditFirewallSettings || ! ipBlockListEnabled }
						/>
					</div>
				) }
				{ ipBlockListEnabled && (
					<div className={ styles[ 'block-list-button-container' ] }>
						<Button
							onClick={ saveIpBlockListChanges }
							isLoading={ isUpdating }
							disabled={ ! canEditFirewallSettings || ! ipBlockListHasChanges }
						>
							{ __( 'Save block list', 'jetpack-protect' ) }
						</Button>
					</div>
				) }
			</div>
		</div>
	);

	const ipAllowListSettings = (
		<>
			<div className={ styles[ 'toggle-section' ] }>
				<div className={ styles[ 'toggle-section__control' ] }>
					<FormToggle
						id="jetpack_waf_ip_allow_list_enabled"
<<<<<<< HEAD
						checked={ formState.jetpack_waf_ip_allow_list_enabled }
=======
						checked={ jetpackWafIpAllowListEnabled }
>>>>>>> 160323a2
						onChange={ toggleIpAllowList }
						disabled={ isUpdating }
					/>
				</div>
				<div className={ styles[ 'toggle-section__content' ] }>
					<Text variant="title-medium" mb={ 2 }>
						{ __( 'Trusted IP addresses', 'jetpack-protect' ) }
					</Text>
					<Text mb={ 1 }>
						{ __(
							'IP addresses added to this list are always allowed by Jetpack.',
							'jetpack-protect'
						) }
					</Text>
					{ ( jetpackWafIpAllowListEnabled || ipAllowListHasContent ) && (
						<div className={ styles[ 'manual-rules-section' ] }>
							<Textarea
								id="jetpack_waf_ip_allow_list"
								placeholder={ __( 'Example:', 'jetpack-protect' ) + '\n12.12.12.1\n12.12.12.2' }
								rows={ 3 }
								value={ formState.jetpack_waf_ip_allow_list }
								onChange={ handleChange }
								disabled={ ! canEditIpAllowList }
							/>
							<Text variant="body-extra-small" mt={ 1 }>
								{ __(
									"Add IP addresses here to ensure they always have access to your site, regardless of Jetpack's security features.",
									'jetpack-protect'
								) }
							</Text>
						</div>
					) }
					{ jetpackWafIpAllowListEnabled && (
						<div className={ styles[ 'allow-list-button-container' ] }>
							<div>
								<Text variant="body-small" className={ styles[ 'allow-list-current-ip' ] }>
									{ createInterpolateElement(
										sprintf(
											// translators: placeholder is the user's current IP address.
											__( 'Your current IP: <strong>%s</strong>', 'jetpack-protect' ),
											currentIp
										),
										{
											strong: <strong />,
										}
									) }
								</Text>
								<Button
									variant={ 'secondary' }
									size={ 'small' }
									onClick={ addCurrentIpToAllowList }
									disabled={ ! canEditIpAllowList || isCurrentIpAllowed || isUpdating }
								>
									{ __( '+ Add to Allow List', 'jetpack-protect' ) }
								</Button>
							</div>
							<Button
								onClick={ saveIpAllowListChanges }
								isLoading={ isUpdating }
								disabled={ isUpdating || ! ipAllowListHasChanges }
							>
								{ __( 'Save allow list', 'jetpack-protect' ) }
							</Button>
						</div>
					) }
				</div>
			</div>
		</>
	);

	/**
	 * Render
	 */
	return (
		<AdminPage>
			<ConnectedFirewallHeader />
			<Container className={ styles.container } horizontalSpacing={ 8 } horizontalGap={ 4 }>
				{ wafSupported && ! isWafModuleEnabled && <Col>{ moduleDisabledNotice } </Col> }
				<Col>
					<div className={ styles[ 'toggle-wrapper' ] }>
						{ wafSupported && automaticRulesSettings }
						{ bruteForceProtectionSettings }
						{ wafSupported && (
							<>
								{ ipBlockListSettings }
								<div className={ styles.divider }></div>
							</>
						) }
						{ ipAllowListSettings }
					</div>
				</Col>
			</Container>
			{ wafSupported ? <FirewallFooter /> : <ScanFooter /> }
		</AdminPage>
	);
};

export default FirewallPage;<|MERGE_RESOLUTION|>--- conflicted
+++ resolved
@@ -81,20 +81,12 @@
 
 	const canEditFirewallSettings = isWafModuleEnabled && ! isUpdating;
 	const canToggleAutomaticRules = isWafModuleEnabled && ( hasPlan || automaticRulesAvailable );
-<<<<<<< HEAD
-	const canEditIpAllowList = ! isUpdating && !! formState.jetpack_waf_ip_allow_list_enabled;
-=======
 	const canEditIpAllowList = ! isUpdating && jetpackWafIpAllowListEnabled;
->>>>>>> 160323a2
 	const ipBlockListHasChanges = formState.jetpack_waf_ip_block_list !== jetpackWafIpBlockList;
 	const ipAllowListHasChanges = formState.jetpack_waf_ip_allow_list !== jetpackWafIpAllowList;
 	const ipBlockListHasContent = !! formState.jetpack_waf_ip_block_list;
 	const ipAllowListHasContent = !! formState.jetpack_waf_ip_allow_list;
-<<<<<<< HEAD
-	const ipBlockListEnabled = isWafModuleEnabled && formState.jetpack_waf_ip_block_list_enabled;
-=======
 	const ipBlockListEnabled = isWafModuleEnabled && jetpackWafIpBlockListEnabled;
->>>>>>> 160323a2
 
 	/**
 	 * Get Scan
@@ -289,11 +281,7 @@
 			>
 				<div className={ styles[ 'toggle-section__control' ] }>
 					<FormToggle
-<<<<<<< HEAD
-						checked={ canToggleAutomaticRules ? formState.jetpack_waf_automatic_rules : false }
-=======
 						checked={ canToggleAutomaticRules ? jetpackWafAutomaticRules : false }
->>>>>>> 160323a2
 						onChange={ withFormState( handleAutomaticRulesChange ) }
 						disabled={ ! canEditFirewallSettings || ! canToggleAutomaticRules || isUpdating }
 					/>
@@ -427,11 +415,7 @@
 			<div className={ styles[ 'toggle-section__control' ] }>
 				<FormToggle
 					id="brute_force_protection"
-<<<<<<< HEAD
-					checked={ formState.brute_force_protection }
-=======
 					checked={ isBruteForceModuleEnabled }
->>>>>>> 160323a2
 					onChange={ withFormState( toggleBruteForceProtection ) }
 					disabled={ isUpdating }
 				/>
@@ -507,11 +491,7 @@
 				<div className={ styles[ 'toggle-section__control' ] }>
 					<FormToggle
 						id="jetpack_waf_ip_allow_list_enabled"
-<<<<<<< HEAD
-						checked={ formState.jetpack_waf_ip_allow_list_enabled }
-=======
 						checked={ jetpackWafIpAllowListEnabled }
->>>>>>> 160323a2
 						onChange={ toggleIpAllowList }
 						disabled={ isUpdating }
 					/>
