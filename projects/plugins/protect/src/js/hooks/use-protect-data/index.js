--- conflicted
+++ resolved
@@ -8,14 +8,6 @@
  * @returns {object} The information available in Protect's initial state.
  */
 export default function useProtectData() {
-<<<<<<< HEAD
-	const { statusIsFetching, status, jetpackScan, productData } = useSelect( select => ( {
-		statusIsFetching: select( STORE_ID ).getStatusIsFetching(),
-		status: select( STORE_ID ).getStatus(),
-		jetpackScan: select( STORE_ID ).getJetpackScan(),
-		productData: select( STORE_ID ).getProductData(),
-	} ) );
-=======
 	const { statusIsFetching, status, jetpackScan, productData, hasRequiredPlan } = useSelect(
 		select => ( {
 			statusIsFetching: select( STORE_ID ).getStatusIsFetching(),
@@ -25,7 +17,6 @@
 			hasRequiredPlan: select( STORE_ID ).hasRequiredPlan(),
 		} )
 	);
->>>>>>> 5875a95c
 
 	let currentStatus = 'error';
 	if ( true === statusIsFetching ) {
