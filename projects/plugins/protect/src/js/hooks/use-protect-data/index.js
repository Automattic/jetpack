import { useSelect } from '@wordpress/data';
import { STORE_ID } from '../../state/store';

/**
 * Get parsed data from the initial state
 *
 * @returns {object} The information available in Protect's initial state.
 */
export default function useProtectData() {
<<<<<<< HEAD
	const { statusIsFetching, status, securityBundle, productData, credentialState } = useSelect(
		select => ( {
			statusIsFetching: select( STORE_ID ).getStatusIsFetching(),
			status: select( STORE_ID ).getStatus(),
			securityBundle: select( STORE_ID ).getSecurityBundle(),
			productData: select( STORE_ID ).getProductData(),
			credentialState: select( STORE_ID ).getCredentialState(),
		} )
	);
=======
	const { statusIsFetching, status, jetpackScan, productData } = useSelect( select => ( {
		statusIsFetching: select( STORE_ID ).getStatusIsFetching(),
		status: select( STORE_ID ).getStatus(),
		jetpackScan: select( STORE_ID ).getJetpackScan(),
		productData: select( STORE_ID ).getProductData(),
	} ) );
>>>>>>> dab3b7d2

	let currentStatus = 'error';
	if ( true === statusIsFetching ) {
		currentStatus = 'loading';
	} else if ( status.status ) {
		currentStatus = status.status;
	}

	return {
		numThreats: status.numThreats || 0,
		numCoreThreats: status.core?.threats?.length || 0,
		numPluginsThreats: status.numPluginsThreats || 0,
		numThemesThreats: status.numThemesThreats || 0,
		numFilesThreats: status.files?.length || 0,
		numDatabaseThreats: status.database?.length || 0,
		lastChecked: status.lastChecked || null,
		errorCode: status.errorCode || null,
		errorMessage: status.errorMessage || null,
		core: status.core || {},
		plugins: status.plugins || [],
		themes: status.themes || [],
		files: { threats: status.files || [] },
		database: { threats: status.database || [] },
		currentStatus,
		hasUncheckedItems: status.hasUncheckedItems,
		jetpackScan,
		productData,
		credentialState,
	};
}<|MERGE_RESOLUTION|>--- conflicted
+++ resolved
@@ -7,24 +7,15 @@
  * @returns {object} The information available in Protect's initial state.
  */
 export default function useProtectData() {
-<<<<<<< HEAD
-	const { statusIsFetching, status, securityBundle, productData, credentialState } = useSelect(
+	const { statusIsFetching, status, jetpackScan, productData, credentialState } = useSelect(
 		select => ( {
 			statusIsFetching: select( STORE_ID ).getStatusIsFetching(),
 			status: select( STORE_ID ).getStatus(),
-			securityBundle: select( STORE_ID ).getSecurityBundle(),
+			jetpackScan: select( STORE_ID ).getJetpackScan(),
 			productData: select( STORE_ID ).getProductData(),
 			credentialState: select( STORE_ID ).getCredentialState(),
 		} )
 	);
-=======
-	const { statusIsFetching, status, jetpackScan, productData } = useSelect( select => ( {
-		statusIsFetching: select( STORE_ID ).getStatusIsFetching(),
-		status: select( STORE_ID ).getStatus(),
-		jetpackScan: select( STORE_ID ).getJetpackScan(),
-		productData: select( STORE_ID ).getProductData(),
-	} ) );
->>>>>>> dab3b7d2
 
 	let currentStatus = 'error';
 	if ( true === statusIsFetching ) {
