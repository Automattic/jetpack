/**
 * External dependencies
 */
import { useSelect } from '@wordpress/data';

/**
 * Internal dependencies
 */
import { STORE_ID } from '../../state/store';

let hasUncheckedItems = false;

/**
 * Merges the list of installed extensions with the list of extensions that were checked for known vulnerabilities and return a normalized list to be used in the UI
 *
 * @param {object} installed - The list of installed extensions, where each attribute key is the extension slug.
 * @param {object} checked   - The list of checked extensions.
 * @returns {Array} Normalized list of extensions.
 */
function mergeInstalledAndCheckedLists( installed, checked ) {
	const newList = [];
	for ( const slug in installed ) {
		if ( checked.hasOwnProperty( slug ) && checked[ slug ].version === installed[ slug ].Version ) {
			newList.push( {
				name: installed[ slug ].Name,
				version: checked[ slug ].version,
				vulnerabilities: checked[ slug ].vulnerabilities,
				notChecked: false,
			} );
		} else {
			newList.push( {
				name: installed[ slug ].Name,
				version: installed[ slug ].Version,
				vulnerabilities: [],
				notChecked: true,
			} );
			hasUncheckedItems = true;
		}
	}
	newList.sort( ( a, b ) => {
		const vulsA = a.vulnerabilities.length > 0 ? 2 : 0;
		const vulsB = b.vulnerabilities.length > 0 ? 2 : 0;
		const CheckedA = a.notChecked ? 1 : 0;
		const CheckedB = b.notChecked ? 1 : 0;
		return vulsB + CheckedB - ( vulsA + CheckedA );
	} );
	return newList;
}
/**
 * Check if the WordPress version that was checked matches the current installed version.
 *
 * @param {string} wpVersion - The current installed WP version.
 * @param {object} coreCheck - The object returned by Protect wpcom endpoint.
 * @returns {object} The object representing the current status of core checks.
 */
function normalizeCoreInformation( wpVersion, coreCheck ) {
	let core;
	if ( wpVersion && coreCheck && coreCheck.version === wpVersion ) {
		core = coreCheck;
		core.name = 'WordPress';
	} else {
		core = {
			version: wpVersion,
			vulnerabilities: [],
			notChecked: true,
			name: 'WordPress',
		};
		hasUncheckedItems = true;
	}
	return core;
}

/**
 * Get parsed data from the initial state
 *
 * @returns {object} The information available in Protect's initial state.
 */
export default function useProtectData() {
	const {
		installedPlugins,
		installedThemes,
		wpVersion,
		statusIsFetching,
		status,
		securityBundle,
	} = useSelect( select => ( {
		installedPlugins: select( STORE_ID ).getInstalledPlugins(),
		installedThemes: select( STORE_ID ).getInstalledThemes(),
		wpVersion: select( STORE_ID ).getWpVersion(),
		statusIsFetching: select( STORE_ID ).getStatusIsFetching(),
		status: select( STORE_ID ).getStatus(),
		securityBundle: select( STORE_ID ).getSecurityBundle(),
	} ) );

	const plugins = mergeInstalledAndCheckedLists( installedPlugins, status.plugins || {} );
	const themes = mergeInstalledAndCheckedLists( installedThemes, status.themes || {} );
	const core = normalizeCoreInformation( wpVersion, status.wordpress );

	let currentStatus = 'error';
	if ( true === statusIsFetching ) {
		currentStatus = 'loading';
	} else if ( status.status ) {
		currentStatus = status.status;
	}

	return {
		numVulnerabilities: status.numVulnerabilities || 0,
		numCoreVulnerabilities: core?.vulnerabilities?.length || 0,
		numPluginsVulnerabilities: status.numPluginsVulnerabilities || 0,
		numThemesVulnerabilities: status.numThemesVulnerabilities || 0,
		lastChecked: status.lastChecked || null,
		errorCode: status.errorCode || null,
		errorMessage: status.errorMessage || null,
		core,
		plugins,
		themes,
		currentStatus,
<<<<<<< HEAD
		hasUncheckedItems,
=======
		securityBundle,
>>>>>>> b14e460b
	};
}<|MERGE_RESOLUTION|>--- conflicted
+++ resolved
@@ -115,10 +115,7 @@
 		plugins,
 		themes,
 		currentStatus,
-<<<<<<< HEAD
 		hasUncheckedItems,
-=======
 		securityBundle,
->>>>>>> b14e460b
 	};
 }