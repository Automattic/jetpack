import { useSelect } from '@wordpress/data';
import { useMemo } from 'react';
import { STORE_ID } from '../../state/store';
import useScanHistory from '../use-scan-history';

/**
 * Get parsed data from the initial state
 *
 * @param {object} options - The options to use when getting the data.
 * @param {string} options.sourceType - 'scan' or 'history'.
 * @param {string} options.statusFilter - 'all', 'fixed', or 'ignored'.
 * @returns {object} The information available in Protect's initial state.
 */
<<<<<<< HEAD
export default function useProtectData() {
	const { viewingScanHistory, scanHistory } = useScanHistory();

	const { status, jetpackScan, hasRequiredPlan } = useSelect( select => ( {
=======
export default function useProtectData( { sourceType = 'scan', statusFilter = 'all' } = {} ) {
	const { status, scanHistory, jetpackScan, hasRequiredPlan } = useSelect( select => ( {
>>>>>>> 674d3a94
		status: select( STORE_ID ).getStatus(),
		scanHistory: select( STORE_ID ).getScanHistory(),
		jetpackScan: select( STORE_ID ).getJetpackScan(),
		hasRequiredPlan: select( STORE_ID ).hasRequiredPlan(),
	} ) );

<<<<<<< HEAD
	const source = viewingScanHistory ? scanHistory : status;

	const numCoreThreats = useMemo( () => {
		if ( viewingScanHistory ) {
=======
	const source = useMemo( () => {
		const data = sourceType === 'history' ? { ...scanHistory } : { ...status };

		// Filter the threats based on the status filter.
		if ( statusFilter === 'all' ) {
			return data;
		}

		return {
			core: ( data.core || [] )
				.map( core => {
					const threats = core.threats.filter( threat => threat.status === statusFilter );
					return { ...core, threats };
				} )
				.filter( core => core.threats.length > 0 ),
			plugins: ( data.plugins || [] ).reduce( ( acc, plugin ) => {
				const threats = plugin.threats.filter( threat => threat.status === statusFilter );
				if ( threats.length > 0 ) {
					acc.push( { ...plugin, threats } );
				}
				return acc;
			}, [] ),
			themes: ( data.themes || [] ).reduce( ( acc, theme ) => {
				const threats = theme.threats.filter( threat => threat.status === statusFilter );
				if ( threats.length > 0 ) {
					acc.push( { ...theme, threats } );
				}
				return acc;
			}, [] ),
			files: ( data.files || [] ).filter( threat => threat.status === statusFilter ),
			database: ( data.database || [] ).filter( threat => threat.status === statusFilter ),
		};
	}, [ sourceType, status, scanHistory, statusFilter ] );

	const numCoreThreats = useMemo( () => {
		if ( 'history' === sourceType ) {
>>>>>>> 674d3a94
			return ( source.core || [] ).reduce(
				( numThreats, core ) => numThreats + core.threats.length,
				0
			);
		}
		return source.core?.threats?.length || 0;
<<<<<<< HEAD
	}, [ viewingScanHistory, source.core ] );
=======
	}, [ sourceType, source.core ] );
>>>>>>> 674d3a94

	const numPluginsThreats = useMemo(
		() =>
			( source.plugins || [] ).reduce( ( numThreats, plugin ) => {
				return numThreats + plugin.threats.length;
			}, 0 ),
		[ source.plugins ]
	);

	const numThemesThreats = useMemo(
		() =>
			( source.themes || [] ).reduce( ( numThreats, theme ) => {
				return numThreats + theme.threats.length;
			}, 0 ),
		[ source.themes ]
	);

	const numFilesThreats = useMemo( () => source.files?.length || 0, [ source.files ] );

	const numDatabaseThreats = useMemo( () => source.database?.length || 0, [ source.database ] );

	const numThreats =
		numCoreThreats + numPluginsThreats + numThemesThreats + numFilesThreats + numDatabaseThreats;

	return {
		numThreats,
		numCoreThreats,
		numPluginsThreats,
		numThemesThreats,
		numFilesThreats,
		numDatabaseThreats,
		lastChecked: source.lastChecked || null,
		error: source.error || false,
		errorCode: source.errorCode || null,
		errorMessage: source.errorMessage || null,
		core: source.core || {},
		plugins: source.plugins || [],
		themes: source.themes || [],
		files: { threats: source.files || [] },
		database: { threats: source.database || [] },
		hasUncheckedItems: source.hasUncheckedItems,
		jetpackScan,
		hasRequiredPlan,
	};
}<|MERGE_RESOLUTION|>--- conflicted
+++ resolved
@@ -11,27 +11,14 @@
  * @param {string} options.statusFilter - 'all', 'fixed', or 'ignored'.
  * @returns {object} The information available in Protect's initial state.
  */
-<<<<<<< HEAD
-export default function useProtectData() {
-	const { viewingScanHistory, scanHistory } = useScanHistory();
-
-	const { status, jetpackScan, hasRequiredPlan } = useSelect( select => ( {
-=======
 export default function useProtectData( { sourceType = 'scan', statusFilter = 'all' } = {} ) {
 	const { status, scanHistory, jetpackScan, hasRequiredPlan } = useSelect( select => ( {
->>>>>>> 674d3a94
 		status: select( STORE_ID ).getStatus(),
 		scanHistory: select( STORE_ID ).getScanHistory(),
 		jetpackScan: select( STORE_ID ).getJetpackScan(),
 		hasRequiredPlan: select( STORE_ID ).hasRequiredPlan(),
 	} ) );
 
-<<<<<<< HEAD
-	const source = viewingScanHistory ? scanHistory : status;
-
-	const numCoreThreats = useMemo( () => {
-		if ( viewingScanHistory ) {
-=======
 	const source = useMemo( () => {
 		const data = sourceType === 'history' ? { ...scanHistory } : { ...status };
 
@@ -68,18 +55,13 @@
 
 	const numCoreThreats = useMemo( () => {
 		if ( 'history' === sourceType ) {
->>>>>>> 674d3a94
 			return ( source.core || [] ).reduce(
 				( numThreats, core ) => numThreats + core.threats.length,
 				0
 			);
 		}
 		return source.core?.threats?.length || 0;
-<<<<<<< HEAD
-	}, [ viewingScanHistory, source.core ] );
-=======
 	}, [ sourceType, source.core ] );
->>>>>>> 674d3a94
 
 	const numPluginsThreats = useMemo(
 		() =>
