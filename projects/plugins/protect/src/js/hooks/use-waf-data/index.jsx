import { useDispatch, useSelect } from '@wordpress/data';
import { useCallback, useEffect } from 'react';
import API from '../../api';
import { STORE_ID } from '../../state/store';

/**
 * Use WAF Data Hook
 *
 * @returns {object} WAF data and methods for interacting with it.
 */
const useWafData = () => {
<<<<<<< HEAD
	const { setWafConfig, setWafIsEnabled, setWafIsUpdating, setWafIsToggling } = useDispatch(
		STORE_ID
	);
=======
	const {
		setWafConfig,
		setWafStats,
		setWafIsEnabled,
		setWafIsUpdating,
		setWafIsToggling,
	} = useDispatch( STORE_ID );
>>>>>>> cad9a90c
	const waf = useSelect( select => select( STORE_ID ).getWaf() );

	/**
	 * Refresh WAF Configuration
	 *
	 * Fetches the firewall data and updates it in application state.
	 */
	const refreshWaf = useCallback( () => {
		setWafIsUpdating( true );
		return API.fetchWaf()
			.then( response => {
				setWafIsEnabled( response?.isEnabled );
				setWafConfig( response?.config );
				setWafStats( response?.stats );
			} )
			.finally( () => setWafIsUpdating( false ) );
<<<<<<< HEAD
	}, [ setWafConfig, setWafIsEnabled, setWafIsUpdating ] );
=======
	}, [ setWafConfig, setWafStats, setWafIsEnabled, setWafIsUpdating ] );
>>>>>>> cad9a90c

	/**
	 * Toggle WAF Module
	 *
	 * Flips the switch on the WAF module, and then refreshes the data.
	 */
	const toggleWaf = useCallback( () => {
		if ( ! waf.isEnabled ) {
			setWafIsToggling( true );
		}
		setWafIsUpdating( true );
		return API.toggleWaf()
			.then( refreshWaf )
			.finally( () => {
				setWafIsToggling( false );
				setWafIsUpdating( false );
			} );
	}, [ refreshWaf, waf.isEnabled, setWafIsToggling, setWafIsUpdating ] );

	/**
	 * Ensure WAF Module Is Enabled
	 */
	const ensureModuleIsEnabled = useCallback( () => {
		if ( ! waf.isEnabled ) {
			return toggleWaf();
		}

		return Promise.resolve();
	}, [ toggleWaf, waf.isEnabled ] );

	/**
	 * Toggle Automatic Rules
	 *
	 * Flips the switch on the WAF automatic rules feature, and then refreshes the data.
	 */
	const toggleAutomaticRules = useCallback( () => {
		setWafIsUpdating( true );
		return ensureModuleIsEnabled()
			.then( () =>
				API.updateWaf( { jetpack_waf_automatic_rules: ! waf.config.jetpackWafAutomaticRules } )
			)
			.then( refreshWaf )
			.finally( () => setWafIsUpdating( false ) );
	}, [ ensureModuleIsEnabled, refreshWaf, setWafIsUpdating, waf.config.jetpackWafAutomaticRules ] );

	/**
	 * Toggle Manual Rules
	 *
	 * Flips the switch on the WAF IP list feature, and then refreshes the data.
	 */
	const toggleManualRules = useCallback( () => {
		setWafIsUpdating( true );
		return ensureModuleIsEnabled()
			.then( () => API.updateWaf( { jetpack_waf_ip_list: ! waf.config.jetpackWafIpList } ) )
			.then( refreshWaf )
			.finally( () => setWafIsUpdating( false ) );
	}, [ ensureModuleIsEnabled, refreshWaf, setWafIsUpdating, waf.config.jetpackWafIpList ] );

	/**
	 * Toggle Share Data
	 *
	 * Flips the switch on the share data option, and then refreshes the data.
	 */
	const toggleShareData = useCallback( () => {
		setWafIsUpdating( true );
		return ensureModuleIsEnabled()
			.then( () => API.updateWaf( { jetpack_waf_share_data: ! waf.config.jetpackWafShareData } ) )
			.then( refreshWaf )
			.finally( () => setWafIsUpdating( false ) );
	}, [ ensureModuleIsEnabled, refreshWaf, setWafIsUpdating, waf.config.jetpackWafShareData ] );

	/**
	 * Update Config
	 */
	const updateConfig = useCallback(
		update => {
			setWafIsUpdating( true );
			return ensureModuleIsEnabled()
				.then( () => API.updateWaf( update ) )
				.then( refreshWaf )
				.finally( () => setWafIsUpdating( false ) );
		},
		[ ensureModuleIsEnabled, refreshWaf, setWafIsUpdating ]
	);

	/**
	 * Ensures the WAF data is loaded each time the hook is used.
	 */
	useEffect( () => {
		if ( waf.config === undefined && ! waf.isFetching ) {
			refreshWaf();
		}
	}, [ waf.config, waf.isFetching, setWafIsUpdating, refreshWaf ] );

	return {
		...waf,
		refreshWaf,
		toggleWaf,
		toggleAutomaticRules,
		toggleManualRules,
		toggleShareData,
		updateConfig,
	};
};

export default useWafData;<|MERGE_RESOLUTION|>--- conflicted
+++ resolved
@@ -9,11 +9,6 @@
  * @returns {object} WAF data and methods for interacting with it.
  */
 const useWafData = () => {
-<<<<<<< HEAD
-	const { setWafConfig, setWafIsEnabled, setWafIsUpdating, setWafIsToggling } = useDispatch(
-		STORE_ID
-	);
-=======
 	const {
 		setWafConfig,
 		setWafStats,
@@ -21,7 +16,6 @@
 		setWafIsUpdating,
 		setWafIsToggling,
 	} = useDispatch( STORE_ID );
->>>>>>> cad9a90c
 	const waf = useSelect( select => select( STORE_ID ).getWaf() );
 
 	/**
@@ -38,11 +32,7 @@
 				setWafStats( response?.stats );
 			} )
 			.finally( () => setWafIsUpdating( false ) );
-<<<<<<< HEAD
-	}, [ setWafConfig, setWafIsEnabled, setWafIsUpdating ] );
-=======
 	}, [ setWafConfig, setWafStats, setWafIsEnabled, setWafIsUpdating ] );
->>>>>>> cad9a90c
 
 	/**
 	 * Toggle WAF Module
