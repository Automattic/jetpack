--- conflicted
+++ resolved
@@ -27,8 +27,6 @@
 	return { type: START_SCAN_OPTIMISTICALLY };
 };
 
-<<<<<<< HEAD
-=======
 const refreshPlan = () => ( { dispatch } ) => {
 	apiFetch( {
 		path: 'jetpack-protect/v1/plan',
@@ -36,7 +34,6 @@
 	} ).then( jetpackScan => dispatch( setJetpackScan( camelize( jetpackScan ) ) ) );
 };
 
->>>>>>> 6e4ec92c
 /**
  * Side effect action which will fetch the status from the server
  *
@@ -270,27 +267,7 @@
 			method: 'POST',
 		} )
 			.then( () => {
-<<<<<<< HEAD
-				dispatch(
-					setNotice( {
-						type: 'success',
-						message: __( 'Scan was enqueued successfully', 'jetpack-protect' ),
-					} )
-				);
-				setTimeout( () => {
-					dispatch( clearNotice() );
-				}, 1000 );
-			} )
-			.then( () => {
-				setTimeout( () => {
-					dispatch( startScanOptimistically() );
-				}, 2 * 1000 );
-				setTimeout( () => {
-					dispatch( refreshStatus( true ) );
-				}, 5 * 1000 );
-=======
 				dispatch( startScanOptimistically() );
->>>>>>> 6e4ec92c
 			} )
 			.catch( () => {
 				return dispatch(
