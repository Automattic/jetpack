--- conflicted
+++ resolved
@@ -126,13 +126,9 @@
 	SET_INSTALLED_PLUGINS,
 	SET_INSTALLED_THEMES,
 	SET_WP_VERSION,
-<<<<<<< HEAD
 	SET_JETPACK_SCAN,
-=======
-	SET_SECURITY_BUNDLE,
 	SET_THREAT_IS_UPDATING,
 	SET_MODAL,
 	SET_NOTICE,
->>>>>>> ebfbe7c5
 	actions as default,
 };