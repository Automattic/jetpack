import apiFetch from '@wordpress/api-fetch';
import { __ } from '@wordpress/i18n';
import camelize from 'camelize';

const SET_CREDENTIAL_STATE = 'SET_CREDENTIAL_STATE';
const SET_STATUS = 'SET_STATUS';
const SET_STATUS_IS_FETCHING = 'SET_STATUS_IS_FETCHING';
const SET_INSTALLED_PLUGINS = 'SET_INSTALLED_PLUGINS';
const SET_INSTALLED_THEMES = 'SET_INSTALLED_THEMES';
const SET_WP_VERSION = 'SET_WP_VERSION';
const SET_JETPACK_SCAN = 'SET_JETPACK_SCAN';
const SET_PRODUCT_DATA = 'SET_PRODUCT_DATA';
const SET_THREAT_IS_UPDATING = 'SET_THREAT_IS_UPDATING';
const SET_MODAL = 'SET_MODAL';
const SET_NOTICE = 'SET_NOTICE';

const setStatus = status => {
	return { type: SET_STATUS, status };
};

/**
 * Side effect action which will fetch the status from the server
 *
 * @returns {Promise} - Promise which resolves when the status is refreshed from an API fetch.
 */
const refreshStatus = () => async ( { dispatch } ) => {
	dispatch( setStatusIsFetching( true ) );
	return await new Promise( ( resolve, reject ) => {
		return apiFetch( {
			path: 'jetpack-protect/v1/status',
			method: 'GET',
		} )
			.then( status => {
				dispatch( setStatus( camelize( status ) ) );
				dispatch( setStatusIsFetching( false ) );
				resolve( status );
			} )
			.catch( error => {
				reject( error );
			} );
	} );
};

/**
 * Side effect action which will fetch the credential status from the server
 *
 * @returns {Promise} - Promise which resolves when the status is refreshed from an API fetch.
 */
const checkCredentialsState = () => async ( { dispatch } ) => {
	return await new Promise( ( resolve, reject ) => {
		return apiFetch( {
			path: 'jetpack-protect/v1/check-credentials',
			method: 'POST',
		} )
			.then( state => {
				dispatch( setCredentialState( state ) );
				resolve( state );
			} )
			.catch( error => {
				reject( error );
			} );
	} );
};

const setCredentialState = credentialState => {
	return { type: SET_CREDENTIAL_STATE, credentialState };
};

const setStatusIsFetching = status => {
	return { type: SET_STATUS_IS_FETCHING, status };
};

const setInstalledPlugins = plugins => {
	return { type: SET_INSTALLED_PLUGINS, plugins };
};

const setInstalledThemes = themes => {
	return { type: SET_INSTALLED_THEMES, themes };
};

const setwpVersion = version => {
	return { type: SET_WP_VERSION, version };
};

const setJetpackScan = scan => {
	return { type: SET_JETPACK_SCAN, scan };
};

const setProductData = productData => {
	return { type: SET_PRODUCT_DATA, productData };
};

const setThreatIsUpdating = ( threatId, isUpdating ) => {
	return { type: SET_THREAT_IS_UPDATING, payload: { threatId, isUpdating } };
};

const ignoreThreat = ( threatId, callback = () => {} ) => async ( { dispatch } ) => {
	dispatch( setThreatIsUpdating( threatId, true ) );
	return await new Promise( () => {
		return apiFetch( {
			path: `jetpack-protect/v1/ignore-threat?threat_id=${ threatId }`,
			method: 'POST',
		} )
			.then( () => {
				return dispatch( refreshStatus() );
			} )
			.then( () => {
				return dispatch(
					setNotice( { type: 'success', message: __( 'Threat ignored', 'jetpack-protect' ) } )
				);
			} )
			.catch( () => {
				return dispatch(
					setNotice( {
						type: 'error',
						message: __( 'An error ocurred ignoring the threat.', 'jetpack-protect' ),
					} )
				);
			} )
			.finally( () => {
				dispatch( setThreatIsUpdating( threatId, false ) );
				callback();
			} );
	} );
};

<<<<<<< HEAD
const fixThreats = ( threatIds, callback = () => {} ) => async ( { dispatch } ) => {
	threatIds.forEach( threatId => {
		dispatch( setThreatIsUpdating( threatId, true ) );
	} );
	return await new Promise( () => {
		return apiFetch( {
			path: `jetpack-protect/v1/fix-threats?threat_ids=${ threatIds }`,
			method: 'POST',
			data: { threatIds },
		} )
			.then( () => {
				return dispatch( refreshStatus() );
			} )
			.then( () => {
				return dispatch(
					setNotice( {
						type: 'success',
						message: __( 'Threat was fixed successfully', 'jetpack-protect' ),
					} )
				);
			} )
			.catch( () => {
				return dispatch(
					setNotice( {
						type: 'error',
						message: __( 'An error ocurred fixing the threat', 'jetpack-protect' ),
					} )
				);
			} )
			.finally( () => {
				threatIds.forEach( threatId => {
					dispatch( setThreatIsUpdating( threatId, false ) );
				} );
				callback();
			} );
	} );
};

=======
>>>>>>> dab3b7d2
const setModal = modal => {
	return { type: SET_MODAL, payload: modal };
};

const setNotice = notice => {
	return { type: SET_NOTICE, payload: notice };
};

const actions = {
	checkCredentialsState,
	setCredentialState,
	setStatus,
	refreshStatus,
	setStatusIsFetching,
	setInstalledPlugins,
	setInstalledThemes,
	setwpVersion,
	setJetpackScan,
	setProductData,
	ignoreThreat,
	setModal,
	setNotice,
<<<<<<< HEAD
	fixThreats,
=======
>>>>>>> dab3b7d2
};

export {
	SET_CREDENTIAL_STATE,
	SET_STATUS,
	SET_STATUS_IS_FETCHING,
	SET_INSTALLED_PLUGINS,
	SET_INSTALLED_THEMES,
	SET_WP_VERSION,
<<<<<<< HEAD
	SET_SECURITY_BUNDLE,
=======
	SET_JETPACK_SCAN,
>>>>>>> dab3b7d2
	SET_THREAT_IS_UPDATING,
	SET_MODAL,
	SET_NOTICE,
	actions as default,
};<|MERGE_RESOLUTION|>--- conflicted
+++ resolved
@@ -124,7 +124,6 @@
 	} );
 };
 
-<<<<<<< HEAD
 const fixThreats = ( threatIds, callback = () => {} ) => async ( { dispatch } ) => {
 	threatIds.forEach( threatId => {
 		dispatch( setThreatIsUpdating( threatId, true ) );
@@ -163,8 +162,6 @@
 	} );
 };
 
-=======
->>>>>>> dab3b7d2
 const setModal = modal => {
 	return { type: SET_MODAL, payload: modal };
 };
@@ -187,10 +184,7 @@
 	ignoreThreat,
 	setModal,
 	setNotice,
-<<<<<<< HEAD
 	fixThreats,
-=======
->>>>>>> dab3b7d2
 };
 
 export {
@@ -200,11 +194,7 @@
 	SET_INSTALLED_PLUGINS,
 	SET_INSTALLED_THEMES,
 	SET_WP_VERSION,
-<<<<<<< HEAD
-	SET_SECURITY_BUNDLE,
-=======
 	SET_JETPACK_SCAN,
->>>>>>> dab3b7d2
 	SET_THREAT_IS_UPDATING,
 	SET_MODAL,
 	SET_NOTICE,
