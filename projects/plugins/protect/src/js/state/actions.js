import apiFetch from '@wordpress/api-fetch';
import { __ } from '@wordpress/i18n';
import camelize from 'camelize';

const SET_CREDENTIAL_STATE = 'SET_CREDENTIAL_STATE';
const SET_STATUS = 'SET_STATUS';
const SET_STATUS_IS_FETCHING = 'SET_STATUS_IS_FETCHING';
const SET_SCAN_IS_ENQUEUING = 'SET_SCAN_IS_ENQUEUING';
const SET_INSTALLED_PLUGINS = 'SET_INSTALLED_PLUGINS';
const SET_INSTALLED_THEMES = 'SET_INSTALLED_THEMES';
const SET_WP_VERSION = 'SET_WP_VERSION';
const SET_JETPACK_SCAN = 'SET_JETPACK_SCAN';
const SET_PRODUCT_DATA = 'SET_PRODUCT_DATA';
const SET_THREAT_IS_UPDATING = 'SET_THREAT_IS_UPDATING';
const SET_MODAL = 'SET_MODAL';
const SET_NOTICE = 'SET_NOTICE';

const setStatus = status => {
	return { type: SET_STATUS, status };
};

/**
 * Side effect action which will fetch the status from the server
 *
 * @returns {Promise} - Promise which resolves when the status is refreshed from an API fetch.
 */
const refreshStatus = () => async ( { dispatch } ) => {
	dispatch( setStatusIsFetching( true ) );
	return await new Promise( ( resolve, reject ) => {
		return apiFetch( {
			path: 'jetpack-protect/v1/status',
			method: 'GET',
		} )
			.then( status => {
				dispatch( setStatus( camelize( status ) ) );
				dispatch( setStatusIsFetching( false ) );
				resolve( status );
			} )
			.catch( error => {
				reject( error );
			} );
	} );
};

/**
 * Side effect action which will fetch the credential status from the server
 *
 * @returns {Promise} - Promise which resolves when the status is refreshed from an API fetch.
 */
const checkCredentialsState = () => async ( { dispatch } ) => {
	return await new Promise( ( resolve, reject ) => {
		return apiFetch( {
			path: 'jetpack-protect/v1/check-credentials',
			method: 'POST',
		} )
			.then( state => {
				dispatch( setCredentialState( state ) );
				resolve( state );
			} )
			.catch( error => {
				reject( error );
			} );
	} );
};

const setCredentialState = credentialState => {
	return { type: SET_CREDENTIAL_STATE, credentialState };
};

const setStatusIsFetching = status => {
	return { type: SET_STATUS_IS_FETCHING, status };
};

const setScanIsEnqueuing = isEnqueuing => {
	return { type: SET_SCAN_IS_ENQUEUING, isEnqueuing };
};

const setInstalledPlugins = plugins => {
	return { type: SET_INSTALLED_PLUGINS, plugins };
};

const setInstalledThemes = themes => {
	return { type: SET_INSTALLED_THEMES, themes };
};

const setwpVersion = version => {
	return { type: SET_WP_VERSION, version };
};

const setJetpackScan = scan => {
	return { type: SET_JETPACK_SCAN, scan };
};

const setProductData = productData => {
	return { type: SET_PRODUCT_DATA, productData };
};

const setThreatIsUpdating = ( threatId, isUpdating ) => {
	return { type: SET_THREAT_IS_UPDATING, payload: { threatId, isUpdating } };
};

const ignoreThreat = ( threatId, callback = () => {} ) => async ( { dispatch } ) => {
	dispatch( setThreatIsUpdating( threatId, true ) );
	return await new Promise( () => {
		return apiFetch( {
			path: `jetpack-protect/v1/ignore-threat?threat_id=${ threatId }`,
			method: 'POST',
		} )
			.then( () => {
				return dispatch( refreshStatus() );
			} )
			.then( () => {
				return dispatch(
					setNotice( { type: 'success', message: __( 'Threat ignored', 'jetpack-protect' ) } )
				);
			} )
			.catch( () => {
				return dispatch(
					setNotice( {
						type: 'error',
						message: __( 'An error ocurred ignoring the threat.', 'jetpack-protect' ),
					} )
				);
			} )
			.finally( () => {
				dispatch( setThreatIsUpdating( threatId, false ) );
				callback();
			} );
	} );
};

<<<<<<< HEAD
const fixThreats = ( threatIds, callback = () => {} ) => async ( { dispatch } ) => {
	threatIds.forEach( threatId => {
		dispatch( setThreatIsUpdating( threatId, true ) );
	} );
	return await new Promise( () => {
		return apiFetch( {
			path: `jetpack-protect/v1/fix-threats?threat_ids=${ threatIds }`,
			method: 'POST',
			data: { threatIds },
		} )
			.then( () => {
				return dispatch( refreshStatus() );
			} )
			.then( () => {
				return dispatch(
					setNotice( {
						type: 'success',
						message: __( 'Threat was fixed successfully', 'jetpack-protect' ),
					} )
				);
			} )
=======
const scan = ( callback = () => {} ) => async ( { dispatch } ) => {
	dispatch( setScanIsEnqueuing( true ) );
	return await new Promise( () => {
		return apiFetch( {
			path: `jetpack-protect/v1/scan`,
			method: 'POST',
		} )
			.then( () => {
				return dispatch(
					setNotice( {
						type: 'success',
						message: __( 'Scan was enqueued successfully', 'jetpack-protect' ),
					} )
				);
			} )
			.then( () => {
				return dispatch( refreshStatus() );
			} )
>>>>>>> dfaf8507
			.catch( () => {
				return dispatch(
					setNotice( {
						type: 'error',
<<<<<<< HEAD
						message: __( 'An error ocurred fixing the threat', 'jetpack-protect' ),
=======
						message: __( 'An error ocurred enqueuing the scan', 'jetpack-protect' ),
>>>>>>> dfaf8507
					} )
				);
			} )
			.finally( () => {
<<<<<<< HEAD
				threatIds.forEach( threatId => {
					dispatch( setThreatIsUpdating( threatId, false ) );
				} );
=======
				dispatch( setScanIsEnqueuing( false ) );
>>>>>>> dfaf8507
				callback();
			} );
	} );
};

<<<<<<< HEAD
/**
 * Set Modal
 *
 * @param {object}      modal       - The modal payload to set in state.
 * @param {null|string} modal.type  - The modal slug, or null to display no modal.
 * @param {object}      modal.props - The props to pass to the modal component.
 * @returns {object} The modal action object.
 */
=======
>>>>>>> dfaf8507
const setModal = modal => {
	return { type: SET_MODAL, payload: modal };
};

const setNotice = notice => {
	return { type: SET_NOTICE, payload: notice };
};

const actions = {
	checkCredentialsState,
	setCredentialState,
	setStatus,
	refreshStatus,
	setStatusIsFetching,
	setScanIsEnqueuing,
	setInstalledPlugins,
	setInstalledThemes,
	setwpVersion,
	setJetpackScan,
	setProductData,
	ignoreThreat,
	setModal,
	setNotice,
<<<<<<< HEAD
	fixThreats,
=======
	scan,
>>>>>>> dfaf8507
};

export {
	SET_CREDENTIAL_STATE,
	SET_STATUS,
	SET_STATUS_IS_FETCHING,
	SET_SCAN_IS_ENQUEUING,
	SET_INSTALLED_PLUGINS,
	SET_INSTALLED_THEMES,
	SET_WP_VERSION,
	SET_JETPACK_SCAN,
	SET_THREAT_IS_UPDATING,
	SET_MODAL,
	SET_NOTICE,
	actions as default,
};<|MERGE_RESOLUTION|>--- conflicted
+++ resolved
@@ -129,7 +129,6 @@
 	} );
 };
 
-<<<<<<< HEAD
 const fixThreats = ( threatIds, callback = () => {} ) => async ( { dispatch } ) => {
 	threatIds.forEach( threatId => {
 		dispatch( setThreatIsUpdating( threatId, true ) );
@@ -151,7 +150,23 @@
 					} )
 				);
 			} )
-=======
+      .catch( () => {
+				return dispatch(
+					setNotice( {
+						type: 'error',
+						message: __( 'An error ocurred fixing the threat', 'jetpack-protect' ),
+					} )
+				);
+			} )
+			.finally( () => {
+				threatIds.forEach( threatId => {
+					dispatch( setThreatIsUpdating( threatId, false ) );
+				} );
+				callback();
+			} );
+  } );
+};
+
 const scan = ( callback = () => {} ) => async ( { dispatch } ) => {
 	dispatch( setScanIsEnqueuing( true ) );
 	return await new Promise( () => {
@@ -170,33 +185,21 @@
 			.then( () => {
 				return dispatch( refreshStatus() );
 			} )
->>>>>>> dfaf8507
 			.catch( () => {
 				return dispatch(
 					setNotice( {
 						type: 'error',
-<<<<<<< HEAD
-						message: __( 'An error ocurred fixing the threat', 'jetpack-protect' ),
-=======
 						message: __( 'An error ocurred enqueuing the scan', 'jetpack-protect' ),
->>>>>>> dfaf8507
 					} )
 				);
 			} )
 			.finally( () => {
-<<<<<<< HEAD
-				threatIds.forEach( threatId => {
-					dispatch( setThreatIsUpdating( threatId, false ) );
-				} );
-=======
 				dispatch( setScanIsEnqueuing( false ) );
->>>>>>> dfaf8507
 				callback();
 			} );
 	} );
 };
 
-<<<<<<< HEAD
 /**
  * Set Modal
  *
@@ -205,8 +208,6 @@
  * @param {object}      modal.props - The props to pass to the modal component.
  * @returns {object} The modal action object.
  */
-=======
->>>>>>> dfaf8507
 const setModal = modal => {
 	return { type: SET_MODAL, payload: modal };
 };
@@ -230,11 +231,8 @@
 	ignoreThreat,
 	setModal,
 	setNotice,
-<<<<<<< HEAD
 	fixThreats,
-=======
 	scan,
->>>>>>> dfaf8507
 };
 
 export {
