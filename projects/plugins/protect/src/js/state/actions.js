import apiFetch from '@wordpress/api-fetch';
import { sprintf, __ } from '@wordpress/i18n';
import camelize from 'camelize';

const SET_CREDENTIALS_STATE_IS_FETCHING = 'SET_CREDENTIALS_STATE_IS_FETCHING';
const SET_CREDENTIALS_STATE = 'SET_CREDENTIALS_STATE';
const SET_STATUS = 'SET_STATUS';
const START_SCAN_OPTIMISTICALLY = 'START_SCAN_OPTIMISTICALLY';
const SET_STATUS_IS_FETCHING = 'SET_STATUS_IS_FETCHING';
const SET_SCAN_IS_UNAVAILABLE = 'SET_SCAN_IS_UNAVAILABLE';
const SET_SCAN_IS_ENQUEUING = 'SET_SCAN_IS_ENQUEUING';
const SET_INSTALLED_PLUGINS = 'SET_INSTALLED_PLUGINS';
const SET_INSTALLED_THEMES = 'SET_INSTALLED_THEMES';
const SET_WP_VERSION = 'SET_WP_VERSION';
const SET_JETPACK_SCAN = 'SET_JETPACK_SCAN';
const SET_PRODUCT_DATA = 'SET_PRODUCT_DATA';
const SET_THREAT_IS_UPDATING = 'SET_THREAT_IS_UPDATING';
const SET_THREATS_ARE_FIXING = 'SET_THREATS_ARE_FIXING';
const SET_MODAL = 'SET_MODAL';
const SET_NOTICE = 'SET_NOTICE';
const CLEAR_NOTICE = 'CLEAR_NOTICE';
const SET_HAS_REQUIRED_PLAN = 'SET_HAS_REQUIRED_PLAN';

const SET_WAF_IS_SEEN = 'SET_WAF_IS_SEEN';
const SET_WAF_UPGRADE_IS_SEEN = 'SET_WAF_UPGRADE_IS_SEEN';
const SET_WAF_IS_ENABLED = 'SET_WAF_IS_ENABLED';
const SET_WAF_IS_UPDATING = 'SET_WAF_IS_UPDATING';
<<<<<<< HEAD
const SET_WAF_IS_LOADING = 'SET_WAF_IS_LOADING';
=======
const SET_WAF_IS_TOGGLING = 'SET_WAF_IS_TOGGLING';
>>>>>>> 3f9c5b29
const SET_WAF_CONFIG = 'SET_WAF_CONFIG';

const setStatus = status => {
	return { type: SET_STATUS, status };
};

const startScanOptimistically = () => {
	return { type: START_SCAN_OPTIMISTICALLY };
};

const refreshPlan = () => ( { dispatch } ) => {
	apiFetch( {
		path: 'jetpack-protect/v1/check-plan',
		method: 'GET',
	} ).then( hasRequiredPlan => dispatch( setHasRequiredPlan( hasRequiredPlan ) ) );
};

/**
 * Fetch Status
 *
 * @param {boolean} hardRefresh - Clears the status cache before fetching, when enabled.
 * @returns {Promise} - Promise which resolves with the status request results.
 */
const fetchStatus = hardRefresh =>
	apiFetch( {
		path: `jetpack-protect/v1/status${ hardRefresh ? '?hard_refresh=true' : '' }`,
		method: 'GET',
	} );

/**
 * Side effect action which will fetch the status from the server
 *
 * @param {boolean} hardRefresh - Clears the status cache before fetching, when enabled.
 * @returns {Promise} - Promise which resolves when the status is refreshed from an API fetch.
 */
const refreshStatus = ( hardRefresh = false ) => async ( { dispatch } ) => {
	dispatch( setStatusIsFetching( true ) );
	return await new Promise( ( resolve, reject ) => {
		return fetchStatus( hardRefresh )
			.then( checkStatus )
			.then( status => {
				dispatch( setScanIsUnavailable( 'unavailable' === status.status ) );
				dispatch( setStatus( camelize( status ) ) );
				resolve( status );
			} )
			.catch( error => {
				reject( error );
			} )
			.finally( () => {
				dispatch( setStatusIsFetching( false ) );
			} );
	} );
};

/**
 * Check Status
 *
 * @param {object} currentStatus - The status.
 * @param {number} attempts - The amount of recursive attempts that have already been made.
 * @returns {Promise} - Promise which resolves with the status once it has been checked.
 */
const checkStatus = ( currentStatus, attempts = 0 ) => {
	return new Promise( ( resolve, reject ) => {
		if ( 'unavailable' === currentStatus.status && attempts < 3 ) {
			fetchStatus( true )
				.then( newStatus => {
					setTimeout( () => {
						checkStatus( newStatus, attempts + 1 )
							.then( result => resolve( result ) )
							.catch( error => reject( error ) );
					}, 5000 );
				} )
				.catch( reject );
		} else {
			resolve( currentStatus );
		}
	} );
};

/**
 * Side effect action which will fetch the credential status from the server
 *
 * @returns {Promise} - Promise which resolves when the status is refreshed from an API fetch.
 */
const checkCredentials = () => async ( { dispatch } ) => {
	return await new Promise( ( resolve, reject ) => {
		dispatch( setCredentialsIsFetching( true ) );
		return apiFetch( {
			path: 'jetpack-protect/v1/check-credentials',
			method: 'POST',
		} )
			.then( credentials => {
				dispatch( setCredentials( credentials ) );
				resolve( credentials );
			} )
			.catch( error => {
				reject( error );
			} )
			.finally( () => {
				dispatch( setCredentialsIsFetching( false ) );
			} );
	} );
};

const setCredentialsIsFetching = isFetching => {
	return { type: SET_CREDENTIALS_STATE_IS_FETCHING, isFetching };
};

const setCredentials = credentials => {
	return { type: SET_CREDENTIALS_STATE, credentials };
};

const setStatusIsFetching = status => {
	return { type: SET_STATUS_IS_FETCHING, status };
};

const setScanIsUnavailable = status => {
	return { type: SET_SCAN_IS_UNAVAILABLE, status };
};

const setScanIsEnqueuing = isEnqueuing => {
	return { type: SET_SCAN_IS_ENQUEUING, isEnqueuing };
};

const setInstalledPlugins = plugins => {
	return { type: SET_INSTALLED_PLUGINS, plugins };
};

const setInstalledThemes = themes => {
	return { type: SET_INSTALLED_THEMES, themes };
};

const setwpVersion = version => {
	return { type: SET_WP_VERSION, version };
};

const setJetpackScan = scan => {
	return { type: SET_JETPACK_SCAN, scan };
};

const setProductData = productData => {
	return { type: SET_PRODUCT_DATA, productData };
};

const setThreatIsUpdating = ( threatId, isUpdating ) => {
	return { type: SET_THREAT_IS_UPDATING, payload: { threatId, isUpdating } };
};

const setThreatsAreFixing = threatIds => {
	return { type: SET_THREATS_ARE_FIXING, threatIds };
};

const ignoreThreat = ( threatId, callback = () => {} ) => async ( { dispatch } ) => {
	dispatch( setThreatIsUpdating( threatId, true ) );
	return await new Promise( () => {
		return apiFetch( {
			path: `jetpack-protect/v1/ignore-threat?threat_id=${ threatId }`,
			method: 'POST',
		} )
			.then( () => {
				return dispatch( refreshStatus() );
			} )
			.then( () => {
				return dispatch(
					setNotice( { type: 'success', message: __( 'Threat ignored', 'jetpack-protect' ) } )
				);
			} )
			.catch( () => {
				return dispatch(
					setNotice( {
						type: 'error',
						message: __( 'An error ocurred ignoring the threat.', 'jetpack-protect' ),
					} )
				);
			} )
			.finally( () => {
				dispatch( setThreatIsUpdating( threatId, false ) );
				callback();
			} );
	} );
};

const getFixThreatsStatus = threatIds => async ( { dispatch } ) => {
	const path = threatIds.reduce( ( carryPath, threatId ) => {
		return `${ carryPath }threat_ids[]=${ threatId }&`;
	}, 'jetpack-protect/v1/fix-threats-status?' );

	dispatch( setThreatsAreFixing( threatIds ) );

	return await apiFetch( {
		path,
		method: 'GET',
	} )
		.then( async response => {
			const threatArray = Object.values( response.threats );
			const inProgressThreats = threatArray.filter( threat => 'in_progress' === threat.status );

			if ( inProgressThreats.length > 0 ) {
				// fix still in progress - try again in another second
				return await new Promise( () => {
					setTimeout( () => {
						dispatch( getFixThreatsStatus( threatIds ) );
					}, 1000 );
				} );
			}

			// throw an error if not all threats were fixed
			const fixedThreats = threatArray.filter( threat => threat.status === 'fixed' );
			if ( ! fixedThreats.length === threatIds.length ) {
				throw 'Not all threats could be fixed.';
			}
		} )
		.then( () => {
			// threats fixed - refresh the status
			dispatch( refreshStatus() );
			dispatch(
				setNotice( {
					type: 'success',
					message: sprintf(
						// translators: placeholder is the number amount of fixed threats.
						__( '%s threats were fixed successfully', 'jetpack-protect' ),
						threatIds.length
					),
				} )
			);
		} )
		.catch( () => {
			dispatch(
				setNotice( {
					type: 'error',
					message: __(
						'Not all threats could be fixed. Please contact our support.',
						'jetpack-protect'
					),
				} )
			);
		} )
		.finally( () => {
			dispatch( setThreatsAreFixing( [] ) );
		} );
};

const fixThreats = ( threatIds, callback = () => {} ) => async ( { dispatch } ) => {
	threatIds.forEach( threatId => {
		dispatch( setThreatIsUpdating( threatId, true ) );
	} );
	return await new Promise( () => {
		return apiFetch( {
			path: `jetpack-protect/v1/fix-threats?threat_ids=${ threatIds }`,
			method: 'POST',
			data: { threatIds },
		} )
			.then( () => {
				return dispatch(
					setNotice( {
						type: 'success',
						message: __(
							"We're hard at work fixing this threat in the background. Please check back shortly.",
							'jetpack-protect'
						),
					} )
				);
			} )
			.then( () => {
				// wait one second, then start checking if the threats have been fixed
				setTimeout( () => dispatch( getFixThreatsStatus( threatIds ) ), 1000 );
			} )
			.catch( () => {
				return dispatch(
					setNotice( {
						type: 'error',
						message: __( 'Error fixing threats. Please contact support.', 'jetpack-protect' ),
					} )
				);
			} )
			.finally( () => {
				threatIds.forEach( threatId => {
					dispatch( setThreatIsUpdating( threatId, false ) );
				} );
				callback();
			} );
	} );
};

const scan = ( callback = () => {} ) => async ( { dispatch } ) => {
	dispatch( setScanIsEnqueuing( true ) );
	return await new Promise( () => {
		return apiFetch( {
			path: `jetpack-protect/v1/scan`,
			method: 'POST',
		} )
			.then( () => {
				dispatch( startScanOptimistically() );
				setTimeout( () => dispatch( refreshStatus( true ) ), 5000 );
			} )
			.catch( () => {
				return dispatch(
					setNotice( {
						type: 'error',
						message: __( 'An error ocurred enqueuing the scan', 'jetpack-protect' ),
					} )
				);
			} )
			.finally( () => {
				dispatch( setScanIsEnqueuing( false ) );
				callback();
			} );
	} );
};

/**
 * Set Modal
 *
 * @param {object}      modal       - The modal payload to set in state.
 * @param {null|string} modal.type  - The modal slug, or null to display no modal.
 * @param {object}      modal.props - The props to pass to the modal component.
 * @returns {object} The modal action object.
 */
const setModal = modal => {
	return { type: SET_MODAL, payload: modal };
};

const setNotice = notice => {
	return { type: SET_NOTICE, payload: notice };
};

const clearNotice = () => {
	return { type: CLEAR_NOTICE };
};

const setHasRequiredPlan = hasRequiredPlan => {
	return { type: SET_HAS_REQUIRED_PLAN, hasRequiredPlan };
};

const setWafIsEnabled = isEnabled => {
	return { type: SET_WAF_IS_ENABLED, isEnabled };
};

const setWafIsSeen = isSeen => {
	return { type: SET_WAF_IS_SEEN, isSeen };
};

<<<<<<< HEAD
const setWafUpgradeIsSeen = upgradeIsSeen => {
	return { type: SET_WAF_UPGRADE_IS_SEEN, upgradeIsSeen };
};

=======
>>>>>>> 3f9c5b29
const setWafIsUpdating = isUpdating => {
	return { type: SET_WAF_IS_UPDATING, isUpdating };
};

<<<<<<< HEAD
const setWafIsLoading = isLoading => {
	return { type: SET_WAF_IS_LOADING, isLoading };
=======
const setWafIsToggling = isToggling => {
	return { type: SET_WAF_IS_TOGGLING, isToggling };
>>>>>>> 3f9c5b29
};

const setWafConfig = config => {
	return { type: SET_WAF_CONFIG, config };
};

const actions = {
	checkCredentials,
	setCredentials,
	setCredentialsIsFetching,
	setStatus,
	startScanOptimistically,
	refreshStatus,
	setStatusIsFetching,
	setScanIsEnqueuing,
	setInstalledPlugins,
	setInstalledThemes,
	setwpVersion,
	setJetpackScan,
	setProductData,
	ignoreThreat,
	setModal,
	setNotice,
	clearNotice,
	fixThreats,
	scan,
	setThreatsAreFixing,
	refreshPlan,
	setHasRequiredPlan,
	setScanIsUnavailable,
	setWafIsEnabled,
	setWafIsSeen,
<<<<<<< HEAD
	setWafUpgradeIsSeen,
	setWafIsUpdating,
	setWafIsLoading,
=======
	setWafIsUpdating,
	setWafIsToggling,
>>>>>>> 3f9c5b29
	setWafConfig,
};

export {
	SET_CREDENTIALS_STATE,
	SET_CREDENTIALS_STATE_IS_FETCHING,
	SET_STATUS,
	START_SCAN_OPTIMISTICALLY,
	SET_STATUS_IS_FETCHING,
	SET_SCAN_IS_UNAVAILABLE,
	SET_SCAN_IS_ENQUEUING,
	SET_INSTALLED_PLUGINS,
	SET_INSTALLED_THEMES,
	SET_WP_VERSION,
	SET_JETPACK_SCAN,
	SET_PRODUCT_DATA,
	SET_THREAT_IS_UPDATING,
	SET_MODAL,
	SET_NOTICE,
	CLEAR_NOTICE,
	SET_THREATS_ARE_FIXING,
	SET_HAS_REQUIRED_PLAN,
	SET_WAF_IS_SEEN,
	SET_WAF_UPGRADE_IS_SEEN,
	SET_WAF_IS_ENABLED,
	SET_WAF_IS_UPDATING,
<<<<<<< HEAD
	SET_WAF_IS_LOADING,
=======
	SET_WAF_IS_TOGGLING,
>>>>>>> 3f9c5b29
	SET_WAF_CONFIG,
	actions as default,
};<|MERGE_RESOLUTION|>--- conflicted
+++ resolved
@@ -25,11 +25,7 @@
 const SET_WAF_UPGRADE_IS_SEEN = 'SET_WAF_UPGRADE_IS_SEEN';
 const SET_WAF_IS_ENABLED = 'SET_WAF_IS_ENABLED';
 const SET_WAF_IS_UPDATING = 'SET_WAF_IS_UPDATING';
-<<<<<<< HEAD
-const SET_WAF_IS_LOADING = 'SET_WAF_IS_LOADING';
-=======
 const SET_WAF_IS_TOGGLING = 'SET_WAF_IS_TOGGLING';
->>>>>>> 3f9c5b29
 const SET_WAF_CONFIG = 'SET_WAF_CONFIG';
 
 const setStatus = status => {
@@ -372,24 +368,12 @@
 	return { type: SET_WAF_IS_SEEN, isSeen };
 };
 
-<<<<<<< HEAD
-const setWafUpgradeIsSeen = upgradeIsSeen => {
-	return { type: SET_WAF_UPGRADE_IS_SEEN, upgradeIsSeen };
-};
-
-=======
->>>>>>> 3f9c5b29
 const setWafIsUpdating = isUpdating => {
 	return { type: SET_WAF_IS_UPDATING, isUpdating };
 };
 
-<<<<<<< HEAD
-const setWafIsLoading = isLoading => {
-	return { type: SET_WAF_IS_LOADING, isLoading };
-=======
 const setWafIsToggling = isToggling => {
 	return { type: SET_WAF_IS_TOGGLING, isToggling };
->>>>>>> 3f9c5b29
 };
 
 const setWafConfig = config => {
@@ -422,14 +406,8 @@
 	setScanIsUnavailable,
 	setWafIsEnabled,
 	setWafIsSeen,
-<<<<<<< HEAD
-	setWafUpgradeIsSeen,
-	setWafIsUpdating,
-	setWafIsLoading,
-=======
 	setWafIsUpdating,
 	setWafIsToggling,
->>>>>>> 3f9c5b29
 	setWafConfig,
 };
 
@@ -456,11 +434,7 @@
 	SET_WAF_UPGRADE_IS_SEEN,
 	SET_WAF_IS_ENABLED,
 	SET_WAF_IS_UPDATING,
-<<<<<<< HEAD
-	SET_WAF_IS_LOADING,
-=======
 	SET_WAF_IS_TOGGLING,
->>>>>>> 3f9c5b29
 	SET_WAF_CONFIG,
 	actions as default,
 };