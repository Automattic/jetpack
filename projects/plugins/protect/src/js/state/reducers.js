--- conflicted
+++ resolved
@@ -173,11 +173,8 @@
 			return { ...state, isEnabled: action.isEnabled };
 		case SET_WAF_CONFIG:
 			return { ...state, config: action.config };
-<<<<<<< HEAD
-=======
 		case SET_WAF_STATS:
 			return { ...state, stats: action.stats };
->>>>>>> cad9a90c
 		case SET_WAF_IS_UPDATING:
 			return { ...state, isUpdating: action.isUpdating };
 		case SET_WAF_IS_TOGGLING:
