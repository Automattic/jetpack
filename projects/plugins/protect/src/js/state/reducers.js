--- conflicted
+++ resolved
@@ -38,11 +38,7 @@
 		case SET_STATUS:
 			return action.status;
 		case START_SCAN_OPTIMISTICALLY:
-<<<<<<< HEAD
 			return { ...state, currentProgress: 0, status: 'scanning' };
-=======
-			return { ...state, status: 'scanning' };
->>>>>>> 6e4ec92c
 	}
 	return state;
 };
