import { combineReducers } from '@wordpress/data';
import camelize from 'camelize';
import {
	SET_CREDENTIALS_STATE,
	SET_CREDENTIALS_STATE_IS_FETCHING,
<<<<<<< HEAD
	SET_VIEWING_SCAN_HISTORY,
=======
>>>>>>> 674d3a94
	SET_SCAN_HISTORY,
	SET_STATUS,
	SET_STATUS_PROGRESS,
	START_SCAN_OPTIMISTICALLY,
	SET_STATUS_IS_FETCHING,
	SET_SCAN_IS_UNAVAILABLE,
	SET_SCAN_IS_ENQUEUING,
	SET_INSTALLED_PLUGINS,
	SET_INSTALLED_THEMES,
	SET_WP_VERSION,
	SET_JETPACK_SCAN,
	SET_THREAT_IS_UPDATING,
	SET_MODAL,
	SET_NOTICE,
	CLEAR_NOTICE,
	SET_THREATS_ARE_FIXING,
	SET_HAS_REQUIRED_PLAN,
	SET_ONBOARDING_PROGRESS,
	SET_WAF_IS_SEEN,
	SET_WAF_UPGRADE_IS_SEEN,
	SET_WAF_IS_ENABLED,
	SET_WAF_IS_UPDATING,
	SET_WAF_IS_TOGGLING,
	SET_WAF_CONFIG,
	SET_WAF_STATS,
} from './actions';

const credentials = ( state = null, action ) => {
	switch ( action.type ) {
		case SET_CREDENTIALS_STATE:
			return action.credentials;
	}
	return state;
};

const credentialsIsFetching = ( state = false, action ) => {
	switch ( action.type ) {
		case SET_CREDENTIALS_STATE_IS_FETCHING:
			return action.isFetching;
	}
	return state;
};

<<<<<<< HEAD
const viewingScanHistory = ( state = false, action ) => {
	switch ( action.type ) {
		case SET_VIEWING_SCAN_HISTORY:
			return action.viewingScanHistory;
	}
	return state;
};

const scanHistory = ( state = {}, action ) => {
	switch ( action.type ) {
		case SET_SCAN_HISTORY:
			return action.scanHistory;
=======
const scanHistory = ( state = {}, action ) => {
	switch ( action.type ) {
		case SET_SCAN_HISTORY:
			return camelize( action.scanHistory );
>>>>>>> 674d3a94
	}
	return state;
};

const status = ( state = {}, action ) => {
	switch ( action.type ) {
		case SET_STATUS:
			return action.status;
		case SET_STATUS_PROGRESS:
			return { ...state, currentProgress: action.currentProgress };
		case START_SCAN_OPTIMISTICALLY:
			return { ...state, currentProgress: 0, status: 'optimistically_scanning' };
	}
	return state;
};

const statusIsFetching = ( state = false, action ) => {
	switch ( action.type ) {
		case SET_STATUS_IS_FETCHING:
			return action.status;
	}
	return state;
};

const scanIsUnavailable = ( state = false, action ) => {
	switch ( action.type ) {
		case SET_SCAN_IS_UNAVAILABLE:
			return action.status;
	}
	return state;
};

const scanIsEnqueuing = ( state = false, action ) => {
	switch ( action.type ) {
		case SET_SCAN_IS_ENQUEUING:
			return action.isEnqueuing;
	}
	return state;
};

const installedPlugins = ( state = {}, action ) => {
	switch ( action.type ) {
		case SET_INSTALLED_PLUGINS:
			return action.plugins;
	}
	return state;
};

const installedThemes = ( state = {}, action ) => {
	switch ( action.type ) {
		case SET_INSTALLED_THEMES:
			return action.themes;
	}
	return state;
};

const wpVersion = ( state = {}, action ) => {
	switch ( action.type ) {
		case SET_WP_VERSION:
			return action.version;
	}
	return state;
};

const jetpackScan = ( state = {}, action ) => {
	switch ( action.type ) {
		case SET_JETPACK_SCAN:
			return action.scan;
	}
	return state;
};

const threatsUpdating = ( state = {}, action ) => {
	switch ( action.type ) {
		case SET_THREAT_IS_UPDATING:
			return { ...state, [ action.payload.threatId ]: action.payload.isUpdating };
	}
	return state;
};

const threatsAreFixing = ( state = [], action ) => {
	switch ( action.type ) {
		case SET_THREATS_ARE_FIXING:
			return action.threatIds;
	}
	return state;
};

const modal = ( state = {}, action ) => {
	switch ( action.type ) {
		case SET_MODAL:
			return { ...state, ...action.payload };
	}
	return state;
};

const notice = ( state = {}, action ) => {
	switch ( action.type ) {
		case SET_NOTICE:
			return { ...state, ...action.payload };
		case CLEAR_NOTICE:
			return {};
	}
	return state;
};

const hasRequiredPlan = ( state = false, action ) => {
	switch ( action.type ) {
		case SET_HAS_REQUIRED_PLAN:
			return action.hasRequiredPlan;
	}
	return state;
};

const onboardingProgress = ( state = null, action ) => {
	switch ( action.type ) {
		case SET_ONBOARDING_PROGRESS:
			return action.progress;
	}
	return state;
};

const defaultWaf = {
	wafSupported: null,
	bruteForceSupported: null,
	isSeen: false,
	upgradeIsSeen: false,
	isEnabled: false,
	isUpdating: false,
	isToggling: false,
	config: undefined,
	stats: undefined,
};
const waf = ( state = defaultWaf, action ) => {
	switch ( action.type ) {
		case SET_WAF_IS_SEEN:
			return { ...state, isSeen: action.isSeen };
		case SET_WAF_UPGRADE_IS_SEEN:
			return { ...state, upgradeIsSeen: action.upgradeIsSeen };
		case SET_WAF_IS_ENABLED:
			return { ...state, isEnabled: action.isEnabled };
		case SET_WAF_CONFIG:
			return { ...state, config: action.config };
		case SET_WAF_STATS:
			return { ...state, stats: action.stats };
		case SET_WAF_IS_UPDATING:
			return { ...state, isUpdating: action.isUpdating };
		case SET_WAF_IS_TOGGLING:
			return { ...state, isToggling: action.isToggling };
	}
	return state;
};

const reducers = combineReducers( {
	credentials,
	credentialsIsFetching,
<<<<<<< HEAD
	viewingScanHistory,
=======
>>>>>>> 674d3a94
	scanHistory,
	status,
	statusIsFetching,
	scanIsUnavailable,
	scanIsEnqueuing,
	installedPlugins,
	installedThemes,
	wpVersion,
	jetpackScan,
	threatsUpdating,
	modal,
	notice,
	threatsAreFixing,
	hasRequiredPlan,
	onboardingProgress,
	waf,
} );

export default reducers;<|MERGE_RESOLUTION|>--- conflicted
+++ resolved
@@ -3,10 +3,6 @@
 import {
 	SET_CREDENTIALS_STATE,
 	SET_CREDENTIALS_STATE_IS_FETCHING,
-<<<<<<< HEAD
-	SET_VIEWING_SCAN_HISTORY,
-=======
->>>>>>> 674d3a94
 	SET_SCAN_HISTORY,
 	SET_STATUS,
 	SET_STATUS_PROGRESS,
@@ -50,25 +46,10 @@
 	return state;
 };
 
-<<<<<<< HEAD
-const viewingScanHistory = ( state = false, action ) => {
-	switch ( action.type ) {
-		case SET_VIEWING_SCAN_HISTORY:
-			return action.viewingScanHistory;
-	}
-	return state;
-};
-
-const scanHistory = ( state = {}, action ) => {
-	switch ( action.type ) {
-		case SET_SCAN_HISTORY:
-			return action.scanHistory;
-=======
 const scanHistory = ( state = {}, action ) => {
 	switch ( action.type ) {
 		case SET_SCAN_HISTORY:
 			return camelize( action.scanHistory );
->>>>>>> 674d3a94
 	}
 	return state;
 };
@@ -225,10 +206,6 @@
 const reducers = combineReducers( {
 	credentials,
 	credentialsIsFetching,
-<<<<<<< HEAD
-	viewingScanHistory,
-=======
->>>>>>> 674d3a94
 	scanHistory,
 	status,
 	statusIsFetching,
