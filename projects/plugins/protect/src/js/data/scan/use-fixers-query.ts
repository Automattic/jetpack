--- conflicted
+++ resolved
@@ -1,12 +1,7 @@
 import { useConnection } from '@automattic/jetpack-connection';
 import { useQuery, useQueryClient, type UseQueryResult } from '@tanstack/react-query';
-<<<<<<< HEAD
 import { __, _n, sprintf } from '@wordpress/i18n';
 import { useCallback, useEffect, useMemo } from 'react';
-=======
-import { __ } from '@wordpress/i18n';
-import { useEffect, useMemo } from 'react';
->>>>>>> bf5df64f
 import API from '../../api';
 import { QUERY_FIXERS_KEY, QUERY_HISTORY_KEY, QUERY_SCAN_STATUS_KEY } from '../../constants';
 import useNotices from '../../hooks/use-notices';
@@ -37,7 +32,6 @@
 		skipUserConnection: true,
 	} );
 
-<<<<<<< HEAD
 	const now = useMemo( () => new Date(), [] ); // Memoize current time to prevent recalculation
 
 	// Helper function to check if the fixer is stale
@@ -49,8 +43,6 @@
 		[ now ]
 	);
 
-=======
->>>>>>> bf5df64f
 	// Memoize initialData to prevent recalculating on every render
 	const initialData: FixersStatus = useMemo(
 		() =>
@@ -61,7 +53,6 @@
 		[]
 	);
 
-<<<<<<< HEAD
 	// Helper to show success or failure notices
 	const showBulkNotices = useCallback(
 		( failures: string[], successes: string[] ) => {
@@ -89,8 +80,6 @@
 	);
 
 	// Main query function to fetch fixer status
-=======
->>>>>>> bf5df64f
 	const fixersQuery = useQuery( {
 		queryKey: [ QUERY_FIXERS_KEY ],
 		queryFn: async () => {
@@ -132,11 +121,8 @@
 				}
 			} );
 
-<<<<<<< HEAD
 			showBulkNotices( failures, successes );
 
-=======
->>>>>>> bf5df64f
 			// Return the fetched data so the query resolves
 			return data;
 		},
@@ -166,15 +152,8 @@
 	// Handle error if present in the query result
 	useEffect( () => {
 		if ( fixersQuery.isError && fixersQuery.error ) {
-<<<<<<< HEAD
 			// Reset the query data to the initial state
 			queryClient.setQueryData( [ QUERY_FIXERS_KEY ], initialData );
-=======
-			// Reset the query data to initial state
-			queryClient.setQueryData( [ QUERY_FIXERS_KEY ], initialData );
-
-			// Show an error notice
->>>>>>> bf5df64f
 			showErrorNotice( __( 'An error occurred while fetching fixers status.', 'jetpack-protect' ) );
 		}
 	}, [ fixersQuery.isError, fixersQuery.error, queryClient, initialData, showErrorNotice ] );
