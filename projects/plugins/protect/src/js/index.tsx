--- conflicted
+++ resolved
@@ -13,10 +13,7 @@
 import FirewallRoute from './routes/firewall';
 import ScanRoute from './routes/scan';
 import ScanHistoryRoute from './routes/scan/history';
-<<<<<<< HEAD
-=======
 import SetupRoute from './routes/setup';
->>>>>>> a36715f8
 import './styles.module.scss';
 
 const queryClient = new QueryClient( {
@@ -59,10 +56,7 @@
 								<HashRouter>
 									<ScrollToTop />
 									<Routes>
-<<<<<<< HEAD
-=======
 										<Route path="/setup" element={ <SetupRoute /> } />
->>>>>>> a36715f8
 										<Route path="/scan" element={ <ScanRoute /> } />
 										<Route
 											path="/scan/history"
