import { Container, Col, Text, Title, getIconBySlug } from '@automattic/jetpack-components';
import { useSelect } from '@wordpress/data';
import { dateI18n } from '@wordpress/date';
import { __, sprintf } from '@wordpress/i18n';
import React from 'react';
import useProtectData from '../../hooks/use-protect-data';
import { STORE_ID } from '../../state/store';
import Notice from '../notice';
import styles from './styles.module.scss';

const Summary = () => {
	const { numThreats, lastChecked } = useProtectData();
	const notice = useSelect( select => select( STORE_ID ).getNotice() );
	const Icon = getIconBySlug( 'protect' );

	return (
		<Container fluid>
			<Col>
<<<<<<< HEAD
				<Title size="small" className={ styles.title }>
					<Icon size={ 32 } className={ styles.icon } />
					{ sprintf(
						/* translators: %s: Latest check date  */
						__( 'Latest results as of %s', 'jetpack-protect' ),
						dateI18n( 'F jS', lastChecked )
					) }
				</Title>
				{ numThreats > 0 && (
					<Text variant="headline-small" component="h1">
						{ sprintf(
							/* translators: %s: Total number of threats  */
							__( '%1$s %2$s found', 'jetpack-protect' ),
							numThreats,
							numThreats === 1 ? 'threat' : 'threats'
=======
				<div className={ styles.summary }>
					<div>
						<Title size="small" className={ styles.summary__title }>
							<Icon size={ 32 } className={ styles.summary__icon } />
							{ sprintf(
								/* translators: %s: Latest check date  */
								__( 'Latest results as of %s', 'jetpack-protect' ),
								dateI18n( 'F jS', lastChecked )
							) }
						</Title>
						{ numThreats > 0 && (
							<Text variant="headline-small" component="h1">
								{ sprintf(
									/* translators: %s: Total number of threats  */
									__( '%s threats found', 'jetpack-protect' ),
									numThreats
								) }
							</Text>
>>>>>>> dab3b7d2
						) }
					</div>
					<div className={ styles.summary__notice }>
						{ notice && notice.message && <Notice { ...notice } /> }
					</div>
				</div>
			</Col>
		</Container>
	);
};

export default Summary;<|MERGE_RESOLUTION|>--- conflicted
+++ resolved
@@ -16,23 +16,6 @@
 	return (
 		<Container fluid>
 			<Col>
-<<<<<<< HEAD
-				<Title size="small" className={ styles.title }>
-					<Icon size={ 32 } className={ styles.icon } />
-					{ sprintf(
-						/* translators: %s: Latest check date  */
-						__( 'Latest results as of %s', 'jetpack-protect' ),
-						dateI18n( 'F jS', lastChecked )
-					) }
-				</Title>
-				{ numThreats > 0 && (
-					<Text variant="headline-small" component="h1">
-						{ sprintf(
-							/* translators: %s: Total number of threats  */
-							__( '%1$s %2$s found', 'jetpack-protect' ),
-							numThreats,
-							numThreats === 1 ? 'threat' : 'threats'
-=======
 				<div className={ styles.summary }>
 					<div>
 						<Title size="small" className={ styles.summary__title }>
@@ -47,11 +30,11 @@
 							<Text variant="headline-small" component="h1">
 								{ sprintf(
 									/* translators: %s: Total number of threats  */
-									__( '%s threats found', 'jetpack-protect' ),
-									numThreats
+									__( '%1$s %2$s found', 'jetpack-protect' ),
+									numThreats,
+									numThreats === 1 ? 'threat' : 'threats'
 								) }
 							</Text>
->>>>>>> dab3b7d2
 						) }
 					</div>
 					<div className={ styles.summary__notice }>
