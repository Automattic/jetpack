.empty {
	display: flex;
	width: 100%;
	height: 100%;
	align-items: center;
	justify-content: center;
	max-height: 600px;
	flex-direction: column;
}

.threat-section + .threat-section {
	margin-top: 40px;
}

.threat-filename {
	background-color: var( --jp-gray-0 );
	padding: 24px;
<<<<<<< HEAD
}

.threat-footer {
	display: flex;
	justify-content: end;
	border-top: 1px solid var( --jp-gray );
	padding-top: 24px;
	margin-top: 24px;
=======
	overflow-x: scroll;
}
.threat-item-cta {
	margin-top: 36px;
>>>>>>> 49907471
}<|MERGE_RESOLUTION|>--- conflicted
+++ resolved
@@ -15,7 +15,7 @@
 .threat-filename {
 	background-color: var( --jp-gray-0 );
 	padding: 24px;
-<<<<<<< HEAD
+	overflow-x: scroll;
 }
 
 .threat-footer {
@@ -24,10 +24,7 @@
 	border-top: 1px solid var( --jp-gray );
 	padding-top: 24px;
 	margin-top: 24px;
-=======
-	overflow-x: scroll;
 }
 .threat-item-cta {
 	margin-top: 36px;
->>>>>>> 49907471
 }