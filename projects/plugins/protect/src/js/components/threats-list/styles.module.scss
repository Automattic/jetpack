--- conflicted
+++ resolved
@@ -28,10 +28,6 @@
 .threat-item-cta {
 	margin-top: 36px;
 }
-<<<<<<< HEAD
-.threat-footer > :not(:first-child) {
-	margin-left: 16px;
-=======
 
 .list-title {
 	display: inline-block;
@@ -108,5 +104,4 @@
 			width: 50%;
 		}
 	}
->>>>>>> 01b987f9
 }