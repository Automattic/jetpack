import { Text, Button, useBreakpointMatch } from '@automattic/jetpack-components';
import { useDispatch, useSelect } from '@wordpress/data';
import { createInterpolateElement } from '@wordpress/element';
import { __, sprintf } from '@wordpress/i18n';
import React, { useCallback } from 'react';
import useAnalyticsTracks from '../../hooks/use-analytics-tracks';
import { STORE_ID } from '../../state/store';
import DiffViewer from '../diff-viewer';
import MarkedLines from '../marked-lines';
import PaidAccordion, { PaidAccordionItem } from '../paid-accordion';
import styles from './styles.module.scss';

const ThreatAccordionItem = ( {
	context,
	description,
	diff,
	filename,
	fixedIn,
	icon,
	fixable,
	id,
	name,
	source,
	table,
	title,
	type,
	version,
	severity,
} ) => {
	const { setModal } = useDispatch( STORE_ID );

	const { recordEvent } = useAnalyticsTracks();

	const learnMoreButton = source ? (
		<Button variant="link" isExternalLink={ true } weight="regular" href={ source }>
			{ __( 'See more technical details of this threat', 'jetpack-protect' ) }
		</Button>
	) : null;

	/**
	 * Get Label
	 *
	 * @returns {string} Threat label based on the assumed threat type (extension, file, database, etc).
	 */
	const getLabel = useCallback( () => {
		if ( name && version ) {
			// Extension threat i.e. "Woocommerce (3.0.0)"
			return `${ name } (${ version })`;
		}

		if ( filename ) {
			// File threat i.e. "index.php"
			return filename.split( '/' ).pop();
		}

		if ( table ) {
			// Database threat i.e. "wp_posts"
			return table;
		}
	}, [ filename, name, table, version ] );

	const handleIgnoreThreatClick = () => {
		return event => {
			event.preventDefault();
			setModal( {
				type: 'IGNORE_THREAT',
				props: { id, label: getLabel(), title, icon, severity },
			} );
		};
	};

	return (
		<PaidAccordionItem
			id={ id }
			label={ getLabel() }
			title={ title }
			icon={ icon }
			fixable={ fixable }
			severity={ severity }
			onOpen={ useCallback( () => {
				if ( ! [ 'core', 'plugin', 'theme' ].includes( type ) ) {
					return;
				}
				recordEvent( `jetpack_protect_${ type }_threat_open` );
			}, [ recordEvent, type ] ) }
		>
			{ description && (
				<div className={ styles[ 'threat-section' ] }>
					<Text variant="title-small" mb={ 2 }>
						{ __( 'What is the problem?', 'jetpack-protect' ) }
					</Text>
					<Text mb={ 2 }>{ description }</Text>
					{ learnMoreButton }
				</div>
			) }
			{ ( filename || context || diff ) && (
				<Text variant="title-small" mb={ 2 }>
					{ __( 'The technical details', 'jetpack-protect' ) }
				</Text>
			) }
			{ filename && (
				<>
					<Text mb={ 2 }>
						{
							/* translators: filename follows in separate line; e.g. "PHP.Injection.5 in: `post.php`" */
							__( 'Threat found in file:', 'jetpack-protect' )
						}
						<pre className={ styles[ 'threat-filename' ] }>{ filename }</pre>
					</Text>
				</>
			) }
			{ context && <MarkedLines context={ context } /> }
			{ diff && <DiffViewer diff={ diff } /> }
			{ fixedIn && (
				<div className={ styles[ 'threat-section' ] }>
					<Text variant="title-small" mb={ 2 }>
						{ __( 'How to fix it?', 'jetpack-protect' ) }
					</Text>
					<Text mb={ 2 }>
						{
							/* translators: Translates to Update to. %1$s: Name. %2$s: Fixed version */
							sprintf( __( 'Update to %1$s %2$s', 'jetpack-protect' ), name, fixedIn )
						}
					</Text>
				</div>
			) }
			{ ! description && <div className={ styles[ 'threat-section' ] }>{ learnMoreButton }</div> }
			<div className={ styles[ 'threat-footer' ] }>
				<Button isDestructive={ true } variant="secondary" onClick={ handleIgnoreThreatClick() }>
					{ __( 'Ignore threat', 'jetpack-protect' ) }
				</Button>
				{ fixable && <Button>{ __( 'Fix threat', 'jetpack-protect' ) }</Button> }
			</div>
		</PaidAccordionItem>
	);
};

const PaidList = ( { list } ) => {
	const { scan } = useDispatch( STORE_ID );
	const scanIsEnqueuing = useSelect( select => select( STORE_ID ).getScanIsEnqueuing() );

	const handleScanClick = () => {
		return event => {
			event.preventDefault();
			scan();
		};
	};

	const manualScan = createInterpolateElement(
		__(
			'If you have manually fixed any of the threats listed above, <manualScanLink>you can run a manual scan now</manualScanLink> or wait for Jetpack to scan your site later today.',
			'jetpack-protect'
		),
		{
			manualScanLink: <Button variant="link" onClick={ handleScanClick() } />,
		}
	);

	const [ isSmall ] = useBreakpointMatch( [ 'sm', 'lg' ], [ null, '<' ] );
<<<<<<< HEAD
	const fixableList = list.filter( obj => obj.fixable );

	return (
		<>
			<div className={ styles[ 'threat-header' ] }>
				{ fixableList.length > 0 && (
					<Button variant="primary">
						{
							/* translators: Translates to Auto fix all. $s: Number of fixable threats. */
							sprintf( __( 'Auto fix all (%s)', 'jetpack-protect' ), fixableList.length )
						}
					</Button>
				) }
				<Button
					variant="secondary"
					isLoading={ Boolean( scanIsEnqueuing && scanIsEnqueuing === true ) }
					onClick={ handleScanClick() }
				>
					{ __( 'Scan now', 'jetpack-protect' ) }
				</Button>
			</div>
=======

	return (
		<>
>>>>>>> 3f0bc014
			{ ! isSmall && (
				<div className={ styles[ 'accordion-heading' ] }>
					<span>{ __( 'Details', 'jetpack-protect' ) }</span>
					<span>{ __( 'Severity', 'jetpack-protect' ) }</span>
					<span>{ __( 'Auto-fix', 'jetpack-protect' ) }</span>
					<span></span>
				</div>
			) }
			<PaidAccordion>
				{ list.map(
					( {
						context,
						description,
						diff,
						filename,
						fixedIn,
						icon,
						fixable,
						id,
						name,
						severity,
						source,
						table,
						title,
						type,
						version,
					} ) => (
						<ThreatAccordionItem
							context={ context }
							description={ description }
							diff={ diff }
							filename={ filename }
							fixedIn={ fixedIn }
							icon={ icon }
							fixable={ fixable }
							id={ id }
							key={ id }
							name={ name }
							severity={ severity }
							source={ source }
							table={ table }
							title={ title }
							type={ type }
							version={ version }
						/>
					)
				) }
			</PaidAccordion>
			<Text className={ styles[ 'manual-scan' ] } variant="body-small">
				{ manualScan }
			</Text>
		</>
	);
};

export default PaidList;<|MERGE_RESOLUTION|>--- conflicted
+++ resolved
@@ -1,5 +1,5 @@
 import { Text, Button, useBreakpointMatch } from '@automattic/jetpack-components';
-import { useDispatch, useSelect } from '@wordpress/data';
+import { useDispatch } from '@wordpress/data';
 import { createInterpolateElement } from '@wordpress/element';
 import { __, sprintf } from '@wordpress/i18n';
 import React, { useCallback } from 'react';
@@ -137,7 +137,6 @@
 
 const PaidList = ( { list } ) => {
 	const { scan } = useDispatch( STORE_ID );
-	const scanIsEnqueuing = useSelect( select => select( STORE_ID ).getScanIsEnqueuing() );
 
 	const handleScanClick = () => {
 		return event => {
@@ -157,33 +156,9 @@
 	);
 
 	const [ isSmall ] = useBreakpointMatch( [ 'sm', 'lg' ], [ null, '<' ] );
-<<<<<<< HEAD
-	const fixableList = list.filter( obj => obj.fixable );
 
 	return (
 		<>
-			<div className={ styles[ 'threat-header' ] }>
-				{ fixableList.length > 0 && (
-					<Button variant="primary">
-						{
-							/* translators: Translates to Auto fix all. $s: Number of fixable threats. */
-							sprintf( __( 'Auto fix all (%s)', 'jetpack-protect' ), fixableList.length )
-						}
-					</Button>
-				) }
-				<Button
-					variant="secondary"
-					isLoading={ Boolean( scanIsEnqueuing && scanIsEnqueuing === true ) }
-					onClick={ handleScanClick() }
-				>
-					{ __( 'Scan now', 'jetpack-protect' ) }
-				</Button>
-			</div>
-=======
-
-	return (
-		<>
->>>>>>> 3f0bc014
 			{ ! isSmall && (
 				<div className={ styles[ 'accordion-heading' ] }>
 					<span>{ __( 'Details', 'jetpack-protect' ) }</span>
