--- conflicted
+++ resolved
@@ -136,7 +136,6 @@
 			) }
 			{ ! description && <div className={ styles[ 'threat-section' ] }>{ learnMoreButton }</div> }
 			<div className={ styles[ 'threat-footer' ] }>
-<<<<<<< HEAD
 				{ 'ignored' === status && (
 					<Button
 						isDestructive={ true }
@@ -144,16 +143,6 @@
 						onClick={ handleUnignoreThreatClick() }
 					>
 						{ __( 'Unignore threat', 'jetpack-protect' ) }
-=======
-				{ status !== 'ignored' && status !== 'fixed' && (
-					<Button isDestructive={ true } variant="secondary" onClick={ handleIgnoreThreatClick() }>
-						{ __( 'Ignore threat', 'jetpack-protect' ) }
-					</Button>
-				) }
-				{ fixable && status !== 'fixed' && (
-					<Button disabled={ fixerInProgress } onClick={ handleFixThreatClick() }>
-						{ __( 'Fix threat', 'jetpack-protect' ) }
->>>>>>> 92949aba
 					</Button>
 				) }
 				{ 'current' === status && (
