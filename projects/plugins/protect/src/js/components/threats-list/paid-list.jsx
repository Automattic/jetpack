--- conflicted
+++ resolved
@@ -30,11 +30,7 @@
 	severity,
 	status,
 } ) => {
-<<<<<<< HEAD
-	const { viewingScanHistory } = useScanHistory();
-=======
 	const threatsAreFixing = useSelect( select => select( STORE_ID ).getThreatsAreFixing() );
->>>>>>> 674d3a94
 	const { setModal } = useDispatch( STORE_ID );
 	const { recordEvent } = useAnalyticsTracks();
 
@@ -132,8 +128,7 @@
 			) }
 			{ ! description && <div className={ styles[ 'threat-section' ] }>{ learnMoreButton }</div> }
 			<div className={ styles[ 'threat-footer' ] }>
-<<<<<<< HEAD
-				{ viewingScanHistory && 'ignored' === status && (
+				{ 'ignored' === status && (
 					<Button
 						isDestructive={ true }
 						variant="secondary"
@@ -142,18 +137,6 @@
 						{ __( 'Unignore threat', 'jetpack-protect' ) }
 					</Button>
 				) }
-				{ ! viewingScanHistory && (
-					<Button
-						isDestructive={ true }
-						variant="secondary"
-						onClick={ handleIgnoreOrUnignoreThreatClick() }
-					>
-						{ __( 'Ignore threat', 'jetpack-protect' ) }
-					</Button>
-				) }
-				{ fixable && (
-					<Button onClick={ handleFixThreatClick() }>
-=======
 				{ status !== 'ignored' && status !== 'fixed' && (
 					<Button isDestructive={ true } variant="secondary" onClick={ handleIgnoreThreatClick() }>
 						{ __( 'Ignore threat', 'jetpack-protect' ) }
@@ -161,7 +144,6 @@
 				) }
 				{ fixable && status !== 'fixed' && (
 					<Button disabled={ fixerInProgress } onClick={ handleFixThreatClick() }>
->>>>>>> 674d3a94
 						{ __( 'Fix threat', 'jetpack-protect' ) }
 					</Button>
 				) }
@@ -209,14 +191,8 @@
 						description,
 						diff,
 						filename,
-						firstDetected, // todo: still needs a proper fix
-<<<<<<< HEAD
-						first_detected,
+						firstDetected,
 						fixedIn,
-						fixed_in,
-=======
-						fixedIn,
->>>>>>> 674d3a94
 						fixedOn,
 						fixed_on,
 						icon,
@@ -237,13 +213,8 @@
 							description={ description }
 							diff={ diff }
 							filename={ filename }
-<<<<<<< HEAD
-							firstDetected={ firstDetected ?? first_detected }
-							fixedIn={ fixedIn ?? fixed_in }
-=======
 							firstDetected={ firstDetected }
 							fixedIn={ fixedIn }
->>>>>>> 674d3a94
 							fixedOn={ fixedOn ?? fixed_on }
 							icon={ icon }
 							fixable={ fixable }
