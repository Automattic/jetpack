import { H3, Text } from '@automattic/jetpack-components';
import { createInterpolateElement } from '@wordpress/element';
import { sprintf, __, _n } from '@wordpress/i18n';
import { useMemo, useState } from 'react';
import useProtectData from '../../hooks/use-protect-data';
<<<<<<< HEAD
import useScanHistory from '../../hooks/use-scan-history';
=======
import OnboardingPopover from '../onboarding-popover';
import ScanButton from '../scan-button';
>>>>>>> 674d3a94
import styles from './styles.module.scss';

const ProtectCheck = () => (
	<svg width="80" height="96" viewBox="0 0 80 96" fill="none" xmlns="http://www.w3.org/2000/svg">
		<path
			fillRule="evenodd"
			clipRule="evenodd"
			d="M40 0.00634766L80 17.7891V44.2985C80 66.8965 65.1605 88.2927 44.2352 95.0425C41.4856 95.9295 38.5144 95.9295 35.7648 95.0425C14.8395 88.2927 0 66.8965 0 44.2985V17.7891L40 0.00634766Z"
			fill="#069E08"
		/>
		<path
			fillRule="evenodd"
			clipRule="evenodd"
			d="M60.9 33.6909L35.375 67.9124L19.2047 55.9263L22.7848 51.1264L34.1403 59.5436L56.0851 30.122L60.9 33.6909Z"
			fill="white"
		/>
	</svg>
);

/**
 * Time Since
 *
 * @param {string} date - The past date to compare to the current date.
 * @returns {string} - A description of the amount of time between a date and now, i.e. "5 minutes ago".
 */
const timeSince = date => {
	const now = new Date();
	const offset = now.getTimezoneOffset() * 60000;

	const seconds = Math.floor( ( new Date( now.getTime() + offset ).getTime() - date ) / 1000 );

	let interval = seconds / 31536000; // 364 days
	if ( interval > 1 ) {
		return sprintf(
			// translators: placeholder is a number amount of years i.e. "5 years ago".
			_n( '%s year ago', '%s years ago', Math.floor( interval ), 'jetpack-protect' ),
			Math.floor( interval )
		);
	}

	interval = seconds / 2592000; // 30 days
	if ( interval > 1 ) {
		return sprintf(
			// translators: placeholder is a number amount of months i.e. "5 months ago".
			_n( '%s month ago', '%s months ago', Math.floor( interval ), 'jetpack-protect' ),
			Math.floor( interval )
		);
	}

	interval = seconds / 86400; // 1 day
	if ( interval > 1 ) {
		return sprintf(
			// translators: placeholder is a number amount of days i.e. "5 days ago".
			_n( '%s day ago', '%s days ago', Math.floor( interval ), 'jetpack-protect' ),
			Math.floor( interval )
		);
	}

	interval = seconds / 3600; // 1 hour
	if ( interval > 1 ) {
		return sprintf(
			// translators: placeholder is a number amount of hours i.e. "5 hours ago".
			_n( '%s hour ago', '%s hours ago', Math.floor( interval ), 'jetpack-protect' ),
			Math.floor( interval )
		);
	}

	interval = seconds / 60; // 1 minute
	if ( interval > 1 ) {
		return sprintf(
			// translators: placeholder is a number amount of minutes i.e. "5 minutes ago".
			_n( '%s minute ago', '%s minutes ago', Math.floor( interval ), 'jetpack-protect' ),
			Math.floor( interval )
		);
	}

	return __( 'a few seconds ago', 'jetpack-protect' );
};

const EmptyList = () => {
<<<<<<< HEAD
	const { lastChecked } = useProtectData();
	const { viewingScanHistory } = useScanHistory();
=======
	const { lastChecked, hasRequiredPlan } = useProtectData();

	const [ dailyAndManualScansPopoverAnchor, setDailyAndManualScansPopoverAnchor ] =
		useState( null );
>>>>>>> 674d3a94

	const timeSinceLastScan = useMemo( () => {
		return lastChecked ? timeSince( Date.parse( lastChecked ) ) : null;
	}, [ lastChecked ] );

	return (
		<div className={ styles.empty }>
			<ProtectCheck />
			<H3 weight="bold" mt={ 8 }>
				{ __( "Don't worry about a thing", 'jetpack-protect' ) }
			</H3>
<<<<<<< HEAD
			<Text>
				{ viewingScanHistory
					? __(
							'So far, there are no threats in your scan history for the current filter.',
=======
			<Text mb={ 4 }>
				{ createInterpolateElement(
					sprintf(
						// translators: placeholder is the amount of time since the last scan, i.e. "5 minutes ago".
						__(
							'The last Protect scan ran <strong>%s</strong> and everything looked great.',
>>>>>>> 674d3a94
							'jetpack-protect'
					  )
					: createInterpolateElement(
							sprintf(
								// translators: placeholder is the amount of time since the last scan, i.e. "5 minutes ago".
								__(
									'The last Protect scan ran <strong>%s</strong> and everything looked great.',
									'jetpack-protect'
								),
								timeSinceLastScan
							),
							{
								strong: <strong />,
							}
					  ) }
			</Text>
			{ hasRequiredPlan && (
				<>
					<ScanButton ref={ setDailyAndManualScansPopoverAnchor } />
					<OnboardingPopover
						id="paid-daily-and-manual-scans"
						position={ 'bottom middle' }
						anchor={ dailyAndManualScansPopoverAnchor }
					/>
				</>
			) }
		</div>
	);
};

export default EmptyList;<|MERGE_RESOLUTION|>--- conflicted
+++ resolved
@@ -3,12 +3,8 @@
 import { sprintf, __, _n } from '@wordpress/i18n';
 import { useMemo, useState } from 'react';
 import useProtectData from '../../hooks/use-protect-data';
-<<<<<<< HEAD
-import useScanHistory from '../../hooks/use-scan-history';
-=======
 import OnboardingPopover from '../onboarding-popover';
 import ScanButton from '../scan-button';
->>>>>>> 674d3a94
 import styles from './styles.module.scss';
 
 const ProtectCheck = () => (
@@ -89,15 +85,10 @@
 };
 
 const EmptyList = () => {
-<<<<<<< HEAD
-	const { lastChecked } = useProtectData();
-	const { viewingScanHistory } = useScanHistory();
-=======
 	const { lastChecked, hasRequiredPlan } = useProtectData();
 
 	const [ dailyAndManualScansPopoverAnchor, setDailyAndManualScansPopoverAnchor ] =
 		useState( null );
->>>>>>> 674d3a94
 
 	const timeSinceLastScan = useMemo( () => {
 		return lastChecked ? timeSince( Date.parse( lastChecked ) ) : null;
@@ -109,19 +100,12 @@
 			<H3 weight="bold" mt={ 8 }>
 				{ __( "Don't worry about a thing", 'jetpack-protect' ) }
 			</H3>
-<<<<<<< HEAD
-			<Text>
-				{ viewingScanHistory
-					? __(
-							'So far, there are no threats in your scan history for the current filter.',
-=======
 			<Text mb={ 4 }>
 				{ createInterpolateElement(
 					sprintf(
 						// translators: placeholder is the amount of time since the last scan, i.e. "5 minutes ago".
 						__(
 							'The last Protect scan ran <strong>%s</strong> and everything looked great.',
->>>>>>> 674d3a94
 							'jetpack-protect'
 					  )
 					: createInterpolateElement(
