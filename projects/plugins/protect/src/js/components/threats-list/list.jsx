--- conflicted
+++ resolved
@@ -1,6 +1,3 @@
-<<<<<<< HEAD
-import { Text, Button } from '@automattic/jetpack-components';
-=======
 import {
 	Text,
 	Button,
@@ -8,7 +5,6 @@
 	ContextualUpgradeTrigger,
 } from '@automattic/jetpack-components';
 import { useProductCheckoutWorkflow } from '@automattic/jetpack-connection';
->>>>>>> 8bbb995c
 import { __, sprintf } from '@wordpress/i18n';
 import React, { useCallback } from 'react';
 import useAnalyticsTracks from '../../hooks/use-analytics-tracks';
@@ -16,7 +12,7 @@
 import { SECURITY_BUNDLE } from '../admin-page';
 import styles from './styles.module.scss';
 
-<<<<<<< HEAD
+
 const ThreatAccordionItem = ( {
 	id,
 	name,
@@ -29,8 +25,6 @@
 	source,
 } ) => {
 	const { recordEvent } = useAnalyticsTracks();
-=======
-const ThreatAccordionItem = ( { id, name, version, title, description, icon, fixedIn, type } ) => {
 	const { adminUrl } = window.jetpackProtectInitialState || {};
 	const { run } = useProductCheckoutWorkflow( {
 		productSlug: SECURITY_BUNDLE,
@@ -42,7 +36,7 @@
 		'jetpack_protect_vulnerability_list_get_security_link_click',
 		run
 	);
->>>>>>> 8bbb995c
+
 
 	const learnMoreButton = source ? (
 		<Button variant="link" isExternalLink={ true } weight="regular" href={ source }>
