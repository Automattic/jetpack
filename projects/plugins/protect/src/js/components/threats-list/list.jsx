import { Text, Button, ContextualUpgradeTrigger } from '@automattic/jetpack-components';
import { useProductCheckoutWorkflow } from '@automattic/jetpack-connection';
import { useDispatch } from '@wordpress/data';
import { __, sprintf } from '@wordpress/i18n';
import React, { useCallback } from 'react';
import useAnalyticsTracks from '../../hooks/use-analytics-tracks';
import useProtectData from '../../hooks/use-protect-data';
import { STORE_ID } from '../../state/store';
import Accordion, { AccordionItem } from '../accordion';
<<<<<<< HEAD
import { JETPACK_SCAN } from '../admin-page';
=======
import { SECURITY_BUNDLE } from '../admin-page';
import DiffViewer from '../diff-viewer';
import MarkedLines from '../marked-lines';
>>>>>>> ebfbe7c5
import styles from './styles.module.scss';

const ThreatAccordionItem = ( {
	context,
	description,
	diff,
	filename,
	fixedIn,
	icon,
	id,
	name,
	source,
	table,
	title,
	type,
	version,
	severity,
} ) => {
	const { setModal } = useDispatch( STORE_ID );

	const { securityBundle } = useProtectData();
	const { hasRequiredPlan } = securityBundle;

	const { adminUrl } = window.jetpackProtectInitialState || {};
	const { run } = useProductCheckoutWorkflow( {
		productSlug: JETPACK_SCAN,
		redirectUrl: adminUrl,
	} );

	const { recordEventHandler } = useAnalyticsTracks();
	const getScan = recordEventHandler(
		'jetpack_protect_vulnerability_list_get_scan_link_click',
		run
	);

	const learnMoreButton = source ? (
		<Button variant="link" isExternalLink={ true } weight="regular" href={ source }>
			{ __( 'See more technical details of this threat', 'jetpack-protect' ) }
		</Button>
	) : null;

	/**
	 * Get Label
	 *
	 * @returns {string} Threat label based on the assumed threat type (extension, file, database, etc).
	 */
	const getLabel = useCallback( () => {
		if ( name && version ) {
			// Extension threat i.e. "Woocommerce (3.0.0)"
			return `${ name } (${ version })`;
		}

		if ( filename ) {
			// File threat i.e. "index.php"
			return filename.split( '/' ).pop();
		}

		if ( table ) {
			// Database threat i.e. "wp_posts"
			return table;
		}
	}, [ filename, name, table, version ] );

	const handleIgnoreThreatClick = () => {
		return event => {
			event.preventDefault();
			setModal( {
				type: 'IGNORE_THREAT',
				props: { id, label: getLabel(), title, icon, severity },
			} );
		};
	};

	return (
		<AccordionItem
			id={ id }
			label={ getLabel() }
			title={ title }
			icon={ icon }
			onOpen={ useCallback( () => {
				if ( ! [ 'core', 'plugin', 'theme' ].includes( type ) ) {
					return;
				}
				recordEventHandler( `jetpack_protect_${ type }_vulnerability_open` );
			}, [ recordEventHandler, type ] ) }
		>
			{ description && (
				<div className={ styles[ 'threat-section' ] }>
					<Text variant="title-small" mb={ 2 }>
						{ __( 'What is the problem?', 'jetpack-protect' ) }
					</Text>
					<Text mb={ 2 }>{ description }</Text>
					{ learnMoreButton }
				</div>
			) }
			{ ( filename || context || diff ) && (
				<Text variant="title-small" mb={ 2 }>
					{ __( 'The technical details', 'jetpack-protect' ) }
				</Text>
			) }
			{ filename && (
				<>
					<Text mb={ 2 }>
						{
							/* translators: filename follows in separate line; e.g. "PHP.Injection.5 in: `post.php`" */
							__( 'Threat found in file:', 'jetpack-protect' )
						}
						<pre className={ styles[ 'threat-filename' ] }>{ filename }</pre>
					</Text>
				</>
			) }
			{ context && <MarkedLines context={ context } /> }
			{ diff && <DiffViewer diff={ diff } /> }
			{ fixedIn && (
				<div className={ styles[ 'threat-section' ] }>
					<Text variant="title-small" mb={ 2 }>
						{ __( 'How to fix it?', 'jetpack-protect' ) }
					</Text>
					<Text mb={ 2 }>
						{
							/* translators: Translates to Update to. %1$s: Name. %2$s: Fixed version */
							sprintf( __( 'Update to %1$s %2$s', 'jetpack-protect' ), name, fixedIn )
						}
					</Text>
					<ContextualUpgradeTrigger
						description={ __(
							'Looking for advanced scan results and one-click fixes?',
							'jetpack-protect'
						) }
						cta={ __( 'Upgrade Jetpack Protect now', 'jetpack-protect' ) }
						onClick={ getScan }
						className={ styles[ 'threat-item-cta' ] }
					/>
				</div>
			) }
			{ ! description && <div className={ styles[ 'threat-section' ] }>{ learnMoreButton }</div> }
			{ hasRequiredPlan && (
				<div className={ styles[ 'threat-footer' ] }>
					<Button isDestructive={ true } variant="secondary" onClick={ handleIgnoreThreatClick() }>
						{ __( 'Ignore threat', 'jetpack-protect' ) }
					</Button>
				</div>
			) }
		</AccordionItem>
	);
};

const List = ( { list } ) => {
	return (
		<Accordion>
			{ list.map(
				( {
					context,
					description,
					diff,
					filename,
					fixedIn,
					icon,
					id,
					name,
					severity,
					source,
					table,
					title,
					type,
					version,
				} ) => (
					<ThreatAccordionItem
						context={ context }
						description={ description }
						diff={ diff }
						filename={ filename }
						fixedIn={ fixedIn }
						icon={ icon }
						id={ id }
						key={ id }
						name={ name }
						severity={ severity }
						source={ source }
						table={ table }
						title={ title }
						type={ type }
						version={ version }
					/>
				)
			) }
		</Accordion>
	);
};

export default List;<|MERGE_RESOLUTION|>--- conflicted
+++ resolved
@@ -7,13 +7,9 @@
 import useProtectData from '../../hooks/use-protect-data';
 import { STORE_ID } from '../../state/store';
 import Accordion, { AccordionItem } from '../accordion';
-<<<<<<< HEAD
 import { JETPACK_SCAN } from '../admin-page';
-=======
-import { SECURITY_BUNDLE } from '../admin-page';
 import DiffViewer from '../diff-viewer';
 import MarkedLines from '../marked-lines';
->>>>>>> ebfbe7c5
 import styles from './styles.module.scss';
 
 const ThreatAccordionItem = ( {
@@ -34,8 +30,8 @@
 } ) => {
 	const { setModal } = useDispatch( STORE_ID );
 
-	const { securityBundle } = useProtectData();
-	const { hasRequiredPlan } = securityBundle;
+	const { jetpackScan } = useProtectData();
+	const { hasRequiredPlan } = jetpackScan;
 
 	const { adminUrl } = window.jetpackProtectInitialState || {};
 	const { run } = useProductCheckoutWorkflow( {
