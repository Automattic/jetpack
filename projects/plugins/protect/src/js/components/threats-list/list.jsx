--- conflicted
+++ resolved
@@ -4,12 +4,9 @@
 import React, { useCallback } from 'react';
 import useAnalyticsTracks from '../../hooks/use-analytics-tracks';
 import Accordion, { AccordionItem } from '../accordion';
-<<<<<<< HEAD
 import DiffViewer from '../diff-viewer';
 import MarkedLines from '../marked-lines';
-=======
 import { SECURITY_BUNDLE } from '../admin-page';
->>>>>>> eeb1e1af
 import styles from './styles.module.scss';
 
 const ThreatAccordionItem = ( {
