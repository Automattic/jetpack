--- conflicted
+++ resolved
@@ -1,11 +1,7 @@
 import { Container, Col, Title } from '@automattic/jetpack-components';
 import { __, sprintf } from '@wordpress/i18n';
-<<<<<<< HEAD
-import React from 'react';
+import React, { useCallback } from 'react';
 import useProtectData from '../../hooks/use-protect-data';
-=======
-import React, { useCallback } from 'react';
->>>>>>> dab3b7d2
 import EmptyList from './empty';
 import FreeList from './free-list';
 import ThreatsNavigation from './navigation';
@@ -14,8 +10,8 @@
 import useThreatsList from './use-threats-list';
 
 const ThreatsList = () => {
-	const { securityBundle } = useProtectData();
-	const { hasRequiredPlan } = securityBundle;
+	const { jetpackScan } = useProtectData();
+	const { hasRequiredPlan } = jetpackScan;
 	const { item, list, selected, setSelected } = useThreatsList();
 
 	const getTitle = useCallback( () => {
@@ -29,20 +25,23 @@
 			case 'files':
 				return sprintf(
 					/* translators: placeholder is the amount of file threats found on the site. */
-					__( '%s file threats', 'jetpack-protect' ),
-					list.length
+					__( '%1$s file %2$s', 'jetpack-protect' ),
+					list.length,
+					list.length === 1 ? 'threat' : 'threats'
 				);
 			case 'database':
 				return sprintf(
 					/* translators: placeholder is the amount of database threats found on the site. */
-					__( '%s database threats', 'jetpack-protect' ),
-					list.length
+					__( '%1$s database %2$s', 'jetpack-protect' ),
+					list.length,
+					list.length === 1 ? 'threat' : 'threats'
 				);
 			default:
 				return sprintf(
 					/* translators: Translates to Update to. %1$s: Name. %2$s: Fixed version */
-					__( '%1$s threats in your %2$s %3$s', 'jetpack-protect' ),
+					__( '%1$s %2$s in your %3$s %4$s', 'jetpack-protect' ),
 					list.length,
+					list.length === 1 ? 'threat' : 'threats',
 					item?.name,
 					item?.version
 				);
@@ -57,28 +56,10 @@
 			<Col lg={ 8 }>
 				{ list?.length > 0 ? (
 					<>
-<<<<<<< HEAD
 						<Title className={ styles[ 'list-title' ] } mb={ 3 }>
-							{ selected === 'all'
-								? sprintf(
-										/* translators: Translates to Update to. %1$s: Name. %2$s: Fixed version */
-										__( 'All %s threats', 'jetpack-protect' ),
-										list.length
-								  )
-								: sprintf(
-										/* translators: Translates to Update to. %1$s: Name. %2$s: Fixed version */
-										__( '%1$s %2$s in %3$s %4$s', 'jetpack-protect' ),
-										list.length,
-										list.length === 1 ? 'threat' : 'threats',
-										item?.name,
-										item?.version
-								  ) }
+							{ getTitle() }
 						</Title>
 						{ hasRequiredPlan ? <PaidList list={ list } /> : <FreeList list={ list } /> }
-=======
-						<Title mb={ 3 }>{ getTitle() }</Title>
-						<List list={ list } />
->>>>>>> dab3b7d2
 					</>
 				) : (
 					<EmptyList />
