<<<<<<< HEAD
import { Container, Col, Title, Button, useBreakpointMatch } from '@automattic/jetpack-components';
import { useDispatch } from '@wordpress/data';
=======
import {
	Container,
	Col,
	Title,
	Button,
	useBreakpointMatch,
	Text,
} from '@automattic/jetpack-components';
import { useDispatch } from '@wordpress/data';
import { createInterpolateElement } from '@wordpress/element';
>>>>>>> 92949aba
import { __, sprintf } from '@wordpress/i18n';
import React, { useCallback, useState } from 'react';
import useProtectData from '../../hooks/use-protect-data';
import { STORE_ID } from '../../state/store';
import OnboardingPopover from '../onboarding-popover';
import ScanButton from '../scan-button';
import EmptyList from './empty';
import FreeList from './free-list';
import ThreatsNavigation from './navigation';
import PaidList from './paid-list';
import styles from './styles.module.scss';
import useThreatsList from './use-threats-list';

const ThreatsList = () => {
	const { hasRequiredPlan } = useProtectData();
	const { item, list, selected, setSelected } = useThreatsList();
	const fixableList = list.filter( obj => obj.fixable );
	const [ isSm ] = useBreakpointMatch( 'sm' );

	// Popover anchors
	const [ yourScanResultsPopoverAnchor, setYourScanResultsPopoverAnchor ] = useState( null );
	const [ understandSeverityPopoverAnchor, setUnderstandSeverityPopoverAnchor ] = useState( null );

	const { setModal } = useDispatch( STORE_ID );

	const [ fixAllThreatsPopoverAnchor, setFixAllThreatsPopoverAnchor ] = useState( null );
	const [ dailyAndManualScansPopoverAnchor, setDailyAndManualScansPopoverAnchor ] =
		useState( null );

	const handleFixAllThreatsClick = threatList => {
		return event => {
			event.preventDefault();
			setModal( {
				type: 'FIX_ALL_THREATS',
				props: { threatList },
			} );
		};
	};

	const getTitle = useCallback( () => {
		switch ( selected ) {
			case 'all':
				if ( list.length === 1 ) {
					return __( 'All threats', 'jetpack-protect' );
				}
				return sprintf(
					/* translators: placeholder is the amount of threats found on the site. */
					__( 'All %s threats', 'jetpack-protect' ),
					list.length
				);
			case 'wordpress':
				return sprintf(
					/* translators: placeholder is the amount of WordPress threats found on the site. */
					__( '%1$s WordPress %2$s', 'jetpack-protect' ),
					list.length,
					list.length === 1 ? 'threat' : 'threats'
				);
			case 'files':
				return sprintf(
					/* translators: placeholder is the amount of file threats found on the site. */
					__( '%1$s file %2$s', 'jetpack-protect' ),
					list.length,
					list.length === 1 ? 'threat' : 'threats'
				);
			case 'database':
				return sprintf(
					/* translators: placeholder is the amount of database threats found on the site. */
					__( '%1$s database %2$s', 'jetpack-protect' ),
					list.length,
					list.length === 1 ? 'threat' : 'threats'
				);
			default:
				return sprintf(
					/* translators: Translates to Update to. %1$s: Name. %2$s: Fixed version */
					__( '%1$s %2$s in %3$s %4$s', 'jetpack-protect' ),
					list.length,
					list.length === 1 ? 'threat' : 'threats',
					item?.name,
					item?.version
				);
		}
	}, [ selected, list, item ] );

	return (
		<Container fluid horizontalSpacing={ 0 } horizontalGap={ 3 }>
			<Col lg={ 4 }>
				<div ref={ setYourScanResultsPopoverAnchor }>
					<ThreatsNavigation selected={ selected } onSelect={ setSelected } />
				</div>
				<OnboardingPopover
					id={ hasRequiredPlan ? 'paid-scan-results' : 'free-scan-results' }
					position="top"
					anchor={ yourScanResultsPopoverAnchor }
				/>
			</Col>
			<Col lg={ 8 }>
				{ list?.length > 0 ? (
					<>
						<div className={ styles[ 'list-header' ] }>
							<Title className={ styles[ 'list-title' ] }>{ getTitle() }</Title>
							{ hasRequiredPlan && (
								<div className={ styles[ 'list-header__controls' ] }>
									{ fixableList.length > 0 && (
										<>
											<Button
												ref={ setFixAllThreatsPopoverAnchor }
												variant="primary"
												onClick={ handleFixAllThreatsClick( fixableList ) }
											>
												{ sprintf(
													/* translators: Translates to Show auto fixers $s: Number of fixable threats. */
													__( 'Show auto fixers (%s)', 'jetpack-protect' ),
													fixableList.length
												) }
											</Button>
											<OnboardingPopover
												id="paid-fix-all-threats"
												position={ isSm ? 'bottom right' : 'middle left' }
												anchor={ fixAllThreatsPopoverAnchor }
											/>
										</>
									) }
									<div>
										<ScanButton ref={ setDailyAndManualScansPopoverAnchor } />
										<OnboardingPopover
											id="paid-daily-and-manual-scans"
											position={ isSm ? 'bottom left' : 'middle left' }
											anchor={ dailyAndManualScansPopoverAnchor }
										/>
									</div>
								</div>
							) }
						</div>
						{ hasRequiredPlan ? (
							<>
								<div ref={ setUnderstandSeverityPopoverAnchor }>
									<PaidList list={ list } />
									<Text className={ styles[ 'manual-scan' ] } variant="body-small">
										{ createInterpolateElement(
											__(
												'If you have manually fixed any of the threats listed above, <manualScanLink>you can run a manual scan now</manualScanLink> or wait for Jetpack to scan your site later today.',
												'jetpack-protect'
											),
											{
												manualScanLink: <ScanButton variant="link" />,
											}
										) }
									</Text>
								</div>
								<OnboardingPopover
									id="paid-understand-severity"
									position="top"
									anchor={ understandSeverityPopoverAnchor }
								/>
							</>
						) : (
							<FreeList list={ list } />
						) }
					</>
				) : (
					<EmptyList />
				) }
			</Col>
		</Container>
	);
};

export default ThreatsList;<|MERGE_RESOLUTION|>--- conflicted
+++ resolved
@@ -1,7 +1,3 @@
-<<<<<<< HEAD
-import { Container, Col, Title, Button, useBreakpointMatch } from '@automattic/jetpack-components';
-import { useDispatch } from '@wordpress/data';
-=======
 import {
 	Container,
 	Col,
@@ -12,7 +8,6 @@
 } from '@automattic/jetpack-components';
 import { useDispatch } from '@wordpress/data';
 import { createInterpolateElement } from '@wordpress/element';
->>>>>>> 92949aba
 import { __, sprintf } from '@wordpress/i18n';
 import React, { useCallback, useState } from 'react';
 import useProtectData from '../../hooks/use-protect-data';
