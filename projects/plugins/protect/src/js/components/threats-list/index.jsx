import { Container, Col, Title, Button, useBreakpointMatch } from '@automattic/jetpack-components';
import { useDispatch } from '@wordpress/data';
import { __, sprintf } from '@wordpress/i18n';
import React, { useCallback, useState } from 'react';
import useProtectData from '../../hooks/use-protect-data';
import useScanHistory from '../../hooks/use-scan-history';
import { STORE_ID } from '../../state/store';
import OnboardingPopover from '../onboarding-popover';
import ScanButton from '../scan-button';
import EmptyList from './empty';
import FreeList from './free-list';
import ThreatsNavigation from './navigation';
import PaidList from './paid-list';
import styles from './styles.module.scss';
import useThreatsList from './use-threats-list';

const ThreatsList = () => {
	const { hasRequiredPlan } = useProtectData();
	const { viewingScanHistory, handleHistoryClick, allScanHistoryIsLoading } = useScanHistory();
	const { item, list, selected, setSelected } = useThreatsList();
	const fixableList = list.filter( obj => obj.fixable );
	const [ isSm ] = useBreakpointMatch( 'sm' );

	// Popover anchors
	const [ yourScanResultsPopoverAnchor, setYourScanResultsPopoverAnchor ] = useState( null );
	const [ understandSeverityPopoverAnchor, setUnderstandSeverityPopoverAnchor ] = useState( null );

	const { setModal } = useDispatch( STORE_ID );

	const [ fixAllThreatsPopoverAnchor, setFixAllThreatsPopoverAnchor ] = useState( null );
	const [ dailyAndManualScansPopoverAnchor, setDailyAndManualScansPopoverAnchor ] =
		useState( null );

	const handleFixAllThreatsClick = threatList => {
		return event => {
			event.preventDefault();
			setModal( {
				type: 'FIX_ALL_THREATS',
				props: { threatList },
			} );
		};
	};

	const getTitle = useCallback( () => {
		switch ( selected ) {
			case 'all':
				if ( list.length === 1 ) {
					return __( 'All threats', 'jetpack-protect' );
				}
				return sprintf(
					/* translators: placeholder is the amount of threats found on the site. */
					__( 'All %s threats', 'jetpack-protect' ),
					list.length
				);
			case 'wordpress':
				return sprintf(
					/* translators: placeholder is the amount of WordPress threats found on the site. */
					__( '%1$s WordPress %2$s', 'jetpack-protect' ),
					list.length,
					list.length === 1 ? 'threat' : 'threats'
				);
			case 'files':
				return sprintf(
					/* translators: placeholder is the amount of file threats found on the site. */
					__( '%1$s file %2$s', 'jetpack-protect' ),
					list.length,
					list.length === 1 ? 'threat' : 'threats'
				);
			case 'database':
				return sprintf(
					/* translators: placeholder is the amount of database threats found on the site. */
					__( '%1$s database %2$s', 'jetpack-protect' ),
					list.length,
					list.length === 1 ? 'threat' : 'threats'
				);
			default:
				return sprintf(
					/* translators: Translates to Update to. %1$s: Name. %2$s: Fixed version */
					__( '%1$s %2$s in %3$s %4$s', 'jetpack-protect' ),
					list.length,
					list.length === 1 ? 'threat' : 'threats',
					item?.name,
					item?.version
				);
		}
	}, [ selected, list, item ] );

	return (
		<Container fluid horizontalSpacing={ 0 } horizontalGap={ 3 }>
			<Col lg={ 4 }>
				<div ref={ setYourScanResultsPopoverAnchor }>
					<ThreatsNavigation selected={ selected } onSelect={ setSelected } />
				</div>
				<OnboardingPopover
					id={ hasRequiredPlan ? 'paid-scan-results' : 'free-scan-results' }
					position="top"
					anchor={ yourScanResultsPopoverAnchor }
				/>
			</Col>
			<Col lg={ 8 }>
				{ list?.length > 0 ? (
					<>
						<div className={ styles[ 'list-header' ] }>
							<Title className={ styles[ 'list-title' ] }>{ getTitle() }</Title>
<<<<<<< HEAD
							{ hasRequiredPlan && ! viewingScanHistory && (
								<>
=======
							{ hasRequiredPlan && (
								<div className={ styles[ 'list-header__controls' ] }>
>>>>>>> 674d3a94
									{ fixableList.length > 0 && (
										<>
											<Button
												ref={ setFixAllThreatsPopoverAnchor }
												variant="primary"
												onClick={ handleFixAllThreatsClick( fixableList ) }
											>
												{ sprintf(
													/* translators: Translates to Auto fix all. $s: Number of fixable threats. */
													__( 'Auto fix all (%s)', 'jetpack-protect' ),
													fixableList.length
												) }
											</Button>
											<OnboardingPopover
												id="paid-fix-all-threats"
												position={ isSm ? 'bottom right' : 'middle left' }
												anchor={ fixAllThreatsPopoverAnchor }
											/>
										</>
									) }
<<<<<<< HEAD
									<Button
										ref={ setDailyAndManualScansPopoverAnchor }
										variant="secondary"
										className={ styles[ 'list-header-button' ] }
										isLoading={ scanIsEnqueuing }
										onClick={ handleScanClick() }
									>
										{ __( 'Scan now', 'jetpack-protect' ) }
									</Button>
									<OnboardingPopover
										id="paid-daily-and-manual-scans"
										position={ isSm ? 'bottom left' : 'middle left' }
										anchor={ dailyAndManualScansPopoverAnchor }
									/>
									<Button
										variant="secondary"
										className={ styles[ 'list-header-button' ] }
										onClick={ handleHistoryClick }
										isLoading={ allScanHistoryIsLoading }
									>
										{ __( 'History', 'jetpack-protect' ) }
									</Button>
								</>
=======
									<div>
										<ScanButton ref={ setDailyAndManualScansPopoverAnchor } />
										<OnboardingPopover
											id="paid-daily-and-manual-scans"
											position={ isSm ? 'bottom left' : 'middle left' }
											anchor={ dailyAndManualScansPopoverAnchor }
										/>
									</div>
								</div>
>>>>>>> 674d3a94
							) }
						</div>
						{ hasRequiredPlan ? (
							<>
								<div ref={ setUnderstandSeverityPopoverAnchor }>
									<PaidList list={ list } />
								</div>
								<OnboardingPopover
									id="paid-understand-severity"
									position="top"
									anchor={ understandSeverityPopoverAnchor }
								/>
							</>
						) : (
							<FreeList list={ list } />
						) }
					</>
				) : (
					<EmptyList />
				) }
			</Col>
		</Container>
	);
};

export default ThreatsList;<|MERGE_RESOLUTION|>--- conflicted
+++ resolved
@@ -102,13 +102,8 @@
 					<>
 						<div className={ styles[ 'list-header' ] }>
 							<Title className={ styles[ 'list-title' ] }>{ getTitle() }</Title>
-<<<<<<< HEAD
-							{ hasRequiredPlan && ! viewingScanHistory && (
-								<>
-=======
 							{ hasRequiredPlan && (
 								<div className={ styles[ 'list-header__controls' ] }>
->>>>>>> 674d3a94
 									{ fixableList.length > 0 && (
 										<>
 											<Button
@@ -129,31 +124,6 @@
 											/>
 										</>
 									) }
-<<<<<<< HEAD
-									<Button
-										ref={ setDailyAndManualScansPopoverAnchor }
-										variant="secondary"
-										className={ styles[ 'list-header-button' ] }
-										isLoading={ scanIsEnqueuing }
-										onClick={ handleScanClick() }
-									>
-										{ __( 'Scan now', 'jetpack-protect' ) }
-									</Button>
-									<OnboardingPopover
-										id="paid-daily-and-manual-scans"
-										position={ isSm ? 'bottom left' : 'middle left' }
-										anchor={ dailyAndManualScansPopoverAnchor }
-									/>
-									<Button
-										variant="secondary"
-										className={ styles[ 'list-header-button' ] }
-										onClick={ handleHistoryClick }
-										isLoading={ allScanHistoryIsLoading }
-									>
-										{ __( 'History', 'jetpack-protect' ) }
-									</Button>
-								</>
-=======
 									<div>
 										<ScanButton ref={ setDailyAndManualScansPopoverAnchor } />
 										<OnboardingPopover
@@ -163,7 +133,6 @@
 										/>
 									</div>
 								</div>
->>>>>>> 674d3a94
 							) }
 						</div>
 						{ hasRequiredPlan ? (
