import { useBreakpointMatch } from '@automattic/jetpack-components';
import { __ } from '@wordpress/i18n';
import {
	wordpress as coreIcon,
	plugins as pluginsIcon,
	warning as warningIcon,
	color as themesIcon,
	code as filesIcon,
	grid as databaseIcon,
} from '@wordpress/icons';
import { useCallback } from 'react';
import useAnalyticsTracks from '../../hooks/use-analytics-tracks';
import useProtectData from '../../hooks/use-protect-data';
import Navigation, { NavigationItem, NavigationGroup } from '../navigation';

const ThreatsNavigation = ( { selected, onSelect } ) => {
	const {
		plugins,
		themes,
		numThreats,
		numCoreThreats,
		numFilesThreats,
		numDatabaseThreats,
<<<<<<< HEAD
		securityBundle,
	} = useProtectData();
	const { hasRequiredPlan } = securityBundle;
=======
		jetpackScan,
	} = useProtectData();
	const { hasRequiredPlan } = jetpackScan;
>>>>>>> dab3b7d2
	const { recordEvent } = useAnalyticsTracks();
	const [ isSmallOrLarge ] = useBreakpointMatch( 'lg', '<' );

	const trackNavigationClickAll = useCallback( () => {
		recordEvent( 'jetpack_protect_navigation_all_click' );
	}, [ recordEvent ] );

	const trackNavigationClickCore = useCallback( () => {
		recordEvent( 'jetpack_protect_navigation_core_click' );
	}, [ recordEvent ] );

	const trackNavigationClickPlugin = useCallback( () => {
		recordEvent( 'jetpack_protect_navigation_plugin_click' );
	}, [ recordEvent ] );

	const trackNavigationClickTheme = useCallback( () => {
		recordEvent( 'jetpack_protect_navigation_theme_click' );
	}, [ recordEvent ] );

	const trackNavigationClickFiles = useCallback( () => {
		recordEvent( 'jetpack_protect_navigation_file_click' );
	}, [ recordEvent ] );

	const trackNavigationClickDatabase = useCallback( () => {
		recordEvent( 'jetpack_protect_navigation_database_click' );
	}, [ recordEvent ] );

	return (
		<Navigation
			selected={ selected }
			onSelect={ onSelect }
			mode={ isSmallOrLarge ? 'dropdown' : 'list' }
		>
			<NavigationItem
				initial
				id="all"
				label={ __( 'All threats', 'jetpack-protect' ) }
				icon={ warningIcon }
				badge={ numThreats }
				disabled={ numThreats <= 0 }
				onClick={ trackNavigationClickAll }
				checked={ true }
			/>
			<NavigationItem
				id="wordpress"
				label={ __( 'WordPress', 'jetpack-protect' ) }
				icon={ coreIcon }
				badge={ numCoreThreats }
				disabled={ numCoreThreats <= 0 }
				onClick={ trackNavigationClickCore }
				checked={ true }
			/>
			<NavigationGroup label={ __( 'Plugins', 'jetpack-protect' ) } icon={ pluginsIcon }>
				{ plugins.map( ( { name, threats, checked } ) => (
					<NavigationItem
						key={ name }
						id={ name }
						label={ name }
						checked={ checked }
						badge={ threats?.length }
						disabled={ threats?.length <= 0 }
						onClick={ trackNavigationClickPlugin }
					/>
				) ) }
			</NavigationGroup>
			<NavigationGroup label={ __( 'Themes', 'jetpack-protect' ) } icon={ themesIcon }>
				{ themes.map( ( { name, threats, checked } ) => (
					<NavigationItem
						key={ name }
						id={ name }
						label={ name }
						checked={ checked }
						badge={ threats?.length }
						disabled={ threats?.length <= 0 }
						onClick={ trackNavigationClickTheme }
					/>
				) ) }
			</NavigationGroup>
			{ hasRequiredPlan && (
				<>
					<NavigationItem
						id="files"
						label={ __( 'Files', 'jetpack-protect' ) }
						icon={ filesIcon }
						badge={ numFilesThreats }
						disabled={ numFilesThreats <= 0 }
						onClick={ trackNavigationClickFiles }
						checked={ true }
					/>
					<NavigationItem
						id="database"
						label={ __( 'Database', 'jetpack-protect' ) }
						icon={ databaseIcon }
						badge={ numDatabaseThreats }
						disabled={ numDatabaseThreats <= 0 }
						onClick={ trackNavigationClickDatabase }
						checked={ true }
					/>
				</>
			) }
		</Navigation>
	);
};

export default ThreatsNavigation;<|MERGE_RESOLUTION|>--- conflicted
+++ resolved
@@ -21,15 +21,9 @@
 		numCoreThreats,
 		numFilesThreats,
 		numDatabaseThreats,
-<<<<<<< HEAD
-		securityBundle,
-	} = useProtectData();
-	const { hasRequiredPlan } = securityBundle;
-=======
 		jetpackScan,
 	} = useProtectData();
 	const { hasRequiredPlan } = jetpackScan;
->>>>>>> dab3b7d2
 	const { recordEvent } = useAnalyticsTracks();
 	const [ isSmallOrLarge ] = useBreakpointMatch( 'lg', '<' );
 
