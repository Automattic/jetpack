--- conflicted
+++ resolved
@@ -22,11 +22,7 @@
 		numFilesThreats,
 		numDatabaseThreats,
 		hasRequiredPlan,
-<<<<<<< HEAD
-	} = useProtectData();
-=======
 	} = useProtectData( { sourceType, statusFilter } );
->>>>>>> 674d3a94
 
 	const { recordEvent } = useAnalyticsTracks();
 	const [ isSmallOrLarge ] = useBreakpointMatch( 'lg', '<' );
