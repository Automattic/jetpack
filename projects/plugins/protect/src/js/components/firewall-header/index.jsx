--- conflicted
+++ resolved
@@ -8,145 +8,6 @@
 import FirewallSubheading from './firewall-subheading';
 import styles from './styles.module.scss';
 
-<<<<<<< HEAD
-=======
-const UpgradePrompt = () => {
-	const { adminUrl } = window.jetpackProtectInitialState || {};
-	const firewallUrl = adminUrl + '#/firewall';
-
-	const {
-		config: { automaticRulesAvailable },
-	} = useWafData();
-
-	const { run } = useProductCheckoutWorkflow( {
-		productSlug: JETPACK_SCAN_SLUG,
-		redirectUrl: firewallUrl,
-		useBlogIdSuffix: true,
-	} );
-
-	const { recordEventHandler } = useAnalyticsTracks();
-	const getScan = recordEventHandler( 'jetpack_protect_waf_header_get_scan_link_click', run );
-
-	return (
-		<Button className={ styles[ 'upgrade-button' ] } onClick={ getScan }>
-			{ ! automaticRulesAvailable
-				? __( 'Upgrade to enable automatic firewall protection', 'jetpack-protect' )
-				: __(
-						'Upgrade to update automatic security rules',
-						'jetpack-protect',
-						/* dummy arg to avoid bad minification */ 0
-				  ) }
-		</Button>
-	);
-};
-
-const FirewallSubheadingPopover = ( {
-	children = __(
-		'The free version of the firewall does not receive updates to automatic security rules.',
-		'jetpack-protect'
-	),
-} ) => {
-	const [ showPopover, setShowPopover ] = useState( false );
-
-	const handleEnter = useCallback( () => {
-		setShowPopover( true );
-	}, [] );
-
-	const handleOut = useCallback( () => {
-		setShowPopover( false );
-	}, [] );
-
-	return (
-		<div
-			className={ styles[ 'icon-popover' ] }
-			onMouseLeave={ handleOut }
-			onMouseEnter={ handleEnter }
-			onClick={ handleEnter }
-			onFocus={ handleEnter }
-			onBlur={ handleOut }
-			role="presentation"
-		>
-			<Icon icon={ help } />
-			{ showPopover && (
-				<Popover noArrow={ false } offset={ 5 } inline={ true }>
-					<Text className={ styles[ 'popover-text' ] } variant={ 'body-small' }>
-						{ children }
-					</Text>
-				</Popover>
-			) }
-		</div>
-	);
-};
-
-const FirewallSubheadingContent = ( { className, text = '', popover = false, children } ) => {
-	return (
-		<div className={ styles[ 'firewall-subheading__content' ] }>
-			<Text className={ styles[ className ] } weight={ 600 }>
-				{ text }
-			</Text>
-			{ popover && <FirewallSubheadingPopover children={ children } /> }
-		</div>
-	);
-};
-
-const FirewallSubheading = ( {
-	jetpackWafIpBlockListEnabled,
-	jetpackWafIpAllowListEnabled,
-	hasRequiredPlan,
-	automaticRulesAvailable,
-	jetpackWafAutomaticRules,
-	bruteForceProtectionIsEnabled,
-	wafSupported,
-} ) => {
-	const allowOrBlockListEnabled = jetpackWafIpBlockListEnabled || jetpackWafIpAllowListEnabled;
-	const allRules = wafSupported && jetpackWafAutomaticRules && allowOrBlockListEnabled;
-	const automaticRules = wafSupported && jetpackWafAutomaticRules && ! allowOrBlockListEnabled;
-	const manualRules = wafSupported && ! jetpackWafAutomaticRules && allowOrBlockListEnabled;
-	const noRules = wafSupported && ! jetpackWafAutomaticRules && ! allowOrBlockListEnabled;
-
-	return (
-		<>
-			<div className={ styles[ 'firewall-subheading' ] }>
-				{ wafSupported && bruteForceProtectionIsEnabled && (
-					<FirewallSubheadingContent
-						className={ 'brute-force-protection-subheading' }
-						text={ __( 'Brute force protection is active.', 'jetpack-protect' ) }
-					/>
-				) }
-				{ noRules && (
-					<FirewallSubheadingContent
-						text={ __( 'There are no firewall rules applied.', 'jetpack-protect' ) }
-					/>
-				) }
-				{ automaticRules && (
-					<FirewallSubheadingContent
-						text={ __( 'Automatic firewall protection is enabled.', 'jetpack-protect' ) }
-						popover={ ! hasRequiredPlan }
-					/>
-				) }
-				{ manualRules && (
-					<FirewallSubheadingContent
-						text={ __( 'Only manual IP list rules apply.', 'jetpack-protect' ) }
-						popover={ ! hasRequiredPlan && ! automaticRulesAvailable }
-						children={ __(
-							'The free version of the firewall only allows for use of manual rules.',
-							'jetpack-protect'
-						) }
-					/>
-				) }
-				{ allRules && (
-					<FirewallSubheadingContent
-						text={ __( 'All firewall rules apply.', 'jetpack-protect' ) }
-						popover={ ! hasRequiredPlan }
-					/>
-				) }
-			</div>
-			{ ! hasRequiredPlan && <UpgradePrompt /> }
-		</>
-	);
-};
-
->>>>>>> 742a6b23
 const FirewallHeader = ( {
 	status,
 	hasRequiredPlan,
