import { AdminSectionHero, Container, Col, Text, H3, Button } from '@automattic/jetpack-components';
import { useProductCheckoutWorkflow } from '@automattic/jetpack-connection';
import { Spinner, Popover } from '@wordpress/components';
import { __ } from '@wordpress/i18n';
import { Icon, help } from '@wordpress/icons';
import classnames from 'classnames';
import React, { useState, useCallback } from 'react';
import useAnalyticsTracks from '../../hooks/use-analytics-tracks';
import useProtectData from '../../hooks/use-protect-data';
import useWafData from '../../hooks/use-waf-data';
import { JETPACK_SCAN } from '../admin-page';
import styles from './styles.module.scss';

const UpgradePrompt = () => {
	const { adminUrl } = window.jetpackProtectInitialState || {};
	const firewallUrl = adminUrl + '#/firewall';

	const { run } = useProductCheckoutWorkflow( {
		productSlug: JETPACK_SCAN,
		redirectUrl: firewallUrl,
	} );

	const { recordEventHandler } = useAnalyticsTracks();
	const getScan = recordEventHandler( 'jetpack_protect_waf_header_get_scan_link_click', run );

	const [ showPopover, setShowPopover ] = useState( false );

	const handleEnter = useCallback( () => {
		setShowPopover( true );
	}, [] );

	const handleOut = useCallback( () => {
		setShowPopover( false );
	}, [] );

	return (
		<>
			<div className={ styles[ 'manual-rules-notice' ] }>
				<Text weight={ 600 }>{ __( 'Only manual rules will be applied', 'jetpack-protect' ) }</Text>
				<div
					className={ styles[ 'icon-popover' ] }
					onMouseLeave={ handleOut }
					onMouseEnter={ handleEnter }
					onClick={ handleEnter }
					onFocus={ handleEnter }
					onBlur={ handleOut }
					role="presentation"
				>
					<Icon icon={ help } />
					{ showPopover && (
						<Popover noArrow={ false } offset={ 5 }>
							<Text className={ styles[ 'popover-text' ] } variant={ 'body-small' }>
								{ __(
									'The free version of the firewall only allows for use of manual rules.',
									'jetpack-protect'
								) }
							</Text>
						</Popover>
					) }
				</div>
			</div>
			<Button onClick={ getScan }>
				{ __( 'Upgrade to enable automatic rules', 'jetpack-protect' ) }
			</Button>
		</>
	);
};

const CurrentlyEnabledFeatures = ( { manualRulesEnabled, status } ) => {
	let enabledFeatures = '';

	if ( status === 'on' ) {
		enabledFeatures = manualRulesEnabled
			? __( 'Automatic and manual rules are currently active.', 'jetpack-protect' )
			: __(
					'Automatic rules are currently active.',
					'jetpack-protect',
					/* dummy arg to avoid bad minification */ 0
			  );
	}
	if ( status === 'off' ) {
		enabledFeatures = __( 'Automatic and manual rules are available.', 'jetpack-protect' );
	}

	return <Text weight={ 600 }>{ enabledFeatures }</Text>;
};

const FirewallHeader = ( { config, status, hasRequiredPlan } ) => {
	return (
		<AdminSectionHero>
			<Container
				className={ styles[ 'firewall-header' ] }
				horizontalSpacing={ 7 }
				horizontalGap={ 0 }
			>
				<Col>
					{ 'on' === status && (
						<>
							<Text className={ classnames( styles.status, styles.active ) } variant={ 'label' }>
								{ __( 'Active', 'jetpack-protect' ) }
							</Text>
							<H3 className={ styles[ 'firewall-heading' ] } mb={ 1 } mt={ 2 }>
								{ hasRequiredPlan
									? __( 'Automatic firewall is on', 'jetpack-protect' )
									: __(
											'Jetpack firewall is on',
											'jetpack-protect',
											/* dummy arg to avoid bad minification */ 0
									  ) }
							</H3>
							{ hasRequiredPlan ? (
								<CurrentlyEnabledFeatures
									status={ status }
									manualRulesEnabled={ config?.jetpackWafIpList }
								/>
							) : (
								<UpgradePrompt />
							) }
						</>
					) }
					{ 'off' === status && (
						<>
							<Text className={ styles.status } variant={ 'label' }>
								{ __( 'Inactive', 'jetpack-protect' ) }
							</Text>
							<H3 className={ styles[ 'firewall-heading' ] } mb={ 2 } mt={ 2 }>
								{ __( 'Automatic firewall is off', 'jetpack-protect' ) }
							</H3>
							{ hasRequiredPlan ? (
								<CurrentlyEnabledFeatures
									status={ status }
									manualRulesEnabled={ config?.jetpackWafIpList }
								/>
							) : (
								<UpgradePrompt />
							) }
						</>
					) }
					{ 'loading' === status && (
						<>
							<Spinner className={ styles.spinner } />
							<H3 className={ styles[ 'firewall-heading' ] } mb={ 2 } mt={ 2 }>
								{ __( 'Automatic firewall is being set up', 'jetpack-protect' ) }
							</H3>
							<Text className={ styles[ 'loading-text' ] } weight={ 600 }>
								{ __( 'Please wait…', 'jetpack-protect' ) }
							</Text>
						</>
					) }
				</Col>
				<Col>
					<div className={ styles[ 'stat-card-wrapper' ] }></div>
				</Col>
			</Container>
		</AdminSectionHero>
	);
};

const ConnectedFirewallHeader = () => {
<<<<<<< HEAD
	const { isEnabled, isToggling } = useWafData();
=======
	const { isEnabled, config } = useWafData();
>>>>>>> b2e3bbc7
	const { hasRequiredPlan } = useProtectData();
	const currentStatus = isEnabled ? 'on' : 'off';

<<<<<<< HEAD
	return (
		<FirewallHeader
			status={ isToggling ? 'loading' : currentStatus }
			hasRequiredPlan={ hasRequiredPlan }
=======
	// To Do: Add loading status
	return (
		<FirewallHeader
			status={ isEnabled ? 'on' : 'off' }
			hasRequiredPlan={ hasRequiredPlan }
			config={ config }
>>>>>>> b2e3bbc7
		/>
	);
};

export { FirewallHeader };

export default ConnectedFirewallHeader;<|MERGE_RESOLUTION|>--- conflicted
+++ resolved
@@ -157,27 +157,15 @@
 };
 
 const ConnectedFirewallHeader = () => {
-<<<<<<< HEAD
-	const { isEnabled, isToggling } = useWafData();
-=======
-	const { isEnabled, config } = useWafData();
->>>>>>> b2e3bbc7
+	const { isEnabled, isToggling, config } = useWafData();
 	const { hasRequiredPlan } = useProtectData();
 	const currentStatus = isEnabled ? 'on' : 'off';
 
-<<<<<<< HEAD
 	return (
 		<FirewallHeader
 			status={ isToggling ? 'loading' : currentStatus }
 			hasRequiredPlan={ hasRequiredPlan }
-=======
-	// To Do: Add loading status
-	return (
-		<FirewallHeader
-			status={ isEnabled ? 'on' : 'off' }
-			hasRequiredPlan={ hasRequiredPlan }
 			config={ config }
->>>>>>> b2e3bbc7
 		/>
 	);
 };
