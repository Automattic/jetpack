import { AdminSectionHero, Container, Col, Text, H3, Button } from '@automattic/jetpack-components';
import { useProductCheckoutWorkflow } from '@automattic/jetpack-connection';
import { Spinner, Popover } from '@wordpress/components';
import { __ } from '@wordpress/i18n';
import { Icon, help } from '@wordpress/icons';
import classnames from 'classnames';
import React, { useState, useCallback } from 'react';
import { JETPACK_SCAN_SLUG } from '../../constants';
import useAnalyticsTracks from '../../hooks/use-analytics-tracks';
import useProtectData from '../../hooks/use-protect-data';
import useWafData from '../../hooks/use-waf-data';
import styles from './styles.module.scss';

const UpgradePrompt = () => {
	const { adminUrl } = window.jetpackProtectInitialState || {};
	const firewallUrl = adminUrl + '#/firewall';

	const {
		config: { automaticRulesAvailable },
	} = useWafData();

	const { run } = useProductCheckoutWorkflow( {
		productSlug: JETPACK_SCAN_SLUG,
		redirectUrl: firewallUrl,
	} );

	const { recordEventHandler } = useAnalyticsTracks();
	const getScan = recordEventHandler( 'jetpack_protect_waf_header_get_scan_link_click', run );

	const [ showPopover, setShowPopover ] = useState( false );

	const handleEnter = useCallback( () => {
		setShowPopover( true );
	}, [] );

	const handleOut = useCallback( () => {
		setShowPopover( false );
	}, [] );

	return (
		<>
			<div className={ styles[ 'manual-rules-notice' ] }>
				<Text weight={ 600 }>
					{ ! automaticRulesAvailable
						? __( 'Only manual rules will be applied', 'jetpack-protect' )
						: __(
								'Your site is not receiving the latest updates to automatic rules.',
								'jetpack-protect',
								/* dummy arg to avoid bad minification */ 0
						  ) }
				</Text>
				<div
					className={ styles[ 'icon-popover' ] }
					onMouseLeave={ handleOut }
					onMouseEnter={ handleEnter }
					onClick={ handleEnter }
					onFocus={ handleEnter }
					onBlur={ handleOut }
					role="presentation"
				>
					<Icon icon={ help } />
					{ showPopover && (
						<Popover noArrow={ false } offset={ 5 }>
							<Text className={ styles[ 'popover-text' ] } variant={ 'body-small' }>
								{ ! automaticRulesAvailable
									? __(
											'The free version of the firewall only allows for use of manual rules.',
											'jetpack-protect'
									  )
									: __(
											'The free version of the firewall does not receive updates to automatic firewall rules.',
											'jetpack-protect',
											/* dummy arg to avoid bad minification */ 0
									  ) }
							</Text>
						</Popover>
					) }
				</div>
			</div>
			<Button onClick={ getScan }>
				{ ! automaticRulesAvailable
					? __( 'Upgrade to enable automatic rules', 'jetpack-protect' )
					: __(
							'Upgrade to update automatic rules',
							'jetpack-protect',
							/* dummy arg to avoid bad minification */ 0
					  ) }
			</Button>
		</>
	);
};

<<<<<<< HEAD
const FirewallHeader = ( { status, hasRequiredPlan } ) => {
=======
const FirewallHeader = ( {
	status,
	hasRequiredPlan,
	automaticRulesEnabled,
	automaticRulesAvailable,
} ) => {
>>>>>>> cad9a90c
	return (
		<AdminSectionHero>
			<Container
				className={ styles[ 'firewall-header' ] }
				horizontalSpacing={ 7 }
				horizontalGap={ 0 }
			>
				<Col>
					{ 'on' === status && (
						<>
							<Text className={ classnames( styles.status, styles.active ) } variant={ 'label' }>
								{ __( 'Active', 'jetpack-protect' ) }
							</Text>
							<H3 className={ styles[ 'firewall-heading' ] } mb={ 1 } mt={ 2 }>
								{ automaticRulesEnabled
									? __( 'Automatic firewall is on', 'jetpack-protect' )
									: __(
											'Firewall is on',
											'jetpack-protect',
											/* dummy arg to avoid bad minification */ 0
									  ) }
							</H3>
							{ ! hasRequiredPlan && <UpgradePrompt /> }
						</>
					) }
					{ 'off' === status && (
						<>
							<Text className={ styles.status } variant={ 'label' }>
								{ __( 'Inactive', 'jetpack-protect' ) }
							</Text>
							<H3 className={ styles[ 'firewall-heading' ] } mb={ 2 } mt={ 2 }>
								{ automaticRulesAvailable
									? __( 'Automatic firewall is off', 'jetpack-protect' )
									: __(
											'Firewall is off',
											'jetpack-protect',
											/* dummy arg to avoid bad minification */ 0
									  ) }
							</H3>
							{ ! hasRequiredPlan && <UpgradePrompt /> }
						</>
					) }
					{ 'loading' === status && (
						<>
							<Spinner className={ styles.spinner } />
							<H3 className={ styles[ 'firewall-heading' ] } mb={ 2 } mt={ 2 }>
								{ __( 'Automatic firewall is being set up', 'jetpack-protect' ) }
							</H3>
							<Text className={ styles[ 'loading-text' ] } weight={ 600 }>
								{ __( 'Please wait…', 'jetpack-protect' ) }
							</Text>
						</>
					) }
				</Col>
				<Col>
					<div className={ styles[ 'stat-card-wrapper' ] }></div>
				</Col>
			</Container>
		</AdminSectionHero>
	);
};

const ConnectedFirewallHeader = () => {
<<<<<<< HEAD
	const { isEnabled, isToggling } = useWafData();
	const { hasRequiredPlan } = useProtectData();
	const currentStatus = isEnabled ? 'on' : 'off';
=======
	const {
		config: { jetpackWafAutomaticRules, jetpackWafIpList, automaticRulesAvailable },
		isToggling,
	} = useWafData();
	const { hasRequiredPlan } = useProtectData();
	const currentStatus = jetpackWafAutomaticRules || jetpackWafIpList ? 'on' : 'off';
>>>>>>> cad9a90c

	return (
		<FirewallHeader
			status={ isToggling ? 'loading' : currentStatus }
			hasRequiredPlan={ hasRequiredPlan }
<<<<<<< HEAD
=======
			automaticRulesEnabled={ jetpackWafAutomaticRules }
			automaticRulesAvailable={ automaticRulesAvailable }
>>>>>>> cad9a90c
		/>
	);
};

export { FirewallHeader };

export default ConnectedFirewallHeader;<|MERGE_RESOLUTION|>--- conflicted
+++ resolved
@@ -90,16 +90,12 @@
 	);
 };
 
-<<<<<<< HEAD
-const FirewallHeader = ( { status, hasRequiredPlan } ) => {
-=======
 const FirewallHeader = ( {
 	status,
 	hasRequiredPlan,
 	automaticRulesEnabled,
 	automaticRulesAvailable,
 } ) => {
->>>>>>> cad9a90c
 	return (
 		<AdminSectionHero>
 			<Container
@@ -163,28 +159,19 @@
 };
 
 const ConnectedFirewallHeader = () => {
-<<<<<<< HEAD
-	const { isEnabled, isToggling } = useWafData();
-	const { hasRequiredPlan } = useProtectData();
-	const currentStatus = isEnabled ? 'on' : 'off';
-=======
 	const {
 		config: { jetpackWafAutomaticRules, jetpackWafIpList, automaticRulesAvailable },
 		isToggling,
 	} = useWafData();
 	const { hasRequiredPlan } = useProtectData();
 	const currentStatus = jetpackWafAutomaticRules || jetpackWafIpList ? 'on' : 'off';
->>>>>>> cad9a90c
 
 	return (
 		<FirewallHeader
 			status={ isToggling ? 'loading' : currentStatus }
 			hasRequiredPlan={ hasRequiredPlan }
-<<<<<<< HEAD
-=======
 			automaticRulesEnabled={ jetpackWafAutomaticRules }
 			automaticRulesAvailable={ automaticRulesAvailable }
->>>>>>> cad9a90c
 		/>
 	);
 };
