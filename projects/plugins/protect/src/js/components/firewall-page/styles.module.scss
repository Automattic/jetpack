--- conflicted
+++ resolved
@@ -23,6 +23,11 @@
         width: 100%;
     }
 
+    &__title {
+        display: flex;
+        align-items: center;
+    }
+
     &--disabled .toggle-section__content {
         opacity: 0.5;
     }
@@ -38,7 +43,6 @@
 
 .edit-manual-rules-section {
     color: var( --jp-gray-50 );
-    margin-left: calc( var( --spacing-base ) * 8 ); // 64px
 
     >:last-child {
         margin-top: calc( var( --spacing-base ) * 2 ); // 16px
@@ -47,7 +51,6 @@
     @media ( min-width: 600px ) {
         display: flex;
         justify-content: space-between;
-        margin-left: calc( var( --spacing-base ) * 11 ); // 88px
     }
 }
 
@@ -56,8 +59,7 @@
 }
 
 .go-back-button {
-<<<<<<< HEAD
-    margin: calc( var(--spacing-base) * -1 ) calc( var(--spacing-base) * -2 ); // -8px -16px
+    margin: calc( var( --spacing-base ) * -1 ) calc( var( --spacing-base ) * -2 ); // -8px | -16px
 }
 .badge {
     color: var( --jp-gray-30 );
@@ -67,6 +69,7 @@
     border: 1px solid var( --jp-gray-30 );
     border-radius: 4px;
     margin-left: var( --spacing-base ); // 8px
+    margin-bottom: calc( var( --spacing-base ) * 2 ); // 16px
     display: flex;
     align-items: center;
 }
@@ -92,7 +95,4 @@
         display: flex;
         justify-content: flex-end;
     }
-=======
-    margin: calc( var( --spacing-base ) * -1 ) calc( var( --spacing-base ) * -2 ); // -8px | -16px
->>>>>>> 0c26c95c
 }