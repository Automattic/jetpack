.container {
    width: 100%;
    max-width: calc( 744px + ( var( --spacing-base ) * 6 ) ); // 744px + 48px (desired inner width + horizontal padding)
}

.toggle-section {
    display: flex;

    &:not(:first-child) {
        margin-top: calc( var( --spacing-base ) * 7 ); // 56px
    }

    &__control {
        padding-top: calc( var( --spacing-base ) / 2 ); // 4px
        margin-right: calc( var( --spacing-base ) * 2 ); // 16px

        @media ( min-width: 600px ) {
            margin-right: calc( var( --spacing-base ) * 5 ); // 48px
        }
    } 

    &__content {
        width: 100%;
    }

<<<<<<< HEAD
    &__title {
        display: flex;
        align-items: center;
    }

=======
>>>>>>> 3969cd5c
    &--disabled .toggle-section__content {
        opacity: 0.5;
    }
}

.upgrade-trigger-section {
    margin-top: calc( var( --spacing-base ) * 3 ); // 24px

    @media ( min-width: 600px ) {
        padding-left: calc( var( --spacing-base ) * 11 ); // 88px
    }
}

.edit-manual-rules-section {
    color: var( --jp-gray-50 );

    >:last-child {
        margin-top: calc( var( --spacing-base ) * 2 ); // 16px
    }

    @media ( min-width: 600px ) {
        display: flex;
        justify-content: space-between;
    }
}

.manual-rule-section {
    margin-bottom: calc( var( --spacing-base ) * 4 ); // 32px
}

.go-back-button {
    margin: calc( var( --spacing-base ) * -1 ) calc( var( --spacing-base ) * -2 ); // -8px | -16px
<<<<<<< HEAD
}
.badge {
    color: var( --jp-gray-30 );
    font-size: 12px;
    height: 21px;
    padding: calc( var( --spacing-base ) / 2 ); // 4px
    border: 1px solid var( --jp-gray-30 );
    border-radius: 4px;
    margin-left: var( --spacing-base ); // 8px
    margin-bottom: calc( var( --spacing-base ) * 2 ); // 16px
    display: flex;
    align-items: center;
}

.popover {
    width: 304px;
    padding: calc( var( --spacing-base ) * 3 ); // 24px

    > .popover-header {
        display: flex;
        justify-content: space-between;

        > button {
            margin: calc( var(--spacing-base) * -1 ) calc( var(--spacing-base) * -3 ); // -8px -24px

            &:focus {
                box-shadow: none;
            }
        }
    }

    > .popover-footer {
        display: flex;
        justify-content: flex-end;
    }
=======
>>>>>>> 3969cd5c
}<|MERGE_RESOLUTION|>--- conflicted
+++ resolved
@@ -23,14 +23,11 @@
         width: 100%;
     }
 
-<<<<<<< HEAD
     &__title {
         display: flex;
         align-items: center;
     }
 
-=======
->>>>>>> 3969cd5c
     &--disabled .toggle-section__content {
         opacity: 0.5;
     }
@@ -63,7 +60,6 @@
 
 .go-back-button {
     margin: calc( var( --spacing-base ) * -1 ) calc( var( --spacing-base ) * -2 ); // -8px | -16px
-<<<<<<< HEAD
 }
 .badge {
     color: var( --jp-gray-30 );
@@ -99,6 +95,4 @@
         display: flex;
         justify-content: flex-end;
     }
-=======
->>>>>>> 3969cd5c
 }