import {
	Button,
	Col,
	Container,
	Text,
	ContextualUpgradeTrigger,
	Notice as JetpackNotice,
} from '@automattic/jetpack-components';
import { useProductCheckoutWorkflow } from '@automattic/jetpack-connection';
import { ExternalLink } from '@wordpress/components';
import { useDispatch, useSelect } from '@wordpress/data';
import { createInterpolateElement } from '@wordpress/element';
import { __ } from '@wordpress/i18n';
import { arrowLeft } from '@wordpress/icons';
import { useCallback, useEffect, useState } from 'react';
import { Navigate } from 'react-router-dom';
import API from '../../api';
import { JETPACK_SCAN_SLUG, PLUGIN_SUPPORT_URL } from '../../constants';
import useAnalyticsTracks from '../../hooks/use-analytics-tracks';
import useProtectData from '../../hooks/use-protect-data';
import useWafData from '../../hooks/use-waf-data';
import { STORE_ID } from '../../state/store';
import AdminPage from '../admin-page';
import FirewallFooter from '../firewall-footer';
import ConnectedFirewallHeader from '../firewall-header';
import FormToggle from '../form-toggle';
import Notice from '../notice';
import Textarea from '../textarea';
import styles from './styles.module.scss';

const ADMIN_URL = window?.jetpackProtectInitialState?.adminUrl;
const SUCCESS_NOTICE_DURATION = 5000;

const errorMessage = createInterpolateElement(
	__(
		'An error ocurred. Please try again or <supportLink>contact support</supportLink>.',
		'jetpack-protect'
	),
	{
		supportLink: <ExternalLink href={ PLUGIN_SUPPORT_URL } />,
	}
);

const FirewallPage = () => {
	const notice = useSelect( select => select( STORE_ID ).getNotice() );
<<<<<<< HEAD
=======
	const {
		config,
		isSupported,
		isSeen,
		isEnabled,
		toggleWaf,
		toggleManualRules,
		updateConfig,
	} = useWafData();
	const { hasRequiredPlan } = useProtectData();
	const { jetpackWafIpList, jetpackWafIpBlockList, jetpackWafIpAllowList } = config || {};
>>>>>>> 42c5d137
	const { setWafIsSeen, setNotice } = useDispatch( STORE_ID );
	const {
		config: {
			jetpackWafAutomaticRules,
			jetpackWafIpList,
			jetpackWafIpBlockList,
			jetpackWafIpAllowList,
		},
		isEnabled,
		isSeen,
		isUpdating,
		toggleAutomaticRules,
		toggleManualRules,
		toggleWaf,
		updateConfig,
	} = useWafData();
	const { hasRequiredPlan } = useProtectData();
	const { run: runCheckoutWorkflow } = useProductCheckoutWorkflow( {
		productSlug: JETPACK_SCAN_SLUG,
		redirectUrl: `${ ADMIN_URL }#/firewall`,
	} );
	const { recordEventHandler } = useAnalyticsTracks();

	/**
	 * Form State
	 *
	 * @member {object} formState - Current form values.
	 */
	const [ formState, setFormState ] = useState( {
		jetpack_waf_automatic_rules: jetpackWafAutomaticRules,
		jetpack_waf_ip_list: jetpackWafIpList,
		jetpack_waf_ip_block_list: jetpackWafIpBlockList,
		jetpack_waf_ip_allow_list: jetpackWafIpAllowList,
	} );

	/**
	 * Form Is Submitting State
	 *
	 * @member {boolean} formIsSubmitting - Whether or not the form is submitting.
	 */
	const [ formIsSubmitting, setFormIsSubmitting ] = useState( false );

	/**
	 * Show Manual Rules State
	 *
	 * @member {boolean} showManualRules Whether or not to display the manual rules sub-section.
	 */
	const [ showManualRules, setShowManualRules ] = useState( false );

	/**
	 * Get Scan
	 *
	 * Records an event and then starts the checkout flow for Jetpack Scan
	 */
	const getScan = recordEventHandler(
		'jetpack_protect_waf_page_get_scan_link_click',
		runCheckoutWorkflow
	);

	/**
	 * Save Changes
	 *
	 * Updates the WAF settings with the current form state values.
	 *
	 * @returns void
	 */
	const saveChanges = useCallback( () => {
		setFormIsSubmitting( true );
		updateConfig( formState )
			.then( () =>
				setNotice( {
					type: 'success',
					duration: SUCCESS_NOTICE_DURATION,
					message: __( 'Changes saved.', 'jetpack-protect' ),
				} )
			)
			.catch( () => {
				setNotice( {
					type: 'error',
					message: errorMessage,
				} );
			} )
			.finally( () => setFormIsSubmitting( false ) );
	}, [ formState, updateConfig, setNotice ] );

	/**
	 * Handle Change
	 *
	 * Syncs change events from a form element to formState.
	 *
	 * @param {Event} event - The form control's change event.
	 * @returns void
	 */
	const handleChange = useCallback(
		event => {
			const { value, id } = event.target;
			setFormState( { ...formState, [ id ]: value } );
		},
		[ formState ]
	);

	/**
	 * Handle Automatic Rules Change
	 *
	 * Toggles the WAF's automatic rules option.
	 *
	 * @returns void
	 */
	const handleAutomaticRulesChange = useCallback( () => {
		setFormIsSubmitting( true );
		const newValue = ! formState.jetpack_waf_automatic_rules;
		setFormState( {
			...formState,
			jetpack_waf_automatic_rules: newValue,
		} );
		toggleAutomaticRules()
			.then( () =>
				setNotice( {
					type: 'success',
					duration: SUCCESS_NOTICE_DURATION,
					message: newValue
						? __( `Automatic rules are enabled.`, 'jetpack-protect' )
						: __(
								`Automatic rules are disabled.`,
								'jetpack-protect',
								/* dummy arg to avoid bad minification */ 0
						  ),
				} )
			)
			.catch( () => {
				setNotice( {
					type: 'error',
					message: errorMessage,
				} );
			} )
			.finally( () => setFormIsSubmitting( false ) );
	}, [ formState, toggleAutomaticRules, setNotice ] );

	/**
	 * Handle Manual Rules Change
	 *
	 * Toggles the WAF's manual rules option.
	 *
	 * @returns void
	 */
	const handleManualRulesChange = useCallback( () => {
		const newManualRulesStatus = ! formState.jetpack_waf_ip_list;
		setFormIsSubmitting( true );
		setFormState( { ...formState, jetpack_waf_ip_list: newManualRulesStatus } );
		toggleManualRules()
			.then( () =>
				setNotice( {
					type: 'success',
					duration: SUCCESS_NOTICE_DURATION,
					message: newManualRulesStatus
						? __( 'Manual rules are active.', 'jetpack-protect' )
						: __(
								'Manual rules are disabled.',
								'jetpack-protect',
								/* dummy arg to avoid bad minification */ 0
						  ),
				} )
			)
			.catch( () => {
				setNotice( {
					type: 'error',
					message: errorMessage,
				} );
			} )
			.finally( () => setFormIsSubmitting( false ) );
	}, [ formState, toggleManualRules, setNotice ] );

	/**
	 * Handle Show Manual Rules Click
	 *
	 * Toggles showManualRules.
	 *
	 * @returns void
	 */
	const handleShowManualRulesClick = useCallback( () => {
		setShowManualRules( ! showManualRules );
	}, [ showManualRules, setShowManualRules ] );

	/**
	 * Sync formState with application state WAF config
	 */
	useEffect( () => {
		if ( ! isUpdating ) {
			setFormState( {
				jetpack_waf_automatic_rules: jetpackWafAutomaticRules,
				jetpack_waf_ip_list: jetpackWafIpList,
				jetpack_waf_ip_block_list: jetpackWafIpBlockList,
				jetpack_waf_ip_allow_list: jetpackWafIpAllowList,
			} );
		}
	}, [
		jetpackWafIpList,
		jetpackWafIpBlockList,
		jetpackWafIpAllowList,
		jetpackWafAutomaticRules,
		isUpdating,
	] );

	/**
	 * "WAF Seen" useEffect()
	 */
	useEffect( () => {
		if ( isSeen ) {
			return;
		}

		// remove the "new" badge immediately
		setWafIsSeen( true );

		// update the meta value in the background
		API.wafSeen();
	}, [ isSeen, setWafIsSeen ] );

<<<<<<< HEAD
	// Track view for Protect WAF page.
	useAnalyticsTracks( {
		pageViewEventName: 'protect_waf',
		pageViewEventProperties: {
			has_plan: hasRequiredPlan,
		},
	} );

	/**
	 * Module Disabled Notice
	 */
	const moduleDisabledNotice = (
		<JetpackNotice
			level="error"
			title="Jetpack Firewall is currently disabled."
			children={ <Text>{ __( 'Re-enable the Firewall to continue.', 'jetpack-protect' ) }</Text> }
			actions={ [
				<Button
					variant="link"
					onClick={ toggleWaf }
					isLoading={ isUpdating }
					disabled={ isUpdating }
				>
					{ __( 'Enable Firewall', 'jetpack-protect' ) }
				</Button>,
			] }
			hideCloseButton={ true }
		/>
	);

	/**
	 * Main Settings
	 */
	const mainSettings = (
		<div className={ styles[ 'toggle-wrapper' ] }>
			<div
				className={ `${ styles[ 'toggle-section' ] } ${
					! hasRequiredPlan || ! isEnabled ? styles[ 'toggle-section--disabled' ] : ''
				}` }
			>
				<div className={ styles[ 'toggle-section__control' ] }>
					<FormToggle
						checked={ hasRequiredPlan && isEnabled ? formState.jetpack_waf_automatic_rules : false }
						onChange={ handleAutomaticRulesChange }
						disabled={ ! hasRequiredPlan || formIsSubmitting || ! isEnabled }
					/>
				</div>
				<div className={ styles[ 'toggle-section__content' ] }>
					<Text variant="title-medium" mb={ 2 }>
						{ __( 'Enable automatic rules', 'jetpack-protect' ) }
					</Text>
					<Text>
						{ __(
							'Protect your site against untrusted traffic sources with automatic security rules.',
							'jetpack-protect'
						) }
					</Text>
				</div>
			</div>
			{ ! hasRequiredPlan && (
				<div className={ styles[ 'upgrade-trigger-section' ] }>
					<ContextualUpgradeTrigger
						className={ styles[ 'upgrade-trigger' ] }
						description={ __( 'Setup automatic rules with one click', 'jetpack-protect' ) }
						cta={ __( 'Upgrade to enable automatic rules', 'jetpack-protect' ) }
						onClick={ getScan }
					/>
				</div>
			) }
			<div
				className={ `${ styles[ 'toggle-section' ] } ${
					! isEnabled ? styles[ 'toggle-section--disabled' ] : ''
				}` }
			>
				<div className={ styles[ 'toggle-section__control' ] }>
					<FormToggle
						id="jetpack_waf_ip_list"
						checked={ isEnabled && formState.jetpack_waf_ip_list }
						onChange={ handleManualRulesChange }
						disabled={ formIsSubmitting || ! isEnabled }
					/>
				</div>
				<div className={ styles[ 'toggle-section__content' ] }>
					<Text variant="title-medium" mb={ 2 }>
						{ __( 'Enable manual rules', 'jetpack-protect' ) }
					</Text>
					<Text>
						{ __(
							'Allows you to add manual rules to block or allow traffic from specific IPs.',
							'jetpack-protect'
						) }
					</Text>
					{ jetpackWafIpList && (
						<div className={ styles[ 'edit-manual-rules-section' ] }>
							<Text variant={ 'body-small' } mt={ 2 }>
								{ '' === jetpackWafIpAllowList &&
									'' === jetpackWafIpBlockList &&
									__( 'No manual rules are being applied.', 'jetpack-protect' ) }
							</Text>
							<Button variant={ 'link' } disabled={ ! isEnabled }>
								<Text variant={ 'body-small' } onClick={ handleShowManualRulesClick }>
									{ __( 'Edit manual rules', 'jetpack-protect' ) }
								</Text>
							</Button>
						</div>
					) }
				</div>
			</div>
		</div>
	);

	/**
	 * Manual Rules Settings
	 */
	const manualRulesSettings = (
		<div className={ styles[ 'manual-rule-wrapper' ] }>
			<Button
				className={ styles[ 'go-back-button' ] }
				variant={ 'icon' }
				icon={ arrowLeft }
				onClick={ handleShowManualRulesClick }
			>
				<Text>{ __( 'Go back', 'jetpack-protect' ) }</Text>
			</Button>
			<Text variant="title-medium" mt={ 4 } mb={ 2 }>
				{ __( 'Manual rules', 'jetpack-protect' ) }
			</Text>
			<Text mb={ 4 }>
				{ __(
					'Add manual rules for what IP traffic the Jetpack Firewall should block or allow.',
					'jetpack-protect'
				) }
			</Text>
			<div className={ styles[ 'manual-rule-section' ] }>
				<Textarea
					id="jetpack_waf_ip_block_list"
					label={ __( 'Blocked IP addresses', 'jetpack-protect' ) }
					placeholder={ __( 'Example:', 'jetpack-protect' ) + '\n12.12.12.1\n12.12.12.2' }
					rows={ 3 }
					value={ formState.jetpack_waf_ip_block_list }
					onChange={ handleChange }
					disabled={ formIsSubmitting }
				/>
			</div>
			<div className={ styles[ 'manual-rule-section' ] }>
				<Textarea
					id="jetpack_waf_ip_allow_list"
					label={ __( 'Always allowed IP addresses', 'jetpack-protect' ) }
					placeholder={ __( 'Example:', 'jetpack-protect' ) + '\n12.12.12.1\n12.12.12.2' }
					rows={ 3 }
					value={ formState.jetpack_waf_ip_allow_list }
					onChange={ handleChange }
					disabled={ formIsSubmitting }
				/>
			</div>
			<Button onClick={ saveChanges } isLoading={ formIsSubmitting } disabled={ formIsSubmitting }>
				{ __( 'Save changes', 'jetpack-protect' ) }
			</Button>
		</div>
	);

	/**
	 * Render
	 */
=======
	/**
	 * Do not allow this page to be accessed on unsupported platforms.
	 */
	if ( ! isSupported ) {
		return <Navigate replace to="/" />;
	}

>>>>>>> 42c5d137
	return (
		<AdminPage>
			{ notice.message && <Notice floating={ true } dismissable={ true } { ...notice } /> }
			<ConnectedFirewallHeader />
			<Container className={ styles.container } horizontalSpacing={ 8 } horizontalGap={ 4 }>
				{ ! isEnabled && <Col>{ moduleDisabledNotice } </Col> }
				<Col>{ ! showManualRules ? mainSettings : manualRulesSettings }</Col>
			</Container>
			<FirewallFooter />
		</AdminPage>
	);
};

export default FirewallPage;<|MERGE_RESOLUTION|>--- conflicted
+++ resolved
@@ -43,20 +43,6 @@
 
 const FirewallPage = () => {
 	const notice = useSelect( select => select( STORE_ID ).getNotice() );
-<<<<<<< HEAD
-=======
-	const {
-		config,
-		isSupported,
-		isSeen,
-		isEnabled,
-		toggleWaf,
-		toggleManualRules,
-		updateConfig,
-	} = useWafData();
-	const { hasRequiredPlan } = useProtectData();
-	const { jetpackWafIpList, jetpackWafIpBlockList, jetpackWafIpAllowList } = config || {};
->>>>>>> 42c5d137
 	const { setWafIsSeen, setNotice } = useDispatch( STORE_ID );
 	const {
 		config: {
@@ -67,6 +53,7 @@
 		},
 		isEnabled,
 		isSeen,
+		isSupported,
 		isUpdating,
 		toggleAutomaticRules,
 		toggleManualRules,
@@ -275,7 +262,6 @@
 		API.wafSeen();
 	}, [ isSeen, setWafIsSeen ] );
 
-<<<<<<< HEAD
 	// Track view for Protect WAF page.
 	useAnalyticsTracks( {
 		pageViewEventName: 'protect_waf',
@@ -438,17 +424,15 @@
 	);
 
 	/**
-	 * Render
-	 */
-=======
-	/**
 	 * Do not allow this page to be accessed on unsupported platforms.
 	 */
 	if ( ! isSupported ) {
 		return <Navigate replace to="/" />;
 	}
 
->>>>>>> 42c5d137
+	/**
+	 * Render
+	 */
 	return (
 		<AdminPage>
 			{ notice.message && <Notice floating={ true } dismissable={ true } { ...notice } /> }
