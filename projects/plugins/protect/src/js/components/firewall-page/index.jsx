import {
	Button,
	Col,
	Container,
	Text,
	ContextualUpgradeTrigger,
	useBreakpointMatch,
	Notice as JetpackNotice,
} from '@automattic/jetpack-components';
import { useProductCheckoutWorkflow } from '@automattic/jetpack-connection';
import { ExternalLink, Popover } from '@wordpress/components';
import { useDispatch, useSelect } from '@wordpress/data';
import { createInterpolateElement } from '@wordpress/element';
<<<<<<< HEAD
import { __ } from '@wordpress/i18n';
import { Icon, arrowLeft, closeSmall } from '@wordpress/icons';
=======
import { __, sprintf, _n } from '@wordpress/i18n';
import { Icon, arrowLeft, closeSmall } from '@wordpress/icons';
import moment from 'moment';
>>>>>>> cad9a90c
import { useCallback, useEffect, useState } from 'react';
import { Navigate } from 'react-router-dom';
import API from '../../api';
import { JETPACK_SCAN_SLUG, PLUGIN_SUPPORT_URL } from '../../constants';
import useAnalyticsTracks from '../../hooks/use-analytics-tracks';
import useProtectData from '../../hooks/use-protect-data';
import useWafData from '../../hooks/use-waf-data';
import { STORE_ID } from '../../state/store';
import AdminPage from '../admin-page';
import FirewallFooter from '../firewall-footer';
import ConnectedFirewallHeader from '../firewall-header';
import FormToggle from '../form-toggle';
import Notice from '../notice';
import Textarea from '../textarea';
import styles from './styles.module.scss';

const ADMIN_URL = window?.jetpackProtectInitialState?.adminUrl;
const SUCCESS_NOTICE_DURATION = 5000;

const errorMessage = createInterpolateElement(
	__(
		'An error ocurred. Please try again or <supportLink>contact support</supportLink>.',
		'jetpack-protect'
	),
	{
		supportLink: <ExternalLink href={ PLUGIN_SUPPORT_URL } />,
	}
);

const FirewallPage = () => {
	const [ isSmall ] = useBreakpointMatch( [ 'sm', 'lg' ], [ null, '<' ] );
	const notice = useSelect( select => select( STORE_ID ).getNotice() );
	const { setWafIsSeen, setWafUpgradeIsSeen, setNotice } = useDispatch( STORE_ID );
	const {
		config: {
			jetpackWafAutomaticRules,
			jetpackWafIpList,
			jetpackWafIpBlockList,
			jetpackWafIpAllowList,
			automaticRulesAvailable,
		},
		isEnabled,
		isSeen,
		upgradeIsSeen,
		displayUpgradeBadge,
		isSupported,
		isUpdating,
<<<<<<< HEAD
=======
		stats,
>>>>>>> cad9a90c
		toggleAutomaticRules,
		toggleManualRules,
		toggleWaf,
		updateConfig,
	} = useWafData();
	const { ipAllowListCount, ipBlockListCount, rulesVersion, automaticRulesLastUpdated } = stats;
	const { hasRequiredPlan } = useProtectData();
	const { run: runCheckoutWorkflow } = useProductCheckoutWorkflow( {
		productSlug: JETPACK_SCAN_SLUG,
		redirectUrl: `${ ADMIN_URL }#/firewall`,
	} );
	const { recordEventHandler } = useAnalyticsTracks();

	const canToggleAutomaticRules = isEnabled && ( hasRequiredPlan || automaticRulesAvailable );

	/**
<<<<<<< HEAD
=======
	 * Automatic Rules Installation Error State
	 *
	 * @member {boolean} automaticRulesInstallationError - Whether or not automatic rules installation failed.
	 */
	const [ automaticRulesInstallationError, setAutomaticRulesInstallationError ] = useState( false );

	/**
>>>>>>> cad9a90c
	 * Form State
	 *
	 * @member {object} formState - Current form values.
	 */
	const [ formState, setFormState ] = useState( {
		jetpack_waf_automatic_rules: jetpackWafAutomaticRules,
		jetpack_waf_ip_list: jetpackWafIpList,
		jetpack_waf_ip_block_list: jetpackWafIpBlockList,
		jetpack_waf_ip_allow_list: jetpackWafIpAllowList,
	} );

	/**
	 * Form Is Submitting State
	 *
	 * @member {boolean} formIsSubmitting - Whether or not the form is submitting.
	 */
	const [ formIsSubmitting, setFormIsSubmitting ] = useState( false );

	/**
	 * Show Manual Rules State
	 *
	 * @member {boolean} showManualRules Whether or not to display the manual rules sub-section.
	 */
	const [ showManualRules, setShowManualRules ] = useState( false );

	/**
	 * Get Scan
	 *
	 * Records an event and then starts the checkout flow for Jetpack Scan
	 */
	const getScan = recordEventHandler(
		'jetpack_protect_waf_page_get_scan_link_click',
		runCheckoutWorkflow
	);

	/**
	 * Save Changes
	 *
	 * Updates the WAF settings with the current form state values.
	 *
	 * @returns void
	 */
	const saveChanges = useCallback( () => {
		setFormIsSubmitting( true );
		updateConfig( formState )
			.then( () =>
				setNotice( {
					type: 'success',
					duration: SUCCESS_NOTICE_DURATION,
					message: __( 'Changes saved.', 'jetpack-protect' ),
				} )
			)
			.catch( () => {
				setNotice( {
					type: 'error',
					message: errorMessage,
				} );
			} )
			.finally( () => setFormIsSubmitting( false ) );
	}, [ formState, updateConfig, setNotice ] );

	/**
	 * Handle Change
	 *
	 * Syncs change events from a form element to formState.
	 *
	 * @param {Event} event - The form control's change event.
	 * @returns void
	 */
	const handleChange = useCallback(
		event => {
			const { value, id } = event.target;
			setFormState( { ...formState, [ id ]: value } );
		},
		[ formState ]
	);

	/**
	 * Handle Automatic Rules Change
	 *
	 * Toggles the WAF's automatic rules option.
	 *
	 * @returns void
	 */
	const handleAutomaticRulesChange = useCallback( () => {
		setFormIsSubmitting( true );
		const newValue = ! formState.jetpack_waf_automatic_rules;
		setFormState( {
			...formState,
			jetpack_waf_automatic_rules: newValue,
		} );
		toggleAutomaticRules()
<<<<<<< HEAD
			.then( () =>
=======
			.then( () => {
				setAutomaticRulesInstallationError( false );
>>>>>>> cad9a90c
				setNotice( {
					type: 'success',
					duration: SUCCESS_NOTICE_DURATION,
					message: newValue
						? __( `Automatic rules are enabled.`, 'jetpack-protect' )
						: __(
								`Automatic rules are disabled.`,
								'jetpack-protect',
								/* dummy arg to avoid bad minification */ 0
						  ),
<<<<<<< HEAD
				} )
			)
=======
				} );
			} )
>>>>>>> cad9a90c
			.then( () => {
				if ( ! upgradeIsSeen ) {
					setWafUpgradeIsSeen( true );
					API.wafUpgradeSeen();
				}
			} )
			.catch( () => {
				setAutomaticRulesInstallationError( true );
				setNotice( {
					type: 'error',
					message: errorMessage,
				} );
			} )
			.finally( () => setFormIsSubmitting( false ) );
	}, [ formState, toggleAutomaticRules, setNotice, upgradeIsSeen, setWafUpgradeIsSeen ] );

	/**
	 * Handle Manual Rules Change
	 *
	 * Toggles the WAF's manual rules option.
	 *
	 * @returns void
	 */
	const handleManualRulesChange = useCallback( () => {
		const newManualRulesStatus = ! formState.jetpack_waf_ip_list;
		setFormIsSubmitting( true );
		setFormState( { ...formState, jetpack_waf_ip_list: newManualRulesStatus } );
		toggleManualRules()
			.then( () =>
				setNotice( {
					type: 'success',
					duration: SUCCESS_NOTICE_DURATION,
					message: newManualRulesStatus
						? __( 'Manual rules are active.', 'jetpack-protect' )
						: __(
								'Manual rules are disabled.',
								'jetpack-protect',
								/* dummy arg to avoid bad minification */ 0
						  ),
				} )
			)
			.catch( () => {
				setNotice( {
					type: 'error',
					message: errorMessage,
				} );
			} )
			.finally( () => setFormIsSubmitting( false ) );
	}, [ formState, toggleManualRules, setNotice ] );
<<<<<<< HEAD

	/**
	 * Handle Show Manual Rules Click
	 *
	 * Toggles showManualRules.
	 *
	 * @returns void
	 */
	const handleShowManualRulesClick = useCallback( () => {
		setShowManualRules( ! showManualRules );
	}, [ showManualRules, setShowManualRules ] );

	/**
=======

	/**
	 * Handle Show Manual Rules Click
	 *
	 * Toggles showManualRules.
	 *
	 * @returns void
	 */
	const handleShowManualRulesClick = useCallback( () => {
		setShowManualRules( ! showManualRules );
	}, [ showManualRules, setShowManualRules ] );

	/**
>>>>>>> cad9a90c
	 * Handle Close Popover Click
	 *
	 * Sets user meta for post upgrade messaging
	 *
	 * @returns void
	 */
	const handleClosePopoverClick = useCallback( () => {
		setWafUpgradeIsSeen( true );
		API.wafUpgradeSeen();
	}, [ setWafUpgradeIsSeen ] );

	/**
	 * Sync formState with application state WAF config
	 */
	useEffect( () => {
		if ( ! isUpdating ) {
			setFormState( {
				jetpack_waf_automatic_rules: jetpackWafAutomaticRules,
				jetpack_waf_ip_list: jetpackWafIpList,
				jetpack_waf_ip_block_list: jetpackWafIpBlockList,
				jetpack_waf_ip_allow_list: jetpackWafIpAllowList,
			} );
		}
	}, [
		jetpackWafIpList,
		jetpackWafIpBlockList,
		jetpackWafIpAllowList,
		jetpackWafAutomaticRules,
		isUpdating,
	] );

	/**
	 * "WAF Seen" useEffect()
	 */
	useEffect( () => {
		if ( isSeen ) {
			return;
		}

		// remove the "new" badge immediately
		setWafIsSeen( true );

		// update the meta value in the background
		API.wafSeen();
	}, [ isSeen, setWafIsSeen ] );

	// Track view for Protect WAF page.
	useAnalyticsTracks( {
		pageViewEventName: 'protect_waf',
		pageViewEventProperties: {
			has_plan: hasRequiredPlan,
		},
	} );

<<<<<<< HEAD
	/**
	 * Module Disabled Notice
	 */
	const moduleDisabledNotice = (
		<JetpackNotice
			level="error"
			title="Jetpack Firewall is currently disabled."
			children={ <Text>{ __( 'Re-enable the Firewall to continue.', 'jetpack-protect' ) }</Text> }
			actions={ [
				<Button
					variant="link"
					onClick={ toggleWaf }
					isLoading={ isUpdating }
					disabled={ isUpdating }
				>
					{ __( 'Enable Firewall', 'jetpack-protect' ) }
				</Button>,
			] }
			hideCloseButton={ true }
		/>
	);

	/**
	 * Main Settings
	 */
	const mainSettings = (
		<div className={ styles[ 'toggle-wrapper' ] }>
			<div
				className={ `${ styles[ 'toggle-section' ] } ${
					! canToggleAutomaticRules ? styles[ 'toggle-section--disabled' ] : ''
				}` }
			>
				<div className={ styles[ 'toggle-section__control' ] }>
					<FormToggle
						checked={ canToggleAutomaticRules ? formState.jetpack_waf_automatic_rules : false }
						onChange={ handleAutomaticRulesChange }
						disabled={ ! isEnabled || formIsSubmitting || ! canToggleAutomaticRules }
					/>
					{ hasRequiredPlan && upgradeIsSeen === false && (
						<Popover noArrow={ false } offset={ 8 } position={ 'top right' }>
							<div className={ styles.popover }>
								<div className={ styles.popover__header }>
									<Text className={ styles.popover__title } variant={ 'title-small' }>
										{ __( 'Thanks for upgrading!', 'jetpack-protect' ) }
									</Text>
									<Button className={ styles.popover__button } variant={ 'icon' }>
										<Icon
											onClick={ handleClosePopoverClick }
											icon={ closeSmall }
											size={ 24 }
											aria-label={ __( 'Close Window', 'jetpack-protect' ) }
										/>
									</Button>
								</div>
								<Text
									className={ styles.popover__description }
									variant={ 'body' }
									mt={ 2 }
									mb={ 3 }
								>
									{ __(
										'Turn on Jetpack Firewall to automatically protect your site with the latest security rules.',
										'jetpack-protect'
									) }
								</Text>
								<div className={ styles.popover__footer }>
									<Button onClick={ handleClosePopoverClick }>
										{ __( 'Got it', 'jetpack-protect' ) }
									</Button>
								</div>
							</div>
						</Popover>
					) }
				</div>
				<div className={ styles[ 'toggle-section__content' ] }>
					<div className={ styles[ 'toggle-section__title' ] }>
						<Text variant="title-medium" mb={ 2 }>
							{ __( 'Enable automatic rules', 'jetpack-protect' ) }
						</Text>
						{ ! isSmall && hasRequiredPlan && displayUpgradeBadge && (
							<span className={ styles.badge }>{ __( 'NOW AVAILABLE', 'jetpack-protect' ) }</span>
						) }
					</div>
					<Text>
						{ __(
							'Protect your site against untrusted traffic sources with automatic security rules.',
							'jetpack-protect'
						) }
					</Text>
				</div>
			</div>
			{ ! hasRequiredPlan && (
				<div className={ styles[ 'upgrade-trigger-section' ] }>
					<ContextualUpgradeTrigger
						className={ styles[ 'upgrade-trigger' ] }
						description={
							! canToggleAutomaticRules
								? __( 'Setup automatic rules with one click', 'jetpack-protect' )
								: __(
										'Your site is not receiving the latest updates to automatic rules',
										'jetpack-protect',
										/* dummy arg to avoid bad minification */ 0
								  )
						}
						cta={
							! canToggleAutomaticRules
								? __( 'Upgrade to enable automatic rules', 'jetpack-protect' )
								: __(
										'Upgrade to keep your site secure with up-to-date firewall rules',
										'jetpack-protect',
										/* dummy arg to avoid bad minification */ 0
								  )
						}
						onClick={ getScan }
					/>
				</div>
			) }
			<div
				className={ `${ styles[ 'toggle-section' ] } ${
					! isEnabled ? styles[ 'toggle-section--disabled' ] : ''
				}` }
			>
				<div className={ styles[ 'toggle-section__control' ] }>
					<FormToggle
						id="jetpack_waf_ip_list"
						checked={ isEnabled && formState.jetpack_waf_ip_list }
						onChange={ handleManualRulesChange }
						disabled={ formIsSubmitting || ! isEnabled }
					/>
				</div>
				<div className={ styles[ 'toggle-section__content' ] }>
					<Text variant="title-medium" mb={ 2 }>
						{ __( 'Enable manual rules', 'jetpack-protect' ) }
					</Text>
					<Text>
						{ __(
							'Allows you to add manual rules to block or allow traffic from specific IPs.',
							'jetpack-protect'
						) }
					</Text>
					{ jetpackWafIpList && (
						<div className={ styles[ 'edit-manual-rules-section' ] }>
							<Text variant={ 'body-small' } mt={ 2 }>
								{ '' === jetpackWafIpAllowList &&
									'' === jetpackWafIpBlockList &&
									__( 'No manual rules are being applied.', 'jetpack-protect' ) }
							</Text>
							<Button variant={ 'link' } disabled={ ! isEnabled }>
								<Text variant={ 'body-small' } onClick={ handleShowManualRulesClick }>
									{ __( 'Edit manual rules', 'jetpack-protect' ) }
								</Text>
							</Button>
						</div>
					) }
				</div>
			</div>
		</div>
	);

	/**
	 * Manual Rules Settings
	 */
	const manualRulesSettings = (
		<div className={ styles[ 'manual-rule-wrapper' ] }>
			<Button
				className={ styles[ 'go-back-button' ] }
				variant={ 'icon' }
				icon={ arrowLeft }
				onClick={ handleShowManualRulesClick }
			>
				<Text>{ __( 'Go back', 'jetpack-protect' ) }</Text>
			</Button>
			<Text variant="title-medium" mt={ 4 } mb={ 2 }>
				{ __( 'Manual rules', 'jetpack-protect' ) }
			</Text>
			<Text mb={ 4 }>
				{ __(
					'Add manual rules for what IP traffic the Jetpack Firewall should block or allow.',
					'jetpack-protect'
				) }
			</Text>
			<div className={ styles[ 'manual-rule-section' ] }>
				<Textarea
					id="jetpack_waf_ip_block_list"
					label={ __( 'Blocked IP addresses', 'jetpack-protect' ) }
					placeholder={ __( 'Example:', 'jetpack-protect' ) + '\n12.12.12.1\n12.12.12.2' }
					rows={ 3 }
					value={ formState.jetpack_waf_ip_block_list }
					onChange={ handleChange }
					disabled={ formIsSubmitting }
				/>
			</div>
			<div className={ styles[ 'manual-rule-section' ] }>
				<Textarea
					id="jetpack_waf_ip_allow_list"
					label={ __( 'Always allowed IP addresses', 'jetpack-protect' ) }
					placeholder={ __( 'Example:', 'jetpack-protect' ) + '\n12.12.12.1\n12.12.12.2' }
					rows={ 3 }
					value={ formState.jetpack_waf_ip_allow_list }
					onChange={ handleChange }
					disabled={ formIsSubmitting }
				/>
			</div>
			<Button onClick={ saveChanges } isLoading={ formIsSubmitting } disabled={ formIsSubmitting }>
				{ __( 'Save changes', 'jetpack-protect' ) }
			</Button>
		</div>
	);

=======
>>>>>>> cad9a90c
	/**
	 * Module Disabled Notice
	 */
	const moduleDisabledNotice = (
		<JetpackNotice
			level="error"
			title="Jetpack Firewall is currently disabled."
			children={ <Text>{ __( 'Re-enable the Firewall to continue.', 'jetpack-protect' ) }</Text> }
			actions={ [
				<Button
					variant="link"
					onClick={ toggleWaf }
					isLoading={ isUpdating }
					disabled={ isUpdating }
				>
					{ __( 'Enable Firewall', 'jetpack-protect' ) }
				</Button>,
			] }
			hideCloseButton={ true }
		/>
	);

	/**
<<<<<<< HEAD
=======
	 * Main Settings
	 */
	const mainSettings = (
		<div className={ styles[ 'toggle-wrapper' ] }>
			<div
				className={ `${ styles[ 'toggle-section' ] } ${
					! canToggleAutomaticRules ? styles[ 'toggle-section--disabled' ] : ''
				}` }
			>
				<div className={ styles[ 'toggle-section__control' ] }>
					<FormToggle
						checked={ canToggleAutomaticRules ? formState.jetpack_waf_automatic_rules : false }
						onChange={ handleAutomaticRulesChange }
						disabled={ ! isEnabled || formIsSubmitting || ! canToggleAutomaticRules }
					/>
					{ hasRequiredPlan && upgradeIsSeen === false && (
						<Popover noArrow={ false } offset={ 8 } position={ 'top right' }>
							<div className={ styles.popover }>
								<div className={ styles.popover__header }>
									<Text className={ styles.popover__title } variant={ 'title-small' }>
										{ __( 'Thanks for upgrading!', 'jetpack-protect' ) }
									</Text>
									<Button className={ styles.popover__button } variant={ 'icon' }>
										<Icon
											onClick={ handleClosePopoverClick }
											icon={ closeSmall }
											size={ 24 }
											aria-label={ __( 'Close Window', 'jetpack-protect' ) }
										/>
									</Button>
								</div>
								<Text
									className={ styles.popover__description }
									variant={ 'body' }
									mt={ 2 }
									mb={ 3 }
								>
									{ __(
										'Turn on Jetpack Firewall to automatically protect your site with the latest security rules.',
										'jetpack-protect'
									) }
								</Text>
								<div className={ styles.popover__footer }>
									<Button onClick={ handleClosePopoverClick }>
										{ __( 'Got it', 'jetpack-protect' ) }
									</Button>
								</div>
							</div>
						</Popover>
					) }
				</div>
				<div className={ styles[ 'toggle-section__content' ] }>
					<div className={ styles[ 'toggle-section__title' ] }>
						<Text variant="title-medium" mb={ 2 }>
							{ __( 'Enable automatic rules', 'jetpack-protect' ) }
						</Text>
						{ ! isSmall && hasRequiredPlan && displayUpgradeBadge && (
							<span className={ styles.badge }>{ __( 'NOW AVAILABLE', 'jetpack-protect' ) }</span>
						) }
					</div>
					<Text>
						{ __(
							'Protect your site against untrusted traffic sources with automatic security rules.',
							'jetpack-protect'
						) }
					</Text>
					<div className={ styles[ 'toggle-section__details' ] }>
						{ jetpackWafAutomaticRules && ! automaticRulesInstallationError && (
							<div className={ styles[ 'automatic-rules-stats' ] }>
								{ rulesVersion && (
									<Text
										className={ styles[ 'automatic-rules-stats__version' ] }
										variant={ 'body-small' }
									>
										{ sprintf(
											// translators: placeholder is the latest rules version i.e. "v2.0".
											__( 'Automatic security rules v%s installed.', 'jetpack-protect' ),
											rulesVersion
										) }
									</Text>
								) }
								{ automaticRulesLastUpdated && (
									<Text
										className={ styles[ 'automatic-rules-stats__last-updated' ] }
										variant={ 'body-small' }
									>
										{ sprintf(
											// translators: placeholder is the date latest rules were updated i.e. "September 23, 2022".
											__( 'Last updated on %s.', 'jetpack-protect' ),
											moment.unix( automaticRulesLastUpdated ).format( 'MMMM D, YYYY' )
										) }
									</Text>
								) }
							</div>
						) }
						{ automaticRulesInstallationError && (
							<>
								<Text
									className={ styles[ 'automatic-rules-stats__failed-install' ] }
									variant={ 'body-small' }
									mt={ 2 }
								>
									{ __( 'Failed to install automatic rules.', 'jetpack-protect' ) }
								</Text>
								<Button variant={ 'link' } href={ PLUGIN_SUPPORT_URL }>
									<Text variant={ 'body-small' }>
										{ __( 'Contact support', 'jetpack-protect' ) }
									</Text>
								</Button>
							</>
						) }
					</div>
				</div>
			</div>
			{ ! hasRequiredPlan && (
				<div className={ styles[ 'upgrade-trigger-section' ] }>
					<ContextualUpgradeTrigger
						className={ styles[ 'upgrade-trigger' ] }
						description={
							! canToggleAutomaticRules
								? __( 'Setup automatic rules with one click', 'jetpack-protect' )
								: __(
										'Your site is not receiving the latest updates to automatic rules',
										'jetpack-protect',
										/* dummy arg to avoid bad minification */ 0
								  )
						}
						cta={
							! canToggleAutomaticRules
								? __( 'Upgrade to enable automatic rules', 'jetpack-protect' )
								: __(
										'Upgrade to keep your site secure with up-to-date firewall rules',
										'jetpack-protect',
										/* dummy arg to avoid bad minification */ 0
								  )
						}
						onClick={ getScan }
					/>
				</div>
			) }
			<div
				className={ `${ styles[ 'toggle-section' ] } ${
					! isEnabled ? styles[ 'toggle-section--disabled' ] : ''
				}` }
			>
				<div className={ styles[ 'toggle-section__control' ] }>
					<FormToggle
						id="jetpack_waf_ip_list"
						checked={ isEnabled && formState.jetpack_waf_ip_list }
						onChange={ handleManualRulesChange }
						disabled={ formIsSubmitting || ! isEnabled }
					/>
				</div>
				<div className={ styles[ 'toggle-section__content' ] }>
					<Text variant="title-medium" mb={ 2 }>
						{ __( 'Enable manual rules', 'jetpack-protect' ) }
					</Text>
					<Text>
						{ __(
							'Allows you to add manual rules to block or allow traffic from specific IPs.',
							'jetpack-protect'
						) }
					</Text>
					{ jetpackWafIpList && (
						<div className={ styles[ 'toggle-section__details' ] }>
							<div className={ styles[ 'manual-rules-stats' ] }>
								{ ipAllowListCount === 0 && ipBlockListCount === 0 && (
									<Text
										className={ styles[ 'manual-rules-stats__no-rules' ] }
										variant={ 'body-small' }
										mt={ 2 }
									>
										{ __( 'No manual rules are being applied.', 'jetpack-protect' ) }
									</Text>
								) }
								{ ipBlockListCount > 0 && (
									<Text
										className={ styles[ 'manual-rules-stats__block-list-count' ] }
										variant={ 'body-small' }
										mt={ 2 }
									>
										{ sprintf(
											// translators: placeholder is a number of blocked IP addresses i.e. "5 IPs are being blocked".
											_n(
												'%s IP is being blocked. ',
												'%s IPs are being blocked. ',
												ipBlockListCount,
												'jetpack-protect'
											),
											ipBlockListCount === 1 ? 'One' : ipBlockListCount
										) }
									</Text>
								) }
								{ ipAllowListCount > 0 && (
									<Text
										className={ styles[ 'manual-rules-stats__allow-list-count' ] }
										variant={ 'body-small' }
										mt={ 2 }
									>
										{ sprintf(
											// translators: placeholder is a number of allowed IP addresses i.e. "5 IPs are being allowed".
											_n(
												'%s IP is being allowed.',
												'%s IPs are being allowed.',
												ipAllowListCount,
												'jetpack-protect'
											),
											ipAllowListCount === 1 ? 'One' : ipAllowListCount
										) }
									</Text>
								) }
							</div>
							<Button variant={ 'link' } disabled={ ! isEnabled }>
								<Text variant={ 'body-small' } onClick={ handleShowManualRulesClick }>
									{ __( 'Edit manual rules', 'jetpack-protect' ) }
								</Text>
							</Button>
						</div>
					) }
				</div>
			</div>
		</div>
	);

	/**
	 * Manual Rules Settings
	 */
	const manualRulesSettings = (
		<div>
			<Button
				className={ styles[ 'go-back-button' ] }
				variant={ 'icon' }
				icon={ arrowLeft }
				onClick={ handleShowManualRulesClick }
			>
				<Text>{ __( 'Go back', 'jetpack-protect' ) }</Text>
			</Button>
			<Text variant="title-medium" mt={ 4 } mb={ 2 }>
				{ __( 'Manual rules', 'jetpack-protect' ) }
			</Text>
			<Text mb={ 4 }>
				{ __(
					'Add manual rules for what IP traffic the Jetpack Firewall should block or allow.',
					'jetpack-protect'
				) }
			</Text>
			<div className={ styles[ 'manual-rules-section' ] }>
				<Textarea
					id="jetpack_waf_ip_block_list"
					label={ __( 'Blocked IP addresses', 'jetpack-protect' ) }
					placeholder={ __( 'Example:', 'jetpack-protect' ) + '\n12.12.12.1\n12.12.12.2' }
					rows={ 3 }
					value={ formState.jetpack_waf_ip_block_list }
					onChange={ handleChange }
					disabled={ formIsSubmitting }
				/>
			</div>
			<div className={ styles[ 'manual-rules-section' ] }>
				<Textarea
					id="jetpack_waf_ip_allow_list"
					label={ __( 'Always allowed IP addresses', 'jetpack-protect' ) }
					placeholder={ __( 'Example:', 'jetpack-protect' ) + '\n12.12.12.1\n12.12.12.2' }
					rows={ 3 }
					value={ formState.jetpack_waf_ip_allow_list }
					onChange={ handleChange }
					disabled={ formIsSubmitting }
				/>
			</div>
			<Button onClick={ saveChanges } isLoading={ formIsSubmitting } disabled={ formIsSubmitting }>
				{ __( 'Save changes', 'jetpack-protect' ) }
			</Button>
		</div>
	);

	/**
	 * Do not allow this page to be accessed on unsupported platforms.
	 */
	if ( ! isSupported ) {
		return <Navigate replace to="/" />;
	}

	/**
>>>>>>> cad9a90c
	 * Render
	 */
	return (
		<AdminPage>
			{ notice.message && <Notice floating={ true } dismissable={ true } { ...notice } /> }
			<ConnectedFirewallHeader />
			<Container className={ styles.container } horizontalSpacing={ 8 } horizontalGap={ 4 }>
				{ ! isEnabled && <Col>{ moduleDisabledNotice } </Col> }
				<Col>{ ! showManualRules ? mainSettings : manualRulesSettings }</Col>
			</Container>
			<FirewallFooter />
		</AdminPage>
	);
};

export default FirewallPage;<|MERGE_RESOLUTION|>--- conflicted
+++ resolved
@@ -11,14 +11,9 @@
 import { ExternalLink, Popover } from '@wordpress/components';
 import { useDispatch, useSelect } from '@wordpress/data';
 import { createInterpolateElement } from '@wordpress/element';
-<<<<<<< HEAD
-import { __ } from '@wordpress/i18n';
-import { Icon, arrowLeft, closeSmall } from '@wordpress/icons';
-=======
 import { __, sprintf, _n } from '@wordpress/i18n';
 import { Icon, arrowLeft, closeSmall } from '@wordpress/icons';
 import moment from 'moment';
->>>>>>> cad9a90c
 import { useCallback, useEffect, useState } from 'react';
 import { Navigate } from 'react-router-dom';
 import API from '../../api';
@@ -66,10 +61,7 @@
 		displayUpgradeBadge,
 		isSupported,
 		isUpdating,
-<<<<<<< HEAD
-=======
 		stats,
->>>>>>> cad9a90c
 		toggleAutomaticRules,
 		toggleManualRules,
 		toggleWaf,
@@ -86,8 +78,6 @@
 	const canToggleAutomaticRules = isEnabled && ( hasRequiredPlan || automaticRulesAvailable );
 
 	/**
-<<<<<<< HEAD
-=======
 	 * Automatic Rules Installation Error State
 	 *
 	 * @member {boolean} automaticRulesInstallationError - Whether or not automatic rules installation failed.
@@ -95,7 +85,6 @@
 	const [ automaticRulesInstallationError, setAutomaticRulesInstallationError ] = useState( false );
 
 	/**
->>>>>>> cad9a90c
 	 * Form State
 	 *
 	 * @member {object} formState - Current form values.
@@ -188,12 +177,8 @@
 			jetpack_waf_automatic_rules: newValue,
 		} );
 		toggleAutomaticRules()
-<<<<<<< HEAD
-			.then( () =>
-=======
 			.then( () => {
 				setAutomaticRulesInstallationError( false );
->>>>>>> cad9a90c
 				setNotice( {
 					type: 'success',
 					duration: SUCCESS_NOTICE_DURATION,
@@ -204,13 +189,8 @@
 								'jetpack-protect',
 								/* dummy arg to avoid bad minification */ 0
 						  ),
-<<<<<<< HEAD
-				} )
-			)
-=======
 				} );
 			} )
->>>>>>> cad9a90c
 			.then( () => {
 				if ( ! upgradeIsSeen ) {
 					setWafUpgradeIsSeen( true );
@@ -260,7 +240,6 @@
 			} )
 			.finally( () => setFormIsSubmitting( false ) );
 	}, [ formState, toggleManualRules, setNotice ] );
-<<<<<<< HEAD
 
 	/**
 	 * Handle Show Manual Rules Click
@@ -274,21 +253,6 @@
 	}, [ showManualRules, setShowManualRules ] );
 
 	/**
-=======
-
-	/**
-	 * Handle Show Manual Rules Click
-	 *
-	 * Toggles showManualRules.
-	 *
-	 * @returns void
-	 */
-	const handleShowManualRulesClick = useCallback( () => {
-		setShowManualRules( ! showManualRules );
-	}, [ showManualRules, setShowManualRules ] );
-
-	/**
->>>>>>> cad9a90c
 	 * Handle Close Popover Click
 	 *
 	 * Sets user meta for post upgrade messaging
@@ -343,7 +307,6 @@
 		},
 	} );
 
-<<<<<<< HEAD
 	/**
 	 * Module Disabled Notice
 	 */
@@ -367,219 +330,6 @@
 	);
 
 	/**
-	 * Main Settings
-	 */
-	const mainSettings = (
-		<div className={ styles[ 'toggle-wrapper' ] }>
-			<div
-				className={ `${ styles[ 'toggle-section' ] } ${
-					! canToggleAutomaticRules ? styles[ 'toggle-section--disabled' ] : ''
-				}` }
-			>
-				<div className={ styles[ 'toggle-section__control' ] }>
-					<FormToggle
-						checked={ canToggleAutomaticRules ? formState.jetpack_waf_automatic_rules : false }
-						onChange={ handleAutomaticRulesChange }
-						disabled={ ! isEnabled || formIsSubmitting || ! canToggleAutomaticRules }
-					/>
-					{ hasRequiredPlan && upgradeIsSeen === false && (
-						<Popover noArrow={ false } offset={ 8 } position={ 'top right' }>
-							<div className={ styles.popover }>
-								<div className={ styles.popover__header }>
-									<Text className={ styles.popover__title } variant={ 'title-small' }>
-										{ __( 'Thanks for upgrading!', 'jetpack-protect' ) }
-									</Text>
-									<Button className={ styles.popover__button } variant={ 'icon' }>
-										<Icon
-											onClick={ handleClosePopoverClick }
-											icon={ closeSmall }
-											size={ 24 }
-											aria-label={ __( 'Close Window', 'jetpack-protect' ) }
-										/>
-									</Button>
-								</div>
-								<Text
-									className={ styles.popover__description }
-									variant={ 'body' }
-									mt={ 2 }
-									mb={ 3 }
-								>
-									{ __(
-										'Turn on Jetpack Firewall to automatically protect your site with the latest security rules.',
-										'jetpack-protect'
-									) }
-								</Text>
-								<div className={ styles.popover__footer }>
-									<Button onClick={ handleClosePopoverClick }>
-										{ __( 'Got it', 'jetpack-protect' ) }
-									</Button>
-								</div>
-							</div>
-						</Popover>
-					) }
-				</div>
-				<div className={ styles[ 'toggle-section__content' ] }>
-					<div className={ styles[ 'toggle-section__title' ] }>
-						<Text variant="title-medium" mb={ 2 }>
-							{ __( 'Enable automatic rules', 'jetpack-protect' ) }
-						</Text>
-						{ ! isSmall && hasRequiredPlan && displayUpgradeBadge && (
-							<span className={ styles.badge }>{ __( 'NOW AVAILABLE', 'jetpack-protect' ) }</span>
-						) }
-					</div>
-					<Text>
-						{ __(
-							'Protect your site against untrusted traffic sources with automatic security rules.',
-							'jetpack-protect'
-						) }
-					</Text>
-				</div>
-			</div>
-			{ ! hasRequiredPlan && (
-				<div className={ styles[ 'upgrade-trigger-section' ] }>
-					<ContextualUpgradeTrigger
-						className={ styles[ 'upgrade-trigger' ] }
-						description={
-							! canToggleAutomaticRules
-								? __( 'Setup automatic rules with one click', 'jetpack-protect' )
-								: __(
-										'Your site is not receiving the latest updates to automatic rules',
-										'jetpack-protect',
-										/* dummy arg to avoid bad minification */ 0
-								  )
-						}
-						cta={
-							! canToggleAutomaticRules
-								? __( 'Upgrade to enable automatic rules', 'jetpack-protect' )
-								: __(
-										'Upgrade to keep your site secure with up-to-date firewall rules',
-										'jetpack-protect',
-										/* dummy arg to avoid bad minification */ 0
-								  )
-						}
-						onClick={ getScan }
-					/>
-				</div>
-			) }
-			<div
-				className={ `${ styles[ 'toggle-section' ] } ${
-					! isEnabled ? styles[ 'toggle-section--disabled' ] : ''
-				}` }
-			>
-				<div className={ styles[ 'toggle-section__control' ] }>
-					<FormToggle
-						id="jetpack_waf_ip_list"
-						checked={ isEnabled && formState.jetpack_waf_ip_list }
-						onChange={ handleManualRulesChange }
-						disabled={ formIsSubmitting || ! isEnabled }
-					/>
-				</div>
-				<div className={ styles[ 'toggle-section__content' ] }>
-					<Text variant="title-medium" mb={ 2 }>
-						{ __( 'Enable manual rules', 'jetpack-protect' ) }
-					</Text>
-					<Text>
-						{ __(
-							'Allows you to add manual rules to block or allow traffic from specific IPs.',
-							'jetpack-protect'
-						) }
-					</Text>
-					{ jetpackWafIpList && (
-						<div className={ styles[ 'edit-manual-rules-section' ] }>
-							<Text variant={ 'body-small' } mt={ 2 }>
-								{ '' === jetpackWafIpAllowList &&
-									'' === jetpackWafIpBlockList &&
-									__( 'No manual rules are being applied.', 'jetpack-protect' ) }
-							</Text>
-							<Button variant={ 'link' } disabled={ ! isEnabled }>
-								<Text variant={ 'body-small' } onClick={ handleShowManualRulesClick }>
-									{ __( 'Edit manual rules', 'jetpack-protect' ) }
-								</Text>
-							</Button>
-						</div>
-					) }
-				</div>
-			</div>
-		</div>
-	);
-
-	/**
-	 * Manual Rules Settings
-	 */
-	const manualRulesSettings = (
-		<div className={ styles[ 'manual-rule-wrapper' ] }>
-			<Button
-				className={ styles[ 'go-back-button' ] }
-				variant={ 'icon' }
-				icon={ arrowLeft }
-				onClick={ handleShowManualRulesClick }
-			>
-				<Text>{ __( 'Go back', 'jetpack-protect' ) }</Text>
-			</Button>
-			<Text variant="title-medium" mt={ 4 } mb={ 2 }>
-				{ __( 'Manual rules', 'jetpack-protect' ) }
-			</Text>
-			<Text mb={ 4 }>
-				{ __(
-					'Add manual rules for what IP traffic the Jetpack Firewall should block or allow.',
-					'jetpack-protect'
-				) }
-			</Text>
-			<div className={ styles[ 'manual-rule-section' ] }>
-				<Textarea
-					id="jetpack_waf_ip_block_list"
-					label={ __( 'Blocked IP addresses', 'jetpack-protect' ) }
-					placeholder={ __( 'Example:', 'jetpack-protect' ) + '\n12.12.12.1\n12.12.12.2' }
-					rows={ 3 }
-					value={ formState.jetpack_waf_ip_block_list }
-					onChange={ handleChange }
-					disabled={ formIsSubmitting }
-				/>
-			</div>
-			<div className={ styles[ 'manual-rule-section' ] }>
-				<Textarea
-					id="jetpack_waf_ip_allow_list"
-					label={ __( 'Always allowed IP addresses', 'jetpack-protect' ) }
-					placeholder={ __( 'Example:', 'jetpack-protect' ) + '\n12.12.12.1\n12.12.12.2' }
-					rows={ 3 }
-					value={ formState.jetpack_waf_ip_allow_list }
-					onChange={ handleChange }
-					disabled={ formIsSubmitting }
-				/>
-			</div>
-			<Button onClick={ saveChanges } isLoading={ formIsSubmitting } disabled={ formIsSubmitting }>
-				{ __( 'Save changes', 'jetpack-protect' ) }
-			</Button>
-		</div>
-	);
-
-=======
->>>>>>> cad9a90c
-	/**
-	 * Module Disabled Notice
-	 */
-	const moduleDisabledNotice = (
-		<JetpackNotice
-			level="error"
-			title="Jetpack Firewall is currently disabled."
-			children={ <Text>{ __( 'Re-enable the Firewall to continue.', 'jetpack-protect' ) }</Text> }
-			actions={ [
-				<Button
-					variant="link"
-					onClick={ toggleWaf }
-					isLoading={ isUpdating }
-					disabled={ isUpdating }
-				>
-					{ __( 'Enable Firewall', 'jetpack-protect' ) }
-				</Button>,
-			] }
-			hideCloseButton={ true }
-		/>
-	);
-
-	/**
-<<<<<<< HEAD
-=======
 	 * Main Settings
 	 */
 	const mainSettings = (
@@ -862,7 +612,6 @@
 	}
 
 	/**
->>>>>>> cad9a90c
 	 * Render
 	 */
 	return (
