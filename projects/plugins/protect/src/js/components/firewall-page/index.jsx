--- conflicted
+++ resolved
@@ -657,7 +657,6 @@
 					</Text>
 				</div>
 			</div>
-<<<<<<< HEAD
 			{ ! wafSupported && formState.brute_force_protection && bruteForceAllowListSettings }
 		</>
 	);
@@ -685,11 +684,11 @@
 					</div>
 					<div className={ styles[ 'toggle-section__content' ] }>
 						<Text variant="title-medium" mb={ 2 }>
-							{ __( 'Enable manual rules', 'jetpack-protect' ) }
+							{ __( 'Enable manual block and allow lists', 'jetpack-protect' ) }
 						</Text>
 						<Text>
 							{ __(
-								'Allows you to add manual rules to block or allow traffic from specific IPs.',
+								'Manually block or allow traffic from specific IP addresses.',
 								'jetpack-protect'
 							) }
 						</Text>
@@ -745,77 +744,6 @@
 								<Button variant={ 'link' } disabled={ ! isEnabled && ! bruteForceProtection }>
 									<Text variant={ 'body-small' } onClick={ handleShowManualRulesClick }>
 										{ __( 'Edit manual rules', 'jetpack-protect' ) }
-=======
-			<div
-				className={ `${ styles[ 'toggle-section' ] } ${
-					! isEnabled ? styles[ 'toggle-section--disabled' ] : ''
-				}` }
-			>
-				<div className={ styles[ 'toggle-section__control' ] }>
-					<FormToggle
-						id="jetpack_waf_ip_list"
-						checked={ isEnabled && formState.jetpack_waf_ip_list }
-						onChange={ handleManualRulesChange }
-						disabled={ formIsSubmitting || ! isEnabled }
-					/>
-				</div>
-				<div className={ styles[ 'toggle-section__content' ] }>
-					<Text variant="title-medium" mb={ 2 }>
-						{ __( 'Enable manual block and allow lists', 'jetpack-protect' ) }
-					</Text>
-					<Text>
-						{ __(
-							'Manually block or allow traffic from specific IP addresses.',
-							'jetpack-protect'
-						) }
-					</Text>
-					{ jetpackWafIpList && (
-						<div className={ styles[ 'toggle-section__details' ] }>
-							<div className={ styles[ 'manual-rules-stats' ] }>
-								{ ipAllowListCount === 0 && ipBlockListCount === 0 && (
-									<Text
-										className={ styles[ 'manual-rules-stats__no-rules' ] }
-										variant={ 'body-small' }
-										mt={ 2 }
-									>
-										{ __( 'No manual rules are being applied.', 'jetpack-protect' ) }
-									</Text>
-								) }
-								{ ipBlockListCount > 0 && (
-									<Text
-										className={ styles[ 'manual-rules-stats__block-list-count' ] }
-										variant={ 'body-small' }
-										mt={ 2 }
-									>
-										{ sprintf(
-											// translators: placeholder is a number of blocked IP addresses i.e. "5 IPs are being blocked".
-											_n(
-												'%s IP is being blocked. ',
-												'%s IPs are being blocked. ',
-												ipBlockListCount,
-												'jetpack-protect'
-											),
-											ipBlockListCount === 1 ? 'One' : ipBlockListCount
-										) }
-									</Text>
-								) }
-								{ ipAllowListCount > 0 && (
-									<Text
-										className={ styles[ 'manual-rules-stats__allow-list-count' ] }
-										variant={ 'body-small' }
-										mt={ 2 }
-									>
-										{ sprintf(
-											// translators: placeholder is a number of allowed IP addresses i.e. "5 IPs are being allowed".
-											_n(
-												'%s IP is being allowed.',
-												'%s IPs are being allowed.',
-												ipAllowListCount,
-												'jetpack-protect'
-											),
-											ipAllowListCount === 1 ? 'One' : ipAllowListCount
-										) }
->>>>>>> d7fb216a
 									</Text>
 								</Button>
 							</div>
