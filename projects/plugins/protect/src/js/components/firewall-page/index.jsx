<<<<<<< HEAD
import {
	Button,
	Col,
	Container,
	Text,
	ContextualUpgradeTrigger,
} from '@automattic/jetpack-components';
import { useProductCheckoutWorkflow } from '@automattic/jetpack-connection';
=======
import { Button, Col, Container, Text } from '@automattic/jetpack-components';
>>>>>>> 388a217b
import { ExternalLink } from '@wordpress/components';
import { useDispatch, useSelect } from '@wordpress/data';
import { createInterpolateElement } from '@wordpress/element';
import { __ } from '@wordpress/i18n';
import { arrowLeft } from '@wordpress/icons';
import { useCallback, useEffect, useState } from 'react';
import API from '../../api';
import { PLUGIN_SUPPORT_URL } from '../../constants';
import useAnalyticsTracks from '../../hooks/use-analytics-tracks';
import useProtectData from '../../hooks/use-protect-data';
import useWafData from '../../hooks/use-waf-data';
import { STORE_ID } from '../../state/store';
import AdminPage from '../admin-page';
import FirewallFooter from '../firewall-footer';
import ConnectedFirewallHeader from '../firewall-header';
import FormToggle from '../form-toggle';
import Notice from '../notice';
import Textarea from '../textarea';
import styles from './styles.module.scss';

const FirewallPage = () => {
	const notice = useSelect( select => select( STORE_ID ).getNotice() );
	const { config, isSeen, isEnabled, toggleWaf, toggleManualRules, updateConfig } = useWafData();
	const { hasRequiredPlan } = useProtectData();
	const { jetpackWafIpList, jetpackWafIpBlockList, jetpackWafIpAllowList } = config || {};
	const { setWafIsSeen, setNotice } = useDispatch( STORE_ID );

	const [ settings, setSettings ] = useState( {
		module_enabled: isEnabled,
		jetpack_waf_ip_list: jetpackWafIpList,
		jetpack_waf_ip_block_list: jetpackWafIpBlockList,
		jetpack_waf_ip_allow_list: jetpackWafIpAllowList,
	} );
	const [ settingsIsUpdating, setSettingsIsUpdating ] = useState( false );

	// Track view for Protect WAF page.
	useAnalyticsTracks( {
		pageViewEventName: 'protect_waf',
		pageViewEventProperties: {
			has_plan: hasRequiredPlan,
		},
	} );

	const successNoticeDuration = 5000;

	const errorMessage = createInterpolateElement(
		__(
			'An error ocurred. Please try again or <supportLink>contact support</supportLink>.',
			'jetpack-protect'
		),
		{
			supportLink: <ExternalLink href={ PLUGIN_SUPPORT_URL } />,
		}
	);

	const saveChanges = useCallback( () => {
		setSettingsIsUpdating( true );
		updateConfig( settings )
			.then( () =>
				setNotice( {
					type: 'success',
					duration: successNoticeDuration,
					message: __( 'Changes saved.', 'jetpack-protect' ),
				} )
			)
			.catch( () => {
				setNotice( {
					type: 'error',
					message: errorMessage,
				} );
			} )
			.finally( () => setSettingsIsUpdating( false ) );
	}, [ settings, updateConfig, setNotice, errorMessage ] );

	const handleChange = useCallback(
		event => {
			const { value, id } = event.target;
			setSettings( { ...settings, [ id ]: value } );
		},
		[ settings, setSettings ]
	);

	const handleEnabledChange = useCallback( () => {
		const newWafStatus = ! settings.module_enabled;
		setSettingsIsUpdating( true );
		setSettings( { ...settings, module_enabled: newWafStatus } );
		toggleWaf()
			.then( () =>
				setNotice( {
					type: 'success',
					duration: successNoticeDuration,
					message: newWafStatus
						? __( `Firewall is active.`, 'jetpack-protect' )
						: __(
								`Firewall is disabled.`,
								'jetpack-protect',
								/* dummy arg to avoid bad minification */ 0
						  ),
				} )
			)
			.catch( () => {
				setNotice( {
					type: 'error',
					message: errorMessage,
				} );
			} )
			.finally( () => setSettingsIsUpdating( false ) );
	}, [ settings, toggleWaf, setNotice, errorMessage ] );

	const handleManualRulesChange = useCallback( () => {
		const newManualRulesStatus = ! settings.jetpack_waf_ip_list;
		setSettingsIsUpdating( true );
		setSettings( { ...settings, jetpack_waf_ip_list: newManualRulesStatus } );
		toggleManualRules()
			.then( () =>
				setNotice( {
					type: 'success',
					duration: successNoticeDuration,
					message: newManualRulesStatus
						? __( 'Manual rules are active.', 'jetpack-protect' )
						: __(
								'Manual rules are disabled.',
								'jetpack-protect',
								/* dummy arg to avoid bad minification */ 0
						  ),
				} )
			)
			.catch( () => {
				setNotice( {
					type: 'error',
					message: errorMessage,
				} );
			} )
			.finally( () => setSettingsIsUpdating( false ) );
	}, [ settings, toggleManualRules, setNotice, errorMessage ] );

	/**
	 * Sync state.settings with application state WAF config
	 */
	useEffect( () => {
		setSettings( {
			module_enabled: isEnabled,
			jetpack_waf_ip_list: jetpackWafIpList,
			jetpack_waf_ip_block_list: jetpackWafIpBlockList,
			jetpack_waf_ip_allow_list: jetpackWafIpAllowList,
		} );
	}, [ isEnabled, jetpackWafIpList, jetpackWafIpBlockList, jetpackWafIpAllowList ] );

	/**
	 * "WAF Seen" useEffect()
	 */
	useEffect( () => {
		if ( isSeen ) {
			return;
		}

		// remove the "new" badge immediately
		setWafIsSeen( true );

		// update the meta value in the background
		API.wafSeen();
	}, [ isSeen, setWafIsSeen ] );

	const [ showManualRules, setShowManualRules ] = useState( false );

	const handleShowManualRulesClick = useCallback( () => {
		if ( showManualRules ) {
			return setShowManualRules( false );
		}
		setShowManualRules( true );
	}, [ showManualRules, setShowManualRules ] );

<<<<<<< HEAD
	const { adminUrl } = window.jetpackProtectInitialState || {};
	const firewallUrl = adminUrl + '#/firewall';

	const { run } = useProductCheckoutWorkflow( {
		productSlug: JETPACK_SCAN,
		redirectUrl: firewallUrl,
	} );

	const { recordEventHandler } = useAnalyticsTracks();
	const getScan = recordEventHandler( 'jetpack_protect_waf_page_get_scan_link_click', run );

=======
>>>>>>> 388a217b
	return (
		<AdminPage>
			{ notice.message && <Notice floating={ true } dismissable={ true } { ...notice } /> }
			<ConnectedFirewallHeader />
			<Container className={ styles.container } horizontalSpacing={ 8 }>
				<Col>
					{ ! showManualRules ? (
						<div className={ styles[ 'toggle-wrapper' ] }>
							<div className={ styles[ 'toggle-section' ] }>
								<div>
									<FormToggle
										checked={ settings.module_enabled }
										onChange={ handleEnabledChange }
										disabled={ settingsIsUpdating }
									/>
								</div>
								<div>
									<div className={ styles[ 'toggle-section-title' ] }>
										<Text variant="title-medium">
											{ __(
												"Protect your site with Jetpack's Web Application Firewall",
												'jetpack-protect'
											) }
										</Text>
									</div>
									<Text>
										{ __(
											'The Jetpack Firewall is a web application firewall designed to protect your WordPress site from malicious requests.',
											'jetpack-protect'
										) }
									</Text>
								</div>
							</div>
							{ isEnabled && (
								<>
									<div className={ styles[ 'toggle-section' ] }>
										<div>
											<FormToggle
												id="jetpack_waf_ip_list"
												checked={ Boolean( settings.jetpack_waf_ip_list ) }
												onChange={ handleManualRulesChange }
												disabled={ settingsIsUpdating }
											/>
										</div>
										<div>
											<Text variant="title-medium" mb={ 2 }>
												{ __( 'Enable manual rules', 'jetpack-protect' ) }
											</Text>
											<Text>
												{ __(
													'Allows you to add manual rules to block or allow traffic from specific IPs.',
													'jetpack-protect'
												) }
											</Text>
										</div>
									</div>
									{ jetpackWafIpList && (
										<div className={ styles[ 'edit-manual-rules-section' ] }>
											<Text variant={ 'body-small' } mt={ 2 }>
												{ /* // TO DO: Update or remove until ready for this */ }
												{ '' === jetpackWafIpAllowList &&
													'' === jetpackWafIpBlockList &&
													__( 'No manual rules are being applied.', 'jetpack-protect' ) }
											</Text>
											<Button variant={ 'link' }>
												<Text variant={ 'body-small' } onClick={ handleShowManualRulesClick }>
													{ __( 'Edit manual rules', 'jetpack-protect' ) }
												</Text>
											</Button>
										</div>
									) }
								</>
							) }
						</div>
					) : (
						<div className={ styles[ 'manual-rule-wrapper' ] }>
							<Button
								className={ styles[ 'go-back-button' ] }
								variant={ 'icon' }
								icon={ arrowLeft }
								onClick={ handleShowManualRulesClick }
							>
								<Text>{ __( 'Go back', 'jetpack-protect' ) }</Text>
							</Button>
							<Text variant="title-medium" mt={ 4 } mb={ 2 }>
								{ __( 'Manual rules', 'jetpack-protect' ) }
							</Text>
							<Text mb={ 4 }>
								{ __(
									'Add manual rules for what IP traffic the Jetpack Firewall should block or allow.',
									'jetpack-protect'
								) }
							</Text>
							<div className={ styles[ 'manual-rule-section' ] }>
								<Textarea
									id="jetpack_waf_ip_block_list"
									label={ __( 'Blocked IP addresses', 'jetpack-protect' ) }
									placeholder={ __( 'Example:', 'jetpack-protect' ) + '\n12.12.12.1\n12.12.12.2' }
									rows={ 3 }
									value={ settings.jetpack_waf_ip_block_list }
									onChange={ handleChange }
									disabled={ settingsIsUpdating }
								/>
							</div>
							<div className={ styles[ 'manual-rule-section' ] }>
								<Textarea
									id="jetpack_waf_ip_allow_list"
									label={ __( 'Always allowed IP addresses', 'jetpack-protect' ) }
									placeholder={ __( 'Example:', 'jetpack-protect' ) + '\n12.12.12.1\n12.12.12.2' }
									rows={ 3 }
									value={ settings.jetpack_waf_ip_allow_list }
									onChange={ handleChange }
									disabled={ settingsIsUpdating }
								/>
							</div>
							<Button
								onClick={ saveChanges }
								isLoading={ settingsIsUpdating }
								disabled={ settingsIsUpdating }
							>
								{ __( 'Save changes', 'jetpack-protect' ) }
							</Button>
						</div>
					) }
				</Col>
			</Container>
			<FirewallFooter />
		</AdminPage>
	);
};

export default FirewallPage;<|MERGE_RESOLUTION|>--- conflicted
+++ resolved
@@ -1,4 +1,3 @@
-<<<<<<< HEAD
 import {
 	Button,
 	Col,
@@ -7,9 +6,6 @@
 	ContextualUpgradeTrigger,
 } from '@automattic/jetpack-components';
 import { useProductCheckoutWorkflow } from '@automattic/jetpack-connection';
-=======
-import { Button, Col, Container, Text } from '@automattic/jetpack-components';
->>>>>>> 388a217b
 import { ExternalLink } from '@wordpress/components';
 import { useDispatch, useSelect } from '@wordpress/data';
 import { createInterpolateElement } from '@wordpress/element';
@@ -22,7 +18,7 @@
 import useProtectData from '../../hooks/use-protect-data';
 import useWafData from '../../hooks/use-waf-data';
 import { STORE_ID } from '../../state/store';
-import AdminPage from '../admin-page';
+import AdminPage, { JETPACK_SCAN } from '../admin-page';
 import FirewallFooter from '../firewall-footer';
 import ConnectedFirewallHeader from '../firewall-header';
 import FormToggle from '../form-toggle';
@@ -182,7 +178,6 @@
 		setShowManualRules( true );
 	}, [ showManualRules, setShowManualRules ] );
 
-<<<<<<< HEAD
 	const { adminUrl } = window.jetpackProtectInitialState || {};
 	const firewallUrl = adminUrl + '#/firewall';
 
@@ -194,8 +189,6 @@
 	const { recordEventHandler } = useAnalyticsTracks();
 	const getScan = recordEventHandler( 'jetpack_protect_waf_page_get_scan_link_click', run );
 
-=======
->>>>>>> 388a217b
 	return (
 		<AdminPage>
 			{ notice.message && <Notice floating={ true } dismissable={ true } { ...notice } /> }
@@ -209,65 +202,70 @@
 									<FormToggle
 										checked={ settings.module_enabled }
 										onChange={ handleEnabledChange }
-										disabled={ settingsIsUpdating }
+										disabled={ ! hasRequiredPlan || settingsIsUpdating }
 									/>
 								</div>
 								<div>
 									<div className={ styles[ 'toggle-section-title' ] }>
-										<Text variant="title-medium">
-											{ __(
-												"Protect your site with Jetpack's Web Application Firewall",
-												'jetpack-protect'
-											) }
+										<Text
+											className={ ! hasRequiredPlan ? styles.disabled : null }
+											variant="title-medium"
+										>
+											{ __( 'Enable automatic rules', 'jetpack-protect' ) }
 										</Text>
 									</div>
-									<Text>
+									<Text className={ ! hasRequiredPlan ? styles.disabled : null }>
 										{ __(
-											'The Jetpack Firewall is a web application firewall designed to protect your WordPress site from malicious requests.',
+											'Protect your site against untrusted traffic sources with automatic security rules.',
 											'jetpack-protect'
 										) }
 									</Text>
 								</div>
 							</div>
-							{ isEnabled && (
-								<>
-									<div className={ styles[ 'toggle-section' ] }>
-										<div>
-											<FormToggle
-												id="jetpack_waf_ip_list"
-												checked={ Boolean( settings.jetpack_waf_ip_list ) }
-												onChange={ handleManualRulesChange }
-												disabled={ settingsIsUpdating }
-											/>
-										</div>
-										<div>
-											<Text variant="title-medium" mb={ 2 }>
-												{ __( 'Enable manual rules', 'jetpack-protect' ) }
-											</Text>
-											<Text>
-												{ __(
-													'Allows you to add manual rules to block or allow traffic from specific IPs.',
-													'jetpack-protect'
-												) }
-											</Text>
-										</div>
-									</div>
-									{ jetpackWafIpList && (
-										<div className={ styles[ 'edit-manual-rules-section' ] }>
-											<Text variant={ 'body-small' } mt={ 2 }>
-												{ /* // TO DO: Update or remove until ready for this */ }
-												{ '' === jetpackWafIpAllowList &&
-													'' === jetpackWafIpBlockList &&
-													__( 'No manual rules are being applied.', 'jetpack-protect' ) }
-											</Text>
-											<Button variant={ 'link' }>
-												<Text variant={ 'body-small' } onClick={ handleShowManualRulesClick }>
-													{ __( 'Edit manual rules', 'jetpack-protect' ) }
-												</Text>
-											</Button>
-										</div>
-									) }
-								</>
+							<div className={ styles[ 'upgrade-trigger-section' ] }>
+								{ ! hasRequiredPlan && (
+									<ContextualUpgradeTrigger
+										className={ styles[ 'upgrade-trigger' ] }
+										description={ __( 'Setup automatic rules with one click', 'jetpack-protect' ) }
+										cta={ __( 'Upgrade to enable automatic rules', 'jetpack-protect' ) }
+										onClick={ getScan }
+									/>
+								) }
+							</div>
+							<div className={ styles[ 'toggle-section' ] }>
+								<div>
+									<FormToggle
+										id="jetpack_waf_ip_list"
+										checked={ Boolean( settings.jetpack_waf_ip_list ) }
+										onChange={ handleManualRulesChange }
+										disabled={ settingsIsUpdating }
+									/>
+								</div>
+								<div>
+									<Text variant="title-medium" mb={ 2 }>
+										{ __( 'Enable manual rules', 'jetpack-protect' ) }
+									</Text>
+									<Text>
+										{ __(
+											'Allows you to add manual rules to block or allow traffic from specific IPs.',
+											'jetpack-protect'
+										) }
+									</Text>
+								</div>
+							</div>
+							{ jetpackWafIpList && (
+								<div className={ styles[ 'edit-manual-rules-section' ] }>
+									<Text variant={ 'body-small' } mt={ 2 }>
+										{ '' === jetpackWafIpAllowList &&
+											'' === jetpackWafIpBlockList &&
+											__( 'No manual rules are being applied.', 'jetpack-protect' ) }
+									</Text>
+									<Button variant={ 'link' }>
+										<Text variant={ 'body-small' } onClick={ handleShowManualRulesClick }>
+											{ __( 'Edit manual rules', 'jetpack-protect' ) }
+										</Text>
+									</Button>
+								</div>
 							) }
 						</div>
 					) : (
