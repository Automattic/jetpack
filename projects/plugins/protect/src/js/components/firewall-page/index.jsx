--- conflicted
+++ resolved
@@ -37,7 +37,12 @@
 		updateConfig,
 	} = useWafData();
 	const { hasRequiredPlan } = useProtectData();
-	const { jetpackWafIpList, jetpackWafIpBlockList, jetpackWafIpAllowList } = config || {};
+	const {
+		jetpackWafAutomaticRules,
+		jetpackWafIpList,
+		jetpackWafIpBlockList,
+		jetpackWafIpAllowList,
+	} = config || {};
 	const { setWafIsSeen, setNotice } = useDispatch( STORE_ID );
 	const successNoticeDuration = 5000;
 	const errorMessage = createInterpolateElement(
@@ -60,6 +65,17 @@
 	const [ settingsIsUpdating, setSettingsIsUpdating ] = useState( false );
 
 	const [ showManualRules, setShowManualRules ] = useState( false );
+
+	const { adminUrl } = window.jetpackProtectInitialState || {};
+	const firewallUrl = adminUrl + '#/firewall';
+
+	const { run } = useProductCheckoutWorkflow( {
+		productSlug: JETPACK_SCAN_SLUG,
+		redirectUrl: firewallUrl,
+	} );
+
+	const { recordEventHandler } = useAnalyticsTracks();
+	const getScan = recordEventHandler( 'jetpack_protect_waf_page_get_scan_link_click', run );
 
 	const saveChanges = useCallback( () => {
 		setSettingsIsUpdating( true );
@@ -155,11 +171,18 @@
 	useEffect( () => {
 		setSettings( {
 			module_enabled: isEnabled,
+			jetpack_waf_automatic_rules: jetpackWafAutomaticRules,
 			jetpack_waf_ip_list: jetpackWafIpList,
 			jetpack_waf_ip_block_list: jetpackWafIpBlockList,
 			jetpack_waf_ip_allow_list: jetpackWafIpAllowList,
 		} );
-	}, [ isEnabled, jetpackWafIpList, jetpackWafIpBlockList, jetpackWafIpAllowList ] );
+	}, [
+		isEnabled,
+		jetpackWafIpList,
+		jetpackWafIpBlockList,
+		jetpackWafIpAllowList,
+		jetpackWafAutomaticRules,
+	] );
 
 	/**
 	 * "WAF Seen" useEffect()
@@ -176,156 +199,6 @@
 		API.wafSeen();
 	}, [ isSeen, setWafIsSeen ] );
 
-<<<<<<< HEAD
-	const [ showManualRules, setShowManualRules ] = useState( false );
-
-	const handleShowManualRulesClick = useCallback( () => {
-		if ( showManualRules ) {
-			return setShowManualRules( false );
-		}
-		setShowManualRules( true );
-	}, [ showManualRules, setShowManualRules ] );
-
-	const { adminUrl } = window.jetpackProtectInitialState || {};
-	const firewallUrl = adminUrl + '#/firewall';
-
-	const { run } = useProductCheckoutWorkflow( {
-		productSlug: JETPACK_SCAN_SLUG,
-		redirectUrl: firewallUrl,
-	} );
-
-	const { recordEventHandler } = useAnalyticsTracks();
-	const getScan = recordEventHandler( 'jetpack_protect_waf_page_get_scan_link_click', run );
-
-	return (
-		<AdminPage>
-			{ notice.message && <Notice floating={ true } dismissable={ true } { ...notice } /> }
-			<ConnectedFirewallHeader />
-			<Container className={ styles.container } horizontalSpacing={ 8 }>
-				<Col>
-					{ ! showManualRules ? (
-						<div className={ styles[ 'toggle-wrapper' ] }>
-							<div className={ styles[ 'toggle-section' ] }>
-								<div>
-									<FormToggle
-										checked={ hasRequiredPlan ? settings.jetpack_waf_automatic_rules : false }
-										onChange={ handleAutomaticRulesChange }
-										disabled={
-											! hasRequiredPlan || settingsIsUpdating || ! settings.module_enabled
-										}
-									/>
-								</div>
-								<div>
-									<div className={ styles[ 'toggle-section-title' ] }>
-										<Text
-											className={ ! hasRequiredPlan ? styles.disabled : null }
-											variant="title-medium"
-										>
-											{ __( 'Enable automatic rules', 'jetpack-protect' ) }
-										</Text>
-									</div>
-									<Text className={ ! hasRequiredPlan ? styles.disabled : null }>
-										{ __(
-											'Protect your site against untrusted traffic sources with automatic security rules.',
-											'jetpack-protect'
-										) }
-									</Text>
-								</div>
-							</div>
-							<div className={ styles[ 'upgrade-trigger-section' ] }>
-								{ ! hasRequiredPlan && (
-									<ContextualUpgradeTrigger
-										className={ styles[ 'upgrade-trigger' ] }
-										description={ __( 'Setup automatic rules with one click', 'jetpack-protect' ) }
-										cta={ __( 'Upgrade to enable automatic rules', 'jetpack-protect' ) }
-										onClick={ getScan }
-									/>
-								) }
-							</div>
-							<div className={ styles[ 'toggle-section' ] }>
-								<div>
-									<FormToggle
-										id="jetpack_waf_ip_list"
-										checked={ Boolean( settings.jetpack_waf_ip_list ) }
-										onChange={ handleManualRulesChange }
-										disabled={ settingsIsUpdating }
-									/>
-								</div>
-								<div>
-									<Text variant="title-medium" mb={ 2 }>
-										{ __( 'Enable manual rules', 'jetpack-protect' ) }
-									</Text>
-									<Text>
-										{ __(
-											'Allows you to add manual rules to block or allow traffic from specific IPs.',
-											'jetpack-protect'
-										) }
-									</Text>
-								</div>
-							</div>
-							{ jetpackWafIpList && (
-								<div className={ styles[ 'edit-manual-rules-section' ] }>
-									<Text variant={ 'body-small' } mt={ 2 }>
-										{ '' === jetpackWafIpAllowList &&
-											'' === jetpackWafIpBlockList &&
-											__( 'No manual rules are being applied.', 'jetpack-protect' ) }
-									</Text>
-									<Button variant={ 'link' }>
-										<Text variant={ 'body-small' } onClick={ handleShowManualRulesClick }>
-											{ __( 'Edit manual rules', 'jetpack-protect' ) }
-										</Text>
-									</Button>
-								</div>
-							) }
-						</div>
-					) : (
-						<div className={ styles[ 'manual-rule-wrapper' ] }>
-							<Button
-								className={ styles[ 'go-back-button' ] }
-								variant={ 'icon' }
-								icon={ arrowLeft }
-								onClick={ handleShowManualRulesClick }
-							>
-								<Text>{ __( 'Go back', 'jetpack-protect' ) }</Text>
-							</Button>
-							<Text variant="title-medium" mt={ 4 } mb={ 2 }>
-								{ __( 'Manual rules', 'jetpack-protect' ) }
-							</Text>
-							<Text mb={ 4 }>
-								{ __(
-									'Add manual rules for what IP traffic the Jetpack Firewall should block or allow.',
-									'jetpack-protect'
-								) }
-							</Text>
-							<div className={ styles[ 'manual-rule-section' ] }>
-								<Textarea
-									id="jetpack_waf_ip_block_list"
-									label={ __( 'Blocked IP addresses', 'jetpack-protect' ) }
-									placeholder={ __( 'Example:', 'jetpack-protect' ) + '\n12.12.12.1\n12.12.12.2' }
-									rows={ 3 }
-									value={ settings.jetpack_waf_ip_block_list }
-									onChange={ handleChange }
-									disabled={ settingsIsUpdating }
-								/>
-							</div>
-							<div className={ styles[ 'manual-rule-section' ] }>
-								<Textarea
-									id="jetpack_waf_ip_allow_list"
-									label={ __( 'Always allowed IP addresses', 'jetpack-protect' ) }
-									placeholder={ __( 'Example:', 'jetpack-protect' ) + '\n12.12.12.1\n12.12.12.2' }
-									rows={ 3 }
-									value={ settings.jetpack_waf_ip_allow_list }
-									onChange={ handleChange }
-									disabled={ settingsIsUpdating }
-								/>
-							</div>
-							<Button
-								onClick={ saveChanges }
-								isLoading={ settingsIsUpdating }
-								disabled={ settingsIsUpdating }
-							>
-								{ __( 'Save changes', 'jetpack-protect' ) }
-=======
 	// Track view for Protect WAF page.
 	useAnalyticsTracks( {
 		pageViewEventName: 'protect_waf',
@@ -339,27 +212,34 @@
 			<div className={ styles[ 'toggle-section' ] }>
 				<div>
 					<FormToggle
-						checked={ settings.module_enabled }
-						onChange={ handleEnabledChange }
-						disabled={ settingsIsUpdating }
+						checked={ hasRequiredPlan ? settings.jetpack_waf_automatic_rules : false }
+						onChange={ handleAutomaticRulesChange }
+						disabled={ ! hasRequiredPlan || settingsIsUpdating || ! settings.module_enabled }
 					/>
 				</div>
 				<div>
 					<div className={ styles[ 'toggle-section-title' ] }>
-						<Text variant="title-medium">
-							{ __(
-								"Protect your site with Jetpack's Web Application Firewall",
-								'jetpack-protect'
-							) }
+						<Text className={ ! hasRequiredPlan ? styles.disabled : null } variant="title-medium">
+							{ __( 'Enable automatic rules', 'jetpack-protect' ) }
 						</Text>
 					</div>
-					<Text>
+					<Text className={ ! hasRequiredPlan ? styles.disabled : null }>
 						{ __(
-							'The Jetpack Firewall is a web application firewall designed to protect your WordPress site from malicious requests.',
+							'Protect your site against untrusted traffic sources with automatic security rules.',
 							'jetpack-protect'
 						) }
 					</Text>
 				</div>
+			</div>
+			<div className={ styles[ 'upgrade-trigger-section' ] }>
+				{ ! hasRequiredPlan && (
+					<ContextualUpgradeTrigger
+						className={ styles[ 'upgrade-trigger' ] }
+						description={ __( 'Setup automatic rules with one click', 'jetpack-protect' ) }
+						cta={ __( 'Upgrade to enable automatic rules', 'jetpack-protect' ) }
+						onClick={ getScan }
+					/>
+				) }
 			</div>
 			{ isEnabled && (
 				<>
@@ -395,7 +275,6 @@
 								<Text variant={ 'body-small' } onClick={ handleShowManualRulesClick }>
 									{ __( 'Edit manual rules', 'jetpack-protect' ) }
 								</Text>
->>>>>>> 3f9c5b29
 							</Button>
 						</div>
 					) }
@@ -403,6 +282,7 @@
 			) }
 		</div>
 	);
+
 	const manualRulesSettings = (
 		<div className={ styles[ 'manual-rule-wrapper' ] }>
 			<Button
