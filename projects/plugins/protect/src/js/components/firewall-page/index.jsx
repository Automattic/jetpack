--- conflicted
+++ resolved
@@ -1,15 +1,10 @@
-import { AdminSection, Container } from '@automattic/jetpack-components';
 import apiFetch from '@wordpress/api-fetch';
 import { useDispatch, useSelect } from '@wordpress/data';
 import { useEffect } from 'react';
 import { STORE_ID } from '../../state/store';
 import AdminPage from '../admin-page';
-<<<<<<< HEAD
 import FirewallFooter from '../firewall-footer';
-import FirewallHeader from '../firewall-header';
-=======
 import ConnectedFirewallHeader from '../firewall-header';
->>>>>>> fb3eefeb
 
 const FirewallPage = () => {
 	const wafSeen = useSelect( select => select( STORE_ID ).getWafSeen() );
@@ -32,15 +27,8 @@
 
 	return (
 		<AdminPage>
-<<<<<<< HEAD
-			<FirewallHeader status={ currentWafStatus } hasRequiredPlan={ hasRequiredPlan } />
-			<AdminSection>
-				<Container horizontalSpacing={ 8 } horizontalGap={ 7 }></Container>
-			</AdminSection>
+			<ConnectedFirewallHeader />
 			<FirewallFooter />
-=======
-			<ConnectedFirewallHeader />
->>>>>>> fb3eefeb
 		</AdminPage>
 	);
 };
