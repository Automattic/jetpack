import {
	AdminPage,
	AdminSectionHero,
	Container,
	Col,
	H3,
	Text,
	useBreakpointMatch,
} from '@automattic/jetpack-components';
import {
	useProductCheckoutWorkflow,
	useConnection,
	useConnectionErrorNotice,
	ConnectionError,
} from '@automattic/jetpack-connection';
import apiFetch from '@wordpress/api-fetch';
import { Spinner } from '@wordpress/components';
import { useSelect, useDispatch } from '@wordpress/data';
import { __ } from '@wordpress/i18n';
import { addQueryArgs, getQueryArg } from '@wordpress/url';
<<<<<<< HEAD
=======
import camelize from 'camelize';
>>>>>>> 5875a95c
import classnames from 'classnames';
import React, { useEffect } from 'react';
import useAnalyticsTracks from '../../hooks/use-analytics-tracks';
import useProtectData from '../../hooks/use-protect-data';
import { STORE_ID } from '../../state/store';
import AlertSVGIcon from '../alert-icon';
import Footer from '../footer';
import Interstitial from '../interstitial';
import Logo from '../logo';
import ProtectProgressBar from '../progress-bar';
import Summary from '../summary';
import ThreatsList from '../threats-list';
import inProgressImage from './in-progress.png';
import styles from './styles.module.scss';

export const JETPACK_SCAN = 'jetpack_scan';

/**
 * SeventyFive layout meta component
 * The component name references to
 * the sections disposition of the layout.
 * FiftyFifty, 75, thus 7|5 means the cols numbers
 * for main and secondary sections respectively,
 * in large lg viewport size.
 *
 * @param {object} props                            - Component props
 * @param {React.ReactNode} props.main              - Main section component
 * @param {React.ReactNode} props.secondary         - Secondary section component
 * @param {boolean} props.preserveSecondaryOnMobile - Whether to show secondary section on mobile
 * @returns {React.ReactNode} 					    - React meta-component
 */
export const SeventyFiveLayout = ( { main, secondary, preserveSecondaryOnMobile = false } ) => {
	const [ isSmall ] = useBreakpointMatch( [ 'sm', 'lg' ], [ null, '<' ] );

	const classNames = classnames( {
		[ styles[ 'is-viewport-small' ] ]: isSmall,
	} );

	/*
	 * By convention, secondary section is not shown when:
	 * - preserveSecondaryOnMobile is false
	 * - on mobile breakpoint (sm)
	 */
	const hideSecondarySection = ! preserveSecondaryOnMobile && isSmall;

	return (
		<Container className={ classNames } horizontalSpacing={ 0 } horizontalGap={ 0 } fluid={ false }>
			{ ! hideSecondarySection && (
				<>
					<Col sm={ 4 } md={ 4 } className={ styles.main }>
						{ main }
					</Col>
					<Col sm={ 4 } md={ 4 } className={ styles.secondary }>
						{ secondary }
					</Col>
				</>
			) }
			{ hideSecondarySection && <Col>{ main }</Col> }
		</Container>
	);
};

const InterstitialPage = ( { run, hasCheckoutStarted } ) => {
	return (
		<AdminPage moduleName={ __( 'Jetpack Protect', 'jetpack-protect' ) } header={ <Logo /> }>
			<AdminSectionHero>
				<Container horizontalSpacing={ 3 } horizontalGap={ 3 }>
					<Col sm={ 4 } md={ 8 } lg={ 12 }>
						<Interstitial onScanAdd={ run } scanJustAdded={ hasCheckoutStarted } />
					</Col>
				</Container>
			</AdminSectionHero>
		</AdminPage>
	);
};

const useCredentials = () => {
	const { checkCredentials } = useDispatch( STORE_ID );
	const credentials = useSelect( select => select( STORE_ID ).getCredentials() );

	useEffect( () => {
		if ( ! credentials ) {
			checkCredentials();
		}
	}, [ checkCredentials, credentials ] );
};

const ProtectAdminPage = () => {
	const { lastChecked, currentStatus, errorCode, errorMessage } = useProtectData();
	const { hasConnectionError } = useConnectionErrorNotice();
<<<<<<< HEAD
	const status = useSelect( select => select( STORE_ID ).getStatus() );
	useCredentials();
=======
	const { refreshStatus } = useDispatch( STORE_ID );
	const { statusIsFetching, scanIsUnavailable, status } = useSelect( select => ( {
		statusIsFetching: select( STORE_ID ).getStatusIsFetching(),
		scanIsUnavailable: select( STORE_ID ).getScanIsUnavailable(),
		status: select( STORE_ID ).getStatus(),
	} ) );
	useCredentials();

	// retry fetching status if it is not available
	useEffect( () => {
		if ( ! statusIsFetching && 'unavailable' === status.status && ! scanIsUnavailable ) {
			refreshStatus( true );
		}
	}, [ statusIsFetching, status.status, refreshStatus, scanIsUnavailable ] );
>>>>>>> 5875a95c

	let currentScanStatus;
	if ( 'error' === currentStatus || scanIsUnavailable ) {
		currentScanStatus = 'error';
	} else if ( ! lastChecked ) {
		currentScanStatus = 'in_progress';
	} else {
		currentScanStatus = 'active';
	}

	// Track view for Protect admin page.
	useAnalyticsTracks( {
		pageViewEventName: 'protect_admin',
		pageViewEventProperties: {
			check_status: currentScanStatus,
		},
	} );

	// Error
	if ( 'error' === currentStatus || scanIsUnavailable ) {
		let displayErrorMessage = errorMessage
			? `${ errorMessage } (${ errorCode }).`
			: __( 'We are having problems scanning your site.', 'jetpack-protect' );
		displayErrorMessage += ' ' + __( 'Try again in a few minutes.', 'jetpack-protect' );

		return (
			<AdminPage moduleName={ __( 'Jetpack Protect', 'jetpack-protect' ) } header={ <Logo /> }>
				<AdminSectionHero>
					<Container horizontalSpacing={ 0 }>
						{ hasConnectionError && (
							<Col className={ styles[ 'connection-error-col' ] }>
								<ConnectionError />
							</Col>
						) }
						<Col>
							<div id="jp-admin-notices" className="my-jetpack-jitm-card" />
						</Col>
					</Container>
					<SeventyFiveLayout
						main={
							<div className={ styles[ 'main-content' ] }>
								<AlertSVGIcon className={ styles[ 'alert-icon-wrapper' ] } />
								<H3>{ __( 'We’re having problems scanning your site', 'jetpack-protect' ) }</H3>
								<Text>{ displayErrorMessage }</Text>
							</div>
						}
						secondary={
							<div className={ styles.illustration }>
								<img src={ inProgressImage } alt="" />
							</div>
						}
						preserveSecondaryOnMobile={ false }
					/>
				</AdminSectionHero>
				<Footer />
			</AdminPage>
		);
	}

<<<<<<< HEAD
	// When there's a scan in progress or no information yet.
	if ( [ 'scheduled', 'scanning' ].indexOf( status.status ) >= 0 || ! lastChecked ) {
		const { currentProgress } = status;
		const preparing = __( 'Preparing to scan…', 'jetpack-protect' );
		const scanning = __( 'Scannning your site…', 'jetpack-protect' );
		const heading = currentProgress === 0 ? preparing : scanning;

=======
	// When there's no information yet. Usually when the plugin was just activated
	if (
		[ 'scheduled', 'scanning', 'optimistically_scanning' ].indexOf( status.status ) >= 0 ||
		! lastChecked
	) {
>>>>>>> 5875a95c
		return (
			<AdminPage moduleName={ __( 'Jetpack Protect', 'jetpack-protect' ) } header={ <Logo /> }>
				<AdminSectionHero>
					<Container horizontalSpacing={ 0 }>
						{ hasConnectionError && (
							<Col className={ styles[ 'connection-error-col' ] }>
								<ConnectionError />
							</Col>
						) }
						<Col>
							<div id="jp-admin-notices" className="my-jetpack-jitm-card" />
						</Col>
					</Container>
					<SeventyFiveLayout
						main={
							<div className={ styles[ 'main-content' ] }>
								<Container horizontalSpacing={ 3 } horizontalGap={ 7 }>
									<Col className={ styles[ 'loading-content' ] }>
										<Spinner
											style={ {
												color: 'black',
												marginTop: 0,
												marginLeft: 0,
											} }
										/>
										<span>{ heading }</span>
									</Col>
									<Col>
										<H3>{ __( 'Your results will be ready soon', 'jetpack-protect' ) }</H3>
										{ currentProgress >= 0 && <ProtectProgressBar progress={ currentProgress } /> }
										<Text>
											{ __(
												'We are scanning for security threats from our more than 22,000 listed vulnerabilities, powered by WPScan. This could take a minute or two.',
												'jetpack-protect'
											) }
										</Text>
									</Col>
								</Container>
							</div>
						}
						secondary={
							<div className={ styles.illustration }>
								<img src={ inProgressImage } alt="" />
							</div>
						}
						preserveSecondaryOnMobile={ false }
					/>
				</AdminSectionHero>
				<Footer />
			</AdminPage>
		);
	}

	return (
		<AdminPage moduleName={ __( 'Jetpack Protect', 'jetpack-protect' ) } header={ <Logo /> }>
			<AdminSectionHero>
				<Container horizontalSpacing={ 0 }>
					{ hasConnectionError && (
						<Col className={ styles[ 'connection-error-col' ] }>
							<ConnectionError />
						</Col>
					) }
					<Col>
						<div id="jp-admin-notices" className="my-jetpack-jitm-card" />
					</Col>
				</Container>
				<Container horizontalSpacing={ 3 } horizontalGap={ 7 }>
					<Col>
						<Summary />
					</Col>
					<Col>
						<ThreatsList />
					</Col>
				</Container>
			</AdminSectionHero>
			<Footer />
		</AdminPage>
	);
};

const useRegistrationWatcher = () => {
	const { isRegistered } = useConnection();
	const { refreshStatus } = useDispatch( STORE_ID );
	const status = useSelect( select => select( STORE_ID ).getStatus() );

	useEffect( () => {
		if ( isRegistered && ! status.status ) {
			refreshStatus();
		}
		// We don't want to run the effect if status changes. Only on changes on isRegistered.
		// eslint-disable-next-line react-hooks/exhaustive-deps
	}, [ isRegistered ] );
};

/**
 * Use Status Polling
 *
 * When the status is 'scheduled' or 'scanning', re-checks the status periodically until it isn't.
 */
const useStatusPolling = () => {
	const status = useSelect( select => select( STORE_ID ).getStatus() );
	const { setStatus, setStatusIsFetching, setScanIsUnavailable } = useDispatch( STORE_ID );

	useEffect( () => {
		let pollTimeout;
		const pollDuration = 10000;

		const statusIsInProgress = currentStatus =>
			[ 'scheduled', 'scanning' ].indexOf( currentStatus ) >= 0;

		const pollStatus = () => {
<<<<<<< HEAD
			refreshStatus( true )
				.then( latestStatus => {
					if (
						[ 'scheduled', 'scanning' ].indexOf( latestStatus.status ) >= 0 ||
						! latestStatus.status.lastChecked
					) {
						clearTimeout( pollTimeout );
						pollTimeout = setTimeout( pollStatus, pollingDuration );
					}
=======
			return new Promise( ( resolve, reject ) => {
				apiFetch( {
					path: 'jetpack-protect/v1/status?hard_refresh=true',
					method: 'GET',
>>>>>>> 5875a95c
				} )
					.then( newStatus => {
						if ( newStatus?.error ) {
							throw newStatus?.errorMessage;
						}

						if ( statusIsInProgress( newStatus?.status ) ) {
							pollTimeout = setTimeout( () => {
								pollStatus()
									.then( result => resolve( result ) )
									.catch( error => reject( error ) );
							}, pollDuration );
							return;
						}

						resolve( newStatus );
					} )
					.catch( () => {
						// Keep trying when unable to fetch the status.
						setTimeout( () => {
							pollStatus()
								.then( result => resolve( result ) )
								.catch( error => reject( error ) );
						}, 5000 );
					} );
			} );
		};

<<<<<<< HEAD
		if ( [ 'scheduled', 'scanning' ].indexOf( status.status ) >= 0 ) {
			pollTimeout = setTimeout( pollStatus, pollingDuration );
=======
		if ( ! statusIsInProgress( status?.status ) ) {
			return;
>>>>>>> 5875a95c
		}

		pollTimeout = setTimeout( () => {
			setStatusIsFetching( true );
			pollStatus()
				.then( newStatus => {
					setScanIsUnavailable( 'unavailable' === newStatus.status );
					setStatus( camelize( newStatus ) );
				} )
				.finally( () => {
					setStatusIsFetching( false );
				} );
		}, pollDuration );

		return () => clearTimeout( pollTimeout );
	}, [ status.status, setScanIsUnavailable, setStatus, setStatusIsFetching ] );
};

const Admin = () => {
	useRegistrationWatcher();
	useStatusPolling();

<<<<<<< HEAD
	const { refreshPlan } = useDispatch( STORE_ID );
=======
	const { refreshPlan, startScanOptimistically, refreshStatus } = useDispatch( STORE_ID );
>>>>>>> 5875a95c
	const { adminUrl } = window.jetpackProtectInitialState || {};
	const { run, isRegistered, hasCheckoutStarted } = useProductCheckoutWorkflow( {
		productSlug: JETPACK_SCAN,
		redirectUrl: addQueryArgs( adminUrl, { checkPlan: true } ),
		siteProductAvailabilityHandler: async () =>
			apiFetch( {
<<<<<<< HEAD
				path: 'jetpack-protect/v1/plan',
				method: 'GET',
			} ).then( jetpackScan => jetpackScan?.has_required_plan ),
=======
				path: 'jetpack-protect/v1/check-plan',
				method: 'GET',
			} ).then( hasRequiredPlan => hasRequiredPlan ),
>>>>>>> 5875a95c
	} );

	useEffect( () => {
		if ( getQueryArg( window.location.search, 'checkPlan' ) ) {
<<<<<<< HEAD
			refreshPlan();
		}
	}, [ refreshPlan ] );
=======
			startScanOptimistically();
			setTimeout( () => {
				refreshPlan();
				refreshStatus( true );
			}, 5000 );
		}
	}, [ refreshPlan, refreshStatus, startScanOptimistically ] );
>>>>>>> 5875a95c

	/*
	 * Show interstital page when
	 * - Site is not registered
	 * - Checkout workflow has started
	 */
	if ( ! isRegistered || hasCheckoutStarted ) {
		return <InterstitialPage run={ run } hasCheckoutStarted={ hasCheckoutStarted } />;
	}

	return <ProtectAdminPage />;
};

export default Admin;<|MERGE_RESOLUTION|>--- conflicted
+++ resolved
@@ -18,10 +18,7 @@
 import { useSelect, useDispatch } from '@wordpress/data';
 import { __ } from '@wordpress/i18n';
 import { addQueryArgs, getQueryArg } from '@wordpress/url';
-<<<<<<< HEAD
-=======
 import camelize from 'camelize';
->>>>>>> 5875a95c
 import classnames from 'classnames';
 import React, { useEffect } from 'react';
 import useAnalyticsTracks from '../../hooks/use-analytics-tracks';
@@ -112,10 +109,6 @@
 const ProtectAdminPage = () => {
 	const { lastChecked, currentStatus, errorCode, errorMessage } = useProtectData();
 	const { hasConnectionError } = useConnectionErrorNotice();
-<<<<<<< HEAD
-	const status = useSelect( select => select( STORE_ID ).getStatus() );
-	useCredentials();
-=======
 	const { refreshStatus } = useDispatch( STORE_ID );
 	const { statusIsFetching, scanIsUnavailable, status } = useSelect( select => ( {
 		statusIsFetching: select( STORE_ID ).getStatusIsFetching(),
@@ -130,7 +123,6 @@
 			refreshStatus( true );
 		}
 	}, [ statusIsFetching, status.status, refreshStatus, scanIsUnavailable ] );
->>>>>>> 5875a95c
 
 	let currentScanStatus;
 	if ( 'error' === currentStatus || scanIsUnavailable ) {
@@ -190,21 +182,16 @@
 		);
 	}
 
-<<<<<<< HEAD
-	// When there's a scan in progress or no information yet.
-	if ( [ 'scheduled', 'scanning' ].indexOf( status.status ) >= 0 || ! lastChecked ) {
-		const { currentProgress } = status;
-		const preparing = __( 'Preparing to scan…', 'jetpack-protect' );
-		const scanning = __( 'Scannning your site…', 'jetpack-protect' );
-		const heading = currentProgress === 0 ? preparing : scanning;
-
-=======
 	// When there's no information yet. Usually when the plugin was just activated
 	if (
 		[ 'scheduled', 'scanning', 'optimistically_scanning' ].indexOf( status.status ) >= 0 ||
 		! lastChecked
 	) {
->>>>>>> 5875a95c
+		const { currentProgress } = status;
+		const preparing = __( 'Preparing to scan…', 'jetpack-protect' );
+		const scanning = __( 'Scannning your site…', 'jetpack-protect' );
+		const heading = currentProgress === 0 ? preparing : scanning;
+
 		return (
 			<AdminPage moduleName={ __( 'Jetpack Protect', 'jetpack-protect' ) } header={ <Logo /> }>
 				<AdminSectionHero>
@@ -316,22 +303,10 @@
 			[ 'scheduled', 'scanning' ].indexOf( currentStatus ) >= 0;
 
 		const pollStatus = () => {
-<<<<<<< HEAD
-			refreshStatus( true )
-				.then( latestStatus => {
-					if (
-						[ 'scheduled', 'scanning' ].indexOf( latestStatus.status ) >= 0 ||
-						! latestStatus.status.lastChecked
-					) {
-						clearTimeout( pollTimeout );
-						pollTimeout = setTimeout( pollStatus, pollingDuration );
-					}
-=======
 			return new Promise( ( resolve, reject ) => {
 				apiFetch( {
 					path: 'jetpack-protect/v1/status?hard_refresh=true',
 					method: 'GET',
->>>>>>> 5875a95c
 				} )
 					.then( newStatus => {
 						if ( newStatus?.error ) {
@@ -360,13 +335,8 @@
 			} );
 		};
 
-<<<<<<< HEAD
-		if ( [ 'scheduled', 'scanning' ].indexOf( status.status ) >= 0 ) {
-			pollTimeout = setTimeout( pollStatus, pollingDuration );
-=======
 		if ( ! statusIsInProgress( status?.status ) ) {
 			return;
->>>>>>> 5875a95c
 		}
 
 		pollTimeout = setTimeout( () => {
@@ -389,35 +359,20 @@
 	useRegistrationWatcher();
 	useStatusPolling();
 
-<<<<<<< HEAD
-	const { refreshPlan } = useDispatch( STORE_ID );
-=======
 	const { refreshPlan, startScanOptimistically, refreshStatus } = useDispatch( STORE_ID );
->>>>>>> 5875a95c
 	const { adminUrl } = window.jetpackProtectInitialState || {};
 	const { run, isRegistered, hasCheckoutStarted } = useProductCheckoutWorkflow( {
 		productSlug: JETPACK_SCAN,
 		redirectUrl: addQueryArgs( adminUrl, { checkPlan: true } ),
 		siteProductAvailabilityHandler: async () =>
 			apiFetch( {
-<<<<<<< HEAD
-				path: 'jetpack-protect/v1/plan',
-				method: 'GET',
-			} ).then( jetpackScan => jetpackScan?.has_required_plan ),
-=======
 				path: 'jetpack-protect/v1/check-plan',
 				method: 'GET',
 			} ).then( hasRequiredPlan => hasRequiredPlan ),
->>>>>>> 5875a95c
 	} );
 
 	useEffect( () => {
 		if ( getQueryArg( window.location.search, 'checkPlan' ) ) {
-<<<<<<< HEAD
-			refreshPlan();
-		}
-	}, [ refreshPlan ] );
-=======
 			startScanOptimistically();
 			setTimeout( () => {
 				refreshPlan();
@@ -425,7 +380,6 @@
 			}, 5000 );
 		}
 	}, [ refreshPlan, refreshStatus, startScanOptimistically ] );
->>>>>>> 5875a95c
 
 	/*
 	 * Show interstital page when
