import {
	AdminPage,
	AdminSectionHero,
	Container,
	Col,
	H3,
	Text,
	useBreakpointMatch,
} from '@automattic/jetpack-components';
import {
	useProductCheckoutWorkflow,
	useConnection,
	useConnectionErrorNotice,
	ConnectionError,
} from '@automattic/jetpack-connection';
import apiFetch from '@wordpress/api-fetch';
import { Spinner } from '@wordpress/components';
import { useSelect, useDispatch } from '@wordpress/data';
import { __ } from '@wordpress/i18n';
import classnames from 'classnames';
import React, { useEffect } from 'react';
import useAnalyticsTracks from '../../hooks/use-analytics-tracks';
import useProtectData from '../../hooks/use-protect-data';
import { STORE_ID } from '../../state/store';
import AlertSVGIcon from '../alert-icon';
import Footer from '../footer';
import Interstitial from '../interstitial';
import Logo from '../logo';
import Summary from '../summary';
import ThreatsList from '../threats-list';
import inProgressImage from './in-progress.png';
import styles from './styles.module.scss';

export const JETPACK_SCAN = 'jetpack_scan';

/**
 * SeventyFive layout meta component
 * The component name references to
 * the sections disposition of the layout.
 * FiftyFifty, 75, thus 7|5 means the cols numbers
 * for main and secondary sections respectively,
 * in large lg viewport size.
 *
 * @param {object} props                            - Component props
 * @param {React.ReactNode} props.main              - Main section component
 * @param {React.ReactNode} props.secondary         - Secondary section component
 * @param {boolean} props.preserveSecondaryOnMobile - Whether to show secondary section on mobile
 * @returns {React.ReactNode} 					    - React meta-component
 */
export const SeventyFiveLayout = ( { main, secondary, preserveSecondaryOnMobile = false } ) => {
	const [ isSmall ] = useBreakpointMatch( [ 'sm', 'lg' ], [ null, '<' ] );

	const classNames = classnames( {
		[ styles[ 'is-viewport-small' ] ]: isSmall,
	} );

	/*
	 * By convention, secondary section is not shown when:
	 * - preserveSecondaryOnMobile is false
	 * - on mobile breakpoint (sm)
	 */
	const hideSecondarySection = ! preserveSecondaryOnMobile && isSmall;

	return (
		<Container className={ classNames } horizontalSpacing={ 0 } horizontalGap={ 0 } fluid={ false }>
			{ ! hideSecondarySection && (
				<>
					<Col sm={ 4 } md={ 4 } className={ styles.main }>
						{ main }
					</Col>
					<Col sm={ 4 } md={ 4 } className={ styles.secondary }>
						{ secondary }
					</Col>
				</>
			) }
			{ hideSecondarySection && <Col>{ main }</Col> }
		</Container>
	);
};

const InterstitialPage = ( { run, hasCheckoutStarted } ) => {
	return (
		<AdminPage moduleName={ __( 'Jetpack Protect', 'jetpack-protect' ) } header={ <Logo /> }>
			<AdminSectionHero>
				<Container horizontalSpacing={ 3 } horizontalGap={ 3 }>
					<Col sm={ 4 } md={ 8 } lg={ 12 }>
						<Interstitial onScanAdd={ run } scanJustAdded={ hasCheckoutStarted } />
					</Col>
				</Container>
			</AdminSectionHero>
		</AdminPage>
	);
};

const useCredentials = () => {
	const { checkCredentials } = useDispatch( STORE_ID );
	const credentials = useSelect( select => select( STORE_ID ).getCredentials() );

	useEffect( () => {
		if ( ! credentials.length ) {
			checkCredentials();
		}
	}, [ checkCredentials, credentials ] );
};

const ProtectAdminPage = () => {
	const { lastChecked, currentStatus, errorCode, errorMessage } = useProtectData();
	const { hasConnectionError } = useConnectionErrorNotice();
	useCredentials();

	let currentScanStatus;
	if ( 'error' === currentStatus ) {
		currentScanStatus = 'error';
	} else if ( ! lastChecked ) {
		currentScanStatus = 'in_progress';
	} else {
		currentScanStatus = 'active';
	}

	// Track view for Protect admin page.
	useAnalyticsTracks( {
		pageViewEventName: 'protect_admin',
		pageViewEventProperties: {
			check_status: currentScanStatus,
		},
	} );

	// Error
	if ( 'error' === currentStatus ) {
		let displayErrorMessage = errorMessage
			? `${ errorMessage } (${ errorCode }).`
			: __( 'We are having problems scanning your site.', 'jetpack-protect' );
		displayErrorMessage += ' ' + __( 'Try again in a few minutes.', 'jetpack-protect' );

		return (
			<AdminPage moduleName={ __( 'Jetpack Protect', 'jetpack-protect' ) } header={ <Logo /> }>
				<AdminSectionHero>
					<Container horizontalSpacing={ 0 }>
						{ hasConnectionError && (
							<Col className={ styles[ 'connection-error-col' ] }>
								<ConnectionError />
							</Col>
						) }
						<Col>
							<div id="jp-admin-notices" className="my-jetpack-jitm-card" />
						</Col>
					</Container>
					<SeventyFiveLayout
						main={
							<div className={ styles[ 'main-content' ] }>
								<AlertSVGIcon className={ styles[ 'alert-icon-wrapper' ] } />
								<H3>{ __( 'We’re having problems scanning your site', 'jetpack-protect' ) }</H3>
								<Text>{ displayErrorMessage }</Text>
							</div>
						}
						secondary={
							<div className={ styles.illustration }>
								<img src={ inProgressImage } alt="" />
							</div>
						}
						preserveSecondaryOnMobile={ false }
					/>
				</AdminSectionHero>
				<Footer />
			</AdminPage>
		);
	}

	// When there's no information yet. Usually when the plugin was just activated
	if ( ! lastChecked ) {
		return (
			<AdminPage moduleName={ __( 'Jetpack Protect', 'jetpack-protect' ) } header={ <Logo /> }>
				<AdminSectionHero>
					<Container horizontalSpacing={ 0 }>
						{ hasConnectionError && (
							<Col className={ styles[ 'connection-error-col' ] }>
								<ConnectionError />
							</Col>
						) }
						<Col>
							<div id="jp-admin-notices" className="my-jetpack-jitm-card" />
						</Col>
					</Container>
					<SeventyFiveLayout
						main={
							<div className={ styles[ 'main-content' ] }>
								<Container horizontalSpacing={ 3 } horizontalGap={ 7 }>
									<Col className={ styles[ 'loading-content' ] }>
										<Spinner
											style={ {
												color: 'black',
												marginTop: 0,
												marginLeft: 0,
											} }
										/>
										<span>{ __( 'Scanning your site…', 'jetpack-protect' ) }</span>
									</Col>
									<Col>
										<H3>{ __( 'Your results will be ready soon', 'jetpack-protect' ) }</H3>
										<Text>
											{ __(
												'We are scanning for security threats from our more than 22,000 listed vulnerabilities, powered by WPScan. This could take a minute or two.',
												'jetpack-protect'
											) }
										</Text>
									</Col>
								</Container>
							</div>
						}
						secondary={
							<div className={ styles.illustration }>
								<img src={ inProgressImage } alt="" />
							</div>
						}
						preserveSecondaryOnMobile={ false }
					/>
				</AdminSectionHero>
				<Footer />
			</AdminPage>
		);
	}

	return (
		<AdminPage moduleName={ __( 'Jetpack Protect', 'jetpack-protect' ) } header={ <Logo /> }>
			<AdminSectionHero>
				<Container horizontalSpacing={ 0 }>
					{ hasConnectionError && (
						<Col className={ styles[ 'connection-error-col' ] }>
							<ConnectionError />
						</Col>
					) }
					<Col>
						<div id="jp-admin-notices" className="my-jetpack-jitm-card" />
					</Col>
				</Container>
				<Container horizontalSpacing={ 3 } horizontalGap={ 7 }>
					<Col>
						<Summary />
					</Col>
					<Col>
						<ThreatsList />
					</Col>
				</Container>
			</AdminSectionHero>
			<Footer />
		</AdminPage>
	);
};

const useRegistrationWatcher = () => {
	const { isRegistered } = useConnection();
	const { refreshStatus } = useDispatch( STORE_ID );
	const status = useSelect( select => select( STORE_ID ).getStatus() );

	useEffect( () => {
		if ( isRegistered && ! status.status ) {
			refreshStatus();
		}
		// We don't want to run the effect if status changes. Only on changes on isRegistered.
		// eslint-disable-next-line react-hooks/exhaustive-deps
	}, [ isRegistered ] );
};

/**
 * Use Status Polling
 *
 * When the status is 'scheduled', re-checks the status periodically until it isn't.
 */
const useStatusPolling = () => {
	const pollingDuration = 10000;
	const { refreshStatus } = useDispatch( STORE_ID );
	const status = useSelect( select => select( STORE_ID ).getStatus() );

	useEffect( () => {
		let pollTimeout;

		const pollStatus = () => {
			refreshStatus( true )
				.then( latestStatus => {
					if (
						[ 'scheduled', 'scanning' ].indexOf( latestStatus.status ) >= 0 ||
						! latestStatus.status.lastChecked
					) {
						clearTimeout( pollTimeout );
						pollTimeout = setTimeout( pollStatus, pollingDuration );
					}
				} )
				.catch( () => {
					// Keep trying when unable to fetch the status.
					clearTimeout( pollTimeout );
					pollTimeout = setTimeout( pollStatus, pollingDuration );
				} );
		};

		if ( [ 'scheduled', 'scanning' ].indexOf( status.status ) >= 0 ) {
			pollTimeout = setTimeout( pollStatus, pollingDuration );
		}

		return () => clearTimeout( pollTimeout );
	}, [ status.status, refreshStatus ] );
};

const Admin = () => {
	useRegistrationWatcher();
	useStatusPolling();
	const { adminUrl } = window.jetpackProtectInitialState || {};
	const { run, isRegistered, hasCheckoutStarted } = useProductCheckoutWorkflow( {
		productSlug: JETPACK_SCAN,
		redirectUrl: adminUrl,
<<<<<<< HEAD
		siteProductAvailabilityHandler: () =>
			apiFetch( {
				path: 'jetpack-protect/v1/plan',
				method: 'GET',
			} ).then( jetpackScan => jetpackScan.hasRequiredPlan ),
=======
		siteProductAvailabilityHandler: async () =>
			apiFetch( {
				path: 'jetpack-protect/v1/plan',
				method: 'GET',
			} ).then( jetpackScan => jetpackScan?.has_required_plan ),
>>>>>>> 688997da
	} );

	/*
	 * Show interstital page when
	 * - Site is not registered
	 * - Checkout workflow has started
	 */
	if ( ! isRegistered || hasCheckoutStarted ) {
		return <InterstitialPage run={ run } hasCheckoutStarted={ hasCheckoutStarted } />;
	}

	return <ProtectAdminPage />;
};

export default Admin;<|MERGE_RESOLUTION|>--- conflicted
+++ resolved
@@ -307,19 +307,11 @@
 	const { run, isRegistered, hasCheckoutStarted } = useProductCheckoutWorkflow( {
 		productSlug: JETPACK_SCAN,
 		redirectUrl: adminUrl,
-<<<<<<< HEAD
-		siteProductAvailabilityHandler: () =>
-			apiFetch( {
-				path: 'jetpack-protect/v1/plan',
-				method: 'GET',
-			} ).then( jetpackScan => jetpackScan.hasRequiredPlan ),
-=======
 		siteProductAvailabilityHandler: async () =>
 			apiFetch( {
 				path: 'jetpack-protect/v1/plan',
 				method: 'GET',
 			} ).then( jetpackScan => jetpackScan?.has_required_plan ),
->>>>>>> 688997da
 	} );
 
 	/*
