--- conflicted
+++ resolved
@@ -3,19 +3,8 @@
  */
 import React, { useEffect } from 'react';
 import { __ } from '@wordpress/i18n';
-<<<<<<< HEAD
 import { useSelect, useDispatch } from '@wordpress/data';
-import {
-	AdminPage,
-	AdminSectionHero,
-	AdminSection,
-	Container,
-	Col,
-} from '@automattic/jetpack-components';
-=======
-
 import { AdminPage, AdminSectionHero, Container, Col } from '@automattic/jetpack-components';
->>>>>>> 222b5555
 import { useConnection } from '@automattic/jetpack-connection';
 
 /**
@@ -24,13 +13,10 @@
 import Summary from '../summary';
 import VulnerabilitiesList from '../vulnerabilities-list';
 import Interstitial from '../interstitial';
-<<<<<<< HEAD
 import { STORE_ID } from '../../state/store';
-=======
 import Footer from '../footer';
 
 export const SECURITY_BUNDLE = 'jetpack_security_t1_yearly';
->>>>>>> 222b5555
 
 const Admin = () => {
 	const { isRegistered } = useConnection( { skipUserConnection: true } );
