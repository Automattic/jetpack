import { AdminPage as JetpackAdminPage, Container } from '@automattic/jetpack-components';
import { useConnection } from '@automattic/jetpack-connection';
import { __ } from '@wordpress/i18n';
<<<<<<< HEAD
import useNotices from '../../hooks/use-notices';
import { useCheckoutContext } from '../../hooks/use-plan';
import useWafData from '../../hooks/use-waf-data';
import InterstitialPage from '../interstitial-page';
=======
import { useEffect } from 'react';
import { useNavigate } from 'react-router-dom';
import useNotices from '../../hooks/use-notices';
import useWafData from '../../hooks/use-waf-data';
>>>>>>> a36715f8
import Logo from '../logo';
import Notice from '../notice';
import Tabs, { Tab } from '../tabs';
import styles from './styles.module.scss';

const AdminPage = ( { children } ) => {
	const { notice } = useNotices();
<<<<<<< HEAD
	const { hasCheckoutStarted } = useCheckoutContext();
	const { isRegistered } = useConnection();
	const { isSeen: wafSeen } = useWafData();

	if ( ! isRegistered || hasCheckoutStarted ) {
		return <InterstitialPage />;
=======
	const { isRegistered } = useConnection();
	const { isSeen: wafSeen } = useWafData();
	const navigate = useNavigate();

	// Redirect to the setup page if the site is not registered.
	useEffect( () => {
		if ( ! isRegistered ) {
			navigate( '/setup' );
		}
	}, [ isRegistered, navigate ] );

	if ( ! isRegistered ) {
		return null;
>>>>>>> a36715f8
	}

	return (
		<JetpackAdminPage moduleName={ __( 'Jetpack Protect', 'jetpack-protect' ) } header={ <Logo /> }>
			{ notice && <Notice floating={ true } dismissable={ true } { ...notice } /> }
			<Container horizontalSpacing={ 0 }>
				<Tabs className={ styles.navigation }>
					<Tab link="/scan" label={ __( 'Scan', 'jetpack-protect' ) } />
					<Tab
						link="/firewall"
						label={
							<>
								{ __( 'Firewall', 'jetpack-protect' ) }
								{ wafSeen === false && (
									<span className={ styles.badge }>{ __( 'New', 'jetpack-protect' ) }</span>
								) }
							</>
						}
					/>
				</Tabs>
			</Container>
			{ children }
		</JetpackAdminPage>
	);
};

export default AdminPage;<|MERGE_RESOLUTION|>--- conflicted
+++ resolved
@@ -1,17 +1,10 @@
 import { AdminPage as JetpackAdminPage, Container } from '@automattic/jetpack-components';
 import { useConnection } from '@automattic/jetpack-connection';
 import { __ } from '@wordpress/i18n';
-<<<<<<< HEAD
-import useNotices from '../../hooks/use-notices';
-import { useCheckoutContext } from '../../hooks/use-plan';
-import useWafData from '../../hooks/use-waf-data';
-import InterstitialPage from '../interstitial-page';
-=======
 import { useEffect } from 'react';
 import { useNavigate } from 'react-router-dom';
 import useNotices from '../../hooks/use-notices';
 import useWafData from '../../hooks/use-waf-data';
->>>>>>> a36715f8
 import Logo from '../logo';
 import Notice from '../notice';
 import Tabs, { Tab } from '../tabs';
@@ -19,14 +12,6 @@
 
 const AdminPage = ( { children } ) => {
 	const { notice } = useNotices();
-<<<<<<< HEAD
-	const { hasCheckoutStarted } = useCheckoutContext();
-	const { isRegistered } = useConnection();
-	const { isSeen: wafSeen } = useWafData();
-
-	if ( ! isRegistered || hasCheckoutStarted ) {
-		return <InterstitialPage />;
-=======
 	const { isRegistered } = useConnection();
 	const { isSeen: wafSeen } = useWafData();
 	const navigate = useNavigate();
@@ -40,7 +25,6 @@
 
 	if ( ! isRegistered ) {
 		return null;
->>>>>>> a36715f8
 	}
 
 	return (
