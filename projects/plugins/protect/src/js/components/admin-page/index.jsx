--- conflicted
+++ resolved
@@ -5,7 +5,7 @@
 import { __ } from '@wordpress/i18n';
 import { useSelect, useDispatch } from '@wordpress/data';
 import { AdminPage, AdminSectionHero, Container, Col } from '@automattic/jetpack-components';
-import { useProductCheckoutWorkflow } from '@automattic/jetpack-connection';
+import { useProductCheckoutWorkflow, useConnection } from '@automattic/jetpack-connection';
 
 /**
  * Internal dependencies
@@ -19,13 +19,8 @@
 export const SECURITY_BUNDLE = 'jetpack_security_t1_yearly';
 
 const Admin = () => {
-<<<<<<< HEAD
-	const { isRegistered } = useConnection( { skipUserConnection: true } );
 	useRegistrationWatcher();
-=======
 	const { adminUrl } = window.jetpackProtectInitialState || {};
->>>>>>> 545f4aa6
-
 	const { run, isRegistered, hasCheckoutStarted } = useProductCheckoutWorkflow( {
 		productSlug: SECURITY_BUNDLE,
 		redirectUrl: adminUrl,
