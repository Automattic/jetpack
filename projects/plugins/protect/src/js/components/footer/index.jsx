import {
	Text,
	Button,
	Title,
	getRedirectUrl,
	ContextualUpgradeTrigger,
} from '@automattic/jetpack-components';
import { useProductCheckoutWorkflow } from '@automattic/jetpack-connection';
import { __ } from '@wordpress/i18n';
import React from 'react';
import useAnalyticsTracks from '../../hooks/use-analytics-tracks';
import useProtectData from '../../hooks/use-protect-data';
import { JETPACK_SCAN, SeventyFiveLayout } from '../admin-page';
import styles from './styles.module.scss';

const ProductPromotion = () => {
	const { adminUrl, siteSuffix } = window.jetpackProtectInitialState || {};

	const { run } = useProductCheckoutWorkflow( {
		productSlug: JETPACK_SCAN,
		redirectUrl: adminUrl,
	} );

	const { recordEventHandler } = useAnalyticsTracks();
	const getScan = recordEventHandler( 'jetpack_protect_footer_get_scan_link_click', run );

<<<<<<< HEAD
	const { jetpackScan } = useProtectData();
	const { hasRequiredPlan } = jetpackScan;
=======
	const { hasRequiredPlan } = useProtectData();
>>>>>>> 5875a95c

	if ( hasRequiredPlan ) {
		const goToCloudUrl = getRedirectUrl( 'jetpack-scan-dash', { site: siteSuffix } );

		return (
			<div className={ styles[ 'product-section' ] }>
				<Title>{ __( 'Get access to our Cloud', 'jetpack-protect' ) }</Title>
				<Text mb={ 3 }>
					{ __(
						'With your Protect upgrade, you have free access to scan your site on our Cloud, so you can be aware and fix your threats even if your site goes down. ',
						'jetpack-protect'
					) }
				</Text>

				<Button variant="secondary" weight="regular" href={ goToCloudUrl }>
					{ __( 'Go to Cloud', 'jetpack-protect' ) }
				</Button>
			</div>
		);
	}

	return (
		<div className={ styles[ 'product-section' ] }>
			<Title>{ __( 'Advanced scan results', 'jetpack-protect' ) }</Title>
			<Text mb={ 3 }>
				{ __(
					'Upgrade Jetpack Protect to get advanced scan tools, including one-click fixes for most threats and malware scanning.',
					'jetpack-protect'
				) }
			</Text>

			<ContextualUpgradeTrigger
				description={ __(
					'Looking for advanced scan results and one-click fixes?',
					'jetpack-protect'
				) }
				cta={ __( 'Upgrade Jetpack Protect now', 'jetpack-protect' ) }
				onClick={ getScan }
			/>
		</div>
	);
};

const FooterInfo = () => {
<<<<<<< HEAD
	// TODO: Update with new paid Protect product
	const { jetpackScan } = useProtectData();
	const { hasRequiredPlan } = jetpackScan;
=======
	const { hasRequiredPlan } = useProtectData();
>>>>>>> 5875a95c

	if ( hasRequiredPlan ) {
		const learnMoreScanUrl = getRedirectUrl( 'protect-footer-learn-more-scan' );

		return (
			<div className={ styles[ 'info-section' ] }>
				<Title>{ __( 'Line-by-line scanning', 'jetpack-protect' ) }</Title>
				<Text mb={ 2 }>
					{ __(
						'We actively review line-by-line of your site files to identify threats and vulnerabilities. Jetpack monitors millions of websites to keep your site secure all the time. ',
						'jetpack-protect'
					) }
					<Button variant="link" target="_blank" weight="regular" href={ learnMoreScanUrl }>
						{ __( 'Learn more', 'jetpack-protect' ) }
					</Button>
				</Text>
			</div>
		);
	}

	const learnMoreProtectUrl = getRedirectUrl( 'jetpack-protect-footer-learn-more' );

	return (
		<div className={ styles[ 'info-section' ] }>
			<Title>{ __( 'Over 22,000 listed vulnerabilities', 'jetpack-protect' ) }</Title>
			<Text mb={ 3 }>
				{ __(
					'Every day we check your plugin, theme, and WordPress versions against our 22,000 listed vulnerabilities powered by WPScan, an Automattic brand.',
					'jetpack-protect'
				) }
			</Text>

			<Button variant="link" isExternalLink={ true } href={ learnMoreProtectUrl } weight="regular">
				{ __( 'Learn more', 'jetpack-protect' ) }
			</Button>
		</div>
	);
};

const Footer = () => {
	return (
		<SeventyFiveLayout
			main={ <ProductPromotion /> }
			secondary={ <FooterInfo /> }
			preserveSecondaryOnMobile={ true }
		/>
	);
};

export default Footer;<|MERGE_RESOLUTION|>--- conflicted
+++ resolved
@@ -24,12 +24,7 @@
 	const { recordEventHandler } = useAnalyticsTracks();
 	const getScan = recordEventHandler( 'jetpack_protect_footer_get_scan_link_click', run );
 
-<<<<<<< HEAD
-	const { jetpackScan } = useProtectData();
-	const { hasRequiredPlan } = jetpackScan;
-=======
 	const { hasRequiredPlan } = useProtectData();
->>>>>>> 5875a95c
 
 	if ( hasRequiredPlan ) {
 		const goToCloudUrl = getRedirectUrl( 'jetpack-scan-dash', { site: siteSuffix } );
@@ -74,13 +69,7 @@
 };
 
 const FooterInfo = () => {
-<<<<<<< HEAD
-	// TODO: Update with new paid Protect product
-	const { jetpackScan } = useProtectData();
-	const { hasRequiredPlan } = jetpackScan;
-=======
 	const { hasRequiredPlan } = useProtectData();
->>>>>>> 5875a95c
 
 	if ( hasRequiredPlan ) {
 		const learnMoreScanUrl = getRedirectUrl( 'protect-footer-learn-more-scan' );
