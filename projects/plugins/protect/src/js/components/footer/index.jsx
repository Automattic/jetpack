import {
	Text,
	Button,
	Title,
	getRedirectUrl,
	ContextualUpgradeTrigger,
} from '@automattic/jetpack-components';
import { useProductCheckoutWorkflow } from '@automattic/jetpack-connection';
import { __ } from '@wordpress/i18n';
import React from 'react';
import useAnalyticsTracks from '../../hooks/use-analytics-tracks';
import useProtectData from '../../hooks/use-protect-data';
import { JETPACK_SCAN, SeventyFiveLayout } from '../admin-page';
import styles from './styles.module.scss';

const ProductPromotion = () => {
	const { adminUrl, siteSuffix } = window.jetpackProtectInitialState || {};

<<<<<<< HEAD
	const { run, hasCheckoutStarted } = useProductCheckoutWorkflow( {
		productSlug: JETPACK_SCAN,
=======
	const { run } = useProductCheckoutWorkflow( {
		productSlug: SECURITY_BUNDLE,
>>>>>>> 3322f188
		redirectUrl: adminUrl,
	} );

	const { recordEventHandler } = useAnalyticsTracks();
	const getJetpackScan = recordEventHandler( 'jetpack_protect_footer_get_scan_link_click', run );

<<<<<<< HEAD
	const { jetpackScan } = useProtectData();
	const { hasRequiredPlan } = jetpackScan;
=======
	// TODO: Update with new paid Protect product
	const { securityBundle } = useProtectData();
	const { hasRequiredPlan } = securityBundle;
>>>>>>> 3322f188

	if ( hasRequiredPlan ) {
		const goToCloudUrl = getRedirectUrl( 'jetpack-scan-dash', { site: siteSuffix } );

		return (
			<div className={ styles[ 'product-section' ] }>
<<<<<<< HEAD
				<IconsCard products={ [ 'scan' ] } />
				<Title>
					{ __( 'Learn how Jetpack Scan increases your site protection', 'jetpack-protect' ) }
				</Title>
				<Text mb={ 3 }>
					{ __(
						'Keep your site or store ahead of security threats with automated malware scanning; including one-click fixes.',
=======
				<Title>{ __( 'Get access to our Cloud', 'jetpack-protect' ) }</Title>
				<Text mb={ 3 }>
					{ __(
						'With your Protect upgrade, you have free access to scan your site on our Cloud, so you can be aware and fix your threats even if your site goes down. ',
>>>>>>> 3322f188
						'jetpack-protect'
					) }
				</Text>

				<Button variant="secondary" weight="regular" href={ goToCloudUrl }>
					{ __( 'Go to Cloud', 'jetpack-protect' ) }
				</Button>
			</div>
		);
	}

	return (
		<div className={ styles[ 'product-section' ] }>
<<<<<<< HEAD
			<IconsCard products={ [ 'scan' ] } />
			<Title>{ __( 'We guard your site. You run your business.', 'jetpack-protect' ) }</Title>
			<Text mb={ 3 }>
				{ __(
					'Jetpack Scan uses automated scanning and one‑click fixes to keep your site ahead of security threats..',
=======
			<Title>{ __( 'Advanced scan results', 'jetpack-protect' ) }</Title>
			<Text mb={ 3 }>
				{ __(
					'Upgrade Jetpack Protect to get advanced scan tools, including one-click fixes for most threats and malware scanning.',
>>>>>>> 3322f188
					'jetpack-protect'
				) }
			</Text>

<<<<<<< HEAD
			<Button variant="secondary" onClick={ getJetpackScan } isLoading={ hasCheckoutStarted }>
				{ __( 'Get Jetpack Scan', 'jetpack-protect' ) }
			</Button>
=======
			<ContextualUpgradeTrigger
				description={ __(
					'Looking for advanced scan results and one-click fixes?',
					'jetpack-protect'
				) }
				cta={ __( 'Upgrade Jetpack Protect now', 'jetpack-protect' ) }
				onClick={ getSecurityBundle }
			/>
>>>>>>> 3322f188
		</div>
	);
};

const FooterInfo = () => {
	// TODO: Update with new paid Protect product
	const { securityBundle } = useProtectData();
	const { hasRequiredPlan } = securityBundle;

	if ( hasRequiredPlan ) {
		const learnMoreScanUrl = getRedirectUrl( 'protect-footer-learn-more-scan' );

		return (
			<div className={ styles[ 'info-section' ] }>
				<Title>{ __( 'Line-by-line scanning', 'jetpack-protect' ) }</Title>
				<Text mb={ 2 }>
					{ __(
						'We actively review line-by-line of your site files to identify threats and vulnerabilities. Jetpack monitors millions of websites to keep your site secure all the time. ',
						'jetpack-protect'
					) }
					<Button variant="link" target="_blank" weight="regular" href={ learnMoreScanUrl }>
						{ __( 'Learn more', 'jetpack-protect' ) }
					</Button>
				</Text>
			</div>
		);
	}

	const learnMoreProtectUrl = getRedirectUrl( 'jetpack-protect-footer-learn-more' );

	return (
		<div className={ styles[ 'info-section' ] }>
			<Title>{ __( 'Over 22,000 listed vulnerabilities', 'jetpack-protect' ) }</Title>
			<Text mb={ 3 }>
				{ __(
					'Every day we check your plugin, theme, and WordPress versions against our 22,000 listed vulnerabilities powered by WPScan, an Automattic brand.',
					'jetpack-protect'
				) }
			</Text>

			<Button variant="link" isExternalLink={ true } href={ learnMoreProtectUrl } weight="regular">
				{ __( 'Learn more', 'jetpack-protect' ) }
			</Button>
		</div>
	);
};

const Footer = () => {
	return (
		<SeventyFiveLayout
			main={ <ProductPromotion /> }
			secondary={ <FooterInfo /> }
			preserveSecondaryOnMobile={ true }
		/>
	);
};

export default Footer;<|MERGE_RESOLUTION|>--- conflicted
+++ resolved
@@ -16,47 +16,26 @@
 const ProductPromotion = () => {
 	const { adminUrl, siteSuffix } = window.jetpackProtectInitialState || {};
 
-<<<<<<< HEAD
-	const { run, hasCheckoutStarted } = useProductCheckoutWorkflow( {
+	const { run } = useProductCheckoutWorkflow( {
 		productSlug: JETPACK_SCAN,
-=======
-	const { run } = useProductCheckoutWorkflow( {
-		productSlug: SECURITY_BUNDLE,
->>>>>>> 3322f188
 		redirectUrl: adminUrl,
 	} );
 
 	const { recordEventHandler } = useAnalyticsTracks();
 	const getJetpackScan = recordEventHandler( 'jetpack_protect_footer_get_scan_link_click', run );
 
-<<<<<<< HEAD
 	const { jetpackScan } = useProtectData();
 	const { hasRequiredPlan } = jetpackScan;
-=======
-	// TODO: Update with new paid Protect product
-	const { securityBundle } = useProtectData();
-	const { hasRequiredPlan } = securityBundle;
->>>>>>> 3322f188
 
 	if ( hasRequiredPlan ) {
 		const goToCloudUrl = getRedirectUrl( 'jetpack-scan-dash', { site: siteSuffix } );
 
 		return (
 			<div className={ styles[ 'product-section' ] }>
-<<<<<<< HEAD
-				<IconsCard products={ [ 'scan' ] } />
-				<Title>
-					{ __( 'Learn how Jetpack Scan increases your site protection', 'jetpack-protect' ) }
-				</Title>
-				<Text mb={ 3 }>
-					{ __(
-						'Keep your site or store ahead of security threats with automated malware scanning; including one-click fixes.',
-=======
 				<Title>{ __( 'Get access to our Cloud', 'jetpack-protect' ) }</Title>
 				<Text mb={ 3 }>
 					{ __(
 						'With your Protect upgrade, you have free access to scan your site on our Cloud, so you can be aware and fix your threats even if your site goes down. ',
->>>>>>> 3322f188
 						'jetpack-protect'
 					) }
 				</Text>
@@ -70,36 +49,22 @@
 
 	return (
 		<div className={ styles[ 'product-section' ] }>
-<<<<<<< HEAD
-			<IconsCard products={ [ 'scan' ] } />
-			<Title>{ __( 'We guard your site. You run your business.', 'jetpack-protect' ) }</Title>
-			<Text mb={ 3 }>
-				{ __(
-					'Jetpack Scan uses automated scanning and one‑click fixes to keep your site ahead of security threats..',
-=======
 			<Title>{ __( 'Advanced scan results', 'jetpack-protect' ) }</Title>
 			<Text mb={ 3 }>
 				{ __(
 					'Upgrade Jetpack Protect to get advanced scan tools, including one-click fixes for most threats and malware scanning.',
->>>>>>> 3322f188
 					'jetpack-protect'
 				) }
 			</Text>
 
-<<<<<<< HEAD
-			<Button variant="secondary" onClick={ getJetpackScan } isLoading={ hasCheckoutStarted }>
-				{ __( 'Get Jetpack Scan', 'jetpack-protect' ) }
-			</Button>
-=======
 			<ContextualUpgradeTrigger
 				description={ __(
 					'Looking for advanced scan results and one-click fixes?',
 					'jetpack-protect'
 				) }
 				cta={ __( 'Upgrade Jetpack Protect now', 'jetpack-protect' ) }
-				onClick={ getSecurityBundle }
+				onClick={ getJetpackScan }
 			/>
->>>>>>> 3322f188
 		</div>
 	);
 };
