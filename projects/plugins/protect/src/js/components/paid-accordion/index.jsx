import { Spinner, Text, useBreakpointMatch } from '@automattic/jetpack-components';
import { dateI18n } from '@wordpress/date';
import { sprintf, __ } from '@wordpress/i18n';
import { Icon, check, chevronDown, chevronUp } from '@wordpress/icons';
import clsx from 'clsx';
import React, { useState, useCallback, useContext } from 'react';
import useFixers from '../../hooks/use-fixers';
import ThreatSeverityBadge from '../severity';
import styles from './styles.module.scss';

const PaidAccordionContext = React.createContext();

const ScanHistoryDetails = ( { firstDetected, fixedOn, status } ) => {
	return (
		<>
			{ firstDetected && (
				<Text className={ styles[ 'accordion-header-status' ] }>
					{ sprintf(
						/* translators: %s: First detected date */
						__( 'Threat found %s', 'jetpack-protect' ),
						dateI18n( 'M j, Y', firstDetected )
					) }
					{ 'fixed' === status && (
						<>
							<span className={ styles[ 'accordion-header-status-separator' ] }></span>
							<span className={ styles[ 'is-fixed' ] }>
								{ sprintf(
									/* translators: %s: Fixed on date */
									__( 'Threat fixed %s', 'jetpack-protect' ),
									dateI18n( 'M j, Y', fixedOn )
								) }
							</span>
						</>
					) }
					{ 'ignored' === status && (
						<>
							<span className={ styles[ 'accordion-header-status-separator' ] }></span>
							<span className={ styles[ 'is-ignored' ] }>
								{ __( 'Threat ignored', 'jetpack-protect' ) }
							</span>
						</>
					) }
				</Text>
			) }
			{ ( 'fixed' === status || 'ignored' === status ) && (
				<StatusBadge status={ 'fixed' === status ? 'fixed' : 'ignored' } />
			) }
		</>
	);
};

const StatusBadge = ( { status } ) => (
	<div className={ `${ styles[ 'status-badge' ] } ${ styles[ status ] }` }>
		{ 'fixed' === status
			? __( 'Fixed', 'jetpack-protect' )
			: __( 'Ignored', 'jetpack-protect', /* dummy arg to avoid bad minification */ 0 ) }
	</div>
);

export const PaidAccordionItem = ( {
	id,
	title,
	label,
	icon,
	fixable,
	severity,
	children,
	firstDetected,
	fixedOn,
	onOpen,
	status,
	hideAutoFixColumn = false,
} ) => {
	const accordionData = useContext( PaidAccordionContext );
	const open = accordionData?.open === id;
	const setOpen = accordionData?.setOpen;

	const bodyClassNames = clsx( styles[ 'accordion-body' ], {
		[ styles[ 'accordion-body-open' ] ]: open,
		[ styles[ 'accordion-body-close' ] ]: ! open,
	} );

<<<<<<< HEAD
	const { fixInProgressThreatIds } = useFixers();
=======
	const { fixersStatus } = useFixers();
>>>>>>> ca111cf5

	const handleClick = useCallback( () => {
		if ( ! open ) {
			onOpen?.();
		}
		setOpen( current => {
			return current === id ? null : id;
		} );
	}, [ open, onOpen, setOpen, id ] );

	const [ isSmall ] = useBreakpointMatch( [ 'sm', 'lg' ], [ null, '<' ] );

	return (
		<div className={ styles[ 'accordion-item' ] }>
			<button className={ styles[ 'accordion-header' ] } onClick={ handleClick }>
				<div>
					<Text className={ styles[ 'accordion-header-label' ] } mb={ 1 }>
						<Icon icon={ icon } className={ styles[ 'accordion-header-label-icon' ] } />
						{ label }
					</Text>
					<Text
						className={ styles[ 'accordion-header-description' ] }
						variant={ open ? 'title-small' : 'body' }
					>
						{ title }
					</Text>
					{ ( 'fixed' === status || 'ignored' === status ) && (
						<ScanHistoryDetails
							firstDetected={ firstDetected }
							status={ status }
							fixedOn={ fixedOn }
						/>
					) }
				</div>
				<div>
					<ThreatSeverityBadge severity={ severity } />
				</div>
				{ ! hideAutoFixColumn && (
					<div>
						{ fixable && (
							<>
<<<<<<< HEAD
								{ fixInProgressThreatIds.includes( id ) ? (
=======
								{ fixersStatus?.threats?.[ id ]?.status === 'in_progress' ? (
>>>>>>> ca111cf5
									<Spinner color="black" />
								) : (
									<Icon icon={ check } className={ styles[ 'icon-check' ] } size={ 28 } />
								) }
								{ isSmall && <span>{ __( 'Auto-fix', 'jetpack-protect' ) }</span> }
							</>
						) }
					</div>
				) }
				<div className={ styles[ 'accordion-header-button' ] }>
					<Icon icon={ open ? chevronUp : chevronDown } size={ 38 } />
				</div>
			</button>
			<div className={ bodyClassNames } aria-hidden={ open ? 'false' : 'true' }>
				{ children }
			</div>
		</div>
	);
};

const PaidAccordion = ( { children } ) => {
	const [ open, setOpen ] = useState();

	return (
		<PaidAccordionContext.Provider value={ { open, setOpen } }>
			<div className={ styles.accordion }>{ children }</div>
		</PaidAccordionContext.Provider>
	);
};

export default PaidAccordion;<|MERGE_RESOLUTION|>--- conflicted
+++ resolved
@@ -80,11 +80,7 @@
 		[ styles[ 'accordion-body-close' ] ]: ! open,
 	} );
 
-<<<<<<< HEAD
 	const { fixInProgressThreatIds } = useFixers();
-=======
-	const { fixersStatus } = useFixers();
->>>>>>> ca111cf5
 
 	const handleClick = useCallback( () => {
 		if ( ! open ) {
@@ -126,11 +122,7 @@
 					<div>
 						{ fixable && (
 							<>
-<<<<<<< HEAD
 								{ fixInProgressThreatIds.includes( id ) ? (
-=======
-								{ fixersStatus?.threats?.[ id ]?.status === 'in_progress' ? (
->>>>>>> ca111cf5
 									<Spinner color="black" />
 								) : (
 									<Icon icon={ check } className={ styles[ 'icon-check' ] } size={ 28 } />
