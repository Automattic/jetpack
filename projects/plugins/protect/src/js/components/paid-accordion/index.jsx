import { Spinner, Text, useBreakpointMatch } from '@automattic/jetpack-components';
import { dateI18n } from '@wordpress/date';
import { sprintf, __ } from '@wordpress/i18n';
import { Icon, check, chevronDown, chevronUp } from '@wordpress/icons';
import clsx from 'clsx';
import React, { useState, useCallback, useContext } from 'react';
import useFixers from '../../hooks/use-fixers';
import ThreatSeverityBadge from '../severity';
import styles from './styles.module.scss';

const PaidAccordionContext = React.createContext();

const ScanHistoryDetails = ( { detectedAt, fixedOn, status } ) => {
	return (
		<>
			{ detectedAt && (
				<Text className={ styles[ 'accordion-header-status' ] }>
					{ sprintf(
						/* translators: %s: First detected date */
						__( 'Threat found %s', 'jetpack-protect' ),
						dateI18n( 'M j, Y', detectedAt )
					) }
					{ 'fixed' === status && (
						<>
							<span className={ styles[ 'accordion-header-status-separator' ] }></span>
							<span className={ styles[ 'is-fixed' ] }>
								{ sprintf(
									/* translators: %s: Fixed on date */
									__( 'Threat fixed %s', 'jetpack-protect' ),
									dateI18n( 'M j, Y', fixedOn )
								) }
							</span>
						</>
					) }
					{ 'ignored' === status && (
						<>
							<span className={ styles[ 'accordion-header-status-separator' ] }></span>
							<span className={ styles[ 'is-ignored' ] }>
								{ __( 'Threat ignored', 'jetpack-protect' ) }
							</span>
						</>
					) }
				</Text>
			) }
			{ ( 'fixed' === status || 'ignored' === status ) && (
				<StatusBadge status={ 'fixed' === status ? 'fixed' : 'ignored' } />
			) }
		</>
	);
};

const StatusBadge = ( { status } ) => (
	<div className={ `${ styles[ 'status-badge' ] } ${ styles[ status ] }` }>
		{ 'fixed' === status
			? __( 'Fixed', 'jetpack-protect' )
			: __( 'Ignored', 'jetpack-protect', /* dummy arg to avoid bad minification */ 0 ) }
	</div>
);

export const PaidAccordionItem = ( {
	id,
	title,
	label,
	icon,
	fixable,
	severity,
	children,
	firstDetected,
	fixedOn,
	onOpen,
	status,
	hideAutoFixColumn = false,
} ) => {
	const accordionData = useContext( PaidAccordionContext );
	const open = accordionData?.open === id;
	const setOpen = accordionData?.setOpen;

	const bodyClassNames = clsx( styles[ 'accordion-body' ], {
		[ styles[ 'accordion-body-open' ] ]: open,
		[ styles[ 'accordion-body-close' ] ]: ! open,
	} );

	const { fixersStatus } = useFixers();

	const handleClick = useCallback( () => {
		if ( ! open ) {
			onOpen?.();
		}
		setOpen( current => {
			return current === id ? null : id;
		} );
	}, [ open, onOpen, setOpen, id ] );

	const [ isSmall ] = useBreakpointMatch( [ 'sm', 'lg' ], [ null, '<' ] );

	return (
		<div className={ styles[ 'accordion-item' ] }>
			<button className={ styles[ 'accordion-header' ] } onClick={ handleClick }>
				<div>
					<Text className={ styles[ 'accordion-header-label' ] } mb={ 1 }>
						<Icon icon={ icon } className={ styles[ 'accordion-header-label-icon' ] } />
						{ label }
					</Text>
					<Text
						className={ styles[ 'accordion-header-description' ] }
						variant={ open ? 'title-small' : 'body' }
					>
						{ title }
					</Text>
					{ ( 'fixed' === status || 'ignored' === status ) && (
						<ScanHistoryDetails
							detectedAt={ firstDetected }
							status={ status }
							fixedAt={ fixedOn }
						/>
					) }
				</div>
				<div>
					<ThreatSeverityBadge severity={ severity } />
				</div>
				{ ! hideAutoFixColumn && (
					<div>
						{ fixable && (
							<>
<<<<<<< HEAD
								{ fixersStatus.threats?.[ id ]?.status === 'in_progress' ? (
=======
								{ fixersStatus?.threats?.[ id ]?.status === 'in_progress' ? (
>>>>>>> 78f94452
									<Spinner color="black" />
								) : (
									<Icon icon={ check } className={ styles[ 'icon-check' ] } size={ 28 } />
								) }
								{ isSmall && <span>{ __( 'Auto-fix', 'jetpack-protect' ) }</span> }
							</>
						) }
					</div>
				) }
				<div className={ styles[ 'accordion-header-button' ] }>
					<Icon icon={ open ? chevronUp : chevronDown } size={ 38 } />
				</div>
			</button>
			<div className={ bodyClassNames } aria-hidden={ open ? 'false' : 'true' }>
				{ children }
			</div>
		</div>
	);
};

const PaidAccordion = ( { children } ) => {
	const [ open, setOpen ] = useState();

	return (
		<PaidAccordionContext.Provider value={ { open, setOpen } }>
			<div className={ styles.accordion }>{ children }</div>
		</PaidAccordionContext.Provider>
	);
};

export default PaidAccordion;<|MERGE_RESOLUTION|>--- conflicted
+++ resolved
@@ -122,11 +122,7 @@
 					<div>
 						{ fixable && (
 							<>
-<<<<<<< HEAD
-								{ fixersStatus.threats?.[ id ]?.status === 'in_progress' ? (
-=======
 								{ fixersStatus?.threats?.[ id ]?.status === 'in_progress' ? (
->>>>>>> 78f94452
 									<Spinner color="black" />
 								) : (
 									<Icon icon={ check } className={ styles[ 'icon-check' ] } size={ 28 } />
