--- conflicted
+++ resolved
@@ -74,13 +74,9 @@
 			primary={
 				<ConnectedProductOffer
 					className={ mediaClassName }
-<<<<<<< HEAD
 					isCard={ true }
+					onAdd={ onConnectedProductAdd }
 					buttonDisclaimer={ <p className={ styles[ 'terms-of-service' ] }>{ ToS }</p> }
-=======
-					onAdd={ onConnectedProductAdd }
-					isCard={ true }
->>>>>>> 4afbf296
 				/>
 			}
 			secondary={
