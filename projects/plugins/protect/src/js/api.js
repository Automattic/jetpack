--- conflicted
+++ resolved
@@ -46,18 +46,10 @@
 			data: { step_ids: stepIds },
 		} ),
 
-<<<<<<< HEAD
-	fetchScanHistory: $filter =>
-		apiFetch( {
-			path: 'jetpack-protect/v1/scan-history',
-			method: 'POST',
-			data: { filter: $filter },
-=======
 	fetchScanHistory: () =>
 		apiFetch( {
 			path: 'jetpack-protect/v1/scan-history',
 			method: 'GET',
->>>>>>> 674d3a94
 		} ),
 };
 
