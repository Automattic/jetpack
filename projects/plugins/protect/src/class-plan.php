<?php
/**
 * Class to handle the Protect plan
 *
 * @package automattic/jetpack-protect-plugin
 */

namespace Automattic\Jetpack\Protect;

use Automattic\Jetpack\Current_Plan;

/**
 * The Plan class.
 */
class Plan {
	/**
	 * The meta name used to store the cache date
	 *
	 * @var string
	 */
	const CACHE_DATE_META_NAME = 'protect-cache-date';

	/**
	 * Valid pediord for the cache: One week.
	 */
	const CACHE_VALIDITY_PERIOD = 7 * DAY_IN_SECONDS;

	/**
	 * The meta name used to store the cache
	 *
	 * @var string
	 */
	const CACHE_META_NAME = 'protect-cache';

	/**
	 * Checks if the cache is old, meaning we need to fetch new data from WPCOM
	 */
	private static function is_cache_old() {
		if ( empty( self::get_product_from_cache() ) ) {
			return true;
		}

		$cache_date = get_user_meta( get_current_user_id(), self::CACHE_DATE_META_NAME, true );
		return time() - (int) $cache_date > ( self::CACHE_VALIDITY_PERIOD );
	}

	/**
	 * Gets the product list from the user cache
	 */
	private static function get_product_from_cache() {
		return get_user_meta( get_current_user_id(), self::CACHE_META_NAME, true );
	}

	/**
	 * Gets the product data
	 *
	 * @param string $wpcom_product The product slug.
	 * @return array
	 */
	public static function get_product( $wpcom_product = 'jetpack_scan' ) {
		if ( ! self::is_cache_old() ) {
			return self::get_product_from_cache();
		}

		$request_url   = 'https://public-api.wordpress.com/rest/v1.1/products?locale=' . get_user_locale() . '&type=jetpack';
		$wpcom_request = wp_remote_get( esc_url_raw( $request_url ) );
		$response_code = wp_remote_retrieve_response_code( $wpcom_request );

		if ( 200 === $response_code ) {
			$products = json_decode( wp_remote_retrieve_body( $wpcom_request ) );

			// Pick the desired product...
			$product = $products->{$wpcom_product};

			// ... and store it into the cache.
			update_user_meta( get_current_user_id(), self::CACHE_DATE_META_NAME, time() );
			update_user_meta( get_current_user_id(), self::CACHE_META_NAME, $product );

			return $product;
		}

		return new \WP_Error(
			'failed_to_fetch_data',
			esc_html__( 'Unable to fetch the requested data.', 'jetpack-protect' ),
			array(
				'status'  => $response_code,
				'request' => $wpcom_request,
			)
		);
	}

	/**
	 * Has Required Plan
	 *
	 * @param bool $force_refresh Refresh the local plan cache from wpcom.
	 * @return bool True when the site has a plan or product that supports the paid Protect tier.
	 */
	public static function has_required_plan( $force_refresh = false ) {
		static $has_scan = null;
		if ( null === $has_scan || $force_refresh ) {
			$products = array_column( Current_Plan::get_products(), 'product_slug' );

			// Check for a plan or product that enables scan.
<<<<<<< HEAD
			$plan_supports_scan = Current_Plan::supports( 'scan', $force_refresh );
=======
			$plan_supports_scan = Current_Plan::supports( 'scan', true );
>>>>>>> 38c21e27
			$has_scan_product   = count( array_intersect( array( 'jetpack_scan', 'jetpack_scan_monthly' ), $products ) ) > 0;
			$has_scan           = $plan_supports_scan || $has_scan_product;
		}

		return $has_scan;
	}
}<|MERGE_RESOLUTION|>--- conflicted
+++ resolved
@@ -101,11 +101,7 @@
 			$products = array_column( Current_Plan::get_products(), 'product_slug' );
 
 			// Check for a plan or product that enables scan.
-<<<<<<< HEAD
-			$plan_supports_scan = Current_Plan::supports( 'scan', $force_refresh );
-=======
 			$plan_supports_scan = Current_Plan::supports( 'scan', true );
->>>>>>> 38c21e27
 			$has_scan_product   = count( array_intersect( array( 'jetpack_scan', 'jetpack_scan_monthly' ), $products ) ) > 0;
 			$has_scan           = $plan_supports_scan || $has_scan_product;
 		}
