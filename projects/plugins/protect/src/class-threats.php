<?php
/**
 * Class to handle Threats
 *
 * @package automattic/jetpack-protect-plugin
 */

namespace Automattic\Jetpack\Protect;

use Automattic\Jetpack\Connection\Client;
use Automattic\Jetpack\Connection\Manager as Connection_Manager;
use Jetpack_Options;
use WP_Error;

/**
 * Class that handles management of individual threats.
 */
class Threats {
	/**
	 * Gets the base "Alerts" (Threats) endpoint.
	 *
	 * @return WP_Error|string
	 */
	private static function get_api_base() {
		$blog_id      = Jetpack_Options::get_option( 'id' );
		$is_connected = ( new Connection_Manager() )->is_connected();

		if ( ! $blog_id || ! $is_connected ) {
			return new WP_Error( 'site_not_connected' );
		}

		$api_url = sprintf( '/sites/%d/alerts', $blog_id );

		return $api_url;
	}

	/**
	 * Update Threat
	 *
	 * @param string $threat_id The threat ID.
	 * @param array  $updates   The keys/values to update.
	 *
	 * @return bool
	 */
	public static function update_threat( $threat_id, $updates ) {
		$api_base = self::get_api_base( $threat_id );
		if ( is_wp_error( $api_base ) ) {
			return false;
		}

		$response = Client::wpcom_json_api_request_as_user(
			"$api_base/$threat_id",
			'2',
			array( 'method' => 'POST' ),
			wp_json_encode( $updates ),
			'wpcom'
		);

		$response_code = wp_remote_retrieve_response_code( $response );

		if ( is_wp_error( $response ) || 200 !== $response_code ) {
			return false;
		}

		// clear the now out-of-date cache
		Scan_Status::delete_option();

		return true;
	}

	/**
	 * Ignore Threat
	 *
	 * @param string $threat_id The threat ID.
	 *
	 * @return bool
	 */
	public static function ignore_threat( $threat_id ) {
		return self::update_threat( $threat_id, array( 'ignore' => true ) );
	}

	/**
<<<<<<< HEAD
	 * Fix Threats
	 *
	 * @param array<string> $threat_ids Threat IDs.
	 *
	 * @return bool
	 */
	public static function fix_threats( $threat_ids ) {
		$api_base = self::get_api_base();
=======
	 * Scan enqueue
	 *
	 * @return bool
	 */
	public static function scan() {
		$blog_id      = Jetpack_Options::get_option( 'id' );
		$is_connected = ( new Connection_Manager() )->is_connected();

		if ( ! $blog_id || ! $is_connected ) {
			return false;
		}

		$api_base = sprintf( '/sites/%d/scan', $blog_id );

>>>>>>> dfaf8507
		if ( is_wp_error( $api_base ) ) {
			return false;
		}

<<<<<<< HEAD
		$response = Client::wpcom_json_api_request_as_user(
			"$api_base/fix",
			'2',
			array( 'method' => 'POST' ),
			wp_json_encode(
				array(
					'threat_ids' => $threat_ids,
				)
			),
=======
		$response = Client::wpcom_json_api_request_as_blog(
			"$api_base/enqueue",
			'2',
			array( 'method' => 'POST' ),
			null,
>>>>>>> dfaf8507
			'wpcom'
		);

		$response_code = wp_remote_retrieve_response_code( $response );

		if ( is_wp_error( $response ) || 200 !== $response_code ) {
			return false;
		}

		// clear the now out-of-date cache
		Scan_Status::delete_option();

		return true;
	}
<<<<<<< HEAD
=======

>>>>>>> dfaf8507
}<|MERGE_RESOLUTION|>--- conflicted
+++ resolved
@@ -80,7 +80,6 @@
 	}
 
 	/**
-<<<<<<< HEAD
 	 * Fix Threats
 	 *
 	 * @param array<string> $threat_ids Threat IDs.
@@ -89,7 +88,35 @@
 	 */
 	public static function fix_threats( $threat_ids ) {
 		$api_base = self::get_api_base();
-=======
+		if ( is_wp_error( $api_base ) ) {
+			return false;
+		}
+
+		$response = Client::wpcom_json_api_request_as_user(
+			"$api_base/fix",
+			'2',
+			array( 'method' => 'POST' ),
+			wp_json_encode(
+				array(
+					'threat_ids' => $threat_ids,
+				)
+			),
+			'wpcom'
+		);
+
+		$response_code = wp_remote_retrieve_response_code( $response );
+
+		if ( is_wp_error( $response ) || 200 !== $response_code ) {
+			return false;
+		}
+
+		// clear the now out-of-date cache
+		Scan_Status::delete_option();
+
+		return true;
+	}
+      
+  /**
 	 * Scan enqueue
 	 *
 	 * @return bool
@@ -104,28 +131,15 @@
 
 		$api_base = sprintf( '/sites/%d/scan', $blog_id );
 
->>>>>>> dfaf8507
 		if ( is_wp_error( $api_base ) ) {
 			return false;
 		}
 
-<<<<<<< HEAD
-		$response = Client::wpcom_json_api_request_as_user(
-			"$api_base/fix",
-			'2',
-			array( 'method' => 'POST' ),
-			wp_json_encode(
-				array(
-					'threat_ids' => $threat_ids,
-				)
-			),
-=======
 		$response = Client::wpcom_json_api_request_as_blog(
 			"$api_base/enqueue",
 			'2',
 			array( 'method' => 'POST' ),
 			null,
->>>>>>> dfaf8507
 			'wpcom'
 		);
 
@@ -140,8 +154,5 @@
 
 		return true;
 	}
-<<<<<<< HEAD
-=======
 
->>>>>>> dfaf8507
 }