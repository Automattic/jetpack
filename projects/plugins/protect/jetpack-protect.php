--- conflicted
+++ resolved
@@ -1,18 +1,11 @@
 <?php
 /**
- *
  * Plugin Name: Jetpack Protect
  * Plugin URI: https://wordpress.org/plugins/jetpack-protect
  * Description: Security tools that keep your site safe and sound, from posts to plugins.
-<<<<<<< HEAD
  * Version: 1.2.0-alpha
- * Author: Automattic
- * Author URI: https://jetpack.com/
-=======
- * Version: 1.1.1-alpha
  * Author: Automattic - Jetpack Security team
  * Author URI: https://jetpack.com/protect/
->>>>>>> ae57cf0d
  * License: GPLv2 or later
  * Text Domain: jetpack-protect
  *
