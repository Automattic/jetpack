--- conflicted
+++ resolved
@@ -3,11 +3,7 @@
  * Plugin Name: WP Super Cache
  * Plugin URI: https://wordpress.org/plugins/wp-super-cache/
  * Description: Very fast caching plugin for WordPress.
-<<<<<<< HEAD
- * Version: 1.12.4-alpha
-=======
- * Version: 1.12.4
->>>>>>> 4d4cb5e4
+ * Version: 1.12.5-alpha
  * Author: Automattic
  * Author URI: https://automattic.com/
  * License: GPL2+
