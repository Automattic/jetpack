--- conflicted
+++ resolved
@@ -1,13 +1,8 @@
 <div class='settings-inner'>
 <?php
-<<<<<<< HEAD
-global $wp_cache_slugs;
+global $wp_cache_slugs, $wpsc_promo_links, $admin_url;
 wpsc_settings_admin_message();
-echo '<form name="wp_manager" action="' . esc_url_raw(  $admin_url  ) . '" method="post">';
-=======
-global $wpsc_promo_links;
 echo '<form name="wp_manager" action="' . esc_url_raw( add_query_arg( 'tab', 'easy', $admin_url ) ) . '" method="post">';
->>>>>>> 3bbcf8d8
 echo '<input type="hidden" name="action" value="easysetup" />';
 echo '<input type="hidden" name="wpsc-admin-settings" value="1" />';
 wp_nonce_field( 'wp-cache' );
