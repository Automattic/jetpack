=== WP Super Cache ===
Contributors: donncha, automattic, adnan007, dilirity, mikemayhem3030, pyronaur, thingalon
Tags: performance, caching, wp-cache, wp-super-cache, cache
<<<<<<< HEAD
Requires at least: 6.2
Requires PHP: 7.0
=======
Requires at least: 6.3
Requires PHP: 5.6
>>>>>>> c56d70d2
Tested up to: 6.4
Stable tag: 1.10.0
License: GPLv2 or later
License URI: http://www.gnu.org/licenses/gpl-2.0.html

A very fast caching engine for WordPress that produces static html files.

## Description ##
This plugin generates static html files from your dynamic WordPress blog.  After a html file is generated your webserver will serve that file instead of processing the comparatively heavier and more expensive WordPress PHP scripts.

The static html files will be served to the vast majority of your users:

* Users who are not logged in.
* Users who have not left a comment on your blog.
* Or users who have not viewed a password protected post.

99% of your visitors will be served static html files. One cached file can be served thousands of times. Other visitors will be served custom cached files tailored to their visit. If they are logged in, or have left comments those details will be displayed and cached for them.

The plugin serves cached files in 3 ways (ranked by speed):

1. Expert. The fastest method is by using Apache mod_rewrite (or whatever similar module your web server supports) to serve "supercached" static html files. This completely bypasses PHP and is extremely quick. If your server is hit by a deluge of traffic it is more likely to cope as the requests are "lighter". This does require the Apache mod_rewrite module (which is probably installed if you have custom permalinks) and a modification of your .htaccess file which is risky and may take down your site if modified incorrectly.
2. Simple. Supercached static files can be served by PHP and this is the recommended way of using the plugin. The plugin will serve a "supercached" file if it exists and it's almost as fast as the mod_rewrite method. It's easier to configure as the .htaccess file doesn't need to be changed. You still need a custom permalink. You can keep portions of your page dynamic in this caching mode.
3. WP-Cache caching. This is mainly used to cache pages for known users, URLs with parameters and feeds. Known users are logged in users, visitors who leave comments or those who should be shown custom per-user data. It's the most flexible caching method and slightly slower. WP-Cache caching will also cache visits by unknown users if supercaching is disabled. You can have dynamic parts to your page in this mode too. This mode is always enabled but you can disable caching for known users, URLs with parameters, or feeds separately. Set the constant "DISABLE_SUPERCACHE" to 1 in your wp-config.php if you want to only use WP-Cache caching.

If you're not comfortable with editing PHP files then use simple mode. It's easy to set up and very fast.

### Recommended Settings ###
1. Simple caching.
2. Compress pages.
3. Don't cache pages for known users.
4. Cache rebuild.
5. CDN support.
6. Extra homepage checks.

Garbage collection is the act of cleaning up cache files that are out of date and stale. There's no correct value for the expiry time but a good starting point is 1800 seconds.

Consider deleting the contents of the "Rejected User Agents" text box and allow search engines to cache files for you.

Preload as many posts as you can and enable "Preload Mode". Garbage collection of old cached files will be disabled. If you don't care about sidebar widgets updating often set the preload interval to 2880 minutes (2 days) so all your posts aren't recached very often. When the preload occurs the cache files for the post being refreshed is deleted and then regenerated. Afterwards a garbage collection of all old files is performed to clean out stale cache files.
Even with preload mode enabled cached files will still be deleted when posts are modified or comments made.

### Development ###
* Active development of this plugin is handled [on GitHub](https://github.com/Automattic/wp-super-cache).
* Translation of the plugin into different languages is on the [translation page](https://translate.wordpress.org/projects/wp-plugins/wp-super-cache).

### Documentation ###
If you need more information than the following, you can have a look at [the wiki](https://github.com/Automattic/wp-super-cache/wiki) or the [Developer documentation](https://odd.blog/wp-super-cache-developers/).

#### Preloading ####
You can generate cached files for the posts, categories and tags of your site by preloading. Preloading will visit each page of your site generating a cached page as it goes along, just like any other visitor to the site. Due to the sequential nature of this function, it can take some time to preload a complete site if there are many posts.
To make preloading more effective it can be useful to disable garbage collection so that older cache files are not deleted. This is done by enabling "Preload Mode" in the settings. Be aware however, that pages will go out of date eventually but that updates by submitting comments or editing posts will clear portions of the cache.

#### Garbage Collection ####
Your cache directory fills up over time, which takes up space on your server. If space is limited or billed by capacity, or if you worry that the cached pages of your site will go stale then garbage collection has to be done. Garbage collection happens on a regular basis and deletes old files in the cache directory. On the advanced settings page you can specify:
1. Cache timeout. How long cache files are considered fresh for. After this time they are stale and can be deleted.
2. Scheduler. Setup how often garbage collection should be done.
3. Notification emails. You can be informed on garbage collection job progress.
There's no right or wrong settings for garbage collection. It depends on your own site.
If your site gets regular updates, or comments then set the timeout to 1800 seconds, and set the timer to 600 seconds.
If your site is mostly static you can disable garbage collection by entering 0 as the timeout, or use a really large timeout value.

The cache directory, usually wp-content/cache/ is only for temporary files. Do not ever put important files or symlinks to important files or directories in that directory. They will be deleted if the plugin has write access to them.

#### CDN ####
A Content Delivery Network (CDN) is usually a network of computers situated around the world that will serve the content of your website faster by using servers close to you. Static files like images, Javascript and CSS files can be served through these networks to speed up how fast your site loads. You can also create a "poor man's CDN" by using a sub domain of your domain to serve static files too.

[OSSDL CDN off-linker](https://wordpress.org/plugins/ossdl-cdn-off-linker/) has been integrated into WP Super Cache to provide basic CDN support. It works by rewriting the URLs of files (excluding .php files) in wp-content and wp-includes on your server so they point at a different hostname. Many CDNs support [origin pull](https://www.google.com/search?hl=en&q=%22origin+pull%22). This means the CDN will download the file automatically from your server when it's first requested, and will continue to serve it for a configurable length of time before downloading it again from your server.

Configure this on the "CDN" tab of the plugin settings page. This is an advanced technique and requires a basic understanding of how your webserver or CDNs work. Please be sure to clear the file cache after you configure the CDN.

#### REST API ####
There are now REST API endpoints for accessing the settings of this plugin. You'll need to be authenticated as an admin user with permission to view the settings page to use it. This has not been documented yet but you can find all the code that deals with this in the "rest" directory.

#### Custom Caching ####
It is now possible to hook into the caching process using the add_cacheaction() function.

Three hooks are available:

1. 'wp_cache_get_cookies_values' - modify the key used by WP Cache.
2. 'add_cacheaction' - runs in phase2. Allows a plugin to add WordPress hooks.
3. 'cache_admin_page' - runs in the admin page. Use it to modify that page, perhaps by adding new configuration options.

There is one regular WordPress filter too. Use the "do_createsupercache" filter
to customize the checks made before caching. The filter accepts one parameter.
The output of WP-Cache's wp_cache_get_cookies_values() function.

WP Super Cache has its own plugin system. This code is loaded when WP Super Cache loads and can be used to change how caching is done. This is before most of WordPress loads so some functionality will not be available. Plugins can be located anywhere that PHP can load them. Add your own plugin either:

* by putting your plugin in the wp-content/plugins/wp-super-cache-plugins directory, or
* by calling wpsc_add_plugin( $name ) where $name is the full filename and path to the plugin. You only need to call that function once to add it. Use wpsc_delete_plugin( $name ) to remove it from the list of loaded plugins.

The cookies WP Super Cache uses to identify "known users" can be modified now by adding the names of those cookies to a list in the plugin configuration. Use wpsc_add_cookie( $name ) to add a new cookie, and wpsc_delete_cookie( $name ) to remove it. The cookie names also modify the mod_rewrite rules used by the plugin but I recommend using Simple mode caching to avoid complications with updating the .htaccess file.
The cookie name and value are used to differenciate users so you can have one cookie, but different values for each type of user on your site for example. They'll be served different cache files.

See [plugins/searchengine.php](https://github.com/Automattic/wp-super-cache/blob/4cda5c0f2218e40e118232b5bf22d227fb3206b7/plugins/searchengine.php) as an example I use for my [No Adverts for Friends](https://odd.blog/no-adverts-for-friends/) plugin.

### Troubleshooting ###
If things don't work when you installed the plugin here are a few things to check:

1.  Is wp-content writable by the web server?
2.  Is there a wp-content/wp-cache-config.php ? If not, copy the file wp-super-cache/wp-cache-config-sample.php to wp-content/wp-cache-config.php and make sure WPCACHEHOME points at the right place.
3.  Is there a wp-content/advanced-cache.php ? If not, then you must copy wp-super-cache/advanced-cache.php into wp-content/. You must edit the file and change the path so it points at the wp-super-cache folder.
4.  If pages are not cached at all, remove wp-content/advanced-cache.php and recreate it, following the advice above.
5.  Make sure the following line is in wp-config.php and it is ABOVE the "require_once(ABSPATH.'wp-settings.php');" line:

    `define( 'WP_CACHE', true );`
6.  Try the Settings->WP Super Cache page again and enable cache.
7.  Look in wp-content/cache/supercache/. Are there directories and files there?
8.  Anything in your php error_log?
9.  If your browser keeps asking you to save the file after the super cache is installed you must disable Super Cache compression. Go to the Settings->WP Super Cache page and disable it there.
10. The plugin does not work very well when PHP's safe mode is active. This must be disabled by your administrator.
11. If pages are randomly super cached and sometimes not, your blog can probably be viewed with and without the "www" prefix on the URL. You should choose one way and install the [Enforce www preference](http://txfx.net/code/wordpress/enforce-www-preference/) plugin if you are using an old WordPress install. The latest versions redirect themselves (you should always be running the latest version of WordPress anyway!)
12. Private Server users at Dreamhost should edit wp-content/wp-cache-config.php and set the cache dir to "/tmp/" if they are getting errors about increasing CPU usage. See this [discussion](https://wordpress.org/support/topic/145895?replies=42) for more.
13. File locking errors such as "failed to acquire key 0x152b: Permission denied in..." or "Page not cached by WP Super Cache. Could not get mutex lock." are a sign that you may have to use file locking. Edit wp-content/wp-cache-config.php and uncomment "$use_flock = true" or set $sem_id to a different value. You can also disable file locking from the Admin screen as a last resort.
14. Make sure cache/wp_cache_mutex.lock is writable by the web server if using coarse file locking.
15. The cache folder cannot be put on an NFS or Samba or NAS share. It has to be on a local disk. File locking and deleting expired files will not work properly unless the cache folder is on the local machine.
16. Garbage collection of old cache files won't work if WordPress can't find wp-cron.php. If your hostname resolves to 127.0.0.1 it could be preventing the garbage collection from working. Check your access_logs for wp-cron.php entries. Do they return a 404 (file not found) or 200 code? If it's 404 or you don't see wp-cron.php anywhere WordPress may be looking for that script in the wrong place. You should speak to your server administator to correct this or edit /etc/hosts on Unix servers and remove the following line. Your hostname must resolve to the external IP address other servers on the network/Internet use. See http://yoast.com/wp-cron-issues/ for more. A line like "127.0.0.1 localhost localhost.localdomain" is ok.

    `127.0.0.1 example.com`
17. If old pages are being served to your visitors via the supercache, you may be missing Apache modules (or their equivalents if you don't use Apache). 3 modules are required: mod_mime, mod_headers and mod_expires. The last two are especially important for making sure browsers load new versions of existing pages on your site.
18. The error message, "WP Super Cache is installed but broken. The path to wp-cache-phase1.php in wp-content/advanced-cache.php must be fixed!" appears at the end of every page. Open the file wp-content/advanced-cache.php in your favourite editor. Is the path to wp-cache-phase1.php correct? This file will normally be in wp-content/plugins/wp-super-cache/. If it is not correct the caching engine will not load.
19. Caching doesn't work. The timestamp on my blog keeps changing when I reload. Check that the path in your .htaccess rules matches where the supercache directory is. You may have to hardcode it. Try disabling supercache mode.
20. If supercache cache files are generated but not served, check the permissions on all your wp-content/cache/supercache folders (and each of wp-content cache and supercache folders) and wp-content/cache/.htaccess. If your PHP runs as a different user to Apache and permissions are strict Apache may not be able to read the PHP generated cache files. To fix you must add the following line to your wp-config.php (Add it above the WP_CACHE define.) Then clear your cache.

	`umask( 0022 );`
21. If you see garbage in your browser after enabling compression in the plugin, compression may already be enabled in your web server. In Apache you must disable mod_deflate, or in PHP zlib compression may be enabled. You can disable that in three ways. If you have root access, edit your php.ini and find the zlib.output_compression setting and make sure it's "Off" or add this line to your .htaccess:

	`php_flag zlib.output_compression off`
If that doesn't work, add this line to your wp-config.php:

	`ini_set('zlib.output_compression', 0);`
22. The "white screen of death" or a blank page  when you visit your site is almost always caused by a PHP error but [it may also be caused by APC](http://www.johnberns.com/2010/03/19/wp-super-cache-blank-page-problem-fixed/). Disable that PHP extension if you have trouble and replace with eAccelerator or Xcache.
23. After uninstalling, your permalinks may break if you remove the WordPress mod_rewrite rules too. Regenerate those rules by visiting the Settings->Permalink page and saving that form again.
24. If your blog refuses to load make sure your wp-config.php is correct. Are you missing an opening or closing PHP tag?
25. Your front page is ok but posts and pages give a 404? Go to Settings->permalinks and click "Save" once you've selected a custom permalink structure. You may need to manually update your .htaccess file.
26. If certain characters do not appear correctly on your website your server may not be configured correctly. You need to tell visitors what character set is used. Go to Settings->Reading and copy the 'Encoding for pages and feeds' value. Edit the .htaccess file with all your Supercache and WordPress rewrite rules and add this at the top, replacing CHARSET with the copied value. (for example, 'UTF-8')

	`AddDefaultCharset CHARSET`
27. Use [Cron View](https://wordpress.org/plugins/cron-view/) to help diagnose garbage collection and preload problems. Use the plugin to make sure jobs are scheduled and for what time. Look for the wp_cache_gc and wp_cache_full_preload_hook jobs.
18. The error message, "WP Super Cache is installed but broken. The constant WPCACHEHOME must be set in the file wp-config.php and point at the WP Super Cache plugin directory." appears at the end of every page. You can delete wp-content/advanced-cache.php and reload the plugin settings page or edit wp-config.php and look for WPCACHEHOME and make sure it points at the wp-super-cache folder. This will normally be wp-content/plugins/wp-super-cache/ but you'll likely need the full path to that file (so it's easier to let the settings page fix it). If it is not correct the caching engine will not load.
19. If your server is running into trouble because of the number of semaphores used by the plugin it's because your users are using file locking which is not recommended (but is needed by a small number of users). You can globally disable file locking by defining the constant WPSC_DISABLE_LOCKING, or defining the constant WPSC_REMOVE_SEMAPHORE so that sem_remove() is called after every page is cached but that seems to cause problems for other processes requesting the same semaphore. Best to disable it.
20. Set the variable $htaccess_path in wp-config.php or wp-cache-config.php to the path of your global .htaccess if the plugin is looking for that file in the wrong directory. This might happen if you have WordPress installed in an unusual way.

## Installation ##
Install like any other plugin, directly from your plugins page but make sure you have custom permalinks enabled. Go to the plugin settings page at Settings->WP Super Cache and enable caching.

### How to uninstall WP Super Cache ###
Almost all you have to do is deactivate the plugin on the plugins page. The plugin should clean up most of the files it created and modified, but it doesn't as yet remove the mod_rewrite rules from the .htaccess file. Look for the section in that file marked by SuperCache BEGIN and END tags. The plugin doesn't remove those because some people add the WordPress rules in that block too.

To manually uninstall:

1. Turn off caching on the plugin settings page and clear the cache.
2. Deactivate the plugin on the plugins page.
3. Remove the WP_CACHE define from wp-config.php. It looks like `define( 'WP_CACHE', true );`
4. Remove the Super Cache mod_rewrite rules from your .htaccess file.
5. Remove the files wp-content/advanced-cache.php and wp-content/wp-cache-config.php
6. Remove the directory wp-content/cache/
7. Remove the directory wp-super-cache from your plugins directory.

### If all else fails and your site is broken ###
1. Remove the WP_CACHE define from wp-config.php. It looks like `define( 'WP_CACHE', true );`
2. Remove the rules (see above) that the plugin wrote to the .htaccess file in your root directory.
3. Delete the wp-super-cache folder in the plugins folder.
4. Optionally delete advanced-cache.php, wp-cache-config.php and the cache folder in wp-content/.


## Frequently Asked Questions ##

### How do I know my blog is being cached? ###
Go to Settings -> WP Super Cache and look for the "Cache Tester" form on the easy settings page. Click "Test Cache" and the plugin will request the front page of the site twice, comparing a timestamp on each to make sure they match.

If you want to do it manually, enable debugging in the plugin settings page and load the log file in a new browser tab. Then view your blog while logged in and logged out. You should see activity in the log. View the source of any page on your site. When a page is first created, you'll see the text "Dynamic page generated in XXXX seconds." and "Cached page generated by WP-Super-Cache on YYYY-MM-DD HH:MM:SS" at the end of the source code. On reload, a cached page will show the same timestamp so wait a few seconds before checking.
If Supercaching is disabled and you have compression enabled, the text "Compression = gzip" will be added. If compression is disabled and the page is served as a static html file, the text "super cache" will be added. The only other way to check if your cached file was served by PHP script or from the static cache is by looking at the HTTP headers. PHP cached pages will have the header "WP-Super-Cache: Served supercache file from PHP". WPCache cached files will have the header, "WP-Super-Cache: Served WPCache cache file". You should also check your cache directory in wp-content/cache/supercache/hostname/ for static cache files.
If the plugin rules are missing from your .htaccess file, the plugin will attempt to serve the super cached page if it's found. The header "WP-Super-Cache: Served supercache file from PHP" if this happens.
The pagespeed module for Apache may cause problems when testing. Disable it if you notice any problems running the cache tester.

### How do I disable Supercaching? ###
If you only want to use the WP-Cache engine then edit your wp-config.php or create an mu-plugin that sets the constant 'DISABLE_SUPERCACHE' to 1.

### WP-Cache vs Supercache files ###
All cache files are stored in wp-content/cache/supercache/HOSTNAME/ where HOSTNANE is your domain name. The files are stored in directories matching your site's permalink structure. Supercache files are index.html or some variant of that, depending on what type of visitor hit the blog. Other files are named wp-cache-XXXXXXXXXXXXXXXXX.php. Associated meta filesnames start with "meta". Those files contain information about the cached file. These files are generated by the "WPCache caching" engine in the plugin.

### Will comments and other dynamic parts of my blog update immediately? ###
Comments will show as soon as they are moderated, depending on the comment policy of the blog owner. Other dynamic elements on a page may not update unless they are written in Javascript, Flash, Java or another client side browser language. The plugin really produces static html pages. No PHP is executed when those pages are served. "Popularity Contest" is one such plugin that will not work.

### Will the Super Cache compression slow down my server? ###
No, it will do the opposite. Super Cache files are compressed and stored that way so the heavy compression is done only once. These files are generally much smaller and are sent to a visitor's browser much more quickly than uncompressed html. As a result, your server spends less time talking over the network which saves CPU time and bandwidth, and can also serve the next request much more quickly.

### How do I make certain parts of the page stay dynamic? ###
Note: this functionality is disabled by default. You will have to enable it on the Advanced Settings page.

There are 2 ways of doing this. You can use Javascript to draw the part of the page you want to keep dynamic. That's what Google Adsense and many widgets from external sites do and is the recommended way. Or you can use a WP Super Cache filter to do the job but you can't use mod_rewrite mode caching. You have to use the "simple" delivery method or disable supercaching.

WP Super Cache 1.4 introduced a cacheaction filter called wpsc_cachedata. The cached page to be displayed goes through this filter and allows modification of the page. If the page contains a placeholder tag the filter can be used to replace that tag with your dynamically generated html.
The function that hooks on to the wpsc_cachedata filter should be put in a file in the WP Super Cache plugins folder unless you use the late_init feature. An example plugin is included. Edit [dynamic-cache-test.php](http://svn.wp-plugins.org/wp-super-cache/trunk/plugins/dynamic-cache-test.php) to see the example code.
There are two example functions there. There's a simple function that replaces a string (or tag) you define when the cached page is served. The other example function uses an output buffer to generate the dynamic content. Due to a limitation in how PHP works the output buffer code MUST run before the wpsc_cachedata filter is hit, at least for when a page is cached. It doesn't matter when serving cached pages. See [this post](https://odd.blog/y/6j) for a more technical and longer explanation.
To execute WordPress functions you must enable the 'Late init' feature on the advanced settings page.

### How do I delay serving the cache until the "init" action fires? ###
Cached files are served before almost all of WordPress is loaded. While that's great for performance it's a pain when you want to extend the plugin using a core part of WordPress. Enable 'Late init' mode on the Advanced settings page and cached files will be served when "init" fires. WordPress and it's plugins will be loaded now.

### Why don't WP UserOnline, Popularity Contest, WP Postratings or plugin X not work or update on my blog now? ###
This plugin caches entire pages but some plugins think they can run PHP code every time a page loads. To fix this, the plugin needs to use Javascript/AJAX methods or the wpsc_cachedata filter described in the previous answer to update or display dynamic information.

### Why do my WP Super Cache plugins disappear when I upgrade the plugin? ###
WordPress deletes the plugin folder when it updates a plugin. This is the same with WP Super Cache so any modified files in wp-super-cache/plugins/ will be deleted. You can put your custom plugins in a different directory in a number of ways. You can define the variable $wp_cache_plugins_dir in wp-config.php or wp-content/wp-cache-config.php and point it at a directory outside of the wp-super-cache folder. The plugin will look there for it's plugins. Or if you distribute a plugin that needs to load early you can use the function `wpsc_add_plugin( $filename )` to add a new plugin wherever it may be. Use `wpsc_delete_plugin( $filename )` to remove the plugin file. See [#574](https://github.com/Automattic/wp-super-cache/pull/574/) or [this post](https://odd.blog/2017/10/25/writing-wp-super-cache-plugins/) on writing WP Super Cache plugins.

### What does the Cache Rebuild feature do? ###
When a visitor leaves a comment the cached file for that page is deleted and the next visitor recreates the cached page. A page takes time to load so what happens if it receives 100 visitors during this time? There won't be a cached page so WordPress will serve a fresh page for each user and the plugin will try to create a cached page for each of those 100 visitors causing a huge load on your server. This feature stops this happening. The cached page is not cleared when a comment is left. It is marked for rebuilding instead. The next visitor within the next 10 seconds will regenerate the cached page while the old page is served to the other 99 visitors. The page is eventually loaded by the first visitor and the cached page updated. See [this post](https://odd.blog/2009/01/23/wp-super-cache-089/) for more.

### Why doesn't the plugin cache requests by search engine bots by default? ###
Those bots usually only visit each page once and if the page is not popular there's no point creating a cache file that will sit idle on your server. However you can allow these visits to be cached by removing the list of bots from "Rejected User Agents" on the Advanced settings page.

### A category page is showing instead of my homepage ###
A tiny proportion of websites will have problems with the following configuration:

1. Uses a static page for the front page.
2. Uses /%category%/%postname%/ permalink structure.

Sometimes a category page is cached as the homepage of the site instead of the static page. I can't [replicate the problem](https://wordpress.org/support/topic/237415/page/2?replies=38) but a simple solution is to use the "Simple" mode. You can also enable "Extra homepage checks" on the Advanced Settings page.

### Why do I get warnings about caching from http://ismyblogworking.com/ ###
"Your blog doesn't support client caching (no 304 response to If-modified-since)."
"Your feed doesn't support caching (no 304 response to If-modified-since)"

Supercache doesn't support 304 header checks in Expert mode but does support it in Simple mode. This is caching done by your browser, not the server. It is a check your browser does to ask the server if an updated version of the current page is available. If not, it doesn't download the old version again. The page is still cached by your server, just not by your visitors' browsers.
Try the Cacheability Engine at http://www.ircache.net/cgi-bin/cacheability.py or https://redbot.org/ for further analysis.

### How should I best use the utm_source tracking tools in Google Analytics with this plugin? ###
That tracking adds a query string to each url linked from various sources like Twitter and feedreaders. Unfortunately it stops pages being supercached. See [Joost's comment here](https://odd.blog/remove-unused-utmsource-urls/#comment-672813) for how to turn it into an anchor tag which can be supercached.

### The plugin complains that wp-content is writable! htdocs is writable! ###
It's not good when the web server can write to these directories but sometimes shared hosting accounts are set up in this way to make administration easier. Use `chmod 755 directory` to fix the permissions or find the permissions section of your ftp client. This [Google search](https://www.google.com/search?sourceid=chrome&ie=UTF-8&q=ftp+fix+directory+permissions+755) will lead you to more information on this topic and there's also [this codex page](https://codex.wordpress.org/Changing_File_Permissions) too. Unfortunately some hosts require that those directories be writable. If that's the case just ignore this warning.

### How do I delete the WP_CACHE define from wp-config.php? ###
Load your desktop ftp client and connect to your site. Navigate to the root (or the directory below it) of your site where you'll find wp-config.php. Download that file and edit it in a text editor. Delete the line `define( 'WP_CACHE', true );` and save the file. Now upload it, overwriting the wp-config.php on your server.

### How do I delete the Super Cache rules from the .htaccess file? ###
Load your desktop ftp client and connect to your site. You may need to enable "Show hidden files" in the preferences of the ftp client. Navigate to the root of your site where you'll find the .htaccess file. Download that file and edit it in a text editor. Delete the lines between "# BEGIN WPSuperCache" and "# END WPSuperCache" and save the file. Now upload it, overwriting the .htaccess file on your server.

### How do I change file permissions? ###
This [page](https://codex.wordpress.org/Changing_File_Permissions) on the WordPress Codex explains everything you need to know about file permissions on your server and various ways of changing them.

### Why do I get load spikes when new posts are made? ###
You may have the "clear all cached files when new posts are made" option set. Clearing those files can take time plus your visitors will now be visiting uncached pages. Are you using Google Analytics campaign tracking with utm_source in the url? Those pages aren't cached. See the question, "How should I best use the utm_source tracking tools in Google Analytics with this plugin" above for how to use them properly.
Cached pages have to be refreshed when posts are made. Perhaps your server just isn't up to the job of serving the amount of traffic you get. Enable the "cache rebuild" feature as that may help.

### How many pages can I cache? ###
The only real limit are limits defined by your server. For example, EXT2 and EXT3 allow a maximum of 31,999 sub directories so if you have a flat permalink structure (like /%POSTNAME%/) and more than 32,000 posts you may run into problems. Likewise, if you run a multisite network and have more than 31,999 sites (blogs) you won't be able to cache all of them. Realistically if you had that many active sites you wouldn't be running on one server.

### I can see that the www version of my site is cached separately. How do I stop that? ###
WordPress should redirect to the canonical URL of your site but if it doesn't, add this to your .htaccess above the Supercache and WordPress rules. Change example.com to your own hostname.
`RewriteCond %{HTTP_HOST} www.example.com$ [NC]`
`RewriteRule ^(.*)$ https://example.com/$1 [L,R=301]`

### How do I serve cached mobile pages to clients on small screens like phones and tablets? ###
Your theme is probably responsive which means it resizes the page to suit whatever device is displaying the page. If it's not responsive, you'll have to use a separate mobile plugin to render a page formatted for those visitors. The following plugins have been tested but YMMV depending on mobile client. You'll have to enable mobile browser support as well on the Advanced settings page.

* [Jetpack's Mobile Theme Module](https://wordpress.org/plugins/jetpack/)
* [WPTouch](https://wordpress.org/plugins/wptouch/)
* [WordPress Mobile Edition](https://wordpress.org/plugins/wordpress-mobile-edition/)
* [WordPress Mobile Pack](https://wordpress.org/plugins/wordpress-mobile-pack/) (can't have "Don't cache pages for known users." enabled)


== Changelog ==
### 1.11.0 - 2023-11-08
#### Added
- Super Cache: fix "accept header" check, and add new "wpsc_accept_headers" filter on accept header list

#### Changed
- General: indicate full compatibility with the latest version of WordPress, 6.4.
- General: update WordPress version requirements to WordPress 6.2.
- Overhauled visual styling to match Jetpack branding
- Updated package dependencies.
- Updated package dependencies.
- Updated package dependencies.
- Updated package dependencies.

#### Fixed
- Caching: make sure $wp_cache_request_uri is defined to avoid warnings about "NULL" parameters.
- super-cache: fixed null parameter warning when using $supercachedir
- Super Cache: cancel the full preload job correctly.

--------

[See the previous changelogs here](https://github.com/Automattic/jetpack/blob/trunk/projects/plugins/super-cache/CHANGELOG.md#changelog)<|MERGE_RESOLUTION|>--- conflicted
+++ resolved
@@ -1,13 +1,8 @@
 === WP Super Cache ===
 Contributors: donncha, automattic, adnan007, dilirity, mikemayhem3030, pyronaur, thingalon
 Tags: performance, caching, wp-cache, wp-super-cache, cache
-<<<<<<< HEAD
-Requires at least: 6.2
+Requires at least: 6.3
 Requires PHP: 7.0
-=======
-Requires at least: 6.3
-Requires PHP: 5.6
->>>>>>> c56d70d2
 Tested up to: 6.4
 Stable tag: 1.10.0
 License: GPLv2 or later
