--- conflicted
+++ resolved
@@ -4,11 +4,7 @@
         "Read more about it at https://getcomposer.org/doc/01-basic-usage.md#installing-dependencies",
         "This file is @generated automatically"
     ],
-<<<<<<< HEAD
-    "content-hash": "cd1619d4d30e0a2d19f10544163b7301",
-=======
     "content-hash": "9e1562e92026ea6e2ff001c566391a1f",
->>>>>>> 9c00e02c
     "packages": [
         {
             "name": "automattic/jetpack-a8c-mc-stats",
