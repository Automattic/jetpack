{
    "_readme": [
        "This file locks the dependencies of your project to a known state",
        "Read more about it at https://getcomposer.org/doc/01-basic-usage.md#installing-dependencies",
        "This file is @generated automatically"
    ],
    "content-hash": "51bf477c714c269f39b70a90d04cf199",
    "packages": [
        {
            "name": "automattic/jetpack-a8c-mc-stats",
            "version": "dev-master",
            "dist": {
                "type": "path",
                "url": "../../packages/a8c-mc-stats",
                "reference": "05c1399080a50526afc06f85e6494959ca3c1941"
            },
            "require-dev": {
                "automattic/jetpack-changelogger": "^3.0",
                "yoast/phpunit-polyfills": "1.0.3"
            },
            "type": "jetpack-library",
            "extra": {
                "autotagger": true,
                "mirror-repo": "Automattic/jetpack-a8c-mc-stats",
                "changelogger": {
                    "link-template": "https://github.com/Automattic/jetpack-a8c-mc-stats/compare/v${old}...v${new}"
                },
                "branch-alias": {
                    "dev-master": "1.4.x-dev"
                }
            },
            "autoload": {
                "classmap": [
                    "src/"
                ]
            },
            "scripts": {
                "phpunit": [
                    "./vendor/phpunit/phpunit/phpunit --colors=always"
                ],
                "test-coverage": [
                    "php -dpcov.directory=. ./vendor/bin/phpunit --coverage-clover \"$COVERAGE_DIR/clover.xml\""
                ],
                "test-php": [
                    "@composer phpunit"
                ]
            },
            "license": [
                "GPL-2.0-or-later"
            ],
            "description": "Used to record internal usage stats for Automattic. Not visible to site owners.",
            "transport-options": {
                "relative": true
            }
        },
        {
            "name": "automattic/jetpack-admin-ui",
            "version": "dev-master",
            "dist": {
                "type": "path",
                "url": "../../packages/admin-ui",
                "reference": "bbb92b9b9852760e84b7aaee877ee081616efcb3"
            },
            "require-dev": {
                "automattic/jetpack-changelogger": "^3.0",
                "automattic/wordbless": "dev-master",
                "yoast/phpunit-polyfills": "1.0.3"
            },
            "type": "jetpack-library",
            "extra": {
                "autotagger": true,
                "mirror-repo": "Automattic/jetpack-admin-ui",
                "textdomain": "jetpack-admin-ui",
                "changelogger": {
                    "link-template": "https://github.com/Automattic/jetpack-admin-ui/compare/${old}...${new}"
                },
                "branch-alias": {
                    "dev-master": "0.2.x-dev"
                },
                "version-constants": {
                    "::PACKAGE_VERSION": "src/class-admin-menu.php"
                }
            },
            "autoload": {
                "classmap": [
                    "src/"
                ]
            },
            "scripts": {
                "phpunit": [
                    "./vendor/phpunit/phpunit/phpunit --colors=always"
                ],
                "test-coverage": [
                    "php -dpcov.directory=. ./vendor/bin/phpunit --coverage-clover \"$COVERAGE_DIR/clover.xml\""
                ],
                "test-php": [
                    "@composer phpunit"
                ],
                "post-update-cmd": [
                    "php -r \"copy('vendor/automattic/wordbless/src/dbless-wpdb.php', 'wordpress/wp-content/db.php');\""
                ]
            },
            "license": [
                "GPL-2.0-or-later"
            ],
            "description": "Generic Jetpack wp-admin UI elements",
            "transport-options": {
                "relative": true
            }
        },
        {
            "name": "automattic/jetpack-assets",
            "version": "dev-master",
            "dist": {
                "type": "path",
                "url": "../../packages/assets",
                "reference": "52fb1f734112badb778f56637476365c7c81af35"
            },
            "require": {
                "automattic/jetpack-constants": "^1.6"
            },
            "require-dev": {
                "automattic/jetpack-changelogger": "^3.0",
                "brain/monkey": "2.6.1",
                "wikimedia/testing-access-wrapper": "^1.0 || ^2.0",
                "yoast/phpunit-polyfills": "1.0.3"
            },
            "type": "jetpack-library",
            "extra": {
                "autotagger": true,
                "mirror-repo": "Automattic/jetpack-assets",
                "textdomain": "jetpack-assets",
                "changelogger": {
                    "link-template": "https://github.com/Automattic/jetpack-assets/compare/v${old}...v${new}"
                },
                "branch-alias": {
                    "dev-master": "1.17.x-dev"
                }
            },
            "autoload": {
                "files": [
                    "actions.php"
                ],
                "classmap": [
                    "src/"
                ]
            },
            "scripts": {
                "build-development": [
                    "pnpm run build"
                ],
                "build-production": [
                    "pnpm run build-production"
                ],
                "phpunit": [
                    "./vendor/phpunit/phpunit/phpunit --colors=always"
                ],
                "test-coverage": [
                    "php -dpcov.directory=. ./vendor/bin/phpunit --coverage-clover \"$COVERAGE_DIR/php/clover.xml\"",
                    "pnpm run test-coverage"
                ],
                "test-js": [
                    "pnpm run test"
                ],
                "test-php": [
                    "@composer phpunit"
                ]
            },
            "license": [
                "GPL-2.0-or-later"
            ],
            "description": "Asset management utilities for Jetpack ecosystem packages",
            "transport-options": {
                "relative": true
            }
        },
        {
            "name": "automattic/jetpack-autoloader",
            "version": "dev-master",
            "dist": {
                "type": "path",
                "url": "../../packages/autoloader",
                "reference": "0d14c81f42c4da64b4d3b2a7878e3b058d1af7c8"
            },
            "require": {
                "composer-plugin-api": "^1.1 || ^2.0"
            },
            "require-dev": {
                "automattic/jetpack-changelogger": "^3.0",
                "yoast/phpunit-polyfills": "1.0.3"
            },
            "type": "composer-plugin",
            "extra": {
                "autotagger": true,
                "class": "Automattic\\Jetpack\\Autoloader\\CustomAutoloaderPlugin",
                "mirror-repo": "Automattic/jetpack-autoloader",
                "changelogger": {
                    "link-template": "https://github.com/Automattic/jetpack-autoloader/compare/v${old}...v${new}"
                },
                "branch-alias": {
                    "dev-master": "2.11.x-dev"
                }
            },
            "autoload": {
                "classmap": [
                    "src/AutoloadGenerator.php"
                ],
                "psr-4": {
                    "Automattic\\Jetpack\\Autoloader\\": "src"
                }
            },
            "scripts": {
                "phpunit": [
                    "./vendor/phpunit/phpunit/phpunit --colors=always"
                ],
                "test-coverage": [
                    "php -dpcov.directory=. ./vendor/bin/phpunit --coverage-php \"./tests/php/tmp/coverage-report.php\"",
                    "php ./tests/php/bin/test-coverage.php \"$COVERAGE_DIR/clover.xml\""
                ],
                "test-php": [
                    "@composer phpunit"
                ]
            },
            "license": [
                "GPL-2.0-or-later"
            ],
            "description": "Creates a custom autoloader for a plugin or theme.",
            "transport-options": {
                "relative": true
            }
        },
        {
            "name": "automattic/jetpack-composer-plugin",
            "version": "dev-master",
            "dist": {
                "type": "path",
                "url": "../../packages/composer-plugin",
                "reference": "c3fc0e4cf179c619f896174a6c9db8e70cff74c3"
            },
            "require": {
                "composer-plugin-api": "^2.1.0"
            },
            "require-dev": {
                "automattic/jetpack-changelogger": "^3.0",
                "composer/composer": "2.2.3",
                "yoast/phpunit-polyfills": "1.0.3"
            },
            "type": "composer-plugin",
            "extra": {
                "class": "Automattic\\Jetpack\\Composer\\Plugin",
                "mirror-repo": "Automattic/jetpack-composer-plugin",
                "changelogger": {
                    "link-template": "https://github.com/Automattic/jetpack-composer-plugin/compare/v${old}...v${new}"
                },
                "autotagger": true,
                "branch-alias": {
                    "dev-master": "1.1.x-dev"
                }
            },
            "autoload": {
                "classmap": [
                    "src/"
                ]
            },
            "scripts": {
                "phpunit": [
                    "./vendor/phpunit/phpunit/phpunit --colors=always"
                ],
                "test-coverage": [
                    "php -dpcov.directory=. ./vendor/bin/phpunit --coverage-clover \"$COVERAGE_DIR/clover.xml\""
                ],
                "test-php": [
                    "@composer phpunit"
                ]
            },
            "license": [
                "GPL-2.0-or-later"
            ],
            "description": "A custom installer plugin for Composer to move Jetpack packages out of `vendor/` so WordPress's translation infrastructure will find their strings.",
            "transport-options": {
                "relative": true
            }
        },
        {
            "name": "automattic/jetpack-config",
            "version": "dev-master",
            "dist": {
                "type": "path",
                "url": "../../packages/config",
                "reference": "7ed065622e06c9992d7f659458c42b85a9864c8d"
            },
            "require-dev": {
                "automattic/jetpack-changelogger": "^3.0"
            },
            "type": "jetpack-library",
            "extra": {
                "autotagger": true,
                "mirror-repo": "Automattic/jetpack-config",
                "textdomain": "jetpack-config",
                "changelogger": {
                    "link-template": "https://github.com/Automattic/jetpack-config/compare/v${old}...v${new}"
                },
                "branch-alias": {
                    "dev-master": "1.7.x-dev"
                }
            },
            "autoload": {
                "classmap": [
                    "src/"
                ]
            },
            "license": [
                "GPL-2.0-or-later"
            ],
            "description": "Jetpack configuration package that initializes other packages and configures Jetpack's functionality. Can be used as a base for all variants of Jetpack package usage.",
            "transport-options": {
                "relative": true
            }
        },
        {
            "name": "automattic/jetpack-connection",
            "version": "dev-master",
            "dist": {
                "type": "path",
                "url": "../../packages/connection",
                "reference": "8197ef999bf0765f0ed57a630c4ae277071e7cc2"
            },
            "require": {
                "automattic/jetpack-a8c-mc-stats": "^1.4",
                "automattic/jetpack-admin-ui": "^0.2",
                "automattic/jetpack-constants": "^1.6",
                "automattic/jetpack-heartbeat": "^1.4",
                "automattic/jetpack-options": "^1.14",
                "automattic/jetpack-redirect": "^1.7",
                "automattic/jetpack-roles": "^1.4",
                "automattic/jetpack-status": "^1.13"
            },
            "require-dev": {
                "automattic/jetpack-changelogger": "^3.0",
                "automattic/wordbless": "@dev",
                "brain/monkey": "2.6.1",
                "yoast/phpunit-polyfills": "1.0.3"
            },
            "type": "jetpack-library",
            "extra": {
                "autotagger": true,
                "mirror-repo": "Automattic/jetpack-connection",
                "textdomain": "jetpack-connection",
                "version-constants": {
                    "::PACKAGE_VERSION": "src/class-package-version.php"
                },
                "changelogger": {
                    "link-template": "https://github.com/Automattic/jetpack-connection/compare/v${old}...v${new}"
                },
                "branch-alias": {
                    "dev-master": "1.37.x-dev"
                }
            },
            "autoload": {
                "classmap": [
                    "legacy",
                    "src/",
                    "src/webhooks"
                ]
            },
            "scripts": {
                "phpunit": [
                    "./vendor/phpunit/phpunit/phpunit --colors=always"
                ],
                "post-update-cmd": [
                    "php -r \"copy('vendor/automattic/wordbless/src/dbless-wpdb.php', 'wordpress/wp-content/db.php');\""
                ],
                "test-coverage": [
                    "php -dpcov.directory=. ./vendor/bin/phpunit --coverage-clover \"$COVERAGE_DIR/clover.xml\""
                ],
                "test-php": [
                    "@composer phpunit"
                ]
            },
            "license": [
                "GPL-2.0-or-later"
            ],
            "description": "Everything needed to connect to the Jetpack infrastructure",
            "transport-options": {
                "relative": true
            }
        },
        {
            "name": "automattic/jetpack-constants",
            "version": "dev-master",
            "dist": {
                "type": "path",
                "url": "../../packages/constants",
                "reference": "c707667b702d06091f8183df68a2a2b0d230c2b3"
            },
            "require-dev": {
                "automattic/jetpack-changelogger": "^3.0",
                "brain/monkey": "2.6.1",
                "yoast/phpunit-polyfills": "1.0.3"
            },
            "type": "jetpack-library",
            "extra": {
                "autotagger": true,
                "mirror-repo": "Automattic/jetpack-constants",
                "changelogger": {
                    "link-template": "https://github.com/Automattic/jetpack-constants/compare/v${old}...v${new}"
                },
                "branch-alias": {
                    "dev-master": "1.6.x-dev"
                }
            },
            "autoload": {
                "classmap": [
                    "src/"
                ]
            },
            "scripts": {
                "phpunit": [
                    "./vendor/phpunit/phpunit/phpunit --colors=always"
                ],
                "test-coverage": [
                    "php -dpcov.directory=. ./vendor/bin/phpunit --coverage-clover \"$COVERAGE_DIR/clover.xml\""
                ],
                "test-php": [
                    "@composer phpunit"
                ]
            },
            "license": [
                "GPL-2.0-or-later"
            ],
            "description": "A wrapper for defining constants in a more testable way.",
            "transport-options": {
                "relative": true
            }
        },
        {
            "name": "automattic/jetpack-heartbeat",
            "version": "dev-master",
            "dist": {
                "type": "path",
                "url": "../../packages/heartbeat",
                "reference": "14c401c013c64fea324ea7fee4559aa90366293c"
            },
            "require": {
                "automattic/jetpack-a8c-mc-stats": "^1.4",
                "automattic/jetpack-options": "^1.14"
            },
            "require-dev": {
                "automattic/jetpack-changelogger": "^3.0"
            },
            "type": "jetpack-library",
            "extra": {
                "autotagger": true,
                "mirror-repo": "Automattic/jetpack-heartbeat",
                "textdomain": "jetpack-heartbeat",
                "changelogger": {
                    "link-template": "https://github.com/Automattic/jetpack-heartbeat/compare/v${old}...v${new}"
                },
                "branch-alias": {
                    "dev-master": "1.4.x-dev"
                }
            },
            "autoload": {
                "classmap": [
                    "src/"
                ]
            },
            "license": [
                "GPL-2.0-or-later"
            ],
            "description": "This adds a cronjob that sends a batch of internal automattic stats to wp.com once a day",
            "transport-options": {
                "relative": true
            }
        },
        {
            "name": "automattic/jetpack-identity-crisis",
            "version": "dev-master",
            "dist": {
                "type": "path",
                "url": "../../packages/identity-crisis",
                "reference": "440d69a3150a664ef30c578f23fa5a5a030744b6"
            },
            "require": {
                "automattic/jetpack-assets": "^1.17",
                "automattic/jetpack-connection": "^1.37",
                "automattic/jetpack-constants": "^1.6",
                "automattic/jetpack-logo": "^1.5",
                "automattic/jetpack-options": "^1.14",
                "automattic/jetpack-status": "^1.13"
            },
            "require-dev": {
                "automattic/jetpack-changelogger": "^3.0",
                "automattic/wordbless": "@dev",
                "yoast/phpunit-polyfills": "1.0.3"
            },
            "type": "jetpack-library",
            "extra": {
                "autotagger": true,
                "mirror-repo": "Automattic/jetpack-identity-crisis",
                "textdomain": "jetpack-idc",
                "version-constants": {
                    "::PACKAGE_VERSION": "src/class-identity-crisis.php"
                },
                "changelogger": {
                    "link-template": "https://github.com/Automattic/jetpack-identity-crisis/compare/v${old}...v${new}"
                },
                "branch-alias": {
                    "dev-master": "0.8.x-dev"
                }
            },
            "autoload": {
                "classmap": [
                    "src/"
                ]
            },
            "scripts": {
                "build-development": [
                    "pnpm run build"
                ],
                "build-production": [
                    "NODE_ENV='production' pnpm run build"
                ],
                "phpunit": [
                    "./vendor/phpunit/phpunit/phpunit --colors=always"
                ],
                "test-coverage": [
                    "php -dpcov.directory=. ./vendor/bin/phpunit --coverage-clover \"$COVERAGE_DIR/clover.xml\""
                ],
                "test-php": [
                    "@composer phpunit"
                ],
                "post-update-cmd": [
                    "php -r \"copy('vendor/automattic/wordbless/src/dbless-wpdb.php', 'wordpress/wp-content/db.php');\""
                ],
                "watch": [
                    "Composer\\Config::disableProcessTimeout",
                    "pnpm run watch"
                ]
            },
            "license": [
                "GPL-2.0-or-later"
            ],
            "description": "Identity Crisis.",
            "transport-options": {
                "relative": true
            }
        },
        {
            "name": "automattic/jetpack-logo",
            "version": "dev-master",
            "dist": {
                "type": "path",
                "url": "../../packages/logo",
                "reference": "c0d7df78e0ea4d9d09a22ff937fce5ec13a08379"
            },
            "require-dev": {
                "automattic/jetpack-changelogger": "^3.0",
                "yoast/phpunit-polyfills": "1.0.3"
            },
            "type": "jetpack-library",
            "extra": {
                "autotagger": true,
                "mirror-repo": "Automattic/jetpack-logo",
                "changelogger": {
                    "link-template": "https://github.com/Automattic/jetpack-logo/compare/v${old}...v${new}"
                },
                "branch-alias": {
                    "dev-master": "1.5.x-dev"
                }
            },
            "autoload": {
                "classmap": [
                    "src/"
                ]
            },
            "scripts": {
                "phpunit": [
                    "./vendor/phpunit/phpunit/phpunit --colors=always"
                ],
                "test-coverage": [
                    "php -dpcov.directory=. ./vendor/bin/phpunit --coverage-clover \"$COVERAGE_DIR/clover.xml\""
                ],
                "test-php": [
                    "@composer phpunit"
                ]
            },
            "license": [
                "GPL-2.0-or-later"
            ],
            "description": "A logo for Jetpack",
            "transport-options": {
                "relative": true
            }
        },
        {
            "name": "automattic/jetpack-my-jetpack",
            "version": "dev-master",
            "dist": {
                "type": "path",
                "url": "../../packages/my-jetpack",
<<<<<<< HEAD
                "reference": "9318131739827c45d04ec4d3a20ca90086ae6d00"
=======
                "reference": "d41271fef907f3e11c742cf5e59f67a480094a12"
>>>>>>> bbaa2ace
            },
            "require": {
                "automattic/jetpack-admin-ui": "^0.2",
                "automattic/jetpack-assets": "^1.17",
                "automattic/jetpack-connection": "^1.37",
                "automattic/jetpack-plugins-installer": "^0.1",
                "automattic/jetpack-redirect": "^1.7"
            },
            "require-dev": {
                "automattic/jetpack-changelogger": "^3.0",
                "automattic/jetpack-constants": "^1.6",
                "automattic/jetpack-options": "^1.14",
                "automattic/wordbless": "@dev",
                "yoast/phpunit-polyfills": "1.0.3"
            },
            "type": "jetpack-library",
            "extra": {
                "autotagger": true,
                "mirror-repo": "Automattic/jetpack-my-jetpack",
                "textdomain": "jetpack-my-jetpack",
                "changelogger": {
                    "link-template": "https://github.com/Automattic/jetpack-my-jetpack/compare/${old}...${new}"
                },
                "branch-alias": {
                    "dev-master": "1.0.x-dev"
                },
                "version-constants": {
                    "::PACKAGE_VERSION": "src/class-initializer.php"
                }
            },
            "autoload": {
                "classmap": [
                    "src/",
                    "src/products"
                ]
            },
            "scripts": {
                "phpunit": [
                    "./vendor/phpunit/phpunit/phpunit --colors=always"
                ],
                "test-coverage": [
                    "php -dpcov.directory=. ./vendor/bin/phpunit --coverage-clover \"$COVERAGE_DIR/coverage.xml\"",
                    "pnpm run test -- --coverageDirectory=\"$COVERAGE_DIR\" --coverage --coverageReporters=clover"
                ],
                "test-php": [
                    "@composer phpunit"
                ],
                "test-js": [
                    "pnpm run test"
                ],
                "test-js-watch": [
                    "Composer\\Config::disableProcessTimeout",
                    "pnpm run test -- --watch"
                ],
                "build-development": [
                    "pnpm run build"
                ],
                "build-production": [
                    "NODE_ENV=production pnpm run build"
                ],
                "watch": [
                    "Composer\\Config::disableProcessTimeout",
                    "pnpm run watch"
                ],
                "post-update-cmd": [
                    "php -r \"copy('vendor/automattic/wordbless/src/dbless-wpdb.php', 'wordpress/wp-content/db.php');\""
                ]
            },
            "license": [
                "GPL-2.0-or-later"
            ],
            "description": "WP Admin page with information and configuration shared among all Jetpack stand-alone plugins",
            "transport-options": {
                "relative": true
            }
        },
        {
            "name": "automattic/jetpack-options",
            "version": "dev-master",
            "dist": {
                "type": "path",
                "url": "../../packages/options",
                "reference": "ae4325a0569cc055a1c2649bb2572f15ab4d37bb"
            },
            "require": {
                "automattic/jetpack-constants": "^1.6"
            },
            "require-dev": {
                "automattic/jetpack-changelogger": "^3.0",
                "yoast/phpunit-polyfills": "1.0.3"
            },
            "type": "jetpack-library",
            "extra": {
                "autotagger": true,
                "mirror-repo": "Automattic/jetpack-options",
                "changelogger": {
                    "link-template": "https://github.com/Automattic/jetpack-options/compare/v${old}...v${new}"
                },
                "branch-alias": {
                    "dev-master": "1.14.x-dev"
                }
            },
            "autoload": {
                "classmap": [
                    "legacy"
                ]
            },
            "license": [
                "GPL-2.0-or-later"
            ],
            "description": "A wrapper for wp-options to manage specific Jetpack options.",
            "transport-options": {
                "relative": true
            }
        },
        {
            "name": "automattic/jetpack-password-checker",
            "version": "dev-master",
            "dist": {
                "type": "path",
                "url": "../../packages/password-checker",
                "reference": "a9dd0d76a2a18a042898111f5ac279e5f32c2258"
            },
            "require-dev": {
                "automattic/jetpack-changelogger": "^3.0",
                "automattic/wordbless": "@dev",
                "yoast/phpunit-polyfills": "1.0.3"
            },
            "type": "jetpack-library",
            "extra": {
                "autotagger": true,
                "mirror-repo": "Automattic/jetpack-password-checker",
                "textdomain": "jetpack-password-checker",
                "changelogger": {
                    "link-template": "https://github.com/Automattic/jetpack-password-checker/compare/v${old}...v${new}"
                },
                "branch-alias": {
                    "dev-master": "0.2.x-dev"
                }
            },
            "autoload": {
                "classmap": [
                    "src/"
                ]
            },
            "scripts": {
                "phpunit": [
                    "./vendor/phpunit/phpunit/phpunit --colors=always"
                ],
                "test-coverage": [
                    "php -dpcov.directory=. ./vendor/bin/phpunit --coverage-clover \"$COVERAGE_DIR/clover.xml\""
                ],
                "test-php": [
                    "@composer phpunit"
                ],
                "post-update-cmd": [
                    "php -r \"copy('vendor/automattic/wordbless/src/dbless-wpdb.php', 'wordpress/wp-content/db.php');\""
                ]
            },
            "license": [
                "GPL-2.0-or-later"
            ],
            "description": "Password Checker.",
            "transport-options": {
                "relative": true
            }
        },
        {
            "name": "automattic/jetpack-plugins-installer",
            "version": "dev-master",
            "dist": {
                "type": "path",
                "url": "../../packages/plugins-installer",
                "reference": "0b68b85dd5075ccbecfe63a877b31a848feecca0"
            },
            "require": {
                "automattic/jetpack-a8c-mc-stats": "^1.4"
            },
            "require-dev": {
                "automattic/jetpack-changelogger": "^3.0",
                "yoast/phpunit-polyfills": "1.0.3"
            },
            "type": "jetpack-library",
            "extra": {
                "branch-alias": {
                    "dev-master": "0.1.x-dev"
                },
                "mirror-repo": "Automattic/jetpack-plugins-installer",
                "changelogger": {
                    "link-template": "https://github.com/Automattic/jetpack-plugins-installer/compare/v${old}...v${new}"
                },
                "autotagger": true,
                "textdomain": "jetpack-plugins-installer"
            },
            "autoload": {
                "classmap": [
                    "src/"
                ]
            },
            "scripts": {
                "phpunit": [
                    "./vendor/phpunit/phpunit/phpunit --colors=always"
                ],
                "test-coverage": [
                    "php -dpcov.directory=. ./vendor/bin/phpunit --coverage-clover \"$COVERAGE_DIR/clover.xml\""
                ],
                "test-php": [
                    "@composer phpunit"
                ]
            },
            "license": [
                "GPL-2.0-or-later"
            ],
            "description": "Handle installation of plugins from WP.org",
            "transport-options": {
                "relative": true
            }
        },
        {
            "name": "automattic/jetpack-redirect",
            "version": "dev-master",
            "dist": {
                "type": "path",
                "url": "../../packages/redirect",
                "reference": "6f4d901d139ae90d55cb772c0cdbe8d08d202792"
            },
            "require": {
                "automattic/jetpack-status": "^1.13"
            },
            "require-dev": {
                "automattic/jetpack-changelogger": "^3.0",
                "brain/monkey": "2.6.1",
                "yoast/phpunit-polyfills": "1.0.3"
            },
            "type": "jetpack-library",
            "extra": {
                "autotagger": true,
                "mirror-repo": "Automattic/jetpack-redirect",
                "changelogger": {
                    "link-template": "https://github.com/Automattic/jetpack-redirect/compare/v${old}...v${new}"
                },
                "branch-alias": {
                    "dev-master": "1.7.x-dev"
                }
            },
            "autoload": {
                "classmap": [
                    "src/"
                ]
            },
            "scripts": {
                "phpunit": [
                    "./vendor/phpunit/phpunit/phpunit --colors=always"
                ],
                "test-coverage": [
                    "php -dpcov.directory=. ./vendor/bin/phpunit --coverage-clover \"$COVERAGE_DIR/clover.xml\""
                ],
                "test-php": [
                    "@composer phpunit"
                ]
            },
            "license": [
                "GPL-2.0-or-later"
            ],
            "description": "Utilities to build URLs to the jetpack.com/redirect/ service",
            "transport-options": {
                "relative": true
            }
        },
        {
            "name": "automattic/jetpack-roles",
            "version": "dev-master",
            "dist": {
                "type": "path",
                "url": "../../packages/roles",
                "reference": "865b6ca769a59af99b25f560a1f0e7e6a19bff1f"
            },
            "require-dev": {
                "automattic/jetpack-changelogger": "^3.0",
                "brain/monkey": "2.6.1",
                "yoast/phpunit-polyfills": "1.0.3"
            },
            "type": "jetpack-library",
            "extra": {
                "autotagger": true,
                "mirror-repo": "Automattic/jetpack-roles",
                "changelogger": {
                    "link-template": "https://github.com/Automattic/jetpack-roles/compare/v${old}...v${new}"
                },
                "branch-alias": {
                    "dev-master": "1.4.x-dev"
                }
            },
            "autoload": {
                "classmap": [
                    "src/"
                ]
            },
            "scripts": {
                "phpunit": [
                    "./vendor/phpunit/phpunit/phpunit --colors=always"
                ],
                "test-coverage": [
                    "php -dpcov.directory=. ./vendor/bin/phpunit --coverage-clover \"$COVERAGE_DIR/clover.xml\""
                ],
                "test-php": [
                    "@composer phpunit"
                ]
            },
            "license": [
                "GPL-2.0-or-later"
            ],
            "description": "Utilities, related with user roles and capabilities.",
            "transport-options": {
                "relative": true
            }
        },
        {
            "name": "automattic/jetpack-status",
            "version": "dev-master",
            "dist": {
                "type": "path",
                "url": "../../packages/status",
                "reference": "818ba9c80f04d1c68607832d91a3e5286662dd12"
            },
            "require": {
                "automattic/jetpack-constants": "^1.6"
            },
            "require-dev": {
                "automattic/jetpack-changelogger": "^3.0",
                "brain/monkey": "2.6.1",
                "yoast/phpunit-polyfills": "1.0.3"
            },
            "type": "jetpack-library",
            "extra": {
                "autotagger": true,
                "mirror-repo": "Automattic/jetpack-status",
                "changelogger": {
                    "link-template": "https://github.com/Automattic/jetpack-status/compare/v${old}...v${new}"
                },
                "branch-alias": {
                    "dev-master": "1.13.x-dev"
                }
            },
            "autoload": {
                "classmap": [
                    "src/"
                ]
            },
            "scripts": {
                "phpunit": [
                    "./vendor/phpunit/phpunit/phpunit --colors=always"
                ],
                "test-coverage": [
                    "php -dpcov.directory=. ./vendor/bin/phpunit --coverage-clover \"$COVERAGE_DIR/clover.xml\""
                ],
                "test-php": [
                    "@composer phpunit"
                ]
            },
            "license": [
                "GPL-2.0-or-later"
            ],
            "description": "Used to retrieve information about the current status of Jetpack and the site overall.",
            "transport-options": {
                "relative": true
            }
        },
        {
            "name": "automattic/jetpack-sync",
            "version": "dev-master",
            "dist": {
                "type": "path",
                "url": "../../packages/sync",
                "reference": "29300dc9febc502e4de6f2e884f29ac3101df8b0"
            },
            "require": {
                "automattic/jetpack-connection": "^1.37",
                "automattic/jetpack-constants": "^1.6",
                "automattic/jetpack-heartbeat": "^1.4",
                "automattic/jetpack-identity-crisis": "^0.8",
                "automattic/jetpack-options": "^1.14",
                "automattic/jetpack-password-checker": "^0.2",
                "automattic/jetpack-roles": "^1.4",
                "automattic/jetpack-status": "^1.13"
            },
            "require-dev": {
                "automattic/jetpack-changelogger": "^3.0",
                "automattic/wordbless": "@dev",
                "yoast/phpunit-polyfills": "1.0.3"
            },
            "type": "jetpack-library",
            "extra": {
                "autotagger": true,
                "mirror-repo": "Automattic/jetpack-sync",
                "textdomain": "jetpack-sync",
                "version-constants": {
                    "::PACKAGE_VERSION": "src/class-package-version.php"
                },
                "changelogger": {
                    "link-template": "https://github.com/Automattic/jetpack-sync/compare/v${old}...v${new}"
                },
                "branch-alias": {
                    "dev-master": "1.30.x-dev"
                }
            },
            "autoload": {
                "classmap": [
                    "src/"
                ]
            },
            "scripts": {
                "phpunit": [
                    "./vendor/phpunit/phpunit/phpunit --colors=always"
                ],
                "test-coverage": [
                    "php -dpcov.directory=. ./vendor/bin/phpunit --coverage-clover \"$COVERAGE_DIR/clover.xml\""
                ],
                "test-php": [
                    "@composer phpunit"
                ],
                "post-update-cmd": [
                    "php -r \"copy('vendor/automattic/wordbless/src/dbless-wpdb.php', 'wordpress/wp-content/db.php');\""
                ]
            },
            "license": [
                "GPL-2.0-or-later"
            ],
            "description": "Everything needed to allow syncing to the WP.com infrastructure.",
            "transport-options": {
                "relative": true
            }
        }
    ],
    "packages-dev": [
        {
            "name": "automattic/jetpack-changelogger",
            "version": "dev-master",
            "dist": {
                "type": "path",
                "url": "../../packages/changelogger",
                "reference": "370ad5f2cc8af110c19227a87686028ae8e468b7"
            },
            "require": {
                "php": ">=5.6",
                "symfony/console": "^3.4 || ^5.2",
                "symfony/process": "^3.4 || ^5.2",
                "wikimedia/at-ease": "^1.2 || ^2.0"
            },
            "require-dev": {
                "wikimedia/testing-access-wrapper": "^1.0 || ^2.0",
                "yoast/phpunit-polyfills": "1.0.3"
            },
            "bin": [
                "bin/changelogger"
            ],
            "type": "project",
            "extra": {
                "autotagger": true,
                "branch-alias": {
                    "dev-master": "3.0.x-dev"
                },
                "mirror-repo": "Automattic/jetpack-changelogger",
                "version-constants": {
                    "::VERSION": "src/Application.php"
                },
                "changelogger": {
                    "link-template": "https://github.com/Automattic/jetpack-changelogger/compare/${old}...${new}"
                }
            },
            "autoload": {
                "psr-4": {
                    "Automattic\\Jetpack\\Changelogger\\": "src",
                    "Automattic\\Jetpack\\Changelog\\": "lib"
                }
            },
            "autoload-dev": {
                "psr-4": {
                    "Automattic\\Jetpack\\Changelogger\\Tests\\": "tests/php/includes/src",
                    "Automattic\\Jetpack\\Changelog\\Tests\\": "tests/php/includes/lib"
                }
            },
            "scripts": {
                "phpunit": [
                    "./vendor/phpunit/phpunit/phpunit --colors=always"
                ],
                "test-coverage": [
                    "php -dpcov.directory=. ./vendor/bin/phpunit --coverage-clover \"$COVERAGE_DIR/clover.xml\""
                ],
                "test-php": [
                    "@composer phpunit"
                ],
                "post-install-cmd": [
                    "[ -e vendor/bin/changelogger ] || { cd vendor/bin && ln -s ../../bin/changelogger; }"
                ],
                "post-update-cmd": [
                    "[ -e vendor/bin/changelogger ] || { cd vendor/bin && ln -s ../../bin/changelogger; }"
                ]
            },
            "license": [
                "GPL-2.0-or-later"
            ],
            "description": "Jetpack Changelogger tool. Allows for managing changelogs by dropping change files into a changelog directory with each PR.",
            "transport-options": {
                "relative": true
            }
        },
        {
            "name": "automattic/wordbless",
            "version": "0.3.1",
            "source": {
                "type": "git",
                "url": "https://github.com/Automattic/wordbless.git",
                "reference": "fc36fd22a43a9cfd2a47cd576a0584ee88afe521"
            },
            "dist": {
                "type": "zip",
                "url": "https://api.github.com/repos/Automattic/wordbless/zipball/fc36fd22a43a9cfd2a47cd576a0584ee88afe521",
                "reference": "fc36fd22a43a9cfd2a47cd576a0584ee88afe521",
                "shasum": ""
            },
            "require": {
                "php": ">=5.6.20",
                "roots/wordpress": "^5.4"
            },
            "require-dev": {
                "phpunit/phpunit": "^5.7 || ^6.5 || ^7.5 || ^9.0"
            },
            "type": "wordpress-dropin",
            "autoload": {
                "psr-4": {
                    "WorDBless\\": "src/"
                }
            },
            "notification-url": "https://packagist.org/downloads/",
            "license": [
                "GPL-2.0-or-later"
            ],
            "authors": [
                {
                    "name": "Automattic Inc."
                }
            ],
            "description": "WorDBless allows you to use WordPress core functions in your PHPUnit tests without having to set up a database and the whole WordPress environment",
            "support": {
                "issues": "https://github.com/Automattic/wordbless/issues",
                "source": "https://github.com/Automattic/wordbless/tree/0.3.1"
            },
            "time": "2021-07-07T13:01:21+00:00"
        },
        {
            "name": "doctrine/instantiator",
            "version": "1.4.1",
            "source": {
                "type": "git",
                "url": "https://github.com/doctrine/instantiator.git",
                "reference": "10dcfce151b967d20fde1b34ae6640712c3891bc"
            },
            "dist": {
                "type": "zip",
                "url": "https://api.github.com/repos/doctrine/instantiator/zipball/10dcfce151b967d20fde1b34ae6640712c3891bc",
                "reference": "10dcfce151b967d20fde1b34ae6640712c3891bc",
                "shasum": ""
            },
            "require": {
                "php": "^7.1 || ^8.0"
            },
            "require-dev": {
                "doctrine/coding-standard": "^9",
                "ext-pdo": "*",
                "ext-phar": "*",
                "phpbench/phpbench": "^0.16 || ^1",
                "phpstan/phpstan": "^1.4",
                "phpstan/phpstan-phpunit": "^1",
                "phpunit/phpunit": "^7.5 || ^8.5 || ^9.5",
                "vimeo/psalm": "^4.22"
            },
            "type": "library",
            "autoload": {
                "psr-4": {
                    "Doctrine\\Instantiator\\": "src/Doctrine/Instantiator/"
                }
            },
            "notification-url": "https://packagist.org/downloads/",
            "license": [
                "MIT"
            ],
            "authors": [
                {
                    "name": "Marco Pivetta",
                    "email": "ocramius@gmail.com",
                    "homepage": "https://ocramius.github.io/"
                }
            ],
            "description": "A small, lightweight utility to instantiate objects in PHP without invoking their constructors",
            "homepage": "https://www.doctrine-project.org/projects/instantiator.html",
            "keywords": [
                "constructor",
                "instantiate"
            ],
            "support": {
                "issues": "https://github.com/doctrine/instantiator/issues",
                "source": "https://github.com/doctrine/instantiator/tree/1.4.1"
            },
            "funding": [
                {
                    "url": "https://www.doctrine-project.org/sponsorship.html",
                    "type": "custom"
                },
                {
                    "url": "https://www.patreon.com/phpdoctrine",
                    "type": "patreon"
                },
                {
                    "url": "https://tidelift.com/funding/github/packagist/doctrine%2Finstantiator",
                    "type": "tidelift"
                }
            ],
            "time": "2022-03-03T08:28:38+00:00"
        },
        {
            "name": "myclabs/deep-copy",
            "version": "1.11.0",
            "source": {
                "type": "git",
                "url": "https://github.com/myclabs/DeepCopy.git",
                "reference": "14daed4296fae74d9e3201d2c4925d1acb7aa614"
            },
            "dist": {
                "type": "zip",
                "url": "https://api.github.com/repos/myclabs/DeepCopy/zipball/14daed4296fae74d9e3201d2c4925d1acb7aa614",
                "reference": "14daed4296fae74d9e3201d2c4925d1acb7aa614",
                "shasum": ""
            },
            "require": {
                "php": "^7.1 || ^8.0"
            },
            "conflict": {
                "doctrine/collections": "<1.6.8",
                "doctrine/common": "<2.13.3 || >=3,<3.2.2"
            },
            "require-dev": {
                "doctrine/collections": "^1.6.8",
                "doctrine/common": "^2.13.3 || ^3.2.2",
                "phpunit/phpunit": "^7.5.20 || ^8.5.23 || ^9.5.13"
            },
            "type": "library",
            "autoload": {
                "files": [
                    "src/DeepCopy/deep_copy.php"
                ],
                "psr-4": {
                    "DeepCopy\\": "src/DeepCopy/"
                }
            },
            "notification-url": "https://packagist.org/downloads/",
            "license": [
                "MIT"
            ],
            "description": "Create deep copies (clones) of your objects",
            "keywords": [
                "clone",
                "copy",
                "duplicate",
                "object",
                "object graph"
            ],
            "support": {
                "issues": "https://github.com/myclabs/DeepCopy/issues",
                "source": "https://github.com/myclabs/DeepCopy/tree/1.11.0"
            },
            "funding": [
                {
                    "url": "https://tidelift.com/funding/github/packagist/myclabs/deep-copy",
                    "type": "tidelift"
                }
            ],
            "time": "2022-03-03T13:19:32+00:00"
        },
        {
            "name": "nikic/php-parser",
            "version": "v4.13.2",
            "source": {
                "type": "git",
                "url": "https://github.com/nikic/PHP-Parser.git",
                "reference": "210577fe3cf7badcc5814d99455df46564f3c077"
            },
            "dist": {
                "type": "zip",
                "url": "https://api.github.com/repos/nikic/PHP-Parser/zipball/210577fe3cf7badcc5814d99455df46564f3c077",
                "reference": "210577fe3cf7badcc5814d99455df46564f3c077",
                "shasum": ""
            },
            "require": {
                "ext-tokenizer": "*",
                "php": ">=7.0"
            },
            "require-dev": {
                "ircmaxell/php-yacc": "^0.0.7",
                "phpunit/phpunit": "^6.5 || ^7.0 || ^8.0 || ^9.0"
            },
            "bin": [
                "bin/php-parse"
            ],
            "type": "library",
            "extra": {
                "branch-alias": {
                    "dev-master": "4.9-dev"
                }
            },
            "autoload": {
                "psr-4": {
                    "PhpParser\\": "lib/PhpParser"
                }
            },
            "notification-url": "https://packagist.org/downloads/",
            "license": [
                "BSD-3-Clause"
            ],
            "authors": [
                {
                    "name": "Nikita Popov"
                }
            ],
            "description": "A PHP parser written in PHP",
            "keywords": [
                "parser",
                "php"
            ],
            "support": {
                "issues": "https://github.com/nikic/PHP-Parser/issues",
                "source": "https://github.com/nikic/PHP-Parser/tree/v4.13.2"
            },
            "time": "2021-11-30T19:35:32+00:00"
        },
        {
            "name": "phar-io/manifest",
            "version": "2.0.3",
            "source": {
                "type": "git",
                "url": "https://github.com/phar-io/manifest.git",
                "reference": "97803eca37d319dfa7826cc2437fc020857acb53"
            },
            "dist": {
                "type": "zip",
                "url": "https://api.github.com/repos/phar-io/manifest/zipball/97803eca37d319dfa7826cc2437fc020857acb53",
                "reference": "97803eca37d319dfa7826cc2437fc020857acb53",
                "shasum": ""
            },
            "require": {
                "ext-dom": "*",
                "ext-phar": "*",
                "ext-xmlwriter": "*",
                "phar-io/version": "^3.0.1",
                "php": "^7.2 || ^8.0"
            },
            "type": "library",
            "extra": {
                "branch-alias": {
                    "dev-master": "2.0.x-dev"
                }
            },
            "autoload": {
                "classmap": [
                    "src/"
                ]
            },
            "notification-url": "https://packagist.org/downloads/",
            "license": [
                "BSD-3-Clause"
            ],
            "authors": [
                {
                    "name": "Arne Blankerts",
                    "email": "arne@blankerts.de",
                    "role": "Developer"
                },
                {
                    "name": "Sebastian Heuer",
                    "email": "sebastian@phpeople.de",
                    "role": "Developer"
                },
                {
                    "name": "Sebastian Bergmann",
                    "email": "sebastian@phpunit.de",
                    "role": "Developer"
                }
            ],
            "description": "Component for reading phar.io manifest information from a PHP Archive (PHAR)",
            "support": {
                "issues": "https://github.com/phar-io/manifest/issues",
                "source": "https://github.com/phar-io/manifest/tree/2.0.3"
            },
            "time": "2021-07-20T11:28:43+00:00"
        },
        {
            "name": "phar-io/version",
            "version": "3.2.1",
            "source": {
                "type": "git",
                "url": "https://github.com/phar-io/version.git",
                "reference": "4f7fd7836c6f332bb2933569e566a0d6c4cbed74"
            },
            "dist": {
                "type": "zip",
                "url": "https://api.github.com/repos/phar-io/version/zipball/4f7fd7836c6f332bb2933569e566a0d6c4cbed74",
                "reference": "4f7fd7836c6f332bb2933569e566a0d6c4cbed74",
                "shasum": ""
            },
            "require": {
                "php": "^7.2 || ^8.0"
            },
            "type": "library",
            "autoload": {
                "classmap": [
                    "src/"
                ]
            },
            "notification-url": "https://packagist.org/downloads/",
            "license": [
                "BSD-3-Clause"
            ],
            "authors": [
                {
                    "name": "Arne Blankerts",
                    "email": "arne@blankerts.de",
                    "role": "Developer"
                },
                {
                    "name": "Sebastian Heuer",
                    "email": "sebastian@phpeople.de",
                    "role": "Developer"
                },
                {
                    "name": "Sebastian Bergmann",
                    "email": "sebastian@phpunit.de",
                    "role": "Developer"
                }
            ],
            "description": "Library for handling version information and constraints",
            "support": {
                "issues": "https://github.com/phar-io/version/issues",
                "source": "https://github.com/phar-io/version/tree/3.2.1"
            },
            "time": "2022-02-21T01:04:05+00:00"
        },
        {
            "name": "phpdocumentor/reflection-common",
            "version": "2.2.0",
            "source": {
                "type": "git",
                "url": "https://github.com/phpDocumentor/ReflectionCommon.git",
                "reference": "1d01c49d4ed62f25aa84a747ad35d5a16924662b"
            },
            "dist": {
                "type": "zip",
                "url": "https://api.github.com/repos/phpDocumentor/ReflectionCommon/zipball/1d01c49d4ed62f25aa84a747ad35d5a16924662b",
                "reference": "1d01c49d4ed62f25aa84a747ad35d5a16924662b",
                "shasum": ""
            },
            "require": {
                "php": "^7.2 || ^8.0"
            },
            "type": "library",
            "extra": {
                "branch-alias": {
                    "dev-2.x": "2.x-dev"
                }
            },
            "autoload": {
                "psr-4": {
                    "phpDocumentor\\Reflection\\": "src/"
                }
            },
            "notification-url": "https://packagist.org/downloads/",
            "license": [
                "MIT"
            ],
            "authors": [
                {
                    "name": "Jaap van Otterdijk",
                    "email": "opensource@ijaap.nl"
                }
            ],
            "description": "Common reflection classes used by phpdocumentor to reflect the code structure",
            "homepage": "http://www.phpdoc.org",
            "keywords": [
                "FQSEN",
                "phpDocumentor",
                "phpdoc",
                "reflection",
                "static analysis"
            ],
            "support": {
                "issues": "https://github.com/phpDocumentor/ReflectionCommon/issues",
                "source": "https://github.com/phpDocumentor/ReflectionCommon/tree/2.x"
            },
            "time": "2020-06-27T09:03:43+00:00"
        },
        {
            "name": "phpdocumentor/reflection-docblock",
            "version": "5.3.0",
            "source": {
                "type": "git",
                "url": "https://github.com/phpDocumentor/ReflectionDocBlock.git",
                "reference": "622548b623e81ca6d78b721c5e029f4ce664f170"
            },
            "dist": {
                "type": "zip",
                "url": "https://api.github.com/repos/phpDocumentor/ReflectionDocBlock/zipball/622548b623e81ca6d78b721c5e029f4ce664f170",
                "reference": "622548b623e81ca6d78b721c5e029f4ce664f170",
                "shasum": ""
            },
            "require": {
                "ext-filter": "*",
                "php": "^7.2 || ^8.0",
                "phpdocumentor/reflection-common": "^2.2",
                "phpdocumentor/type-resolver": "^1.3",
                "webmozart/assert": "^1.9.1"
            },
            "require-dev": {
                "mockery/mockery": "~1.3.2",
                "psalm/phar": "^4.8"
            },
            "type": "library",
            "extra": {
                "branch-alias": {
                    "dev-master": "5.x-dev"
                }
            },
            "autoload": {
                "psr-4": {
                    "phpDocumentor\\Reflection\\": "src"
                }
            },
            "notification-url": "https://packagist.org/downloads/",
            "license": [
                "MIT"
            ],
            "authors": [
                {
                    "name": "Mike van Riel",
                    "email": "me@mikevanriel.com"
                },
                {
                    "name": "Jaap van Otterdijk",
                    "email": "account@ijaap.nl"
                }
            ],
            "description": "With this component, a library can provide support for annotations via DocBlocks or otherwise retrieve information that is embedded in a DocBlock.",
            "support": {
                "issues": "https://github.com/phpDocumentor/ReflectionDocBlock/issues",
                "source": "https://github.com/phpDocumentor/ReflectionDocBlock/tree/5.3.0"
            },
            "time": "2021-10-19T17:43:47+00:00"
        },
        {
            "name": "phpdocumentor/type-resolver",
            "version": "1.6.0",
            "source": {
                "type": "git",
                "url": "https://github.com/phpDocumentor/TypeResolver.git",
                "reference": "93ebd0014cab80c4ea9f5e297ea48672f1b87706"
            },
            "dist": {
                "type": "zip",
                "url": "https://api.github.com/repos/phpDocumentor/TypeResolver/zipball/93ebd0014cab80c4ea9f5e297ea48672f1b87706",
                "reference": "93ebd0014cab80c4ea9f5e297ea48672f1b87706",
                "shasum": ""
            },
            "require": {
                "php": "^7.2 || ^8.0",
                "phpdocumentor/reflection-common": "^2.0"
            },
            "require-dev": {
                "ext-tokenizer": "*",
                "psalm/phar": "^4.8"
            },
            "type": "library",
            "extra": {
                "branch-alias": {
                    "dev-1.x": "1.x-dev"
                }
            },
            "autoload": {
                "psr-4": {
                    "phpDocumentor\\Reflection\\": "src"
                }
            },
            "notification-url": "https://packagist.org/downloads/",
            "license": [
                "MIT"
            ],
            "authors": [
                {
                    "name": "Mike van Riel",
                    "email": "me@mikevanriel.com"
                }
            ],
            "description": "A PSR-5 based resolver of Class names, Types and Structural Element Names",
            "support": {
                "issues": "https://github.com/phpDocumentor/TypeResolver/issues",
                "source": "https://github.com/phpDocumentor/TypeResolver/tree/1.6.0"
            },
            "time": "2022-01-04T19:58:01+00:00"
        },
        {
            "name": "phpspec/prophecy",
            "version": "v1.15.0",
            "source": {
                "type": "git",
                "url": "https://github.com/phpspec/prophecy.git",
                "reference": "bbcd7380b0ebf3961ee21409db7b38bc31d69a13"
            },
            "dist": {
                "type": "zip",
                "url": "https://api.github.com/repos/phpspec/prophecy/zipball/bbcd7380b0ebf3961ee21409db7b38bc31d69a13",
                "reference": "bbcd7380b0ebf3961ee21409db7b38bc31d69a13",
                "shasum": ""
            },
            "require": {
                "doctrine/instantiator": "^1.2",
                "php": "^7.2 || ~8.0, <8.2",
                "phpdocumentor/reflection-docblock": "^5.2",
                "sebastian/comparator": "^3.0 || ^4.0",
                "sebastian/recursion-context": "^3.0 || ^4.0"
            },
            "require-dev": {
                "phpspec/phpspec": "^6.0 || ^7.0",
                "phpunit/phpunit": "^8.0 || ^9.0"
            },
            "type": "library",
            "extra": {
                "branch-alias": {
                    "dev-master": "1.x-dev"
                }
            },
            "autoload": {
                "psr-4": {
                    "Prophecy\\": "src/Prophecy"
                }
            },
            "notification-url": "https://packagist.org/downloads/",
            "license": [
                "MIT"
            ],
            "authors": [
                {
                    "name": "Konstantin Kudryashov",
                    "email": "ever.zet@gmail.com",
                    "homepage": "http://everzet.com"
                },
                {
                    "name": "Marcello Duarte",
                    "email": "marcello.duarte@gmail.com"
                }
            ],
            "description": "Highly opinionated mocking framework for PHP 5.3+",
            "homepage": "https://github.com/phpspec/prophecy",
            "keywords": [
                "Double",
                "Dummy",
                "fake",
                "mock",
                "spy",
                "stub"
            ],
            "support": {
                "issues": "https://github.com/phpspec/prophecy/issues",
                "source": "https://github.com/phpspec/prophecy/tree/v1.15.0"
            },
            "time": "2021-12-08T12:19:24+00:00"
        },
        {
            "name": "phpunit/php-code-coverage",
            "version": "9.2.15",
            "source": {
                "type": "git",
                "url": "https://github.com/sebastianbergmann/php-code-coverage.git",
                "reference": "2e9da11878c4202f97915c1cb4bb1ca318a63f5f"
            },
            "dist": {
                "type": "zip",
                "url": "https://api.github.com/repos/sebastianbergmann/php-code-coverage/zipball/2e9da11878c4202f97915c1cb4bb1ca318a63f5f",
                "reference": "2e9da11878c4202f97915c1cb4bb1ca318a63f5f",
                "shasum": ""
            },
            "require": {
                "ext-dom": "*",
                "ext-libxml": "*",
                "ext-xmlwriter": "*",
                "nikic/php-parser": "^4.13.0",
                "php": ">=7.3",
                "phpunit/php-file-iterator": "^3.0.3",
                "phpunit/php-text-template": "^2.0.2",
                "sebastian/code-unit-reverse-lookup": "^2.0.2",
                "sebastian/complexity": "^2.0",
                "sebastian/environment": "^5.1.2",
                "sebastian/lines-of-code": "^1.0.3",
                "sebastian/version": "^3.0.1",
                "theseer/tokenizer": "^1.2.0"
            },
            "require-dev": {
                "phpunit/phpunit": "^9.3"
            },
            "suggest": {
                "ext-pcov": "*",
                "ext-xdebug": "*"
            },
            "type": "library",
            "extra": {
                "branch-alias": {
                    "dev-master": "9.2-dev"
                }
            },
            "autoload": {
                "classmap": [
                    "src/"
                ]
            },
            "notification-url": "https://packagist.org/downloads/",
            "license": [
                "BSD-3-Clause"
            ],
            "authors": [
                {
                    "name": "Sebastian Bergmann",
                    "email": "sebastian@phpunit.de",
                    "role": "lead"
                }
            ],
            "description": "Library that provides collection, processing, and rendering functionality for PHP code coverage information.",
            "homepage": "https://github.com/sebastianbergmann/php-code-coverage",
            "keywords": [
                "coverage",
                "testing",
                "xunit"
            ],
            "support": {
                "issues": "https://github.com/sebastianbergmann/php-code-coverage/issues",
                "source": "https://github.com/sebastianbergmann/php-code-coverage/tree/9.2.15"
            },
            "funding": [
                {
                    "url": "https://github.com/sebastianbergmann",
                    "type": "github"
                }
            ],
            "time": "2022-03-07T09:28:20+00:00"
        },
        {
            "name": "phpunit/php-file-iterator",
            "version": "3.0.6",
            "source": {
                "type": "git",
                "url": "https://github.com/sebastianbergmann/php-file-iterator.git",
                "reference": "cf1c2e7c203ac650e352f4cc675a7021e7d1b3cf"
            },
            "dist": {
                "type": "zip",
                "url": "https://api.github.com/repos/sebastianbergmann/php-file-iterator/zipball/cf1c2e7c203ac650e352f4cc675a7021e7d1b3cf",
                "reference": "cf1c2e7c203ac650e352f4cc675a7021e7d1b3cf",
                "shasum": ""
            },
            "require": {
                "php": ">=7.3"
            },
            "require-dev": {
                "phpunit/phpunit": "^9.3"
            },
            "type": "library",
            "extra": {
                "branch-alias": {
                    "dev-master": "3.0-dev"
                }
            },
            "autoload": {
                "classmap": [
                    "src/"
                ]
            },
            "notification-url": "https://packagist.org/downloads/",
            "license": [
                "BSD-3-Clause"
            ],
            "authors": [
                {
                    "name": "Sebastian Bergmann",
                    "email": "sebastian@phpunit.de",
                    "role": "lead"
                }
            ],
            "description": "FilterIterator implementation that filters files based on a list of suffixes.",
            "homepage": "https://github.com/sebastianbergmann/php-file-iterator/",
            "keywords": [
                "filesystem",
                "iterator"
            ],
            "support": {
                "issues": "https://github.com/sebastianbergmann/php-file-iterator/issues",
                "source": "https://github.com/sebastianbergmann/php-file-iterator/tree/3.0.6"
            },
            "funding": [
                {
                    "url": "https://github.com/sebastianbergmann",
                    "type": "github"
                }
            ],
            "time": "2021-12-02T12:48:52+00:00"
        },
        {
            "name": "phpunit/php-invoker",
            "version": "3.1.1",
            "source": {
                "type": "git",
                "url": "https://github.com/sebastianbergmann/php-invoker.git",
                "reference": "5a10147d0aaf65b58940a0b72f71c9ac0423cc67"
            },
            "dist": {
                "type": "zip",
                "url": "https://api.github.com/repos/sebastianbergmann/php-invoker/zipball/5a10147d0aaf65b58940a0b72f71c9ac0423cc67",
                "reference": "5a10147d0aaf65b58940a0b72f71c9ac0423cc67",
                "shasum": ""
            },
            "require": {
                "php": ">=7.3"
            },
            "require-dev": {
                "ext-pcntl": "*",
                "phpunit/phpunit": "^9.3"
            },
            "suggest": {
                "ext-pcntl": "*"
            },
            "type": "library",
            "extra": {
                "branch-alias": {
                    "dev-master": "3.1-dev"
                }
            },
            "autoload": {
                "classmap": [
                    "src/"
                ]
            },
            "notification-url": "https://packagist.org/downloads/",
            "license": [
                "BSD-3-Clause"
            ],
            "authors": [
                {
                    "name": "Sebastian Bergmann",
                    "email": "sebastian@phpunit.de",
                    "role": "lead"
                }
            ],
            "description": "Invoke callables with a timeout",
            "homepage": "https://github.com/sebastianbergmann/php-invoker/",
            "keywords": [
                "process"
            ],
            "support": {
                "issues": "https://github.com/sebastianbergmann/php-invoker/issues",
                "source": "https://github.com/sebastianbergmann/php-invoker/tree/3.1.1"
            },
            "funding": [
                {
                    "url": "https://github.com/sebastianbergmann",
                    "type": "github"
                }
            ],
            "time": "2020-09-28T05:58:55+00:00"
        },
        {
            "name": "phpunit/php-text-template",
            "version": "2.0.4",
            "source": {
                "type": "git",
                "url": "https://github.com/sebastianbergmann/php-text-template.git",
                "reference": "5da5f67fc95621df9ff4c4e5a84d6a8a2acf7c28"
            },
            "dist": {
                "type": "zip",
                "url": "https://api.github.com/repos/sebastianbergmann/php-text-template/zipball/5da5f67fc95621df9ff4c4e5a84d6a8a2acf7c28",
                "reference": "5da5f67fc95621df9ff4c4e5a84d6a8a2acf7c28",
                "shasum": ""
            },
            "require": {
                "php": ">=7.3"
            },
            "require-dev": {
                "phpunit/phpunit": "^9.3"
            },
            "type": "library",
            "extra": {
                "branch-alias": {
                    "dev-master": "2.0-dev"
                }
            },
            "autoload": {
                "classmap": [
                    "src/"
                ]
            },
            "notification-url": "https://packagist.org/downloads/",
            "license": [
                "BSD-3-Clause"
            ],
            "authors": [
                {
                    "name": "Sebastian Bergmann",
                    "email": "sebastian@phpunit.de",
                    "role": "lead"
                }
            ],
            "description": "Simple template engine.",
            "homepage": "https://github.com/sebastianbergmann/php-text-template/",
            "keywords": [
                "template"
            ],
            "support": {
                "issues": "https://github.com/sebastianbergmann/php-text-template/issues",
                "source": "https://github.com/sebastianbergmann/php-text-template/tree/2.0.4"
            },
            "funding": [
                {
                    "url": "https://github.com/sebastianbergmann",
                    "type": "github"
                }
            ],
            "time": "2020-10-26T05:33:50+00:00"
        },
        {
            "name": "phpunit/php-timer",
            "version": "5.0.3",
            "source": {
                "type": "git",
                "url": "https://github.com/sebastianbergmann/php-timer.git",
                "reference": "5a63ce20ed1b5bf577850e2c4e87f4aa902afbd2"
            },
            "dist": {
                "type": "zip",
                "url": "https://api.github.com/repos/sebastianbergmann/php-timer/zipball/5a63ce20ed1b5bf577850e2c4e87f4aa902afbd2",
                "reference": "5a63ce20ed1b5bf577850e2c4e87f4aa902afbd2",
                "shasum": ""
            },
            "require": {
                "php": ">=7.3"
            },
            "require-dev": {
                "phpunit/phpunit": "^9.3"
            },
            "type": "library",
            "extra": {
                "branch-alias": {
                    "dev-master": "5.0-dev"
                }
            },
            "autoload": {
                "classmap": [
                    "src/"
                ]
            },
            "notification-url": "https://packagist.org/downloads/",
            "license": [
                "BSD-3-Clause"
            ],
            "authors": [
                {
                    "name": "Sebastian Bergmann",
                    "email": "sebastian@phpunit.de",
                    "role": "lead"
                }
            ],
            "description": "Utility class for timing",
            "homepage": "https://github.com/sebastianbergmann/php-timer/",
            "keywords": [
                "timer"
            ],
            "support": {
                "issues": "https://github.com/sebastianbergmann/php-timer/issues",
                "source": "https://github.com/sebastianbergmann/php-timer/tree/5.0.3"
            },
            "funding": [
                {
                    "url": "https://github.com/sebastianbergmann",
                    "type": "github"
                }
            ],
            "time": "2020-10-26T13:16:10+00:00"
        },
        {
            "name": "phpunit/phpunit",
            "version": "9.5.18",
            "source": {
                "type": "git",
                "url": "https://github.com/sebastianbergmann/phpunit.git",
                "reference": "1b5856028273bfd855e60a887278857d872ec67a"
            },
            "dist": {
                "type": "zip",
                "url": "https://api.github.com/repos/sebastianbergmann/phpunit/zipball/1b5856028273bfd855e60a887278857d872ec67a",
                "reference": "1b5856028273bfd855e60a887278857d872ec67a",
                "shasum": ""
            },
            "require": {
                "doctrine/instantiator": "^1.3.1",
                "ext-dom": "*",
                "ext-json": "*",
                "ext-libxml": "*",
                "ext-mbstring": "*",
                "ext-xml": "*",
                "ext-xmlwriter": "*",
                "myclabs/deep-copy": "^1.10.1",
                "phar-io/manifest": "^2.0.3",
                "phar-io/version": "^3.0.2",
                "php": ">=7.3",
                "phpspec/prophecy": "^1.12.1",
                "phpunit/php-code-coverage": "^9.2.13",
                "phpunit/php-file-iterator": "^3.0.5",
                "phpunit/php-invoker": "^3.1.1",
                "phpunit/php-text-template": "^2.0.3",
                "phpunit/php-timer": "^5.0.2",
                "sebastian/cli-parser": "^1.0.1",
                "sebastian/code-unit": "^1.0.6",
                "sebastian/comparator": "^4.0.5",
                "sebastian/diff": "^4.0.3",
                "sebastian/environment": "^5.1.3",
                "sebastian/exporter": "^4.0.3",
                "sebastian/global-state": "^5.0.1",
                "sebastian/object-enumerator": "^4.0.3",
                "sebastian/resource-operations": "^3.0.3",
                "sebastian/type": "^2.3.4",
                "sebastian/version": "^3.0.2"
            },
            "require-dev": {
                "ext-pdo": "*",
                "phpspec/prophecy-phpunit": "^2.0.1"
            },
            "suggest": {
                "ext-soap": "*",
                "ext-xdebug": "*"
            },
            "bin": [
                "phpunit"
            ],
            "type": "library",
            "extra": {
                "branch-alias": {
                    "dev-master": "9.5-dev"
                }
            },
            "autoload": {
                "files": [
                    "src/Framework/Assert/Functions.php"
                ],
                "classmap": [
                    "src/"
                ]
            },
            "notification-url": "https://packagist.org/downloads/",
            "license": [
                "BSD-3-Clause"
            ],
            "authors": [
                {
                    "name": "Sebastian Bergmann",
                    "email": "sebastian@phpunit.de",
                    "role": "lead"
                }
            ],
            "description": "The PHP Unit Testing framework.",
            "homepage": "https://phpunit.de/",
            "keywords": [
                "phpunit",
                "testing",
                "xunit"
            ],
            "support": {
                "issues": "https://github.com/sebastianbergmann/phpunit/issues",
                "source": "https://github.com/sebastianbergmann/phpunit/tree/9.5.18"
            },
            "funding": [
                {
                    "url": "https://phpunit.de/sponsors.html",
                    "type": "custom"
                },
                {
                    "url": "https://github.com/sebastianbergmann",
                    "type": "github"
                }
            ],
            "time": "2022-03-08T06:52:28+00:00"
        },
        {
            "name": "psr/container",
            "version": "2.0.2",
            "source": {
                "type": "git",
                "url": "https://github.com/php-fig/container.git",
                "reference": "c71ecc56dfe541dbd90c5360474fbc405f8d5963"
            },
            "dist": {
                "type": "zip",
                "url": "https://api.github.com/repos/php-fig/container/zipball/c71ecc56dfe541dbd90c5360474fbc405f8d5963",
                "reference": "c71ecc56dfe541dbd90c5360474fbc405f8d5963",
                "shasum": ""
            },
            "require": {
                "php": ">=7.4.0"
            },
            "type": "library",
            "extra": {
                "branch-alias": {
                    "dev-master": "2.0.x-dev"
                }
            },
            "autoload": {
                "psr-4": {
                    "Psr\\Container\\": "src/"
                }
            },
            "notification-url": "https://packagist.org/downloads/",
            "license": [
                "MIT"
            ],
            "authors": [
                {
                    "name": "PHP-FIG",
                    "homepage": "https://www.php-fig.org/"
                }
            ],
            "description": "Common Container Interface (PHP FIG PSR-11)",
            "homepage": "https://github.com/php-fig/container",
            "keywords": [
                "PSR-11",
                "container",
                "container-interface",
                "container-interop",
                "psr"
            ],
            "support": {
                "issues": "https://github.com/php-fig/container/issues",
                "source": "https://github.com/php-fig/container/tree/2.0.2"
            },
            "time": "2021-11-05T16:47:00+00:00"
        },
        {
            "name": "roots/wordpress",
            "version": "5.9.2",
            "source": {
                "type": "git",
                "url": "https://github.com/WordPress/WordPress.git",
                "reference": "5.9.2"
            },
            "dist": {
                "type": "zip",
                "url": "https://api.github.com/repos/WordPress/WordPress/zipball/refs/tags/5.9.2"
            },
            "require": {
                "php": ">=5.3.2",
                "roots/wordpress-core-installer": ">=1.0.0"
            },
            "provide": {
                "wordpress/core-implementation": "5.9.2"
            },
            "type": "wordpress-core",
            "notification-url": "https://packagist.org/downloads/",
            "license": [
                "GPL-2.0-or-later"
            ],
            "authors": [
                {
                    "name": "WordPress Community",
                    "homepage": "https://wordpress.org/about/"
                }
            ],
            "description": "WordPress is web software you can use to create a beautiful website or blog.",
            "homepage": "https://wordpress.org/",
            "keywords": [
                "blog",
                "cms",
                "wordpress"
            ],
            "support": {
                "docs": "https://developer.wordpress.org/",
                "forum": "https://wordpress.org/support/",
                "irc": "irc://irc.freenode.net/wordpress",
                "issues": "https://core.trac.wordpress.org/",
                "rss": "https://wordpress.org/news/feed/",
                "source": "https://core.trac.wordpress.org/browser",
                "wiki": "https://codex.wordpress.org/"
            },
            "funding": [
                {
                    "url": "https://github.com/roots",
                    "type": "github"
                },
                {
                    "url": "https://www.patreon.com/rootsdev",
                    "type": "patreon"
                }
            ],
            "time": "2022-03-11T00:36:42+00:00"
        },
        {
            "name": "roots/wordpress-core-installer",
            "version": "1.100.0",
            "source": {
                "type": "git",
                "url": "https://github.com/roots/wordpress-core-installer.git",
                "reference": "73f8488e5178c5d54234b919f823a9095e2b1847"
            },
            "dist": {
                "type": "zip",
                "url": "https://api.github.com/repos/roots/wordpress-core-installer/zipball/73f8488e5178c5d54234b919f823a9095e2b1847",
                "reference": "73f8488e5178c5d54234b919f823a9095e2b1847",
                "shasum": ""
            },
            "require": {
                "composer-plugin-api": "^1.0 || ^2.0",
                "php": ">=5.6.0"
            },
            "conflict": {
                "composer/installers": "<1.0.6"
            },
            "replace": {
                "johnpbloch/wordpress-core-installer": "*"
            },
            "require-dev": {
                "composer/composer": "^1.0 || ^2.0",
                "phpunit/phpunit": ">=5.7.27"
            },
            "type": "composer-plugin",
            "extra": {
                "class": "Roots\\Composer\\WordPressCorePlugin"
            },
            "autoload": {
                "psr-4": {
                    "Roots\\Composer\\": "src/"
                }
            },
            "notification-url": "https://packagist.org/downloads/",
            "license": [
                "GPL-2.0-or-later"
            ],
            "authors": [
                {
                    "name": "John P. Bloch",
                    "email": "me@johnpbloch.com"
                },
                {
                    "name": "Roots",
                    "email": "team@roots.io"
                }
            ],
            "description": "A custom installer to handle deploying WordPress with composer",
            "keywords": [
                "wordpress"
            ],
            "support": {
                "issues": "https://github.com/roots/wordpress-core-installer/issues",
                "source": "https://github.com/roots/wordpress-core-installer/tree/master"
            },
            "funding": [
                {
                    "url": "https://github.com/roots",
                    "type": "github"
                },
                {
                    "url": "https://www.patreon.com/rootsdev",
                    "type": "patreon"
                }
            ],
            "time": "2020-08-20T00:27:30+00:00"
        },
        {
            "name": "sebastian/cli-parser",
            "version": "1.0.1",
            "source": {
                "type": "git",
                "url": "https://github.com/sebastianbergmann/cli-parser.git",
                "reference": "442e7c7e687e42adc03470c7b668bc4b2402c0b2"
            },
            "dist": {
                "type": "zip",
                "url": "https://api.github.com/repos/sebastianbergmann/cli-parser/zipball/442e7c7e687e42adc03470c7b668bc4b2402c0b2",
                "reference": "442e7c7e687e42adc03470c7b668bc4b2402c0b2",
                "shasum": ""
            },
            "require": {
                "php": ">=7.3"
            },
            "require-dev": {
                "phpunit/phpunit": "^9.3"
            },
            "type": "library",
            "extra": {
                "branch-alias": {
                    "dev-master": "1.0-dev"
                }
            },
            "autoload": {
                "classmap": [
                    "src/"
                ]
            },
            "notification-url": "https://packagist.org/downloads/",
            "license": [
                "BSD-3-Clause"
            ],
            "authors": [
                {
                    "name": "Sebastian Bergmann",
                    "email": "sebastian@phpunit.de",
                    "role": "lead"
                }
            ],
            "description": "Library for parsing CLI options",
            "homepage": "https://github.com/sebastianbergmann/cli-parser",
            "support": {
                "issues": "https://github.com/sebastianbergmann/cli-parser/issues",
                "source": "https://github.com/sebastianbergmann/cli-parser/tree/1.0.1"
            },
            "funding": [
                {
                    "url": "https://github.com/sebastianbergmann",
                    "type": "github"
                }
            ],
            "time": "2020-09-28T06:08:49+00:00"
        },
        {
            "name": "sebastian/code-unit",
            "version": "1.0.8",
            "source": {
                "type": "git",
                "url": "https://github.com/sebastianbergmann/code-unit.git",
                "reference": "1fc9f64c0927627ef78ba436c9b17d967e68e120"
            },
            "dist": {
                "type": "zip",
                "url": "https://api.github.com/repos/sebastianbergmann/code-unit/zipball/1fc9f64c0927627ef78ba436c9b17d967e68e120",
                "reference": "1fc9f64c0927627ef78ba436c9b17d967e68e120",
                "shasum": ""
            },
            "require": {
                "php": ">=7.3"
            },
            "require-dev": {
                "phpunit/phpunit": "^9.3"
            },
            "type": "library",
            "extra": {
                "branch-alias": {
                    "dev-master": "1.0-dev"
                }
            },
            "autoload": {
                "classmap": [
                    "src/"
                ]
            },
            "notification-url": "https://packagist.org/downloads/",
            "license": [
                "BSD-3-Clause"
            ],
            "authors": [
                {
                    "name": "Sebastian Bergmann",
                    "email": "sebastian@phpunit.de",
                    "role": "lead"
                }
            ],
            "description": "Collection of value objects that represent the PHP code units",
            "homepage": "https://github.com/sebastianbergmann/code-unit",
            "support": {
                "issues": "https://github.com/sebastianbergmann/code-unit/issues",
                "source": "https://github.com/sebastianbergmann/code-unit/tree/1.0.8"
            },
            "funding": [
                {
                    "url": "https://github.com/sebastianbergmann",
                    "type": "github"
                }
            ],
            "time": "2020-10-26T13:08:54+00:00"
        },
        {
            "name": "sebastian/code-unit-reverse-lookup",
            "version": "2.0.3",
            "source": {
                "type": "git",
                "url": "https://github.com/sebastianbergmann/code-unit-reverse-lookup.git",
                "reference": "ac91f01ccec49fb77bdc6fd1e548bc70f7faa3e5"
            },
            "dist": {
                "type": "zip",
                "url": "https://api.github.com/repos/sebastianbergmann/code-unit-reverse-lookup/zipball/ac91f01ccec49fb77bdc6fd1e548bc70f7faa3e5",
                "reference": "ac91f01ccec49fb77bdc6fd1e548bc70f7faa3e5",
                "shasum": ""
            },
            "require": {
                "php": ">=7.3"
            },
            "require-dev": {
                "phpunit/phpunit": "^9.3"
            },
            "type": "library",
            "extra": {
                "branch-alias": {
                    "dev-master": "2.0-dev"
                }
            },
            "autoload": {
                "classmap": [
                    "src/"
                ]
            },
            "notification-url": "https://packagist.org/downloads/",
            "license": [
                "BSD-3-Clause"
            ],
            "authors": [
                {
                    "name": "Sebastian Bergmann",
                    "email": "sebastian@phpunit.de"
                }
            ],
            "description": "Looks up which function or method a line of code belongs to",
            "homepage": "https://github.com/sebastianbergmann/code-unit-reverse-lookup/",
            "support": {
                "issues": "https://github.com/sebastianbergmann/code-unit-reverse-lookup/issues",
                "source": "https://github.com/sebastianbergmann/code-unit-reverse-lookup/tree/2.0.3"
            },
            "funding": [
                {
                    "url": "https://github.com/sebastianbergmann",
                    "type": "github"
                }
            ],
            "time": "2020-09-28T05:30:19+00:00"
        },
        {
            "name": "sebastian/comparator",
            "version": "4.0.6",
            "source": {
                "type": "git",
                "url": "https://github.com/sebastianbergmann/comparator.git",
                "reference": "55f4261989e546dc112258c7a75935a81a7ce382"
            },
            "dist": {
                "type": "zip",
                "url": "https://api.github.com/repos/sebastianbergmann/comparator/zipball/55f4261989e546dc112258c7a75935a81a7ce382",
                "reference": "55f4261989e546dc112258c7a75935a81a7ce382",
                "shasum": ""
            },
            "require": {
                "php": ">=7.3",
                "sebastian/diff": "^4.0",
                "sebastian/exporter": "^4.0"
            },
            "require-dev": {
                "phpunit/phpunit": "^9.3"
            },
            "type": "library",
            "extra": {
                "branch-alias": {
                    "dev-master": "4.0-dev"
                }
            },
            "autoload": {
                "classmap": [
                    "src/"
                ]
            },
            "notification-url": "https://packagist.org/downloads/",
            "license": [
                "BSD-3-Clause"
            ],
            "authors": [
                {
                    "name": "Sebastian Bergmann",
                    "email": "sebastian@phpunit.de"
                },
                {
                    "name": "Jeff Welch",
                    "email": "whatthejeff@gmail.com"
                },
                {
                    "name": "Volker Dusch",
                    "email": "github@wallbash.com"
                },
                {
                    "name": "Bernhard Schussek",
                    "email": "bschussek@2bepublished.at"
                }
            ],
            "description": "Provides the functionality to compare PHP values for equality",
            "homepage": "https://github.com/sebastianbergmann/comparator",
            "keywords": [
                "comparator",
                "compare",
                "equality"
            ],
            "support": {
                "issues": "https://github.com/sebastianbergmann/comparator/issues",
                "source": "https://github.com/sebastianbergmann/comparator/tree/4.0.6"
            },
            "funding": [
                {
                    "url": "https://github.com/sebastianbergmann",
                    "type": "github"
                }
            ],
            "time": "2020-10-26T15:49:45+00:00"
        },
        {
            "name": "sebastian/complexity",
            "version": "2.0.2",
            "source": {
                "type": "git",
                "url": "https://github.com/sebastianbergmann/complexity.git",
                "reference": "739b35e53379900cc9ac327b2147867b8b6efd88"
            },
            "dist": {
                "type": "zip",
                "url": "https://api.github.com/repos/sebastianbergmann/complexity/zipball/739b35e53379900cc9ac327b2147867b8b6efd88",
                "reference": "739b35e53379900cc9ac327b2147867b8b6efd88",
                "shasum": ""
            },
            "require": {
                "nikic/php-parser": "^4.7",
                "php": ">=7.3"
            },
            "require-dev": {
                "phpunit/phpunit": "^9.3"
            },
            "type": "library",
            "extra": {
                "branch-alias": {
                    "dev-master": "2.0-dev"
                }
            },
            "autoload": {
                "classmap": [
                    "src/"
                ]
            },
            "notification-url": "https://packagist.org/downloads/",
            "license": [
                "BSD-3-Clause"
            ],
            "authors": [
                {
                    "name": "Sebastian Bergmann",
                    "email": "sebastian@phpunit.de",
                    "role": "lead"
                }
            ],
            "description": "Library for calculating the complexity of PHP code units",
            "homepage": "https://github.com/sebastianbergmann/complexity",
            "support": {
                "issues": "https://github.com/sebastianbergmann/complexity/issues",
                "source": "https://github.com/sebastianbergmann/complexity/tree/2.0.2"
            },
            "funding": [
                {
                    "url": "https://github.com/sebastianbergmann",
                    "type": "github"
                }
            ],
            "time": "2020-10-26T15:52:27+00:00"
        },
        {
            "name": "sebastian/diff",
            "version": "4.0.4",
            "source": {
                "type": "git",
                "url": "https://github.com/sebastianbergmann/diff.git",
                "reference": "3461e3fccc7cfdfc2720be910d3bd73c69be590d"
            },
            "dist": {
                "type": "zip",
                "url": "https://api.github.com/repos/sebastianbergmann/diff/zipball/3461e3fccc7cfdfc2720be910d3bd73c69be590d",
                "reference": "3461e3fccc7cfdfc2720be910d3bd73c69be590d",
                "shasum": ""
            },
            "require": {
                "php": ">=7.3"
            },
            "require-dev": {
                "phpunit/phpunit": "^9.3",
                "symfony/process": "^4.2 || ^5"
            },
            "type": "library",
            "extra": {
                "branch-alias": {
                    "dev-master": "4.0-dev"
                }
            },
            "autoload": {
                "classmap": [
                    "src/"
                ]
            },
            "notification-url": "https://packagist.org/downloads/",
            "license": [
                "BSD-3-Clause"
            ],
            "authors": [
                {
                    "name": "Sebastian Bergmann",
                    "email": "sebastian@phpunit.de"
                },
                {
                    "name": "Kore Nordmann",
                    "email": "mail@kore-nordmann.de"
                }
            ],
            "description": "Diff implementation",
            "homepage": "https://github.com/sebastianbergmann/diff",
            "keywords": [
                "diff",
                "udiff",
                "unidiff",
                "unified diff"
            ],
            "support": {
                "issues": "https://github.com/sebastianbergmann/diff/issues",
                "source": "https://github.com/sebastianbergmann/diff/tree/4.0.4"
            },
            "funding": [
                {
                    "url": "https://github.com/sebastianbergmann",
                    "type": "github"
                }
            ],
            "time": "2020-10-26T13:10:38+00:00"
        },
        {
            "name": "sebastian/environment",
            "version": "5.1.3",
            "source": {
                "type": "git",
                "url": "https://github.com/sebastianbergmann/environment.git",
                "reference": "388b6ced16caa751030f6a69e588299fa09200ac"
            },
            "dist": {
                "type": "zip",
                "url": "https://api.github.com/repos/sebastianbergmann/environment/zipball/388b6ced16caa751030f6a69e588299fa09200ac",
                "reference": "388b6ced16caa751030f6a69e588299fa09200ac",
                "shasum": ""
            },
            "require": {
                "php": ">=7.3"
            },
            "require-dev": {
                "phpunit/phpunit": "^9.3"
            },
            "suggest": {
                "ext-posix": "*"
            },
            "type": "library",
            "extra": {
                "branch-alias": {
                    "dev-master": "5.1-dev"
                }
            },
            "autoload": {
                "classmap": [
                    "src/"
                ]
            },
            "notification-url": "https://packagist.org/downloads/",
            "license": [
                "BSD-3-Clause"
            ],
            "authors": [
                {
                    "name": "Sebastian Bergmann",
                    "email": "sebastian@phpunit.de"
                }
            ],
            "description": "Provides functionality to handle HHVM/PHP environments",
            "homepage": "http://www.github.com/sebastianbergmann/environment",
            "keywords": [
                "Xdebug",
                "environment",
                "hhvm"
            ],
            "support": {
                "issues": "https://github.com/sebastianbergmann/environment/issues",
                "source": "https://github.com/sebastianbergmann/environment/tree/5.1.3"
            },
            "funding": [
                {
                    "url": "https://github.com/sebastianbergmann",
                    "type": "github"
                }
            ],
            "time": "2020-09-28T05:52:38+00:00"
        },
        {
            "name": "sebastian/exporter",
            "version": "4.0.4",
            "source": {
                "type": "git",
                "url": "https://github.com/sebastianbergmann/exporter.git",
                "reference": "65e8b7db476c5dd267e65eea9cab77584d3cfff9"
            },
            "dist": {
                "type": "zip",
                "url": "https://api.github.com/repos/sebastianbergmann/exporter/zipball/65e8b7db476c5dd267e65eea9cab77584d3cfff9",
                "reference": "65e8b7db476c5dd267e65eea9cab77584d3cfff9",
                "shasum": ""
            },
            "require": {
                "php": ">=7.3",
                "sebastian/recursion-context": "^4.0"
            },
            "require-dev": {
                "ext-mbstring": "*",
                "phpunit/phpunit": "^9.3"
            },
            "type": "library",
            "extra": {
                "branch-alias": {
                    "dev-master": "4.0-dev"
                }
            },
            "autoload": {
                "classmap": [
                    "src/"
                ]
            },
            "notification-url": "https://packagist.org/downloads/",
            "license": [
                "BSD-3-Clause"
            ],
            "authors": [
                {
                    "name": "Sebastian Bergmann",
                    "email": "sebastian@phpunit.de"
                },
                {
                    "name": "Jeff Welch",
                    "email": "whatthejeff@gmail.com"
                },
                {
                    "name": "Volker Dusch",
                    "email": "github@wallbash.com"
                },
                {
                    "name": "Adam Harvey",
                    "email": "aharvey@php.net"
                },
                {
                    "name": "Bernhard Schussek",
                    "email": "bschussek@gmail.com"
                }
            ],
            "description": "Provides the functionality to export PHP variables for visualization",
            "homepage": "https://www.github.com/sebastianbergmann/exporter",
            "keywords": [
                "export",
                "exporter"
            ],
            "support": {
                "issues": "https://github.com/sebastianbergmann/exporter/issues",
                "source": "https://github.com/sebastianbergmann/exporter/tree/4.0.4"
            },
            "funding": [
                {
                    "url": "https://github.com/sebastianbergmann",
                    "type": "github"
                }
            ],
            "time": "2021-11-11T14:18:36+00:00"
        },
        {
            "name": "sebastian/global-state",
            "version": "5.0.5",
            "source": {
                "type": "git",
                "url": "https://github.com/sebastianbergmann/global-state.git",
                "reference": "0ca8db5a5fc9c8646244e629625ac486fa286bf2"
            },
            "dist": {
                "type": "zip",
                "url": "https://api.github.com/repos/sebastianbergmann/global-state/zipball/0ca8db5a5fc9c8646244e629625ac486fa286bf2",
                "reference": "0ca8db5a5fc9c8646244e629625ac486fa286bf2",
                "shasum": ""
            },
            "require": {
                "php": ">=7.3",
                "sebastian/object-reflector": "^2.0",
                "sebastian/recursion-context": "^4.0"
            },
            "require-dev": {
                "ext-dom": "*",
                "phpunit/phpunit": "^9.3"
            },
            "suggest": {
                "ext-uopz": "*"
            },
            "type": "library",
            "extra": {
                "branch-alias": {
                    "dev-master": "5.0-dev"
                }
            },
            "autoload": {
                "classmap": [
                    "src/"
                ]
            },
            "notification-url": "https://packagist.org/downloads/",
            "license": [
                "BSD-3-Clause"
            ],
            "authors": [
                {
                    "name": "Sebastian Bergmann",
                    "email": "sebastian@phpunit.de"
                }
            ],
            "description": "Snapshotting of global state",
            "homepage": "http://www.github.com/sebastianbergmann/global-state",
            "keywords": [
                "global state"
            ],
            "support": {
                "issues": "https://github.com/sebastianbergmann/global-state/issues",
                "source": "https://github.com/sebastianbergmann/global-state/tree/5.0.5"
            },
            "funding": [
                {
                    "url": "https://github.com/sebastianbergmann",
                    "type": "github"
                }
            ],
            "time": "2022-02-14T08:28:10+00:00"
        },
        {
            "name": "sebastian/lines-of-code",
            "version": "1.0.3",
            "source": {
                "type": "git",
                "url": "https://github.com/sebastianbergmann/lines-of-code.git",
                "reference": "c1c2e997aa3146983ed888ad08b15470a2e22ecc"
            },
            "dist": {
                "type": "zip",
                "url": "https://api.github.com/repos/sebastianbergmann/lines-of-code/zipball/c1c2e997aa3146983ed888ad08b15470a2e22ecc",
                "reference": "c1c2e997aa3146983ed888ad08b15470a2e22ecc",
                "shasum": ""
            },
            "require": {
                "nikic/php-parser": "^4.6",
                "php": ">=7.3"
            },
            "require-dev": {
                "phpunit/phpunit": "^9.3"
            },
            "type": "library",
            "extra": {
                "branch-alias": {
                    "dev-master": "1.0-dev"
                }
            },
            "autoload": {
                "classmap": [
                    "src/"
                ]
            },
            "notification-url": "https://packagist.org/downloads/",
            "license": [
                "BSD-3-Clause"
            ],
            "authors": [
                {
                    "name": "Sebastian Bergmann",
                    "email": "sebastian@phpunit.de",
                    "role": "lead"
                }
            ],
            "description": "Library for counting the lines of code in PHP source code",
            "homepage": "https://github.com/sebastianbergmann/lines-of-code",
            "support": {
                "issues": "https://github.com/sebastianbergmann/lines-of-code/issues",
                "source": "https://github.com/sebastianbergmann/lines-of-code/tree/1.0.3"
            },
            "funding": [
                {
                    "url": "https://github.com/sebastianbergmann",
                    "type": "github"
                }
            ],
            "time": "2020-11-28T06:42:11+00:00"
        },
        {
            "name": "sebastian/object-enumerator",
            "version": "4.0.4",
            "source": {
                "type": "git",
                "url": "https://github.com/sebastianbergmann/object-enumerator.git",
                "reference": "5c9eeac41b290a3712d88851518825ad78f45c71"
            },
            "dist": {
                "type": "zip",
                "url": "https://api.github.com/repos/sebastianbergmann/object-enumerator/zipball/5c9eeac41b290a3712d88851518825ad78f45c71",
                "reference": "5c9eeac41b290a3712d88851518825ad78f45c71",
                "shasum": ""
            },
            "require": {
                "php": ">=7.3",
                "sebastian/object-reflector": "^2.0",
                "sebastian/recursion-context": "^4.0"
            },
            "require-dev": {
                "phpunit/phpunit": "^9.3"
            },
            "type": "library",
            "extra": {
                "branch-alias": {
                    "dev-master": "4.0-dev"
                }
            },
            "autoload": {
                "classmap": [
                    "src/"
                ]
            },
            "notification-url": "https://packagist.org/downloads/",
            "license": [
                "BSD-3-Clause"
            ],
            "authors": [
                {
                    "name": "Sebastian Bergmann",
                    "email": "sebastian@phpunit.de"
                }
            ],
            "description": "Traverses array structures and object graphs to enumerate all referenced objects",
            "homepage": "https://github.com/sebastianbergmann/object-enumerator/",
            "support": {
                "issues": "https://github.com/sebastianbergmann/object-enumerator/issues",
                "source": "https://github.com/sebastianbergmann/object-enumerator/tree/4.0.4"
            },
            "funding": [
                {
                    "url": "https://github.com/sebastianbergmann",
                    "type": "github"
                }
            ],
            "time": "2020-10-26T13:12:34+00:00"
        },
        {
            "name": "sebastian/object-reflector",
            "version": "2.0.4",
            "source": {
                "type": "git",
                "url": "https://github.com/sebastianbergmann/object-reflector.git",
                "reference": "b4f479ebdbf63ac605d183ece17d8d7fe49c15c7"
            },
            "dist": {
                "type": "zip",
                "url": "https://api.github.com/repos/sebastianbergmann/object-reflector/zipball/b4f479ebdbf63ac605d183ece17d8d7fe49c15c7",
                "reference": "b4f479ebdbf63ac605d183ece17d8d7fe49c15c7",
                "shasum": ""
            },
            "require": {
                "php": ">=7.3"
            },
            "require-dev": {
                "phpunit/phpunit": "^9.3"
            },
            "type": "library",
            "extra": {
                "branch-alias": {
                    "dev-master": "2.0-dev"
                }
            },
            "autoload": {
                "classmap": [
                    "src/"
                ]
            },
            "notification-url": "https://packagist.org/downloads/",
            "license": [
                "BSD-3-Clause"
            ],
            "authors": [
                {
                    "name": "Sebastian Bergmann",
                    "email": "sebastian@phpunit.de"
                }
            ],
            "description": "Allows reflection of object attributes, including inherited and non-public ones",
            "homepage": "https://github.com/sebastianbergmann/object-reflector/",
            "support": {
                "issues": "https://github.com/sebastianbergmann/object-reflector/issues",
                "source": "https://github.com/sebastianbergmann/object-reflector/tree/2.0.4"
            },
            "funding": [
                {
                    "url": "https://github.com/sebastianbergmann",
                    "type": "github"
                }
            ],
            "time": "2020-10-26T13:14:26+00:00"
        },
        {
            "name": "sebastian/recursion-context",
            "version": "4.0.4",
            "source": {
                "type": "git",
                "url": "https://github.com/sebastianbergmann/recursion-context.git",
                "reference": "cd9d8cf3c5804de4341c283ed787f099f5506172"
            },
            "dist": {
                "type": "zip",
                "url": "https://api.github.com/repos/sebastianbergmann/recursion-context/zipball/cd9d8cf3c5804de4341c283ed787f099f5506172",
                "reference": "cd9d8cf3c5804de4341c283ed787f099f5506172",
                "shasum": ""
            },
            "require": {
                "php": ">=7.3"
            },
            "require-dev": {
                "phpunit/phpunit": "^9.3"
            },
            "type": "library",
            "extra": {
                "branch-alias": {
                    "dev-master": "4.0-dev"
                }
            },
            "autoload": {
                "classmap": [
                    "src/"
                ]
            },
            "notification-url": "https://packagist.org/downloads/",
            "license": [
                "BSD-3-Clause"
            ],
            "authors": [
                {
                    "name": "Sebastian Bergmann",
                    "email": "sebastian@phpunit.de"
                },
                {
                    "name": "Jeff Welch",
                    "email": "whatthejeff@gmail.com"
                },
                {
                    "name": "Adam Harvey",
                    "email": "aharvey@php.net"
                }
            ],
            "description": "Provides functionality to recursively process PHP variables",
            "homepage": "http://www.github.com/sebastianbergmann/recursion-context",
            "support": {
                "issues": "https://github.com/sebastianbergmann/recursion-context/issues",
                "source": "https://github.com/sebastianbergmann/recursion-context/tree/4.0.4"
            },
            "funding": [
                {
                    "url": "https://github.com/sebastianbergmann",
                    "type": "github"
                }
            ],
            "time": "2020-10-26T13:17:30+00:00"
        },
        {
            "name": "sebastian/resource-operations",
            "version": "3.0.3",
            "source": {
                "type": "git",
                "url": "https://github.com/sebastianbergmann/resource-operations.git",
                "reference": "0f4443cb3a1d92ce809899753bc0d5d5a8dd19a8"
            },
            "dist": {
                "type": "zip",
                "url": "https://api.github.com/repos/sebastianbergmann/resource-operations/zipball/0f4443cb3a1d92ce809899753bc0d5d5a8dd19a8",
                "reference": "0f4443cb3a1d92ce809899753bc0d5d5a8dd19a8",
                "shasum": ""
            },
            "require": {
                "php": ">=7.3"
            },
            "require-dev": {
                "phpunit/phpunit": "^9.0"
            },
            "type": "library",
            "extra": {
                "branch-alias": {
                    "dev-master": "3.0-dev"
                }
            },
            "autoload": {
                "classmap": [
                    "src/"
                ]
            },
            "notification-url": "https://packagist.org/downloads/",
            "license": [
                "BSD-3-Clause"
            ],
            "authors": [
                {
                    "name": "Sebastian Bergmann",
                    "email": "sebastian@phpunit.de"
                }
            ],
            "description": "Provides a list of PHP built-in functions that operate on resources",
            "homepage": "https://www.github.com/sebastianbergmann/resource-operations",
            "support": {
                "issues": "https://github.com/sebastianbergmann/resource-operations/issues",
                "source": "https://github.com/sebastianbergmann/resource-operations/tree/3.0.3"
            },
            "funding": [
                {
                    "url": "https://github.com/sebastianbergmann",
                    "type": "github"
                }
            ],
            "time": "2020-09-28T06:45:17+00:00"
        },
        {
            "name": "sebastian/type",
            "version": "2.3.4",
            "source": {
                "type": "git",
                "url": "https://github.com/sebastianbergmann/type.git",
                "reference": "b8cd8a1c753c90bc1a0f5372170e3e489136f914"
            },
            "dist": {
                "type": "zip",
                "url": "https://api.github.com/repos/sebastianbergmann/type/zipball/b8cd8a1c753c90bc1a0f5372170e3e489136f914",
                "reference": "b8cd8a1c753c90bc1a0f5372170e3e489136f914",
                "shasum": ""
            },
            "require": {
                "php": ">=7.3"
            },
            "require-dev": {
                "phpunit/phpunit": "^9.3"
            },
            "type": "library",
            "extra": {
                "branch-alias": {
                    "dev-master": "2.3-dev"
                }
            },
            "autoload": {
                "classmap": [
                    "src/"
                ]
            },
            "notification-url": "https://packagist.org/downloads/",
            "license": [
                "BSD-3-Clause"
            ],
            "authors": [
                {
                    "name": "Sebastian Bergmann",
                    "email": "sebastian@phpunit.de",
                    "role": "lead"
                }
            ],
            "description": "Collection of value objects that represent the types of the PHP type system",
            "homepage": "https://github.com/sebastianbergmann/type",
            "support": {
                "issues": "https://github.com/sebastianbergmann/type/issues",
                "source": "https://github.com/sebastianbergmann/type/tree/2.3.4"
            },
            "funding": [
                {
                    "url": "https://github.com/sebastianbergmann",
                    "type": "github"
                }
            ],
            "time": "2021-06-15T12:49:02+00:00"
        },
        {
            "name": "sebastian/version",
            "version": "3.0.2",
            "source": {
                "type": "git",
                "url": "https://github.com/sebastianbergmann/version.git",
                "reference": "c6c1022351a901512170118436c764e473f6de8c"
            },
            "dist": {
                "type": "zip",
                "url": "https://api.github.com/repos/sebastianbergmann/version/zipball/c6c1022351a901512170118436c764e473f6de8c",
                "reference": "c6c1022351a901512170118436c764e473f6de8c",
                "shasum": ""
            },
            "require": {
                "php": ">=7.3"
            },
            "type": "library",
            "extra": {
                "branch-alias": {
                    "dev-master": "3.0-dev"
                }
            },
            "autoload": {
                "classmap": [
                    "src/"
                ]
            },
            "notification-url": "https://packagist.org/downloads/",
            "license": [
                "BSD-3-Clause"
            ],
            "authors": [
                {
                    "name": "Sebastian Bergmann",
                    "email": "sebastian@phpunit.de",
                    "role": "lead"
                }
            ],
            "description": "Library that helps with managing the version number of Git-hosted PHP projects",
            "homepage": "https://github.com/sebastianbergmann/version",
            "support": {
                "issues": "https://github.com/sebastianbergmann/version/issues",
                "source": "https://github.com/sebastianbergmann/version/tree/3.0.2"
            },
            "funding": [
                {
                    "url": "https://github.com/sebastianbergmann",
                    "type": "github"
                }
            ],
            "time": "2020-09-28T06:39:44+00:00"
        },
        {
            "name": "symfony/console",
            "version": "v5.4.5",
            "source": {
                "type": "git",
                "url": "https://github.com/symfony/console.git",
                "reference": "d8111acc99876953f52fe16d4c50eb60940d49ad"
            },
            "dist": {
                "type": "zip",
                "url": "https://api.github.com/repos/symfony/console/zipball/d8111acc99876953f52fe16d4c50eb60940d49ad",
                "reference": "d8111acc99876953f52fe16d4c50eb60940d49ad",
                "shasum": ""
            },
            "require": {
                "php": ">=7.2.5",
                "symfony/deprecation-contracts": "^2.1|^3",
                "symfony/polyfill-mbstring": "~1.0",
                "symfony/polyfill-php73": "^1.9",
                "symfony/polyfill-php80": "^1.16",
                "symfony/service-contracts": "^1.1|^2|^3",
                "symfony/string": "^5.1|^6.0"
            },
            "conflict": {
                "psr/log": ">=3",
                "symfony/dependency-injection": "<4.4",
                "symfony/dotenv": "<5.1",
                "symfony/event-dispatcher": "<4.4",
                "symfony/lock": "<4.4",
                "symfony/process": "<4.4"
            },
            "provide": {
                "psr/log-implementation": "1.0|2.0"
            },
            "require-dev": {
                "psr/log": "^1|^2",
                "symfony/config": "^4.4|^5.0|^6.0",
                "symfony/dependency-injection": "^4.4|^5.0|^6.0",
                "symfony/event-dispatcher": "^4.4|^5.0|^6.0",
                "symfony/lock": "^4.4|^5.0|^6.0",
                "symfony/process": "^4.4|^5.0|^6.0",
                "symfony/var-dumper": "^4.4|^5.0|^6.0"
            },
            "suggest": {
                "psr/log": "For using the console logger",
                "symfony/event-dispatcher": "",
                "symfony/lock": "",
                "symfony/process": ""
            },
            "type": "library",
            "autoload": {
                "psr-4": {
                    "Symfony\\Component\\Console\\": ""
                },
                "exclude-from-classmap": [
                    "/Tests/"
                ]
            },
            "notification-url": "https://packagist.org/downloads/",
            "license": [
                "MIT"
            ],
            "authors": [
                {
                    "name": "Fabien Potencier",
                    "email": "fabien@symfony.com"
                },
                {
                    "name": "Symfony Community",
                    "homepage": "https://symfony.com/contributors"
                }
            ],
            "description": "Eases the creation of beautiful and testable command line interfaces",
            "homepage": "https://symfony.com",
            "keywords": [
                "cli",
                "command line",
                "console",
                "terminal"
            ],
            "support": {
                "source": "https://github.com/symfony/console/tree/v5.4.5"
            },
            "funding": [
                {
                    "url": "https://symfony.com/sponsor",
                    "type": "custom"
                },
                {
                    "url": "https://github.com/fabpot",
                    "type": "github"
                },
                {
                    "url": "https://tidelift.com/funding/github/packagist/symfony/symfony",
                    "type": "tidelift"
                }
            ],
            "time": "2022-02-24T12:45:35+00:00"
        },
        {
            "name": "symfony/deprecation-contracts",
            "version": "v3.0.0",
            "source": {
                "type": "git",
                "url": "https://github.com/symfony/deprecation-contracts.git",
                "reference": "c726b64c1ccfe2896cb7df2e1331c357ad1c8ced"
            },
            "dist": {
                "type": "zip",
                "url": "https://api.github.com/repos/symfony/deprecation-contracts/zipball/c726b64c1ccfe2896cb7df2e1331c357ad1c8ced",
                "reference": "c726b64c1ccfe2896cb7df2e1331c357ad1c8ced",
                "shasum": ""
            },
            "require": {
                "php": ">=8.0.2"
            },
            "type": "library",
            "extra": {
                "branch-alias": {
                    "dev-main": "3.0-dev"
                },
                "thanks": {
                    "name": "symfony/contracts",
                    "url": "https://github.com/symfony/contracts"
                }
            },
            "autoload": {
                "files": [
                    "function.php"
                ]
            },
            "notification-url": "https://packagist.org/downloads/",
            "license": [
                "MIT"
            ],
            "authors": [
                {
                    "name": "Nicolas Grekas",
                    "email": "p@tchwork.com"
                },
                {
                    "name": "Symfony Community",
                    "homepage": "https://symfony.com/contributors"
                }
            ],
            "description": "A generic function and convention to trigger deprecation notices",
            "homepage": "https://symfony.com",
            "support": {
                "source": "https://github.com/symfony/deprecation-contracts/tree/v3.0.0"
            },
            "funding": [
                {
                    "url": "https://symfony.com/sponsor",
                    "type": "custom"
                },
                {
                    "url": "https://github.com/fabpot",
                    "type": "github"
                },
                {
                    "url": "https://tidelift.com/funding/github/packagist/symfony/symfony",
                    "type": "tidelift"
                }
            ],
            "time": "2021-11-01T23:48:49+00:00"
        },
        {
            "name": "symfony/polyfill-ctype",
            "version": "v1.25.0",
            "source": {
                "type": "git",
                "url": "https://github.com/symfony/polyfill-ctype.git",
                "reference": "30885182c981ab175d4d034db0f6f469898070ab"
            },
            "dist": {
                "type": "zip",
                "url": "https://api.github.com/repos/symfony/polyfill-ctype/zipball/30885182c981ab175d4d034db0f6f469898070ab",
                "reference": "30885182c981ab175d4d034db0f6f469898070ab",
                "shasum": ""
            },
            "require": {
                "php": ">=7.1"
            },
            "provide": {
                "ext-ctype": "*"
            },
            "suggest": {
                "ext-ctype": "For best performance"
            },
            "type": "library",
            "extra": {
                "branch-alias": {
                    "dev-main": "1.23-dev"
                },
                "thanks": {
                    "name": "symfony/polyfill",
                    "url": "https://github.com/symfony/polyfill"
                }
            },
            "autoload": {
                "files": [
                    "bootstrap.php"
                ],
                "psr-4": {
                    "Symfony\\Polyfill\\Ctype\\": ""
                }
            },
            "notification-url": "https://packagist.org/downloads/",
            "license": [
                "MIT"
            ],
            "authors": [
                {
                    "name": "Gert de Pagter",
                    "email": "BackEndTea@gmail.com"
                },
                {
                    "name": "Symfony Community",
                    "homepage": "https://symfony.com/contributors"
                }
            ],
            "description": "Symfony polyfill for ctype functions",
            "homepage": "https://symfony.com",
            "keywords": [
                "compatibility",
                "ctype",
                "polyfill",
                "portable"
            ],
            "support": {
                "source": "https://github.com/symfony/polyfill-ctype/tree/v1.25.0"
            },
            "funding": [
                {
                    "url": "https://symfony.com/sponsor",
                    "type": "custom"
                },
                {
                    "url": "https://github.com/fabpot",
                    "type": "github"
                },
                {
                    "url": "https://tidelift.com/funding/github/packagist/symfony/symfony",
                    "type": "tidelift"
                }
            ],
            "time": "2021-10-20T20:35:02+00:00"
        },
        {
            "name": "symfony/polyfill-intl-grapheme",
            "version": "v1.25.0",
            "source": {
                "type": "git",
                "url": "https://github.com/symfony/polyfill-intl-grapheme.git",
                "reference": "81b86b50cf841a64252b439e738e97f4a34e2783"
            },
            "dist": {
                "type": "zip",
                "url": "https://api.github.com/repos/symfony/polyfill-intl-grapheme/zipball/81b86b50cf841a64252b439e738e97f4a34e2783",
                "reference": "81b86b50cf841a64252b439e738e97f4a34e2783",
                "shasum": ""
            },
            "require": {
                "php": ">=7.1"
            },
            "suggest": {
                "ext-intl": "For best performance"
            },
            "type": "library",
            "extra": {
                "branch-alias": {
                    "dev-main": "1.23-dev"
                },
                "thanks": {
                    "name": "symfony/polyfill",
                    "url": "https://github.com/symfony/polyfill"
                }
            },
            "autoload": {
                "files": [
                    "bootstrap.php"
                ],
                "psr-4": {
                    "Symfony\\Polyfill\\Intl\\Grapheme\\": ""
                }
            },
            "notification-url": "https://packagist.org/downloads/",
            "license": [
                "MIT"
            ],
            "authors": [
                {
                    "name": "Nicolas Grekas",
                    "email": "p@tchwork.com"
                },
                {
                    "name": "Symfony Community",
                    "homepage": "https://symfony.com/contributors"
                }
            ],
            "description": "Symfony polyfill for intl's grapheme_* functions",
            "homepage": "https://symfony.com",
            "keywords": [
                "compatibility",
                "grapheme",
                "intl",
                "polyfill",
                "portable",
                "shim"
            ],
            "support": {
                "source": "https://github.com/symfony/polyfill-intl-grapheme/tree/v1.25.0"
            },
            "funding": [
                {
                    "url": "https://symfony.com/sponsor",
                    "type": "custom"
                },
                {
                    "url": "https://github.com/fabpot",
                    "type": "github"
                },
                {
                    "url": "https://tidelift.com/funding/github/packagist/symfony/symfony",
                    "type": "tidelift"
                }
            ],
            "time": "2021-11-23T21:10:46+00:00"
        },
        {
            "name": "symfony/polyfill-intl-normalizer",
            "version": "v1.25.0",
            "source": {
                "type": "git",
                "url": "https://github.com/symfony/polyfill-intl-normalizer.git",
                "reference": "8590a5f561694770bdcd3f9b5c69dde6945028e8"
            },
            "dist": {
                "type": "zip",
                "url": "https://api.github.com/repos/symfony/polyfill-intl-normalizer/zipball/8590a5f561694770bdcd3f9b5c69dde6945028e8",
                "reference": "8590a5f561694770bdcd3f9b5c69dde6945028e8",
                "shasum": ""
            },
            "require": {
                "php": ">=7.1"
            },
            "suggest": {
                "ext-intl": "For best performance"
            },
            "type": "library",
            "extra": {
                "branch-alias": {
                    "dev-main": "1.23-dev"
                },
                "thanks": {
                    "name": "symfony/polyfill",
                    "url": "https://github.com/symfony/polyfill"
                }
            },
            "autoload": {
                "files": [
                    "bootstrap.php"
                ],
                "psr-4": {
                    "Symfony\\Polyfill\\Intl\\Normalizer\\": ""
                },
                "classmap": [
                    "Resources/stubs"
                ]
            },
            "notification-url": "https://packagist.org/downloads/",
            "license": [
                "MIT"
            ],
            "authors": [
                {
                    "name": "Nicolas Grekas",
                    "email": "p@tchwork.com"
                },
                {
                    "name": "Symfony Community",
                    "homepage": "https://symfony.com/contributors"
                }
            ],
            "description": "Symfony polyfill for intl's Normalizer class and related functions",
            "homepage": "https://symfony.com",
            "keywords": [
                "compatibility",
                "intl",
                "normalizer",
                "polyfill",
                "portable",
                "shim"
            ],
            "support": {
                "source": "https://github.com/symfony/polyfill-intl-normalizer/tree/v1.25.0"
            },
            "funding": [
                {
                    "url": "https://symfony.com/sponsor",
                    "type": "custom"
                },
                {
                    "url": "https://github.com/fabpot",
                    "type": "github"
                },
                {
                    "url": "https://tidelift.com/funding/github/packagist/symfony/symfony",
                    "type": "tidelift"
                }
            ],
            "time": "2021-02-19T12:13:01+00:00"
        },
        {
            "name": "symfony/polyfill-mbstring",
            "version": "v1.25.0",
            "source": {
                "type": "git",
                "url": "https://github.com/symfony/polyfill-mbstring.git",
                "reference": "0abb51d2f102e00a4eefcf46ba7fec406d245825"
            },
            "dist": {
                "type": "zip",
                "url": "https://api.github.com/repos/symfony/polyfill-mbstring/zipball/0abb51d2f102e00a4eefcf46ba7fec406d245825",
                "reference": "0abb51d2f102e00a4eefcf46ba7fec406d245825",
                "shasum": ""
            },
            "require": {
                "php": ">=7.1"
            },
            "provide": {
                "ext-mbstring": "*"
            },
            "suggest": {
                "ext-mbstring": "For best performance"
            },
            "type": "library",
            "extra": {
                "branch-alias": {
                    "dev-main": "1.23-dev"
                },
                "thanks": {
                    "name": "symfony/polyfill",
                    "url": "https://github.com/symfony/polyfill"
                }
            },
            "autoload": {
                "files": [
                    "bootstrap.php"
                ],
                "psr-4": {
                    "Symfony\\Polyfill\\Mbstring\\": ""
                }
            },
            "notification-url": "https://packagist.org/downloads/",
            "license": [
                "MIT"
            ],
            "authors": [
                {
                    "name": "Nicolas Grekas",
                    "email": "p@tchwork.com"
                },
                {
                    "name": "Symfony Community",
                    "homepage": "https://symfony.com/contributors"
                }
            ],
            "description": "Symfony polyfill for the Mbstring extension",
            "homepage": "https://symfony.com",
            "keywords": [
                "compatibility",
                "mbstring",
                "polyfill",
                "portable",
                "shim"
            ],
            "support": {
                "source": "https://github.com/symfony/polyfill-mbstring/tree/v1.25.0"
            },
            "funding": [
                {
                    "url": "https://symfony.com/sponsor",
                    "type": "custom"
                },
                {
                    "url": "https://github.com/fabpot",
                    "type": "github"
                },
                {
                    "url": "https://tidelift.com/funding/github/packagist/symfony/symfony",
                    "type": "tidelift"
                }
            ],
            "time": "2021-11-30T18:21:41+00:00"
        },
        {
            "name": "symfony/polyfill-php73",
            "version": "v1.25.0",
            "source": {
                "type": "git",
                "url": "https://github.com/symfony/polyfill-php73.git",
                "reference": "cc5db0e22b3cb4111010e48785a97f670b350ca5"
            },
            "dist": {
                "type": "zip",
                "url": "https://api.github.com/repos/symfony/polyfill-php73/zipball/cc5db0e22b3cb4111010e48785a97f670b350ca5",
                "reference": "cc5db0e22b3cb4111010e48785a97f670b350ca5",
                "shasum": ""
            },
            "require": {
                "php": ">=7.1"
            },
            "type": "library",
            "extra": {
                "branch-alias": {
                    "dev-main": "1.23-dev"
                },
                "thanks": {
                    "name": "symfony/polyfill",
                    "url": "https://github.com/symfony/polyfill"
                }
            },
            "autoload": {
                "files": [
                    "bootstrap.php"
                ],
                "psr-4": {
                    "Symfony\\Polyfill\\Php73\\": ""
                },
                "classmap": [
                    "Resources/stubs"
                ]
            },
            "notification-url": "https://packagist.org/downloads/",
            "license": [
                "MIT"
            ],
            "authors": [
                {
                    "name": "Nicolas Grekas",
                    "email": "p@tchwork.com"
                },
                {
                    "name": "Symfony Community",
                    "homepage": "https://symfony.com/contributors"
                }
            ],
            "description": "Symfony polyfill backporting some PHP 7.3+ features to lower PHP versions",
            "homepage": "https://symfony.com",
            "keywords": [
                "compatibility",
                "polyfill",
                "portable",
                "shim"
            ],
            "support": {
                "source": "https://github.com/symfony/polyfill-php73/tree/v1.25.0"
            },
            "funding": [
                {
                    "url": "https://symfony.com/sponsor",
                    "type": "custom"
                },
                {
                    "url": "https://github.com/fabpot",
                    "type": "github"
                },
                {
                    "url": "https://tidelift.com/funding/github/packagist/symfony/symfony",
                    "type": "tidelift"
                }
            ],
            "time": "2021-06-05T21:20:04+00:00"
        },
        {
            "name": "symfony/polyfill-php80",
            "version": "v1.25.0",
            "source": {
                "type": "git",
                "url": "https://github.com/symfony/polyfill-php80.git",
                "reference": "4407588e0d3f1f52efb65fbe92babe41f37fe50c"
            },
            "dist": {
                "type": "zip",
                "url": "https://api.github.com/repos/symfony/polyfill-php80/zipball/4407588e0d3f1f52efb65fbe92babe41f37fe50c",
                "reference": "4407588e0d3f1f52efb65fbe92babe41f37fe50c",
                "shasum": ""
            },
            "require": {
                "php": ">=7.1"
            },
            "type": "library",
            "extra": {
                "branch-alias": {
                    "dev-main": "1.23-dev"
                },
                "thanks": {
                    "name": "symfony/polyfill",
                    "url": "https://github.com/symfony/polyfill"
                }
            },
            "autoload": {
                "files": [
                    "bootstrap.php"
                ],
                "psr-4": {
                    "Symfony\\Polyfill\\Php80\\": ""
                },
                "classmap": [
                    "Resources/stubs"
                ]
            },
            "notification-url": "https://packagist.org/downloads/",
            "license": [
                "MIT"
            ],
            "authors": [
                {
                    "name": "Ion Bazan",
                    "email": "ion.bazan@gmail.com"
                },
                {
                    "name": "Nicolas Grekas",
                    "email": "p@tchwork.com"
                },
                {
                    "name": "Symfony Community",
                    "homepage": "https://symfony.com/contributors"
                }
            ],
            "description": "Symfony polyfill backporting some PHP 8.0+ features to lower PHP versions",
            "homepage": "https://symfony.com",
            "keywords": [
                "compatibility",
                "polyfill",
                "portable",
                "shim"
            ],
            "support": {
                "source": "https://github.com/symfony/polyfill-php80/tree/v1.25.0"
            },
            "funding": [
                {
                    "url": "https://symfony.com/sponsor",
                    "type": "custom"
                },
                {
                    "url": "https://github.com/fabpot",
                    "type": "github"
                },
                {
                    "url": "https://tidelift.com/funding/github/packagist/symfony/symfony",
                    "type": "tidelift"
                }
            ],
            "time": "2022-03-04T08:16:47+00:00"
        },
        {
            "name": "symfony/process",
            "version": "v5.4.5",
            "source": {
                "type": "git",
                "url": "https://github.com/symfony/process.git",
                "reference": "95440409896f90a5f85db07a32b517ecec17fa4c"
            },
            "dist": {
                "type": "zip",
                "url": "https://api.github.com/repos/symfony/process/zipball/95440409896f90a5f85db07a32b517ecec17fa4c",
                "reference": "95440409896f90a5f85db07a32b517ecec17fa4c",
                "shasum": ""
            },
            "require": {
                "php": ">=7.2.5",
                "symfony/polyfill-php80": "^1.16"
            },
            "type": "library",
            "autoload": {
                "psr-4": {
                    "Symfony\\Component\\Process\\": ""
                },
                "exclude-from-classmap": [
                    "/Tests/"
                ]
            },
            "notification-url": "https://packagist.org/downloads/",
            "license": [
                "MIT"
            ],
            "authors": [
                {
                    "name": "Fabien Potencier",
                    "email": "fabien@symfony.com"
                },
                {
                    "name": "Symfony Community",
                    "homepage": "https://symfony.com/contributors"
                }
            ],
            "description": "Executes commands in sub-processes",
            "homepage": "https://symfony.com",
            "support": {
                "source": "https://github.com/symfony/process/tree/v5.4.5"
            },
            "funding": [
                {
                    "url": "https://symfony.com/sponsor",
                    "type": "custom"
                },
                {
                    "url": "https://github.com/fabpot",
                    "type": "github"
                },
                {
                    "url": "https://tidelift.com/funding/github/packagist/symfony/symfony",
                    "type": "tidelift"
                }
            ],
            "time": "2022-01-30T18:16:22+00:00"
        },
        {
            "name": "symfony/service-contracts",
            "version": "v3.0.0",
            "source": {
                "type": "git",
                "url": "https://github.com/symfony/service-contracts.git",
                "reference": "36715ebf9fb9db73db0cb24263c79077c6fe8603"
            },
            "dist": {
                "type": "zip",
                "url": "https://api.github.com/repos/symfony/service-contracts/zipball/36715ebf9fb9db73db0cb24263c79077c6fe8603",
                "reference": "36715ebf9fb9db73db0cb24263c79077c6fe8603",
                "shasum": ""
            },
            "require": {
                "php": ">=8.0.2",
                "psr/container": "^2.0"
            },
            "conflict": {
                "ext-psr": "<1.1|>=2"
            },
            "suggest": {
                "symfony/service-implementation": ""
            },
            "type": "library",
            "extra": {
                "branch-alias": {
                    "dev-main": "3.0-dev"
                },
                "thanks": {
                    "name": "symfony/contracts",
                    "url": "https://github.com/symfony/contracts"
                }
            },
            "autoload": {
                "psr-4": {
                    "Symfony\\Contracts\\Service\\": ""
                }
            },
            "notification-url": "https://packagist.org/downloads/",
            "license": [
                "MIT"
            ],
            "authors": [
                {
                    "name": "Nicolas Grekas",
                    "email": "p@tchwork.com"
                },
                {
                    "name": "Symfony Community",
                    "homepage": "https://symfony.com/contributors"
                }
            ],
            "description": "Generic abstractions related to writing services",
            "homepage": "https://symfony.com",
            "keywords": [
                "abstractions",
                "contracts",
                "decoupling",
                "interfaces",
                "interoperability",
                "standards"
            ],
            "support": {
                "source": "https://github.com/symfony/service-contracts/tree/v3.0.0"
            },
            "funding": [
                {
                    "url": "https://symfony.com/sponsor",
                    "type": "custom"
                },
                {
                    "url": "https://github.com/fabpot",
                    "type": "github"
                },
                {
                    "url": "https://tidelift.com/funding/github/packagist/symfony/symfony",
                    "type": "tidelift"
                }
            ],
            "time": "2021-11-04T17:53:12+00:00"
        },
        {
            "name": "symfony/string",
            "version": "v6.0.3",
            "source": {
                "type": "git",
                "url": "https://github.com/symfony/string.git",
                "reference": "522144f0c4c004c80d56fa47e40e17028e2eefc2"
            },
            "dist": {
                "type": "zip",
                "url": "https://api.github.com/repos/symfony/string/zipball/522144f0c4c004c80d56fa47e40e17028e2eefc2",
                "reference": "522144f0c4c004c80d56fa47e40e17028e2eefc2",
                "shasum": ""
            },
            "require": {
                "php": ">=8.0.2",
                "symfony/polyfill-ctype": "~1.8",
                "symfony/polyfill-intl-grapheme": "~1.0",
                "symfony/polyfill-intl-normalizer": "~1.0",
                "symfony/polyfill-mbstring": "~1.0"
            },
            "conflict": {
                "symfony/translation-contracts": "<2.0"
            },
            "require-dev": {
                "symfony/error-handler": "^5.4|^6.0",
                "symfony/http-client": "^5.4|^6.0",
                "symfony/translation-contracts": "^2.0|^3.0",
                "symfony/var-exporter": "^5.4|^6.0"
            },
            "type": "library",
            "autoload": {
                "files": [
                    "Resources/functions.php"
                ],
                "psr-4": {
                    "Symfony\\Component\\String\\": ""
                },
                "exclude-from-classmap": [
                    "/Tests/"
                ]
            },
            "notification-url": "https://packagist.org/downloads/",
            "license": [
                "MIT"
            ],
            "authors": [
                {
                    "name": "Nicolas Grekas",
                    "email": "p@tchwork.com"
                },
                {
                    "name": "Symfony Community",
                    "homepage": "https://symfony.com/contributors"
                }
            ],
            "description": "Provides an object-oriented API to strings and deals with bytes, UTF-8 code points and grapheme clusters in a unified way",
            "homepage": "https://symfony.com",
            "keywords": [
                "grapheme",
                "i18n",
                "string",
                "unicode",
                "utf-8",
                "utf8"
            ],
            "support": {
                "source": "https://github.com/symfony/string/tree/v6.0.3"
            },
            "funding": [
                {
                    "url": "https://symfony.com/sponsor",
                    "type": "custom"
                },
                {
                    "url": "https://github.com/fabpot",
                    "type": "github"
                },
                {
                    "url": "https://tidelift.com/funding/github/packagist/symfony/symfony",
                    "type": "tidelift"
                }
            ],
            "time": "2022-01-02T09:55:41+00:00"
        },
        {
            "name": "theseer/tokenizer",
            "version": "1.2.1",
            "source": {
                "type": "git",
                "url": "https://github.com/theseer/tokenizer.git",
                "reference": "34a41e998c2183e22995f158c581e7b5e755ab9e"
            },
            "dist": {
                "type": "zip",
                "url": "https://api.github.com/repos/theseer/tokenizer/zipball/34a41e998c2183e22995f158c581e7b5e755ab9e",
                "reference": "34a41e998c2183e22995f158c581e7b5e755ab9e",
                "shasum": ""
            },
            "require": {
                "ext-dom": "*",
                "ext-tokenizer": "*",
                "ext-xmlwriter": "*",
                "php": "^7.2 || ^8.0"
            },
            "type": "library",
            "autoload": {
                "classmap": [
                    "src/"
                ]
            },
            "notification-url": "https://packagist.org/downloads/",
            "license": [
                "BSD-3-Clause"
            ],
            "authors": [
                {
                    "name": "Arne Blankerts",
                    "email": "arne@blankerts.de",
                    "role": "Developer"
                }
            ],
            "description": "A small library for converting tokenized PHP source code into XML and potentially other formats",
            "support": {
                "issues": "https://github.com/theseer/tokenizer/issues",
                "source": "https://github.com/theseer/tokenizer/tree/1.2.1"
            },
            "funding": [
                {
                    "url": "https://github.com/theseer",
                    "type": "github"
                }
            ],
            "time": "2021-07-28T10:34:58+00:00"
        },
        {
            "name": "webmozart/assert",
            "version": "1.10.0",
            "source": {
                "type": "git",
                "url": "https://github.com/webmozarts/assert.git",
                "reference": "6964c76c7804814a842473e0c8fd15bab0f18e25"
            },
            "dist": {
                "type": "zip",
                "url": "https://api.github.com/repos/webmozarts/assert/zipball/6964c76c7804814a842473e0c8fd15bab0f18e25",
                "reference": "6964c76c7804814a842473e0c8fd15bab0f18e25",
                "shasum": ""
            },
            "require": {
                "php": "^7.2 || ^8.0",
                "symfony/polyfill-ctype": "^1.8"
            },
            "conflict": {
                "phpstan/phpstan": "<0.12.20",
                "vimeo/psalm": "<4.6.1 || 4.6.2"
            },
            "require-dev": {
                "phpunit/phpunit": "^8.5.13"
            },
            "type": "library",
            "extra": {
                "branch-alias": {
                    "dev-master": "1.10-dev"
                }
            },
            "autoload": {
                "psr-4": {
                    "Webmozart\\Assert\\": "src/"
                }
            },
            "notification-url": "https://packagist.org/downloads/",
            "license": [
                "MIT"
            ],
            "authors": [
                {
                    "name": "Bernhard Schussek",
                    "email": "bschussek@gmail.com"
                }
            ],
            "description": "Assertions to validate method input/output with nice error messages.",
            "keywords": [
                "assert",
                "check",
                "validate"
            ],
            "support": {
                "issues": "https://github.com/webmozarts/assert/issues",
                "source": "https://github.com/webmozarts/assert/tree/1.10.0"
            },
            "time": "2021-03-09T10:59:23+00:00"
        },
        {
            "name": "wikimedia/at-ease",
            "version": "v2.1.0",
            "source": {
                "type": "git",
                "url": "https://github.com/wikimedia/at-ease.git",
                "reference": "e8ebaa7bb7c8a8395481a05f6dc4deaceab11c33"
            },
            "dist": {
                "type": "zip",
                "url": "https://api.github.com/repos/wikimedia/at-ease/zipball/e8ebaa7bb7c8a8395481a05f6dc4deaceab11c33",
                "reference": "e8ebaa7bb7c8a8395481a05f6dc4deaceab11c33",
                "shasum": ""
            },
            "require": {
                "php": ">=7.2.9"
            },
            "require-dev": {
                "mediawiki/mediawiki-codesniffer": "35.0.0",
                "mediawiki/minus-x": "1.1.1",
                "ockcyp/covers-validator": "1.3.3",
                "php-parallel-lint/php-console-highlighter": "0.5.0",
                "php-parallel-lint/php-parallel-lint": "1.2.0",
                "phpunit/phpunit": "^8.5"
            },
            "type": "library",
            "autoload": {
                "files": [
                    "src/Wikimedia/Functions.php"
                ],
                "psr-4": {
                    "Wikimedia\\AtEase\\": "src/Wikimedia/AtEase/"
                }
            },
            "notification-url": "https://packagist.org/downloads/",
            "license": [
                "GPL-2.0-or-later"
            ],
            "authors": [
                {
                    "name": "Tim Starling",
                    "email": "tstarling@wikimedia.org"
                },
                {
                    "name": "MediaWiki developers",
                    "email": "wikitech-l@lists.wikimedia.org"
                }
            ],
            "description": "Safe replacement to @ for suppressing warnings.",
            "homepage": "https://www.mediawiki.org/wiki/at-ease",
            "support": {
                "source": "https://github.com/wikimedia/at-ease/tree/v2.1.0"
            },
            "time": "2021-02-27T15:53:37+00:00"
        },
        {
            "name": "yoast/phpunit-polyfills",
            "version": "1.0.3",
            "source": {
                "type": "git",
                "url": "https://github.com/Yoast/PHPUnit-Polyfills.git",
                "reference": "5ea3536428944955f969bc764bbe09738e151ada"
            },
            "dist": {
                "type": "zip",
                "url": "https://api.github.com/repos/Yoast/PHPUnit-Polyfills/zipball/5ea3536428944955f969bc764bbe09738e151ada",
                "reference": "5ea3536428944955f969bc764bbe09738e151ada",
                "shasum": ""
            },
            "require": {
                "php": ">=5.4",
                "phpunit/phpunit": "^4.8.36 || ^5.7.21 || ^6.0 || ^7.0 || ^8.0 || ^9.0"
            },
            "require-dev": {
                "yoast/yoastcs": "^2.2.0"
            },
            "type": "library",
            "extra": {
                "branch-alias": {
                    "dev-main": "1.x-dev",
                    "dev-develop": "1.x-dev"
                }
            },
            "autoload": {
                "files": [
                    "phpunitpolyfills-autoload.php"
                ]
            },
            "notification-url": "https://packagist.org/downloads/",
            "license": [
                "BSD-3-Clause"
            ],
            "authors": [
                {
                    "name": "Team Yoast",
                    "email": "support@yoast.com",
                    "homepage": "https://yoast.com"
                },
                {
                    "name": "Contributors",
                    "homepage": "https://github.com/Yoast/PHPUnit-Polyfills/graphs/contributors"
                }
            ],
            "description": "Set of polyfills for changed PHPUnit functionality to allow for creating PHPUnit cross-version compatible tests",
            "homepage": "https://github.com/Yoast/PHPUnit-Polyfills",
            "keywords": [
                "phpunit",
                "polyfill",
                "testing"
            ],
            "support": {
                "issues": "https://github.com/Yoast/PHPUnit-Polyfills/issues",
                "source": "https://github.com/Yoast/PHPUnit-Polyfills"
            },
            "time": "2021-11-23T01:37:03+00:00"
        }
    ],
    "aliases": [],
    "minimum-stability": "dev",
    "stability-flags": {
        "automattic/jetpack-assets": 20,
        "automattic/jetpack-admin-ui": 20,
        "automattic/jetpack-autoloader": 20,
        "automattic/jetpack-composer-plugin": 20,
        "automattic/jetpack-config": 20,
        "automattic/jetpack-identity-crisis": 20,
        "automattic/jetpack-my-jetpack": 20,
        "automattic/jetpack-sync": 20
    },
    "prefer-stable": true,
    "prefer-lowest": false,
    "platform": [],
    "platform-dev": [],
    "plugin-api-version": "2.2.0"
}<|MERGE_RESOLUTION|>--- conflicted
+++ resolved
@@ -599,11 +599,7 @@
             "dist": {
                 "type": "path",
                 "url": "../../packages/my-jetpack",
-<<<<<<< HEAD
-                "reference": "9318131739827c45d04ec4d3a20ca90086ae6d00"
-=======
-                "reference": "d41271fef907f3e11c742cf5e59f67a480094a12"
->>>>>>> bbaa2ace
+                "reference": "00317beca5b0da4519ed72b8cdd443c1fe16b6a0"
             },
             "require": {
                 "automattic/jetpack-admin-ui": "^0.2",
@@ -2161,7 +2157,8 @@
             },
             "dist": {
                 "type": "zip",
-                "url": "https://api.github.com/repos/WordPress/WordPress/zipball/refs/tags/5.9.2"
+                "url": "https://api.github.com/repos/WordPress/WordPress/zipball/refs/tags/5.9.2",
+                "reference": "5.9.2"
             },
             "require": {
                 "php": ">=5.3.2",
