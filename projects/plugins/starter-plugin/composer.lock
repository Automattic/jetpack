--- conflicted
+++ resolved
@@ -4,11 +4,7 @@
         "Read more about it at https://getcomposer.org/doc/01-basic-usage.md#installing-dependencies",
         "This file is @generated automatically"
     ],
-<<<<<<< HEAD
     "content-hash": "d8ecd81ddf0143a3361be486576cd224",
-=======
-    "content-hash": "a5014d11b97eb96563a4c6f4371de2ee",
->>>>>>> 017c22e9
     "packages": [
         {
             "name": "automattic/jetpack-a8c-mc-stats",
