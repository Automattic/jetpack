{
    "_readme": [
        "This file locks the dependencies of your project to a known state",
        "Read more about it at https://getcomposer.org/doc/01-basic-usage.md#installing-dependencies",
        "This file is @generated automatically"
    ],
<<<<<<< HEAD
    "content-hash": "6dacb37cec933b7fd65c3f4c7edfde31",
=======
    "content-hash": "e56b4ae8dc0afa8f0e8c6298cd7dd082",
>>>>>>> 1f28a653
    "packages": [
        {
            "name": "automattic/jetpack-a8c-mc-stats",
            "version": "dev-trunk",
            "dist": {
                "type": "path",
                "url": "../../packages/a8c-mc-stats",
                "reference": "29e2de602fcb803984eed4229ffa60a2f96a53f9"
            },
            "require": {
                "php": ">=7.0"
            },
            "require-dev": {
                "automattic/jetpack-changelogger": "@dev",
                "yoast/phpunit-polyfills": "1.1.0"
            },
            "suggest": {
                "automattic/jetpack-autoloader": "Allow for better interoperability with other plugins that use this package."
            },
            "type": "jetpack-library",
            "extra": {
                "autotagger": true,
                "mirror-repo": "Automattic/jetpack-a8c-mc-stats",
                "changelogger": {
                    "link-template": "https://github.com/Automattic/jetpack-a8c-mc-stats/compare/v${old}...v${new}"
                },
                "branch-alias": {
                    "dev-trunk": "2.0.x-dev"
                }
            },
            "autoload": {
                "classmap": [
                    "src/"
                ]
            },
            "scripts": {
                "phpunit": [
                    "./vendor/phpunit/phpunit/phpunit --colors=always"
                ],
                "test-php": [
                    "@composer phpunit"
                ]
            },
            "license": [
                "GPL-2.0-or-later"
            ],
            "description": "Used to record internal usage stats for Automattic. Not visible to site owners.",
            "transport-options": {
                "relative": true
            }
        },
        {
            "name": "automattic/jetpack-admin-ui",
            "version": "dev-trunk",
            "dist": {
                "type": "path",
                "url": "../../packages/admin-ui",
                "reference": "b191c34a0e21f625069eab0c054d8827b9542dfa"
            },
            "require": {
                "php": ">=7.0"
            },
            "require-dev": {
                "automattic/jetpack-changelogger": "@dev",
                "automattic/jetpack-logo": "@dev",
                "automattic/wordbless": "dev-master",
                "yoast/phpunit-polyfills": "1.1.0"
            },
            "suggest": {
                "automattic/jetpack-autoloader": "Allow for better interoperability with other plugins that use this package."
            },
            "type": "jetpack-library",
            "extra": {
                "autotagger": true,
                "mirror-repo": "Automattic/jetpack-admin-ui",
                "textdomain": "jetpack-admin-ui",
                "changelogger": {
                    "link-template": "https://github.com/Automattic/jetpack-admin-ui/compare/${old}...${new}"
                },
                "branch-alias": {
                    "dev-trunk": "0.4.x-dev"
                },
                "version-constants": {
                    "::PACKAGE_VERSION": "src/class-admin-menu.php"
                }
            },
            "autoload": {
                "classmap": [
                    "src/"
                ]
            },
            "scripts": {
                "phpunit": [
                    "./vendor/phpunit/phpunit/phpunit --colors=always"
                ],
                "test-php": [
                    "@composer phpunit"
                ],
                "post-install-cmd": [
                    "WorDBless\\Composer\\InstallDropin::copy"
                ],
                "post-update-cmd": [
                    "WorDBless\\Composer\\InstallDropin::copy"
                ]
            },
            "license": [
                "GPL-2.0-or-later"
            ],
            "description": "Generic Jetpack wp-admin UI elements",
            "transport-options": {
                "relative": true
            }
        },
        {
            "name": "automattic/jetpack-assets",
            "version": "dev-trunk",
            "dist": {
                "type": "path",
                "url": "../../packages/assets",
                "reference": "d5648e0a4f0a8bffbbc805d0f6a5ed0f3cedd521"
            },
            "require": {
                "automattic/jetpack-constants": "@dev",
                "php": ">=7.0"
            },
            "require-dev": {
                "automattic/jetpack-changelogger": "@dev",
                "brain/monkey": "2.6.1",
                "wikimedia/testing-access-wrapper": "^1.0 || ^2.0 || ^3.0",
                "yoast/phpunit-polyfills": "1.1.0"
            },
            "suggest": {
                "automattic/jetpack-autoloader": "Allow for better interoperability with other plugins that use this package."
            },
            "type": "jetpack-library",
            "extra": {
                "autotagger": true,
                "mirror-repo": "Automattic/jetpack-assets",
                "textdomain": "jetpack-assets",
                "changelogger": {
                    "link-template": "https://github.com/Automattic/jetpack-assets/compare/v${old}...v${new}"
                },
                "branch-alias": {
                    "dev-trunk": "2.1.x-dev"
                }
            },
            "autoload": {
                "files": [
                    "actions.php"
                ],
                "classmap": [
                    "src/"
                ]
            },
            "scripts": {
                "build-development": [
                    "pnpm run build"
                ],
                "build-production": [
                    "pnpm run build-production"
                ],
                "phpunit": [
                    "./vendor/phpunit/phpunit/phpunit --colors=always"
                ],
                "test-js": [
                    "pnpm run test"
                ],
                "test-php": [
                    "@composer phpunit"
                ]
            },
            "license": [
                "GPL-2.0-or-later"
            ],
            "description": "Asset management utilities for Jetpack ecosystem packages",
            "transport-options": {
                "relative": true
            }
        },
        {
            "name": "automattic/jetpack-autoloader",
            "version": "dev-trunk",
            "dist": {
                "type": "path",
                "url": "../../packages/autoloader",
                "reference": "6bb097db25b5b249079fcb03ff39d493f59076a6"
            },
            "require": {
                "composer-plugin-api": "^1.1 || ^2.0",
                "php": ">=7.0"
            },
            "require-dev": {
                "automattic/jetpack-changelogger": "@dev",
                "composer/composer": "^1.1 || ^2.0",
                "yoast/phpunit-polyfills": "1.1.0"
            },
            "type": "composer-plugin",
            "extra": {
                "autotagger": true,
                "class": "Automattic\\Jetpack\\Autoloader\\CustomAutoloaderPlugin",
                "mirror-repo": "Automattic/jetpack-autoloader",
                "changelogger": {
                    "link-template": "https://github.com/Automattic/jetpack-autoloader/compare/v${old}...v${new}"
                },
                "version-constants": {
                    "::VERSION": "src/AutoloadGenerator.php"
                },
                "branch-alias": {
                    "dev-trunk": "3.0.x-dev"
                }
            },
            "autoload": {
                "classmap": [
                    "src/AutoloadGenerator.php"
                ],
                "psr-4": {
                    "Automattic\\Jetpack\\Autoloader\\": "src"
                }
            },
            "scripts": {
                "phpunit": [
                    "./vendor/phpunit/phpunit/phpunit --colors=always"
                ],
                "test-php": [
                    "@composer phpunit"
                ]
            },
            "license": [
                "GPL-2.0-or-later"
            ],
            "description": "Creates a custom autoloader for a plugin or theme.",
            "keywords": [
                "autoload",
                "autoloader",
                "composer",
                "jetpack",
                "plugin",
                "wordpress"
            ],
            "transport-options": {
                "relative": true
            }
        },
        {
            "name": "automattic/jetpack-boost-core",
            "version": "dev-trunk",
            "dist": {
                "type": "path",
                "url": "../../packages/boost-core",
                "reference": "402efb3188837598621d70876c3c2cd085df93a8"
            },
            "require": {
                "automattic/jetpack-connection": "@dev",
                "php": ">=7.0"
            },
            "require-dev": {
                "automattic/jetpack-changelogger": "@dev",
                "automattic/wordbless": "dev-master",
                "yoast/phpunit-polyfills": "1.1.0"
            },
            "suggest": {
                "automattic/jetpack-autoloader": "Allow for better interoperability with other plugins that use this package."
            },
            "type": "jetpack-library",
            "extra": {
                "mirror-repo": "Automattic/jetpack-boost-core",
                "changelogger": {
                    "link-template": "https://github.com/Automattic/jetpack-boost-core/compare/v${old}...v${new}"
                },
                "autotagger": true,
                "branch-alias": {
                    "dev-trunk": "0.2.x-dev"
                },
                "textdomain": "jetpack-boost-core"
            },
            "autoload": {
                "classmap": [
                    "src/"
                ]
            },
            "scripts": {
                "phpunit": [
                    "./vendor/phpunit/phpunit/phpunit --colors=always"
                ],
                "test-php": [
                    "@composer phpunit"
                ],
                "build-production": [
                    "echo 'Add your build step to composer.json, please!'"
                ],
                "build-development": [
                    "echo 'Add your build step to composer.json, please!'"
                ],
                "post-install-cmd": [
                    "WorDBless\\Composer\\InstallDropin::copy"
                ],
                "post-update-cmd": [
                    "WorDBless\\Composer\\InstallDropin::copy"
                ]
            },
            "license": [
                "GPL-2.0-or-later"
            ],
            "description": "Core functionality for boost and relevant packages to depend on",
            "transport-options": {
                "relative": true
            }
        },
        {
            "name": "automattic/jetpack-boost-speed-score",
            "version": "dev-trunk",
            "dist": {
                "type": "path",
                "url": "../../packages/boost-speed-score",
                "reference": "6ab34e20ce114b8ad71262ab2ad7f547d69b7784"
            },
            "require": {
                "automattic/jetpack-boost-core": "@dev",
                "php": ">=7.0"
            },
            "require-dev": {
                "automattic/jetpack-changelogger": "@dev",
                "brain/monkey": "^2.6",
                "yoast/phpunit-polyfills": "1.1.0"
            },
            "suggest": {
                "automattic/jetpack-autoloader": "Allow for better interoperability with other plugins that use this package."
            },
            "type": "jetpack-library",
            "extra": {
                "mirror-repo": "Automattic/jetpack-boost-speed-score",
                "changelogger": {
                    "link-template": "https://github.com/Automattic/jetpack-boost-speed-score/compare/v${old}...v${new}"
                },
                "autotagger": true,
                "branch-alias": {
                    "dev-trunk": "0.3.x-dev"
                },
                "textdomain": "jetpack-boost-speed-score",
                "version-constants": {
                    "::PACKAGE_VERSION": "src/class-speed-score.php"
                }
            },
            "autoload": {
                "classmap": [
                    "src/"
                ]
            },
            "autoload-dev": {
                "psr-4": {
                    "Automattic\\Jetpack\\Boost_Speed_Score\\Tests\\": "./tests/php"
                }
            },
            "scripts": {
                "phpunit": [
                    "./vendor/phpunit/phpunit/phpunit --colors=always"
                ],
                "test-php": [
                    "@composer phpunit"
                ],
                "build-production": [
                    "echo 'Add your build step to composer.json, please!'"
                ],
                "build-development": [
                    "echo 'Add your build step to composer.json, please!'"
                ],
                "post-install-cmd": [
                    "WorDBless\\Composer\\InstallDropin::copy"
                ],
                "post-update-cmd": [
                    "WorDBless\\Composer\\InstallDropin::copy"
                ]
            },
            "license": [
                "GPL-2.0-or-later"
            ],
            "description": "A package that handles the API to generate the speed score.",
            "transport-options": {
                "relative": true
            }
        },
        {
            "name": "automattic/jetpack-composer-plugin",
            "version": "dev-trunk",
            "dist": {
                "type": "path",
                "url": "../../packages/composer-plugin",
                "reference": "9dd2a092b3de5ed00ee778f1f40704f7d913a836"
            },
            "require": {
                "composer-plugin-api": "^2.1.0",
                "php": ">=7.0"
            },
            "require-dev": {
                "automattic/jetpack-changelogger": "@dev",
                "composer/composer": "^2.2 || ^2.4",
                "yoast/phpunit-polyfills": "1.1.0"
            },
            "type": "composer-plugin",
            "extra": {
                "plugin-modifies-install-path": true,
                "class": "Automattic\\Jetpack\\Composer\\Plugin",
                "mirror-repo": "Automattic/jetpack-composer-plugin",
                "changelogger": {
                    "link-template": "https://github.com/Automattic/jetpack-composer-plugin/compare/v${old}...v${new}"
                },
                "autotagger": true,
                "branch-alias": {
                    "dev-trunk": "2.0.x-dev"
                }
            },
            "autoload": {
                "classmap": [
                    "src/"
                ]
            },
            "scripts": {
                "phpunit": [
                    "./vendor/phpunit/phpunit/phpunit --colors=always"
                ],
                "test-php": [
                    "@composer phpunit"
                ]
            },
            "license": [
                "GPL-2.0-or-later"
            ],
            "description": "A custom installer plugin for Composer to move Jetpack packages out of `vendor/` so WordPress's translation infrastructure will find their strings.",
            "keywords": [
                "composer",
                "i18n",
                "jetpack",
                "plugin"
            ],
            "transport-options": {
                "relative": true
            }
        },
        {
            "name": "automattic/jetpack-config",
            "version": "dev-trunk",
            "dist": {
                "type": "path",
                "url": "../../packages/config",
                "reference": "f465e7cdeb06c75b52922d05fc5c17f7d7686a0e"
            },
            "require": {
                "php": ">=7.0"
            },
            "require-dev": {
                "automattic/jetpack-changelogger": "@dev",
                "automattic/jetpack-connection": "@dev",
                "automattic/jetpack-identity-crisis": "@dev",
                "automattic/jetpack-import": "@dev",
                "automattic/jetpack-jitm": "@dev",
                "automattic/jetpack-post-list": "@dev",
                "automattic/jetpack-publicize": "@dev",
                "automattic/jetpack-search": "@dev",
                "automattic/jetpack-stats": "@dev",
                "automattic/jetpack-stats-admin": "@dev",
                "automattic/jetpack-sync": "@dev",
                "automattic/jetpack-videopress": "@dev",
                "automattic/jetpack-waf": "@dev",
                "automattic/jetpack-wordads": "@dev",
                "automattic/jetpack-yoast-promo": "@dev"
            },
            "suggest": {
                "automattic/jetpack-autoloader": "Allow for better interoperability with other plugins that use this package."
            },
            "type": "jetpack-library",
            "extra": {
                "autotagger": true,
                "mirror-repo": "Automattic/jetpack-config",
                "textdomain": "jetpack-config",
                "changelogger": {
                    "link-template": "https://github.com/Automattic/jetpack-config/compare/v${old}...v${new}"
                },
                "branch-alias": {
                    "dev-trunk": "2.0.x-dev"
                },
                "dependencies": {
                    "test-only": [
                        "packages/connection",
                        "packages/identity-crisis",
                        "packages/import",
                        "packages/jitm",
                        "packages/post-list",
                        "packages/publicize",
                        "packages/search",
                        "packages/stats",
                        "packages/stats-admin",
                        "packages/sync",
                        "packages/videopress",
                        "packages/waf",
                        "packages/wordads",
                        "packages/yoast-promo"
                    ]
                }
            },
            "autoload": {
                "classmap": [
                    "src/"
                ]
            },
            "license": [
                "GPL-2.0-or-later"
            ],
            "description": "Jetpack configuration package that initializes other packages and configures Jetpack's functionality. Can be used as a base for all variants of Jetpack package usage.",
            "transport-options": {
                "relative": true
            }
        },
        {
            "name": "automattic/jetpack-connection",
            "version": "dev-trunk",
            "dist": {
                "type": "path",
                "url": "../../packages/connection",
                "reference": "cf83aeaf8ac5dbc2d0218720a8ea61f0f2073e3c"
            },
            "require": {
                "automattic/jetpack-a8c-mc-stats": "@dev",
                "automattic/jetpack-admin-ui": "@dev",
                "automattic/jetpack-assets": "@dev",
                "automattic/jetpack-constants": "@dev",
                "automattic/jetpack-redirect": "@dev",
                "automattic/jetpack-roles": "@dev",
                "automattic/jetpack-status": "@dev",
                "php": ">=7.0"
            },
            "require-dev": {
                "automattic/jetpack-changelogger": "@dev",
                "automattic/jetpack-licensing": "@dev",
                "automattic/jetpack-sync": "@dev",
                "automattic/wordbless": "@dev",
                "brain/monkey": "2.6.1",
                "yoast/phpunit-polyfills": "1.1.0"
            },
            "suggest": {
                "automattic/jetpack-autoloader": "Allow for better interoperability with other plugins that use this package."
            },
            "type": "jetpack-library",
            "extra": {
                "autotagger": true,
                "mirror-repo": "Automattic/jetpack-connection",
                "textdomain": "jetpack-connection",
                "version-constants": {
                    "::PACKAGE_VERSION": "src/class-package-version.php"
                },
                "changelogger": {
                    "link-template": "https://github.com/Automattic/jetpack-connection/compare/v${old}...v${new}"
                },
                "branch-alias": {
                    "dev-trunk": "2.9.x-dev"
                },
                "dependencies": {
                    "test-only": [
                        "packages/licensing",
                        "packages/sync"
                    ]
                }
            },
            "autoload": {
                "classmap": [
                    "legacy",
                    "src/",
                    "src/webhooks",
                    "src/identity-crisis"
                ]
            },
            "scripts": {
                "build-production": [
                    "pnpm run build-production"
                ],
                "build-development": [
                    "pnpm run build"
                ],
                "phpunit": [
                    "./vendor/phpunit/phpunit/phpunit --colors=always"
                ],
                "post-install-cmd": [
                    "WorDBless\\Composer\\InstallDropin::copy"
                ],
                "post-update-cmd": [
                    "WorDBless\\Composer\\InstallDropin::copy"
                ],
                "test-php": [
                    "@composer phpunit"
                ]
            },
            "license": [
                "GPL-2.0-or-later"
            ],
            "description": "Everything needed to connect to the Jetpack infrastructure",
            "transport-options": {
                "relative": true
            }
        },
        {
            "name": "automattic/jetpack-constants",
            "version": "dev-trunk",
            "dist": {
                "type": "path",
                "url": "../../packages/constants",
                "reference": "3fd2bf1d1ba0bb374918e6b7dd670735ce554c2b"
            },
            "require": {
                "php": ">=7.0"
            },
            "require-dev": {
                "automattic/jetpack-changelogger": "@dev",
                "brain/monkey": "2.6.1",
                "yoast/phpunit-polyfills": "1.1.0"
            },
            "suggest": {
                "automattic/jetpack-autoloader": "Allow for better interoperability with other plugins that use this package."
            },
            "type": "jetpack-library",
            "extra": {
                "autotagger": true,
                "mirror-repo": "Automattic/jetpack-constants",
                "changelogger": {
                    "link-template": "https://github.com/Automattic/jetpack-constants/compare/v${old}...v${new}"
                },
                "branch-alias": {
                    "dev-trunk": "2.0.x-dev"
                }
            },
            "autoload": {
                "classmap": [
                    "src/"
                ]
            },
            "scripts": {
                "phpunit": [
                    "./vendor/phpunit/phpunit/phpunit --colors=always"
                ],
                "test-php": [
                    "@composer phpunit"
                ]
            },
            "license": [
                "GPL-2.0-or-later"
            ],
            "description": "A wrapper for defining constants in a more testable way.",
            "transport-options": {
                "relative": true
            }
        },
        {
            "name": "automattic/jetpack-device-detection",
            "version": "dev-trunk",
            "dist": {
                "type": "path",
                "url": "../../packages/device-detection",
                "reference": "a6696f57f2f6f29f4a6930727ae5063c4e89fab4"
            },
            "require": {
                "php": ">=7.0"
            },
            "require-dev": {
                "automattic/jetpack-changelogger": "@dev",
                "yoast/phpunit-polyfills": "1.1.0"
            },
            "suggest": {
                "automattic/jetpack-autoloader": "Allow for better interoperability with other plugins that use this package."
            },
            "type": "jetpack-library",
            "extra": {
                "autotagger": true,
                "mirror-repo": "Automattic/jetpack-device-detection",
                "changelogger": {
                    "link-template": "https://github.com/Automattic/jetpack-device-detection/compare/v${old}...v${new}"
                },
                "branch-alias": {
                    "dev-trunk": "2.1.x-dev"
                }
            },
            "autoload": {
                "classmap": [
                    "src/"
                ]
            },
            "scripts": {
                "phpunit": [
                    "./vendor/phpunit/phpunit/phpunit --colors=always"
                ],
                "test-php": [
                    "@composer phpunit"
                ]
            },
            "license": [
                "GPL-2.0-or-later"
            ],
            "description": "A way to detect device types based on User-Agent header.",
            "transport-options": {
                "relative": true
            }
        },
        {
            "name": "automattic/jetpack-ip",
            "version": "dev-trunk",
            "dist": {
                "type": "path",
                "url": "../../packages/ip",
                "reference": "b696350993b7f42257788add260e0efa7c9934f4"
            },
            "require": {
                "php": ">=7.0"
            },
            "require-dev": {
                "automattic/jetpack-changelogger": "@dev",
                "brain/monkey": "2.6.1",
                "yoast/phpunit-polyfills": "1.1.0"
            },
            "suggest": {
                "automattic/jetpack-autoloader": "Allow for better interoperability with other plugins that use this package."
            },
            "type": "jetpack-library",
            "extra": {
                "autotagger": true,
                "mirror-repo": "Automattic/jetpack-ip",
                "changelogger": {
                    "link-template": "https://github.com/automattic/jetpack-ip/compare/v${old}...v${new}"
                },
                "branch-alias": {
                    "dev-trunk": "0.2.x-dev"
                },
                "textdomain": "jetpack-ip",
                "version-constants": {
                    "::PACKAGE_VERSION": "src/class-utils.php"
                }
            },
            "autoload": {
                "classmap": [
                    "src/"
                ]
            },
            "scripts": {
                "phpunit": [
                    "./vendor/phpunit/phpunit/phpunit --colors=always"
                ],
                "test-php": [
                    "@composer phpunit"
                ]
            },
            "license": [
                "GPL-2.0-or-later"
            ],
            "description": "Utilities for working with IP addresses.",
            "transport-options": {
                "relative": true
            }
        },
        {
            "name": "automattic/jetpack-jitm",
            "version": "dev-trunk",
            "dist": {
                "type": "path",
                "url": "../../packages/jitm",
                "reference": "c21ef5f64d44c453e7a7dddbe13202c41aecb942"
            },
            "require": {
                "automattic/jetpack-a8c-mc-stats": "@dev",
                "automattic/jetpack-assets": "@dev",
                "automattic/jetpack-connection": "@dev",
                "automattic/jetpack-device-detection": "@dev",
                "automattic/jetpack-logo": "@dev",
                "automattic/jetpack-redirect": "@dev",
                "automattic/jetpack-status": "@dev",
                "php": ">=7.0"
            },
            "require-dev": {
                "automattic/jetpack-changelogger": "@dev",
                "brain/monkey": "2.6.1",
                "yoast/phpunit-polyfills": "1.1.0"
            },
            "suggest": {
                "automattic/jetpack-autoloader": "Allow for better interoperability with other plugins that use this package."
            },
            "type": "jetpack-library",
            "extra": {
                "autotagger": true,
                "mirror-repo": "Automattic/jetpack-jitm",
                "textdomain": "jetpack-jitm",
                "version-constants": {
                    "::PACKAGE_VERSION": "src/class-jitm.php"
                },
                "changelogger": {
                    "link-template": "https://github.com/Automattic/jetpack-jitm/compare/v${old}...v${new}"
                },
                "branch-alias": {
                    "dev-trunk": "3.1.x-dev"
                }
            },
            "autoload": {
                "classmap": [
                    "src/"
                ]
            },
            "scripts": {
                "build-production": [
                    "pnpm run build-production"
                ],
                "build-development": [
                    "pnpm run build"
                ],
                "phpunit": [
                    "./vendor/phpunit/phpunit/phpunit --colors=always"
                ],
                "test-php": [
                    "@composer phpunit"
                ],
                "watch": [
                    "Composer\\Config::disableProcessTimeout",
                    "pnpm run watch"
                ]
            },
            "license": [
                "GPL-2.0-or-later"
            ],
            "description": "Just in time messages for Jetpack",
            "transport-options": {
                "relative": true
            }
        },
        {
            "name": "automattic/jetpack-licensing",
            "version": "dev-trunk",
            "dist": {
                "type": "path",
                "url": "../../packages/licensing",
                "reference": "4b35f767b1121c4691abc75e17ea650d6539d046"
            },
            "require": {
                "automattic/jetpack-connection": "@dev",
                "php": ">=7.0"
            },
            "require-dev": {
                "automattic/jetpack-changelogger": "@dev",
                "automattic/wordbless": "@dev",
                "yoast/phpunit-polyfills": "1.1.0"
            },
            "suggest": {
                "automattic/jetpack-autoloader": "Allow for better interoperability with other plugins that use this package."
            },
            "type": "jetpack-library",
            "extra": {
                "autotagger": true,
                "mirror-repo": "Automattic/jetpack-licensing",
                "textdomain": "jetpack-licensing",
                "changelogger": {
                    "link-template": "https://github.com/Automattic/jetpack-licensing/compare/v${old}...v${new}"
                },
                "branch-alias": {
                    "dev-trunk": "2.0.x-dev"
                }
            },
            "autoload": {
                "classmap": [
                    "src/"
                ]
            },
            "scripts": {
                "phpunit": [
                    "./vendor/phpunit/phpunit/phpunit --colors=always"
                ],
                "post-install-cmd": [
                    "WorDBless\\Composer\\InstallDropin::copy"
                ],
                "post-update-cmd": [
                    "WorDBless\\Composer\\InstallDropin::copy"
                ],
                "test-php": [
                    "@composer phpunit"
                ]
            },
            "license": [
                "GPL-2.0-or-later"
            ],
            "description": "Everything needed to manage Jetpack licenses client-side.",
            "transport-options": {
                "relative": true
            }
        },
        {
            "name": "automattic/jetpack-logo",
            "version": "dev-trunk",
            "dist": {
                "type": "path",
                "url": "../../packages/logo",
                "reference": "e152a4c83d1f952442d40260c559c4880757b298"
            },
            "require": {
                "php": ">=7.0"
            },
            "require-dev": {
                "automattic/jetpack-changelogger": "@dev",
                "yoast/phpunit-polyfills": "1.1.0"
            },
            "suggest": {
                "automattic/jetpack-autoloader": "Allow for better interoperability with other plugins that use this package."
            },
            "type": "jetpack-library",
            "extra": {
                "autotagger": true,
                "mirror-repo": "Automattic/jetpack-logo",
                "changelogger": {
                    "link-template": "https://github.com/Automattic/jetpack-logo/compare/v${old}...v${new}"
                },
                "branch-alias": {
                    "dev-trunk": "2.0.x-dev"
                }
            },
            "autoload": {
                "classmap": [
                    "src/"
                ]
            },
            "scripts": {
                "phpunit": [
                    "./vendor/phpunit/phpunit/phpunit --colors=always"
                ],
                "test-php": [
                    "@composer phpunit"
                ]
            },
            "license": [
                "GPL-2.0-or-later"
            ],
            "description": "A logo for Jetpack",
            "transport-options": {
                "relative": true
            }
        },
        {
            "name": "automattic/jetpack-my-jetpack",
            "version": "dev-trunk",
            "dist": {
                "type": "path",
                "url": "../../packages/my-jetpack",
                "reference": "1fd5a6c11b2f1d4e7e8a1e8383ddd4fc85c5e2e6"
            },
            "require": {
                "automattic/jetpack-admin-ui": "@dev",
                "automattic/jetpack-assets": "@dev",
                "automattic/jetpack-boost-speed-score": "@dev",
                "automattic/jetpack-connection": "@dev",
                "automattic/jetpack-constants": "@dev",
                "automattic/jetpack-jitm": "@dev",
                "automattic/jetpack-licensing": "@dev",
                "automattic/jetpack-plans": "@dev",
                "automattic/jetpack-plugins-installer": "@dev",
                "automattic/jetpack-redirect": "@dev",
                "automattic/jetpack-status": "@dev",
                "php": ">=7.0"
            },
            "require-dev": {
                "automattic/jetpack-changelogger": "@dev",
                "automattic/jetpack-search": "@dev",
                "automattic/jetpack-videopress": "@dev",
                "automattic/wordbless": "@dev",
                "yoast/phpunit-polyfills": "1.1.0"
            },
            "suggest": {
                "automattic/jetpack-autoloader": "Allow for better interoperability with other plugins that use this package."
            },
            "type": "jetpack-library",
            "extra": {
                "autotagger": true,
                "mirror-repo": "Automattic/jetpack-my-jetpack",
                "textdomain": "jetpack-my-jetpack",
                "changelogger": {
                    "link-template": "https://github.com/Automattic/jetpack-my-jetpack/compare/${old}...${new}"
                },
                "branch-alias": {
                    "dev-trunk": "4.23.x-dev"
                },
                "version-constants": {
                    "::PACKAGE_VERSION": "src/class-initializer.php"
                },
                "dependencies": {
                    "test-only": [
                        "packages/search",
                        "packages/videopress"
                    ]
                }
            },
            "autoload": {
                "classmap": [
                    "src/",
                    "src/products"
                ]
            },
            "scripts": {
                "phpunit": [
                    "./vendor/phpunit/phpunit/phpunit --colors=always"
                ],
                "test-php": [
                    "@composer phpunit"
                ],
                "test-js": [
                    "pnpm run test"
                ],
                "test-js-watch": [
                    "Composer\\Config::disableProcessTimeout",
                    "pnpm run test --watch"
                ],
                "build-development": [
                    "pnpm run build"
                ],
                "build-production": [
                    "NODE_ENV=production pnpm run build"
                ],
                "watch": [
                    "Composer\\Config::disableProcessTimeout",
                    "pnpm run watch"
                ],
                "post-install-cmd": [
                    "WorDBless\\Composer\\InstallDropin::copy"
                ],
                "post-update-cmd": [
                    "WorDBless\\Composer\\InstallDropin::copy"
                ]
            },
            "license": [
                "GPL-2.0-or-later"
            ],
            "description": "WP Admin page with information and configuration shared among all Jetpack stand-alone plugins",
            "transport-options": {
                "relative": true
            }
        },
        {
            "name": "automattic/jetpack-password-checker",
            "version": "dev-trunk",
            "dist": {
                "type": "path",
                "url": "../../packages/password-checker",
                "reference": "16182898ae3faae3eb6ca9e5d2c490fd0b844243"
            },
            "require": {
                "php": ">=7.0"
            },
            "require-dev": {
                "automattic/jetpack-changelogger": "@dev",
                "automattic/wordbless": "@dev",
                "yoast/phpunit-polyfills": "1.1.0"
            },
            "suggest": {
                "automattic/jetpack-autoloader": "Allow for better interoperability with other plugins that use this package."
            },
            "type": "jetpack-library",
            "extra": {
                "autotagger": true,
                "mirror-repo": "Automattic/jetpack-password-checker",
                "textdomain": "jetpack-password-checker",
                "changelogger": {
                    "link-template": "https://github.com/Automattic/jetpack-password-checker/compare/v${old}...v${new}"
                },
                "branch-alias": {
                    "dev-trunk": "0.3.x-dev"
                }
            },
            "autoload": {
                "classmap": [
                    "src/"
                ]
            },
            "scripts": {
                "phpunit": [
                    "./vendor/phpunit/phpunit/phpunit --colors=always"
                ],
                "test-php": [
                    "@composer phpunit"
                ],
                "post-install-cmd": [
                    "WorDBless\\Composer\\InstallDropin::copy"
                ],
                "post-update-cmd": [
                    "WorDBless\\Composer\\InstallDropin::copy"
                ]
            },
            "license": [
                "GPL-2.0-or-later"
            ],
            "description": "Password Checker.",
            "transport-options": {
                "relative": true
            }
        },
        {
            "name": "automattic/jetpack-plans",
            "version": "dev-trunk",
            "dist": {
                "type": "path",
                "url": "../../packages/plans",
                "reference": "572028d8755c1c303f0643b2d3663b555e5ce87b"
            },
            "require": {
                "automattic/jetpack-connection": "@dev",
                "php": ">=7.0"
            },
            "require-dev": {
                "automattic/jetpack-changelogger": "@dev",
                "automattic/jetpack-status": "@dev",
                "automattic/wordbless": "@dev",
                "yoast/phpunit-polyfills": "1.1.0"
            },
            "suggest": {
                "automattic/jetpack-autoloader": "Allow for better interoperability with other plugins that use this package."
            },
            "type": "library",
            "extra": {
                "autotagger": true,
                "mirror-repo": "Automattic/jetpack-plans",
                "changelogger": {
                    "link-template": "https://github.com/Automattic/jetpack-plans/compare/v${old}...v${new}"
                },
                "branch-alias": {
                    "dev-trunk": "0.4.x-dev"
                }
            },
            "autoload": {
                "classmap": [
                    "src/"
                ]
            },
            "scripts": {
                "phpunit": [
                    "./vendor/phpunit/phpunit/phpunit --colors=always"
                ],
                "test-php": [
                    "@composer phpunit"
                ],
                "post-install-cmd": [
                    "WorDBless\\Composer\\InstallDropin::copy"
                ],
                "post-update-cmd": [
                    "WorDBless\\Composer\\InstallDropin::copy"
                ],
                "build-production": [
                    "echo 'Add your build step to composer.json, please!'"
                ],
                "build-development": [
                    "echo 'Add your build step to composer.json, please!'"
                ]
            },
            "license": [
                "GPL-2.0-or-later"
            ],
            "description": "Fetch information about Jetpack Plans from wpcom",
            "transport-options": {
                "relative": true
            }
        },
        {
            "name": "automattic/jetpack-plugins-installer",
            "version": "dev-trunk",
            "dist": {
                "type": "path",
                "url": "../../packages/plugins-installer",
                "reference": "c244721eaf5c40706e6275ce995a1f64931d6cd8"
            },
            "require": {
                "automattic/jetpack-a8c-mc-stats": "@dev",
                "automattic/jetpack-status": "@dev",
                "php": ">=7.0"
            },
            "require-dev": {
                "automattic/jetpack-changelogger": "@dev",
                "yoast/phpunit-polyfills": "1.1.0"
            },
            "suggest": {
                "automattic/jetpack-autoloader": "Allow for better interoperability with other plugins that use this package."
            },
            "type": "jetpack-library",
            "extra": {
                "branch-alias": {
                    "dev-trunk": "0.4.x-dev"
                },
                "mirror-repo": "Automattic/jetpack-plugins-installer",
                "changelogger": {
                    "link-template": "https://github.com/Automattic/jetpack-plugins-installer/compare/v${old}...v${new}"
                },
                "autotagger": true,
                "textdomain": "jetpack-plugins-installer"
            },
            "autoload": {
                "classmap": [
                    "src/"
                ]
            },
            "scripts": {
                "phpunit": [
                    "./vendor/phpunit/phpunit/phpunit --colors=always"
                ],
                "test-php": [
                    "@composer phpunit"
                ]
            },
            "license": [
                "GPL-2.0-or-later"
            ],
            "description": "Handle installation of plugins from WP.org",
            "transport-options": {
                "relative": true
            }
        },
        {
            "name": "automattic/jetpack-redirect",
            "version": "dev-trunk",
            "dist": {
                "type": "path",
                "url": "../../packages/redirect",
                "reference": "effd6fdea78e9c3cb1bebf479474b4a9262444a1"
            },
            "require": {
                "automattic/jetpack-status": "@dev",
                "php": ">=7.0"
            },
            "require-dev": {
                "automattic/jetpack-changelogger": "@dev",
                "brain/monkey": "2.6.1",
                "yoast/phpunit-polyfills": "1.1.0"
            },
            "suggest": {
                "automattic/jetpack-autoloader": "Allow for better interoperability with other plugins that use this package."
            },
            "type": "jetpack-library",
            "extra": {
                "autotagger": true,
                "mirror-repo": "Automattic/jetpack-redirect",
                "changelogger": {
                    "link-template": "https://github.com/Automattic/jetpack-redirect/compare/v${old}...v${new}"
                },
                "branch-alias": {
                    "dev-trunk": "2.0.x-dev"
                }
            },
            "autoload": {
                "classmap": [
                    "src/"
                ]
            },
            "scripts": {
                "phpunit": [
                    "./vendor/phpunit/phpunit/phpunit --colors=always"
                ],
                "test-php": [
                    "@composer phpunit"
                ]
            },
            "license": [
                "GPL-2.0-or-later"
            ],
            "description": "Utilities to build URLs to the jetpack.com/redirect/ service",
            "transport-options": {
                "relative": true
            }
        },
        {
            "name": "automattic/jetpack-roles",
            "version": "dev-trunk",
            "dist": {
                "type": "path",
                "url": "../../packages/roles",
                "reference": "0ac6d02e8ef2adb058f8f52e80a4924a33fa9b86"
            },
            "require": {
                "php": ">=7.0"
            },
            "require-dev": {
                "automattic/jetpack-changelogger": "@dev",
                "brain/monkey": "2.6.1",
                "yoast/phpunit-polyfills": "1.1.0"
            },
            "suggest": {
                "automattic/jetpack-autoloader": "Allow for better interoperability with other plugins that use this package."
            },
            "type": "jetpack-library",
            "extra": {
                "autotagger": true,
                "mirror-repo": "Automattic/jetpack-roles",
                "changelogger": {
                    "link-template": "https://github.com/Automattic/jetpack-roles/compare/v${old}...v${new}"
                },
                "branch-alias": {
                    "dev-trunk": "2.0.x-dev"
                }
            },
            "autoload": {
                "classmap": [
                    "src/"
                ]
            },
            "scripts": {
                "phpunit": [
                    "./vendor/phpunit/phpunit/phpunit --colors=always"
                ],
                "test-php": [
                    "@composer phpunit"
                ]
            },
            "license": [
                "GPL-2.0-or-later"
            ],
            "description": "Utilities, related with user roles and capabilities.",
            "transport-options": {
                "relative": true
            }
        },
        {
            "name": "automattic/jetpack-status",
            "version": "dev-trunk",
            "dist": {
                "type": "path",
                "url": "../../packages/status",
                "reference": "f9ecbcc790abd2a7eaca0c926f24a1d3aa026ff0"
            },
            "require": {
                "automattic/jetpack-constants": "@dev",
                "php": ">=7.0"
            },
            "require-dev": {
                "automattic/jetpack-changelogger": "@dev",
                "automattic/jetpack-connection": "@dev",
                "automattic/jetpack-identity-crisis": "@dev",
                "automattic/jetpack-ip": "@dev",
                "automattic/jetpack-plans": "@dev",
                "brain/monkey": "2.6.1",
                "yoast/phpunit-polyfills": "1.1.0"
            },
            "suggest": {
                "automattic/jetpack-autoloader": "Allow for better interoperability with other plugins that use this package."
            },
            "type": "jetpack-library",
            "extra": {
                "autotagger": true,
                "mirror-repo": "Automattic/jetpack-status",
                "changelogger": {
                    "link-template": "https://github.com/Automattic/jetpack-status/compare/v${old}...v${new}"
                },
                "branch-alias": {
                    "dev-trunk": "3.1.x-dev"
                },
                "dependencies": {
                    "test-only": [
                        "packages/connection",
                        "packages/identity-crisis",
                        "packages/plans"
                    ]
                }
            },
            "autoload": {
                "classmap": [
                    "src/"
                ]
            },
            "scripts": {
                "phpunit": [
                    "./vendor/phpunit/phpunit/phpunit --colors=always"
                ],
                "test-php": [
                    "@composer phpunit"
                ]
            },
            "license": [
                "GPL-2.0-or-later"
            ],
            "description": "Used to retrieve information about the current status of Jetpack and the site overall.",
            "transport-options": {
                "relative": true
            }
        },
        {
            "name": "automattic/jetpack-sync",
            "version": "dev-trunk",
            "dist": {
                "type": "path",
                "url": "../../packages/sync",
                "reference": "180ff850270ae51402d94035852110566188efb1"
            },
            "require": {
                "automattic/jetpack-connection": "@dev",
                "automattic/jetpack-constants": "@dev",
                "automattic/jetpack-ip": "@dev",
                "automattic/jetpack-password-checker": "@dev",
                "automattic/jetpack-roles": "@dev",
                "automattic/jetpack-status": "@dev",
                "php": ">=7.0"
            },
            "require-dev": {
                "automattic/jetpack-changelogger": "@dev",
                "automattic/jetpack-search": "@dev",
                "automattic/jetpack-waf": "@dev",
                "automattic/wordbless": "@dev",
                "yoast/phpunit-polyfills": "1.1.0"
            },
            "suggest": {
                "automattic/jetpack-autoloader": "Allow for better interoperability with other plugins that use this package."
            },
            "type": "jetpack-library",
            "extra": {
                "autotagger": true,
                "mirror-repo": "Automattic/jetpack-sync",
                "textdomain": "jetpack-sync",
                "version-constants": {
                    "::PACKAGE_VERSION": "src/class-package-version.php"
                },
                "changelogger": {
                    "link-template": "https://github.com/Automattic/jetpack-sync/compare/v${old}...v${new}"
                },
                "branch-alias": {
                    "dev-trunk": "2.16.x-dev"
                },
                "dependencies": {
                    "test-only": [
                        "packages/search",
                        "packages/waf"
                    ]
                }
            },
            "autoload": {
                "classmap": [
                    "src/"
                ]
            },
            "scripts": {
                "phpunit": [
                    "./vendor/phpunit/phpunit/phpunit --colors=always"
                ],
                "test-php": [
                    "@composer phpunit"
                ],
                "post-install-cmd": [
                    "WorDBless\\Composer\\InstallDropin::copy"
                ],
                "post-update-cmd": [
                    "WorDBless\\Composer\\InstallDropin::copy"
                ]
            },
            "license": [
                "GPL-2.0-or-later"
            ],
            "description": "Everything needed to allow syncing to the WP.com infrastructure.",
            "transport-options": {
                "relative": true
            }
        }
    ],
    "packages-dev": [
        {
            "name": "antecedent/patchwork",
            "version": "2.1.28",
            "source": {
                "type": "git",
                "url": "https://github.com/antecedent/patchwork.git",
                "reference": "6b30aff81ebadf0f2feb9268d3e08385cebcc08d"
            },
            "dist": {
                "type": "zip",
                "url": "https://api.github.com/repos/antecedent/patchwork/zipball/6b30aff81ebadf0f2feb9268d3e08385cebcc08d",
                "reference": "6b30aff81ebadf0f2feb9268d3e08385cebcc08d",
                "shasum": ""
            },
            "require": {
                "php": ">=5.4.0"
            },
            "require-dev": {
                "phpunit/phpunit": ">=4"
            },
            "type": "library",
            "notification-url": "https://packagist.org/downloads/",
            "license": [
                "MIT"
            ],
            "authors": [
                {
                    "name": "Ignas Rudaitis",
                    "email": "ignas.rudaitis@gmail.com"
                }
            ],
            "description": "Method redefinition (monkey-patching) functionality for PHP.",
            "homepage": "https://antecedent.github.io/patchwork/",
            "keywords": [
                "aop",
                "aspect",
                "interception",
                "monkeypatching",
                "redefinition",
                "runkit",
                "testing"
            ],
            "support": {
                "issues": "https://github.com/antecedent/patchwork/issues",
                "source": "https://github.com/antecedent/patchwork/tree/2.1.28"
            },
            "time": "2024-02-06T09:26:11+00:00"
        },
        {
            "name": "automattic/jetpack-changelogger",
            "version": "dev-trunk",
            "dist": {
                "type": "path",
                "url": "../../packages/changelogger",
                "reference": "d945e0cd8dec218ab24445d5ddc95894c9f24534"
            },
            "require": {
                "php": ">=7.0",
                "symfony/console": "^3.4 || ^4.4 || ^5.2 || ^6.0 || ^7.0",
                "symfony/process": "^3.4 || ^4.4 || ^5.2 || ^6.0 || ^7.0"
            },
            "require-dev": {
                "wikimedia/testing-access-wrapper": "^1.0 || ^2.0 || ^3.0",
                "yoast/phpunit-polyfills": "1.1.0"
            },
            "bin": [
                "bin/changelogger"
            ],
            "type": "project",
            "extra": {
                "autotagger": true,
                "branch-alias": {
                    "dev-trunk": "4.2.x-dev"
                },
                "mirror-repo": "Automattic/jetpack-changelogger",
                "version-constants": {
                    "::VERSION": "src/Application.php"
                },
                "changelogger": {
                    "link-template": "https://github.com/Automattic/jetpack-changelogger/compare/${old}...${new}"
                }
            },
            "autoload": {
                "psr-4": {
                    "Automattic\\Jetpack\\Changelogger\\": "src",
                    "Automattic\\Jetpack\\Changelog\\": "lib"
                }
            },
            "autoload-dev": {
                "psr-4": {
                    "Automattic\\Jetpack\\Changelogger\\Tests\\": "tests/php/includes/src",
                    "Automattic\\Jetpack\\Changelog\\Tests\\": "tests/php/includes/lib"
                }
            },
            "scripts": {
                "phpunit": [
                    "./vendor/phpunit/phpunit/phpunit --colors=always"
                ],
                "test-php": [
                    "@composer phpunit"
                ],
                "post-install-cmd": [
                    "[ -e vendor/bin/changelogger ] || { cd vendor/bin && ln -s ../../bin/changelogger; }"
                ],
                "post-update-cmd": [
                    "[ -e vendor/bin/changelogger ] || { cd vendor/bin && ln -s ../../bin/changelogger; }"
                ]
            },
            "license": [
                "GPL-2.0-or-later"
            ],
            "description": "Jetpack Changelogger tool. Allows for managing changelogs by dropping change files into a changelog directory with each PR.",
            "keywords": [
                "changelog",
                "cli",
                "dev",
                "keepachangelog"
            ],
            "transport-options": {
                "relative": true
            }
        },
        {
            "name": "automattic/wordbless",
            "version": "0.4.2",
            "source": {
                "type": "git",
                "url": "https://github.com/Automattic/wordbless.git",
                "reference": "a1fe6376b81e6d037190aa1a5dc684d51eb674cd"
            },
            "dist": {
                "type": "zip",
                "url": "https://api.github.com/repos/Automattic/wordbless/zipball/a1fe6376b81e6d037190aa1a5dc684d51eb674cd",
                "reference": "a1fe6376b81e6d037190aa1a5dc684d51eb674cd",
                "shasum": ""
            },
            "require": {
                "php": ">=5.6.20",
                "roots/wordpress": "^6.0.2",
                "yoast/phpunit-polyfills": "^1.0"
            },
            "require-dev": {
                "phpunit/phpunit": "^5.7 || ^6.5 || ^7.5 || ^9.5"
            },
            "type": "wordpress-dropin",
            "autoload": {
                "psr-4": {
                    "WorDBless\\": "src/",
                    "WorDBless\\Composer\\": "src/Composer/"
                }
            },
            "notification-url": "https://packagist.org/downloads/",
            "license": [
                "GPL-2.0-or-later"
            ],
            "authors": [
                {
                    "name": "Automattic Inc."
                }
            ],
            "description": "WorDBless allows you to use WordPress core functions in your PHPUnit tests without having to set up a database and the whole WordPress environment",
            "support": {
                "issues": "https://github.com/Automattic/wordbless/issues",
                "source": "https://github.com/Automattic/wordbless/tree/0.4.2"
            },
            "time": "2023-03-15T12:16:20+00:00"
        },
        {
            "name": "brain/monkey",
            "version": "2.6.1",
            "source": {
                "type": "git",
                "url": "https://github.com/Brain-WP/BrainMonkey.git",
                "reference": "a31c84515bb0d49be9310f52ef1733980ea8ffbb"
            },
            "dist": {
                "type": "zip",
                "url": "https://api.github.com/repos/Brain-WP/BrainMonkey/zipball/a31c84515bb0d49be9310f52ef1733980ea8ffbb",
                "reference": "a31c84515bb0d49be9310f52ef1733980ea8ffbb",
                "shasum": ""
            },
            "require": {
                "antecedent/patchwork": "^2.1.17",
                "mockery/mockery": "^1.3.5 || ^1.4.4",
                "php": ">=5.6.0"
            },
            "require-dev": {
                "dealerdirect/phpcodesniffer-composer-installer": "^0.7.1",
                "phpcompatibility/php-compatibility": "^9.3.0",
                "phpunit/phpunit": "^5.7.26 || ^6.0 || ^7.0 || >=8.0 <8.5.12 || ^8.5.14 || ^9.0"
            },
            "type": "library",
            "extra": {
                "branch-alias": {
                    "dev-version/1": "1.x-dev",
                    "dev-master": "2.0.x-dev"
                }
            },
            "autoload": {
                "files": [
                    "inc/api.php"
                ],
                "psr-4": {
                    "Brain\\Monkey\\": "src/"
                }
            },
            "notification-url": "https://packagist.org/downloads/",
            "license": [
                "MIT"
            ],
            "authors": [
                {
                    "name": "Giuseppe Mazzapica",
                    "email": "giuseppe.mazzapica@gmail.com",
                    "homepage": "https://gmazzap.me",
                    "role": "Developer"
                }
            ],
            "description": "Mocking utility for PHP functions and WordPress plugin API",
            "keywords": [
                "Monkey Patching",
                "interception",
                "mock",
                "mock functions",
                "mockery",
                "patchwork",
                "redefinition",
                "runkit",
                "test",
                "testing"
            ],
            "support": {
                "issues": "https://github.com/Brain-WP/BrainMonkey/issues",
                "source": "https://github.com/Brain-WP/BrainMonkey"
            },
            "time": "2021-11-11T15:53:55+00:00"
        },
        {
            "name": "doctrine/instantiator",
            "version": "2.0.0",
            "source": {
                "type": "git",
                "url": "https://github.com/doctrine/instantiator.git",
                "reference": "c6222283fa3f4ac679f8b9ced9a4e23f163e80d0"
            },
            "dist": {
                "type": "zip",
                "url": "https://api.github.com/repos/doctrine/instantiator/zipball/c6222283fa3f4ac679f8b9ced9a4e23f163e80d0",
                "reference": "c6222283fa3f4ac679f8b9ced9a4e23f163e80d0",
                "shasum": ""
            },
            "require": {
                "php": "^8.1"
            },
            "require-dev": {
                "doctrine/coding-standard": "^11",
                "ext-pdo": "*",
                "ext-phar": "*",
                "phpbench/phpbench": "^1.2",
                "phpstan/phpstan": "^1.9.4",
                "phpstan/phpstan-phpunit": "^1.3",
                "phpunit/phpunit": "^9.5.27",
                "vimeo/psalm": "^5.4"
            },
            "type": "library",
            "autoload": {
                "psr-4": {
                    "Doctrine\\Instantiator\\": "src/Doctrine/Instantiator/"
                }
            },
            "notification-url": "https://packagist.org/downloads/",
            "license": [
                "MIT"
            ],
            "authors": [
                {
                    "name": "Marco Pivetta",
                    "email": "ocramius@gmail.com",
                    "homepage": "https://ocramius.github.io/"
                }
            ],
            "description": "A small, lightweight utility to instantiate objects in PHP without invoking their constructors",
            "homepage": "https://www.doctrine-project.org/projects/instantiator.html",
            "keywords": [
                "constructor",
                "instantiate"
            ],
            "support": {
                "issues": "https://github.com/doctrine/instantiator/issues",
                "source": "https://github.com/doctrine/instantiator/tree/2.0.0"
            },
            "funding": [
                {
                    "url": "https://www.doctrine-project.org/sponsorship.html",
                    "type": "custom"
                },
                {
                    "url": "https://www.patreon.com/phpdoctrine",
                    "type": "patreon"
                },
                {
                    "url": "https://tidelift.com/funding/github/packagist/doctrine%2Finstantiator",
                    "type": "tidelift"
                }
            ],
            "time": "2022-12-30T00:23:10+00:00"
        },
        {
            "name": "hamcrest/hamcrest-php",
            "version": "v2.0.1",
            "source": {
                "type": "git",
                "url": "https://github.com/hamcrest/hamcrest-php.git",
                "reference": "8c3d0a3f6af734494ad8f6fbbee0ba92422859f3"
            },
            "dist": {
                "type": "zip",
                "url": "https://api.github.com/repos/hamcrest/hamcrest-php/zipball/8c3d0a3f6af734494ad8f6fbbee0ba92422859f3",
                "reference": "8c3d0a3f6af734494ad8f6fbbee0ba92422859f3",
                "shasum": ""
            },
            "require": {
                "php": "^5.3|^7.0|^8.0"
            },
            "replace": {
                "cordoval/hamcrest-php": "*",
                "davedevelopment/hamcrest-php": "*",
                "kodova/hamcrest-php": "*"
            },
            "require-dev": {
                "phpunit/php-file-iterator": "^1.4 || ^2.0",
                "phpunit/phpunit": "^4.8.36 || ^5.7 || ^6.5 || ^7.0"
            },
            "type": "library",
            "extra": {
                "branch-alias": {
                    "dev-master": "2.1-dev"
                }
            },
            "autoload": {
                "classmap": [
                    "hamcrest"
                ]
            },
            "notification-url": "https://packagist.org/downloads/",
            "license": [
                "BSD-3-Clause"
            ],
            "description": "This is the PHP port of Hamcrest Matchers",
            "keywords": [
                "test"
            ],
            "support": {
                "issues": "https://github.com/hamcrest/hamcrest-php/issues",
                "source": "https://github.com/hamcrest/hamcrest-php/tree/v2.0.1"
            },
            "time": "2020-07-09T08:09:16+00:00"
        },
        {
            "name": "mockery/mockery",
            "version": "1.6.11",
            "source": {
                "type": "git",
                "url": "https://github.com/mockery/mockery.git",
                "reference": "81a161d0b135df89951abd52296adf97deb0723d"
            },
            "dist": {
                "type": "zip",
                "url": "https://api.github.com/repos/mockery/mockery/zipball/81a161d0b135df89951abd52296adf97deb0723d",
                "reference": "81a161d0b135df89951abd52296adf97deb0723d",
                "shasum": ""
            },
            "require": {
                "hamcrest/hamcrest-php": "^2.0.1",
                "lib-pcre": ">=7.0",
                "php": ">=7.3"
            },
            "conflict": {
                "phpunit/phpunit": "<8.0"
            },
            "require-dev": {
                "phpunit/phpunit": "^8.5 || ^9.6.17",
                "symplify/easy-coding-standard": "^12.1.14"
            },
            "type": "library",
            "autoload": {
                "files": [
                    "library/helpers.php",
                    "library/Mockery.php"
                ],
                "psr-4": {
                    "Mockery\\": "library/Mockery"
                }
            },
            "notification-url": "https://packagist.org/downloads/",
            "license": [
                "BSD-3-Clause"
            ],
            "authors": [
                {
                    "name": "Pádraic Brady",
                    "email": "padraic.brady@gmail.com",
                    "homepage": "https://github.com/padraic",
                    "role": "Author"
                },
                {
                    "name": "Dave Marshall",
                    "email": "dave.marshall@atstsolutions.co.uk",
                    "homepage": "https://davedevelopment.co.uk",
                    "role": "Developer"
                },
                {
                    "name": "Nathanael Esayeas",
                    "email": "nathanael.esayeas@protonmail.com",
                    "homepage": "https://github.com/ghostwriter",
                    "role": "Lead Developer"
                }
            ],
            "description": "Mockery is a simple yet flexible PHP mock object framework",
            "homepage": "https://github.com/mockery/mockery",
            "keywords": [
                "BDD",
                "TDD",
                "library",
                "mock",
                "mock objects",
                "mockery",
                "stub",
                "test",
                "test double",
                "testing"
            ],
            "support": {
                "docs": "https://docs.mockery.io/",
                "issues": "https://github.com/mockery/mockery/issues",
                "rss": "https://github.com/mockery/mockery/releases.atom",
                "security": "https://github.com/mockery/mockery/security/advisories",
                "source": "https://github.com/mockery/mockery"
            },
            "time": "2024-03-21T18:34:15+00:00"
        },
        {
            "name": "myclabs/deep-copy",
            "version": "1.11.1",
            "source": {
                "type": "git",
                "url": "https://github.com/myclabs/DeepCopy.git",
                "reference": "7284c22080590fb39f2ffa3e9057f10a4ddd0e0c"
            },
            "dist": {
                "type": "zip",
                "url": "https://api.github.com/repos/myclabs/DeepCopy/zipball/7284c22080590fb39f2ffa3e9057f10a4ddd0e0c",
                "reference": "7284c22080590fb39f2ffa3e9057f10a4ddd0e0c",
                "shasum": ""
            },
            "require": {
                "php": "^7.1 || ^8.0"
            },
            "conflict": {
                "doctrine/collections": "<1.6.8",
                "doctrine/common": "<2.13.3 || >=3,<3.2.2"
            },
            "require-dev": {
                "doctrine/collections": "^1.6.8",
                "doctrine/common": "^2.13.3 || ^3.2.2",
                "phpunit/phpunit": "^7.5.20 || ^8.5.23 || ^9.5.13"
            },
            "type": "library",
            "autoload": {
                "files": [
                    "src/DeepCopy/deep_copy.php"
                ],
                "psr-4": {
                    "DeepCopy\\": "src/DeepCopy/"
                }
            },
            "notification-url": "https://packagist.org/downloads/",
            "license": [
                "MIT"
            ],
            "description": "Create deep copies (clones) of your objects",
            "keywords": [
                "clone",
                "copy",
                "duplicate",
                "object",
                "object graph"
            ],
            "support": {
                "issues": "https://github.com/myclabs/DeepCopy/issues",
                "source": "https://github.com/myclabs/DeepCopy/tree/1.11.1"
            },
            "funding": [
                {
                    "url": "https://tidelift.com/funding/github/packagist/myclabs/deep-copy",
                    "type": "tidelift"
                }
            ],
            "time": "2023-03-08T13:26:56+00:00"
        },
        {
            "name": "nikic/php-parser",
            "version": "v5.0.2",
            "source": {
                "type": "git",
                "url": "https://github.com/nikic/PHP-Parser.git",
                "reference": "139676794dc1e9231bf7bcd123cfc0c99182cb13"
            },
            "dist": {
                "type": "zip",
                "url": "https://api.github.com/repos/nikic/PHP-Parser/zipball/139676794dc1e9231bf7bcd123cfc0c99182cb13",
                "reference": "139676794dc1e9231bf7bcd123cfc0c99182cb13",
                "shasum": ""
            },
            "require": {
                "ext-ctype": "*",
                "ext-json": "*",
                "ext-tokenizer": "*",
                "php": ">=7.4"
            },
            "require-dev": {
                "ircmaxell/php-yacc": "^0.0.7",
                "phpunit/phpunit": "^7.0 || ^8.0 || ^9.0"
            },
            "bin": [
                "bin/php-parse"
            ],
            "type": "library",
            "extra": {
                "branch-alias": {
                    "dev-master": "5.0-dev"
                }
            },
            "autoload": {
                "psr-4": {
                    "PhpParser\\": "lib/PhpParser"
                }
            },
            "notification-url": "https://packagist.org/downloads/",
            "license": [
                "BSD-3-Clause"
            ],
            "authors": [
                {
                    "name": "Nikita Popov"
                }
            ],
            "description": "A PHP parser written in PHP",
            "keywords": [
                "parser",
                "php"
            ],
            "support": {
                "issues": "https://github.com/nikic/PHP-Parser/issues",
                "source": "https://github.com/nikic/PHP-Parser/tree/v5.0.2"
            },
            "time": "2024-03-05T20:51:40+00:00"
        },
        {
            "name": "phar-io/manifest",
            "version": "2.0.4",
            "source": {
                "type": "git",
                "url": "https://github.com/phar-io/manifest.git",
                "reference": "54750ef60c58e43759730615a392c31c80e23176"
            },
            "dist": {
                "type": "zip",
                "url": "https://api.github.com/repos/phar-io/manifest/zipball/54750ef60c58e43759730615a392c31c80e23176",
                "reference": "54750ef60c58e43759730615a392c31c80e23176",
                "shasum": ""
            },
            "require": {
                "ext-dom": "*",
                "ext-libxml": "*",
                "ext-phar": "*",
                "ext-xmlwriter": "*",
                "phar-io/version": "^3.0.1",
                "php": "^7.2 || ^8.0"
            },
            "type": "library",
            "extra": {
                "branch-alias": {
                    "dev-master": "2.0.x-dev"
                }
            },
            "autoload": {
                "classmap": [
                    "src/"
                ]
            },
            "notification-url": "https://packagist.org/downloads/",
            "license": [
                "BSD-3-Clause"
            ],
            "authors": [
                {
                    "name": "Arne Blankerts",
                    "email": "arne@blankerts.de",
                    "role": "Developer"
                },
                {
                    "name": "Sebastian Heuer",
                    "email": "sebastian@phpeople.de",
                    "role": "Developer"
                },
                {
                    "name": "Sebastian Bergmann",
                    "email": "sebastian@phpunit.de",
                    "role": "Developer"
                }
            ],
            "description": "Component for reading phar.io manifest information from a PHP Archive (PHAR)",
            "support": {
                "issues": "https://github.com/phar-io/manifest/issues",
                "source": "https://github.com/phar-io/manifest/tree/2.0.4"
            },
            "funding": [
                {
                    "url": "https://github.com/theseer",
                    "type": "github"
                }
            ],
            "time": "2024-03-03T12:33:53+00:00"
        },
        {
            "name": "phar-io/version",
            "version": "3.2.1",
            "source": {
                "type": "git",
                "url": "https://github.com/phar-io/version.git",
                "reference": "4f7fd7836c6f332bb2933569e566a0d6c4cbed74"
            },
            "dist": {
                "type": "zip",
                "url": "https://api.github.com/repos/phar-io/version/zipball/4f7fd7836c6f332bb2933569e566a0d6c4cbed74",
                "reference": "4f7fd7836c6f332bb2933569e566a0d6c4cbed74",
                "shasum": ""
            },
            "require": {
                "php": "^7.2 || ^8.0"
            },
            "type": "library",
            "autoload": {
                "classmap": [
                    "src/"
                ]
            },
            "notification-url": "https://packagist.org/downloads/",
            "license": [
                "BSD-3-Clause"
            ],
            "authors": [
                {
                    "name": "Arne Blankerts",
                    "email": "arne@blankerts.de",
                    "role": "Developer"
                },
                {
                    "name": "Sebastian Heuer",
                    "email": "sebastian@phpeople.de",
                    "role": "Developer"
                },
                {
                    "name": "Sebastian Bergmann",
                    "email": "sebastian@phpunit.de",
                    "role": "Developer"
                }
            ],
            "description": "Library for handling version information and constraints",
            "support": {
                "issues": "https://github.com/phar-io/version/issues",
                "source": "https://github.com/phar-io/version/tree/3.2.1"
            },
            "time": "2022-02-21T01:04:05+00:00"
        },
        {
            "name": "phpunit/php-code-coverage",
            "version": "9.2.31",
            "source": {
                "type": "git",
                "url": "https://github.com/sebastianbergmann/php-code-coverage.git",
                "reference": "48c34b5d8d983006bd2adc2d0de92963b9155965"
            },
            "dist": {
                "type": "zip",
                "url": "https://api.github.com/repos/sebastianbergmann/php-code-coverage/zipball/48c34b5d8d983006bd2adc2d0de92963b9155965",
                "reference": "48c34b5d8d983006bd2adc2d0de92963b9155965",
                "shasum": ""
            },
            "require": {
                "ext-dom": "*",
                "ext-libxml": "*",
                "ext-xmlwriter": "*",
                "nikic/php-parser": "^4.18 || ^5.0",
                "php": ">=7.3",
                "phpunit/php-file-iterator": "^3.0.3",
                "phpunit/php-text-template": "^2.0.2",
                "sebastian/code-unit-reverse-lookup": "^2.0.2",
                "sebastian/complexity": "^2.0",
                "sebastian/environment": "^5.1.2",
                "sebastian/lines-of-code": "^1.0.3",
                "sebastian/version": "^3.0.1",
                "theseer/tokenizer": "^1.2.0"
            },
            "require-dev": {
                "phpunit/phpunit": "^9.3"
            },
            "suggest": {
                "ext-pcov": "PHP extension that provides line coverage",
                "ext-xdebug": "PHP extension that provides line coverage as well as branch and path coverage"
            },
            "type": "library",
            "extra": {
                "branch-alias": {
                    "dev-master": "9.2-dev"
                }
            },
            "autoload": {
                "classmap": [
                    "src/"
                ]
            },
            "notification-url": "https://packagist.org/downloads/",
            "license": [
                "BSD-3-Clause"
            ],
            "authors": [
                {
                    "name": "Sebastian Bergmann",
                    "email": "sebastian@phpunit.de",
                    "role": "lead"
                }
            ],
            "description": "Library that provides collection, processing, and rendering functionality for PHP code coverage information.",
            "homepage": "https://github.com/sebastianbergmann/php-code-coverage",
            "keywords": [
                "coverage",
                "testing",
                "xunit"
            ],
            "support": {
                "issues": "https://github.com/sebastianbergmann/php-code-coverage/issues",
                "security": "https://github.com/sebastianbergmann/php-code-coverage/security/policy",
                "source": "https://github.com/sebastianbergmann/php-code-coverage/tree/9.2.31"
            },
            "funding": [
                {
                    "url": "https://github.com/sebastianbergmann",
                    "type": "github"
                }
            ],
            "time": "2024-03-02T06:37:42+00:00"
        },
        {
            "name": "phpunit/php-file-iterator",
            "version": "3.0.6",
            "source": {
                "type": "git",
                "url": "https://github.com/sebastianbergmann/php-file-iterator.git",
                "reference": "cf1c2e7c203ac650e352f4cc675a7021e7d1b3cf"
            },
            "dist": {
                "type": "zip",
                "url": "https://api.github.com/repos/sebastianbergmann/php-file-iterator/zipball/cf1c2e7c203ac650e352f4cc675a7021e7d1b3cf",
                "reference": "cf1c2e7c203ac650e352f4cc675a7021e7d1b3cf",
                "shasum": ""
            },
            "require": {
                "php": ">=7.3"
            },
            "require-dev": {
                "phpunit/phpunit": "^9.3"
            },
            "type": "library",
            "extra": {
                "branch-alias": {
                    "dev-master": "3.0-dev"
                }
            },
            "autoload": {
                "classmap": [
                    "src/"
                ]
            },
            "notification-url": "https://packagist.org/downloads/",
            "license": [
                "BSD-3-Clause"
            ],
            "authors": [
                {
                    "name": "Sebastian Bergmann",
                    "email": "sebastian@phpunit.de",
                    "role": "lead"
                }
            ],
            "description": "FilterIterator implementation that filters files based on a list of suffixes.",
            "homepage": "https://github.com/sebastianbergmann/php-file-iterator/",
            "keywords": [
                "filesystem",
                "iterator"
            ],
            "support": {
                "issues": "https://github.com/sebastianbergmann/php-file-iterator/issues",
                "source": "https://github.com/sebastianbergmann/php-file-iterator/tree/3.0.6"
            },
            "funding": [
                {
                    "url": "https://github.com/sebastianbergmann",
                    "type": "github"
                }
            ],
            "time": "2021-12-02T12:48:52+00:00"
        },
        {
            "name": "phpunit/php-invoker",
            "version": "3.1.1",
            "source": {
                "type": "git",
                "url": "https://github.com/sebastianbergmann/php-invoker.git",
                "reference": "5a10147d0aaf65b58940a0b72f71c9ac0423cc67"
            },
            "dist": {
                "type": "zip",
                "url": "https://api.github.com/repos/sebastianbergmann/php-invoker/zipball/5a10147d0aaf65b58940a0b72f71c9ac0423cc67",
                "reference": "5a10147d0aaf65b58940a0b72f71c9ac0423cc67",
                "shasum": ""
            },
            "require": {
                "php": ">=7.3"
            },
            "require-dev": {
                "ext-pcntl": "*",
                "phpunit/phpunit": "^9.3"
            },
            "suggest": {
                "ext-pcntl": "*"
            },
            "type": "library",
            "extra": {
                "branch-alias": {
                    "dev-master": "3.1-dev"
                }
            },
            "autoload": {
                "classmap": [
                    "src/"
                ]
            },
            "notification-url": "https://packagist.org/downloads/",
            "license": [
                "BSD-3-Clause"
            ],
            "authors": [
                {
                    "name": "Sebastian Bergmann",
                    "email": "sebastian@phpunit.de",
                    "role": "lead"
                }
            ],
            "description": "Invoke callables with a timeout",
            "homepage": "https://github.com/sebastianbergmann/php-invoker/",
            "keywords": [
                "process"
            ],
            "support": {
                "issues": "https://github.com/sebastianbergmann/php-invoker/issues",
                "source": "https://github.com/sebastianbergmann/php-invoker/tree/3.1.1"
            },
            "funding": [
                {
                    "url": "https://github.com/sebastianbergmann",
                    "type": "github"
                }
            ],
            "time": "2020-09-28T05:58:55+00:00"
        },
        {
            "name": "phpunit/php-text-template",
            "version": "2.0.4",
            "source": {
                "type": "git",
                "url": "https://github.com/sebastianbergmann/php-text-template.git",
                "reference": "5da5f67fc95621df9ff4c4e5a84d6a8a2acf7c28"
            },
            "dist": {
                "type": "zip",
                "url": "https://api.github.com/repos/sebastianbergmann/php-text-template/zipball/5da5f67fc95621df9ff4c4e5a84d6a8a2acf7c28",
                "reference": "5da5f67fc95621df9ff4c4e5a84d6a8a2acf7c28",
                "shasum": ""
            },
            "require": {
                "php": ">=7.3"
            },
            "require-dev": {
                "phpunit/phpunit": "^9.3"
            },
            "type": "library",
            "extra": {
                "branch-alias": {
                    "dev-master": "2.0-dev"
                }
            },
            "autoload": {
                "classmap": [
                    "src/"
                ]
            },
            "notification-url": "https://packagist.org/downloads/",
            "license": [
                "BSD-3-Clause"
            ],
            "authors": [
                {
                    "name": "Sebastian Bergmann",
                    "email": "sebastian@phpunit.de",
                    "role": "lead"
                }
            ],
            "description": "Simple template engine.",
            "homepage": "https://github.com/sebastianbergmann/php-text-template/",
            "keywords": [
                "template"
            ],
            "support": {
                "issues": "https://github.com/sebastianbergmann/php-text-template/issues",
                "source": "https://github.com/sebastianbergmann/php-text-template/tree/2.0.4"
            },
            "funding": [
                {
                    "url": "https://github.com/sebastianbergmann",
                    "type": "github"
                }
            ],
            "time": "2020-10-26T05:33:50+00:00"
        },
        {
            "name": "phpunit/php-timer",
            "version": "5.0.3",
            "source": {
                "type": "git",
                "url": "https://github.com/sebastianbergmann/php-timer.git",
                "reference": "5a63ce20ed1b5bf577850e2c4e87f4aa902afbd2"
            },
            "dist": {
                "type": "zip",
                "url": "https://api.github.com/repos/sebastianbergmann/php-timer/zipball/5a63ce20ed1b5bf577850e2c4e87f4aa902afbd2",
                "reference": "5a63ce20ed1b5bf577850e2c4e87f4aa902afbd2",
                "shasum": ""
            },
            "require": {
                "php": ">=7.3"
            },
            "require-dev": {
                "phpunit/phpunit": "^9.3"
            },
            "type": "library",
            "extra": {
                "branch-alias": {
                    "dev-master": "5.0-dev"
                }
            },
            "autoload": {
                "classmap": [
                    "src/"
                ]
            },
            "notification-url": "https://packagist.org/downloads/",
            "license": [
                "BSD-3-Clause"
            ],
            "authors": [
                {
                    "name": "Sebastian Bergmann",
                    "email": "sebastian@phpunit.de",
                    "role": "lead"
                }
            ],
            "description": "Utility class for timing",
            "homepage": "https://github.com/sebastianbergmann/php-timer/",
            "keywords": [
                "timer"
            ],
            "support": {
                "issues": "https://github.com/sebastianbergmann/php-timer/issues",
                "source": "https://github.com/sebastianbergmann/php-timer/tree/5.0.3"
            },
            "funding": [
                {
                    "url": "https://github.com/sebastianbergmann",
                    "type": "github"
                }
            ],
            "time": "2020-10-26T13:16:10+00:00"
        },
        {
            "name": "phpunit/phpunit",
            "version": "9.6.19",
            "source": {
                "type": "git",
                "url": "https://github.com/sebastianbergmann/phpunit.git",
                "reference": "a1a54a473501ef4cdeaae4e06891674114d79db8"
            },
            "dist": {
                "type": "zip",
                "url": "https://api.github.com/repos/sebastianbergmann/phpunit/zipball/a1a54a473501ef4cdeaae4e06891674114d79db8",
                "reference": "a1a54a473501ef4cdeaae4e06891674114d79db8",
                "shasum": ""
            },
            "require": {
                "doctrine/instantiator": "^1.3.1 || ^2",
                "ext-dom": "*",
                "ext-json": "*",
                "ext-libxml": "*",
                "ext-mbstring": "*",
                "ext-xml": "*",
                "ext-xmlwriter": "*",
                "myclabs/deep-copy": "^1.10.1",
                "phar-io/manifest": "^2.0.3",
                "phar-io/version": "^3.0.2",
                "php": ">=7.3",
                "phpunit/php-code-coverage": "^9.2.28",
                "phpunit/php-file-iterator": "^3.0.5",
                "phpunit/php-invoker": "^3.1.1",
                "phpunit/php-text-template": "^2.0.3",
                "phpunit/php-timer": "^5.0.2",
                "sebastian/cli-parser": "^1.0.1",
                "sebastian/code-unit": "^1.0.6",
                "sebastian/comparator": "^4.0.8",
                "sebastian/diff": "^4.0.3",
                "sebastian/environment": "^5.1.3",
                "sebastian/exporter": "^4.0.5",
                "sebastian/global-state": "^5.0.1",
                "sebastian/object-enumerator": "^4.0.3",
                "sebastian/resource-operations": "^3.0.3",
                "sebastian/type": "^3.2",
                "sebastian/version": "^3.0.2"
            },
            "suggest": {
                "ext-soap": "To be able to generate mocks based on WSDL files",
                "ext-xdebug": "PHP extension that provides line coverage as well as branch and path coverage"
            },
            "bin": [
                "phpunit"
            ],
            "type": "library",
            "extra": {
                "branch-alias": {
                    "dev-master": "9.6-dev"
                }
            },
            "autoload": {
                "files": [
                    "src/Framework/Assert/Functions.php"
                ],
                "classmap": [
                    "src/"
                ]
            },
            "notification-url": "https://packagist.org/downloads/",
            "license": [
                "BSD-3-Clause"
            ],
            "authors": [
                {
                    "name": "Sebastian Bergmann",
                    "email": "sebastian@phpunit.de",
                    "role": "lead"
                }
            ],
            "description": "The PHP Unit Testing framework.",
            "homepage": "https://phpunit.de/",
            "keywords": [
                "phpunit",
                "testing",
                "xunit"
            ],
            "support": {
                "issues": "https://github.com/sebastianbergmann/phpunit/issues",
                "security": "https://github.com/sebastianbergmann/phpunit/security/policy",
                "source": "https://github.com/sebastianbergmann/phpunit/tree/9.6.19"
            },
            "funding": [
                {
                    "url": "https://phpunit.de/sponsors.html",
                    "type": "custom"
                },
                {
                    "url": "https://github.com/sebastianbergmann",
                    "type": "github"
                },
                {
                    "url": "https://tidelift.com/funding/github/packagist/phpunit/phpunit",
                    "type": "tidelift"
                }
            ],
            "time": "2024-04-05T04:35:58+00:00"
        },
        {
            "name": "psr/container",
            "version": "2.0.2",
            "source": {
                "type": "git",
                "url": "https://github.com/php-fig/container.git",
                "reference": "c71ecc56dfe541dbd90c5360474fbc405f8d5963"
            },
            "dist": {
                "type": "zip",
                "url": "https://api.github.com/repos/php-fig/container/zipball/c71ecc56dfe541dbd90c5360474fbc405f8d5963",
                "reference": "c71ecc56dfe541dbd90c5360474fbc405f8d5963",
                "shasum": ""
            },
            "require": {
                "php": ">=7.4.0"
            },
            "type": "library",
            "extra": {
                "branch-alias": {
                    "dev-master": "2.0.x-dev"
                }
            },
            "autoload": {
                "psr-4": {
                    "Psr\\Container\\": "src/"
                }
            },
            "notification-url": "https://packagist.org/downloads/",
            "license": [
                "MIT"
            ],
            "authors": [
                {
                    "name": "PHP-FIG",
                    "homepage": "https://www.php-fig.org/"
                }
            ],
            "description": "Common Container Interface (PHP FIG PSR-11)",
            "homepage": "https://github.com/php-fig/container",
            "keywords": [
                "PSR-11",
                "container",
                "container-interface",
                "container-interop",
                "psr"
            ],
            "support": {
                "issues": "https://github.com/php-fig/container/issues",
                "source": "https://github.com/php-fig/container/tree/2.0.2"
            },
            "time": "2021-11-05T16:47:00+00:00"
        },
        {
            "name": "roots/wordpress",
            "version": "6.5.3",
            "source": {
                "type": "git",
                "url": "https://github.com/roots/wordpress.git",
                "reference": "41ff6e23ccbc3a1691406d69fe8c211a225514e2"
            },
            "dist": {
                "type": "zip",
                "url": "https://api.github.com/repos/roots/wordpress/zipball/41ff6e23ccbc3a1691406d69fe8c211a225514e2",
                "reference": "41ff6e23ccbc3a1691406d69fe8c211a225514e2",
                "shasum": ""
            },
            "require": {
                "roots/wordpress-core-installer": "^1.0.0",
                "roots/wordpress-no-content": "self.version"
            },
            "type": "metapackage",
            "notification-url": "https://packagist.org/downloads/",
            "license": [
                "MIT",
                "GPL-2.0-or-later"
            ],
            "description": "WordPress is open source software you can use to create a beautiful website, blog, or app.",
            "homepage": "https://wordpress.org/",
            "keywords": [
                "blog",
                "cms",
                "wordpress"
            ],
            "support": {
                "issues": "https://github.com/roots/wordpress/issues",
                "source": "https://github.com/roots/wordpress/tree/6.5.3"
            },
            "funding": [
                {
                    "url": "https://github.com/roots",
                    "type": "github"
                }
            ],
            "time": "2022-06-01T16:54:37+00:00"
        },
        {
            "name": "roots/wordpress-core-installer",
            "version": "1.100.0",
            "source": {
                "type": "git",
                "url": "https://github.com/roots/wordpress-core-installer.git",
                "reference": "73f8488e5178c5d54234b919f823a9095e2b1847"
            },
            "dist": {
                "type": "zip",
                "url": "https://api.github.com/repos/roots/wordpress-core-installer/zipball/73f8488e5178c5d54234b919f823a9095e2b1847",
                "reference": "73f8488e5178c5d54234b919f823a9095e2b1847",
                "shasum": ""
            },
            "require": {
                "composer-plugin-api": "^1.0 || ^2.0",
                "php": ">=5.6.0"
            },
            "conflict": {
                "composer/installers": "<1.0.6"
            },
            "replace": {
                "johnpbloch/wordpress-core-installer": "*"
            },
            "require-dev": {
                "composer/composer": "^1.0 || ^2.0",
                "phpunit/phpunit": ">=5.7.27"
            },
            "type": "composer-plugin",
            "extra": {
                "class": "Roots\\Composer\\WordPressCorePlugin"
            },
            "autoload": {
                "psr-4": {
                    "Roots\\Composer\\": "src/"
                }
            },
            "notification-url": "https://packagist.org/downloads/",
            "license": [
                "GPL-2.0-or-later"
            ],
            "authors": [
                {
                    "name": "John P. Bloch",
                    "email": "me@johnpbloch.com"
                },
                {
                    "name": "Roots",
                    "email": "team@roots.io"
                }
            ],
            "description": "A custom installer to handle deploying WordPress with composer",
            "keywords": [
                "wordpress"
            ],
            "support": {
                "issues": "https://github.com/roots/wordpress-core-installer/issues",
                "source": "https://github.com/roots/wordpress-core-installer/tree/master"
            },
            "funding": [
                {
                    "url": "https://github.com/roots",
                    "type": "github"
                },
                {
                    "url": "https://www.patreon.com/rootsdev",
                    "type": "patreon"
                }
            ],
            "time": "2020-08-20T00:27:30+00:00"
        },
        {
            "name": "roots/wordpress-no-content",
            "version": "6.5.3",
            "source": {
                "type": "git",
                "url": "https://github.com/WordPress/WordPress.git",
                "reference": "6.5.3"
            },
            "dist": {
                "type": "zip",
                "url": "https://downloads.wordpress.org/release/wordpress-6.5.3-no-content.zip",
                "shasum": "adeffdc339d34eab4209e88b17966d8917e36e91"
            },
            "require": {
                "php": ">= 7.0.0"
            },
            "provide": {
                "wordpress/core-implementation": "6.5.3"
            },
            "suggest": {
                "ext-curl": "Performs remote request operations.",
                "ext-dom": "Used to validate Text Widget content and to automatically configuring IIS7+.",
                "ext-exif": "Works with metadata stored in images.",
                "ext-fileinfo": "Used to detect mimetype of file uploads.",
                "ext-hash": "Used for hashing, including passwords and update packages.",
                "ext-imagick": "Provides better image quality for media uploads.",
                "ext-json": "Used for communications with other servers.",
                "ext-libsodium": "Validates Signatures and provides securely random bytes.",
                "ext-mbstring": "Used to properly handle UTF8 text.",
                "ext-mysqli": "Connects to MySQL for database interactions.",
                "ext-openssl": "Permits SSL-based connections to other hosts.",
                "ext-pcre": "Increases performance of pattern matching in code searches.",
                "ext-xml": "Used for XML parsing, such as from a third-party site.",
                "ext-zip": "Used for decompressing Plugins, Themes, and WordPress update packages."
            },
            "type": "wordpress-core",
            "notification-url": "https://packagist.org/downloads/",
            "license": [
                "GPL-2.0-or-later"
            ],
            "authors": [
                {
                    "name": "WordPress Community",
                    "homepage": "https://wordpress.org/about/"
                }
            ],
            "description": "WordPress is open source software you can use to create a beautiful website, blog, or app.",
            "homepage": "https://wordpress.org/",
            "keywords": [
                "blog",
                "cms",
                "wordpress"
            ],
            "support": {
                "docs": "https://developer.wordpress.org/",
                "forum": "https://wordpress.org/support/",
                "irc": "irc://irc.freenode.net/wordpress",
                "issues": "https://core.trac.wordpress.org/",
                "rss": "https://wordpress.org/news/feed/",
                "source": "https://core.trac.wordpress.org/browser",
                "wiki": "https://codex.wordpress.org/"
            },
            "funding": [
                {
                    "url": "https://wordpressfoundation.org/donate/",
                    "type": "other"
                }
            ],
            "time": "2024-05-07T16:02:20+00:00"
        },
        {
            "name": "sebastian/cli-parser",
            "version": "1.0.2",
            "source": {
                "type": "git",
                "url": "https://github.com/sebastianbergmann/cli-parser.git",
                "reference": "2b56bea83a09de3ac06bb18b92f068e60cc6f50b"
            },
            "dist": {
                "type": "zip",
                "url": "https://api.github.com/repos/sebastianbergmann/cli-parser/zipball/2b56bea83a09de3ac06bb18b92f068e60cc6f50b",
                "reference": "2b56bea83a09de3ac06bb18b92f068e60cc6f50b",
                "shasum": ""
            },
            "require": {
                "php": ">=7.3"
            },
            "require-dev": {
                "phpunit/phpunit": "^9.3"
            },
            "type": "library",
            "extra": {
                "branch-alias": {
                    "dev-master": "1.0-dev"
                }
            },
            "autoload": {
                "classmap": [
                    "src/"
                ]
            },
            "notification-url": "https://packagist.org/downloads/",
            "license": [
                "BSD-3-Clause"
            ],
            "authors": [
                {
                    "name": "Sebastian Bergmann",
                    "email": "sebastian@phpunit.de",
                    "role": "lead"
                }
            ],
            "description": "Library for parsing CLI options",
            "homepage": "https://github.com/sebastianbergmann/cli-parser",
            "support": {
                "issues": "https://github.com/sebastianbergmann/cli-parser/issues",
                "source": "https://github.com/sebastianbergmann/cli-parser/tree/1.0.2"
            },
            "funding": [
                {
                    "url": "https://github.com/sebastianbergmann",
                    "type": "github"
                }
            ],
            "time": "2024-03-02T06:27:43+00:00"
        },
        {
            "name": "sebastian/code-unit",
            "version": "1.0.8",
            "source": {
                "type": "git",
                "url": "https://github.com/sebastianbergmann/code-unit.git",
                "reference": "1fc9f64c0927627ef78ba436c9b17d967e68e120"
            },
            "dist": {
                "type": "zip",
                "url": "https://api.github.com/repos/sebastianbergmann/code-unit/zipball/1fc9f64c0927627ef78ba436c9b17d967e68e120",
                "reference": "1fc9f64c0927627ef78ba436c9b17d967e68e120",
                "shasum": ""
            },
            "require": {
                "php": ">=7.3"
            },
            "require-dev": {
                "phpunit/phpunit": "^9.3"
            },
            "type": "library",
            "extra": {
                "branch-alias": {
                    "dev-master": "1.0-dev"
                }
            },
            "autoload": {
                "classmap": [
                    "src/"
                ]
            },
            "notification-url": "https://packagist.org/downloads/",
            "license": [
                "BSD-3-Clause"
            ],
            "authors": [
                {
                    "name": "Sebastian Bergmann",
                    "email": "sebastian@phpunit.de",
                    "role": "lead"
                }
            ],
            "description": "Collection of value objects that represent the PHP code units",
            "homepage": "https://github.com/sebastianbergmann/code-unit",
            "support": {
                "issues": "https://github.com/sebastianbergmann/code-unit/issues",
                "source": "https://github.com/sebastianbergmann/code-unit/tree/1.0.8"
            },
            "funding": [
                {
                    "url": "https://github.com/sebastianbergmann",
                    "type": "github"
                }
            ],
            "time": "2020-10-26T13:08:54+00:00"
        },
        {
            "name": "sebastian/code-unit-reverse-lookup",
            "version": "2.0.3",
            "source": {
                "type": "git",
                "url": "https://github.com/sebastianbergmann/code-unit-reverse-lookup.git",
                "reference": "ac91f01ccec49fb77bdc6fd1e548bc70f7faa3e5"
            },
            "dist": {
                "type": "zip",
                "url": "https://api.github.com/repos/sebastianbergmann/code-unit-reverse-lookup/zipball/ac91f01ccec49fb77bdc6fd1e548bc70f7faa3e5",
                "reference": "ac91f01ccec49fb77bdc6fd1e548bc70f7faa3e5",
                "shasum": ""
            },
            "require": {
                "php": ">=7.3"
            },
            "require-dev": {
                "phpunit/phpunit": "^9.3"
            },
            "type": "library",
            "extra": {
                "branch-alias": {
                    "dev-master": "2.0-dev"
                }
            },
            "autoload": {
                "classmap": [
                    "src/"
                ]
            },
            "notification-url": "https://packagist.org/downloads/",
            "license": [
                "BSD-3-Clause"
            ],
            "authors": [
                {
                    "name": "Sebastian Bergmann",
                    "email": "sebastian@phpunit.de"
                }
            ],
            "description": "Looks up which function or method a line of code belongs to",
            "homepage": "https://github.com/sebastianbergmann/code-unit-reverse-lookup/",
            "support": {
                "issues": "https://github.com/sebastianbergmann/code-unit-reverse-lookup/issues",
                "source": "https://github.com/sebastianbergmann/code-unit-reverse-lookup/tree/2.0.3"
            },
            "funding": [
                {
                    "url": "https://github.com/sebastianbergmann",
                    "type": "github"
                }
            ],
            "time": "2020-09-28T05:30:19+00:00"
        },
        {
            "name": "sebastian/comparator",
            "version": "4.0.8",
            "source": {
                "type": "git",
                "url": "https://github.com/sebastianbergmann/comparator.git",
                "reference": "fa0f136dd2334583309d32b62544682ee972b51a"
            },
            "dist": {
                "type": "zip",
                "url": "https://api.github.com/repos/sebastianbergmann/comparator/zipball/fa0f136dd2334583309d32b62544682ee972b51a",
                "reference": "fa0f136dd2334583309d32b62544682ee972b51a",
                "shasum": ""
            },
            "require": {
                "php": ">=7.3",
                "sebastian/diff": "^4.0",
                "sebastian/exporter": "^4.0"
            },
            "require-dev": {
                "phpunit/phpunit": "^9.3"
            },
            "type": "library",
            "extra": {
                "branch-alias": {
                    "dev-master": "4.0-dev"
                }
            },
            "autoload": {
                "classmap": [
                    "src/"
                ]
            },
            "notification-url": "https://packagist.org/downloads/",
            "license": [
                "BSD-3-Clause"
            ],
            "authors": [
                {
                    "name": "Sebastian Bergmann",
                    "email": "sebastian@phpunit.de"
                },
                {
                    "name": "Jeff Welch",
                    "email": "whatthejeff@gmail.com"
                },
                {
                    "name": "Volker Dusch",
                    "email": "github@wallbash.com"
                },
                {
                    "name": "Bernhard Schussek",
                    "email": "bschussek@2bepublished.at"
                }
            ],
            "description": "Provides the functionality to compare PHP values for equality",
            "homepage": "https://github.com/sebastianbergmann/comparator",
            "keywords": [
                "comparator",
                "compare",
                "equality"
            ],
            "support": {
                "issues": "https://github.com/sebastianbergmann/comparator/issues",
                "source": "https://github.com/sebastianbergmann/comparator/tree/4.0.8"
            },
            "funding": [
                {
                    "url": "https://github.com/sebastianbergmann",
                    "type": "github"
                }
            ],
            "time": "2022-09-14T12:41:17+00:00"
        },
        {
            "name": "sebastian/complexity",
            "version": "2.0.3",
            "source": {
                "type": "git",
                "url": "https://github.com/sebastianbergmann/complexity.git",
                "reference": "25f207c40d62b8b7aa32f5ab026c53561964053a"
            },
            "dist": {
                "type": "zip",
                "url": "https://api.github.com/repos/sebastianbergmann/complexity/zipball/25f207c40d62b8b7aa32f5ab026c53561964053a",
                "reference": "25f207c40d62b8b7aa32f5ab026c53561964053a",
                "shasum": ""
            },
            "require": {
                "nikic/php-parser": "^4.18 || ^5.0",
                "php": ">=7.3"
            },
            "require-dev": {
                "phpunit/phpunit": "^9.3"
            },
            "type": "library",
            "extra": {
                "branch-alias": {
                    "dev-master": "2.0-dev"
                }
            },
            "autoload": {
                "classmap": [
                    "src/"
                ]
            },
            "notification-url": "https://packagist.org/downloads/",
            "license": [
                "BSD-3-Clause"
            ],
            "authors": [
                {
                    "name": "Sebastian Bergmann",
                    "email": "sebastian@phpunit.de",
                    "role": "lead"
                }
            ],
            "description": "Library for calculating the complexity of PHP code units",
            "homepage": "https://github.com/sebastianbergmann/complexity",
            "support": {
                "issues": "https://github.com/sebastianbergmann/complexity/issues",
                "source": "https://github.com/sebastianbergmann/complexity/tree/2.0.3"
            },
            "funding": [
                {
                    "url": "https://github.com/sebastianbergmann",
                    "type": "github"
                }
            ],
            "time": "2023-12-22T06:19:30+00:00"
        },
        {
            "name": "sebastian/diff",
            "version": "4.0.6",
            "source": {
                "type": "git",
                "url": "https://github.com/sebastianbergmann/diff.git",
                "reference": "ba01945089c3a293b01ba9badc29ad55b106b0bc"
            },
            "dist": {
                "type": "zip",
                "url": "https://api.github.com/repos/sebastianbergmann/diff/zipball/ba01945089c3a293b01ba9badc29ad55b106b0bc",
                "reference": "ba01945089c3a293b01ba9badc29ad55b106b0bc",
                "shasum": ""
            },
            "require": {
                "php": ">=7.3"
            },
            "require-dev": {
                "phpunit/phpunit": "^9.3",
                "symfony/process": "^4.2 || ^5"
            },
            "type": "library",
            "extra": {
                "branch-alias": {
                    "dev-master": "4.0-dev"
                }
            },
            "autoload": {
                "classmap": [
                    "src/"
                ]
            },
            "notification-url": "https://packagist.org/downloads/",
            "license": [
                "BSD-3-Clause"
            ],
            "authors": [
                {
                    "name": "Sebastian Bergmann",
                    "email": "sebastian@phpunit.de"
                },
                {
                    "name": "Kore Nordmann",
                    "email": "mail@kore-nordmann.de"
                }
            ],
            "description": "Diff implementation",
            "homepage": "https://github.com/sebastianbergmann/diff",
            "keywords": [
                "diff",
                "udiff",
                "unidiff",
                "unified diff"
            ],
            "support": {
                "issues": "https://github.com/sebastianbergmann/diff/issues",
                "source": "https://github.com/sebastianbergmann/diff/tree/4.0.6"
            },
            "funding": [
                {
                    "url": "https://github.com/sebastianbergmann",
                    "type": "github"
                }
            ],
            "time": "2024-03-02T06:30:58+00:00"
        },
        {
            "name": "sebastian/environment",
            "version": "5.1.5",
            "source": {
                "type": "git",
                "url": "https://github.com/sebastianbergmann/environment.git",
                "reference": "830c43a844f1f8d5b7a1f6d6076b784454d8b7ed"
            },
            "dist": {
                "type": "zip",
                "url": "https://api.github.com/repos/sebastianbergmann/environment/zipball/830c43a844f1f8d5b7a1f6d6076b784454d8b7ed",
                "reference": "830c43a844f1f8d5b7a1f6d6076b784454d8b7ed",
                "shasum": ""
            },
            "require": {
                "php": ">=7.3"
            },
            "require-dev": {
                "phpunit/phpunit": "^9.3"
            },
            "suggest": {
                "ext-posix": "*"
            },
            "type": "library",
            "extra": {
                "branch-alias": {
                    "dev-master": "5.1-dev"
                }
            },
            "autoload": {
                "classmap": [
                    "src/"
                ]
            },
            "notification-url": "https://packagist.org/downloads/",
            "license": [
                "BSD-3-Clause"
            ],
            "authors": [
                {
                    "name": "Sebastian Bergmann",
                    "email": "sebastian@phpunit.de"
                }
            ],
            "description": "Provides functionality to handle HHVM/PHP environments",
            "homepage": "http://www.github.com/sebastianbergmann/environment",
            "keywords": [
                "Xdebug",
                "environment",
                "hhvm"
            ],
            "support": {
                "issues": "https://github.com/sebastianbergmann/environment/issues",
                "source": "https://github.com/sebastianbergmann/environment/tree/5.1.5"
            },
            "funding": [
                {
                    "url": "https://github.com/sebastianbergmann",
                    "type": "github"
                }
            ],
            "time": "2023-02-03T06:03:51+00:00"
        },
        {
            "name": "sebastian/exporter",
            "version": "4.0.6",
            "source": {
                "type": "git",
                "url": "https://github.com/sebastianbergmann/exporter.git",
                "reference": "78c00df8f170e02473b682df15bfcdacc3d32d72"
            },
            "dist": {
                "type": "zip",
                "url": "https://api.github.com/repos/sebastianbergmann/exporter/zipball/78c00df8f170e02473b682df15bfcdacc3d32d72",
                "reference": "78c00df8f170e02473b682df15bfcdacc3d32d72",
                "shasum": ""
            },
            "require": {
                "php": ">=7.3",
                "sebastian/recursion-context": "^4.0"
            },
            "require-dev": {
                "ext-mbstring": "*",
                "phpunit/phpunit": "^9.3"
            },
            "type": "library",
            "extra": {
                "branch-alias": {
                    "dev-master": "4.0-dev"
                }
            },
            "autoload": {
                "classmap": [
                    "src/"
                ]
            },
            "notification-url": "https://packagist.org/downloads/",
            "license": [
                "BSD-3-Clause"
            ],
            "authors": [
                {
                    "name": "Sebastian Bergmann",
                    "email": "sebastian@phpunit.de"
                },
                {
                    "name": "Jeff Welch",
                    "email": "whatthejeff@gmail.com"
                },
                {
                    "name": "Volker Dusch",
                    "email": "github@wallbash.com"
                },
                {
                    "name": "Adam Harvey",
                    "email": "aharvey@php.net"
                },
                {
                    "name": "Bernhard Schussek",
                    "email": "bschussek@gmail.com"
                }
            ],
            "description": "Provides the functionality to export PHP variables for visualization",
            "homepage": "https://www.github.com/sebastianbergmann/exporter",
            "keywords": [
                "export",
                "exporter"
            ],
            "support": {
                "issues": "https://github.com/sebastianbergmann/exporter/issues",
                "source": "https://github.com/sebastianbergmann/exporter/tree/4.0.6"
            },
            "funding": [
                {
                    "url": "https://github.com/sebastianbergmann",
                    "type": "github"
                }
            ],
            "time": "2024-03-02T06:33:00+00:00"
        },
        {
            "name": "sebastian/global-state",
            "version": "5.0.7",
            "source": {
                "type": "git",
                "url": "https://github.com/sebastianbergmann/global-state.git",
                "reference": "bca7df1f32ee6fe93b4d4a9abbf69e13a4ada2c9"
            },
            "dist": {
                "type": "zip",
                "url": "https://api.github.com/repos/sebastianbergmann/global-state/zipball/bca7df1f32ee6fe93b4d4a9abbf69e13a4ada2c9",
                "reference": "bca7df1f32ee6fe93b4d4a9abbf69e13a4ada2c9",
                "shasum": ""
            },
            "require": {
                "php": ">=7.3",
                "sebastian/object-reflector": "^2.0",
                "sebastian/recursion-context": "^4.0"
            },
            "require-dev": {
                "ext-dom": "*",
                "phpunit/phpunit": "^9.3"
            },
            "suggest": {
                "ext-uopz": "*"
            },
            "type": "library",
            "extra": {
                "branch-alias": {
                    "dev-master": "5.0-dev"
                }
            },
            "autoload": {
                "classmap": [
                    "src/"
                ]
            },
            "notification-url": "https://packagist.org/downloads/",
            "license": [
                "BSD-3-Clause"
            ],
            "authors": [
                {
                    "name": "Sebastian Bergmann",
                    "email": "sebastian@phpunit.de"
                }
            ],
            "description": "Snapshotting of global state",
            "homepage": "http://www.github.com/sebastianbergmann/global-state",
            "keywords": [
                "global state"
            ],
            "support": {
                "issues": "https://github.com/sebastianbergmann/global-state/issues",
                "source": "https://github.com/sebastianbergmann/global-state/tree/5.0.7"
            },
            "funding": [
                {
                    "url": "https://github.com/sebastianbergmann",
                    "type": "github"
                }
            ],
            "time": "2024-03-02T06:35:11+00:00"
        },
        {
            "name": "sebastian/lines-of-code",
            "version": "1.0.4",
            "source": {
                "type": "git",
                "url": "https://github.com/sebastianbergmann/lines-of-code.git",
                "reference": "e1e4a170560925c26d424b6a03aed157e7dcc5c5"
            },
            "dist": {
                "type": "zip",
                "url": "https://api.github.com/repos/sebastianbergmann/lines-of-code/zipball/e1e4a170560925c26d424b6a03aed157e7dcc5c5",
                "reference": "e1e4a170560925c26d424b6a03aed157e7dcc5c5",
                "shasum": ""
            },
            "require": {
                "nikic/php-parser": "^4.18 || ^5.0",
                "php": ">=7.3"
            },
            "require-dev": {
                "phpunit/phpunit": "^9.3"
            },
            "type": "library",
            "extra": {
                "branch-alias": {
                    "dev-master": "1.0-dev"
                }
            },
            "autoload": {
                "classmap": [
                    "src/"
                ]
            },
            "notification-url": "https://packagist.org/downloads/",
            "license": [
                "BSD-3-Clause"
            ],
            "authors": [
                {
                    "name": "Sebastian Bergmann",
                    "email": "sebastian@phpunit.de",
                    "role": "lead"
                }
            ],
            "description": "Library for counting the lines of code in PHP source code",
            "homepage": "https://github.com/sebastianbergmann/lines-of-code",
            "support": {
                "issues": "https://github.com/sebastianbergmann/lines-of-code/issues",
                "source": "https://github.com/sebastianbergmann/lines-of-code/tree/1.0.4"
            },
            "funding": [
                {
                    "url": "https://github.com/sebastianbergmann",
                    "type": "github"
                }
            ],
            "time": "2023-12-22T06:20:34+00:00"
        },
        {
            "name": "sebastian/object-enumerator",
            "version": "4.0.4",
            "source": {
                "type": "git",
                "url": "https://github.com/sebastianbergmann/object-enumerator.git",
                "reference": "5c9eeac41b290a3712d88851518825ad78f45c71"
            },
            "dist": {
                "type": "zip",
                "url": "https://api.github.com/repos/sebastianbergmann/object-enumerator/zipball/5c9eeac41b290a3712d88851518825ad78f45c71",
                "reference": "5c9eeac41b290a3712d88851518825ad78f45c71",
                "shasum": ""
            },
            "require": {
                "php": ">=7.3",
                "sebastian/object-reflector": "^2.0",
                "sebastian/recursion-context": "^4.0"
            },
            "require-dev": {
                "phpunit/phpunit": "^9.3"
            },
            "type": "library",
            "extra": {
                "branch-alias": {
                    "dev-master": "4.0-dev"
                }
            },
            "autoload": {
                "classmap": [
                    "src/"
                ]
            },
            "notification-url": "https://packagist.org/downloads/",
            "license": [
                "BSD-3-Clause"
            ],
            "authors": [
                {
                    "name": "Sebastian Bergmann",
                    "email": "sebastian@phpunit.de"
                }
            ],
            "description": "Traverses array structures and object graphs to enumerate all referenced objects",
            "homepage": "https://github.com/sebastianbergmann/object-enumerator/",
            "support": {
                "issues": "https://github.com/sebastianbergmann/object-enumerator/issues",
                "source": "https://github.com/sebastianbergmann/object-enumerator/tree/4.0.4"
            },
            "funding": [
                {
                    "url": "https://github.com/sebastianbergmann",
                    "type": "github"
                }
            ],
            "time": "2020-10-26T13:12:34+00:00"
        },
        {
            "name": "sebastian/object-reflector",
            "version": "2.0.4",
            "source": {
                "type": "git",
                "url": "https://github.com/sebastianbergmann/object-reflector.git",
                "reference": "b4f479ebdbf63ac605d183ece17d8d7fe49c15c7"
            },
            "dist": {
                "type": "zip",
                "url": "https://api.github.com/repos/sebastianbergmann/object-reflector/zipball/b4f479ebdbf63ac605d183ece17d8d7fe49c15c7",
                "reference": "b4f479ebdbf63ac605d183ece17d8d7fe49c15c7",
                "shasum": ""
            },
            "require": {
                "php": ">=7.3"
            },
            "require-dev": {
                "phpunit/phpunit": "^9.3"
            },
            "type": "library",
            "extra": {
                "branch-alias": {
                    "dev-master": "2.0-dev"
                }
            },
            "autoload": {
                "classmap": [
                    "src/"
                ]
            },
            "notification-url": "https://packagist.org/downloads/",
            "license": [
                "BSD-3-Clause"
            ],
            "authors": [
                {
                    "name": "Sebastian Bergmann",
                    "email": "sebastian@phpunit.de"
                }
            ],
            "description": "Allows reflection of object attributes, including inherited and non-public ones",
            "homepage": "https://github.com/sebastianbergmann/object-reflector/",
            "support": {
                "issues": "https://github.com/sebastianbergmann/object-reflector/issues",
                "source": "https://github.com/sebastianbergmann/object-reflector/tree/2.0.4"
            },
            "funding": [
                {
                    "url": "https://github.com/sebastianbergmann",
                    "type": "github"
                }
            ],
            "time": "2020-10-26T13:14:26+00:00"
        },
        {
            "name": "sebastian/recursion-context",
            "version": "4.0.5",
            "source": {
                "type": "git",
                "url": "https://github.com/sebastianbergmann/recursion-context.git",
                "reference": "e75bd0f07204fec2a0af9b0f3cfe97d05f92efc1"
            },
            "dist": {
                "type": "zip",
                "url": "https://api.github.com/repos/sebastianbergmann/recursion-context/zipball/e75bd0f07204fec2a0af9b0f3cfe97d05f92efc1",
                "reference": "e75bd0f07204fec2a0af9b0f3cfe97d05f92efc1",
                "shasum": ""
            },
            "require": {
                "php": ">=7.3"
            },
            "require-dev": {
                "phpunit/phpunit": "^9.3"
            },
            "type": "library",
            "extra": {
                "branch-alias": {
                    "dev-master": "4.0-dev"
                }
            },
            "autoload": {
                "classmap": [
                    "src/"
                ]
            },
            "notification-url": "https://packagist.org/downloads/",
            "license": [
                "BSD-3-Clause"
            ],
            "authors": [
                {
                    "name": "Sebastian Bergmann",
                    "email": "sebastian@phpunit.de"
                },
                {
                    "name": "Jeff Welch",
                    "email": "whatthejeff@gmail.com"
                },
                {
                    "name": "Adam Harvey",
                    "email": "aharvey@php.net"
                }
            ],
            "description": "Provides functionality to recursively process PHP variables",
            "homepage": "https://github.com/sebastianbergmann/recursion-context",
            "support": {
                "issues": "https://github.com/sebastianbergmann/recursion-context/issues",
                "source": "https://github.com/sebastianbergmann/recursion-context/tree/4.0.5"
            },
            "funding": [
                {
                    "url": "https://github.com/sebastianbergmann",
                    "type": "github"
                }
            ],
            "time": "2023-02-03T06:07:39+00:00"
        },
        {
            "name": "sebastian/resource-operations",
            "version": "3.0.4",
            "source": {
                "type": "git",
                "url": "https://github.com/sebastianbergmann/resource-operations.git",
                "reference": "05d5692a7993ecccd56a03e40cd7e5b09b1d404e"
            },
            "dist": {
                "type": "zip",
                "url": "https://api.github.com/repos/sebastianbergmann/resource-operations/zipball/05d5692a7993ecccd56a03e40cd7e5b09b1d404e",
                "reference": "05d5692a7993ecccd56a03e40cd7e5b09b1d404e",
                "shasum": ""
            },
            "require": {
                "php": ">=7.3"
            },
            "require-dev": {
                "phpunit/phpunit": "^9.0"
            },
            "type": "library",
            "extra": {
                "branch-alias": {
                    "dev-main": "3.0-dev"
                }
            },
            "autoload": {
                "classmap": [
                    "src/"
                ]
            },
            "notification-url": "https://packagist.org/downloads/",
            "license": [
                "BSD-3-Clause"
            ],
            "authors": [
                {
                    "name": "Sebastian Bergmann",
                    "email": "sebastian@phpunit.de"
                }
            ],
            "description": "Provides a list of PHP built-in functions that operate on resources",
            "homepage": "https://www.github.com/sebastianbergmann/resource-operations",
            "support": {
                "source": "https://github.com/sebastianbergmann/resource-operations/tree/3.0.4"
            },
            "funding": [
                {
                    "url": "https://github.com/sebastianbergmann",
                    "type": "github"
                }
            ],
            "time": "2024-03-14T16:00:52+00:00"
        },
        {
            "name": "sebastian/type",
            "version": "3.2.1",
            "source": {
                "type": "git",
                "url": "https://github.com/sebastianbergmann/type.git",
                "reference": "75e2c2a32f5e0b3aef905b9ed0b179b953b3d7c7"
            },
            "dist": {
                "type": "zip",
                "url": "https://api.github.com/repos/sebastianbergmann/type/zipball/75e2c2a32f5e0b3aef905b9ed0b179b953b3d7c7",
                "reference": "75e2c2a32f5e0b3aef905b9ed0b179b953b3d7c7",
                "shasum": ""
            },
            "require": {
                "php": ">=7.3"
            },
            "require-dev": {
                "phpunit/phpunit": "^9.5"
            },
            "type": "library",
            "extra": {
                "branch-alias": {
                    "dev-master": "3.2-dev"
                }
            },
            "autoload": {
                "classmap": [
                    "src/"
                ]
            },
            "notification-url": "https://packagist.org/downloads/",
            "license": [
                "BSD-3-Clause"
            ],
            "authors": [
                {
                    "name": "Sebastian Bergmann",
                    "email": "sebastian@phpunit.de",
                    "role": "lead"
                }
            ],
            "description": "Collection of value objects that represent the types of the PHP type system",
            "homepage": "https://github.com/sebastianbergmann/type",
            "support": {
                "issues": "https://github.com/sebastianbergmann/type/issues",
                "source": "https://github.com/sebastianbergmann/type/tree/3.2.1"
            },
            "funding": [
                {
                    "url": "https://github.com/sebastianbergmann",
                    "type": "github"
                }
            ],
            "time": "2023-02-03T06:13:03+00:00"
        },
        {
            "name": "sebastian/version",
            "version": "3.0.2",
            "source": {
                "type": "git",
                "url": "https://github.com/sebastianbergmann/version.git",
                "reference": "c6c1022351a901512170118436c764e473f6de8c"
            },
            "dist": {
                "type": "zip",
                "url": "https://api.github.com/repos/sebastianbergmann/version/zipball/c6c1022351a901512170118436c764e473f6de8c",
                "reference": "c6c1022351a901512170118436c764e473f6de8c",
                "shasum": ""
            },
            "require": {
                "php": ">=7.3"
            },
            "type": "library",
            "extra": {
                "branch-alias": {
                    "dev-master": "3.0-dev"
                }
            },
            "autoload": {
                "classmap": [
                    "src/"
                ]
            },
            "notification-url": "https://packagist.org/downloads/",
            "license": [
                "BSD-3-Clause"
            ],
            "authors": [
                {
                    "name": "Sebastian Bergmann",
                    "email": "sebastian@phpunit.de",
                    "role": "lead"
                }
            ],
            "description": "Library that helps with managing the version number of Git-hosted PHP projects",
            "homepage": "https://github.com/sebastianbergmann/version",
            "support": {
                "issues": "https://github.com/sebastianbergmann/version/issues",
                "source": "https://github.com/sebastianbergmann/version/tree/3.0.2"
            },
            "funding": [
                {
                    "url": "https://github.com/sebastianbergmann",
                    "type": "github"
                }
            ],
            "time": "2020-09-28T06:39:44+00:00"
        },
        {
            "name": "symfony/console",
            "version": "v7.0.7",
            "source": {
                "type": "git",
                "url": "https://github.com/symfony/console.git",
                "reference": "c981e0e9380ce9f146416bde3150c79197ce9986"
            },
            "dist": {
                "type": "zip",
                "url": "https://api.github.com/repos/symfony/console/zipball/c981e0e9380ce9f146416bde3150c79197ce9986",
                "reference": "c981e0e9380ce9f146416bde3150c79197ce9986",
                "shasum": ""
            },
            "require": {
                "php": ">=8.2",
                "symfony/polyfill-mbstring": "~1.0",
                "symfony/service-contracts": "^2.5|^3",
                "symfony/string": "^6.4|^7.0"
            },
            "conflict": {
                "symfony/dependency-injection": "<6.4",
                "symfony/dotenv": "<6.4",
                "symfony/event-dispatcher": "<6.4",
                "symfony/lock": "<6.4",
                "symfony/process": "<6.4"
            },
            "provide": {
                "psr/log-implementation": "1.0|2.0|3.0"
            },
            "require-dev": {
                "psr/log": "^1|^2|^3",
                "symfony/config": "^6.4|^7.0",
                "symfony/dependency-injection": "^6.4|^7.0",
                "symfony/event-dispatcher": "^6.4|^7.0",
                "symfony/http-foundation": "^6.4|^7.0",
                "symfony/http-kernel": "^6.4|^7.0",
                "symfony/lock": "^6.4|^7.0",
                "symfony/messenger": "^6.4|^7.0",
                "symfony/process": "^6.4|^7.0",
                "symfony/stopwatch": "^6.4|^7.0",
                "symfony/var-dumper": "^6.4|^7.0"
            },
            "type": "library",
            "autoload": {
                "psr-4": {
                    "Symfony\\Component\\Console\\": ""
                },
                "exclude-from-classmap": [
                    "/Tests/"
                ]
            },
            "notification-url": "https://packagist.org/downloads/",
            "license": [
                "MIT"
            ],
            "authors": [
                {
                    "name": "Fabien Potencier",
                    "email": "fabien@symfony.com"
                },
                {
                    "name": "Symfony Community",
                    "homepage": "https://symfony.com/contributors"
                }
            ],
            "description": "Eases the creation of beautiful and testable command line interfaces",
            "homepage": "https://symfony.com",
            "keywords": [
                "cli",
                "command-line",
                "console",
                "terminal"
            ],
            "support": {
                "source": "https://github.com/symfony/console/tree/v7.0.7"
            },
            "funding": [
                {
                    "url": "https://symfony.com/sponsor",
                    "type": "custom"
                },
                {
                    "url": "https://github.com/fabpot",
                    "type": "github"
                },
                {
                    "url": "https://tidelift.com/funding/github/packagist/symfony/symfony",
                    "type": "tidelift"
                }
            ],
            "time": "2024-04-18T09:29:19+00:00"
        },
        {
            "name": "symfony/deprecation-contracts",
            "version": "v3.5.0",
            "source": {
                "type": "git",
                "url": "https://github.com/symfony/deprecation-contracts.git",
                "reference": "0e0d29ce1f20deffb4ab1b016a7257c4f1e789a1"
            },
            "dist": {
                "type": "zip",
                "url": "https://api.github.com/repos/symfony/deprecation-contracts/zipball/0e0d29ce1f20deffb4ab1b016a7257c4f1e789a1",
                "reference": "0e0d29ce1f20deffb4ab1b016a7257c4f1e789a1",
                "shasum": ""
            },
            "require": {
                "php": ">=8.1"
            },
            "type": "library",
            "extra": {
                "branch-alias": {
                    "dev-main": "3.5-dev"
                },
                "thanks": {
                    "name": "symfony/contracts",
                    "url": "https://github.com/symfony/contracts"
                }
            },
            "autoload": {
                "files": [
                    "function.php"
                ]
            },
            "notification-url": "https://packagist.org/downloads/",
            "license": [
                "MIT"
            ],
            "authors": [
                {
                    "name": "Nicolas Grekas",
                    "email": "p@tchwork.com"
                },
                {
                    "name": "Symfony Community",
                    "homepage": "https://symfony.com/contributors"
                }
            ],
            "description": "A generic function and convention to trigger deprecation notices",
            "homepage": "https://symfony.com",
            "support": {
                "source": "https://github.com/symfony/deprecation-contracts/tree/v3.5.0"
            },
            "funding": [
                {
                    "url": "https://symfony.com/sponsor",
                    "type": "custom"
                },
                {
                    "url": "https://github.com/fabpot",
                    "type": "github"
                },
                {
                    "url": "https://tidelift.com/funding/github/packagist/symfony/symfony",
                    "type": "tidelift"
                }
            ],
            "time": "2024-04-18T09:32:20+00:00"
        },
        {
            "name": "symfony/polyfill-ctype",
            "version": "v1.29.0",
            "source": {
                "type": "git",
                "url": "https://github.com/symfony/polyfill-ctype.git",
                "reference": "ef4d7e442ca910c4764bce785146269b30cb5fc4"
            },
            "dist": {
                "type": "zip",
                "url": "https://api.github.com/repos/symfony/polyfill-ctype/zipball/ef4d7e442ca910c4764bce785146269b30cb5fc4",
                "reference": "ef4d7e442ca910c4764bce785146269b30cb5fc4",
                "shasum": ""
            },
            "require": {
                "php": ">=7.1"
            },
            "provide": {
                "ext-ctype": "*"
            },
            "suggest": {
                "ext-ctype": "For best performance"
            },
            "type": "library",
            "extra": {
                "thanks": {
                    "name": "symfony/polyfill",
                    "url": "https://github.com/symfony/polyfill"
                }
            },
            "autoload": {
                "files": [
                    "bootstrap.php"
                ],
                "psr-4": {
                    "Symfony\\Polyfill\\Ctype\\": ""
                }
            },
            "notification-url": "https://packagist.org/downloads/",
            "license": [
                "MIT"
            ],
            "authors": [
                {
                    "name": "Gert de Pagter",
                    "email": "BackEndTea@gmail.com"
                },
                {
                    "name": "Symfony Community",
                    "homepage": "https://symfony.com/contributors"
                }
            ],
            "description": "Symfony polyfill for ctype functions",
            "homepage": "https://symfony.com",
            "keywords": [
                "compatibility",
                "ctype",
                "polyfill",
                "portable"
            ],
            "support": {
                "source": "https://github.com/symfony/polyfill-ctype/tree/v1.29.0"
            },
            "funding": [
                {
                    "url": "https://symfony.com/sponsor",
                    "type": "custom"
                },
                {
                    "url": "https://github.com/fabpot",
                    "type": "github"
                },
                {
                    "url": "https://tidelift.com/funding/github/packagist/symfony/symfony",
                    "type": "tidelift"
                }
            ],
            "time": "2024-01-29T20:11:03+00:00"
        },
        {
            "name": "symfony/polyfill-intl-grapheme",
            "version": "v1.29.0",
            "source": {
                "type": "git",
                "url": "https://github.com/symfony/polyfill-intl-grapheme.git",
                "reference": "32a9da87d7b3245e09ac426c83d334ae9f06f80f"
            },
            "dist": {
                "type": "zip",
                "url": "https://api.github.com/repos/symfony/polyfill-intl-grapheme/zipball/32a9da87d7b3245e09ac426c83d334ae9f06f80f",
                "reference": "32a9da87d7b3245e09ac426c83d334ae9f06f80f",
                "shasum": ""
            },
            "require": {
                "php": ">=7.1"
            },
            "suggest": {
                "ext-intl": "For best performance"
            },
            "type": "library",
            "extra": {
                "thanks": {
                    "name": "symfony/polyfill",
                    "url": "https://github.com/symfony/polyfill"
                }
            },
            "autoload": {
                "files": [
                    "bootstrap.php"
                ],
                "psr-4": {
                    "Symfony\\Polyfill\\Intl\\Grapheme\\": ""
                }
            },
            "notification-url": "https://packagist.org/downloads/",
            "license": [
                "MIT"
            ],
            "authors": [
                {
                    "name": "Nicolas Grekas",
                    "email": "p@tchwork.com"
                },
                {
                    "name": "Symfony Community",
                    "homepage": "https://symfony.com/contributors"
                }
            ],
            "description": "Symfony polyfill for intl's grapheme_* functions",
            "homepage": "https://symfony.com",
            "keywords": [
                "compatibility",
                "grapheme",
                "intl",
                "polyfill",
                "portable",
                "shim"
            ],
            "support": {
                "source": "https://github.com/symfony/polyfill-intl-grapheme/tree/v1.29.0"
            },
            "funding": [
                {
                    "url": "https://symfony.com/sponsor",
                    "type": "custom"
                },
                {
                    "url": "https://github.com/fabpot",
                    "type": "github"
                },
                {
                    "url": "https://tidelift.com/funding/github/packagist/symfony/symfony",
                    "type": "tidelift"
                }
            ],
            "time": "2024-01-29T20:11:03+00:00"
        },
        {
            "name": "symfony/polyfill-intl-normalizer",
            "version": "v1.29.0",
            "source": {
                "type": "git",
                "url": "https://github.com/symfony/polyfill-intl-normalizer.git",
                "reference": "bc45c394692b948b4d383a08d7753968bed9a83d"
            },
            "dist": {
                "type": "zip",
                "url": "https://api.github.com/repos/symfony/polyfill-intl-normalizer/zipball/bc45c394692b948b4d383a08d7753968bed9a83d",
                "reference": "bc45c394692b948b4d383a08d7753968bed9a83d",
                "shasum": ""
            },
            "require": {
                "php": ">=7.1"
            },
            "suggest": {
                "ext-intl": "For best performance"
            },
            "type": "library",
            "extra": {
                "thanks": {
                    "name": "symfony/polyfill",
                    "url": "https://github.com/symfony/polyfill"
                }
            },
            "autoload": {
                "files": [
                    "bootstrap.php"
                ],
                "psr-4": {
                    "Symfony\\Polyfill\\Intl\\Normalizer\\": ""
                },
                "classmap": [
                    "Resources/stubs"
                ]
            },
            "notification-url": "https://packagist.org/downloads/",
            "license": [
                "MIT"
            ],
            "authors": [
                {
                    "name": "Nicolas Grekas",
                    "email": "p@tchwork.com"
                },
                {
                    "name": "Symfony Community",
                    "homepage": "https://symfony.com/contributors"
                }
            ],
            "description": "Symfony polyfill for intl's Normalizer class and related functions",
            "homepage": "https://symfony.com",
            "keywords": [
                "compatibility",
                "intl",
                "normalizer",
                "polyfill",
                "portable",
                "shim"
            ],
            "support": {
                "source": "https://github.com/symfony/polyfill-intl-normalizer/tree/v1.29.0"
            },
            "funding": [
                {
                    "url": "https://symfony.com/sponsor",
                    "type": "custom"
                },
                {
                    "url": "https://github.com/fabpot",
                    "type": "github"
                },
                {
                    "url": "https://tidelift.com/funding/github/packagist/symfony/symfony",
                    "type": "tidelift"
                }
            ],
            "time": "2024-01-29T20:11:03+00:00"
        },
        {
            "name": "symfony/polyfill-mbstring",
            "version": "v1.29.0",
            "source": {
                "type": "git",
                "url": "https://github.com/symfony/polyfill-mbstring.git",
                "reference": "9773676c8a1bb1f8d4340a62efe641cf76eda7ec"
            },
            "dist": {
                "type": "zip",
                "url": "https://api.github.com/repos/symfony/polyfill-mbstring/zipball/9773676c8a1bb1f8d4340a62efe641cf76eda7ec",
                "reference": "9773676c8a1bb1f8d4340a62efe641cf76eda7ec",
                "shasum": ""
            },
            "require": {
                "php": ">=7.1"
            },
            "provide": {
                "ext-mbstring": "*"
            },
            "suggest": {
                "ext-mbstring": "For best performance"
            },
            "type": "library",
            "extra": {
                "thanks": {
                    "name": "symfony/polyfill",
                    "url": "https://github.com/symfony/polyfill"
                }
            },
            "autoload": {
                "files": [
                    "bootstrap.php"
                ],
                "psr-4": {
                    "Symfony\\Polyfill\\Mbstring\\": ""
                }
            },
            "notification-url": "https://packagist.org/downloads/",
            "license": [
                "MIT"
            ],
            "authors": [
                {
                    "name": "Nicolas Grekas",
                    "email": "p@tchwork.com"
                },
                {
                    "name": "Symfony Community",
                    "homepage": "https://symfony.com/contributors"
                }
            ],
            "description": "Symfony polyfill for the Mbstring extension",
            "homepage": "https://symfony.com",
            "keywords": [
                "compatibility",
                "mbstring",
                "polyfill",
                "portable",
                "shim"
            ],
            "support": {
                "source": "https://github.com/symfony/polyfill-mbstring/tree/v1.29.0"
            },
            "funding": [
                {
                    "url": "https://symfony.com/sponsor",
                    "type": "custom"
                },
                {
                    "url": "https://github.com/fabpot",
                    "type": "github"
                },
                {
                    "url": "https://tidelift.com/funding/github/packagist/symfony/symfony",
                    "type": "tidelift"
                }
            ],
            "time": "2024-01-29T20:11:03+00:00"
        },
        {
            "name": "symfony/process",
            "version": "v7.0.7",
            "source": {
                "type": "git",
                "url": "https://github.com/symfony/process.git",
                "reference": "3839e56b94dd1dbd13235d27504e66baf23faba0"
            },
            "dist": {
                "type": "zip",
                "url": "https://api.github.com/repos/symfony/process/zipball/3839e56b94dd1dbd13235d27504e66baf23faba0",
                "reference": "3839e56b94dd1dbd13235d27504e66baf23faba0",
                "shasum": ""
            },
            "require": {
                "php": ">=8.2"
            },
            "type": "library",
            "autoload": {
                "psr-4": {
                    "Symfony\\Component\\Process\\": ""
                },
                "exclude-from-classmap": [
                    "/Tests/"
                ]
            },
            "notification-url": "https://packagist.org/downloads/",
            "license": [
                "MIT"
            ],
            "authors": [
                {
                    "name": "Fabien Potencier",
                    "email": "fabien@symfony.com"
                },
                {
                    "name": "Symfony Community",
                    "homepage": "https://symfony.com/contributors"
                }
            ],
            "description": "Executes commands in sub-processes",
            "homepage": "https://symfony.com",
            "support": {
                "source": "https://github.com/symfony/process/tree/v7.0.7"
            },
            "funding": [
                {
                    "url": "https://symfony.com/sponsor",
                    "type": "custom"
                },
                {
                    "url": "https://github.com/fabpot",
                    "type": "github"
                },
                {
                    "url": "https://tidelift.com/funding/github/packagist/symfony/symfony",
                    "type": "tidelift"
                }
            ],
            "time": "2024-04-18T09:29:19+00:00"
        },
        {
            "name": "symfony/service-contracts",
            "version": "v3.5.0",
            "source": {
                "type": "git",
                "url": "https://github.com/symfony/service-contracts.git",
                "reference": "bd1d9e59a81d8fa4acdcea3f617c581f7475a80f"
            },
            "dist": {
                "type": "zip",
                "url": "https://api.github.com/repos/symfony/service-contracts/zipball/bd1d9e59a81d8fa4acdcea3f617c581f7475a80f",
                "reference": "bd1d9e59a81d8fa4acdcea3f617c581f7475a80f",
                "shasum": ""
            },
            "require": {
                "php": ">=8.1",
                "psr/container": "^1.1|^2.0",
                "symfony/deprecation-contracts": "^2.5|^3"
            },
            "conflict": {
                "ext-psr": "<1.1|>=2"
            },
            "type": "library",
            "extra": {
                "branch-alias": {
                    "dev-main": "3.5-dev"
                },
                "thanks": {
                    "name": "symfony/contracts",
                    "url": "https://github.com/symfony/contracts"
                }
            },
            "autoload": {
                "psr-4": {
                    "Symfony\\Contracts\\Service\\": ""
                },
                "exclude-from-classmap": [
                    "/Test/"
                ]
            },
            "notification-url": "https://packagist.org/downloads/",
            "license": [
                "MIT"
            ],
            "authors": [
                {
                    "name": "Nicolas Grekas",
                    "email": "p@tchwork.com"
                },
                {
                    "name": "Symfony Community",
                    "homepage": "https://symfony.com/contributors"
                }
            ],
            "description": "Generic abstractions related to writing services",
            "homepage": "https://symfony.com",
            "keywords": [
                "abstractions",
                "contracts",
                "decoupling",
                "interfaces",
                "interoperability",
                "standards"
            ],
            "support": {
                "source": "https://github.com/symfony/service-contracts/tree/v3.5.0"
            },
            "funding": [
                {
                    "url": "https://symfony.com/sponsor",
                    "type": "custom"
                },
                {
                    "url": "https://github.com/fabpot",
                    "type": "github"
                },
                {
                    "url": "https://tidelift.com/funding/github/packagist/symfony/symfony",
                    "type": "tidelift"
                }
            ],
            "time": "2024-04-18T09:32:20+00:00"
        },
        {
            "name": "symfony/string",
            "version": "v7.0.7",
            "source": {
                "type": "git",
                "url": "https://github.com/symfony/string.git",
                "reference": "e405b5424dc2528e02e31ba26b83a79fd4eb8f63"
            },
            "dist": {
                "type": "zip",
                "url": "https://api.github.com/repos/symfony/string/zipball/e405b5424dc2528e02e31ba26b83a79fd4eb8f63",
                "reference": "e405b5424dc2528e02e31ba26b83a79fd4eb8f63",
                "shasum": ""
            },
            "require": {
                "php": ">=8.2",
                "symfony/polyfill-ctype": "~1.8",
                "symfony/polyfill-intl-grapheme": "~1.0",
                "symfony/polyfill-intl-normalizer": "~1.0",
                "symfony/polyfill-mbstring": "~1.0"
            },
            "conflict": {
                "symfony/translation-contracts": "<2.5"
            },
            "require-dev": {
                "symfony/error-handler": "^6.4|^7.0",
                "symfony/http-client": "^6.4|^7.0",
                "symfony/intl": "^6.4|^7.0",
                "symfony/translation-contracts": "^2.5|^3.0",
                "symfony/var-exporter": "^6.4|^7.0"
            },
            "type": "library",
            "autoload": {
                "files": [
                    "Resources/functions.php"
                ],
                "psr-4": {
                    "Symfony\\Component\\String\\": ""
                },
                "exclude-from-classmap": [
                    "/Tests/"
                ]
            },
            "notification-url": "https://packagist.org/downloads/",
            "license": [
                "MIT"
            ],
            "authors": [
                {
                    "name": "Nicolas Grekas",
                    "email": "p@tchwork.com"
                },
                {
                    "name": "Symfony Community",
                    "homepage": "https://symfony.com/contributors"
                }
            ],
            "description": "Provides an object-oriented API to strings and deals with bytes, UTF-8 code points and grapheme clusters in a unified way",
            "homepage": "https://symfony.com",
            "keywords": [
                "grapheme",
                "i18n",
                "string",
                "unicode",
                "utf-8",
                "utf8"
            ],
            "support": {
                "source": "https://github.com/symfony/string/tree/v7.0.7"
            },
            "funding": [
                {
                    "url": "https://symfony.com/sponsor",
                    "type": "custom"
                },
                {
                    "url": "https://github.com/fabpot",
                    "type": "github"
                },
                {
                    "url": "https://tidelift.com/funding/github/packagist/symfony/symfony",
                    "type": "tidelift"
                }
            ],
            "time": "2024-04-18T09:29:19+00:00"
        },
        {
            "name": "theseer/tokenizer",
            "version": "1.2.3",
            "source": {
                "type": "git",
                "url": "https://github.com/theseer/tokenizer.git",
                "reference": "737eda637ed5e28c3413cb1ebe8bb52cbf1ca7a2"
            },
            "dist": {
                "type": "zip",
                "url": "https://api.github.com/repos/theseer/tokenizer/zipball/737eda637ed5e28c3413cb1ebe8bb52cbf1ca7a2",
                "reference": "737eda637ed5e28c3413cb1ebe8bb52cbf1ca7a2",
                "shasum": ""
            },
            "require": {
                "ext-dom": "*",
                "ext-tokenizer": "*",
                "ext-xmlwriter": "*",
                "php": "^7.2 || ^8.0"
            },
            "type": "library",
            "autoload": {
                "classmap": [
                    "src/"
                ]
            },
            "notification-url": "https://packagist.org/downloads/",
            "license": [
                "BSD-3-Clause"
            ],
            "authors": [
                {
                    "name": "Arne Blankerts",
                    "email": "arne@blankerts.de",
                    "role": "Developer"
                }
            ],
            "description": "A small library for converting tokenized PHP source code into XML and potentially other formats",
            "support": {
                "issues": "https://github.com/theseer/tokenizer/issues",
                "source": "https://github.com/theseer/tokenizer/tree/1.2.3"
            },
            "funding": [
                {
                    "url": "https://github.com/theseer",
                    "type": "github"
                }
            ],
            "time": "2024-03-03T12:36:25+00:00"
        },
        {
            "name": "yoast/phpunit-polyfills",
            "version": "1.1.0",
            "source": {
                "type": "git",
                "url": "https://github.com/Yoast/PHPUnit-Polyfills.git",
                "reference": "224e4a1329c03d8bad520e3fc4ec980034a4b212"
            },
            "dist": {
                "type": "zip",
                "url": "https://api.github.com/repos/Yoast/PHPUnit-Polyfills/zipball/224e4a1329c03d8bad520e3fc4ec980034a4b212",
                "reference": "224e4a1329c03d8bad520e3fc4ec980034a4b212",
                "shasum": ""
            },
            "require": {
                "php": ">=5.4",
                "phpunit/phpunit": "^4.8.36 || ^5.7.21 || ^6.0 || ^7.0 || ^8.0 || ^9.0"
            },
            "require-dev": {
                "yoast/yoastcs": "^2.3.0"
            },
            "type": "library",
            "extra": {
                "branch-alias": {
                    "dev-main": "2.x-dev"
                }
            },
            "autoload": {
                "files": [
                    "phpunitpolyfills-autoload.php"
                ]
            },
            "notification-url": "https://packagist.org/downloads/",
            "license": [
                "BSD-3-Clause"
            ],
            "authors": [
                {
                    "name": "Team Yoast",
                    "email": "support@yoast.com",
                    "homepage": "https://yoast.com"
                },
                {
                    "name": "Contributors",
                    "homepage": "https://github.com/Yoast/PHPUnit-Polyfills/graphs/contributors"
                }
            ],
            "description": "Set of polyfills for changed PHPUnit functionality to allow for creating PHPUnit cross-version compatible tests",
            "homepage": "https://github.com/Yoast/PHPUnit-Polyfills",
            "keywords": [
                "phpunit",
                "polyfill",
                "testing"
            ],
            "support": {
                "issues": "https://github.com/Yoast/PHPUnit-Polyfills/issues",
                "source": "https://github.com/Yoast/PHPUnit-Polyfills"
            },
            "time": "2023-08-19T14:25:08+00:00"
        }
    ],
    "aliases": [],
    "minimum-stability": "dev",
    "stability-flags": {
        "automattic/jetpack-assets": 20,
        "automattic/jetpack-admin-ui": 20,
        "automattic/jetpack-autoloader": 20,
        "automattic/jetpack-composer-plugin": 20,
        "automattic/jetpack-config": 20,
        "automattic/jetpack-connection": 20,
        "automattic/jetpack-my-jetpack": 20,
        "automattic/jetpack-sync": 20,
        "automattic/jetpack-status": 20,
        "automattic/jetpack-changelogger": 20
    },
    "prefer-stable": true,
    "prefer-lowest": false,
    "platform": [],
    "platform-dev": [],
    "plugin-api-version": "2.6.0"
}<|MERGE_RESOLUTION|>--- conflicted
+++ resolved
@@ -4,11 +4,7 @@
         "Read more about it at https://getcomposer.org/doc/01-basic-usage.md#installing-dependencies",
         "This file is @generated automatically"
     ],
-<<<<<<< HEAD
-    "content-hash": "6dacb37cec933b7fd65c3f4c7edfde31",
-=======
-    "content-hash": "e56b4ae8dc0afa8f0e8c6298cd7dd082",
->>>>>>> 1f28a653
+    "content-hash": "b479c274d30425c732ba435dfd99da3e",
     "packages": [
         {
             "name": "automattic/jetpack-a8c-mc-stats",
