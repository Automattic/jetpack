{
    "_readme": [
        "This file locks the dependencies of your project to a known state",
        "Read more about it at https://getcomposer.org/doc/01-basic-usage.md#installing-dependencies",
        "This file is @generated automatically"
    ],
    "content-hash": "e4188de578af2b63a7146f809b0ea724",
    "packages": [
        {
            "name": "automattic/jetpack-a8c-mc-stats",
            "version": "dev-master",
            "dist": {
                "type": "path",
                "url": "../../packages/a8c-mc-stats",
                "reference": "05c1399080a50526afc06f85e6494959ca3c1941"
            },
            "require-dev": {
                "automattic/jetpack-changelogger": "^3.0",
                "yoast/phpunit-polyfills": "1.0.3"
            },
            "type": "jetpack-library",
            "extra": {
                "autotagger": true,
                "mirror-repo": "Automattic/jetpack-a8c-mc-stats",
                "changelogger": {
                    "link-template": "https://github.com/Automattic/jetpack-a8c-mc-stats/compare/v${old}...v${new}"
                },
                "branch-alias": {
                    "dev-master": "1.4.x-dev"
                }
            },
            "autoload": {
                "classmap": [
                    "src/"
                ]
            },
            "scripts": {
                "phpunit": [
                    "./vendor/phpunit/phpunit/phpunit --colors=always"
                ],
                "test-coverage": [
                    "php -dpcov.directory=. ./vendor/bin/phpunit --coverage-clover \"$COVERAGE_DIR/clover.xml\""
                ],
                "test-php": [
                    "@composer phpunit"
                ]
            },
            "license": [
                "GPL-2.0-or-later"
            ],
            "description": "Used to record internal usage stats for Automattic. Not visible to site owners.",
            "transport-options": {
                "relative": true
            }
        },
        {
            "name": "automattic/jetpack-admin-ui",
            "version": "dev-master",
            "dist": {
                "type": "path",
                "url": "../../packages/admin-ui",
                "reference": "bbb92b9b9852760e84b7aaee877ee081616efcb3"
            },
            "require-dev": {
                "automattic/jetpack-changelogger": "^3.0",
                "automattic/wordbless": "dev-master",
                "yoast/phpunit-polyfills": "1.0.3"
            },
            "type": "jetpack-library",
            "extra": {
                "autotagger": true,
                "mirror-repo": "Automattic/jetpack-admin-ui",
                "textdomain": "jetpack-admin-ui",
                "changelogger": {
                    "link-template": "https://github.com/Automattic/jetpack-admin-ui/compare/${old}...${new}"
                },
                "branch-alias": {
                    "dev-master": "0.2.x-dev"
                },
                "version-constants": {
                    "::PACKAGE_VERSION": "src/class-admin-menu.php"
                }
            },
            "autoload": {
                "classmap": [
                    "src/"
                ]
            },
            "scripts": {
                "phpunit": [
                    "./vendor/phpunit/phpunit/phpunit --colors=always"
                ],
                "test-coverage": [
                    "php -dpcov.directory=. ./vendor/bin/phpunit --coverage-clover \"$COVERAGE_DIR/clover.xml\""
                ],
                "test-php": [
                    "@composer phpunit"
                ],
                "post-update-cmd": [
                    "php -r \"copy('vendor/automattic/wordbless/src/dbless-wpdb.php', 'wordpress/wp-content/db.php');\""
                ]
            },
            "license": [
                "GPL-2.0-or-later"
            ],
            "description": "Generic Jetpack wp-admin UI elements",
            "transport-options": {
                "relative": true
            }
        },
        {
            "name": "automattic/jetpack-assets",
            "version": "dev-master",
            "dist": {
                "type": "path",
                "url": "../../packages/assets",
                "reference": "52fb1f734112badb778f56637476365c7c81af35"
            },
            "require": {
                "automattic/jetpack-constants": "^1.6"
            },
            "require-dev": {
                "automattic/jetpack-changelogger": "^3.0",
                "brain/monkey": "2.6.1",
                "wikimedia/testing-access-wrapper": "^1.0 || ^2.0",
                "yoast/phpunit-polyfills": "1.0.3"
            },
            "type": "jetpack-library",
            "extra": {
                "autotagger": true,
                "mirror-repo": "Automattic/jetpack-assets",
                "textdomain": "jetpack-assets",
                "changelogger": {
                    "link-template": "https://github.com/Automattic/jetpack-assets/compare/v${old}...v${new}"
                },
                "branch-alias": {
                    "dev-master": "1.17.x-dev"
                }
            },
            "autoload": {
                "files": [
                    "actions.php"
                ],
                "classmap": [
                    "src/"
                ]
            },
            "scripts": {
                "build-development": [
                    "pnpm run build"
                ],
                "build-production": [
                    "pnpm run build-production"
                ],
                "phpunit": [
                    "./vendor/phpunit/phpunit/phpunit --colors=always"
                ],
                "test-coverage": [
                    "php -dpcov.directory=. ./vendor/bin/phpunit --coverage-clover \"$COVERAGE_DIR/php/clover.xml\"",
                    "pnpm run test-coverage"
                ],
                "test-js": [
                    "pnpm run test"
                ],
                "test-php": [
                    "@composer phpunit"
                ]
            },
            "license": [
                "GPL-2.0-or-later"
            ],
            "description": "Asset management utilities for Jetpack ecosystem packages",
            "transport-options": {
                "relative": true
            }
        },
        {
            "name": "automattic/jetpack-autoloader",
            "version": "dev-master",
            "dist": {
                "type": "path",
                "url": "../../packages/autoloader",
                "reference": "0d14c81f42c4da64b4d3b2a7878e3b058d1af7c8"
            },
            "require": {
                "composer-plugin-api": "^1.1 || ^2.0"
            },
            "require-dev": {
                "automattic/jetpack-changelogger": "^3.0",
                "yoast/phpunit-polyfills": "1.0.3"
            },
            "type": "composer-plugin",
            "extra": {
                "autotagger": true,
                "class": "Automattic\\Jetpack\\Autoloader\\CustomAutoloaderPlugin",
                "mirror-repo": "Automattic/jetpack-autoloader",
                "changelogger": {
                    "link-template": "https://github.com/Automattic/jetpack-autoloader/compare/v${old}...v${new}"
                },
                "branch-alias": {
                    "dev-master": "2.11.x-dev"
                }
            },
            "autoload": {
                "classmap": [
                    "src/AutoloadGenerator.php"
                ],
                "psr-4": {
                    "Automattic\\Jetpack\\Autoloader\\": "src"
                }
            },
            "scripts": {
                "phpunit": [
                    "./vendor/phpunit/phpunit/phpunit --colors=always"
                ],
                "test-coverage": [
                    "php -dpcov.directory=. ./vendor/bin/phpunit --coverage-php \"./tests/php/tmp/coverage-report.php\"",
                    "php ./tests/php/bin/test-coverage.php \"$COVERAGE_DIR/clover.xml\""
                ],
                "test-php": [
                    "@composer phpunit"
                ]
            },
            "license": [
                "GPL-2.0-or-later"
            ],
            "description": "Creates a custom autoloader for a plugin or theme.",
            "transport-options": {
                "relative": true
            }
        },
        {
            "name": "automattic/jetpack-composer-plugin",
            "version": "dev-master",
            "dist": {
                "type": "path",
                "url": "../../packages/composer-plugin",
                "reference": "c3fc0e4cf179c619f896174a6c9db8e70cff74c3"
            },
            "require": {
                "composer-plugin-api": "^2.1.0"
            },
            "require-dev": {
                "automattic/jetpack-changelogger": "^3.0",
                "composer/composer": "2.2.3",
                "yoast/phpunit-polyfills": "1.0.3"
            },
            "type": "composer-plugin",
            "extra": {
                "class": "Automattic\\Jetpack\\Composer\\Plugin",
                "mirror-repo": "Automattic/jetpack-composer-plugin",
                "changelogger": {
                    "link-template": "https://github.com/Automattic/jetpack-composer-plugin/compare/v${old}...v${new}"
                },
                "autotagger": true,
                "branch-alias": {
                    "dev-master": "1.1.x-dev"
                }
            },
            "autoload": {
                "classmap": [
                    "src/"
                ]
            },
            "scripts": {
                "phpunit": [
                    "./vendor/phpunit/phpunit/phpunit --colors=always"
                ],
                "test-coverage": [
                    "php -dpcov.directory=. ./vendor/bin/phpunit --coverage-clover \"$COVERAGE_DIR/clover.xml\""
                ],
                "test-php": [
                    "@composer phpunit"
                ]
            },
            "license": [
                "GPL-2.0-or-later"
            ],
            "description": "A custom installer plugin for Composer to move Jetpack packages out of `vendor/` so WordPress's translation infrastructure will find their strings.",
            "transport-options": {
                "relative": true
            }
        },
        {
            "name": "automattic/jetpack-config",
            "version": "dev-master",
            "dist": {
                "type": "path",
                "url": "../../packages/config",
                "reference": "7ed065622e06c9992d7f659458c42b85a9864c8d"
            },
            "require-dev": {
                "automattic/jetpack-changelogger": "^3.0"
            },
            "type": "jetpack-library",
            "extra": {
                "autotagger": true,
                "mirror-repo": "Automattic/jetpack-config",
                "textdomain": "jetpack-config",
                "changelogger": {
                    "link-template": "https://github.com/Automattic/jetpack-config/compare/v${old}...v${new}"
                },
                "branch-alias": {
                    "dev-master": "1.7.x-dev"
                }
            },
            "autoload": {
                "classmap": [
                    "src/"
                ]
            },
            "license": [
                "GPL-2.0-or-later"
            ],
            "description": "Jetpack configuration package that initializes other packages and configures Jetpack's functionality. Can be used as a base for all variants of Jetpack package usage.",
            "transport-options": {
                "relative": true
            }
        },
        {
            "name": "automattic/jetpack-connection",
            "version": "dev-master",
            "dist": {
                "type": "path",
                "url": "../../packages/connection",
<<<<<<< HEAD
                "reference": "d33deccae8fe053f1a0fe35b3e1100ea0486f23f"
=======
                "reference": "0c636d1e4e96e1eb97c8b7d0d03a8ebb677fb820"
>>>>>>> a511be40
            },
            "require": {
                "automattic/jetpack-a8c-mc-stats": "^1.4",
                "automattic/jetpack-admin-ui": "^0.2",
                "automattic/jetpack-constants": "^1.6",
                "automattic/jetpack-heartbeat": "^1.4",
                "automattic/jetpack-options": "^1.14",
                "automattic/jetpack-redirect": "^1.7",
                "automattic/jetpack-roles": "^1.4",
                "automattic/jetpack-status": "^1.13",
                "automattic/jetpack-tracking": "^1.14"
            },
            "require-dev": {
                "automattic/jetpack-changelogger": "^3.0",
                "automattic/wordbless": "@dev",
                "brain/monkey": "2.6.1",
                "yoast/phpunit-polyfills": "1.0.3"
            },
            "type": "jetpack-library",
            "extra": {
                "autotagger": true,
                "mirror-repo": "Automattic/jetpack-connection",
                "textdomain": "jetpack-connection",
                "version-constants": {
                    "::PACKAGE_VERSION": "src/class-package-version.php"
                },
                "changelogger": {
                    "link-template": "https://github.com/Automattic/jetpack-connection/compare/v${old}...v${new}"
                },
                "branch-alias": {
                    "dev-master": "1.38.x-dev"
                }
            },
            "autoload": {
                "classmap": [
                    "legacy",
                    "src/",
                    "src/webhooks"
                ]
            },
            "scripts": {
                "phpunit": [
                    "./vendor/phpunit/phpunit/phpunit --colors=always"
                ],
                "post-update-cmd": [
                    "php -r \"copy('vendor/automattic/wordbless/src/dbless-wpdb.php', 'wordpress/wp-content/db.php');\""
                ],
                "test-coverage": [
                    "php -dpcov.directory=. ./vendor/bin/phpunit --coverage-clover \"$COVERAGE_DIR/clover.xml\""
                ],
                "test-php": [
                    "@composer phpunit"
                ]
            },
            "license": [
                "GPL-2.0-or-later"
            ],
            "description": "Everything needed to connect to the Jetpack infrastructure",
            "transport-options": {
                "relative": true
            }
        },
        {
            "name": "automattic/jetpack-constants",
            "version": "dev-master",
            "dist": {
                "type": "path",
                "url": "../../packages/constants",
                "reference": "c707667b702d06091f8183df68a2a2b0d230c2b3"
            },
            "require-dev": {
                "automattic/jetpack-changelogger": "^3.0",
                "brain/monkey": "2.6.1",
                "yoast/phpunit-polyfills": "1.0.3"
            },
            "type": "jetpack-library",
            "extra": {
                "autotagger": true,
                "mirror-repo": "Automattic/jetpack-constants",
                "changelogger": {
                    "link-template": "https://github.com/Automattic/jetpack-constants/compare/v${old}...v${new}"
                },
                "branch-alias": {
                    "dev-master": "1.6.x-dev"
                }
            },
            "autoload": {
                "classmap": [
                    "src/"
                ]
            },
            "scripts": {
                "phpunit": [
                    "./vendor/phpunit/phpunit/phpunit --colors=always"
                ],
                "test-coverage": [
                    "php -dpcov.directory=. ./vendor/bin/phpunit --coverage-clover \"$COVERAGE_DIR/clover.xml\""
                ],
                "test-php": [
                    "@composer phpunit"
                ]
            },
            "license": [
                "GPL-2.0-or-later"
            ],
            "description": "A wrapper for defining constants in a more testable way.",
            "transport-options": {
                "relative": true
            }
        },
        {
            "name": "automattic/jetpack-heartbeat",
            "version": "dev-master",
            "dist": {
                "type": "path",
                "url": "../../packages/heartbeat",
                "reference": "14c401c013c64fea324ea7fee4559aa90366293c"
            },
            "require": {
                "automattic/jetpack-a8c-mc-stats": "^1.4",
                "automattic/jetpack-options": "^1.14"
            },
            "require-dev": {
                "automattic/jetpack-changelogger": "^3.0"
            },
            "type": "jetpack-library",
            "extra": {
                "autotagger": true,
                "mirror-repo": "Automattic/jetpack-heartbeat",
                "textdomain": "jetpack-heartbeat",
                "changelogger": {
                    "link-template": "https://github.com/Automattic/jetpack-heartbeat/compare/v${old}...v${new}"
                },
                "branch-alias": {
                    "dev-master": "1.4.x-dev"
                }
            },
            "autoload": {
                "classmap": [
                    "src/"
                ]
            },
            "license": [
                "GPL-2.0-or-later"
            ],
            "description": "This adds a cronjob that sends a batch of internal automattic stats to wp.com once a day",
            "transport-options": {
                "relative": true
            }
        },
        {
            "name": "automattic/jetpack-identity-crisis",
            "version": "dev-master",
            "dist": {
                "type": "path",
                "url": "../../packages/identity-crisis",
<<<<<<< HEAD
                "reference": "eb93c767ff0f0800d35f6fd94f16e04d4b882d60"
=======
                "reference": "15144436c1118b73062a23d189deee3f60e35fa7"
>>>>>>> a511be40
            },
            "require": {
                "automattic/jetpack-assets": "^1.17",
                "automattic/jetpack-connection": "^1.38",
                "automattic/jetpack-constants": "^1.6",
                "automattic/jetpack-logo": "^1.5",
                "automattic/jetpack-options": "^1.14",
                "automattic/jetpack-status": "^1.13",
                "automattic/jetpack-tracking": "^1.14"
            },
            "require-dev": {
                "automattic/jetpack-changelogger": "^3.0",
                "automattic/wordbless": "@dev",
                "yoast/phpunit-polyfills": "1.0.3"
            },
            "type": "jetpack-library",
            "extra": {
                "autotagger": true,
                "mirror-repo": "Automattic/jetpack-identity-crisis",
                "textdomain": "jetpack-idc",
                "version-constants": {
                    "::PACKAGE_VERSION": "src/class-identity-crisis.php"
                },
                "changelogger": {
                    "link-template": "https://github.com/Automattic/jetpack-identity-crisis/compare/v${old}...v${new}"
                },
                "branch-alias": {
                    "dev-master": "0.8.x-dev"
                }
            },
            "autoload": {
                "classmap": [
                    "src/"
                ]
            },
            "scripts": {
                "build-development": [
                    "pnpm run build"
                ],
                "build-production": [
                    "NODE_ENV='production' pnpm run build"
                ],
                "phpunit": [
                    "./vendor/phpunit/phpunit/phpunit --colors=always"
                ],
                "test-coverage": [
                    "php -dpcov.directory=. ./vendor/bin/phpunit --coverage-clover \"$COVERAGE_DIR/clover.xml\""
                ],
                "test-php": [
                    "@composer phpunit"
                ],
                "post-update-cmd": [
                    "php -r \"copy('vendor/automattic/wordbless/src/dbless-wpdb.php', 'wordpress/wp-content/db.php');\""
                ],
                "watch": [
                    "Composer\\Config::disableProcessTimeout",
                    "pnpm run watch"
                ]
            },
            "license": [
                "GPL-2.0-or-later"
            ],
            "description": "Identity Crisis.",
            "transport-options": {
                "relative": true
            }
        },
        {
            "name": "automattic/jetpack-logo",
            "version": "dev-master",
            "dist": {
                "type": "path",
                "url": "../../packages/logo",
                "reference": "c0d7df78e0ea4d9d09a22ff937fce5ec13a08379"
            },
            "require-dev": {
                "automattic/jetpack-changelogger": "^3.0",
                "yoast/phpunit-polyfills": "1.0.3"
            },
            "type": "jetpack-library",
            "extra": {
                "autotagger": true,
                "mirror-repo": "Automattic/jetpack-logo",
                "changelogger": {
                    "link-template": "https://github.com/Automattic/jetpack-logo/compare/v${old}...v${new}"
                },
                "branch-alias": {
                    "dev-master": "1.5.x-dev"
                }
            },
            "autoload": {
                "classmap": [
                    "src/"
                ]
            },
            "scripts": {
                "phpunit": [
                    "./vendor/phpunit/phpunit/phpunit --colors=always"
                ],
                "test-coverage": [
                    "php -dpcov.directory=. ./vendor/bin/phpunit --coverage-clover \"$COVERAGE_DIR/clover.xml\""
                ],
                "test-php": [
                    "@composer phpunit"
                ]
            },
            "license": [
                "GPL-2.0-or-later"
            ],
            "description": "A logo for Jetpack",
            "transport-options": {
                "relative": true
            }
        },
        {
            "name": "automattic/jetpack-my-jetpack",
            "version": "dev-master",
            "dist": {
                "type": "path",
                "url": "../../packages/my-jetpack",
                "reference": "9da79ae343aed33efc75113e7e886e693a9fbdf4"
            },
            "require": {
                "automattic/jetpack-admin-ui": "^0.2",
                "automattic/jetpack-assets": "^1.17",
                "automattic/jetpack-connection": "^1.38",
                "automattic/jetpack-plugins-installer": "^0.1",
                "automattic/jetpack-redirect": "^1.7",
                "automattic/jetpack-tracking": "^1.14"
            },
            "require-dev": {
                "automattic/jetpack-changelogger": "^3.0",
                "automattic/jetpack-constants": "^1.6",
                "automattic/jetpack-options": "^1.14",
                "automattic/wordbless": "@dev",
                "yoast/phpunit-polyfills": "1.0.3"
            },
            "type": "jetpack-library",
            "extra": {
                "autotagger": true,
                "mirror-repo": "Automattic/jetpack-my-jetpack",
                "textdomain": "jetpack-my-jetpack",
                "changelogger": {
                    "link-template": "https://github.com/Automattic/jetpack-my-jetpack/compare/${old}...${new}"
                },
                "branch-alias": {
                    "dev-master": "0.6.x-dev"
                },
                "version-constants": {
                    "::PACKAGE_VERSION": "src/class-initializer.php"
                }
            },
            "autoload": {
                "classmap": [
                    "src/",
                    "src/products"
                ]
            },
            "scripts": {
                "phpunit": [
                    "./vendor/phpunit/phpunit/phpunit --colors=always"
                ],
                "test-coverage": [
                    "php -dpcov.directory=. ./vendor/bin/phpunit --coverage-clover \"$COVERAGE_DIR/coverage.xml\"",
                    "pnpm run test -- --coverageDirectory=\"$COVERAGE_DIR\" --coverage --coverageReporters=clover"
                ],
                "test-php": [
                    "@composer phpunit"
                ],
                "test-js": [
                    "pnpm run test"
                ],
                "test-js-watch": [
                    "Composer\\Config::disableProcessTimeout",
                    "pnpm run test -- --watch"
                ],
                "build-development": [
                    "pnpm run build"
                ],
                "build-production": [
                    "NODE_ENV=production pnpm run build"
                ],
                "watch": [
                    "Composer\\Config::disableProcessTimeout",
                    "pnpm run watch"
                ],
                "post-update-cmd": [
                    "php -r \"copy('vendor/automattic/wordbless/src/dbless-wpdb.php', 'wordpress/wp-content/db.php');\""
                ]
            },
            "license": [
                "GPL-2.0-or-later"
            ],
            "description": "WP Admin page with information and configuration shared among all Jetpack stand-alone plugins",
            "transport-options": {
                "relative": true
            }
        },
        {
            "name": "automattic/jetpack-options",
            "version": "dev-master",
            "dist": {
                "type": "path",
                "url": "../../packages/options",
                "reference": "ae4325a0569cc055a1c2649bb2572f15ab4d37bb"
            },
            "require": {
                "automattic/jetpack-constants": "^1.6"
            },
            "require-dev": {
                "automattic/jetpack-changelogger": "^3.0",
                "yoast/phpunit-polyfills": "1.0.3"
            },
            "type": "jetpack-library",
            "extra": {
                "autotagger": true,
                "mirror-repo": "Automattic/jetpack-options",
                "changelogger": {
                    "link-template": "https://github.com/Automattic/jetpack-options/compare/v${old}...v${new}"
                },
                "branch-alias": {
                    "dev-master": "1.14.x-dev"
                }
            },
            "autoload": {
                "classmap": [
                    "legacy"
                ]
            },
            "license": [
                "GPL-2.0-or-later"
            ],
            "description": "A wrapper for wp-options to manage specific Jetpack options.",
            "transport-options": {
                "relative": true
            }
        },
        {
            "name": "automattic/jetpack-password-checker",
            "version": "dev-master",
            "dist": {
                "type": "path",
                "url": "../../packages/password-checker",
                "reference": "a9dd0d76a2a18a042898111f5ac279e5f32c2258"
            },
            "require-dev": {
                "automattic/jetpack-changelogger": "^3.0",
                "automattic/wordbless": "@dev",
                "yoast/phpunit-polyfills": "1.0.3"
            },
            "type": "jetpack-library",
            "extra": {
                "autotagger": true,
                "mirror-repo": "Automattic/jetpack-password-checker",
                "textdomain": "jetpack-password-checker",
                "changelogger": {
                    "link-template": "https://github.com/Automattic/jetpack-password-checker/compare/v${old}...v${new}"
                },
                "branch-alias": {
                    "dev-master": "0.2.x-dev"
                }
            },
            "autoload": {
                "classmap": [
                    "src/"
                ]
            },
            "scripts": {
                "phpunit": [
                    "./vendor/phpunit/phpunit/phpunit --colors=always"
                ],
                "test-coverage": [
                    "php -dpcov.directory=. ./vendor/bin/phpunit --coverage-clover \"$COVERAGE_DIR/clover.xml\""
                ],
                "test-php": [
                    "@composer phpunit"
                ],
                "post-update-cmd": [
                    "php -r \"copy('vendor/automattic/wordbless/src/dbless-wpdb.php', 'wordpress/wp-content/db.php');\""
                ]
            },
            "license": [
                "GPL-2.0-or-later"
            ],
            "description": "Password Checker.",
            "transport-options": {
                "relative": true
            }
        },
        {
            "name": "automattic/jetpack-plugins-installer",
            "version": "dev-master",
            "dist": {
                "type": "path",
                "url": "../../packages/plugins-installer",
                "reference": "0b68b85dd5075ccbecfe63a877b31a848feecca0"
            },
            "require": {
                "automattic/jetpack-a8c-mc-stats": "^1.4"
            },
            "require-dev": {
                "automattic/jetpack-changelogger": "^3.0",
                "yoast/phpunit-polyfills": "1.0.3"
            },
            "type": "jetpack-library",
            "extra": {
                "branch-alias": {
                    "dev-master": "0.1.x-dev"
                },
                "mirror-repo": "Automattic/jetpack-plugins-installer",
                "changelogger": {
                    "link-template": "https://github.com/Automattic/jetpack-plugins-installer/compare/v${old}...v${new}"
                },
                "autotagger": true,
                "textdomain": "jetpack-plugins-installer"
            },
            "autoload": {
                "classmap": [
                    "src/"
                ]
            },
            "scripts": {
                "phpunit": [
                    "./vendor/phpunit/phpunit/phpunit --colors=always"
                ],
                "test-coverage": [
                    "php -dpcov.directory=. ./vendor/bin/phpunit --coverage-clover \"$COVERAGE_DIR/clover.xml\""
                ],
                "test-php": [
                    "@composer phpunit"
                ]
            },
            "license": [
                "GPL-2.0-or-later"
            ],
            "description": "Handle installation of plugins from WP.org",
            "transport-options": {
                "relative": true
            }
        },
        {
            "name": "automattic/jetpack-redirect",
            "version": "dev-master",
            "dist": {
                "type": "path",
                "url": "../../packages/redirect",
                "reference": "6f4d901d139ae90d55cb772c0cdbe8d08d202792"
            },
            "require": {
                "automattic/jetpack-status": "^1.13"
            },
            "require-dev": {
                "automattic/jetpack-changelogger": "^3.0",
                "brain/monkey": "2.6.1",
                "yoast/phpunit-polyfills": "1.0.3"
            },
            "type": "jetpack-library",
            "extra": {
                "autotagger": true,
                "mirror-repo": "Automattic/jetpack-redirect",
                "changelogger": {
                    "link-template": "https://github.com/Automattic/jetpack-redirect/compare/v${old}...v${new}"
                },
                "branch-alias": {
                    "dev-master": "1.7.x-dev"
                }
            },
            "autoload": {
                "classmap": [
                    "src/"
                ]
            },
            "scripts": {
                "phpunit": [
                    "./vendor/phpunit/phpunit/phpunit --colors=always"
                ],
                "test-coverage": [
                    "php -dpcov.directory=. ./vendor/bin/phpunit --coverage-clover \"$COVERAGE_DIR/clover.xml\""
                ],
                "test-php": [
                    "@composer phpunit"
                ]
            },
            "license": [
                "GPL-2.0-or-later"
            ],
            "description": "Utilities to build URLs to the jetpack.com/redirect/ service",
            "transport-options": {
                "relative": true
            }
        },
        {
            "name": "automattic/jetpack-roles",
            "version": "dev-master",
            "dist": {
                "type": "path",
                "url": "../../packages/roles",
                "reference": "865b6ca769a59af99b25f560a1f0e7e6a19bff1f"
            },
            "require-dev": {
                "automattic/jetpack-changelogger": "^3.0",
                "brain/monkey": "2.6.1",
                "yoast/phpunit-polyfills": "1.0.3"
            },
            "type": "jetpack-library",
            "extra": {
                "autotagger": true,
                "mirror-repo": "Automattic/jetpack-roles",
                "changelogger": {
                    "link-template": "https://github.com/Automattic/jetpack-roles/compare/v${old}...v${new}"
                },
                "branch-alias": {
                    "dev-master": "1.4.x-dev"
                }
            },
            "autoload": {
                "classmap": [
                    "src/"
                ]
            },
            "scripts": {
                "phpunit": [
                    "./vendor/phpunit/phpunit/phpunit --colors=always"
                ],
                "test-coverage": [
                    "php -dpcov.directory=. ./vendor/bin/phpunit --coverage-clover \"$COVERAGE_DIR/clover.xml\""
                ],
                "test-php": [
                    "@composer phpunit"
                ]
            },
            "license": [
                "GPL-2.0-or-later"
            ],
            "description": "Utilities, related with user roles and capabilities.",
            "transport-options": {
                "relative": true
            }
        },
        {
            "name": "automattic/jetpack-status",
            "version": "dev-master",
            "dist": {
                "type": "path",
                "url": "../../packages/status",
                "reference": "818ba9c80f04d1c68607832d91a3e5286662dd12"
            },
            "require": {
                "automattic/jetpack-constants": "^1.6"
            },
            "require-dev": {
                "automattic/jetpack-changelogger": "^3.0",
                "brain/monkey": "2.6.1",
                "yoast/phpunit-polyfills": "1.0.3"
            },
            "type": "jetpack-library",
            "extra": {
                "autotagger": true,
                "mirror-repo": "Automattic/jetpack-status",
                "changelogger": {
                    "link-template": "https://github.com/Automattic/jetpack-status/compare/v${old}...v${new}"
                },
                "branch-alias": {
                    "dev-master": "1.13.x-dev"
                }
            },
            "autoload": {
                "classmap": [
                    "src/"
                ]
            },
            "scripts": {
                "phpunit": [
                    "./vendor/phpunit/phpunit/phpunit --colors=always"
                ],
                "test-coverage": [
                    "php -dpcov.directory=. ./vendor/bin/phpunit --coverage-clover \"$COVERAGE_DIR/clover.xml\""
                ],
                "test-php": [
                    "@composer phpunit"
                ]
            },
            "license": [
                "GPL-2.0-or-later"
            ],
            "description": "Used to retrieve information about the current status of Jetpack and the site overall.",
            "transport-options": {
                "relative": true
            }
        },
        {
            "name": "automattic/jetpack-sync",
            "version": "dev-master",
            "dist": {
                "type": "path",
                "url": "../../packages/sync",
<<<<<<< HEAD
                "reference": "4f4d43aac8229b3ddcb164edfb401aed35a5a56c"
=======
                "reference": "29300dc9febc502e4de6f2e884f29ac3101df8b0"
>>>>>>> a511be40
            },
            "require": {
                "automattic/jetpack-connection": "^1.38",
                "automattic/jetpack-constants": "^1.6",
                "automattic/jetpack-heartbeat": "^1.4",
                "automattic/jetpack-identity-crisis": "^0.8",
                "automattic/jetpack-options": "^1.14",
                "automattic/jetpack-password-checker": "^0.2",
                "automattic/jetpack-roles": "^1.4",
                "automattic/jetpack-status": "^1.13"
            },
            "require-dev": {
                "automattic/jetpack-changelogger": "^3.0",
                "automattic/wordbless": "@dev",
                "yoast/phpunit-polyfills": "1.0.3"
            },
            "type": "jetpack-library",
            "extra": {
                "autotagger": true,
                "mirror-repo": "Automattic/jetpack-sync",
                "textdomain": "jetpack-sync",
                "version-constants": {
                    "::PACKAGE_VERSION": "src/class-package-version.php"
                },
                "changelogger": {
                    "link-template": "https://github.com/Automattic/jetpack-sync/compare/v${old}...v${new}"
                },
                "branch-alias": {
                    "dev-master": "1.30.x-dev"
                }
            },
            "autoload": {
                "classmap": [
                    "src/"
                ]
            },
            "scripts": {
                "phpunit": [
                    "./vendor/phpunit/phpunit/phpunit --colors=always"
                ],
                "test-coverage": [
                    "php -dpcov.directory=. ./vendor/bin/phpunit --coverage-clover \"$COVERAGE_DIR/clover.xml\""
                ],
                "test-php": [
                    "@composer phpunit"
                ],
                "post-update-cmd": [
                    "php -r \"copy('vendor/automattic/wordbless/src/dbless-wpdb.php', 'wordpress/wp-content/db.php');\""
                ]
            },
            "license": [
                "GPL-2.0-or-later"
            ],
            "description": "Everything needed to allow syncing to the WP.com infrastructure.",
            "transport-options": {
                "relative": true
            }
        },
        {
            "name": "automattic/jetpack-tracking",
            "version": "dev-master",
            "dist": {
                "type": "path",
                "url": "../../packages/tracking",
                "reference": "2f1c18439c5149ec1619ed1b8bd58fe3f16b317f"
            },
            "require": {
                "automattic/jetpack-assets": "^1.17",
                "automattic/jetpack-options": "^1.14",
                "automattic/jetpack-status": "^1.13"
            },
            "require-dev": {
                "automattic/jetpack-changelogger": "^3.0",
                "brain/monkey": "2.6.1",
                "yoast/phpunit-polyfills": "1.0.3"
            },
            "type": "jetpack-library",
            "extra": {
                "autotagger": true,
                "mirror-repo": "Automattic/jetpack-tracking",
                "textdomain": "jetpack-tracking",
                "changelogger": {
                    "link-template": "https://github.com/Automattic/jetpack-tracking/compare/v${old}...v${new}"
                },
                "branch-alias": {
                    "dev-master": "1.14.x-dev"
                }
            },
            "autoload": {
                "classmap": [
                    "legacy",
                    "src/"
                ]
            },
            "scripts": {
                "phpunit": [
                    "./vendor/phpunit/phpunit/phpunit --colors=always"
                ],
                "test-coverage": [
                    "php -dpcov.directory=. ./vendor/bin/phpunit --coverage-clover \"$COVERAGE_DIR/clover.xml\""
                ],
                "test-php": [
                    "@composer phpunit"
                ]
            },
            "license": [
                "GPL-2.0-or-later"
            ],
            "description": "Tracking for Jetpack",
            "transport-options": {
                "relative": true
            }
        }
    ],
    "packages-dev": [
        {
            "name": "automattic/jetpack-changelogger",
            "version": "dev-master",
            "dist": {
                "type": "path",
                "url": "../../packages/changelogger",
                "reference": "370ad5f2cc8af110c19227a87686028ae8e468b7"
            },
            "require": {
                "php": ">=5.6",
                "symfony/console": "^3.4 || ^5.2",
                "symfony/process": "^3.4 || ^5.2",
                "wikimedia/at-ease": "^1.2 || ^2.0"
            },
            "require-dev": {
                "wikimedia/testing-access-wrapper": "^1.0 || ^2.0",
                "yoast/phpunit-polyfills": "1.0.3"
            },
            "bin": [
                "bin/changelogger"
            ],
            "type": "project",
            "extra": {
                "autotagger": true,
                "branch-alias": {
                    "dev-master": "3.0.x-dev"
                },
                "mirror-repo": "Automattic/jetpack-changelogger",
                "version-constants": {
                    "::VERSION": "src/Application.php"
                },
                "changelogger": {
                    "link-template": "https://github.com/Automattic/jetpack-changelogger/compare/${old}...${new}"
                }
            },
            "autoload": {
                "psr-4": {
                    "Automattic\\Jetpack\\Changelogger\\": "src",
                    "Automattic\\Jetpack\\Changelog\\": "lib"
                }
            },
            "autoload-dev": {
                "psr-4": {
                    "Automattic\\Jetpack\\Changelogger\\Tests\\": "tests/php/includes/src",
                    "Automattic\\Jetpack\\Changelog\\Tests\\": "tests/php/includes/lib"
                }
            },
            "scripts": {
                "phpunit": [
                    "./vendor/phpunit/phpunit/phpunit --colors=always"
                ],
                "test-coverage": [
                    "php -dpcov.directory=. ./vendor/bin/phpunit --coverage-clover \"$COVERAGE_DIR/clover.xml\""
                ],
                "test-php": [
                    "@composer phpunit"
                ],
                "post-install-cmd": [
                    "[ -e vendor/bin/changelogger ] || { cd vendor/bin && ln -s ../../bin/changelogger; }"
                ],
                "post-update-cmd": [
                    "[ -e vendor/bin/changelogger ] || { cd vendor/bin && ln -s ../../bin/changelogger; }"
                ]
            },
            "license": [
                "GPL-2.0-or-later"
            ],
            "description": "Jetpack Changelogger tool. Allows for managing changelogs by dropping change files into a changelog directory with each PR.",
            "transport-options": {
                "relative": true
            }
        },
        {
            "name": "automattic/wordbless",
            "version": "0.3.1",
            "source": {
                "type": "git",
                "url": "https://github.com/Automattic/wordbless.git",
                "reference": "fc36fd22a43a9cfd2a47cd576a0584ee88afe521"
            },
            "dist": {
                "type": "zip",
                "url": "https://api.github.com/repos/Automattic/wordbless/zipball/fc36fd22a43a9cfd2a47cd576a0584ee88afe521",
                "reference": "fc36fd22a43a9cfd2a47cd576a0584ee88afe521",
                "shasum": ""
            },
            "require": {
                "php": ">=5.6.20",
                "roots/wordpress": "^5.4"
            },
            "require-dev": {
                "phpunit/phpunit": "^5.7 || ^6.5 || ^7.5 || ^9.0"
            },
            "type": "wordpress-dropin",
            "autoload": {
                "psr-4": {
                    "WorDBless\\": "src/"
                }
            },
            "notification-url": "https://packagist.org/downloads/",
            "license": [
                "GPL-2.0-or-later"
            ],
            "authors": [
                {
                    "name": "Automattic Inc."
                }
            ],
            "description": "WorDBless allows you to use WordPress core functions in your PHPUnit tests without having to set up a database and the whole WordPress environment",
            "support": {
                "issues": "https://github.com/Automattic/wordbless/issues",
                "source": "https://github.com/Automattic/wordbless/tree/0.3.1"
            },
            "time": "2021-07-07T13:01:21+00:00"
        },
        {
            "name": "doctrine/instantiator",
            "version": "1.4.1",
            "source": {
                "type": "git",
                "url": "https://github.com/doctrine/instantiator.git",
                "reference": "10dcfce151b967d20fde1b34ae6640712c3891bc"
            },
            "dist": {
                "type": "zip",
                "url": "https://api.github.com/repos/doctrine/instantiator/zipball/10dcfce151b967d20fde1b34ae6640712c3891bc",
                "reference": "10dcfce151b967d20fde1b34ae6640712c3891bc",
                "shasum": ""
            },
            "require": {
                "php": "^7.1 || ^8.0"
            },
            "require-dev": {
                "doctrine/coding-standard": "^9",
                "ext-pdo": "*",
                "ext-phar": "*",
                "phpbench/phpbench": "^0.16 || ^1",
                "phpstan/phpstan": "^1.4",
                "phpstan/phpstan-phpunit": "^1",
                "phpunit/phpunit": "^7.5 || ^8.5 || ^9.5",
                "vimeo/psalm": "^4.22"
            },
            "type": "library",
            "autoload": {
                "psr-4": {
                    "Doctrine\\Instantiator\\": "src/Doctrine/Instantiator/"
                }
            },
            "notification-url": "https://packagist.org/downloads/",
            "license": [
                "MIT"
            ],
            "authors": [
                {
                    "name": "Marco Pivetta",
                    "email": "ocramius@gmail.com",
                    "homepage": "https://ocramius.github.io/"
                }
            ],
            "description": "A small, lightweight utility to instantiate objects in PHP without invoking their constructors",
            "homepage": "https://www.doctrine-project.org/projects/instantiator.html",
            "keywords": [
                "constructor",
                "instantiate"
            ],
            "support": {
                "issues": "https://github.com/doctrine/instantiator/issues",
                "source": "https://github.com/doctrine/instantiator/tree/1.4.1"
            },
            "funding": [
                {
                    "url": "https://www.doctrine-project.org/sponsorship.html",
                    "type": "custom"
                },
                {
                    "url": "https://www.patreon.com/phpdoctrine",
                    "type": "patreon"
                },
                {
                    "url": "https://tidelift.com/funding/github/packagist/doctrine%2Finstantiator",
                    "type": "tidelift"
                }
            ],
            "time": "2022-03-03T08:28:38+00:00"
        },
        {
            "name": "myclabs/deep-copy",
            "version": "1.11.0",
            "source": {
                "type": "git",
                "url": "https://github.com/myclabs/DeepCopy.git",
                "reference": "14daed4296fae74d9e3201d2c4925d1acb7aa614"
            },
            "dist": {
                "type": "zip",
                "url": "https://api.github.com/repos/myclabs/DeepCopy/zipball/14daed4296fae74d9e3201d2c4925d1acb7aa614",
                "reference": "14daed4296fae74d9e3201d2c4925d1acb7aa614",
                "shasum": ""
            },
            "require": {
                "php": "^7.1 || ^8.0"
            },
            "conflict": {
                "doctrine/collections": "<1.6.8",
                "doctrine/common": "<2.13.3 || >=3,<3.2.2"
            },
            "require-dev": {
                "doctrine/collections": "^1.6.8",
                "doctrine/common": "^2.13.3 || ^3.2.2",
                "phpunit/phpunit": "^7.5.20 || ^8.5.23 || ^9.5.13"
            },
            "type": "library",
            "autoload": {
                "files": [
                    "src/DeepCopy/deep_copy.php"
                ],
                "psr-4": {
                    "DeepCopy\\": "src/DeepCopy/"
                }
            },
            "notification-url": "https://packagist.org/downloads/",
            "license": [
                "MIT"
            ],
            "description": "Create deep copies (clones) of your objects",
            "keywords": [
                "clone",
                "copy",
                "duplicate",
                "object",
                "object graph"
            ],
            "support": {
                "issues": "https://github.com/myclabs/DeepCopy/issues",
                "source": "https://github.com/myclabs/DeepCopy/tree/1.11.0"
            },
            "funding": [
                {
                    "url": "https://tidelift.com/funding/github/packagist/myclabs/deep-copy",
                    "type": "tidelift"
                }
            ],
            "time": "2022-03-03T13:19:32+00:00"
        },
        {
            "name": "nikic/php-parser",
            "version": "v4.13.2",
            "source": {
                "type": "git",
                "url": "https://github.com/nikic/PHP-Parser.git",
                "reference": "210577fe3cf7badcc5814d99455df46564f3c077"
            },
            "dist": {
                "type": "zip",
                "url": "https://api.github.com/repos/nikic/PHP-Parser/zipball/210577fe3cf7badcc5814d99455df46564f3c077",
                "reference": "210577fe3cf7badcc5814d99455df46564f3c077",
                "shasum": ""
            },
            "require": {
                "ext-tokenizer": "*",
                "php": ">=7.0"
            },
            "require-dev": {
                "ircmaxell/php-yacc": "^0.0.7",
                "phpunit/phpunit": "^6.5 || ^7.0 || ^8.0 || ^9.0"
            },
            "bin": [
                "bin/php-parse"
            ],
            "type": "library",
            "extra": {
                "branch-alias": {
                    "dev-master": "4.9-dev"
                }
            },
            "autoload": {
                "psr-4": {
                    "PhpParser\\": "lib/PhpParser"
                }
            },
            "notification-url": "https://packagist.org/downloads/",
            "license": [
                "BSD-3-Clause"
            ],
            "authors": [
                {
                    "name": "Nikita Popov"
                }
            ],
            "description": "A PHP parser written in PHP",
            "keywords": [
                "parser",
                "php"
            ],
            "support": {
                "issues": "https://github.com/nikic/PHP-Parser/issues",
                "source": "https://github.com/nikic/PHP-Parser/tree/v4.13.2"
            },
            "time": "2021-11-30T19:35:32+00:00"
        },
        {
            "name": "phar-io/manifest",
            "version": "2.0.3",
            "source": {
                "type": "git",
                "url": "https://github.com/phar-io/manifest.git",
                "reference": "97803eca37d319dfa7826cc2437fc020857acb53"
            },
            "dist": {
                "type": "zip",
                "url": "https://api.github.com/repos/phar-io/manifest/zipball/97803eca37d319dfa7826cc2437fc020857acb53",
                "reference": "97803eca37d319dfa7826cc2437fc020857acb53",
                "shasum": ""
            },
            "require": {
                "ext-dom": "*",
                "ext-phar": "*",
                "ext-xmlwriter": "*",
                "phar-io/version": "^3.0.1",
                "php": "^7.2 || ^8.0"
            },
            "type": "library",
            "extra": {
                "branch-alias": {
                    "dev-master": "2.0.x-dev"
                }
            },
            "autoload": {
                "classmap": [
                    "src/"
                ]
            },
            "notification-url": "https://packagist.org/downloads/",
            "license": [
                "BSD-3-Clause"
            ],
            "authors": [
                {
                    "name": "Arne Blankerts",
                    "email": "arne@blankerts.de",
                    "role": "Developer"
                },
                {
                    "name": "Sebastian Heuer",
                    "email": "sebastian@phpeople.de",
                    "role": "Developer"
                },
                {
                    "name": "Sebastian Bergmann",
                    "email": "sebastian@phpunit.de",
                    "role": "Developer"
                }
            ],
            "description": "Component for reading phar.io manifest information from a PHP Archive (PHAR)",
            "support": {
                "issues": "https://github.com/phar-io/manifest/issues",
                "source": "https://github.com/phar-io/manifest/tree/2.0.3"
            },
            "time": "2021-07-20T11:28:43+00:00"
        },
        {
            "name": "phar-io/version",
            "version": "3.2.1",
            "source": {
                "type": "git",
                "url": "https://github.com/phar-io/version.git",
                "reference": "4f7fd7836c6f332bb2933569e566a0d6c4cbed74"
            },
            "dist": {
                "type": "zip",
                "url": "https://api.github.com/repos/phar-io/version/zipball/4f7fd7836c6f332bb2933569e566a0d6c4cbed74",
                "reference": "4f7fd7836c6f332bb2933569e566a0d6c4cbed74",
                "shasum": ""
            },
            "require": {
                "php": "^7.2 || ^8.0"
            },
            "type": "library",
            "autoload": {
                "classmap": [
                    "src/"
                ]
            },
            "notification-url": "https://packagist.org/downloads/",
            "license": [
                "BSD-3-Clause"
            ],
            "authors": [
                {
                    "name": "Arne Blankerts",
                    "email": "arne@blankerts.de",
                    "role": "Developer"
                },
                {
                    "name": "Sebastian Heuer",
                    "email": "sebastian@phpeople.de",
                    "role": "Developer"
                },
                {
                    "name": "Sebastian Bergmann",
                    "email": "sebastian@phpunit.de",
                    "role": "Developer"
                }
            ],
            "description": "Library for handling version information and constraints",
            "support": {
                "issues": "https://github.com/phar-io/version/issues",
                "source": "https://github.com/phar-io/version/tree/3.2.1"
            },
            "time": "2022-02-21T01:04:05+00:00"
        },
        {
            "name": "phpdocumentor/reflection-common",
            "version": "2.2.0",
            "source": {
                "type": "git",
                "url": "https://github.com/phpDocumentor/ReflectionCommon.git",
                "reference": "1d01c49d4ed62f25aa84a747ad35d5a16924662b"
            },
            "dist": {
                "type": "zip",
                "url": "https://api.github.com/repos/phpDocumentor/ReflectionCommon/zipball/1d01c49d4ed62f25aa84a747ad35d5a16924662b",
                "reference": "1d01c49d4ed62f25aa84a747ad35d5a16924662b",
                "shasum": ""
            },
            "require": {
                "php": "^7.2 || ^8.0"
            },
            "type": "library",
            "extra": {
                "branch-alias": {
                    "dev-2.x": "2.x-dev"
                }
            },
            "autoload": {
                "psr-4": {
                    "phpDocumentor\\Reflection\\": "src/"
                }
            },
            "notification-url": "https://packagist.org/downloads/",
            "license": [
                "MIT"
            ],
            "authors": [
                {
                    "name": "Jaap van Otterdijk",
                    "email": "opensource@ijaap.nl"
                }
            ],
            "description": "Common reflection classes used by phpdocumentor to reflect the code structure",
            "homepage": "http://www.phpdoc.org",
            "keywords": [
                "FQSEN",
                "phpDocumentor",
                "phpdoc",
                "reflection",
                "static analysis"
            ],
            "support": {
                "issues": "https://github.com/phpDocumentor/ReflectionCommon/issues",
                "source": "https://github.com/phpDocumentor/ReflectionCommon/tree/2.x"
            },
            "time": "2020-06-27T09:03:43+00:00"
        },
        {
            "name": "phpdocumentor/reflection-docblock",
            "version": "5.3.0",
            "source": {
                "type": "git",
                "url": "https://github.com/phpDocumentor/ReflectionDocBlock.git",
                "reference": "622548b623e81ca6d78b721c5e029f4ce664f170"
            },
            "dist": {
                "type": "zip",
                "url": "https://api.github.com/repos/phpDocumentor/ReflectionDocBlock/zipball/622548b623e81ca6d78b721c5e029f4ce664f170",
                "reference": "622548b623e81ca6d78b721c5e029f4ce664f170",
                "shasum": ""
            },
            "require": {
                "ext-filter": "*",
                "php": "^7.2 || ^8.0",
                "phpdocumentor/reflection-common": "^2.2",
                "phpdocumentor/type-resolver": "^1.3",
                "webmozart/assert": "^1.9.1"
            },
            "require-dev": {
                "mockery/mockery": "~1.3.2",
                "psalm/phar": "^4.8"
            },
            "type": "library",
            "extra": {
                "branch-alias": {
                    "dev-master": "5.x-dev"
                }
            },
            "autoload": {
                "psr-4": {
                    "phpDocumentor\\Reflection\\": "src"
                }
            },
            "notification-url": "https://packagist.org/downloads/",
            "license": [
                "MIT"
            ],
            "authors": [
                {
                    "name": "Mike van Riel",
                    "email": "me@mikevanriel.com"
                },
                {
                    "name": "Jaap van Otterdijk",
                    "email": "account@ijaap.nl"
                }
            ],
            "description": "With this component, a library can provide support for annotations via DocBlocks or otherwise retrieve information that is embedded in a DocBlock.",
            "support": {
                "issues": "https://github.com/phpDocumentor/ReflectionDocBlock/issues",
                "source": "https://github.com/phpDocumentor/ReflectionDocBlock/tree/5.3.0"
            },
            "time": "2021-10-19T17:43:47+00:00"
        },
        {
            "name": "phpdocumentor/type-resolver",
            "version": "1.6.0",
            "source": {
                "type": "git",
                "url": "https://github.com/phpDocumentor/TypeResolver.git",
                "reference": "93ebd0014cab80c4ea9f5e297ea48672f1b87706"
            },
            "dist": {
                "type": "zip",
                "url": "https://api.github.com/repos/phpDocumentor/TypeResolver/zipball/93ebd0014cab80c4ea9f5e297ea48672f1b87706",
                "reference": "93ebd0014cab80c4ea9f5e297ea48672f1b87706",
                "shasum": ""
            },
            "require": {
                "php": "^7.2 || ^8.0",
                "phpdocumentor/reflection-common": "^2.0"
            },
            "require-dev": {
                "ext-tokenizer": "*",
                "psalm/phar": "^4.8"
            },
            "type": "library",
            "extra": {
                "branch-alias": {
                    "dev-1.x": "1.x-dev"
                }
            },
            "autoload": {
                "psr-4": {
                    "phpDocumentor\\Reflection\\": "src"
                }
            },
            "notification-url": "https://packagist.org/downloads/",
            "license": [
                "MIT"
            ],
            "authors": [
                {
                    "name": "Mike van Riel",
                    "email": "me@mikevanriel.com"
                }
            ],
            "description": "A PSR-5 based resolver of Class names, Types and Structural Element Names",
            "support": {
                "issues": "https://github.com/phpDocumentor/TypeResolver/issues",
                "source": "https://github.com/phpDocumentor/TypeResolver/tree/1.6.0"
            },
            "time": "2022-01-04T19:58:01+00:00"
        },
        {
            "name": "phpspec/prophecy",
            "version": "v1.15.0",
            "source": {
                "type": "git",
                "url": "https://github.com/phpspec/prophecy.git",
                "reference": "bbcd7380b0ebf3961ee21409db7b38bc31d69a13"
            },
            "dist": {
                "type": "zip",
                "url": "https://api.github.com/repos/phpspec/prophecy/zipball/bbcd7380b0ebf3961ee21409db7b38bc31d69a13",
                "reference": "bbcd7380b0ebf3961ee21409db7b38bc31d69a13",
                "shasum": ""
            },
            "require": {
                "doctrine/instantiator": "^1.2",
                "php": "^7.2 || ~8.0, <8.2",
                "phpdocumentor/reflection-docblock": "^5.2",
                "sebastian/comparator": "^3.0 || ^4.0",
                "sebastian/recursion-context": "^3.0 || ^4.0"
            },
            "require-dev": {
                "phpspec/phpspec": "^6.0 || ^7.0",
                "phpunit/phpunit": "^8.0 || ^9.0"
            },
            "type": "library",
            "extra": {
                "branch-alias": {
                    "dev-master": "1.x-dev"
                }
            },
            "autoload": {
                "psr-4": {
                    "Prophecy\\": "src/Prophecy"
                }
            },
            "notification-url": "https://packagist.org/downloads/",
            "license": [
                "MIT"
            ],
            "authors": [
                {
                    "name": "Konstantin Kudryashov",
                    "email": "ever.zet@gmail.com",
                    "homepage": "http://everzet.com"
                },
                {
                    "name": "Marcello Duarte",
                    "email": "marcello.duarte@gmail.com"
                }
            ],
            "description": "Highly opinionated mocking framework for PHP 5.3+",
            "homepage": "https://github.com/phpspec/prophecy",
            "keywords": [
                "Double",
                "Dummy",
                "fake",
                "mock",
                "spy",
                "stub"
            ],
            "support": {
                "issues": "https://github.com/phpspec/prophecy/issues",
                "source": "https://github.com/phpspec/prophecy/tree/v1.15.0"
            },
            "time": "2021-12-08T12:19:24+00:00"
        },
        {
            "name": "phpunit/php-code-coverage",
            "version": "9.2.15",
            "source": {
                "type": "git",
                "url": "https://github.com/sebastianbergmann/php-code-coverage.git",
                "reference": "2e9da11878c4202f97915c1cb4bb1ca318a63f5f"
            },
            "dist": {
                "type": "zip",
                "url": "https://api.github.com/repos/sebastianbergmann/php-code-coverage/zipball/2e9da11878c4202f97915c1cb4bb1ca318a63f5f",
                "reference": "2e9da11878c4202f97915c1cb4bb1ca318a63f5f",
                "shasum": ""
            },
            "require": {
                "ext-dom": "*",
                "ext-libxml": "*",
                "ext-xmlwriter": "*",
                "nikic/php-parser": "^4.13.0",
                "php": ">=7.3",
                "phpunit/php-file-iterator": "^3.0.3",
                "phpunit/php-text-template": "^2.0.2",
                "sebastian/code-unit-reverse-lookup": "^2.0.2",
                "sebastian/complexity": "^2.0",
                "sebastian/environment": "^5.1.2",
                "sebastian/lines-of-code": "^1.0.3",
                "sebastian/version": "^3.0.1",
                "theseer/tokenizer": "^1.2.0"
            },
            "require-dev": {
                "phpunit/phpunit": "^9.3"
            },
            "suggest": {
                "ext-pcov": "*",
                "ext-xdebug": "*"
            },
            "type": "library",
            "extra": {
                "branch-alias": {
                    "dev-master": "9.2-dev"
                }
            },
            "autoload": {
                "classmap": [
                    "src/"
                ]
            },
            "notification-url": "https://packagist.org/downloads/",
            "license": [
                "BSD-3-Clause"
            ],
            "authors": [
                {
                    "name": "Sebastian Bergmann",
                    "email": "sebastian@phpunit.de",
                    "role": "lead"
                }
            ],
            "description": "Library that provides collection, processing, and rendering functionality for PHP code coverage information.",
            "homepage": "https://github.com/sebastianbergmann/php-code-coverage",
            "keywords": [
                "coverage",
                "testing",
                "xunit"
            ],
            "support": {
                "issues": "https://github.com/sebastianbergmann/php-code-coverage/issues",
                "source": "https://github.com/sebastianbergmann/php-code-coverage/tree/9.2.15"
            },
            "funding": [
                {
                    "url": "https://github.com/sebastianbergmann",
                    "type": "github"
                }
            ],
            "time": "2022-03-07T09:28:20+00:00"
        },
        {
            "name": "phpunit/php-file-iterator",
            "version": "3.0.6",
            "source": {
                "type": "git",
                "url": "https://github.com/sebastianbergmann/php-file-iterator.git",
                "reference": "cf1c2e7c203ac650e352f4cc675a7021e7d1b3cf"
            },
            "dist": {
                "type": "zip",
                "url": "https://api.github.com/repos/sebastianbergmann/php-file-iterator/zipball/cf1c2e7c203ac650e352f4cc675a7021e7d1b3cf",
                "reference": "cf1c2e7c203ac650e352f4cc675a7021e7d1b3cf",
                "shasum": ""
            },
            "require": {
                "php": ">=7.3"
            },
            "require-dev": {
                "phpunit/phpunit": "^9.3"
            },
            "type": "library",
            "extra": {
                "branch-alias": {
                    "dev-master": "3.0-dev"
                }
            },
            "autoload": {
                "classmap": [
                    "src/"
                ]
            },
            "notification-url": "https://packagist.org/downloads/",
            "license": [
                "BSD-3-Clause"
            ],
            "authors": [
                {
                    "name": "Sebastian Bergmann",
                    "email": "sebastian@phpunit.de",
                    "role": "lead"
                }
            ],
            "description": "FilterIterator implementation that filters files based on a list of suffixes.",
            "homepage": "https://github.com/sebastianbergmann/php-file-iterator/",
            "keywords": [
                "filesystem",
                "iterator"
            ],
            "support": {
                "issues": "https://github.com/sebastianbergmann/php-file-iterator/issues",
                "source": "https://github.com/sebastianbergmann/php-file-iterator/tree/3.0.6"
            },
            "funding": [
                {
                    "url": "https://github.com/sebastianbergmann",
                    "type": "github"
                }
            ],
            "time": "2021-12-02T12:48:52+00:00"
        },
        {
            "name": "phpunit/php-invoker",
            "version": "3.1.1",
            "source": {
                "type": "git",
                "url": "https://github.com/sebastianbergmann/php-invoker.git",
                "reference": "5a10147d0aaf65b58940a0b72f71c9ac0423cc67"
            },
            "dist": {
                "type": "zip",
                "url": "https://api.github.com/repos/sebastianbergmann/php-invoker/zipball/5a10147d0aaf65b58940a0b72f71c9ac0423cc67",
                "reference": "5a10147d0aaf65b58940a0b72f71c9ac0423cc67",
                "shasum": ""
            },
            "require": {
                "php": ">=7.3"
            },
            "require-dev": {
                "ext-pcntl": "*",
                "phpunit/phpunit": "^9.3"
            },
            "suggest": {
                "ext-pcntl": "*"
            },
            "type": "library",
            "extra": {
                "branch-alias": {
                    "dev-master": "3.1-dev"
                }
            },
            "autoload": {
                "classmap": [
                    "src/"
                ]
            },
            "notification-url": "https://packagist.org/downloads/",
            "license": [
                "BSD-3-Clause"
            ],
            "authors": [
                {
                    "name": "Sebastian Bergmann",
                    "email": "sebastian@phpunit.de",
                    "role": "lead"
                }
            ],
            "description": "Invoke callables with a timeout",
            "homepage": "https://github.com/sebastianbergmann/php-invoker/",
            "keywords": [
                "process"
            ],
            "support": {
                "issues": "https://github.com/sebastianbergmann/php-invoker/issues",
                "source": "https://github.com/sebastianbergmann/php-invoker/tree/3.1.1"
            },
            "funding": [
                {
                    "url": "https://github.com/sebastianbergmann",
                    "type": "github"
                }
            ],
            "time": "2020-09-28T05:58:55+00:00"
        },
        {
            "name": "phpunit/php-text-template",
            "version": "2.0.4",
            "source": {
                "type": "git",
                "url": "https://github.com/sebastianbergmann/php-text-template.git",
                "reference": "5da5f67fc95621df9ff4c4e5a84d6a8a2acf7c28"
            },
            "dist": {
                "type": "zip",
                "url": "https://api.github.com/repos/sebastianbergmann/php-text-template/zipball/5da5f67fc95621df9ff4c4e5a84d6a8a2acf7c28",
                "reference": "5da5f67fc95621df9ff4c4e5a84d6a8a2acf7c28",
                "shasum": ""
            },
            "require": {
                "php": ">=7.3"
            },
            "require-dev": {
                "phpunit/phpunit": "^9.3"
            },
            "type": "library",
            "extra": {
                "branch-alias": {
                    "dev-master": "2.0-dev"
                }
            },
            "autoload": {
                "classmap": [
                    "src/"
                ]
            },
            "notification-url": "https://packagist.org/downloads/",
            "license": [
                "BSD-3-Clause"
            ],
            "authors": [
                {
                    "name": "Sebastian Bergmann",
                    "email": "sebastian@phpunit.de",
                    "role": "lead"
                }
            ],
            "description": "Simple template engine.",
            "homepage": "https://github.com/sebastianbergmann/php-text-template/",
            "keywords": [
                "template"
            ],
            "support": {
                "issues": "https://github.com/sebastianbergmann/php-text-template/issues",
                "source": "https://github.com/sebastianbergmann/php-text-template/tree/2.0.4"
            },
            "funding": [
                {
                    "url": "https://github.com/sebastianbergmann",
                    "type": "github"
                }
            ],
            "time": "2020-10-26T05:33:50+00:00"
        },
        {
            "name": "phpunit/php-timer",
            "version": "5.0.3",
            "source": {
                "type": "git",
                "url": "https://github.com/sebastianbergmann/php-timer.git",
                "reference": "5a63ce20ed1b5bf577850e2c4e87f4aa902afbd2"
            },
            "dist": {
                "type": "zip",
                "url": "https://api.github.com/repos/sebastianbergmann/php-timer/zipball/5a63ce20ed1b5bf577850e2c4e87f4aa902afbd2",
                "reference": "5a63ce20ed1b5bf577850e2c4e87f4aa902afbd2",
                "shasum": ""
            },
            "require": {
                "php": ">=7.3"
            },
            "require-dev": {
                "phpunit/phpunit": "^9.3"
            },
            "type": "library",
            "extra": {
                "branch-alias": {
                    "dev-master": "5.0-dev"
                }
            },
            "autoload": {
                "classmap": [
                    "src/"
                ]
            },
            "notification-url": "https://packagist.org/downloads/",
            "license": [
                "BSD-3-Clause"
            ],
            "authors": [
                {
                    "name": "Sebastian Bergmann",
                    "email": "sebastian@phpunit.de",
                    "role": "lead"
                }
            ],
            "description": "Utility class for timing",
            "homepage": "https://github.com/sebastianbergmann/php-timer/",
            "keywords": [
                "timer"
            ],
            "support": {
                "issues": "https://github.com/sebastianbergmann/php-timer/issues",
                "source": "https://github.com/sebastianbergmann/php-timer/tree/5.0.3"
            },
            "funding": [
                {
                    "url": "https://github.com/sebastianbergmann",
                    "type": "github"
                }
            ],
            "time": "2020-10-26T13:16:10+00:00"
        },
        {
            "name": "phpunit/phpunit",
            "version": "9.5.18",
            "source": {
                "type": "git",
                "url": "https://github.com/sebastianbergmann/phpunit.git",
                "reference": "1b5856028273bfd855e60a887278857d872ec67a"
            },
            "dist": {
                "type": "zip",
                "url": "https://api.github.com/repos/sebastianbergmann/phpunit/zipball/1b5856028273bfd855e60a887278857d872ec67a",
                "reference": "1b5856028273bfd855e60a887278857d872ec67a",
                "shasum": ""
            },
            "require": {
                "doctrine/instantiator": "^1.3.1",
                "ext-dom": "*",
                "ext-json": "*",
                "ext-libxml": "*",
                "ext-mbstring": "*",
                "ext-xml": "*",
                "ext-xmlwriter": "*",
                "myclabs/deep-copy": "^1.10.1",
                "phar-io/manifest": "^2.0.3",
                "phar-io/version": "^3.0.2",
                "php": ">=7.3",
                "phpspec/prophecy": "^1.12.1",
                "phpunit/php-code-coverage": "^9.2.13",
                "phpunit/php-file-iterator": "^3.0.5",
                "phpunit/php-invoker": "^3.1.1",
                "phpunit/php-text-template": "^2.0.3",
                "phpunit/php-timer": "^5.0.2",
                "sebastian/cli-parser": "^1.0.1",
                "sebastian/code-unit": "^1.0.6",
                "sebastian/comparator": "^4.0.5",
                "sebastian/diff": "^4.0.3",
                "sebastian/environment": "^5.1.3",
                "sebastian/exporter": "^4.0.3",
                "sebastian/global-state": "^5.0.1",
                "sebastian/object-enumerator": "^4.0.3",
                "sebastian/resource-operations": "^3.0.3",
                "sebastian/type": "^2.3.4",
                "sebastian/version": "^3.0.2"
            },
            "require-dev": {
                "ext-pdo": "*",
                "phpspec/prophecy-phpunit": "^2.0.1"
            },
            "suggest": {
                "ext-soap": "*",
                "ext-xdebug": "*"
            },
            "bin": [
                "phpunit"
            ],
            "type": "library",
            "extra": {
                "branch-alias": {
                    "dev-master": "9.5-dev"
                }
            },
            "autoload": {
                "files": [
                    "src/Framework/Assert/Functions.php"
                ],
                "classmap": [
                    "src/"
                ]
            },
            "notification-url": "https://packagist.org/downloads/",
            "license": [
                "BSD-3-Clause"
            ],
            "authors": [
                {
                    "name": "Sebastian Bergmann",
                    "email": "sebastian@phpunit.de",
                    "role": "lead"
                }
            ],
            "description": "The PHP Unit Testing framework.",
            "homepage": "https://phpunit.de/",
            "keywords": [
                "phpunit",
                "testing",
                "xunit"
            ],
            "support": {
                "issues": "https://github.com/sebastianbergmann/phpunit/issues",
                "source": "https://github.com/sebastianbergmann/phpunit/tree/9.5.18"
            },
            "funding": [
                {
                    "url": "https://phpunit.de/sponsors.html",
                    "type": "custom"
                },
                {
                    "url": "https://github.com/sebastianbergmann",
                    "type": "github"
                }
            ],
            "time": "2022-03-08T06:52:28+00:00"
        },
        {
            "name": "psr/container",
            "version": "2.0.2",
            "source": {
                "type": "git",
                "url": "https://github.com/php-fig/container.git",
                "reference": "c71ecc56dfe541dbd90c5360474fbc405f8d5963"
            },
            "dist": {
                "type": "zip",
                "url": "https://api.github.com/repos/php-fig/container/zipball/c71ecc56dfe541dbd90c5360474fbc405f8d5963",
                "reference": "c71ecc56dfe541dbd90c5360474fbc405f8d5963",
                "shasum": ""
            },
            "require": {
                "php": ">=7.4.0"
            },
            "type": "library",
            "extra": {
                "branch-alias": {
                    "dev-master": "2.0.x-dev"
                }
            },
            "autoload": {
                "psr-4": {
                    "Psr\\Container\\": "src/"
                }
            },
            "notification-url": "https://packagist.org/downloads/",
            "license": [
                "MIT"
            ],
            "authors": [
                {
                    "name": "PHP-FIG",
                    "homepage": "https://www.php-fig.org/"
                }
            ],
            "description": "Common Container Interface (PHP FIG PSR-11)",
            "homepage": "https://github.com/php-fig/container",
            "keywords": [
                "PSR-11",
                "container",
                "container-interface",
                "container-interop",
                "psr"
            ],
            "support": {
                "issues": "https://github.com/php-fig/container/issues",
                "source": "https://github.com/php-fig/container/tree/2.0.2"
            },
            "time": "2021-11-05T16:47:00+00:00"
        },
        {
            "name": "roots/wordpress",
            "version": "5.9.2",
            "source": {
                "type": "git",
                "url": "https://github.com/WordPress/WordPress.git",
                "reference": "5.9.2"
            },
            "dist": {
                "type": "zip",
                "url": "https://api.github.com/repos/WordPress/WordPress/zipball/refs/tags/5.9.2"
            },
            "require": {
                "php": ">=5.3.2",
                "roots/wordpress-core-installer": ">=1.0.0"
            },
            "provide": {
                "wordpress/core-implementation": "5.9.2"
            },
            "type": "wordpress-core",
            "notification-url": "https://packagist.org/downloads/",
            "license": [
                "GPL-2.0-or-later"
            ],
            "authors": [
                {
                    "name": "WordPress Community",
                    "homepage": "https://wordpress.org/about/"
                }
            ],
            "description": "WordPress is web software you can use to create a beautiful website or blog.",
            "homepage": "https://wordpress.org/",
            "keywords": [
                "blog",
                "cms",
                "wordpress"
            ],
            "support": {
                "docs": "https://developer.wordpress.org/",
                "forum": "https://wordpress.org/support/",
                "irc": "irc://irc.freenode.net/wordpress",
                "issues": "https://core.trac.wordpress.org/",
                "rss": "https://wordpress.org/news/feed/",
                "source": "https://core.trac.wordpress.org/browser",
                "wiki": "https://codex.wordpress.org/"
            },
            "funding": [
                {
                    "url": "https://github.com/roots",
                    "type": "github"
                },
                {
                    "url": "https://www.patreon.com/rootsdev",
                    "type": "patreon"
                }
            ],
            "time": "2022-03-11T00:36:42+00:00"
        },
        {
            "name": "roots/wordpress-core-installer",
            "version": "1.100.0",
            "source": {
                "type": "git",
                "url": "https://github.com/roots/wordpress-core-installer.git",
                "reference": "73f8488e5178c5d54234b919f823a9095e2b1847"
            },
            "dist": {
                "type": "zip",
                "url": "https://api.github.com/repos/roots/wordpress-core-installer/zipball/73f8488e5178c5d54234b919f823a9095e2b1847",
                "reference": "73f8488e5178c5d54234b919f823a9095e2b1847",
                "shasum": ""
            },
            "require": {
                "composer-plugin-api": "^1.0 || ^2.0",
                "php": ">=5.6.0"
            },
            "conflict": {
                "composer/installers": "<1.0.6"
            },
            "replace": {
                "johnpbloch/wordpress-core-installer": "*"
            },
            "require-dev": {
                "composer/composer": "^1.0 || ^2.0",
                "phpunit/phpunit": ">=5.7.27"
            },
            "type": "composer-plugin",
            "extra": {
                "class": "Roots\\Composer\\WordPressCorePlugin"
            },
            "autoload": {
                "psr-4": {
                    "Roots\\Composer\\": "src/"
                }
            },
            "notification-url": "https://packagist.org/downloads/",
            "license": [
                "GPL-2.0-or-later"
            ],
            "authors": [
                {
                    "name": "John P. Bloch",
                    "email": "me@johnpbloch.com"
                },
                {
                    "name": "Roots",
                    "email": "team@roots.io"
                }
            ],
            "description": "A custom installer to handle deploying WordPress with composer",
            "keywords": [
                "wordpress"
            ],
            "support": {
                "issues": "https://github.com/roots/wordpress-core-installer/issues",
                "source": "https://github.com/roots/wordpress-core-installer/tree/master"
            },
            "funding": [
                {
                    "url": "https://github.com/roots",
                    "type": "github"
                },
                {
                    "url": "https://www.patreon.com/rootsdev",
                    "type": "patreon"
                }
            ],
            "time": "2020-08-20T00:27:30+00:00"
        },
        {
            "name": "sebastian/cli-parser",
            "version": "1.0.1",
            "source": {
                "type": "git",
                "url": "https://github.com/sebastianbergmann/cli-parser.git",
                "reference": "442e7c7e687e42adc03470c7b668bc4b2402c0b2"
            },
            "dist": {
                "type": "zip",
                "url": "https://api.github.com/repos/sebastianbergmann/cli-parser/zipball/442e7c7e687e42adc03470c7b668bc4b2402c0b2",
                "reference": "442e7c7e687e42adc03470c7b668bc4b2402c0b2",
                "shasum": ""
            },
            "require": {
                "php": ">=7.3"
            },
            "require-dev": {
                "phpunit/phpunit": "^9.3"
            },
            "type": "library",
            "extra": {
                "branch-alias": {
                    "dev-master": "1.0-dev"
                }
            },
            "autoload": {
                "classmap": [
                    "src/"
                ]
            },
            "notification-url": "https://packagist.org/downloads/",
            "license": [
                "BSD-3-Clause"
            ],
            "authors": [
                {
                    "name": "Sebastian Bergmann",
                    "email": "sebastian@phpunit.de",
                    "role": "lead"
                }
            ],
            "description": "Library for parsing CLI options",
            "homepage": "https://github.com/sebastianbergmann/cli-parser",
            "support": {
                "issues": "https://github.com/sebastianbergmann/cli-parser/issues",
                "source": "https://github.com/sebastianbergmann/cli-parser/tree/1.0.1"
            },
            "funding": [
                {
                    "url": "https://github.com/sebastianbergmann",
                    "type": "github"
                }
            ],
            "time": "2020-09-28T06:08:49+00:00"
        },
        {
            "name": "sebastian/code-unit",
            "version": "1.0.8",
            "source": {
                "type": "git",
                "url": "https://github.com/sebastianbergmann/code-unit.git",
                "reference": "1fc9f64c0927627ef78ba436c9b17d967e68e120"
            },
            "dist": {
                "type": "zip",
                "url": "https://api.github.com/repos/sebastianbergmann/code-unit/zipball/1fc9f64c0927627ef78ba436c9b17d967e68e120",
                "reference": "1fc9f64c0927627ef78ba436c9b17d967e68e120",
                "shasum": ""
            },
            "require": {
                "php": ">=7.3"
            },
            "require-dev": {
                "phpunit/phpunit": "^9.3"
            },
            "type": "library",
            "extra": {
                "branch-alias": {
                    "dev-master": "1.0-dev"
                }
            },
            "autoload": {
                "classmap": [
                    "src/"
                ]
            },
            "notification-url": "https://packagist.org/downloads/",
            "license": [
                "BSD-3-Clause"
            ],
            "authors": [
                {
                    "name": "Sebastian Bergmann",
                    "email": "sebastian@phpunit.de",
                    "role": "lead"
                }
            ],
            "description": "Collection of value objects that represent the PHP code units",
            "homepage": "https://github.com/sebastianbergmann/code-unit",
            "support": {
                "issues": "https://github.com/sebastianbergmann/code-unit/issues",
                "source": "https://github.com/sebastianbergmann/code-unit/tree/1.0.8"
            },
            "funding": [
                {
                    "url": "https://github.com/sebastianbergmann",
                    "type": "github"
                }
            ],
            "time": "2020-10-26T13:08:54+00:00"
        },
        {
            "name": "sebastian/code-unit-reverse-lookup",
            "version": "2.0.3",
            "source": {
                "type": "git",
                "url": "https://github.com/sebastianbergmann/code-unit-reverse-lookup.git",
                "reference": "ac91f01ccec49fb77bdc6fd1e548bc70f7faa3e5"
            },
            "dist": {
                "type": "zip",
                "url": "https://api.github.com/repos/sebastianbergmann/code-unit-reverse-lookup/zipball/ac91f01ccec49fb77bdc6fd1e548bc70f7faa3e5",
                "reference": "ac91f01ccec49fb77bdc6fd1e548bc70f7faa3e5",
                "shasum": ""
            },
            "require": {
                "php": ">=7.3"
            },
            "require-dev": {
                "phpunit/phpunit": "^9.3"
            },
            "type": "library",
            "extra": {
                "branch-alias": {
                    "dev-master": "2.0-dev"
                }
            },
            "autoload": {
                "classmap": [
                    "src/"
                ]
            },
            "notification-url": "https://packagist.org/downloads/",
            "license": [
                "BSD-3-Clause"
            ],
            "authors": [
                {
                    "name": "Sebastian Bergmann",
                    "email": "sebastian@phpunit.de"
                }
            ],
            "description": "Looks up which function or method a line of code belongs to",
            "homepage": "https://github.com/sebastianbergmann/code-unit-reverse-lookup/",
            "support": {
                "issues": "https://github.com/sebastianbergmann/code-unit-reverse-lookup/issues",
                "source": "https://github.com/sebastianbergmann/code-unit-reverse-lookup/tree/2.0.3"
            },
            "funding": [
                {
                    "url": "https://github.com/sebastianbergmann",
                    "type": "github"
                }
            ],
            "time": "2020-09-28T05:30:19+00:00"
        },
        {
            "name": "sebastian/comparator",
            "version": "4.0.6",
            "source": {
                "type": "git",
                "url": "https://github.com/sebastianbergmann/comparator.git",
                "reference": "55f4261989e546dc112258c7a75935a81a7ce382"
            },
            "dist": {
                "type": "zip",
                "url": "https://api.github.com/repos/sebastianbergmann/comparator/zipball/55f4261989e546dc112258c7a75935a81a7ce382",
                "reference": "55f4261989e546dc112258c7a75935a81a7ce382",
                "shasum": ""
            },
            "require": {
                "php": ">=7.3",
                "sebastian/diff": "^4.0",
                "sebastian/exporter": "^4.0"
            },
            "require-dev": {
                "phpunit/phpunit": "^9.3"
            },
            "type": "library",
            "extra": {
                "branch-alias": {
                    "dev-master": "4.0-dev"
                }
            },
            "autoload": {
                "classmap": [
                    "src/"
                ]
            },
            "notification-url": "https://packagist.org/downloads/",
            "license": [
                "BSD-3-Clause"
            ],
            "authors": [
                {
                    "name": "Sebastian Bergmann",
                    "email": "sebastian@phpunit.de"
                },
                {
                    "name": "Jeff Welch",
                    "email": "whatthejeff@gmail.com"
                },
                {
                    "name": "Volker Dusch",
                    "email": "github@wallbash.com"
                },
                {
                    "name": "Bernhard Schussek",
                    "email": "bschussek@2bepublished.at"
                }
            ],
            "description": "Provides the functionality to compare PHP values for equality",
            "homepage": "https://github.com/sebastianbergmann/comparator",
            "keywords": [
                "comparator",
                "compare",
                "equality"
            ],
            "support": {
                "issues": "https://github.com/sebastianbergmann/comparator/issues",
                "source": "https://github.com/sebastianbergmann/comparator/tree/4.0.6"
            },
            "funding": [
                {
                    "url": "https://github.com/sebastianbergmann",
                    "type": "github"
                }
            ],
            "time": "2020-10-26T15:49:45+00:00"
        },
        {
            "name": "sebastian/complexity",
            "version": "2.0.2",
            "source": {
                "type": "git",
                "url": "https://github.com/sebastianbergmann/complexity.git",
                "reference": "739b35e53379900cc9ac327b2147867b8b6efd88"
            },
            "dist": {
                "type": "zip",
                "url": "https://api.github.com/repos/sebastianbergmann/complexity/zipball/739b35e53379900cc9ac327b2147867b8b6efd88",
                "reference": "739b35e53379900cc9ac327b2147867b8b6efd88",
                "shasum": ""
            },
            "require": {
                "nikic/php-parser": "^4.7",
                "php": ">=7.3"
            },
            "require-dev": {
                "phpunit/phpunit": "^9.3"
            },
            "type": "library",
            "extra": {
                "branch-alias": {
                    "dev-master": "2.0-dev"
                }
            },
            "autoload": {
                "classmap": [
                    "src/"
                ]
            },
            "notification-url": "https://packagist.org/downloads/",
            "license": [
                "BSD-3-Clause"
            ],
            "authors": [
                {
                    "name": "Sebastian Bergmann",
                    "email": "sebastian@phpunit.de",
                    "role": "lead"
                }
            ],
            "description": "Library for calculating the complexity of PHP code units",
            "homepage": "https://github.com/sebastianbergmann/complexity",
            "support": {
                "issues": "https://github.com/sebastianbergmann/complexity/issues",
                "source": "https://github.com/sebastianbergmann/complexity/tree/2.0.2"
            },
            "funding": [
                {
                    "url": "https://github.com/sebastianbergmann",
                    "type": "github"
                }
            ],
            "time": "2020-10-26T15:52:27+00:00"
        },
        {
            "name": "sebastian/diff",
            "version": "4.0.4",
            "source": {
                "type": "git",
                "url": "https://github.com/sebastianbergmann/diff.git",
                "reference": "3461e3fccc7cfdfc2720be910d3bd73c69be590d"
            },
            "dist": {
                "type": "zip",
                "url": "https://api.github.com/repos/sebastianbergmann/diff/zipball/3461e3fccc7cfdfc2720be910d3bd73c69be590d",
                "reference": "3461e3fccc7cfdfc2720be910d3bd73c69be590d",
                "shasum": ""
            },
            "require": {
                "php": ">=7.3"
            },
            "require-dev": {
                "phpunit/phpunit": "^9.3",
                "symfony/process": "^4.2 || ^5"
            },
            "type": "library",
            "extra": {
                "branch-alias": {
                    "dev-master": "4.0-dev"
                }
            },
            "autoload": {
                "classmap": [
                    "src/"
                ]
            },
            "notification-url": "https://packagist.org/downloads/",
            "license": [
                "BSD-3-Clause"
            ],
            "authors": [
                {
                    "name": "Sebastian Bergmann",
                    "email": "sebastian@phpunit.de"
                },
                {
                    "name": "Kore Nordmann",
                    "email": "mail@kore-nordmann.de"
                }
            ],
            "description": "Diff implementation",
            "homepage": "https://github.com/sebastianbergmann/diff",
            "keywords": [
                "diff",
                "udiff",
                "unidiff",
                "unified diff"
            ],
            "support": {
                "issues": "https://github.com/sebastianbergmann/diff/issues",
                "source": "https://github.com/sebastianbergmann/diff/tree/4.0.4"
            },
            "funding": [
                {
                    "url": "https://github.com/sebastianbergmann",
                    "type": "github"
                }
            ],
            "time": "2020-10-26T13:10:38+00:00"
        },
        {
            "name": "sebastian/environment",
            "version": "5.1.3",
            "source": {
                "type": "git",
                "url": "https://github.com/sebastianbergmann/environment.git",
                "reference": "388b6ced16caa751030f6a69e588299fa09200ac"
            },
            "dist": {
                "type": "zip",
                "url": "https://api.github.com/repos/sebastianbergmann/environment/zipball/388b6ced16caa751030f6a69e588299fa09200ac",
                "reference": "388b6ced16caa751030f6a69e588299fa09200ac",
                "shasum": ""
            },
            "require": {
                "php": ">=7.3"
            },
            "require-dev": {
                "phpunit/phpunit": "^9.3"
            },
            "suggest": {
                "ext-posix": "*"
            },
            "type": "library",
            "extra": {
                "branch-alias": {
                    "dev-master": "5.1-dev"
                }
            },
            "autoload": {
                "classmap": [
                    "src/"
                ]
            },
            "notification-url": "https://packagist.org/downloads/",
            "license": [
                "BSD-3-Clause"
            ],
            "authors": [
                {
                    "name": "Sebastian Bergmann",
                    "email": "sebastian@phpunit.de"
                }
            ],
            "description": "Provides functionality to handle HHVM/PHP environments",
            "homepage": "http://www.github.com/sebastianbergmann/environment",
            "keywords": [
                "Xdebug",
                "environment",
                "hhvm"
            ],
            "support": {
                "issues": "https://github.com/sebastianbergmann/environment/issues",
                "source": "https://github.com/sebastianbergmann/environment/tree/5.1.3"
            },
            "funding": [
                {
                    "url": "https://github.com/sebastianbergmann",
                    "type": "github"
                }
            ],
            "time": "2020-09-28T05:52:38+00:00"
        },
        {
            "name": "sebastian/exporter",
            "version": "4.0.4",
            "source": {
                "type": "git",
                "url": "https://github.com/sebastianbergmann/exporter.git",
                "reference": "65e8b7db476c5dd267e65eea9cab77584d3cfff9"
            },
            "dist": {
                "type": "zip",
                "url": "https://api.github.com/repos/sebastianbergmann/exporter/zipball/65e8b7db476c5dd267e65eea9cab77584d3cfff9",
                "reference": "65e8b7db476c5dd267e65eea9cab77584d3cfff9",
                "shasum": ""
            },
            "require": {
                "php": ">=7.3",
                "sebastian/recursion-context": "^4.0"
            },
            "require-dev": {
                "ext-mbstring": "*",
                "phpunit/phpunit": "^9.3"
            },
            "type": "library",
            "extra": {
                "branch-alias": {
                    "dev-master": "4.0-dev"
                }
            },
            "autoload": {
                "classmap": [
                    "src/"
                ]
            },
            "notification-url": "https://packagist.org/downloads/",
            "license": [
                "BSD-3-Clause"
            ],
            "authors": [
                {
                    "name": "Sebastian Bergmann",
                    "email": "sebastian@phpunit.de"
                },
                {
                    "name": "Jeff Welch",
                    "email": "whatthejeff@gmail.com"
                },
                {
                    "name": "Volker Dusch",
                    "email": "github@wallbash.com"
                },
                {
                    "name": "Adam Harvey",
                    "email": "aharvey@php.net"
                },
                {
                    "name": "Bernhard Schussek",
                    "email": "bschussek@gmail.com"
                }
            ],
            "description": "Provides the functionality to export PHP variables for visualization",
            "homepage": "https://www.github.com/sebastianbergmann/exporter",
            "keywords": [
                "export",
                "exporter"
            ],
            "support": {
                "issues": "https://github.com/sebastianbergmann/exporter/issues",
                "source": "https://github.com/sebastianbergmann/exporter/tree/4.0.4"
            },
            "funding": [
                {
                    "url": "https://github.com/sebastianbergmann",
                    "type": "github"
                }
            ],
            "time": "2021-11-11T14:18:36+00:00"
        },
        {
            "name": "sebastian/global-state",
            "version": "5.0.5",
            "source": {
                "type": "git",
                "url": "https://github.com/sebastianbergmann/global-state.git",
                "reference": "0ca8db5a5fc9c8646244e629625ac486fa286bf2"
            },
            "dist": {
                "type": "zip",
                "url": "https://api.github.com/repos/sebastianbergmann/global-state/zipball/0ca8db5a5fc9c8646244e629625ac486fa286bf2",
                "reference": "0ca8db5a5fc9c8646244e629625ac486fa286bf2",
                "shasum": ""
            },
            "require": {
                "php": ">=7.3",
                "sebastian/object-reflector": "^2.0",
                "sebastian/recursion-context": "^4.0"
            },
            "require-dev": {
                "ext-dom": "*",
                "phpunit/phpunit": "^9.3"
            },
            "suggest": {
                "ext-uopz": "*"
            },
            "type": "library",
            "extra": {
                "branch-alias": {
                    "dev-master": "5.0-dev"
                }
            },
            "autoload": {
                "classmap": [
                    "src/"
                ]
            },
            "notification-url": "https://packagist.org/downloads/",
            "license": [
                "BSD-3-Clause"
            ],
            "authors": [
                {
                    "name": "Sebastian Bergmann",
                    "email": "sebastian@phpunit.de"
                }
            ],
            "description": "Snapshotting of global state",
            "homepage": "http://www.github.com/sebastianbergmann/global-state",
            "keywords": [
                "global state"
            ],
            "support": {
                "issues": "https://github.com/sebastianbergmann/global-state/issues",
                "source": "https://github.com/sebastianbergmann/global-state/tree/5.0.5"
            },
            "funding": [
                {
                    "url": "https://github.com/sebastianbergmann",
                    "type": "github"
                }
            ],
            "time": "2022-02-14T08:28:10+00:00"
        },
        {
            "name": "sebastian/lines-of-code",
            "version": "1.0.3",
            "source": {
                "type": "git",
                "url": "https://github.com/sebastianbergmann/lines-of-code.git",
                "reference": "c1c2e997aa3146983ed888ad08b15470a2e22ecc"
            },
            "dist": {
                "type": "zip",
                "url": "https://api.github.com/repos/sebastianbergmann/lines-of-code/zipball/c1c2e997aa3146983ed888ad08b15470a2e22ecc",
                "reference": "c1c2e997aa3146983ed888ad08b15470a2e22ecc",
                "shasum": ""
            },
            "require": {
                "nikic/php-parser": "^4.6",
                "php": ">=7.3"
            },
            "require-dev": {
                "phpunit/phpunit": "^9.3"
            },
            "type": "library",
            "extra": {
                "branch-alias": {
                    "dev-master": "1.0-dev"
                }
            },
            "autoload": {
                "classmap": [
                    "src/"
                ]
            },
            "notification-url": "https://packagist.org/downloads/",
            "license": [
                "BSD-3-Clause"
            ],
            "authors": [
                {
                    "name": "Sebastian Bergmann",
                    "email": "sebastian@phpunit.de",
                    "role": "lead"
                }
            ],
            "description": "Library for counting the lines of code in PHP source code",
            "homepage": "https://github.com/sebastianbergmann/lines-of-code",
            "support": {
                "issues": "https://github.com/sebastianbergmann/lines-of-code/issues",
                "source": "https://github.com/sebastianbergmann/lines-of-code/tree/1.0.3"
            },
            "funding": [
                {
                    "url": "https://github.com/sebastianbergmann",
                    "type": "github"
                }
            ],
            "time": "2020-11-28T06:42:11+00:00"
        },
        {
            "name": "sebastian/object-enumerator",
            "version": "4.0.4",
            "source": {
                "type": "git",
                "url": "https://github.com/sebastianbergmann/object-enumerator.git",
                "reference": "5c9eeac41b290a3712d88851518825ad78f45c71"
            },
            "dist": {
                "type": "zip",
                "url": "https://api.github.com/repos/sebastianbergmann/object-enumerator/zipball/5c9eeac41b290a3712d88851518825ad78f45c71",
                "reference": "5c9eeac41b290a3712d88851518825ad78f45c71",
                "shasum": ""
            },
            "require": {
                "php": ">=7.3",
                "sebastian/object-reflector": "^2.0",
                "sebastian/recursion-context": "^4.0"
            },
            "require-dev": {
                "phpunit/phpunit": "^9.3"
            },
            "type": "library",
            "extra": {
                "branch-alias": {
                    "dev-master": "4.0-dev"
                }
            },
            "autoload": {
                "classmap": [
                    "src/"
                ]
            },
            "notification-url": "https://packagist.org/downloads/",
            "license": [
                "BSD-3-Clause"
            ],
            "authors": [
                {
                    "name": "Sebastian Bergmann",
                    "email": "sebastian@phpunit.de"
                }
            ],
            "description": "Traverses array structures and object graphs to enumerate all referenced objects",
            "homepage": "https://github.com/sebastianbergmann/object-enumerator/",
            "support": {
                "issues": "https://github.com/sebastianbergmann/object-enumerator/issues",
                "source": "https://github.com/sebastianbergmann/object-enumerator/tree/4.0.4"
            },
            "funding": [
                {
                    "url": "https://github.com/sebastianbergmann",
                    "type": "github"
                }
            ],
            "time": "2020-10-26T13:12:34+00:00"
        },
        {
            "name": "sebastian/object-reflector",
            "version": "2.0.4",
            "source": {
                "type": "git",
                "url": "https://github.com/sebastianbergmann/object-reflector.git",
                "reference": "b4f479ebdbf63ac605d183ece17d8d7fe49c15c7"
            },
            "dist": {
                "type": "zip",
                "url": "https://api.github.com/repos/sebastianbergmann/object-reflector/zipball/b4f479ebdbf63ac605d183ece17d8d7fe49c15c7",
                "reference": "b4f479ebdbf63ac605d183ece17d8d7fe49c15c7",
                "shasum": ""
            },
            "require": {
                "php": ">=7.3"
            },
            "require-dev": {
                "phpunit/phpunit": "^9.3"
            },
            "type": "library",
            "extra": {
                "branch-alias": {
                    "dev-master": "2.0-dev"
                }
            },
            "autoload": {
                "classmap": [
                    "src/"
                ]
            },
            "notification-url": "https://packagist.org/downloads/",
            "license": [
                "BSD-3-Clause"
            ],
            "authors": [
                {
                    "name": "Sebastian Bergmann",
                    "email": "sebastian@phpunit.de"
                }
            ],
            "description": "Allows reflection of object attributes, including inherited and non-public ones",
            "homepage": "https://github.com/sebastianbergmann/object-reflector/",
            "support": {
                "issues": "https://github.com/sebastianbergmann/object-reflector/issues",
                "source": "https://github.com/sebastianbergmann/object-reflector/tree/2.0.4"
            },
            "funding": [
                {
                    "url": "https://github.com/sebastianbergmann",
                    "type": "github"
                }
            ],
            "time": "2020-10-26T13:14:26+00:00"
        },
        {
            "name": "sebastian/recursion-context",
            "version": "4.0.4",
            "source": {
                "type": "git",
                "url": "https://github.com/sebastianbergmann/recursion-context.git",
                "reference": "cd9d8cf3c5804de4341c283ed787f099f5506172"
            },
            "dist": {
                "type": "zip",
                "url": "https://api.github.com/repos/sebastianbergmann/recursion-context/zipball/cd9d8cf3c5804de4341c283ed787f099f5506172",
                "reference": "cd9d8cf3c5804de4341c283ed787f099f5506172",
                "shasum": ""
            },
            "require": {
                "php": ">=7.3"
            },
            "require-dev": {
                "phpunit/phpunit": "^9.3"
            },
            "type": "library",
            "extra": {
                "branch-alias": {
                    "dev-master": "4.0-dev"
                }
            },
            "autoload": {
                "classmap": [
                    "src/"
                ]
            },
            "notification-url": "https://packagist.org/downloads/",
            "license": [
                "BSD-3-Clause"
            ],
            "authors": [
                {
                    "name": "Sebastian Bergmann",
                    "email": "sebastian@phpunit.de"
                },
                {
                    "name": "Jeff Welch",
                    "email": "whatthejeff@gmail.com"
                },
                {
                    "name": "Adam Harvey",
                    "email": "aharvey@php.net"
                }
            ],
            "description": "Provides functionality to recursively process PHP variables",
            "homepage": "http://www.github.com/sebastianbergmann/recursion-context",
            "support": {
                "issues": "https://github.com/sebastianbergmann/recursion-context/issues",
                "source": "https://github.com/sebastianbergmann/recursion-context/tree/4.0.4"
            },
            "funding": [
                {
                    "url": "https://github.com/sebastianbergmann",
                    "type": "github"
                }
            ],
            "time": "2020-10-26T13:17:30+00:00"
        },
        {
            "name": "sebastian/resource-operations",
            "version": "3.0.3",
            "source": {
                "type": "git",
                "url": "https://github.com/sebastianbergmann/resource-operations.git",
                "reference": "0f4443cb3a1d92ce809899753bc0d5d5a8dd19a8"
            },
            "dist": {
                "type": "zip",
                "url": "https://api.github.com/repos/sebastianbergmann/resource-operations/zipball/0f4443cb3a1d92ce809899753bc0d5d5a8dd19a8",
                "reference": "0f4443cb3a1d92ce809899753bc0d5d5a8dd19a8",
                "shasum": ""
            },
            "require": {
                "php": ">=7.3"
            },
            "require-dev": {
                "phpunit/phpunit": "^9.0"
            },
            "type": "library",
            "extra": {
                "branch-alias": {
                    "dev-master": "3.0-dev"
                }
            },
            "autoload": {
                "classmap": [
                    "src/"
                ]
            },
            "notification-url": "https://packagist.org/downloads/",
            "license": [
                "BSD-3-Clause"
            ],
            "authors": [
                {
                    "name": "Sebastian Bergmann",
                    "email": "sebastian@phpunit.de"
                }
            ],
            "description": "Provides a list of PHP built-in functions that operate on resources",
            "homepage": "https://www.github.com/sebastianbergmann/resource-operations",
            "support": {
                "issues": "https://github.com/sebastianbergmann/resource-operations/issues",
                "source": "https://github.com/sebastianbergmann/resource-operations/tree/3.0.3"
            },
            "funding": [
                {
                    "url": "https://github.com/sebastianbergmann",
                    "type": "github"
                }
            ],
            "time": "2020-09-28T06:45:17+00:00"
        },
        {
            "name": "sebastian/type",
            "version": "2.3.4",
            "source": {
                "type": "git",
                "url": "https://github.com/sebastianbergmann/type.git",
                "reference": "b8cd8a1c753c90bc1a0f5372170e3e489136f914"
            },
            "dist": {
                "type": "zip",
                "url": "https://api.github.com/repos/sebastianbergmann/type/zipball/b8cd8a1c753c90bc1a0f5372170e3e489136f914",
                "reference": "b8cd8a1c753c90bc1a0f5372170e3e489136f914",
                "shasum": ""
            },
            "require": {
                "php": ">=7.3"
            },
            "require-dev": {
                "phpunit/phpunit": "^9.3"
            },
            "type": "library",
            "extra": {
                "branch-alias": {
                    "dev-master": "2.3-dev"
                }
            },
            "autoload": {
                "classmap": [
                    "src/"
                ]
            },
            "notification-url": "https://packagist.org/downloads/",
            "license": [
                "BSD-3-Clause"
            ],
            "authors": [
                {
                    "name": "Sebastian Bergmann",
                    "email": "sebastian@phpunit.de",
                    "role": "lead"
                }
            ],
            "description": "Collection of value objects that represent the types of the PHP type system",
            "homepage": "https://github.com/sebastianbergmann/type",
            "support": {
                "issues": "https://github.com/sebastianbergmann/type/issues",
                "source": "https://github.com/sebastianbergmann/type/tree/2.3.4"
            },
            "funding": [
                {
                    "url": "https://github.com/sebastianbergmann",
                    "type": "github"
                }
            ],
            "time": "2021-06-15T12:49:02+00:00"
        },
        {
            "name": "sebastian/version",
            "version": "3.0.2",
            "source": {
                "type": "git",
                "url": "https://github.com/sebastianbergmann/version.git",
                "reference": "c6c1022351a901512170118436c764e473f6de8c"
            },
            "dist": {
                "type": "zip",
                "url": "https://api.github.com/repos/sebastianbergmann/version/zipball/c6c1022351a901512170118436c764e473f6de8c",
                "reference": "c6c1022351a901512170118436c764e473f6de8c",
                "shasum": ""
            },
            "require": {
                "php": ">=7.3"
            },
            "type": "library",
            "extra": {
                "branch-alias": {
                    "dev-master": "3.0-dev"
                }
            },
            "autoload": {
                "classmap": [
                    "src/"
                ]
            },
            "notification-url": "https://packagist.org/downloads/",
            "license": [
                "BSD-3-Clause"
            ],
            "authors": [
                {
                    "name": "Sebastian Bergmann",
                    "email": "sebastian@phpunit.de",
                    "role": "lead"
                }
            ],
            "description": "Library that helps with managing the version number of Git-hosted PHP projects",
            "homepage": "https://github.com/sebastianbergmann/version",
            "support": {
                "issues": "https://github.com/sebastianbergmann/version/issues",
                "source": "https://github.com/sebastianbergmann/version/tree/3.0.2"
            },
            "funding": [
                {
                    "url": "https://github.com/sebastianbergmann",
                    "type": "github"
                }
            ],
            "time": "2020-09-28T06:39:44+00:00"
        },
        {
            "name": "symfony/console",
            "version": "v5.4.5",
            "source": {
                "type": "git",
                "url": "https://github.com/symfony/console.git",
                "reference": "d8111acc99876953f52fe16d4c50eb60940d49ad"
            },
            "dist": {
                "type": "zip",
                "url": "https://api.github.com/repos/symfony/console/zipball/d8111acc99876953f52fe16d4c50eb60940d49ad",
                "reference": "d8111acc99876953f52fe16d4c50eb60940d49ad",
                "shasum": ""
            },
            "require": {
                "php": ">=7.2.5",
                "symfony/deprecation-contracts": "^2.1|^3",
                "symfony/polyfill-mbstring": "~1.0",
                "symfony/polyfill-php73": "^1.9",
                "symfony/polyfill-php80": "^1.16",
                "symfony/service-contracts": "^1.1|^2|^3",
                "symfony/string": "^5.1|^6.0"
            },
            "conflict": {
                "psr/log": ">=3",
                "symfony/dependency-injection": "<4.4",
                "symfony/dotenv": "<5.1",
                "symfony/event-dispatcher": "<4.4",
                "symfony/lock": "<4.4",
                "symfony/process": "<4.4"
            },
            "provide": {
                "psr/log-implementation": "1.0|2.0"
            },
            "require-dev": {
                "psr/log": "^1|^2",
                "symfony/config": "^4.4|^5.0|^6.0",
                "symfony/dependency-injection": "^4.4|^5.0|^6.0",
                "symfony/event-dispatcher": "^4.4|^5.0|^6.0",
                "symfony/lock": "^4.4|^5.0|^6.0",
                "symfony/process": "^4.4|^5.0|^6.0",
                "symfony/var-dumper": "^4.4|^5.0|^6.0"
            },
            "suggest": {
                "psr/log": "For using the console logger",
                "symfony/event-dispatcher": "",
                "symfony/lock": "",
                "symfony/process": ""
            },
            "type": "library",
            "autoload": {
                "psr-4": {
                    "Symfony\\Component\\Console\\": ""
                },
                "exclude-from-classmap": [
                    "/Tests/"
                ]
            },
            "notification-url": "https://packagist.org/downloads/",
            "license": [
                "MIT"
            ],
            "authors": [
                {
                    "name": "Fabien Potencier",
                    "email": "fabien@symfony.com"
                },
                {
                    "name": "Symfony Community",
                    "homepage": "https://symfony.com/contributors"
                }
            ],
            "description": "Eases the creation of beautiful and testable command line interfaces",
            "homepage": "https://symfony.com",
            "keywords": [
                "cli",
                "command line",
                "console",
                "terminal"
            ],
            "support": {
                "source": "https://github.com/symfony/console/tree/v5.4.5"
            },
            "funding": [
                {
                    "url": "https://symfony.com/sponsor",
                    "type": "custom"
                },
                {
                    "url": "https://github.com/fabpot",
                    "type": "github"
                },
                {
                    "url": "https://tidelift.com/funding/github/packagist/symfony/symfony",
                    "type": "tidelift"
                }
            ],
            "time": "2022-02-24T12:45:35+00:00"
        },
        {
            "name": "symfony/deprecation-contracts",
            "version": "v3.0.0",
            "source": {
                "type": "git",
                "url": "https://github.com/symfony/deprecation-contracts.git",
                "reference": "c726b64c1ccfe2896cb7df2e1331c357ad1c8ced"
            },
            "dist": {
                "type": "zip",
                "url": "https://api.github.com/repos/symfony/deprecation-contracts/zipball/c726b64c1ccfe2896cb7df2e1331c357ad1c8ced",
                "reference": "c726b64c1ccfe2896cb7df2e1331c357ad1c8ced",
                "shasum": ""
            },
            "require": {
                "php": ">=8.0.2"
            },
            "type": "library",
            "extra": {
                "branch-alias": {
                    "dev-main": "3.0-dev"
                },
                "thanks": {
                    "name": "symfony/contracts",
                    "url": "https://github.com/symfony/contracts"
                }
            },
            "autoload": {
                "files": [
                    "function.php"
                ]
            },
            "notification-url": "https://packagist.org/downloads/",
            "license": [
                "MIT"
            ],
            "authors": [
                {
                    "name": "Nicolas Grekas",
                    "email": "p@tchwork.com"
                },
                {
                    "name": "Symfony Community",
                    "homepage": "https://symfony.com/contributors"
                }
            ],
            "description": "A generic function and convention to trigger deprecation notices",
            "homepage": "https://symfony.com",
            "support": {
                "source": "https://github.com/symfony/deprecation-contracts/tree/v3.0.0"
            },
            "funding": [
                {
                    "url": "https://symfony.com/sponsor",
                    "type": "custom"
                },
                {
                    "url": "https://github.com/fabpot",
                    "type": "github"
                },
                {
                    "url": "https://tidelift.com/funding/github/packagist/symfony/symfony",
                    "type": "tidelift"
                }
            ],
            "time": "2021-11-01T23:48:49+00:00"
        },
        {
            "name": "symfony/polyfill-ctype",
            "version": "v1.25.0",
            "source": {
                "type": "git",
                "url": "https://github.com/symfony/polyfill-ctype.git",
                "reference": "30885182c981ab175d4d034db0f6f469898070ab"
            },
            "dist": {
                "type": "zip",
                "url": "https://api.github.com/repos/symfony/polyfill-ctype/zipball/30885182c981ab175d4d034db0f6f469898070ab",
                "reference": "30885182c981ab175d4d034db0f6f469898070ab",
                "shasum": ""
            },
            "require": {
                "php": ">=7.1"
            },
            "provide": {
                "ext-ctype": "*"
            },
            "suggest": {
                "ext-ctype": "For best performance"
            },
            "type": "library",
            "extra": {
                "branch-alias": {
                    "dev-main": "1.23-dev"
                },
                "thanks": {
                    "name": "symfony/polyfill",
                    "url": "https://github.com/symfony/polyfill"
                }
            },
            "autoload": {
                "files": [
                    "bootstrap.php"
                ],
                "psr-4": {
                    "Symfony\\Polyfill\\Ctype\\": ""
                }
            },
            "notification-url": "https://packagist.org/downloads/",
            "license": [
                "MIT"
            ],
            "authors": [
                {
                    "name": "Gert de Pagter",
                    "email": "BackEndTea@gmail.com"
                },
                {
                    "name": "Symfony Community",
                    "homepage": "https://symfony.com/contributors"
                }
            ],
            "description": "Symfony polyfill for ctype functions",
            "homepage": "https://symfony.com",
            "keywords": [
                "compatibility",
                "ctype",
                "polyfill",
                "portable"
            ],
            "support": {
                "source": "https://github.com/symfony/polyfill-ctype/tree/v1.25.0"
            },
            "funding": [
                {
                    "url": "https://symfony.com/sponsor",
                    "type": "custom"
                },
                {
                    "url": "https://github.com/fabpot",
                    "type": "github"
                },
                {
                    "url": "https://tidelift.com/funding/github/packagist/symfony/symfony",
                    "type": "tidelift"
                }
            ],
            "time": "2021-10-20T20:35:02+00:00"
        },
        {
            "name": "symfony/polyfill-intl-grapheme",
            "version": "v1.25.0",
            "source": {
                "type": "git",
                "url": "https://github.com/symfony/polyfill-intl-grapheme.git",
                "reference": "81b86b50cf841a64252b439e738e97f4a34e2783"
            },
            "dist": {
                "type": "zip",
                "url": "https://api.github.com/repos/symfony/polyfill-intl-grapheme/zipball/81b86b50cf841a64252b439e738e97f4a34e2783",
                "reference": "81b86b50cf841a64252b439e738e97f4a34e2783",
                "shasum": ""
            },
            "require": {
                "php": ">=7.1"
            },
            "suggest": {
                "ext-intl": "For best performance"
            },
            "type": "library",
            "extra": {
                "branch-alias": {
                    "dev-main": "1.23-dev"
                },
                "thanks": {
                    "name": "symfony/polyfill",
                    "url": "https://github.com/symfony/polyfill"
                }
            },
            "autoload": {
                "files": [
                    "bootstrap.php"
                ],
                "psr-4": {
                    "Symfony\\Polyfill\\Intl\\Grapheme\\": ""
                }
            },
            "notification-url": "https://packagist.org/downloads/",
            "license": [
                "MIT"
            ],
            "authors": [
                {
                    "name": "Nicolas Grekas",
                    "email": "p@tchwork.com"
                },
                {
                    "name": "Symfony Community",
                    "homepage": "https://symfony.com/contributors"
                }
            ],
            "description": "Symfony polyfill for intl's grapheme_* functions",
            "homepage": "https://symfony.com",
            "keywords": [
                "compatibility",
                "grapheme",
                "intl",
                "polyfill",
                "portable",
                "shim"
            ],
            "support": {
                "source": "https://github.com/symfony/polyfill-intl-grapheme/tree/v1.25.0"
            },
            "funding": [
                {
                    "url": "https://symfony.com/sponsor",
                    "type": "custom"
                },
                {
                    "url": "https://github.com/fabpot",
                    "type": "github"
                },
                {
                    "url": "https://tidelift.com/funding/github/packagist/symfony/symfony",
                    "type": "tidelift"
                }
            ],
            "time": "2021-11-23T21:10:46+00:00"
        },
        {
            "name": "symfony/polyfill-intl-normalizer",
            "version": "v1.25.0",
            "source": {
                "type": "git",
                "url": "https://github.com/symfony/polyfill-intl-normalizer.git",
                "reference": "8590a5f561694770bdcd3f9b5c69dde6945028e8"
            },
            "dist": {
                "type": "zip",
                "url": "https://api.github.com/repos/symfony/polyfill-intl-normalizer/zipball/8590a5f561694770bdcd3f9b5c69dde6945028e8",
                "reference": "8590a5f561694770bdcd3f9b5c69dde6945028e8",
                "shasum": ""
            },
            "require": {
                "php": ">=7.1"
            },
            "suggest": {
                "ext-intl": "For best performance"
            },
            "type": "library",
            "extra": {
                "branch-alias": {
                    "dev-main": "1.23-dev"
                },
                "thanks": {
                    "name": "symfony/polyfill",
                    "url": "https://github.com/symfony/polyfill"
                }
            },
            "autoload": {
                "files": [
                    "bootstrap.php"
                ],
                "psr-4": {
                    "Symfony\\Polyfill\\Intl\\Normalizer\\": ""
                },
                "classmap": [
                    "Resources/stubs"
                ]
            },
            "notification-url": "https://packagist.org/downloads/",
            "license": [
                "MIT"
            ],
            "authors": [
                {
                    "name": "Nicolas Grekas",
                    "email": "p@tchwork.com"
                },
                {
                    "name": "Symfony Community",
                    "homepage": "https://symfony.com/contributors"
                }
            ],
            "description": "Symfony polyfill for intl's Normalizer class and related functions",
            "homepage": "https://symfony.com",
            "keywords": [
                "compatibility",
                "intl",
                "normalizer",
                "polyfill",
                "portable",
                "shim"
            ],
            "support": {
                "source": "https://github.com/symfony/polyfill-intl-normalizer/tree/v1.25.0"
            },
            "funding": [
                {
                    "url": "https://symfony.com/sponsor",
                    "type": "custom"
                },
                {
                    "url": "https://github.com/fabpot",
                    "type": "github"
                },
                {
                    "url": "https://tidelift.com/funding/github/packagist/symfony/symfony",
                    "type": "tidelift"
                }
            ],
            "time": "2021-02-19T12:13:01+00:00"
        },
        {
            "name": "symfony/polyfill-mbstring",
            "version": "v1.25.0",
            "source": {
                "type": "git",
                "url": "https://github.com/symfony/polyfill-mbstring.git",
                "reference": "0abb51d2f102e00a4eefcf46ba7fec406d245825"
            },
            "dist": {
                "type": "zip",
                "url": "https://api.github.com/repos/symfony/polyfill-mbstring/zipball/0abb51d2f102e00a4eefcf46ba7fec406d245825",
                "reference": "0abb51d2f102e00a4eefcf46ba7fec406d245825",
                "shasum": ""
            },
            "require": {
                "php": ">=7.1"
            },
            "provide": {
                "ext-mbstring": "*"
            },
            "suggest": {
                "ext-mbstring": "For best performance"
            },
            "type": "library",
            "extra": {
                "branch-alias": {
                    "dev-main": "1.23-dev"
                },
                "thanks": {
                    "name": "symfony/polyfill",
                    "url": "https://github.com/symfony/polyfill"
                }
            },
            "autoload": {
                "files": [
                    "bootstrap.php"
                ],
                "psr-4": {
                    "Symfony\\Polyfill\\Mbstring\\": ""
                }
            },
            "notification-url": "https://packagist.org/downloads/",
            "license": [
                "MIT"
            ],
            "authors": [
                {
                    "name": "Nicolas Grekas",
                    "email": "p@tchwork.com"
                },
                {
                    "name": "Symfony Community",
                    "homepage": "https://symfony.com/contributors"
                }
            ],
            "description": "Symfony polyfill for the Mbstring extension",
            "homepage": "https://symfony.com",
            "keywords": [
                "compatibility",
                "mbstring",
                "polyfill",
                "portable",
                "shim"
            ],
            "support": {
                "source": "https://github.com/symfony/polyfill-mbstring/tree/v1.25.0"
            },
            "funding": [
                {
                    "url": "https://symfony.com/sponsor",
                    "type": "custom"
                },
                {
                    "url": "https://github.com/fabpot",
                    "type": "github"
                },
                {
                    "url": "https://tidelift.com/funding/github/packagist/symfony/symfony",
                    "type": "tidelift"
                }
            ],
            "time": "2021-11-30T18:21:41+00:00"
        },
        {
            "name": "symfony/polyfill-php73",
            "version": "v1.25.0",
            "source": {
                "type": "git",
                "url": "https://github.com/symfony/polyfill-php73.git",
                "reference": "cc5db0e22b3cb4111010e48785a97f670b350ca5"
            },
            "dist": {
                "type": "zip",
                "url": "https://api.github.com/repos/symfony/polyfill-php73/zipball/cc5db0e22b3cb4111010e48785a97f670b350ca5",
                "reference": "cc5db0e22b3cb4111010e48785a97f670b350ca5",
                "shasum": ""
            },
            "require": {
                "php": ">=7.1"
            },
            "type": "library",
            "extra": {
                "branch-alias": {
                    "dev-main": "1.23-dev"
                },
                "thanks": {
                    "name": "symfony/polyfill",
                    "url": "https://github.com/symfony/polyfill"
                }
            },
            "autoload": {
                "files": [
                    "bootstrap.php"
                ],
                "psr-4": {
                    "Symfony\\Polyfill\\Php73\\": ""
                },
                "classmap": [
                    "Resources/stubs"
                ]
            },
            "notification-url": "https://packagist.org/downloads/",
            "license": [
                "MIT"
            ],
            "authors": [
                {
                    "name": "Nicolas Grekas",
                    "email": "p@tchwork.com"
                },
                {
                    "name": "Symfony Community",
                    "homepage": "https://symfony.com/contributors"
                }
            ],
            "description": "Symfony polyfill backporting some PHP 7.3+ features to lower PHP versions",
            "homepage": "https://symfony.com",
            "keywords": [
                "compatibility",
                "polyfill",
                "portable",
                "shim"
            ],
            "support": {
                "source": "https://github.com/symfony/polyfill-php73/tree/v1.25.0"
            },
            "funding": [
                {
                    "url": "https://symfony.com/sponsor",
                    "type": "custom"
                },
                {
                    "url": "https://github.com/fabpot",
                    "type": "github"
                },
                {
                    "url": "https://tidelift.com/funding/github/packagist/symfony/symfony",
                    "type": "tidelift"
                }
            ],
            "time": "2021-06-05T21:20:04+00:00"
        },
        {
            "name": "symfony/polyfill-php80",
            "version": "v1.25.0",
            "source": {
                "type": "git",
                "url": "https://github.com/symfony/polyfill-php80.git",
                "reference": "4407588e0d3f1f52efb65fbe92babe41f37fe50c"
            },
            "dist": {
                "type": "zip",
                "url": "https://api.github.com/repos/symfony/polyfill-php80/zipball/4407588e0d3f1f52efb65fbe92babe41f37fe50c",
                "reference": "4407588e0d3f1f52efb65fbe92babe41f37fe50c",
                "shasum": ""
            },
            "require": {
                "php": ">=7.1"
            },
            "type": "library",
            "extra": {
                "branch-alias": {
                    "dev-main": "1.23-dev"
                },
                "thanks": {
                    "name": "symfony/polyfill",
                    "url": "https://github.com/symfony/polyfill"
                }
            },
            "autoload": {
                "files": [
                    "bootstrap.php"
                ],
                "psr-4": {
                    "Symfony\\Polyfill\\Php80\\": ""
                },
                "classmap": [
                    "Resources/stubs"
                ]
            },
            "notification-url": "https://packagist.org/downloads/",
            "license": [
                "MIT"
            ],
            "authors": [
                {
                    "name": "Ion Bazan",
                    "email": "ion.bazan@gmail.com"
                },
                {
                    "name": "Nicolas Grekas",
                    "email": "p@tchwork.com"
                },
                {
                    "name": "Symfony Community",
                    "homepage": "https://symfony.com/contributors"
                }
            ],
            "description": "Symfony polyfill backporting some PHP 8.0+ features to lower PHP versions",
            "homepage": "https://symfony.com",
            "keywords": [
                "compatibility",
                "polyfill",
                "portable",
                "shim"
            ],
            "support": {
                "source": "https://github.com/symfony/polyfill-php80/tree/v1.25.0"
            },
            "funding": [
                {
                    "url": "https://symfony.com/sponsor",
                    "type": "custom"
                },
                {
                    "url": "https://github.com/fabpot",
                    "type": "github"
                },
                {
                    "url": "https://tidelift.com/funding/github/packagist/symfony/symfony",
                    "type": "tidelift"
                }
            ],
            "time": "2022-03-04T08:16:47+00:00"
        },
        {
            "name": "symfony/process",
            "version": "v5.4.5",
            "source": {
                "type": "git",
                "url": "https://github.com/symfony/process.git",
                "reference": "95440409896f90a5f85db07a32b517ecec17fa4c"
            },
            "dist": {
                "type": "zip",
                "url": "https://api.github.com/repos/symfony/process/zipball/95440409896f90a5f85db07a32b517ecec17fa4c",
                "reference": "95440409896f90a5f85db07a32b517ecec17fa4c",
                "shasum": ""
            },
            "require": {
                "php": ">=7.2.5",
                "symfony/polyfill-php80": "^1.16"
            },
            "type": "library",
            "autoload": {
                "psr-4": {
                    "Symfony\\Component\\Process\\": ""
                },
                "exclude-from-classmap": [
                    "/Tests/"
                ]
            },
            "notification-url": "https://packagist.org/downloads/",
            "license": [
                "MIT"
            ],
            "authors": [
                {
                    "name": "Fabien Potencier",
                    "email": "fabien@symfony.com"
                },
                {
                    "name": "Symfony Community",
                    "homepage": "https://symfony.com/contributors"
                }
            ],
            "description": "Executes commands in sub-processes",
            "homepage": "https://symfony.com",
            "support": {
                "source": "https://github.com/symfony/process/tree/v5.4.5"
            },
            "funding": [
                {
                    "url": "https://symfony.com/sponsor",
                    "type": "custom"
                },
                {
                    "url": "https://github.com/fabpot",
                    "type": "github"
                },
                {
                    "url": "https://tidelift.com/funding/github/packagist/symfony/symfony",
                    "type": "tidelift"
                }
            ],
            "time": "2022-01-30T18:16:22+00:00"
        },
        {
            "name": "symfony/service-contracts",
            "version": "v3.0.0",
            "source": {
                "type": "git",
                "url": "https://github.com/symfony/service-contracts.git",
                "reference": "36715ebf9fb9db73db0cb24263c79077c6fe8603"
            },
            "dist": {
                "type": "zip",
                "url": "https://api.github.com/repos/symfony/service-contracts/zipball/36715ebf9fb9db73db0cb24263c79077c6fe8603",
                "reference": "36715ebf9fb9db73db0cb24263c79077c6fe8603",
                "shasum": ""
            },
            "require": {
                "php": ">=8.0.2",
                "psr/container": "^2.0"
            },
            "conflict": {
                "ext-psr": "<1.1|>=2"
            },
            "suggest": {
                "symfony/service-implementation": ""
            },
            "type": "library",
            "extra": {
                "branch-alias": {
                    "dev-main": "3.0-dev"
                },
                "thanks": {
                    "name": "symfony/contracts",
                    "url": "https://github.com/symfony/contracts"
                }
            },
            "autoload": {
                "psr-4": {
                    "Symfony\\Contracts\\Service\\": ""
                }
            },
            "notification-url": "https://packagist.org/downloads/",
            "license": [
                "MIT"
            ],
            "authors": [
                {
                    "name": "Nicolas Grekas",
                    "email": "p@tchwork.com"
                },
                {
                    "name": "Symfony Community",
                    "homepage": "https://symfony.com/contributors"
                }
            ],
            "description": "Generic abstractions related to writing services",
            "homepage": "https://symfony.com",
            "keywords": [
                "abstractions",
                "contracts",
                "decoupling",
                "interfaces",
                "interoperability",
                "standards"
            ],
            "support": {
                "source": "https://github.com/symfony/service-contracts/tree/v3.0.0"
            },
            "funding": [
                {
                    "url": "https://symfony.com/sponsor",
                    "type": "custom"
                },
                {
                    "url": "https://github.com/fabpot",
                    "type": "github"
                },
                {
                    "url": "https://tidelift.com/funding/github/packagist/symfony/symfony",
                    "type": "tidelift"
                }
            ],
            "time": "2021-11-04T17:53:12+00:00"
        },
        {
            "name": "symfony/string",
            "version": "v6.0.3",
            "source": {
                "type": "git",
                "url": "https://github.com/symfony/string.git",
                "reference": "522144f0c4c004c80d56fa47e40e17028e2eefc2"
            },
            "dist": {
                "type": "zip",
                "url": "https://api.github.com/repos/symfony/string/zipball/522144f0c4c004c80d56fa47e40e17028e2eefc2",
                "reference": "522144f0c4c004c80d56fa47e40e17028e2eefc2",
                "shasum": ""
            },
            "require": {
                "php": ">=8.0.2",
                "symfony/polyfill-ctype": "~1.8",
                "symfony/polyfill-intl-grapheme": "~1.0",
                "symfony/polyfill-intl-normalizer": "~1.0",
                "symfony/polyfill-mbstring": "~1.0"
            },
            "conflict": {
                "symfony/translation-contracts": "<2.0"
            },
            "require-dev": {
                "symfony/error-handler": "^5.4|^6.0",
                "symfony/http-client": "^5.4|^6.0",
                "symfony/translation-contracts": "^2.0|^3.0",
                "symfony/var-exporter": "^5.4|^6.0"
            },
            "type": "library",
            "autoload": {
                "files": [
                    "Resources/functions.php"
                ],
                "psr-4": {
                    "Symfony\\Component\\String\\": ""
                },
                "exclude-from-classmap": [
                    "/Tests/"
                ]
            },
            "notification-url": "https://packagist.org/downloads/",
            "license": [
                "MIT"
            ],
            "authors": [
                {
                    "name": "Nicolas Grekas",
                    "email": "p@tchwork.com"
                },
                {
                    "name": "Symfony Community",
                    "homepage": "https://symfony.com/contributors"
                }
            ],
            "description": "Provides an object-oriented API to strings and deals with bytes, UTF-8 code points and grapheme clusters in a unified way",
            "homepage": "https://symfony.com",
            "keywords": [
                "grapheme",
                "i18n",
                "string",
                "unicode",
                "utf-8",
                "utf8"
            ],
            "support": {
                "source": "https://github.com/symfony/string/tree/v6.0.3"
            },
            "funding": [
                {
                    "url": "https://symfony.com/sponsor",
                    "type": "custom"
                },
                {
                    "url": "https://github.com/fabpot",
                    "type": "github"
                },
                {
                    "url": "https://tidelift.com/funding/github/packagist/symfony/symfony",
                    "type": "tidelift"
                }
            ],
            "time": "2022-01-02T09:55:41+00:00"
        },
        {
            "name": "theseer/tokenizer",
            "version": "1.2.1",
            "source": {
                "type": "git",
                "url": "https://github.com/theseer/tokenizer.git",
                "reference": "34a41e998c2183e22995f158c581e7b5e755ab9e"
            },
            "dist": {
                "type": "zip",
                "url": "https://api.github.com/repos/theseer/tokenizer/zipball/34a41e998c2183e22995f158c581e7b5e755ab9e",
                "reference": "34a41e998c2183e22995f158c581e7b5e755ab9e",
                "shasum": ""
            },
            "require": {
                "ext-dom": "*",
                "ext-tokenizer": "*",
                "ext-xmlwriter": "*",
                "php": "^7.2 || ^8.0"
            },
            "type": "library",
            "autoload": {
                "classmap": [
                    "src/"
                ]
            },
            "notification-url": "https://packagist.org/downloads/",
            "license": [
                "BSD-3-Clause"
            ],
            "authors": [
                {
                    "name": "Arne Blankerts",
                    "email": "arne@blankerts.de",
                    "role": "Developer"
                }
            ],
            "description": "A small library for converting tokenized PHP source code into XML and potentially other formats",
            "support": {
                "issues": "https://github.com/theseer/tokenizer/issues",
                "source": "https://github.com/theseer/tokenizer/tree/1.2.1"
            },
            "funding": [
                {
                    "url": "https://github.com/theseer",
                    "type": "github"
                }
            ],
            "time": "2021-07-28T10:34:58+00:00"
        },
        {
            "name": "webmozart/assert",
            "version": "1.10.0",
            "source": {
                "type": "git",
                "url": "https://github.com/webmozarts/assert.git",
                "reference": "6964c76c7804814a842473e0c8fd15bab0f18e25"
            },
            "dist": {
                "type": "zip",
                "url": "https://api.github.com/repos/webmozarts/assert/zipball/6964c76c7804814a842473e0c8fd15bab0f18e25",
                "reference": "6964c76c7804814a842473e0c8fd15bab0f18e25",
                "shasum": ""
            },
            "require": {
                "php": "^7.2 || ^8.0",
                "symfony/polyfill-ctype": "^1.8"
            },
            "conflict": {
                "phpstan/phpstan": "<0.12.20",
                "vimeo/psalm": "<4.6.1 || 4.6.2"
            },
            "require-dev": {
                "phpunit/phpunit": "^8.5.13"
            },
            "type": "library",
            "extra": {
                "branch-alias": {
                    "dev-master": "1.10-dev"
                }
            },
            "autoload": {
                "psr-4": {
                    "Webmozart\\Assert\\": "src/"
                }
            },
            "notification-url": "https://packagist.org/downloads/",
            "license": [
                "MIT"
            ],
            "authors": [
                {
                    "name": "Bernhard Schussek",
                    "email": "bschussek@gmail.com"
                }
            ],
            "description": "Assertions to validate method input/output with nice error messages.",
            "keywords": [
                "assert",
                "check",
                "validate"
            ],
            "support": {
                "issues": "https://github.com/webmozarts/assert/issues",
                "source": "https://github.com/webmozarts/assert/tree/1.10.0"
            },
            "time": "2021-03-09T10:59:23+00:00"
        },
        {
            "name": "wikimedia/at-ease",
            "version": "v2.1.0",
            "source": {
                "type": "git",
                "url": "https://github.com/wikimedia/at-ease.git",
                "reference": "e8ebaa7bb7c8a8395481a05f6dc4deaceab11c33"
            },
            "dist": {
                "type": "zip",
                "url": "https://api.github.com/repos/wikimedia/at-ease/zipball/e8ebaa7bb7c8a8395481a05f6dc4deaceab11c33",
                "reference": "e8ebaa7bb7c8a8395481a05f6dc4deaceab11c33",
                "shasum": ""
            },
            "require": {
                "php": ">=7.2.9"
            },
            "require-dev": {
                "mediawiki/mediawiki-codesniffer": "35.0.0",
                "mediawiki/minus-x": "1.1.1",
                "ockcyp/covers-validator": "1.3.3",
                "php-parallel-lint/php-console-highlighter": "0.5.0",
                "php-parallel-lint/php-parallel-lint": "1.2.0",
                "phpunit/phpunit": "^8.5"
            },
            "type": "library",
            "autoload": {
                "files": [
                    "src/Wikimedia/Functions.php"
                ],
                "psr-4": {
                    "Wikimedia\\AtEase\\": "src/Wikimedia/AtEase/"
                }
            },
            "notification-url": "https://packagist.org/downloads/",
            "license": [
                "GPL-2.0-or-later"
            ],
            "authors": [
                {
                    "name": "Tim Starling",
                    "email": "tstarling@wikimedia.org"
                },
                {
                    "name": "MediaWiki developers",
                    "email": "wikitech-l@lists.wikimedia.org"
                }
            ],
            "description": "Safe replacement to @ for suppressing warnings.",
            "homepage": "https://www.mediawiki.org/wiki/at-ease",
            "support": {
                "source": "https://github.com/wikimedia/at-ease/tree/v2.1.0"
            },
            "time": "2021-02-27T15:53:37+00:00"
        },
        {
            "name": "yoast/phpunit-polyfills",
            "version": "1.0.3",
            "source": {
                "type": "git",
                "url": "https://github.com/Yoast/PHPUnit-Polyfills.git",
                "reference": "5ea3536428944955f969bc764bbe09738e151ada"
            },
            "dist": {
                "type": "zip",
                "url": "https://api.github.com/repos/Yoast/PHPUnit-Polyfills/zipball/5ea3536428944955f969bc764bbe09738e151ada",
                "reference": "5ea3536428944955f969bc764bbe09738e151ada",
                "shasum": ""
            },
            "require": {
                "php": ">=5.4",
                "phpunit/phpunit": "^4.8.36 || ^5.7.21 || ^6.0 || ^7.0 || ^8.0 || ^9.0"
            },
            "require-dev": {
                "yoast/yoastcs": "^2.2.0"
            },
            "type": "library",
            "extra": {
                "branch-alias": {
                    "dev-main": "1.x-dev",
                    "dev-develop": "1.x-dev"
                }
            },
            "autoload": {
                "files": [
                    "phpunitpolyfills-autoload.php"
                ]
            },
            "notification-url": "https://packagist.org/downloads/",
            "license": [
                "BSD-3-Clause"
            ],
            "authors": [
                {
                    "name": "Team Yoast",
                    "email": "support@yoast.com",
                    "homepage": "https://yoast.com"
                },
                {
                    "name": "Contributors",
                    "homepage": "https://github.com/Yoast/PHPUnit-Polyfills/graphs/contributors"
                }
            ],
            "description": "Set of polyfills for changed PHPUnit functionality to allow for creating PHPUnit cross-version compatible tests",
            "homepage": "https://github.com/Yoast/PHPUnit-Polyfills",
            "keywords": [
                "phpunit",
                "polyfill",
                "testing"
            ],
            "support": {
                "issues": "https://github.com/Yoast/PHPUnit-Polyfills/issues",
                "source": "https://github.com/Yoast/PHPUnit-Polyfills"
            },
            "time": "2021-11-23T01:37:03+00:00"
        }
    ],
    "aliases": [],
    "minimum-stability": "dev",
    "stability-flags": {
        "automattic/jetpack-assets": 20,
        "automattic/jetpack-admin-ui": 20,
        "automattic/jetpack-autoloader": 20,
        "automattic/jetpack-composer-plugin": 20,
        "automattic/jetpack-config": 20,
        "automattic/jetpack-identity-crisis": 20,
        "automattic/jetpack-my-jetpack": 20,
        "automattic/jetpack-sync": 20
    },
    "prefer-stable": true,
    "prefer-lowest": false,
    "platform": [],
    "platform-dev": [],
    "plugin-api-version": "2.3.0"
}<|MERGE_RESOLUTION|>--- conflicted
+++ resolved
@@ -323,11 +323,7 @@
             "dist": {
                 "type": "path",
                 "url": "../../packages/connection",
-<<<<<<< HEAD
-                "reference": "d33deccae8fe053f1a0fe35b3e1100ea0486f23f"
-=======
-                "reference": "0c636d1e4e96e1eb97c8b7d0d03a8ebb677fb820"
->>>>>>> a511be40
+                "reference": "85013c06e9be1c21550e41cc4e3247a9a4e1c83b"
             },
             "require": {
                 "automattic/jetpack-a8c-mc-stats": "^1.4",
@@ -484,11 +480,7 @@
             "dist": {
                 "type": "path",
                 "url": "../../packages/identity-crisis",
-<<<<<<< HEAD
-                "reference": "eb93c767ff0f0800d35f6fd94f16e04d4b882d60"
-=======
-                "reference": "15144436c1118b73062a23d189deee3f60e35fa7"
->>>>>>> a511be40
+                "reference": "7ce3d2c1b9abd847cd90d390e04e0a73d485bef3"
             },
             "require": {
                 "automattic/jetpack-assets": "^1.17",
@@ -985,11 +977,7 @@
             "dist": {
                 "type": "path",
                 "url": "../../packages/sync",
-<<<<<<< HEAD
-                "reference": "4f4d43aac8229b3ddcb164edfb401aed35a5a56c"
-=======
-                "reference": "29300dc9febc502e4de6f2e884f29ac3101df8b0"
->>>>>>> a511be40
+                "reference": "d7a63fce3d992f24450a3e0fd5252e21bc643302"
             },
             "require": {
                 "automattic/jetpack-connection": "^1.38",
@@ -2227,7 +2215,8 @@
             },
             "dist": {
                 "type": "zip",
-                "url": "https://api.github.com/repos/WordPress/WordPress/zipball/refs/tags/5.9.2"
+                "url": "https://api.github.com/repos/WordPress/WordPress/zipball/refs/tags/5.9.2",
+                "reference": "5.9.2"
             },
             "require": {
                 "php": ">=5.3.2",
