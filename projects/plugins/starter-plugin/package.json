--- conflicted
+++ resolved
@@ -26,11 +26,7 @@
 	],
 	"dependencies": {
 		"@automattic/jetpack-base-styles": "workspace:* || ^0.3",
-<<<<<<< HEAD
-		"@automattic/jetpack-components": "workspace:* || ^0.18",
-=======
 		"@automattic/jetpack-components": "workspace:* || ^0.19",
->>>>>>> 5a68d19f
 		"@automattic/jetpack-connection": "workspace:* || ^0.19",
 		"@wordpress/data": "7.0.0",
 		"@wordpress/element": "4.14.0",
