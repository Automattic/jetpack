{
	"private": true,
	"description": "High quality, ad-free video.",
	"homepage": "https://jetpack.com",
	"bugs": {
		"url": "https://github.com/Automattic/jetpack/labels/[Plugin] Videopress"
	},
	"repository": {
		"type": "git",
		"url": "https://github.com/Automattic/jetpack.git",
		"directory": "projects/plugins/videopress"
	},
	"license": "GPL-2.0-or-later",
	"author": "Automattic",
	"browserslist": [
		"extends @wordpress/browserslist-config"
	],
	"dependencies": {
		"@automattic/jetpack-base-styles": "workspace:* || ^0.3",
<<<<<<< HEAD
		"@automattic/jetpack-components": "workspace:* || ^0.24",
		"@automattic/jetpack-connection": "workspace:* || ^0.23",
=======
		"@automattic/jetpack-components": "workspace:* || ^0.25",
		"@automattic/jetpack-connection": "workspace:* || ^0.22",
>>>>>>> 9293fdc3
		"@wordpress/data": "7.5.0",
		"@wordpress/element": "4.19.0",
		"@wordpress/date": "4.21.0",
		"@wordpress/i18n": "4.21.0",
		"react": "17.0.2",
		"react-dom": "17.0.2"
	},
	"devDependencies": {
		"@automattic/jetpack-webpack-config": "workspace:* || ^1.3",
		"@babel/core": "7.20.2",
		"@babel/preset-env": "7.20.2",
		"@babel/register": "7.18.9",
		"@babel/runtime": "7.20.1",
		"@wordpress/browserslist-config": "5.4.0",
		"concurrently": "6.0.2",
		"sass": "1.43.3",
		"sass-loader": "12.4.0",
		"webpack": "5.72.1",
		"webpack-cli": "4.9.1"
	},
	"engines": {
		"node": "^16.13.2",
		"yarn": "use pnpm instead - see docs/yarn-upgrade.md"
	}
}<|MERGE_RESOLUTION|>--- conflicted
+++ resolved
@@ -17,13 +17,8 @@
 	],
 	"dependencies": {
 		"@automattic/jetpack-base-styles": "workspace:* || ^0.3",
-<<<<<<< HEAD
-		"@automattic/jetpack-components": "workspace:* || ^0.24",
+		"@automattic/jetpack-components": "workspace:* || ^0.25",
 		"@automattic/jetpack-connection": "workspace:* || ^0.23",
-=======
-		"@automattic/jetpack-components": "workspace:* || ^0.25",
-		"@automattic/jetpack-connection": "workspace:* || ^0.22",
->>>>>>> 9293fdc3
 		"@wordpress/data": "7.5.0",
 		"@wordpress/element": "4.19.0",
 		"@wordpress/date": "4.21.0",
