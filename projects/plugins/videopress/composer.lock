--- conflicted
+++ resolved
@@ -4,11 +4,7 @@
         "Read more about it at https://getcomposer.org/doc/01-basic-usage.md#installing-dependencies",
         "This file is @generated automatically"
     ],
-<<<<<<< HEAD
-    "content-hash": "25f2e640986d2cdf2e86489cb056e5c4",
-=======
     "content-hash": "1309f8e4d427de787c35ba3b276ae279",
->>>>>>> 915f50ea
     "packages": [
         {
             "name": "automattic/jetpack-a8c-mc-stats",
