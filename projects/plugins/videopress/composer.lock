--- conflicted
+++ resolved
@@ -4,11 +4,7 @@
         "Read more about it at https://getcomposer.org/doc/01-basic-usage.md#installing-dependencies",
         "This file is @generated automatically"
     ],
-<<<<<<< HEAD
-    "content-hash": "56787a9c228b4b5e85d5512ef10996df",
-=======
     "content-hash": "92071c986249b09e9a6037061276fcbe",
->>>>>>> 55d359b0
     "packages": [
         {
             "name": "automattic/jetpack-a8c-mc-stats",
@@ -1281,11 +1277,7 @@
             "dist": {
                 "type": "path",
                 "url": "../../packages/videopress",
-<<<<<<< HEAD
-                "reference": "68b4a13a09175dcd711fcd4f064996e8eb9c39ab"
-=======
                 "reference": "5ae0e851de5a758bfd33d5e268be2d3a2c6f2c97"
->>>>>>> 55d359b0
             },
             "require": {
                 "automattic/jetpack-admin-ui": "^0.2",
