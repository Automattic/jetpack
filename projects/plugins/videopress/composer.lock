--- conflicted
+++ resolved
@@ -4,11 +4,7 @@
         "Read more about it at https://getcomposer.org/doc/01-basic-usage.md#installing-dependencies",
         "This file is @generated automatically"
     ],
-<<<<<<< HEAD
-    "content-hash": "634de7e6c1431d5f4dab75e4017129c8",
-=======
-    "content-hash": "482196bb51e8f53498d28ce3d3d5f23a",
->>>>>>> 0cb583dc
+    "content-hash": "fcf1f4833613825ffb7bc9b3f1144182",
     "packages": [
         {
             "name": "automattic/jetpack-a8c-mc-stats",
