--- conflicted
+++ resolved
@@ -1345,11 +1345,7 @@
             "dist": {
                 "type": "path",
                 "url": "../../packages/videopress",
-<<<<<<< HEAD
-                "reference": "083fb7a5c30886d3858d9f7a9854052f2fe785c1"
-=======
                 "reference": "72b82335c2bb4313f34a9d7501e55958939b8361"
->>>>>>> 51083830
             },
             "require": {
                 "automattic/jetpack-admin-ui": "@dev",
@@ -1374,11 +1370,7 @@
                     "link-template": "https://github.com/Automattic/jetpack-videopress/compare/v${old}...v${new}"
                 },
                 "branch-alias": {
-<<<<<<< HEAD
-                    "dev-trunk": "0.16.x-dev"
-=======
                     "dev-trunk": "0.17.x-dev"
->>>>>>> 51083830
                 },
                 "version-constants": {
                     "::PACKAGE_VERSION": "src/class-package-version.php"
