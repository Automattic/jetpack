--- conflicted
+++ resolved
@@ -4,11 +4,7 @@
         "Read more about it at https://getcomposer.org/doc/01-basic-usage.md#installing-dependencies",
         "This file is @generated automatically"
     ],
-<<<<<<< HEAD
-    "content-hash": "a58cc21ca1b540a76bcc2d11d6dee05e",
-=======
     "content-hash": "f531469b5e28a13aaeda46fc3d1396ef",
->>>>>>> 98869c53
     "packages": [
         {
             "name": "automattic/jetpack-a8c-mc-stats",
