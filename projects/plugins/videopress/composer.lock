--- conflicted
+++ resolved
@@ -1078,11 +1078,7 @@
             "dist": {
                 "type": "path",
                 "url": "../../packages/videopress",
-<<<<<<< HEAD
-                "reference": "e14c3b8707dc072c570c9e778d175fc799cf17b1"
-=======
-                "reference": "69c89b4ab937ece56706973e7174c90ab4492039"
->>>>>>> 32eff38b
+                "reference": "4350425d1e84d902ff012616a84195dbfb2f8f40"
             },
             "require": {
                 "automattic/jetpack-assets": "^1.17",
