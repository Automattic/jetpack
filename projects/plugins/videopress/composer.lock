--- conflicted
+++ resolved
@@ -4,11 +4,7 @@
         "Read more about it at https://getcomposer.org/doc/01-basic-usage.md#installing-dependencies",
         "This file is @generated automatically"
     ],
-<<<<<<< HEAD
-    "content-hash": "56787a9c228b4b5e85d5512ef10996df",
-=======
-    "content-hash": "1309f8e4d427de787c35ba3b276ae279",
->>>>>>> 71a28109
+    "content-hash": "b4da86b4e94823973e7dff1c9fcb6ff9",
     "packages": [
         {
             "name": "automattic/jetpack-a8c-mc-stats",
@@ -1215,11 +1211,7 @@
             "dist": {
                 "type": "path",
                 "url": "../../packages/sync",
-<<<<<<< HEAD
-                "reference": "401a24f44ce5d504b76e91a795bc174937fc1fab"
-=======
-                "reference": "51ce2fc7796c00360a750383b567584cfb5cf116"
->>>>>>> 71a28109
+                "reference": "c76499655d81a50235aa8edb4f71f1a42a188992"
             },
             "require": {
                 "automattic/jetpack-connection": "^1.46",
@@ -1285,11 +1277,7 @@
             "dist": {
                 "type": "path",
                 "url": "../../packages/videopress",
-<<<<<<< HEAD
-                "reference": "68b4a13a09175dcd711fcd4f064996e8eb9c39ab"
-=======
-                "reference": "5ae0e851de5a758bfd33d5e268be2d3a2c6f2c97"
->>>>>>> 71a28109
+                "reference": "bd9f416b3539b9e28fd895efbd94a0cc7807393d"
             },
             "require": {
                 "automattic/jetpack-admin-ui": "^0.2",
