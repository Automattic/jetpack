{
    "_readme": [
        "This file locks the dependencies of your project to a known state",
        "Read more about it at https://getcomposer.org/doc/01-basic-usage.md#installing-dependencies",
        "This file is @generated automatically"
    ],
    "content-hash": "a14962093c292db38edeb8846b656d60",
    "packages": [
        {
            "name": "automattic/jetpack-a8c-mc-stats",
            "version": "dev-trunk",
            "dist": {
                "type": "path",
                "url": "../../packages/a8c-mc-stats",
                "reference": "c5df589f62cd58dc5f1b04938e4e4edc75916812"
            },
            "require-dev": {
                "automattic/jetpack-changelogger": "^3.2",
                "yoast/phpunit-polyfills": "1.0.3"
            },
            "type": "jetpack-library",
            "extra": {
                "autotagger": true,
                "mirror-repo": "Automattic/jetpack-a8c-mc-stats",
                "changelogger": {
                    "link-template": "https://github.com/Automattic/jetpack-a8c-mc-stats/compare/v${old}...v${new}"
                },
                "branch-alias": {
                    "dev-trunk": "1.4.x-dev"
                }
            },
            "autoload": {
                "classmap": [
                    "src/"
                ]
            },
            "scripts": {
                "phpunit": [
                    "./vendor/phpunit/phpunit/phpunit --colors=always"
                ],
                "test-coverage": [
                    "php -dpcov.directory=. ./vendor/bin/phpunit --coverage-clover \"$COVERAGE_DIR/clover.xml\""
                ],
                "test-php": [
                    "@composer phpunit"
                ]
            },
            "license": [
                "GPL-2.0-or-later"
            ],
            "description": "Used to record internal usage stats for Automattic. Not visible to site owners.",
            "transport-options": {
                "relative": true
            }
        },
        {
            "name": "automattic/jetpack-admin-ui",
            "version": "dev-trunk",
            "dist": {
                "type": "path",
                "url": "../../packages/admin-ui",
                "reference": "4498cbcc23a16ae1159bb69b9482660a9aaad9a5"
            },
            "require-dev": {
                "automattic/jetpack-changelogger": "^3.2",
                "automattic/wordbless": "dev-master",
                "yoast/phpunit-polyfills": "1.0.3"
            },
            "type": "jetpack-library",
            "extra": {
                "autotagger": true,
                "mirror-repo": "Automattic/jetpack-admin-ui",
                "textdomain": "jetpack-admin-ui",
                "changelogger": {
                    "link-template": "https://github.com/Automattic/jetpack-admin-ui/compare/${old}...${new}"
                },
                "branch-alias": {
                    "dev-trunk": "0.2.x-dev"
                },
                "version-constants": {
                    "::PACKAGE_VERSION": "src/class-admin-menu.php"
                }
            },
            "autoload": {
                "classmap": [
                    "src/"
                ]
            },
            "scripts": {
                "phpunit": [
                    "./vendor/phpunit/phpunit/phpunit --colors=always"
                ],
                "test-coverage": [
                    "php -dpcov.directory=. ./vendor/bin/phpunit --coverage-clover \"$COVERAGE_DIR/clover.xml\""
                ],
                "test-php": [
                    "@composer phpunit"
                ],
                "post-update-cmd": [
                    "php -r \"copy('vendor/automattic/wordbless/src/dbless-wpdb.php', 'wordpress/wp-content/db.php');\""
                ]
            },
            "license": [
                "GPL-2.0-or-later"
            ],
            "description": "Generic Jetpack wp-admin UI elements",
            "transport-options": {
                "relative": true
            }
        },
        {
            "name": "automattic/jetpack-assets",
            "version": "dev-trunk",
            "dist": {
                "type": "path",
                "url": "../../packages/assets",
                "reference": "64ada4d1c3f69e232b27bb0e3a9d986e3f292954"
            },
            "require": {
                "automattic/jetpack-constants": "^1.6"
            },
            "require-dev": {
                "automattic/jetpack-changelogger": "^3.2",
                "brain/monkey": "2.6.1",
                "wikimedia/testing-access-wrapper": "^1.0 || ^2.0",
                "yoast/phpunit-polyfills": "1.0.3"
            },
            "type": "jetpack-library",
            "extra": {
                "autotagger": true,
                "mirror-repo": "Automattic/jetpack-assets",
                "textdomain": "jetpack-assets",
                "changelogger": {
                    "link-template": "https://github.com/Automattic/jetpack-assets/compare/v${old}...v${new}"
                },
                "branch-alias": {
                    "dev-trunk": "1.17.x-dev"
                }
            },
            "autoload": {
                "files": [
                    "actions.php"
                ],
                "classmap": [
                    "src/"
                ]
            },
            "scripts": {
                "build-development": [
                    "pnpm run build"
                ],
                "build-production": [
                    "pnpm run build-production"
                ],
                "phpunit": [
                    "./vendor/phpunit/phpunit/phpunit --colors=always"
                ],
                "test-coverage": [
                    "php -dpcov.directory=. ./vendor/bin/phpunit --coverage-clover \"$COVERAGE_DIR/php/clover.xml\"",
                    "pnpm run test-coverage"
                ],
                "test-js": [
                    "pnpm run test"
                ],
                "test-php": [
                    "@composer phpunit"
                ]
            },
            "license": [
                "GPL-2.0-or-later"
            ],
            "description": "Asset management utilities for Jetpack ecosystem packages",
            "transport-options": {
                "relative": true
            }
        },
        {
            "name": "automattic/jetpack-autoloader",
            "version": "dev-trunk",
            "dist": {
                "type": "path",
                "url": "../../packages/autoloader",
                "reference": "54d19e9ca258cd1731dc5f4a2be175204b93625f"
            },
            "require": {
                "composer-plugin-api": "^1.1 || ^2.0"
            },
            "require-dev": {
                "automattic/jetpack-changelogger": "^3.2",
                "yoast/phpunit-polyfills": "1.0.3"
            },
            "type": "composer-plugin",
            "extra": {
                "autotagger": true,
                "class": "Automattic\\Jetpack\\Autoloader\\CustomAutoloaderPlugin",
                "mirror-repo": "Automattic/jetpack-autoloader",
                "changelogger": {
                    "link-template": "https://github.com/Automattic/jetpack-autoloader/compare/v${old}...v${new}"
                },
                "branch-alias": {
                    "dev-trunk": "2.11.x-dev"
                }
            },
            "autoload": {
                "classmap": [
                    "src/AutoloadGenerator.php"
                ],
                "psr-4": {
                    "Automattic\\Jetpack\\Autoloader\\": "src"
                }
            },
            "scripts": {
                "phpunit": [
                    "./vendor/phpunit/phpunit/phpunit --colors=always"
                ],
                "test-coverage": [
                    "php -dpcov.directory=. ./vendor/bin/phpunit --coverage-php \"./tests/php/tmp/coverage-report.php\"",
                    "php ./tests/php/bin/test-coverage.php \"$COVERAGE_DIR/clover.xml\""
                ],
                "test-php": [
                    "@composer phpunit"
                ]
            },
            "license": [
                "GPL-2.0-or-later"
            ],
            "description": "Creates a custom autoloader for a plugin or theme.",
            "transport-options": {
                "relative": true
            }
        },
        {
            "name": "automattic/jetpack-composer-plugin",
            "version": "dev-trunk",
            "dist": {
                "type": "path",
                "url": "../../packages/composer-plugin",
                "reference": "cbd9a56c7fd43c342d96fb09ee6609d7e7580f9a"
            },
            "require": {
                "composer-plugin-api": "^2.1.0"
            },
            "require-dev": {
                "automattic/jetpack-changelogger": "^3.2",
                "composer/composer": "2.2.12",
                "yoast/phpunit-polyfills": "1.0.3"
            },
            "type": "composer-plugin",
            "extra": {
                "plugin-modifies-install-path": true,
                "class": "Automattic\\Jetpack\\Composer\\Plugin",
                "mirror-repo": "Automattic/jetpack-composer-plugin",
                "changelogger": {
                    "link-template": "https://github.com/Automattic/jetpack-composer-plugin/compare/v${old}...v${new}"
                },
                "autotagger": true,
                "branch-alias": {
                    "dev-trunk": "1.1.x-dev"
                }
            },
            "autoload": {
                "classmap": [
                    "src/"
                ]
            },
            "scripts": {
                "phpunit": [
                    "./vendor/phpunit/phpunit/phpunit --colors=always"
                ],
                "test-coverage": [
                    "php -dpcov.directory=. ./vendor/bin/phpunit --coverage-clover \"$COVERAGE_DIR/clover.xml\""
                ],
                "test-php": [
                    "@composer phpunit"
                ]
            },
            "license": [
                "GPL-2.0-or-later"
            ],
            "description": "A custom installer plugin for Composer to move Jetpack packages out of `vendor/` so WordPress's translation infrastructure will find their strings.",
            "transport-options": {
                "relative": true
            }
        },
        {
            "name": "automattic/jetpack-config",
            "version": "dev-trunk",
            "dist": {
                "type": "path",
                "url": "../../packages/config",
                "reference": "5bb0040805d51698efd2489b015f60661a39245f"
            },
            "require-dev": {
                "automattic/jetpack-changelogger": "^3.2"
            },
            "type": "jetpack-library",
            "extra": {
                "autotagger": true,
                "mirror-repo": "Automattic/jetpack-config",
                "textdomain": "jetpack-config",
                "changelogger": {
                    "link-template": "https://github.com/Automattic/jetpack-config/compare/v${old}...v${new}"
                },
                "branch-alias": {
                    "dev-trunk": "1.9.x-dev"
                }
            },
            "autoload": {
                "classmap": [
                    "src/"
                ]
            },
            "license": [
                "GPL-2.0-or-later"
            ],
            "description": "Jetpack configuration package that initializes other packages and configures Jetpack's functionality. Can be used as a base for all variants of Jetpack package usage.",
            "transport-options": {
                "relative": true
            }
        },
        {
            "name": "automattic/jetpack-connection",
            "version": "dev-trunk",
            "dist": {
                "type": "path",
                "url": "../../packages/connection",
                "reference": "792f880df7c67c9ec497af1918dbd4b7319fc9e1"
            },
            "require": {
                "automattic/jetpack-a8c-mc-stats": "^1.4",
                "automattic/jetpack-admin-ui": "^0.2",
                "automattic/jetpack-constants": "^1.6",
                "automattic/jetpack-redirect": "^1.7",
                "automattic/jetpack-roles": "^1.4",
                "automattic/jetpack-status": "^1.14"
            },
            "require-dev": {
                "automattic/jetpack-changelogger": "^3.2",
                "automattic/wordbless": "@dev",
                "brain/monkey": "2.6.1",
                "yoast/phpunit-polyfills": "1.0.3"
            },
            "type": "jetpack-library",
            "extra": {
                "autotagger": true,
                "mirror-repo": "Automattic/jetpack-connection",
                "textdomain": "jetpack-connection",
                "version-constants": {
                    "::PACKAGE_VERSION": "src/class-package-version.php"
                },
                "changelogger": {
                    "link-template": "https://github.com/Automattic/jetpack-connection/compare/v${old}...v${new}"
                },
                "branch-alias": {
                    "dev-trunk": "1.43.x-dev"
                }
            },
            "autoload": {
                "classmap": [
                    "legacy",
                    "src/",
                    "src/webhooks"
                ]
            },
            "scripts": {
                "build-production": [
                    "pnpm run build-production"
                ],
                "build-development": [
                    "pnpm run build"
                ],
                "phpunit": [
                    "./vendor/phpunit/phpunit/phpunit --colors=always"
                ],
                "post-update-cmd": [
                    "php -r \"copy('vendor/automattic/wordbless/src/dbless-wpdb.php', 'wordpress/wp-content/db.php');\""
                ],
                "test-coverage": [
                    "php -dpcov.directory=. ./vendor/bin/phpunit --coverage-clover \"$COVERAGE_DIR/clover.xml\""
                ],
                "test-php": [
                    "@composer phpunit"
                ]
            },
            "license": [
                "GPL-2.0-or-later"
            ],
            "description": "Everything needed to connect to the Jetpack infrastructure",
            "transport-options": {
                "relative": true
            }
        },
        {
            "name": "automattic/jetpack-constants",
            "version": "dev-trunk",
            "dist": {
                "type": "path",
                "url": "../../packages/constants",
                "reference": "71eaf9916aaeeda2abf5a8a19e7534c6d1bc1898"
            },
            "require-dev": {
                "automattic/jetpack-changelogger": "^3.2",
                "brain/monkey": "2.6.1",
                "yoast/phpunit-polyfills": "1.0.3"
            },
            "type": "jetpack-library",
            "extra": {
                "autotagger": true,
                "mirror-repo": "Automattic/jetpack-constants",
                "changelogger": {
                    "link-template": "https://github.com/Automattic/jetpack-constants/compare/v${old}...v${new}"
                },
                "branch-alias": {
                    "dev-trunk": "1.6.x-dev"
                }
            },
            "autoload": {
                "classmap": [
                    "src/"
                ]
            },
            "scripts": {
                "phpunit": [
                    "./vendor/phpunit/phpunit/phpunit --colors=always"
                ],
                "test-coverage": [
                    "php -dpcov.directory=. ./vendor/bin/phpunit --coverage-clover \"$COVERAGE_DIR/clover.xml\""
                ],
                "test-php": [
                    "@composer phpunit"
                ]
            },
            "license": [
                "GPL-2.0-or-later"
            ],
            "description": "A wrapper for defining constants in a more testable way.",
            "transport-options": {
                "relative": true
            }
        },
        {
            "name": "automattic/jetpack-identity-crisis",
            "version": "dev-trunk",
            "dist": {
                "type": "path",
                "url": "../../packages/identity-crisis",
                "reference": "3e72cfcbf5af4e7d2137c8dbda45ccd07d87e27c"
            },
            "require": {
                "automattic/jetpack-assets": "^1.17",
                "automattic/jetpack-connection": "^1.43",
                "automattic/jetpack-constants": "^1.6",
                "automattic/jetpack-logo": "^1.5",
                "automattic/jetpack-status": "^1.14"
            },
            "require-dev": {
                "automattic/jetpack-changelogger": "^3.2",
                "automattic/wordbless": "@dev",
                "yoast/phpunit-polyfills": "1.0.3"
            },
            "type": "jetpack-library",
            "extra": {
                "autotagger": true,
                "mirror-repo": "Automattic/jetpack-identity-crisis",
                "textdomain": "jetpack-idc",
                "version-constants": {
                    "::PACKAGE_VERSION": "src/class-identity-crisis.php"
                },
                "changelogger": {
                    "link-template": "https://github.com/Automattic/jetpack-identity-crisis/compare/v${old}...v${new}"
                },
                "branch-alias": {
                    "dev-trunk": "0.8.x-dev"
                }
            },
            "autoload": {
                "classmap": [
                    "src/"
                ]
            },
            "scripts": {
                "build-development": [
                    "pnpm run build"
                ],
                "build-production": [
                    "NODE_ENV='production' pnpm run build"
                ],
                "phpunit": [
                    "./vendor/phpunit/phpunit/phpunit --colors=always"
                ],
                "test-coverage": [
                    "php -dpcov.directory=. ./vendor/bin/phpunit --coverage-clover \"$COVERAGE_DIR/clover.xml\""
                ],
                "test-php": [
                    "@composer phpunit"
                ],
                "post-update-cmd": [
                    "php -r \"copy('vendor/automattic/wordbless/src/dbless-wpdb.php', 'wordpress/wp-content/db.php');\""
                ],
                "watch": [
                    "Composer\\Config::disableProcessTimeout",
                    "pnpm run watch"
                ]
            },
            "license": [
                "GPL-2.0-or-later"
            ],
            "description": "Identity Crisis.",
            "transport-options": {
                "relative": true
            }
        },
        {
            "name": "automattic/jetpack-licensing",
            "version": "dev-trunk",
            "dist": {
                "type": "path",
                "url": "../../packages/licensing",
                "reference": "7509f508c7148df1b5807c2e201c5a252f2c94ee"
            },
            "require": {
                "automattic/jetpack-connection": "^1.43"
            },
            "require-dev": {
                "automattic/jetpack-changelogger": "^3.2",
                "automattic/wordbless": "@dev",
                "yoast/phpunit-polyfills": "1.0.3"
            },
            "type": "jetpack-library",
            "extra": {
                "autotagger": true,
                "mirror-repo": "Automattic/jetpack-licensing",
                "textdomain": "jetpack-licensing",
                "changelogger": {
                    "link-template": "https://github.com/Automattic/jetpack-licensing/compare/v${old}...v${new}"
                },
                "branch-alias": {
                    "dev-trunk": "1.7.x-dev"
                }
            },
            "autoload": {
                "classmap": [
                    "src/"
                ]
            },
            "scripts": {
                "phpunit": [
                    "./vendor/phpunit/phpunit/phpunit --colors=always"
                ],
                "post-update-cmd": [
                    "php -r \"copy('vendor/automattic/wordbless/src/dbless-wpdb.php', 'wordpress/wp-content/db.php');\""
                ],
                "test-coverage": [
                    "php -dpcov.directory=. ./vendor/bin/phpunit --coverage-clover \"$COVERAGE_DIR/clover.xml\""
                ],
                "test-php": [
                    "@composer phpunit"
                ]
            },
            "license": [
                "GPL-2.0-or-later"
            ],
            "description": "Everything needed to manage Jetpack licenses client-side.",
            "transport-options": {
                "relative": true
            }
        },
        {
            "name": "automattic/jetpack-logo",
            "version": "dev-trunk",
            "dist": {
                "type": "path",
                "url": "../../packages/logo",
                "reference": "0b26b43706ad99ba1e7cd7f7afa23b8f44d28d00"
            },
            "require-dev": {
                "automattic/jetpack-changelogger": "^3.2",
                "yoast/phpunit-polyfills": "1.0.3"
            },
            "type": "jetpack-library",
            "extra": {
                "autotagger": true,
                "mirror-repo": "Automattic/jetpack-logo",
                "changelogger": {
                    "link-template": "https://github.com/Automattic/jetpack-logo/compare/v${old}...v${new}"
                },
                "branch-alias": {
                    "dev-trunk": "1.5.x-dev"
                }
            },
            "autoload": {
                "classmap": [
                    "src/"
                ]
            },
            "scripts": {
                "phpunit": [
                    "./vendor/phpunit/phpunit/phpunit --colors=always"
                ],
                "test-coverage": [
                    "php -dpcov.directory=. ./vendor/bin/phpunit --coverage-clover \"$COVERAGE_DIR/clover.xml\""
                ],
                "test-php": [
                    "@composer phpunit"
                ]
            },
            "license": [
                "GPL-2.0-or-later"
            ],
            "description": "A logo for Jetpack",
            "transport-options": {
                "relative": true
            }
        },
        {
            "name": "automattic/jetpack-my-jetpack",
            "version": "dev-trunk",
            "dist": {
                "type": "path",
                "url": "../../packages/my-jetpack",
                "reference": "c5a38b137c33bdb49415d4213cbf1e807b5d73c9"
            },
            "require": {
                "automattic/jetpack-admin-ui": "^0.2",
                "automattic/jetpack-assets": "^1.17",
                "automattic/jetpack-connection": "^1.43",
                "automattic/jetpack-constants": "^1.6",
                "automattic/jetpack-licensing": "^1.7",
                "automattic/jetpack-plugins-installer": "^0.2",
                "automattic/jetpack-redirect": "^1.7"
            },
            "require-dev": {
                "automattic/jetpack-changelogger": "^3.2",
                "automattic/wordbless": "@dev",
                "yoast/phpunit-polyfills": "1.0.3"
            },
            "type": "jetpack-library",
            "extra": {
                "autotagger": true,
                "mirror-repo": "Automattic/jetpack-my-jetpack",
                "textdomain": "jetpack-my-jetpack",
                "changelogger": {
                    "link-template": "https://github.com/Automattic/jetpack-my-jetpack/compare/${old}...${new}"
                },
                "branch-alias": {
                    "dev-trunk": "2.0.x-dev"
                },
                "version-constants": {
                    "::PACKAGE_VERSION": "src/class-initializer.php"
                }
            },
            "autoload": {
                "classmap": [
                    "src/",
                    "src/products"
                ]
            },
            "scripts": {
                "phpunit": [
                    "./vendor/phpunit/phpunit/phpunit --colors=always"
                ],
                "test-coverage": [
                    "php -dpcov.directory=. ./vendor/bin/phpunit --coverage-clover \"$COVERAGE_DIR/coverage.xml\"",
                    "pnpm run test --coverageDirectory=\"$COVERAGE_DIR\" --coverage --coverageReporters=clover"
                ],
                "test-php": [
                    "@composer phpunit"
                ],
                "test-js": [
                    "pnpm run test"
                ],
                "test-js-watch": [
                    "Composer\\Config::disableProcessTimeout",
                    "pnpm run test --watch"
                ],
                "build-development": [
                    "pnpm run build"
                ],
                "build-production": [
                    "NODE_ENV=production pnpm run build"
                ],
                "watch": [
                    "Composer\\Config::disableProcessTimeout",
                    "pnpm run watch"
                ],
                "post-update-cmd": [
                    "php -r \"copy('vendor/automattic/wordbless/src/dbless-wpdb.php', 'wordpress/wp-content/db.php');\""
                ]
            },
            "license": [
                "GPL-2.0-or-later"
            ],
            "description": "WP Admin page with information and configuration shared among all Jetpack stand-alone plugins",
            "transport-options": {
                "relative": true
            }
        },
        {
            "name": "automattic/jetpack-password-checker",
            "version": "dev-trunk",
            "dist": {
                "type": "path",
                "url": "../../packages/password-checker",
                "reference": "bb9512c17df550276057c69779e22578e621f96f"
            },
            "require-dev": {
                "automattic/jetpack-changelogger": "^3.2",
                "automattic/wordbless": "@dev",
                "yoast/phpunit-polyfills": "1.0.3"
            },
            "type": "jetpack-library",
            "extra": {
                "autotagger": true,
                "mirror-repo": "Automattic/jetpack-password-checker",
                "textdomain": "jetpack-password-checker",
                "changelogger": {
                    "link-template": "https://github.com/Automattic/jetpack-password-checker/compare/v${old}...v${new}"
                },
                "branch-alias": {
                    "dev-trunk": "0.2.x-dev"
                }
            },
            "autoload": {
                "classmap": [
                    "src/"
                ]
            },
            "scripts": {
                "phpunit": [
                    "./vendor/phpunit/phpunit/phpunit --colors=always"
                ],
                "test-coverage": [
                    "php -dpcov.directory=. ./vendor/bin/phpunit --coverage-clover \"$COVERAGE_DIR/clover.xml\""
                ],
                "test-php": [
                    "@composer phpunit"
                ],
                "post-update-cmd": [
                    "php -r \"copy('vendor/automattic/wordbless/src/dbless-wpdb.php', 'wordpress/wp-content/db.php');\""
                ]
            },
            "license": [
                "GPL-2.0-or-later"
            ],
            "description": "Password Checker.",
            "transport-options": {
                "relative": true
            }
        },
        {
            "name": "automattic/jetpack-plans",
            "version": "dev-trunk",
            "dist": {
                "type": "path",
                "url": "../../packages/plans",
                "reference": "ae0c0f0590c3464cd058e5cc1b5a3945e038da24"
            },
            "require": {
                "automattic/jetpack-connection": "^1.43"
            },
            "require-dev": {
                "automattic/jetpack-changelogger": "^3.2",
                "automattic/jetpack-status": "^1.14",
                "automattic/wordbless": "@dev",
                "yoast/phpunit-polyfills": "1.0.3"
            },
            "type": "library",
            "extra": {
                "autotagger": true,
                "mirror-repo": "Automattic/jetpack-plans",
                "changelogger": {
                    "link-template": "https://github.com/Automattic/jetpack-plans/compare/v${old}...v${new}"
                },
                "branch-alias": {
                    "dev-trunk": "0.2.x-dev"
                }
            },
            "autoload": {
                "classmap": [
                    "src/"
                ]
            },
            "scripts": {
                "phpunit": [
                    "./vendor/phpunit/phpunit/phpunit --colors=always"
                ],
                "test-coverage": [
                    "php -dpcov.directory=. ./vendor/bin/phpunit --coverage-clover \"$COVERAGE_DIR/clover.xml\""
                ],
                "test-php": [
                    "@composer phpunit"
                ],
                "post-update-cmd": [
                    "php -r \"copy('vendor/automattic/wordbless/src/dbless-wpdb.php', 'wordpress/wp-content/db.php');\""
                ],
                "build-production": [
                    "echo 'Add your build step to composer.json, please!'"
                ],
                "build-development": [
                    "echo 'Add your build step to composer.json, please!'"
                ]
            },
            "license": [
                "GPL-2.0-or-later"
            ],
            "description": "Fetch information about Jetpack Plans from wpcom",
            "transport-options": {
                "relative": true
            }
        },
        {
            "name": "automattic/jetpack-plugins-installer",
            "version": "dev-trunk",
            "dist": {
                "type": "path",
                "url": "../../packages/plugins-installer",
                "reference": "15b99481e685050e153fa59f5cf5a9dff6f3216e"
            },
            "require": {
                "automattic/jetpack-a8c-mc-stats": "^1.4"
            },
            "require-dev": {
                "automattic/jetpack-changelogger": "^3.2",
                "yoast/phpunit-polyfills": "1.0.3"
            },
            "type": "jetpack-library",
            "extra": {
                "branch-alias": {
                    "dev-trunk": "0.2.x-dev"
                },
                "mirror-repo": "Automattic/jetpack-plugins-installer",
                "changelogger": {
                    "link-template": "https://github.com/Automattic/jetpack-plugins-installer/compare/v${old}...v${new}"
                },
                "autotagger": true,
                "textdomain": "jetpack-plugins-installer"
            },
            "autoload": {
                "classmap": [
                    "src/"
                ]
            },
            "scripts": {
                "phpunit": [
                    "./vendor/phpunit/phpunit/phpunit --colors=always"
                ],
                "test-coverage": [
                    "php -dpcov.directory=. ./vendor/bin/phpunit --coverage-clover \"$COVERAGE_DIR/clover.xml\""
                ],
                "test-php": [
                    "@composer phpunit"
                ]
            },
            "license": [
                "GPL-2.0-or-later"
            ],
            "description": "Handle installation of plugins from WP.org",
            "transport-options": {
                "relative": true
            }
        },
        {
            "name": "automattic/jetpack-redirect",
            "version": "dev-trunk",
            "dist": {
                "type": "path",
                "url": "../../packages/redirect",
                "reference": "384df449e82c6792919537add3aa543468d98893"
            },
            "require": {
                "automattic/jetpack-status": "^1.14"
            },
            "require-dev": {
                "automattic/jetpack-changelogger": "^3.2",
                "brain/monkey": "2.6.1",
                "yoast/phpunit-polyfills": "1.0.3"
            },
            "type": "jetpack-library",
            "extra": {
                "autotagger": true,
                "mirror-repo": "Automattic/jetpack-redirect",
                "changelogger": {
                    "link-template": "https://github.com/Automattic/jetpack-redirect/compare/v${old}...v${new}"
                },
                "branch-alias": {
                    "dev-trunk": "1.7.x-dev"
                }
            },
            "autoload": {
                "classmap": [
                    "src/"
                ]
            },
            "scripts": {
                "phpunit": [
                    "./vendor/phpunit/phpunit/phpunit --colors=always"
                ],
                "test-coverage": [
                    "php -dpcov.directory=. ./vendor/bin/phpunit --coverage-clover \"$COVERAGE_DIR/clover.xml\""
                ],
                "test-php": [
                    "@composer phpunit"
                ]
            },
            "license": [
                "GPL-2.0-or-later"
            ],
            "description": "Utilities to build URLs to the jetpack.com/redirect/ service",
            "transport-options": {
                "relative": true
            }
        },
        {
            "name": "automattic/jetpack-roles",
            "version": "dev-trunk",
            "dist": {
                "type": "path",
                "url": "../../packages/roles",
                "reference": "e7d89c4c354ca17ec53d1a2e05454057c1b144da"
            },
            "require-dev": {
                "automattic/jetpack-changelogger": "^3.2",
                "brain/monkey": "2.6.1",
                "yoast/phpunit-polyfills": "1.0.3"
            },
            "type": "jetpack-library",
            "extra": {
                "autotagger": true,
                "mirror-repo": "Automattic/jetpack-roles",
                "changelogger": {
                    "link-template": "https://github.com/Automattic/jetpack-roles/compare/v${old}...v${new}"
                },
                "branch-alias": {
                    "dev-trunk": "1.4.x-dev"
                }
            },
            "autoload": {
                "classmap": [
                    "src/"
                ]
            },
            "scripts": {
                "phpunit": [
                    "./vendor/phpunit/phpunit/phpunit --colors=always"
                ],
                "test-coverage": [
                    "php -dpcov.directory=. ./vendor/bin/phpunit --coverage-clover \"$COVERAGE_DIR/clover.xml\""
                ],
                "test-php": [
                    "@composer phpunit"
                ]
            },
            "license": [
                "GPL-2.0-or-later"
            ],
            "description": "Utilities, related with user roles and capabilities.",
            "transport-options": {
                "relative": true
            }
        },
        {
            "name": "automattic/jetpack-status",
            "version": "dev-trunk",
            "dist": {
                "type": "path",
                "url": "../../packages/status",
                "reference": "1c747edbd6e497fd58eb51ddab48d836b61a5298"
            },
            "require": {
                "automattic/jetpack-constants": "^1.6"
            },
            "require-dev": {
                "automattic/jetpack-changelogger": "^3.2",
                "brain/monkey": "2.6.1",
                "yoast/phpunit-polyfills": "1.0.3"
            },
            "type": "jetpack-library",
            "extra": {
                "autotagger": true,
                "mirror-repo": "Automattic/jetpack-status",
                "changelogger": {
                    "link-template": "https://github.com/Automattic/jetpack-status/compare/v${old}...v${new}"
                },
                "branch-alias": {
                    "dev-trunk": "1.14.x-dev"
                }
            },
            "autoload": {
                "classmap": [
                    "src/"
                ]
            },
            "scripts": {
                "phpunit": [
                    "./vendor/phpunit/phpunit/phpunit --colors=always"
                ],
                "test-coverage": [
                    "php -dpcov.directory=. ./vendor/bin/phpunit --coverage-clover \"$COVERAGE_DIR/clover.xml\""
                ],
                "test-php": [
                    "@composer phpunit"
                ]
            },
            "license": [
                "GPL-2.0-or-later"
            ],
            "description": "Used to retrieve information about the current status of Jetpack and the site overall.",
            "transport-options": {
                "relative": true
            }
        },
        {
            "name": "automattic/jetpack-sync",
            "version": "dev-trunk",
            "dist": {
                "type": "path",
                "url": "../../packages/sync",
                "reference": "5b71c6b268210417aa4f611e2be0cad011351b42"
            },
            "require": {
                "automattic/jetpack-connection": "^1.43",
                "automattic/jetpack-constants": "^1.6",
                "automattic/jetpack-identity-crisis": "^0.8",
                "automattic/jetpack-password-checker": "^0.2",
                "automattic/jetpack-roles": "^1.4",
                "automattic/jetpack-status": "^1.14"
            },
            "require-dev": {
                "automattic/jetpack-changelogger": "^3.2",
                "automattic/wordbless": "@dev",
                "yoast/phpunit-polyfills": "1.0.3"
            },
            "type": "jetpack-library",
            "extra": {
                "autotagger": true,
                "mirror-repo": "Automattic/jetpack-sync",
                "textdomain": "jetpack-sync",
                "version-constants": {
                    "::PACKAGE_VERSION": "src/class-package-version.php"
                },
                "changelogger": {
                    "link-template": "https://github.com/Automattic/jetpack-sync/compare/v${old}...v${new}"
                },
                "branch-alias": {
                    "dev-trunk": "1.38.x-dev"
                }
            },
            "autoload": {
                "classmap": [
                    "src/"
                ]
            },
            "scripts": {
                "phpunit": [
                    "./vendor/phpunit/phpunit/phpunit --colors=always"
                ],
                "test-coverage": [
                    "php -dpcov.directory=. ./vendor/bin/phpunit --coverage-clover \"$COVERAGE_DIR/clover.xml\""
                ],
                "test-php": [
                    "@composer phpunit"
                ],
                "post-update-cmd": [
                    "php -r \"copy('vendor/automattic/wordbless/src/dbless-wpdb.php', 'wordpress/wp-content/db.php');\""
                ]
            },
            "license": [
                "GPL-2.0-or-later"
            ],
            "description": "Everything needed to allow syncing to the WP.com infrastructure.",
            "transport-options": {
                "relative": true
            }
        },
        {
            "name": "automattic/jetpack-videopress",
            "version": "dev-trunk",
            "dist": {
                "type": "path",
                "url": "../../packages/videopress",
<<<<<<< HEAD
                "reference": "1250a8369cfa97af1a530f07b0aefc4e05f356aa"
=======
                "reference": "d5e5218d28f67ab4ea94ccd48c875a631ac12ff3"
>>>>>>> 2357ed48
            },
            "require": {
                "automattic/jetpack-admin-ui": "^0.2",
                "automattic/jetpack-assets": "^1.17",
                "automattic/jetpack-connection": "^1.43",
                "automattic/jetpack-plans": "^0.2"
            },
            "require-dev": {
                "automattic/jetpack-changelogger": "^3.2",
                "brain/monkey": "2.6.1",
                "yoast/phpunit-polyfills": "1.0.3"
            },
            "type": "jetpack-library",
            "extra": {
                "autotagger": true,
                "mirror-repo": "Automattic/jetpack-videopress",
                "changelogger": {
                    "link-template": "https://github.com/Automattic/jetpack-videopress/compare/v${old}...v${new}"
                },
                "branch-alias": {
                    "dev-trunk": "0.2.x-dev"
                },
                "version-constants": {
                    "::PACKAGE_VERSION": "src/class-package-version.php"
                },
                "textdomain": "jetpack-videopress-pkg"
            },
            "autoload": {
                "classmap": [
                    "src/"
                ]
            },
            "scripts": {
                "phpunit": [
                    "./vendor/phpunit/phpunit/phpunit --colors=always"
                ],
                "test-coverage": [
                    "php -dpcov.directory=. ./vendor/bin/phpunit --coverage-clover \"$COVERAGE_DIR/clover.xml\""
                ],
                "test-php": [
                    "@composer phpunit"
                ],
                "build-production": [
                    "NODE_ENV=production BABEL_ENV=production pnpm run build"
                ],
                "build-development": [
                    "pnpm run build"
                ],
                "watch": [
                    "Composer\\Config::disableProcessTimeout",
                    "pnpm run watch"
                ]
            },
            "license": [
                "GPL-2.0-or-later"
            ],
            "description": "VideoPress package",
            "transport-options": {
                "relative": true
            }
        }
    ],
    "packages-dev": [
        {
            "name": "automattic/jetpack-changelogger",
            "version": "dev-trunk",
            "dist": {
                "type": "path",
                "url": "../../packages/changelogger",
                "reference": "db7485e80ebcad717977462edf149ea62e134b3b"
            },
            "require": {
                "php": ">=5.6",
                "symfony/console": "^3.4 || ^5.2 || ^6.0",
                "symfony/process": "^3.4 || ^5.2 || ^6.0",
                "wikimedia/at-ease": "^1.2 || ^2.0"
            },
            "require-dev": {
                "wikimedia/testing-access-wrapper": "^1.0 || ^2.0",
                "yoast/phpunit-polyfills": "1.0.3"
            },
            "bin": [
                "bin/changelogger"
            ],
            "type": "project",
            "extra": {
                "autotagger": true,
                "branch-alias": {
                    "dev-trunk": "3.2.x-dev"
                },
                "mirror-repo": "Automattic/jetpack-changelogger",
                "version-constants": {
                    "::VERSION": "src/Application.php"
                },
                "changelogger": {
                    "link-template": "https://github.com/Automattic/jetpack-changelogger/compare/${old}...${new}"
                }
            },
            "autoload": {
                "psr-4": {
                    "Automattic\\Jetpack\\Changelogger\\": "src",
                    "Automattic\\Jetpack\\Changelog\\": "lib"
                }
            },
            "autoload-dev": {
                "psr-4": {
                    "Automattic\\Jetpack\\Changelogger\\Tests\\": "tests/php/includes/src",
                    "Automattic\\Jetpack\\Changelog\\Tests\\": "tests/php/includes/lib"
                }
            },
            "scripts": {
                "phpunit": [
                    "./vendor/phpunit/phpunit/phpunit --colors=always"
                ],
                "test-coverage": [
                    "php -dpcov.directory=. ./vendor/bin/phpunit --coverage-clover \"$COVERAGE_DIR/clover.xml\""
                ],
                "test-php": [
                    "@composer phpunit"
                ],
                "post-install-cmd": [
                    "[ -e vendor/bin/changelogger ] || { cd vendor/bin && ln -s ../../bin/changelogger; }"
                ],
                "post-update-cmd": [
                    "[ -e vendor/bin/changelogger ] || { cd vendor/bin && ln -s ../../bin/changelogger; }"
                ]
            },
            "license": [
                "GPL-2.0-or-later"
            ],
            "description": "Jetpack Changelogger tool. Allows for managing changelogs by dropping change files into a changelog directory with each PR.",
            "transport-options": {
                "relative": true
            }
        },
        {
            "name": "automattic/wordbless",
            "version": "0.3.1",
            "source": {
                "type": "git",
                "url": "https://github.com/Automattic/wordbless.git",
                "reference": "fc36fd22a43a9cfd2a47cd576a0584ee88afe521"
            },
            "dist": {
                "type": "zip",
                "url": "https://api.github.com/repos/Automattic/wordbless/zipball/fc36fd22a43a9cfd2a47cd576a0584ee88afe521",
                "reference": "fc36fd22a43a9cfd2a47cd576a0584ee88afe521",
                "shasum": ""
            },
            "require": {
                "php": ">=5.6.20",
                "roots/wordpress": "^5.4"
            },
            "require-dev": {
                "phpunit/phpunit": "^5.7 || ^6.5 || ^7.5 || ^9.0"
            },
            "type": "wordpress-dropin",
            "autoload": {
                "psr-4": {
                    "WorDBless\\": "src/"
                }
            },
            "notification-url": "https://packagist.org/downloads/",
            "license": [
                "GPL-2.0-or-later"
            ],
            "authors": [
                {
                    "name": "Automattic Inc."
                }
            ],
            "description": "WorDBless allows you to use WordPress core functions in your PHPUnit tests without having to set up a database and the whole WordPress environment",
            "support": {
                "issues": "https://github.com/Automattic/wordbless/issues",
                "source": "https://github.com/Automattic/wordbless/tree/0.3.1"
            },
            "time": "2021-07-07T13:01:21+00:00"
        },
        {
            "name": "doctrine/instantiator",
            "version": "1.4.1",
            "source": {
                "type": "git",
                "url": "https://github.com/doctrine/instantiator.git",
                "reference": "10dcfce151b967d20fde1b34ae6640712c3891bc"
            },
            "dist": {
                "type": "zip",
                "url": "https://api.github.com/repos/doctrine/instantiator/zipball/10dcfce151b967d20fde1b34ae6640712c3891bc",
                "reference": "10dcfce151b967d20fde1b34ae6640712c3891bc",
                "shasum": ""
            },
            "require": {
                "php": "^7.1 || ^8.0"
            },
            "require-dev": {
                "doctrine/coding-standard": "^9",
                "ext-pdo": "*",
                "ext-phar": "*",
                "phpbench/phpbench": "^0.16 || ^1",
                "phpstan/phpstan": "^1.4",
                "phpstan/phpstan-phpunit": "^1",
                "phpunit/phpunit": "^7.5 || ^8.5 || ^9.5",
                "vimeo/psalm": "^4.22"
            },
            "type": "library",
            "autoload": {
                "psr-4": {
                    "Doctrine\\Instantiator\\": "src/Doctrine/Instantiator/"
                }
            },
            "notification-url": "https://packagist.org/downloads/",
            "license": [
                "MIT"
            ],
            "authors": [
                {
                    "name": "Marco Pivetta",
                    "email": "ocramius@gmail.com",
                    "homepage": "https://ocramius.github.io/"
                }
            ],
            "description": "A small, lightweight utility to instantiate objects in PHP without invoking their constructors",
            "homepage": "https://www.doctrine-project.org/projects/instantiator.html",
            "keywords": [
                "constructor",
                "instantiate"
            ],
            "support": {
                "issues": "https://github.com/doctrine/instantiator/issues",
                "source": "https://github.com/doctrine/instantiator/tree/1.4.1"
            },
            "funding": [
                {
                    "url": "https://www.doctrine-project.org/sponsorship.html",
                    "type": "custom"
                },
                {
                    "url": "https://www.patreon.com/phpdoctrine",
                    "type": "patreon"
                },
                {
                    "url": "https://tidelift.com/funding/github/packagist/doctrine%2Finstantiator",
                    "type": "tidelift"
                }
            ],
            "time": "2022-03-03T08:28:38+00:00"
        },
        {
            "name": "myclabs/deep-copy",
            "version": "1.11.0",
            "source": {
                "type": "git",
                "url": "https://github.com/myclabs/DeepCopy.git",
                "reference": "14daed4296fae74d9e3201d2c4925d1acb7aa614"
            },
            "dist": {
                "type": "zip",
                "url": "https://api.github.com/repos/myclabs/DeepCopy/zipball/14daed4296fae74d9e3201d2c4925d1acb7aa614",
                "reference": "14daed4296fae74d9e3201d2c4925d1acb7aa614",
                "shasum": ""
            },
            "require": {
                "php": "^7.1 || ^8.0"
            },
            "conflict": {
                "doctrine/collections": "<1.6.8",
                "doctrine/common": "<2.13.3 || >=3,<3.2.2"
            },
            "require-dev": {
                "doctrine/collections": "^1.6.8",
                "doctrine/common": "^2.13.3 || ^3.2.2",
                "phpunit/phpunit": "^7.5.20 || ^8.5.23 || ^9.5.13"
            },
            "type": "library",
            "autoload": {
                "files": [
                    "src/DeepCopy/deep_copy.php"
                ],
                "psr-4": {
                    "DeepCopy\\": "src/DeepCopy/"
                }
            },
            "notification-url": "https://packagist.org/downloads/",
            "license": [
                "MIT"
            ],
            "description": "Create deep copies (clones) of your objects",
            "keywords": [
                "clone",
                "copy",
                "duplicate",
                "object",
                "object graph"
            ],
            "support": {
                "issues": "https://github.com/myclabs/DeepCopy/issues",
                "source": "https://github.com/myclabs/DeepCopy/tree/1.11.0"
            },
            "funding": [
                {
                    "url": "https://tidelift.com/funding/github/packagist/myclabs/deep-copy",
                    "type": "tidelift"
                }
            ],
            "time": "2022-03-03T13:19:32+00:00"
        },
        {
            "name": "nikic/php-parser",
            "version": "v4.14.0",
            "source": {
                "type": "git",
                "url": "https://github.com/nikic/PHP-Parser.git",
                "reference": "34bea19b6e03d8153165d8f30bba4c3be86184c1"
            },
            "dist": {
                "type": "zip",
                "url": "https://api.github.com/repos/nikic/PHP-Parser/zipball/34bea19b6e03d8153165d8f30bba4c3be86184c1",
                "reference": "34bea19b6e03d8153165d8f30bba4c3be86184c1",
                "shasum": ""
            },
            "require": {
                "ext-tokenizer": "*",
                "php": ">=7.0"
            },
            "require-dev": {
                "ircmaxell/php-yacc": "^0.0.7",
                "phpunit/phpunit": "^6.5 || ^7.0 || ^8.0 || ^9.0"
            },
            "bin": [
                "bin/php-parse"
            ],
            "type": "library",
            "extra": {
                "branch-alias": {
                    "dev-master": "4.9-dev"
                }
            },
            "autoload": {
                "psr-4": {
                    "PhpParser\\": "lib/PhpParser"
                }
            },
            "notification-url": "https://packagist.org/downloads/",
            "license": [
                "BSD-3-Clause"
            ],
            "authors": [
                {
                    "name": "Nikita Popov"
                }
            ],
            "description": "A PHP parser written in PHP",
            "keywords": [
                "parser",
                "php"
            ],
            "support": {
                "issues": "https://github.com/nikic/PHP-Parser/issues",
                "source": "https://github.com/nikic/PHP-Parser/tree/v4.14.0"
            },
            "time": "2022-05-31T20:59:12+00:00"
        },
        {
            "name": "phar-io/manifest",
            "version": "2.0.3",
            "source": {
                "type": "git",
                "url": "https://github.com/phar-io/manifest.git",
                "reference": "97803eca37d319dfa7826cc2437fc020857acb53"
            },
            "dist": {
                "type": "zip",
                "url": "https://api.github.com/repos/phar-io/manifest/zipball/97803eca37d319dfa7826cc2437fc020857acb53",
                "reference": "97803eca37d319dfa7826cc2437fc020857acb53",
                "shasum": ""
            },
            "require": {
                "ext-dom": "*",
                "ext-phar": "*",
                "ext-xmlwriter": "*",
                "phar-io/version": "^3.0.1",
                "php": "^7.2 || ^8.0"
            },
            "type": "library",
            "extra": {
                "branch-alias": {
                    "dev-master": "2.0.x-dev"
                }
            },
            "autoload": {
                "classmap": [
                    "src/"
                ]
            },
            "notification-url": "https://packagist.org/downloads/",
            "license": [
                "BSD-3-Clause"
            ],
            "authors": [
                {
                    "name": "Arne Blankerts",
                    "email": "arne@blankerts.de",
                    "role": "Developer"
                },
                {
                    "name": "Sebastian Heuer",
                    "email": "sebastian@phpeople.de",
                    "role": "Developer"
                },
                {
                    "name": "Sebastian Bergmann",
                    "email": "sebastian@phpunit.de",
                    "role": "Developer"
                }
            ],
            "description": "Component for reading phar.io manifest information from a PHP Archive (PHAR)",
            "support": {
                "issues": "https://github.com/phar-io/manifest/issues",
                "source": "https://github.com/phar-io/manifest/tree/2.0.3"
            },
            "time": "2021-07-20T11:28:43+00:00"
        },
        {
            "name": "phar-io/version",
            "version": "3.2.1",
            "source": {
                "type": "git",
                "url": "https://github.com/phar-io/version.git",
                "reference": "4f7fd7836c6f332bb2933569e566a0d6c4cbed74"
            },
            "dist": {
                "type": "zip",
                "url": "https://api.github.com/repos/phar-io/version/zipball/4f7fd7836c6f332bb2933569e566a0d6c4cbed74",
                "reference": "4f7fd7836c6f332bb2933569e566a0d6c4cbed74",
                "shasum": ""
            },
            "require": {
                "php": "^7.2 || ^8.0"
            },
            "type": "library",
            "autoload": {
                "classmap": [
                    "src/"
                ]
            },
            "notification-url": "https://packagist.org/downloads/",
            "license": [
                "BSD-3-Clause"
            ],
            "authors": [
                {
                    "name": "Arne Blankerts",
                    "email": "arne@blankerts.de",
                    "role": "Developer"
                },
                {
                    "name": "Sebastian Heuer",
                    "email": "sebastian@phpeople.de",
                    "role": "Developer"
                },
                {
                    "name": "Sebastian Bergmann",
                    "email": "sebastian@phpunit.de",
                    "role": "Developer"
                }
            ],
            "description": "Library for handling version information and constraints",
            "support": {
                "issues": "https://github.com/phar-io/version/issues",
                "source": "https://github.com/phar-io/version/tree/3.2.1"
            },
            "time": "2022-02-21T01:04:05+00:00"
        },
        {
            "name": "phpdocumentor/reflection-common",
            "version": "2.2.0",
            "source": {
                "type": "git",
                "url": "https://github.com/phpDocumentor/ReflectionCommon.git",
                "reference": "1d01c49d4ed62f25aa84a747ad35d5a16924662b"
            },
            "dist": {
                "type": "zip",
                "url": "https://api.github.com/repos/phpDocumentor/ReflectionCommon/zipball/1d01c49d4ed62f25aa84a747ad35d5a16924662b",
                "reference": "1d01c49d4ed62f25aa84a747ad35d5a16924662b",
                "shasum": ""
            },
            "require": {
                "php": "^7.2 || ^8.0"
            },
            "type": "library",
            "extra": {
                "branch-alias": {
                    "dev-2.x": "2.x-dev"
                }
            },
            "autoload": {
                "psr-4": {
                    "phpDocumentor\\Reflection\\": "src/"
                }
            },
            "notification-url": "https://packagist.org/downloads/",
            "license": [
                "MIT"
            ],
            "authors": [
                {
                    "name": "Jaap van Otterdijk",
                    "email": "opensource@ijaap.nl"
                }
            ],
            "description": "Common reflection classes used by phpdocumentor to reflect the code structure",
            "homepage": "http://www.phpdoc.org",
            "keywords": [
                "FQSEN",
                "phpDocumentor",
                "phpdoc",
                "reflection",
                "static analysis"
            ],
            "support": {
                "issues": "https://github.com/phpDocumentor/ReflectionCommon/issues",
                "source": "https://github.com/phpDocumentor/ReflectionCommon/tree/2.x"
            },
            "time": "2020-06-27T09:03:43+00:00"
        },
        {
            "name": "phpdocumentor/reflection-docblock",
            "version": "5.3.0",
            "source": {
                "type": "git",
                "url": "https://github.com/phpDocumentor/ReflectionDocBlock.git",
                "reference": "622548b623e81ca6d78b721c5e029f4ce664f170"
            },
            "dist": {
                "type": "zip",
                "url": "https://api.github.com/repos/phpDocumentor/ReflectionDocBlock/zipball/622548b623e81ca6d78b721c5e029f4ce664f170",
                "reference": "622548b623e81ca6d78b721c5e029f4ce664f170",
                "shasum": ""
            },
            "require": {
                "ext-filter": "*",
                "php": "^7.2 || ^8.0",
                "phpdocumentor/reflection-common": "^2.2",
                "phpdocumentor/type-resolver": "^1.3",
                "webmozart/assert": "^1.9.1"
            },
            "require-dev": {
                "mockery/mockery": "~1.3.2",
                "psalm/phar": "^4.8"
            },
            "type": "library",
            "extra": {
                "branch-alias": {
                    "dev-master": "5.x-dev"
                }
            },
            "autoload": {
                "psr-4": {
                    "phpDocumentor\\Reflection\\": "src"
                }
            },
            "notification-url": "https://packagist.org/downloads/",
            "license": [
                "MIT"
            ],
            "authors": [
                {
                    "name": "Mike van Riel",
                    "email": "me@mikevanriel.com"
                },
                {
                    "name": "Jaap van Otterdijk",
                    "email": "account@ijaap.nl"
                }
            ],
            "description": "With this component, a library can provide support for annotations via DocBlocks or otherwise retrieve information that is embedded in a DocBlock.",
            "support": {
                "issues": "https://github.com/phpDocumentor/ReflectionDocBlock/issues",
                "source": "https://github.com/phpDocumentor/ReflectionDocBlock/tree/5.3.0"
            },
            "time": "2021-10-19T17:43:47+00:00"
        },
        {
            "name": "phpdocumentor/type-resolver",
            "version": "1.6.1",
            "source": {
                "type": "git",
                "url": "https://github.com/phpDocumentor/TypeResolver.git",
                "reference": "77a32518733312af16a44300404e945338981de3"
            },
            "dist": {
                "type": "zip",
                "url": "https://api.github.com/repos/phpDocumentor/TypeResolver/zipball/77a32518733312af16a44300404e945338981de3",
                "reference": "77a32518733312af16a44300404e945338981de3",
                "shasum": ""
            },
            "require": {
                "php": "^7.2 || ^8.0",
                "phpdocumentor/reflection-common": "^2.0"
            },
            "require-dev": {
                "ext-tokenizer": "*",
                "psalm/phar": "^4.8"
            },
            "type": "library",
            "extra": {
                "branch-alias": {
                    "dev-1.x": "1.x-dev"
                }
            },
            "autoload": {
                "psr-4": {
                    "phpDocumentor\\Reflection\\": "src"
                }
            },
            "notification-url": "https://packagist.org/downloads/",
            "license": [
                "MIT"
            ],
            "authors": [
                {
                    "name": "Mike van Riel",
                    "email": "me@mikevanriel.com"
                }
            ],
            "description": "A PSR-5 based resolver of Class names, Types and Structural Element Names",
            "support": {
                "issues": "https://github.com/phpDocumentor/TypeResolver/issues",
                "source": "https://github.com/phpDocumentor/TypeResolver/tree/1.6.1"
            },
            "time": "2022-03-15T21:29:03+00:00"
        },
        {
            "name": "phpspec/prophecy",
            "version": "v1.15.0",
            "source": {
                "type": "git",
                "url": "https://github.com/phpspec/prophecy.git",
                "reference": "bbcd7380b0ebf3961ee21409db7b38bc31d69a13"
            },
            "dist": {
                "type": "zip",
                "url": "https://api.github.com/repos/phpspec/prophecy/zipball/bbcd7380b0ebf3961ee21409db7b38bc31d69a13",
                "reference": "bbcd7380b0ebf3961ee21409db7b38bc31d69a13",
                "shasum": ""
            },
            "require": {
                "doctrine/instantiator": "^1.2",
                "php": "^7.2 || ~8.0, <8.2",
                "phpdocumentor/reflection-docblock": "^5.2",
                "sebastian/comparator": "^3.0 || ^4.0",
                "sebastian/recursion-context": "^3.0 || ^4.0"
            },
            "require-dev": {
                "phpspec/phpspec": "^6.0 || ^7.0",
                "phpunit/phpunit": "^8.0 || ^9.0"
            },
            "type": "library",
            "extra": {
                "branch-alias": {
                    "dev-master": "1.x-dev"
                }
            },
            "autoload": {
                "psr-4": {
                    "Prophecy\\": "src/Prophecy"
                }
            },
            "notification-url": "https://packagist.org/downloads/",
            "license": [
                "MIT"
            ],
            "authors": [
                {
                    "name": "Konstantin Kudryashov",
                    "email": "ever.zet@gmail.com",
                    "homepage": "http://everzet.com"
                },
                {
                    "name": "Marcello Duarte",
                    "email": "marcello.duarte@gmail.com"
                }
            ],
            "description": "Highly opinionated mocking framework for PHP 5.3+",
            "homepage": "https://github.com/phpspec/prophecy",
            "keywords": [
                "Double",
                "Dummy",
                "fake",
                "mock",
                "spy",
                "stub"
            ],
            "support": {
                "issues": "https://github.com/phpspec/prophecy/issues",
                "source": "https://github.com/phpspec/prophecy/tree/v1.15.0"
            },
            "time": "2021-12-08T12:19:24+00:00"
        },
        {
            "name": "phpunit/php-code-coverage",
            "version": "9.2.15",
            "source": {
                "type": "git",
                "url": "https://github.com/sebastianbergmann/php-code-coverage.git",
                "reference": "2e9da11878c4202f97915c1cb4bb1ca318a63f5f"
            },
            "dist": {
                "type": "zip",
                "url": "https://api.github.com/repos/sebastianbergmann/php-code-coverage/zipball/2e9da11878c4202f97915c1cb4bb1ca318a63f5f",
                "reference": "2e9da11878c4202f97915c1cb4bb1ca318a63f5f",
                "shasum": ""
            },
            "require": {
                "ext-dom": "*",
                "ext-libxml": "*",
                "ext-xmlwriter": "*",
                "nikic/php-parser": "^4.13.0",
                "php": ">=7.3",
                "phpunit/php-file-iterator": "^3.0.3",
                "phpunit/php-text-template": "^2.0.2",
                "sebastian/code-unit-reverse-lookup": "^2.0.2",
                "sebastian/complexity": "^2.0",
                "sebastian/environment": "^5.1.2",
                "sebastian/lines-of-code": "^1.0.3",
                "sebastian/version": "^3.0.1",
                "theseer/tokenizer": "^1.2.0"
            },
            "require-dev": {
                "phpunit/phpunit": "^9.3"
            },
            "suggest": {
                "ext-pcov": "*",
                "ext-xdebug": "*"
            },
            "type": "library",
            "extra": {
                "branch-alias": {
                    "dev-master": "9.2-dev"
                }
            },
            "autoload": {
                "classmap": [
                    "src/"
                ]
            },
            "notification-url": "https://packagist.org/downloads/",
            "license": [
                "BSD-3-Clause"
            ],
            "authors": [
                {
                    "name": "Sebastian Bergmann",
                    "email": "sebastian@phpunit.de",
                    "role": "lead"
                }
            ],
            "description": "Library that provides collection, processing, and rendering functionality for PHP code coverage information.",
            "homepage": "https://github.com/sebastianbergmann/php-code-coverage",
            "keywords": [
                "coverage",
                "testing",
                "xunit"
            ],
            "support": {
                "issues": "https://github.com/sebastianbergmann/php-code-coverage/issues",
                "source": "https://github.com/sebastianbergmann/php-code-coverage/tree/9.2.15"
            },
            "funding": [
                {
                    "url": "https://github.com/sebastianbergmann",
                    "type": "github"
                }
            ],
            "time": "2022-03-07T09:28:20+00:00"
        },
        {
            "name": "phpunit/php-file-iterator",
            "version": "3.0.6",
            "source": {
                "type": "git",
                "url": "https://github.com/sebastianbergmann/php-file-iterator.git",
                "reference": "cf1c2e7c203ac650e352f4cc675a7021e7d1b3cf"
            },
            "dist": {
                "type": "zip",
                "url": "https://api.github.com/repos/sebastianbergmann/php-file-iterator/zipball/cf1c2e7c203ac650e352f4cc675a7021e7d1b3cf",
                "reference": "cf1c2e7c203ac650e352f4cc675a7021e7d1b3cf",
                "shasum": ""
            },
            "require": {
                "php": ">=7.3"
            },
            "require-dev": {
                "phpunit/phpunit": "^9.3"
            },
            "type": "library",
            "extra": {
                "branch-alias": {
                    "dev-master": "3.0-dev"
                }
            },
            "autoload": {
                "classmap": [
                    "src/"
                ]
            },
            "notification-url": "https://packagist.org/downloads/",
            "license": [
                "BSD-3-Clause"
            ],
            "authors": [
                {
                    "name": "Sebastian Bergmann",
                    "email": "sebastian@phpunit.de",
                    "role": "lead"
                }
            ],
            "description": "FilterIterator implementation that filters files based on a list of suffixes.",
            "homepage": "https://github.com/sebastianbergmann/php-file-iterator/",
            "keywords": [
                "filesystem",
                "iterator"
            ],
            "support": {
                "issues": "https://github.com/sebastianbergmann/php-file-iterator/issues",
                "source": "https://github.com/sebastianbergmann/php-file-iterator/tree/3.0.6"
            },
            "funding": [
                {
                    "url": "https://github.com/sebastianbergmann",
                    "type": "github"
                }
            ],
            "time": "2021-12-02T12:48:52+00:00"
        },
        {
            "name": "phpunit/php-invoker",
            "version": "3.1.1",
            "source": {
                "type": "git",
                "url": "https://github.com/sebastianbergmann/php-invoker.git",
                "reference": "5a10147d0aaf65b58940a0b72f71c9ac0423cc67"
            },
            "dist": {
                "type": "zip",
                "url": "https://api.github.com/repos/sebastianbergmann/php-invoker/zipball/5a10147d0aaf65b58940a0b72f71c9ac0423cc67",
                "reference": "5a10147d0aaf65b58940a0b72f71c9ac0423cc67",
                "shasum": ""
            },
            "require": {
                "php": ">=7.3"
            },
            "require-dev": {
                "ext-pcntl": "*",
                "phpunit/phpunit": "^9.3"
            },
            "suggest": {
                "ext-pcntl": "*"
            },
            "type": "library",
            "extra": {
                "branch-alias": {
                    "dev-master": "3.1-dev"
                }
            },
            "autoload": {
                "classmap": [
                    "src/"
                ]
            },
            "notification-url": "https://packagist.org/downloads/",
            "license": [
                "BSD-3-Clause"
            ],
            "authors": [
                {
                    "name": "Sebastian Bergmann",
                    "email": "sebastian@phpunit.de",
                    "role": "lead"
                }
            ],
            "description": "Invoke callables with a timeout",
            "homepage": "https://github.com/sebastianbergmann/php-invoker/",
            "keywords": [
                "process"
            ],
            "support": {
                "issues": "https://github.com/sebastianbergmann/php-invoker/issues",
                "source": "https://github.com/sebastianbergmann/php-invoker/tree/3.1.1"
            },
            "funding": [
                {
                    "url": "https://github.com/sebastianbergmann",
                    "type": "github"
                }
            ],
            "time": "2020-09-28T05:58:55+00:00"
        },
        {
            "name": "phpunit/php-text-template",
            "version": "2.0.4",
            "source": {
                "type": "git",
                "url": "https://github.com/sebastianbergmann/php-text-template.git",
                "reference": "5da5f67fc95621df9ff4c4e5a84d6a8a2acf7c28"
            },
            "dist": {
                "type": "zip",
                "url": "https://api.github.com/repos/sebastianbergmann/php-text-template/zipball/5da5f67fc95621df9ff4c4e5a84d6a8a2acf7c28",
                "reference": "5da5f67fc95621df9ff4c4e5a84d6a8a2acf7c28",
                "shasum": ""
            },
            "require": {
                "php": ">=7.3"
            },
            "require-dev": {
                "phpunit/phpunit": "^9.3"
            },
            "type": "library",
            "extra": {
                "branch-alias": {
                    "dev-master": "2.0-dev"
                }
            },
            "autoload": {
                "classmap": [
                    "src/"
                ]
            },
            "notification-url": "https://packagist.org/downloads/",
            "license": [
                "BSD-3-Clause"
            ],
            "authors": [
                {
                    "name": "Sebastian Bergmann",
                    "email": "sebastian@phpunit.de",
                    "role": "lead"
                }
            ],
            "description": "Simple template engine.",
            "homepage": "https://github.com/sebastianbergmann/php-text-template/",
            "keywords": [
                "template"
            ],
            "support": {
                "issues": "https://github.com/sebastianbergmann/php-text-template/issues",
                "source": "https://github.com/sebastianbergmann/php-text-template/tree/2.0.4"
            },
            "funding": [
                {
                    "url": "https://github.com/sebastianbergmann",
                    "type": "github"
                }
            ],
            "time": "2020-10-26T05:33:50+00:00"
        },
        {
            "name": "phpunit/php-timer",
            "version": "5.0.3",
            "source": {
                "type": "git",
                "url": "https://github.com/sebastianbergmann/php-timer.git",
                "reference": "5a63ce20ed1b5bf577850e2c4e87f4aa902afbd2"
            },
            "dist": {
                "type": "zip",
                "url": "https://api.github.com/repos/sebastianbergmann/php-timer/zipball/5a63ce20ed1b5bf577850e2c4e87f4aa902afbd2",
                "reference": "5a63ce20ed1b5bf577850e2c4e87f4aa902afbd2",
                "shasum": ""
            },
            "require": {
                "php": ">=7.3"
            },
            "require-dev": {
                "phpunit/phpunit": "^9.3"
            },
            "type": "library",
            "extra": {
                "branch-alias": {
                    "dev-master": "5.0-dev"
                }
            },
            "autoload": {
                "classmap": [
                    "src/"
                ]
            },
            "notification-url": "https://packagist.org/downloads/",
            "license": [
                "BSD-3-Clause"
            ],
            "authors": [
                {
                    "name": "Sebastian Bergmann",
                    "email": "sebastian@phpunit.de",
                    "role": "lead"
                }
            ],
            "description": "Utility class for timing",
            "homepage": "https://github.com/sebastianbergmann/php-timer/",
            "keywords": [
                "timer"
            ],
            "support": {
                "issues": "https://github.com/sebastianbergmann/php-timer/issues",
                "source": "https://github.com/sebastianbergmann/php-timer/tree/5.0.3"
            },
            "funding": [
                {
                    "url": "https://github.com/sebastianbergmann",
                    "type": "github"
                }
            ],
            "time": "2020-10-26T13:16:10+00:00"
        },
        {
            "name": "phpunit/phpunit",
            "version": "9.5.21",
            "source": {
                "type": "git",
                "url": "https://github.com/sebastianbergmann/phpunit.git",
                "reference": "0e32b76be457de00e83213528f6bb37e2a38fcb1"
            },
            "dist": {
                "type": "zip",
                "url": "https://api.github.com/repos/sebastianbergmann/phpunit/zipball/0e32b76be457de00e83213528f6bb37e2a38fcb1",
                "reference": "0e32b76be457de00e83213528f6bb37e2a38fcb1",
                "shasum": ""
            },
            "require": {
                "doctrine/instantiator": "^1.3.1",
                "ext-dom": "*",
                "ext-json": "*",
                "ext-libxml": "*",
                "ext-mbstring": "*",
                "ext-xml": "*",
                "ext-xmlwriter": "*",
                "myclabs/deep-copy": "^1.10.1",
                "phar-io/manifest": "^2.0.3",
                "phar-io/version": "^3.0.2",
                "php": ">=7.3",
                "phpspec/prophecy": "^1.12.1",
                "phpunit/php-code-coverage": "^9.2.13",
                "phpunit/php-file-iterator": "^3.0.5",
                "phpunit/php-invoker": "^3.1.1",
                "phpunit/php-text-template": "^2.0.3",
                "phpunit/php-timer": "^5.0.2",
                "sebastian/cli-parser": "^1.0.1",
                "sebastian/code-unit": "^1.0.6",
                "sebastian/comparator": "^4.0.5",
                "sebastian/diff": "^4.0.3",
                "sebastian/environment": "^5.1.3",
                "sebastian/exporter": "^4.0.3",
                "sebastian/global-state": "^5.0.1",
                "sebastian/object-enumerator": "^4.0.3",
                "sebastian/resource-operations": "^3.0.3",
                "sebastian/type": "^3.0",
                "sebastian/version": "^3.0.2"
            },
            "require-dev": {
                "phpspec/prophecy-phpunit": "^2.0.1"
            },
            "suggest": {
                "ext-soap": "*",
                "ext-xdebug": "*"
            },
            "bin": [
                "phpunit"
            ],
            "type": "library",
            "extra": {
                "branch-alias": {
                    "dev-master": "9.5-dev"
                }
            },
            "autoload": {
                "files": [
                    "src/Framework/Assert/Functions.php"
                ],
                "classmap": [
                    "src/"
                ]
            },
            "notification-url": "https://packagist.org/downloads/",
            "license": [
                "BSD-3-Clause"
            ],
            "authors": [
                {
                    "name": "Sebastian Bergmann",
                    "email": "sebastian@phpunit.de",
                    "role": "lead"
                }
            ],
            "description": "The PHP Unit Testing framework.",
            "homepage": "https://phpunit.de/",
            "keywords": [
                "phpunit",
                "testing",
                "xunit"
            ],
            "support": {
                "issues": "https://github.com/sebastianbergmann/phpunit/issues",
                "source": "https://github.com/sebastianbergmann/phpunit/tree/9.5.21"
            },
            "funding": [
                {
                    "url": "https://phpunit.de/sponsors.html",
                    "type": "custom"
                },
                {
                    "url": "https://github.com/sebastianbergmann",
                    "type": "github"
                }
            ],
            "time": "2022-06-19T12:14:25+00:00"
        },
        {
            "name": "psr/container",
            "version": "2.0.2",
            "source": {
                "type": "git",
                "url": "https://github.com/php-fig/container.git",
                "reference": "c71ecc56dfe541dbd90c5360474fbc405f8d5963"
            },
            "dist": {
                "type": "zip",
                "url": "https://api.github.com/repos/php-fig/container/zipball/c71ecc56dfe541dbd90c5360474fbc405f8d5963",
                "reference": "c71ecc56dfe541dbd90c5360474fbc405f8d5963",
                "shasum": ""
            },
            "require": {
                "php": ">=7.4.0"
            },
            "type": "library",
            "extra": {
                "branch-alias": {
                    "dev-master": "2.0.x-dev"
                }
            },
            "autoload": {
                "psr-4": {
                    "Psr\\Container\\": "src/"
                }
            },
            "notification-url": "https://packagist.org/downloads/",
            "license": [
                "MIT"
            ],
            "authors": [
                {
                    "name": "PHP-FIG",
                    "homepage": "https://www.php-fig.org/"
                }
            ],
            "description": "Common Container Interface (PHP FIG PSR-11)",
            "homepage": "https://github.com/php-fig/container",
            "keywords": [
                "PSR-11",
                "container",
                "container-interface",
                "container-interop",
                "psr"
            ],
            "support": {
                "issues": "https://github.com/php-fig/container/issues",
                "source": "https://github.com/php-fig/container/tree/2.0.2"
            },
            "time": "2021-11-05T16:47:00+00:00"
        },
        {
            "name": "roots/wordpress",
            "version": "5.9.3",
            "source": {
                "type": "git",
                "url": "https://github.com/WordPress/WordPress.git",
                "reference": "5.9.3"
            },
            "dist": {
                "type": "zip",
                "url": "https://api.github.com/repos/WordPress/WordPress/zipball/refs/tags/5.9.3"
            },
            "require": {
                "php": ">=5.3.2",
                "roots/wordpress-core-installer": ">=1.0.0"
            },
            "provide": {
                "wordpress/core-implementation": "5.9.3"
            },
            "type": "wordpress-core",
            "notification-url": "https://packagist.org/downloads/",
            "license": [
                "GPL-2.0-or-later"
            ],
            "authors": [
                {
                    "name": "WordPress Community",
                    "homepage": "https://wordpress.org/about/"
                }
            ],
            "description": "WordPress is web software you can use to create a beautiful website or blog.",
            "homepage": "https://wordpress.org/",
            "keywords": [
                "blog",
                "cms",
                "wordpress"
            ],
            "support": {
                "docs": "https://developer.wordpress.org/",
                "forum": "https://wordpress.org/support/",
                "irc": "irc://irc.freenode.net/wordpress",
                "issues": "https://core.trac.wordpress.org/",
                "rss": "https://wordpress.org/news/feed/",
                "source": "https://core.trac.wordpress.org/browser",
                "wiki": "https://codex.wordpress.org/"
            },
            "funding": [
                {
                    "url": "https://github.com/roots",
                    "type": "github"
                },
                {
                    "url": "https://www.patreon.com/rootsdev",
                    "type": "patreon"
                }
            ],
            "time": "2022-04-06T02:26:36+00:00"
        },
        {
            "name": "roots/wordpress-core-installer",
            "version": "1.100.0",
            "source": {
                "type": "git",
                "url": "https://github.com/roots/wordpress-core-installer.git",
                "reference": "73f8488e5178c5d54234b919f823a9095e2b1847"
            },
            "dist": {
                "type": "zip",
                "url": "https://api.github.com/repos/roots/wordpress-core-installer/zipball/73f8488e5178c5d54234b919f823a9095e2b1847",
                "reference": "73f8488e5178c5d54234b919f823a9095e2b1847",
                "shasum": ""
            },
            "require": {
                "composer-plugin-api": "^1.0 || ^2.0",
                "php": ">=5.6.0"
            },
            "conflict": {
                "composer/installers": "<1.0.6"
            },
            "replace": {
                "johnpbloch/wordpress-core-installer": "*"
            },
            "require-dev": {
                "composer/composer": "^1.0 || ^2.0",
                "phpunit/phpunit": ">=5.7.27"
            },
            "type": "composer-plugin",
            "extra": {
                "class": "Roots\\Composer\\WordPressCorePlugin"
            },
            "autoload": {
                "psr-4": {
                    "Roots\\Composer\\": "src/"
                }
            },
            "notification-url": "https://packagist.org/downloads/",
            "license": [
                "GPL-2.0-or-later"
            ],
            "authors": [
                {
                    "name": "John P. Bloch",
                    "email": "me@johnpbloch.com"
                },
                {
                    "name": "Roots",
                    "email": "team@roots.io"
                }
            ],
            "description": "A custom installer to handle deploying WordPress with composer",
            "keywords": [
                "wordpress"
            ],
            "support": {
                "issues": "https://github.com/roots/wordpress-core-installer/issues",
                "source": "https://github.com/roots/wordpress-core-installer/tree/master"
            },
            "funding": [
                {
                    "url": "https://github.com/roots",
                    "type": "github"
                },
                {
                    "url": "https://www.patreon.com/rootsdev",
                    "type": "patreon"
                }
            ],
            "time": "2020-08-20T00:27:30+00:00"
        },
        {
            "name": "sebastian/cli-parser",
            "version": "1.0.1",
            "source": {
                "type": "git",
                "url": "https://github.com/sebastianbergmann/cli-parser.git",
                "reference": "442e7c7e687e42adc03470c7b668bc4b2402c0b2"
            },
            "dist": {
                "type": "zip",
                "url": "https://api.github.com/repos/sebastianbergmann/cli-parser/zipball/442e7c7e687e42adc03470c7b668bc4b2402c0b2",
                "reference": "442e7c7e687e42adc03470c7b668bc4b2402c0b2",
                "shasum": ""
            },
            "require": {
                "php": ">=7.3"
            },
            "require-dev": {
                "phpunit/phpunit": "^9.3"
            },
            "type": "library",
            "extra": {
                "branch-alias": {
                    "dev-master": "1.0-dev"
                }
            },
            "autoload": {
                "classmap": [
                    "src/"
                ]
            },
            "notification-url": "https://packagist.org/downloads/",
            "license": [
                "BSD-3-Clause"
            ],
            "authors": [
                {
                    "name": "Sebastian Bergmann",
                    "email": "sebastian@phpunit.de",
                    "role": "lead"
                }
            ],
            "description": "Library for parsing CLI options",
            "homepage": "https://github.com/sebastianbergmann/cli-parser",
            "support": {
                "issues": "https://github.com/sebastianbergmann/cli-parser/issues",
                "source": "https://github.com/sebastianbergmann/cli-parser/tree/1.0.1"
            },
            "funding": [
                {
                    "url": "https://github.com/sebastianbergmann",
                    "type": "github"
                }
            ],
            "time": "2020-09-28T06:08:49+00:00"
        },
        {
            "name": "sebastian/code-unit",
            "version": "1.0.8",
            "source": {
                "type": "git",
                "url": "https://github.com/sebastianbergmann/code-unit.git",
                "reference": "1fc9f64c0927627ef78ba436c9b17d967e68e120"
            },
            "dist": {
                "type": "zip",
                "url": "https://api.github.com/repos/sebastianbergmann/code-unit/zipball/1fc9f64c0927627ef78ba436c9b17d967e68e120",
                "reference": "1fc9f64c0927627ef78ba436c9b17d967e68e120",
                "shasum": ""
            },
            "require": {
                "php": ">=7.3"
            },
            "require-dev": {
                "phpunit/phpunit": "^9.3"
            },
            "type": "library",
            "extra": {
                "branch-alias": {
                    "dev-master": "1.0-dev"
                }
            },
            "autoload": {
                "classmap": [
                    "src/"
                ]
            },
            "notification-url": "https://packagist.org/downloads/",
            "license": [
                "BSD-3-Clause"
            ],
            "authors": [
                {
                    "name": "Sebastian Bergmann",
                    "email": "sebastian@phpunit.de",
                    "role": "lead"
                }
            ],
            "description": "Collection of value objects that represent the PHP code units",
            "homepage": "https://github.com/sebastianbergmann/code-unit",
            "support": {
                "issues": "https://github.com/sebastianbergmann/code-unit/issues",
                "source": "https://github.com/sebastianbergmann/code-unit/tree/1.0.8"
            },
            "funding": [
                {
                    "url": "https://github.com/sebastianbergmann",
                    "type": "github"
                }
            ],
            "time": "2020-10-26T13:08:54+00:00"
        },
        {
            "name": "sebastian/code-unit-reverse-lookup",
            "version": "2.0.3",
            "source": {
                "type": "git",
                "url": "https://github.com/sebastianbergmann/code-unit-reverse-lookup.git",
                "reference": "ac91f01ccec49fb77bdc6fd1e548bc70f7faa3e5"
            },
            "dist": {
                "type": "zip",
                "url": "https://api.github.com/repos/sebastianbergmann/code-unit-reverse-lookup/zipball/ac91f01ccec49fb77bdc6fd1e548bc70f7faa3e5",
                "reference": "ac91f01ccec49fb77bdc6fd1e548bc70f7faa3e5",
                "shasum": ""
            },
            "require": {
                "php": ">=7.3"
            },
            "require-dev": {
                "phpunit/phpunit": "^9.3"
            },
            "type": "library",
            "extra": {
                "branch-alias": {
                    "dev-master": "2.0-dev"
                }
            },
            "autoload": {
                "classmap": [
                    "src/"
                ]
            },
            "notification-url": "https://packagist.org/downloads/",
            "license": [
                "BSD-3-Clause"
            ],
            "authors": [
                {
                    "name": "Sebastian Bergmann",
                    "email": "sebastian@phpunit.de"
                }
            ],
            "description": "Looks up which function or method a line of code belongs to",
            "homepage": "https://github.com/sebastianbergmann/code-unit-reverse-lookup/",
            "support": {
                "issues": "https://github.com/sebastianbergmann/code-unit-reverse-lookup/issues",
                "source": "https://github.com/sebastianbergmann/code-unit-reverse-lookup/tree/2.0.3"
            },
            "funding": [
                {
                    "url": "https://github.com/sebastianbergmann",
                    "type": "github"
                }
            ],
            "time": "2020-09-28T05:30:19+00:00"
        },
        {
            "name": "sebastian/comparator",
            "version": "4.0.6",
            "source": {
                "type": "git",
                "url": "https://github.com/sebastianbergmann/comparator.git",
                "reference": "55f4261989e546dc112258c7a75935a81a7ce382"
            },
            "dist": {
                "type": "zip",
                "url": "https://api.github.com/repos/sebastianbergmann/comparator/zipball/55f4261989e546dc112258c7a75935a81a7ce382",
                "reference": "55f4261989e546dc112258c7a75935a81a7ce382",
                "shasum": ""
            },
            "require": {
                "php": ">=7.3",
                "sebastian/diff": "^4.0",
                "sebastian/exporter": "^4.0"
            },
            "require-dev": {
                "phpunit/phpunit": "^9.3"
            },
            "type": "library",
            "extra": {
                "branch-alias": {
                    "dev-master": "4.0-dev"
                }
            },
            "autoload": {
                "classmap": [
                    "src/"
                ]
            },
            "notification-url": "https://packagist.org/downloads/",
            "license": [
                "BSD-3-Clause"
            ],
            "authors": [
                {
                    "name": "Sebastian Bergmann",
                    "email": "sebastian@phpunit.de"
                },
                {
                    "name": "Jeff Welch",
                    "email": "whatthejeff@gmail.com"
                },
                {
                    "name": "Volker Dusch",
                    "email": "github@wallbash.com"
                },
                {
                    "name": "Bernhard Schussek",
                    "email": "bschussek@2bepublished.at"
                }
            ],
            "description": "Provides the functionality to compare PHP values for equality",
            "homepage": "https://github.com/sebastianbergmann/comparator",
            "keywords": [
                "comparator",
                "compare",
                "equality"
            ],
            "support": {
                "issues": "https://github.com/sebastianbergmann/comparator/issues",
                "source": "https://github.com/sebastianbergmann/comparator/tree/4.0.6"
            },
            "funding": [
                {
                    "url": "https://github.com/sebastianbergmann",
                    "type": "github"
                }
            ],
            "time": "2020-10-26T15:49:45+00:00"
        },
        {
            "name": "sebastian/complexity",
            "version": "2.0.2",
            "source": {
                "type": "git",
                "url": "https://github.com/sebastianbergmann/complexity.git",
                "reference": "739b35e53379900cc9ac327b2147867b8b6efd88"
            },
            "dist": {
                "type": "zip",
                "url": "https://api.github.com/repos/sebastianbergmann/complexity/zipball/739b35e53379900cc9ac327b2147867b8b6efd88",
                "reference": "739b35e53379900cc9ac327b2147867b8b6efd88",
                "shasum": ""
            },
            "require": {
                "nikic/php-parser": "^4.7",
                "php": ">=7.3"
            },
            "require-dev": {
                "phpunit/phpunit": "^9.3"
            },
            "type": "library",
            "extra": {
                "branch-alias": {
                    "dev-master": "2.0-dev"
                }
            },
            "autoload": {
                "classmap": [
                    "src/"
                ]
            },
            "notification-url": "https://packagist.org/downloads/",
            "license": [
                "BSD-3-Clause"
            ],
            "authors": [
                {
                    "name": "Sebastian Bergmann",
                    "email": "sebastian@phpunit.de",
                    "role": "lead"
                }
            ],
            "description": "Library for calculating the complexity of PHP code units",
            "homepage": "https://github.com/sebastianbergmann/complexity",
            "support": {
                "issues": "https://github.com/sebastianbergmann/complexity/issues",
                "source": "https://github.com/sebastianbergmann/complexity/tree/2.0.2"
            },
            "funding": [
                {
                    "url": "https://github.com/sebastianbergmann",
                    "type": "github"
                }
            ],
            "time": "2020-10-26T15:52:27+00:00"
        },
        {
            "name": "sebastian/diff",
            "version": "4.0.4",
            "source": {
                "type": "git",
                "url": "https://github.com/sebastianbergmann/diff.git",
                "reference": "3461e3fccc7cfdfc2720be910d3bd73c69be590d"
            },
            "dist": {
                "type": "zip",
                "url": "https://api.github.com/repos/sebastianbergmann/diff/zipball/3461e3fccc7cfdfc2720be910d3bd73c69be590d",
                "reference": "3461e3fccc7cfdfc2720be910d3bd73c69be590d",
                "shasum": ""
            },
            "require": {
                "php": ">=7.3"
            },
            "require-dev": {
                "phpunit/phpunit": "^9.3",
                "symfony/process": "^4.2 || ^5"
            },
            "type": "library",
            "extra": {
                "branch-alias": {
                    "dev-master": "4.0-dev"
                }
            },
            "autoload": {
                "classmap": [
                    "src/"
                ]
            },
            "notification-url": "https://packagist.org/downloads/",
            "license": [
                "BSD-3-Clause"
            ],
            "authors": [
                {
                    "name": "Sebastian Bergmann",
                    "email": "sebastian@phpunit.de"
                },
                {
                    "name": "Kore Nordmann",
                    "email": "mail@kore-nordmann.de"
                }
            ],
            "description": "Diff implementation",
            "homepage": "https://github.com/sebastianbergmann/diff",
            "keywords": [
                "diff",
                "udiff",
                "unidiff",
                "unified diff"
            ],
            "support": {
                "issues": "https://github.com/sebastianbergmann/diff/issues",
                "source": "https://github.com/sebastianbergmann/diff/tree/4.0.4"
            },
            "funding": [
                {
                    "url": "https://github.com/sebastianbergmann",
                    "type": "github"
                }
            ],
            "time": "2020-10-26T13:10:38+00:00"
        },
        {
            "name": "sebastian/environment",
            "version": "5.1.4",
            "source": {
                "type": "git",
                "url": "https://github.com/sebastianbergmann/environment.git",
                "reference": "1b5dff7bb151a4db11d49d90e5408e4e938270f7"
            },
            "dist": {
                "type": "zip",
                "url": "https://api.github.com/repos/sebastianbergmann/environment/zipball/1b5dff7bb151a4db11d49d90e5408e4e938270f7",
                "reference": "1b5dff7bb151a4db11d49d90e5408e4e938270f7",
                "shasum": ""
            },
            "require": {
                "php": ">=7.3"
            },
            "require-dev": {
                "phpunit/phpunit": "^9.3"
            },
            "suggest": {
                "ext-posix": "*"
            },
            "type": "library",
            "extra": {
                "branch-alias": {
                    "dev-master": "5.1-dev"
                }
            },
            "autoload": {
                "classmap": [
                    "src/"
                ]
            },
            "notification-url": "https://packagist.org/downloads/",
            "license": [
                "BSD-3-Clause"
            ],
            "authors": [
                {
                    "name": "Sebastian Bergmann",
                    "email": "sebastian@phpunit.de"
                }
            ],
            "description": "Provides functionality to handle HHVM/PHP environments",
            "homepage": "http://www.github.com/sebastianbergmann/environment",
            "keywords": [
                "Xdebug",
                "environment",
                "hhvm"
            ],
            "support": {
                "issues": "https://github.com/sebastianbergmann/environment/issues",
                "source": "https://github.com/sebastianbergmann/environment/tree/5.1.4"
            },
            "funding": [
                {
                    "url": "https://github.com/sebastianbergmann",
                    "type": "github"
                }
            ],
            "time": "2022-04-03T09:37:03+00:00"
        },
        {
            "name": "sebastian/exporter",
            "version": "4.0.4",
            "source": {
                "type": "git",
                "url": "https://github.com/sebastianbergmann/exporter.git",
                "reference": "65e8b7db476c5dd267e65eea9cab77584d3cfff9"
            },
            "dist": {
                "type": "zip",
                "url": "https://api.github.com/repos/sebastianbergmann/exporter/zipball/65e8b7db476c5dd267e65eea9cab77584d3cfff9",
                "reference": "65e8b7db476c5dd267e65eea9cab77584d3cfff9",
                "shasum": ""
            },
            "require": {
                "php": ">=7.3",
                "sebastian/recursion-context": "^4.0"
            },
            "require-dev": {
                "ext-mbstring": "*",
                "phpunit/phpunit": "^9.3"
            },
            "type": "library",
            "extra": {
                "branch-alias": {
                    "dev-master": "4.0-dev"
                }
            },
            "autoload": {
                "classmap": [
                    "src/"
                ]
            },
            "notification-url": "https://packagist.org/downloads/",
            "license": [
                "BSD-3-Clause"
            ],
            "authors": [
                {
                    "name": "Sebastian Bergmann",
                    "email": "sebastian@phpunit.de"
                },
                {
                    "name": "Jeff Welch",
                    "email": "whatthejeff@gmail.com"
                },
                {
                    "name": "Volker Dusch",
                    "email": "github@wallbash.com"
                },
                {
                    "name": "Adam Harvey",
                    "email": "aharvey@php.net"
                },
                {
                    "name": "Bernhard Schussek",
                    "email": "bschussek@gmail.com"
                }
            ],
            "description": "Provides the functionality to export PHP variables for visualization",
            "homepage": "https://www.github.com/sebastianbergmann/exporter",
            "keywords": [
                "export",
                "exporter"
            ],
            "support": {
                "issues": "https://github.com/sebastianbergmann/exporter/issues",
                "source": "https://github.com/sebastianbergmann/exporter/tree/4.0.4"
            },
            "funding": [
                {
                    "url": "https://github.com/sebastianbergmann",
                    "type": "github"
                }
            ],
            "time": "2021-11-11T14:18:36+00:00"
        },
        {
            "name": "sebastian/global-state",
            "version": "5.0.5",
            "source": {
                "type": "git",
                "url": "https://github.com/sebastianbergmann/global-state.git",
                "reference": "0ca8db5a5fc9c8646244e629625ac486fa286bf2"
            },
            "dist": {
                "type": "zip",
                "url": "https://api.github.com/repos/sebastianbergmann/global-state/zipball/0ca8db5a5fc9c8646244e629625ac486fa286bf2",
                "reference": "0ca8db5a5fc9c8646244e629625ac486fa286bf2",
                "shasum": ""
            },
            "require": {
                "php": ">=7.3",
                "sebastian/object-reflector": "^2.0",
                "sebastian/recursion-context": "^4.0"
            },
            "require-dev": {
                "ext-dom": "*",
                "phpunit/phpunit": "^9.3"
            },
            "suggest": {
                "ext-uopz": "*"
            },
            "type": "library",
            "extra": {
                "branch-alias": {
                    "dev-master": "5.0-dev"
                }
            },
            "autoload": {
                "classmap": [
                    "src/"
                ]
            },
            "notification-url": "https://packagist.org/downloads/",
            "license": [
                "BSD-3-Clause"
            ],
            "authors": [
                {
                    "name": "Sebastian Bergmann",
                    "email": "sebastian@phpunit.de"
                }
            ],
            "description": "Snapshotting of global state",
            "homepage": "http://www.github.com/sebastianbergmann/global-state",
            "keywords": [
                "global state"
            ],
            "support": {
                "issues": "https://github.com/sebastianbergmann/global-state/issues",
                "source": "https://github.com/sebastianbergmann/global-state/tree/5.0.5"
            },
            "funding": [
                {
                    "url": "https://github.com/sebastianbergmann",
                    "type": "github"
                }
            ],
            "time": "2022-02-14T08:28:10+00:00"
        },
        {
            "name": "sebastian/lines-of-code",
            "version": "1.0.3",
            "source": {
                "type": "git",
                "url": "https://github.com/sebastianbergmann/lines-of-code.git",
                "reference": "c1c2e997aa3146983ed888ad08b15470a2e22ecc"
            },
            "dist": {
                "type": "zip",
                "url": "https://api.github.com/repos/sebastianbergmann/lines-of-code/zipball/c1c2e997aa3146983ed888ad08b15470a2e22ecc",
                "reference": "c1c2e997aa3146983ed888ad08b15470a2e22ecc",
                "shasum": ""
            },
            "require": {
                "nikic/php-parser": "^4.6",
                "php": ">=7.3"
            },
            "require-dev": {
                "phpunit/phpunit": "^9.3"
            },
            "type": "library",
            "extra": {
                "branch-alias": {
                    "dev-master": "1.0-dev"
                }
            },
            "autoload": {
                "classmap": [
                    "src/"
                ]
            },
            "notification-url": "https://packagist.org/downloads/",
            "license": [
                "BSD-3-Clause"
            ],
            "authors": [
                {
                    "name": "Sebastian Bergmann",
                    "email": "sebastian@phpunit.de",
                    "role": "lead"
                }
            ],
            "description": "Library for counting the lines of code in PHP source code",
            "homepage": "https://github.com/sebastianbergmann/lines-of-code",
            "support": {
                "issues": "https://github.com/sebastianbergmann/lines-of-code/issues",
                "source": "https://github.com/sebastianbergmann/lines-of-code/tree/1.0.3"
            },
            "funding": [
                {
                    "url": "https://github.com/sebastianbergmann",
                    "type": "github"
                }
            ],
            "time": "2020-11-28T06:42:11+00:00"
        },
        {
            "name": "sebastian/object-enumerator",
            "version": "4.0.4",
            "source": {
                "type": "git",
                "url": "https://github.com/sebastianbergmann/object-enumerator.git",
                "reference": "5c9eeac41b290a3712d88851518825ad78f45c71"
            },
            "dist": {
                "type": "zip",
                "url": "https://api.github.com/repos/sebastianbergmann/object-enumerator/zipball/5c9eeac41b290a3712d88851518825ad78f45c71",
                "reference": "5c9eeac41b290a3712d88851518825ad78f45c71",
                "shasum": ""
            },
            "require": {
                "php": ">=7.3",
                "sebastian/object-reflector": "^2.0",
                "sebastian/recursion-context": "^4.0"
            },
            "require-dev": {
                "phpunit/phpunit": "^9.3"
            },
            "type": "library",
            "extra": {
                "branch-alias": {
                    "dev-master": "4.0-dev"
                }
            },
            "autoload": {
                "classmap": [
                    "src/"
                ]
            },
            "notification-url": "https://packagist.org/downloads/",
            "license": [
                "BSD-3-Clause"
            ],
            "authors": [
                {
                    "name": "Sebastian Bergmann",
                    "email": "sebastian@phpunit.de"
                }
            ],
            "description": "Traverses array structures and object graphs to enumerate all referenced objects",
            "homepage": "https://github.com/sebastianbergmann/object-enumerator/",
            "support": {
                "issues": "https://github.com/sebastianbergmann/object-enumerator/issues",
                "source": "https://github.com/sebastianbergmann/object-enumerator/tree/4.0.4"
            },
            "funding": [
                {
                    "url": "https://github.com/sebastianbergmann",
                    "type": "github"
                }
            ],
            "time": "2020-10-26T13:12:34+00:00"
        },
        {
            "name": "sebastian/object-reflector",
            "version": "2.0.4",
            "source": {
                "type": "git",
                "url": "https://github.com/sebastianbergmann/object-reflector.git",
                "reference": "b4f479ebdbf63ac605d183ece17d8d7fe49c15c7"
            },
            "dist": {
                "type": "zip",
                "url": "https://api.github.com/repos/sebastianbergmann/object-reflector/zipball/b4f479ebdbf63ac605d183ece17d8d7fe49c15c7",
                "reference": "b4f479ebdbf63ac605d183ece17d8d7fe49c15c7",
                "shasum": ""
            },
            "require": {
                "php": ">=7.3"
            },
            "require-dev": {
                "phpunit/phpunit": "^9.3"
            },
            "type": "library",
            "extra": {
                "branch-alias": {
                    "dev-master": "2.0-dev"
                }
            },
            "autoload": {
                "classmap": [
                    "src/"
                ]
            },
            "notification-url": "https://packagist.org/downloads/",
            "license": [
                "BSD-3-Clause"
            ],
            "authors": [
                {
                    "name": "Sebastian Bergmann",
                    "email": "sebastian@phpunit.de"
                }
            ],
            "description": "Allows reflection of object attributes, including inherited and non-public ones",
            "homepage": "https://github.com/sebastianbergmann/object-reflector/",
            "support": {
                "issues": "https://github.com/sebastianbergmann/object-reflector/issues",
                "source": "https://github.com/sebastianbergmann/object-reflector/tree/2.0.4"
            },
            "funding": [
                {
                    "url": "https://github.com/sebastianbergmann",
                    "type": "github"
                }
            ],
            "time": "2020-10-26T13:14:26+00:00"
        },
        {
            "name": "sebastian/recursion-context",
            "version": "4.0.4",
            "source": {
                "type": "git",
                "url": "https://github.com/sebastianbergmann/recursion-context.git",
                "reference": "cd9d8cf3c5804de4341c283ed787f099f5506172"
            },
            "dist": {
                "type": "zip",
                "url": "https://api.github.com/repos/sebastianbergmann/recursion-context/zipball/cd9d8cf3c5804de4341c283ed787f099f5506172",
                "reference": "cd9d8cf3c5804de4341c283ed787f099f5506172",
                "shasum": ""
            },
            "require": {
                "php": ">=7.3"
            },
            "require-dev": {
                "phpunit/phpunit": "^9.3"
            },
            "type": "library",
            "extra": {
                "branch-alias": {
                    "dev-master": "4.0-dev"
                }
            },
            "autoload": {
                "classmap": [
                    "src/"
                ]
            },
            "notification-url": "https://packagist.org/downloads/",
            "license": [
                "BSD-3-Clause"
            ],
            "authors": [
                {
                    "name": "Sebastian Bergmann",
                    "email": "sebastian@phpunit.de"
                },
                {
                    "name": "Jeff Welch",
                    "email": "whatthejeff@gmail.com"
                },
                {
                    "name": "Adam Harvey",
                    "email": "aharvey@php.net"
                }
            ],
            "description": "Provides functionality to recursively process PHP variables",
            "homepage": "http://www.github.com/sebastianbergmann/recursion-context",
            "support": {
                "issues": "https://github.com/sebastianbergmann/recursion-context/issues",
                "source": "https://github.com/sebastianbergmann/recursion-context/tree/4.0.4"
            },
            "funding": [
                {
                    "url": "https://github.com/sebastianbergmann",
                    "type": "github"
                }
            ],
            "time": "2020-10-26T13:17:30+00:00"
        },
        {
            "name": "sebastian/resource-operations",
            "version": "3.0.3",
            "source": {
                "type": "git",
                "url": "https://github.com/sebastianbergmann/resource-operations.git",
                "reference": "0f4443cb3a1d92ce809899753bc0d5d5a8dd19a8"
            },
            "dist": {
                "type": "zip",
                "url": "https://api.github.com/repos/sebastianbergmann/resource-operations/zipball/0f4443cb3a1d92ce809899753bc0d5d5a8dd19a8",
                "reference": "0f4443cb3a1d92ce809899753bc0d5d5a8dd19a8",
                "shasum": ""
            },
            "require": {
                "php": ">=7.3"
            },
            "require-dev": {
                "phpunit/phpunit": "^9.0"
            },
            "type": "library",
            "extra": {
                "branch-alias": {
                    "dev-master": "3.0-dev"
                }
            },
            "autoload": {
                "classmap": [
                    "src/"
                ]
            },
            "notification-url": "https://packagist.org/downloads/",
            "license": [
                "BSD-3-Clause"
            ],
            "authors": [
                {
                    "name": "Sebastian Bergmann",
                    "email": "sebastian@phpunit.de"
                }
            ],
            "description": "Provides a list of PHP built-in functions that operate on resources",
            "homepage": "https://www.github.com/sebastianbergmann/resource-operations",
            "support": {
                "issues": "https://github.com/sebastianbergmann/resource-operations/issues",
                "source": "https://github.com/sebastianbergmann/resource-operations/tree/3.0.3"
            },
            "funding": [
                {
                    "url": "https://github.com/sebastianbergmann",
                    "type": "github"
                }
            ],
            "time": "2020-09-28T06:45:17+00:00"
        },
        {
            "name": "sebastian/type",
            "version": "3.0.0",
            "source": {
                "type": "git",
                "url": "https://github.com/sebastianbergmann/type.git",
                "reference": "b233b84bc4465aff7b57cf1c4bc75c86d00d6dad"
            },
            "dist": {
                "type": "zip",
                "url": "https://api.github.com/repos/sebastianbergmann/type/zipball/b233b84bc4465aff7b57cf1c4bc75c86d00d6dad",
                "reference": "b233b84bc4465aff7b57cf1c4bc75c86d00d6dad",
                "shasum": ""
            },
            "require": {
                "php": ">=7.3"
            },
            "require-dev": {
                "phpunit/phpunit": "^9.5"
            },
            "type": "library",
            "extra": {
                "branch-alias": {
                    "dev-master": "3.0-dev"
                }
            },
            "autoload": {
                "classmap": [
                    "src/"
                ]
            },
            "notification-url": "https://packagist.org/downloads/",
            "license": [
                "BSD-3-Clause"
            ],
            "authors": [
                {
                    "name": "Sebastian Bergmann",
                    "email": "sebastian@phpunit.de",
                    "role": "lead"
                }
            ],
            "description": "Collection of value objects that represent the types of the PHP type system",
            "homepage": "https://github.com/sebastianbergmann/type",
            "support": {
                "issues": "https://github.com/sebastianbergmann/type/issues",
                "source": "https://github.com/sebastianbergmann/type/tree/3.0.0"
            },
            "funding": [
                {
                    "url": "https://github.com/sebastianbergmann",
                    "type": "github"
                }
            ],
            "time": "2022-03-15T09:54:48+00:00"
        },
        {
            "name": "sebastian/version",
            "version": "3.0.2",
            "source": {
                "type": "git",
                "url": "https://github.com/sebastianbergmann/version.git",
                "reference": "c6c1022351a901512170118436c764e473f6de8c"
            },
            "dist": {
                "type": "zip",
                "url": "https://api.github.com/repos/sebastianbergmann/version/zipball/c6c1022351a901512170118436c764e473f6de8c",
                "reference": "c6c1022351a901512170118436c764e473f6de8c",
                "shasum": ""
            },
            "require": {
                "php": ">=7.3"
            },
            "type": "library",
            "extra": {
                "branch-alias": {
                    "dev-master": "3.0-dev"
                }
            },
            "autoload": {
                "classmap": [
                    "src/"
                ]
            },
            "notification-url": "https://packagist.org/downloads/",
            "license": [
                "BSD-3-Clause"
            ],
            "authors": [
                {
                    "name": "Sebastian Bergmann",
                    "email": "sebastian@phpunit.de",
                    "role": "lead"
                }
            ],
            "description": "Library that helps with managing the version number of Git-hosted PHP projects",
            "homepage": "https://github.com/sebastianbergmann/version",
            "support": {
                "issues": "https://github.com/sebastianbergmann/version/issues",
                "source": "https://github.com/sebastianbergmann/version/tree/3.0.2"
            },
            "funding": [
                {
                    "url": "https://github.com/sebastianbergmann",
                    "type": "github"
                }
            ],
            "time": "2020-09-28T06:39:44+00:00"
        },
        {
            "name": "symfony/console",
            "version": "v6.0.11",
            "source": {
                "type": "git",
                "url": "https://github.com/symfony/console.git",
                "reference": "09b8e50f09bf0e5bbde9b61b19d7f53751114725"
            },
            "dist": {
                "type": "zip",
                "url": "https://api.github.com/repos/symfony/console/zipball/09b8e50f09bf0e5bbde9b61b19d7f53751114725",
                "reference": "09b8e50f09bf0e5bbde9b61b19d7f53751114725",
                "shasum": ""
            },
            "require": {
                "php": ">=8.0.2",
                "symfony/polyfill-mbstring": "~1.0",
                "symfony/service-contracts": "^1.1|^2|^3",
                "symfony/string": "^5.4|^6.0"
            },
            "conflict": {
                "symfony/dependency-injection": "<5.4",
                "symfony/dotenv": "<5.4",
                "symfony/event-dispatcher": "<5.4",
                "symfony/lock": "<5.4",
                "symfony/process": "<5.4"
            },
            "provide": {
                "psr/log-implementation": "1.0|2.0|3.0"
            },
            "require-dev": {
                "psr/log": "^1|^2|^3",
                "symfony/config": "^5.4|^6.0",
                "symfony/dependency-injection": "^5.4|^6.0",
                "symfony/event-dispatcher": "^5.4|^6.0",
                "symfony/lock": "^5.4|^6.0",
                "symfony/process": "^5.4|^6.0",
                "symfony/var-dumper": "^5.4|^6.0"
            },
            "suggest": {
                "psr/log": "For using the console logger",
                "symfony/event-dispatcher": "",
                "symfony/lock": "",
                "symfony/process": ""
            },
            "type": "library",
            "autoload": {
                "psr-4": {
                    "Symfony\\Component\\Console\\": ""
                },
                "exclude-from-classmap": [
                    "/Tests/"
                ]
            },
            "notification-url": "https://packagist.org/downloads/",
            "license": [
                "MIT"
            ],
            "authors": [
                {
                    "name": "Fabien Potencier",
                    "email": "fabien@symfony.com"
                },
                {
                    "name": "Symfony Community",
                    "homepage": "https://symfony.com/contributors"
                }
            ],
            "description": "Eases the creation of beautiful and testable command line interfaces",
            "homepage": "https://symfony.com",
            "keywords": [
                "cli",
                "command line",
                "console",
                "terminal"
            ],
            "support": {
                "source": "https://github.com/symfony/console/tree/v6.0.11"
            },
            "funding": [
                {
                    "url": "https://symfony.com/sponsor",
                    "type": "custom"
                },
                {
                    "url": "https://github.com/fabpot",
                    "type": "github"
                },
                {
                    "url": "https://tidelift.com/funding/github/packagist/symfony/symfony",
                    "type": "tidelift"
                }
            ],
            "time": "2022-07-22T14:17:38+00:00"
        },
        {
            "name": "symfony/polyfill-ctype",
            "version": "v1.26.0",
            "source": {
                "type": "git",
                "url": "https://github.com/symfony/polyfill-ctype.git",
                "reference": "6fd1b9a79f6e3cf65f9e679b23af304cd9e010d4"
            },
            "dist": {
                "type": "zip",
                "url": "https://api.github.com/repos/symfony/polyfill-ctype/zipball/6fd1b9a79f6e3cf65f9e679b23af304cd9e010d4",
                "reference": "6fd1b9a79f6e3cf65f9e679b23af304cd9e010d4",
                "shasum": ""
            },
            "require": {
                "php": ">=7.1"
            },
            "provide": {
                "ext-ctype": "*"
            },
            "suggest": {
                "ext-ctype": "For best performance"
            },
            "type": "library",
            "extra": {
                "branch-alias": {
                    "dev-main": "1.26-dev"
                },
                "thanks": {
                    "name": "symfony/polyfill",
                    "url": "https://github.com/symfony/polyfill"
                }
            },
            "autoload": {
                "files": [
                    "bootstrap.php"
                ],
                "psr-4": {
                    "Symfony\\Polyfill\\Ctype\\": ""
                }
            },
            "notification-url": "https://packagist.org/downloads/",
            "license": [
                "MIT"
            ],
            "authors": [
                {
                    "name": "Gert de Pagter",
                    "email": "BackEndTea@gmail.com"
                },
                {
                    "name": "Symfony Community",
                    "homepage": "https://symfony.com/contributors"
                }
            ],
            "description": "Symfony polyfill for ctype functions",
            "homepage": "https://symfony.com",
            "keywords": [
                "compatibility",
                "ctype",
                "polyfill",
                "portable"
            ],
            "support": {
                "source": "https://github.com/symfony/polyfill-ctype/tree/v1.26.0"
            },
            "funding": [
                {
                    "url": "https://symfony.com/sponsor",
                    "type": "custom"
                },
                {
                    "url": "https://github.com/fabpot",
                    "type": "github"
                },
                {
                    "url": "https://tidelift.com/funding/github/packagist/symfony/symfony",
                    "type": "tidelift"
                }
            ],
            "time": "2022-05-24T11:49:31+00:00"
        },
        {
            "name": "symfony/polyfill-intl-grapheme",
            "version": "v1.26.0",
            "source": {
                "type": "git",
                "url": "https://github.com/symfony/polyfill-intl-grapheme.git",
                "reference": "433d05519ce6990bf3530fba6957499d327395c2"
            },
            "dist": {
                "type": "zip",
                "url": "https://api.github.com/repos/symfony/polyfill-intl-grapheme/zipball/433d05519ce6990bf3530fba6957499d327395c2",
                "reference": "433d05519ce6990bf3530fba6957499d327395c2",
                "shasum": ""
            },
            "require": {
                "php": ">=7.1"
            },
            "suggest": {
                "ext-intl": "For best performance"
            },
            "type": "library",
            "extra": {
                "branch-alias": {
                    "dev-main": "1.26-dev"
                },
                "thanks": {
                    "name": "symfony/polyfill",
                    "url": "https://github.com/symfony/polyfill"
                }
            },
            "autoload": {
                "files": [
                    "bootstrap.php"
                ],
                "psr-4": {
                    "Symfony\\Polyfill\\Intl\\Grapheme\\": ""
                }
            },
            "notification-url": "https://packagist.org/downloads/",
            "license": [
                "MIT"
            ],
            "authors": [
                {
                    "name": "Nicolas Grekas",
                    "email": "p@tchwork.com"
                },
                {
                    "name": "Symfony Community",
                    "homepage": "https://symfony.com/contributors"
                }
            ],
            "description": "Symfony polyfill for intl's grapheme_* functions",
            "homepage": "https://symfony.com",
            "keywords": [
                "compatibility",
                "grapheme",
                "intl",
                "polyfill",
                "portable",
                "shim"
            ],
            "support": {
                "source": "https://github.com/symfony/polyfill-intl-grapheme/tree/v1.26.0"
            },
            "funding": [
                {
                    "url": "https://symfony.com/sponsor",
                    "type": "custom"
                },
                {
                    "url": "https://github.com/fabpot",
                    "type": "github"
                },
                {
                    "url": "https://tidelift.com/funding/github/packagist/symfony/symfony",
                    "type": "tidelift"
                }
            ],
            "time": "2022-05-24T11:49:31+00:00"
        },
        {
            "name": "symfony/polyfill-intl-normalizer",
            "version": "v1.26.0",
            "source": {
                "type": "git",
                "url": "https://github.com/symfony/polyfill-intl-normalizer.git",
                "reference": "219aa369ceff116e673852dce47c3a41794c14bd"
            },
            "dist": {
                "type": "zip",
                "url": "https://api.github.com/repos/symfony/polyfill-intl-normalizer/zipball/219aa369ceff116e673852dce47c3a41794c14bd",
                "reference": "219aa369ceff116e673852dce47c3a41794c14bd",
                "shasum": ""
            },
            "require": {
                "php": ">=7.1"
            },
            "suggest": {
                "ext-intl": "For best performance"
            },
            "type": "library",
            "extra": {
                "branch-alias": {
                    "dev-main": "1.26-dev"
                },
                "thanks": {
                    "name": "symfony/polyfill",
                    "url": "https://github.com/symfony/polyfill"
                }
            },
            "autoload": {
                "files": [
                    "bootstrap.php"
                ],
                "psr-4": {
                    "Symfony\\Polyfill\\Intl\\Normalizer\\": ""
                },
                "classmap": [
                    "Resources/stubs"
                ]
            },
            "notification-url": "https://packagist.org/downloads/",
            "license": [
                "MIT"
            ],
            "authors": [
                {
                    "name": "Nicolas Grekas",
                    "email": "p@tchwork.com"
                },
                {
                    "name": "Symfony Community",
                    "homepage": "https://symfony.com/contributors"
                }
            ],
            "description": "Symfony polyfill for intl's Normalizer class and related functions",
            "homepage": "https://symfony.com",
            "keywords": [
                "compatibility",
                "intl",
                "normalizer",
                "polyfill",
                "portable",
                "shim"
            ],
            "support": {
                "source": "https://github.com/symfony/polyfill-intl-normalizer/tree/v1.26.0"
            },
            "funding": [
                {
                    "url": "https://symfony.com/sponsor",
                    "type": "custom"
                },
                {
                    "url": "https://github.com/fabpot",
                    "type": "github"
                },
                {
                    "url": "https://tidelift.com/funding/github/packagist/symfony/symfony",
                    "type": "tidelift"
                }
            ],
            "time": "2022-05-24T11:49:31+00:00"
        },
        {
            "name": "symfony/polyfill-mbstring",
            "version": "v1.26.0",
            "source": {
                "type": "git",
                "url": "https://github.com/symfony/polyfill-mbstring.git",
                "reference": "9344f9cb97f3b19424af1a21a3b0e75b0a7d8d7e"
            },
            "dist": {
                "type": "zip",
                "url": "https://api.github.com/repos/symfony/polyfill-mbstring/zipball/9344f9cb97f3b19424af1a21a3b0e75b0a7d8d7e",
                "reference": "9344f9cb97f3b19424af1a21a3b0e75b0a7d8d7e",
                "shasum": ""
            },
            "require": {
                "php": ">=7.1"
            },
            "provide": {
                "ext-mbstring": "*"
            },
            "suggest": {
                "ext-mbstring": "For best performance"
            },
            "type": "library",
            "extra": {
                "branch-alias": {
                    "dev-main": "1.26-dev"
                },
                "thanks": {
                    "name": "symfony/polyfill",
                    "url": "https://github.com/symfony/polyfill"
                }
            },
            "autoload": {
                "files": [
                    "bootstrap.php"
                ],
                "psr-4": {
                    "Symfony\\Polyfill\\Mbstring\\": ""
                }
            },
            "notification-url": "https://packagist.org/downloads/",
            "license": [
                "MIT"
            ],
            "authors": [
                {
                    "name": "Nicolas Grekas",
                    "email": "p@tchwork.com"
                },
                {
                    "name": "Symfony Community",
                    "homepage": "https://symfony.com/contributors"
                }
            ],
            "description": "Symfony polyfill for the Mbstring extension",
            "homepage": "https://symfony.com",
            "keywords": [
                "compatibility",
                "mbstring",
                "polyfill",
                "portable",
                "shim"
            ],
            "support": {
                "source": "https://github.com/symfony/polyfill-mbstring/tree/v1.26.0"
            },
            "funding": [
                {
                    "url": "https://symfony.com/sponsor",
                    "type": "custom"
                },
                {
                    "url": "https://github.com/fabpot",
                    "type": "github"
                },
                {
                    "url": "https://tidelift.com/funding/github/packagist/symfony/symfony",
                    "type": "tidelift"
                }
            ],
            "time": "2022-05-24T11:49:31+00:00"
        },
        {
            "name": "symfony/process",
            "version": "v6.0.11",
            "source": {
                "type": "git",
                "url": "https://github.com/symfony/process.git",
                "reference": "44270a08ccb664143dede554ff1c00aaa2247a43"
            },
            "dist": {
                "type": "zip",
                "url": "https://api.github.com/repos/symfony/process/zipball/44270a08ccb664143dede554ff1c00aaa2247a43",
                "reference": "44270a08ccb664143dede554ff1c00aaa2247a43",
                "shasum": ""
            },
            "require": {
                "php": ">=8.0.2"
            },
            "type": "library",
            "autoload": {
                "psr-4": {
                    "Symfony\\Component\\Process\\": ""
                },
                "exclude-from-classmap": [
                    "/Tests/"
                ]
            },
            "notification-url": "https://packagist.org/downloads/",
            "license": [
                "MIT"
            ],
            "authors": [
                {
                    "name": "Fabien Potencier",
                    "email": "fabien@symfony.com"
                },
                {
                    "name": "Symfony Community",
                    "homepage": "https://symfony.com/contributors"
                }
            ],
            "description": "Executes commands in sub-processes",
            "homepage": "https://symfony.com",
            "support": {
                "source": "https://github.com/symfony/process/tree/v6.0.11"
            },
            "funding": [
                {
                    "url": "https://symfony.com/sponsor",
                    "type": "custom"
                },
                {
                    "url": "https://github.com/fabpot",
                    "type": "github"
                },
                {
                    "url": "https://tidelift.com/funding/github/packagist/symfony/symfony",
                    "type": "tidelift"
                }
            ],
            "time": "2022-06-27T17:10:44+00:00"
        },
        {
            "name": "symfony/service-contracts",
            "version": "v3.0.2",
            "source": {
                "type": "git",
                "url": "https://github.com/symfony/service-contracts.git",
                "reference": "d78d39c1599bd1188b8e26bb341da52c3c6d8a66"
            },
            "dist": {
                "type": "zip",
                "url": "https://api.github.com/repos/symfony/service-contracts/zipball/d78d39c1599bd1188b8e26bb341da52c3c6d8a66",
                "reference": "d78d39c1599bd1188b8e26bb341da52c3c6d8a66",
                "shasum": ""
            },
            "require": {
                "php": ">=8.0.2",
                "psr/container": "^2.0"
            },
            "conflict": {
                "ext-psr": "<1.1|>=2"
            },
            "suggest": {
                "symfony/service-implementation": ""
            },
            "type": "library",
            "extra": {
                "branch-alias": {
                    "dev-main": "3.0-dev"
                },
                "thanks": {
                    "name": "symfony/contracts",
                    "url": "https://github.com/symfony/contracts"
                }
            },
            "autoload": {
                "psr-4": {
                    "Symfony\\Contracts\\Service\\": ""
                }
            },
            "notification-url": "https://packagist.org/downloads/",
            "license": [
                "MIT"
            ],
            "authors": [
                {
                    "name": "Nicolas Grekas",
                    "email": "p@tchwork.com"
                },
                {
                    "name": "Symfony Community",
                    "homepage": "https://symfony.com/contributors"
                }
            ],
            "description": "Generic abstractions related to writing services",
            "homepage": "https://symfony.com",
            "keywords": [
                "abstractions",
                "contracts",
                "decoupling",
                "interfaces",
                "interoperability",
                "standards"
            ],
            "support": {
                "source": "https://github.com/symfony/service-contracts/tree/v3.0.2"
            },
            "funding": [
                {
                    "url": "https://symfony.com/sponsor",
                    "type": "custom"
                },
                {
                    "url": "https://github.com/fabpot",
                    "type": "github"
                },
                {
                    "url": "https://tidelift.com/funding/github/packagist/symfony/symfony",
                    "type": "tidelift"
                }
            ],
            "time": "2022-05-30T19:17:58+00:00"
        },
        {
            "name": "symfony/string",
            "version": "v6.0.11",
            "source": {
                "type": "git",
                "url": "https://github.com/symfony/string.git",
                "reference": "042b6bf0f6ccca6d456a0572eb788cfb8b1ff809"
            },
            "dist": {
                "type": "zip",
                "url": "https://api.github.com/repos/symfony/string/zipball/042b6bf0f6ccca6d456a0572eb788cfb8b1ff809",
                "reference": "042b6bf0f6ccca6d456a0572eb788cfb8b1ff809",
                "shasum": ""
            },
            "require": {
                "php": ">=8.0.2",
                "symfony/polyfill-ctype": "~1.8",
                "symfony/polyfill-intl-grapheme": "~1.0",
                "symfony/polyfill-intl-normalizer": "~1.0",
                "symfony/polyfill-mbstring": "~1.0"
            },
            "conflict": {
                "symfony/translation-contracts": "<2.0"
            },
            "require-dev": {
                "symfony/error-handler": "^5.4|^6.0",
                "symfony/http-client": "^5.4|^6.0",
                "symfony/translation-contracts": "^2.0|^3.0",
                "symfony/var-exporter": "^5.4|^6.0"
            },
            "type": "library",
            "autoload": {
                "files": [
                    "Resources/functions.php"
                ],
                "psr-4": {
                    "Symfony\\Component\\String\\": ""
                },
                "exclude-from-classmap": [
                    "/Tests/"
                ]
            },
            "notification-url": "https://packagist.org/downloads/",
            "license": [
                "MIT"
            ],
            "authors": [
                {
                    "name": "Nicolas Grekas",
                    "email": "p@tchwork.com"
                },
                {
                    "name": "Symfony Community",
                    "homepage": "https://symfony.com/contributors"
                }
            ],
            "description": "Provides an object-oriented API to strings and deals with bytes, UTF-8 code points and grapheme clusters in a unified way",
            "homepage": "https://symfony.com",
            "keywords": [
                "grapheme",
                "i18n",
                "string",
                "unicode",
                "utf-8",
                "utf8"
            ],
            "support": {
                "source": "https://github.com/symfony/string/tree/v6.0.11"
            },
            "funding": [
                {
                    "url": "https://symfony.com/sponsor",
                    "type": "custom"
                },
                {
                    "url": "https://github.com/fabpot",
                    "type": "github"
                },
                {
                    "url": "https://tidelift.com/funding/github/packagist/symfony/symfony",
                    "type": "tidelift"
                }
            ],
            "time": "2022-07-27T15:50:26+00:00"
        },
        {
            "name": "theseer/tokenizer",
            "version": "1.2.1",
            "source": {
                "type": "git",
                "url": "https://github.com/theseer/tokenizer.git",
                "reference": "34a41e998c2183e22995f158c581e7b5e755ab9e"
            },
            "dist": {
                "type": "zip",
                "url": "https://api.github.com/repos/theseer/tokenizer/zipball/34a41e998c2183e22995f158c581e7b5e755ab9e",
                "reference": "34a41e998c2183e22995f158c581e7b5e755ab9e",
                "shasum": ""
            },
            "require": {
                "ext-dom": "*",
                "ext-tokenizer": "*",
                "ext-xmlwriter": "*",
                "php": "^7.2 || ^8.0"
            },
            "type": "library",
            "autoload": {
                "classmap": [
                    "src/"
                ]
            },
            "notification-url": "https://packagist.org/downloads/",
            "license": [
                "BSD-3-Clause"
            ],
            "authors": [
                {
                    "name": "Arne Blankerts",
                    "email": "arne@blankerts.de",
                    "role": "Developer"
                }
            ],
            "description": "A small library for converting tokenized PHP source code into XML and potentially other formats",
            "support": {
                "issues": "https://github.com/theseer/tokenizer/issues",
                "source": "https://github.com/theseer/tokenizer/tree/1.2.1"
            },
            "funding": [
                {
                    "url": "https://github.com/theseer",
                    "type": "github"
                }
            ],
            "time": "2021-07-28T10:34:58+00:00"
        },
        {
            "name": "webmozart/assert",
            "version": "1.11.0",
            "source": {
                "type": "git",
                "url": "https://github.com/webmozarts/assert.git",
                "reference": "11cb2199493b2f8a3b53e7f19068fc6aac760991"
            },
            "dist": {
                "type": "zip",
                "url": "https://api.github.com/repos/webmozarts/assert/zipball/11cb2199493b2f8a3b53e7f19068fc6aac760991",
                "reference": "11cb2199493b2f8a3b53e7f19068fc6aac760991",
                "shasum": ""
            },
            "require": {
                "ext-ctype": "*",
                "php": "^7.2 || ^8.0"
            },
            "conflict": {
                "phpstan/phpstan": "<0.12.20",
                "vimeo/psalm": "<4.6.1 || 4.6.2"
            },
            "require-dev": {
                "phpunit/phpunit": "^8.5.13"
            },
            "type": "library",
            "extra": {
                "branch-alias": {
                    "dev-master": "1.10-dev"
                }
            },
            "autoload": {
                "psr-4": {
                    "Webmozart\\Assert\\": "src/"
                }
            },
            "notification-url": "https://packagist.org/downloads/",
            "license": [
                "MIT"
            ],
            "authors": [
                {
                    "name": "Bernhard Schussek",
                    "email": "bschussek@gmail.com"
                }
            ],
            "description": "Assertions to validate method input/output with nice error messages.",
            "keywords": [
                "assert",
                "check",
                "validate"
            ],
            "support": {
                "issues": "https://github.com/webmozarts/assert/issues",
                "source": "https://github.com/webmozarts/assert/tree/1.11.0"
            },
            "time": "2022-06-03T18:03:27+00:00"
        },
        {
            "name": "wikimedia/at-ease",
            "version": "v2.1.0",
            "source": {
                "type": "git",
                "url": "https://github.com/wikimedia/at-ease.git",
                "reference": "e8ebaa7bb7c8a8395481a05f6dc4deaceab11c33"
            },
            "dist": {
                "type": "zip",
                "url": "https://api.github.com/repos/wikimedia/at-ease/zipball/e8ebaa7bb7c8a8395481a05f6dc4deaceab11c33",
                "reference": "e8ebaa7bb7c8a8395481a05f6dc4deaceab11c33",
                "shasum": ""
            },
            "require": {
                "php": ">=7.2.9"
            },
            "require-dev": {
                "mediawiki/mediawiki-codesniffer": "35.0.0",
                "mediawiki/minus-x": "1.1.1",
                "ockcyp/covers-validator": "1.3.3",
                "php-parallel-lint/php-console-highlighter": "0.5.0",
                "php-parallel-lint/php-parallel-lint": "1.2.0",
                "phpunit/phpunit": "^8.5"
            },
            "type": "library",
            "autoload": {
                "files": [
                    "src/Wikimedia/Functions.php"
                ],
                "psr-4": {
                    "Wikimedia\\AtEase\\": "src/Wikimedia/AtEase/"
                }
            },
            "notification-url": "https://packagist.org/downloads/",
            "license": [
                "GPL-2.0-or-later"
            ],
            "authors": [
                {
                    "name": "Tim Starling",
                    "email": "tstarling@wikimedia.org"
                },
                {
                    "name": "MediaWiki developers",
                    "email": "wikitech-l@lists.wikimedia.org"
                }
            ],
            "description": "Safe replacement to @ for suppressing warnings.",
            "homepage": "https://www.mediawiki.org/wiki/at-ease",
            "support": {
                "source": "https://github.com/wikimedia/at-ease/tree/v2.1.0"
            },
            "time": "2021-02-27T15:53:37+00:00"
        },
        {
            "name": "yoast/phpunit-polyfills",
            "version": "1.0.3",
            "source": {
                "type": "git",
                "url": "https://github.com/Yoast/PHPUnit-Polyfills.git",
                "reference": "5ea3536428944955f969bc764bbe09738e151ada"
            },
            "dist": {
                "type": "zip",
                "url": "https://api.github.com/repos/Yoast/PHPUnit-Polyfills/zipball/5ea3536428944955f969bc764bbe09738e151ada",
                "reference": "5ea3536428944955f969bc764bbe09738e151ada",
                "shasum": ""
            },
            "require": {
                "php": ">=5.4",
                "phpunit/phpunit": "^4.8.36 || ^5.7.21 || ^6.0 || ^7.0 || ^8.0 || ^9.0"
            },
            "require-dev": {
                "yoast/yoastcs": "^2.2.0"
            },
            "type": "library",
            "extra": {
                "branch-alias": {
                    "dev-main": "1.x-dev",
                    "dev-develop": "1.x-dev"
                }
            },
            "autoload": {
                "files": [
                    "phpunitpolyfills-autoload.php"
                ]
            },
            "notification-url": "https://packagist.org/downloads/",
            "license": [
                "BSD-3-Clause"
            ],
            "authors": [
                {
                    "name": "Team Yoast",
                    "email": "support@yoast.com",
                    "homepage": "https://yoast.com"
                },
                {
                    "name": "Contributors",
                    "homepage": "https://github.com/Yoast/PHPUnit-Polyfills/graphs/contributors"
                }
            ],
            "description": "Set of polyfills for changed PHPUnit functionality to allow for creating PHPUnit cross-version compatible tests",
            "homepage": "https://github.com/Yoast/PHPUnit-Polyfills",
            "keywords": [
                "phpunit",
                "polyfill",
                "testing"
            ],
            "support": {
                "issues": "https://github.com/Yoast/PHPUnit-Polyfills/issues",
                "source": "https://github.com/Yoast/PHPUnit-Polyfills"
            },
            "time": "2021-11-23T01:37:03+00:00"
        }
    ],
    "aliases": [],
    "minimum-stability": "dev",
    "stability-flags": {
        "automattic/jetpack-assets": 20,
        "automattic/jetpack-autoloader": 20,
        "automattic/jetpack-composer-plugin": 20,
        "automattic/jetpack-config": 20,
        "automattic/jetpack-identity-crisis": 20,
        "automattic/jetpack-my-jetpack": 20,
        "automattic/jetpack-sync": 20,
        "automattic/jetpack-plugins-installer": 20,
        "automattic/jetpack-videopress": 20
    },
    "prefer-stable": true,
    "prefer-lowest": false,
    "platform": [],
    "platform-dev": [],
    "plugin-api-version": "2.3.0"
}<|MERGE_RESOLUTION|>--- conflicted
+++ resolved
@@ -1078,11 +1078,7 @@
             "dist": {
                 "type": "path",
                 "url": "../../packages/videopress",
-<<<<<<< HEAD
-                "reference": "1250a8369cfa97af1a530f07b0aefc4e05f356aa"
-=======
-                "reference": "d5e5218d28f67ab4ea94ccd48c875a631ac12ff3"
->>>>>>> 2357ed48
+                "reference": "c51d7be56302465b2a37110ad9e560431e200c3a"
             },
             "require": {
                 "automattic/jetpack-admin-ui": "^0.2",
@@ -2267,7 +2263,8 @@
             },
             "dist": {
                 "type": "zip",
-                "url": "https://api.github.com/repos/WordPress/WordPress/zipball/refs/tags/5.9.3"
+                "url": "https://api.github.com/repos/WordPress/WordPress/zipball/refs/tags/5.9.3",
+                "reference": "5.9.3"
             },
             "require": {
                 "php": ">=5.3.2",
