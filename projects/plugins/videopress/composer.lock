{
    "_readme": [
        "This file locks the dependencies of your project to a known state",
        "Read more about it at https://getcomposer.org/doc/01-basic-usage.md#installing-dependencies",
        "This file is @generated automatically"
    ],
    "content-hash": "9e659116e24747c89bfbccc6fa1f4506",
    "packages": [
        {
            "name": "automattic/jetpack-a8c-mc-stats",
            "version": "dev-trunk",
            "dist": {
                "type": "path",
                "url": "../../packages/a8c-mc-stats",
                "reference": "323066aa932363ae466ae3531a3294cd87b76784"
            },
            "require-dev": {
                "automattic/jetpack-changelogger": "@dev",
                "yoast/phpunit-polyfills": "1.1.0"
            },
            "suggest": {
                "automattic/jetpack-autoloader": "Allow for better interoperability with other plugins that use this package."
            },
            "type": "jetpack-library",
            "extra": {
                "autotagger": true,
                "mirror-repo": "Automattic/jetpack-a8c-mc-stats",
                "changelogger": {
                    "link-template": "https://github.com/Automattic/jetpack-a8c-mc-stats/compare/v${old}...v${new}"
                },
                "branch-alias": {
                    "dev-trunk": "1.4.x-dev"
                }
            },
            "autoload": {
                "classmap": [
                    "src/"
                ]
            },
            "scripts": {
                "phpunit": [
                    "./vendor/phpunit/phpunit/phpunit --colors=always"
                ],
                "test-php": [
                    "@composer phpunit"
                ]
            },
            "license": [
                "GPL-2.0-or-later"
            ],
            "description": "Used to record internal usage stats for Automattic. Not visible to site owners.",
            "transport-options": {
                "relative": true
            }
        },
        {
            "name": "automattic/jetpack-admin-ui",
            "version": "dev-trunk",
            "dist": {
                "type": "path",
                "url": "../../packages/admin-ui",
                "reference": "043cf5470fb67474cbde3a6d8351ee5ecca51efd"
            },
            "require-dev": {
                "automattic/jetpack-changelogger": "@dev",
                "automattic/jetpack-logo": "@dev",
                "automattic/wordbless": "dev-master",
                "yoast/phpunit-polyfills": "1.1.0"
            },
            "suggest": {
                "automattic/jetpack-autoloader": "Allow for better interoperability with other plugins that use this package."
            },
            "type": "jetpack-library",
            "extra": {
                "autotagger": true,
                "mirror-repo": "Automattic/jetpack-admin-ui",
                "textdomain": "jetpack-admin-ui",
                "changelogger": {
                    "link-template": "https://github.com/Automattic/jetpack-admin-ui/compare/${old}...${new}"
                },
                "branch-alias": {
                    "dev-trunk": "0.2.x-dev"
                },
                "version-constants": {
                    "::PACKAGE_VERSION": "src/class-admin-menu.php"
                }
            },
            "autoload": {
                "classmap": [
                    "src/"
                ]
            },
            "scripts": {
                "phpunit": [
                    "./vendor/phpunit/phpunit/phpunit --colors=always"
                ],
                "test-php": [
                    "@composer phpunit"
                ],
                "post-install-cmd": [
                    "WorDBless\\Composer\\InstallDropin::copy"
                ],
                "post-update-cmd": [
                    "WorDBless\\Composer\\InstallDropin::copy"
                ]
            },
            "license": [
                "GPL-2.0-or-later"
            ],
            "description": "Generic Jetpack wp-admin UI elements",
            "transport-options": {
                "relative": true
            }
        },
        {
            "name": "automattic/jetpack-assets",
            "version": "dev-trunk",
            "dist": {
                "type": "path",
                "url": "../../packages/assets",
                "reference": "3e2ee0c78d91409302ac2228532b9725d187c89c"
            },
            "require": {
                "automattic/jetpack-constants": "@dev"
            },
            "require-dev": {
                "automattic/jetpack-changelogger": "@dev",
                "brain/monkey": "2.6.1",
                "wikimedia/testing-access-wrapper": "^1.0 || ^2.0",
                "yoast/phpunit-polyfills": "1.1.0"
            },
            "suggest": {
                "automattic/jetpack-autoloader": "Allow for better interoperability with other plugins that use this package."
            },
            "type": "jetpack-library",
            "extra": {
                "autotagger": true,
                "mirror-repo": "Automattic/jetpack-assets",
                "textdomain": "jetpack-assets",
                "changelogger": {
                    "link-template": "https://github.com/Automattic/jetpack-assets/compare/v${old}...v${new}"
                },
                "branch-alias": {
                    "dev-trunk": "1.18.x-dev"
                }
            },
            "autoload": {
                "files": [
                    "actions.php"
                ],
                "classmap": [
                    "src/"
                ]
            },
            "scripts": {
                "build-development": [
                    "pnpm run build"
                ],
                "build-production": [
                    "pnpm run build-production"
                ],
                "phpunit": [
                    "./vendor/phpunit/phpunit/phpunit --colors=always"
                ],
                "test-js": [
                    "pnpm run test"
                ],
                "test-php": [
                    "@composer phpunit"
                ]
            },
            "license": [
                "GPL-2.0-or-later"
            ],
            "description": "Asset management utilities for Jetpack ecosystem packages",
            "transport-options": {
                "relative": true
            }
        },
        {
            "name": "automattic/jetpack-autoloader",
            "version": "dev-trunk",
            "dist": {
                "type": "path",
                "url": "../../packages/autoloader",
                "reference": "0770a6f80877d30c1d1767d4395af6e17f8768be"
            },
            "require": {
                "composer-plugin-api": "^1.1 || ^2.0"
            },
            "require-dev": {
                "automattic/jetpack-changelogger": "@dev",
                "yoast/phpunit-polyfills": "1.1.0"
            },
            "type": "composer-plugin",
            "extra": {
                "autotagger": true,
                "class": "Automattic\\Jetpack\\Autoloader\\CustomAutoloaderPlugin",
                "mirror-repo": "Automattic/jetpack-autoloader",
                "changelogger": {
                    "link-template": "https://github.com/Automattic/jetpack-autoloader/compare/v${old}...v${new}"
                },
                "branch-alias": {
                    "dev-trunk": "2.11.x-dev"
                }
            },
            "autoload": {
                "classmap": [
                    "src/AutoloadGenerator.php"
                ],
                "psr-4": {
                    "Automattic\\Jetpack\\Autoloader\\": "src"
                }
            },
            "scripts": {
                "phpunit": [
                    "./vendor/phpunit/phpunit/phpunit --colors=always"
                ],
                "test-php": [
                    "@composer phpunit"
                ]
            },
            "license": [
                "GPL-2.0-or-later"
            ],
            "description": "Creates a custom autoloader for a plugin or theme.",
            "keywords": [
                "autoload",
                "autoloader",
                "composer",
                "jetpack",
                "plugin",
                "wordpress"
            ],
            "transport-options": {
                "relative": true
            }
        },
        {
            "name": "automattic/jetpack-composer-plugin",
            "version": "dev-trunk",
            "dist": {
                "type": "path",
                "url": "../../packages/composer-plugin",
                "reference": "c5173c994ce10010ef82aaf94b4aae9accb7bd02"
            },
            "require": {
                "composer-plugin-api": "^2.1.0"
            },
            "require-dev": {
                "automattic/jetpack-changelogger": "@dev",
                "composer/composer": "^2.2 || ^2.4",
                "yoast/phpunit-polyfills": "1.1.0"
            },
            "type": "composer-plugin",
            "extra": {
                "plugin-modifies-install-path": true,
                "class": "Automattic\\Jetpack\\Composer\\Plugin",
                "mirror-repo": "Automattic/jetpack-composer-plugin",
                "changelogger": {
                    "link-template": "https://github.com/Automattic/jetpack-composer-plugin/compare/v${old}...v${new}"
                },
                "autotagger": true,
                "branch-alias": {
                    "dev-trunk": "1.1.x-dev"
                }
            },
            "autoload": {
                "classmap": [
                    "src/"
                ]
            },
            "scripts": {
                "phpunit": [
                    "./vendor/phpunit/phpunit/phpunit --colors=always"
                ],
                "test-php": [
                    "@composer phpunit"
                ]
            },
            "license": [
                "GPL-2.0-or-later"
            ],
            "description": "A custom installer plugin for Composer to move Jetpack packages out of `vendor/` so WordPress's translation infrastructure will find their strings.",
            "keywords": [
                "composer",
                "i18n",
                "jetpack",
                "plugin"
            ],
            "transport-options": {
                "relative": true
            }
        },
        {
            "name": "automattic/jetpack-config",
            "version": "dev-trunk",
            "dist": {
                "type": "path",
                "url": "../../packages/config",
                "reference": "6a05cd2a4f161c97adb8c7ac698d7bb1e2397594"
            },
            "require-dev": {
                "automattic/jetpack-changelogger": "@dev"
            },
            "suggest": {
                "automattic/jetpack-autoloader": "Allow for better interoperability with other plugins that use this package."
            },
            "type": "jetpack-library",
            "extra": {
                "autotagger": true,
                "mirror-repo": "Automattic/jetpack-config",
                "textdomain": "jetpack-config",
                "changelogger": {
                    "link-template": "https://github.com/Automattic/jetpack-config/compare/v${old}...v${new}"
                },
                "branch-alias": {
                    "dev-trunk": "1.15.x-dev"
                }
            },
            "autoload": {
                "classmap": [
                    "src/"
                ]
            },
            "license": [
                "GPL-2.0-or-later"
            ],
            "description": "Jetpack configuration package that initializes other packages and configures Jetpack's functionality. Can be used as a base for all variants of Jetpack package usage.",
            "transport-options": {
                "relative": true
            }
        },
        {
            "name": "automattic/jetpack-connection",
            "version": "dev-trunk",
            "dist": {
                "type": "path",
                "url": "../../packages/connection",
                "reference": "3e9d40adbe49f562b5b22ce9b463a00196a61f00"
            },
            "require": {
                "automattic/jetpack-a8c-mc-stats": "@dev",
                "automattic/jetpack-admin-ui": "@dev",
                "automattic/jetpack-constants": "@dev",
                "automattic/jetpack-redirect": "@dev",
                "automattic/jetpack-roles": "@dev",
                "automattic/jetpack-status": "@dev"
            },
            "require-dev": {
                "automattic/jetpack-changelogger": "@dev",
                "automattic/wordbless": "@dev",
                "brain/monkey": "2.6.1",
                "yoast/phpunit-polyfills": "1.1.0"
            },
            "suggest": {
                "automattic/jetpack-autoloader": "Allow for better interoperability with other plugins that use this package."
            },
            "type": "jetpack-library",
            "extra": {
                "autotagger": true,
                "mirror-repo": "Automattic/jetpack-connection",
                "textdomain": "jetpack-connection",
                "version-constants": {
                    "::PACKAGE_VERSION": "src/class-package-version.php"
                },
                "changelogger": {
                    "link-template": "https://github.com/Automattic/jetpack-connection/compare/v${old}...v${new}"
                },
                "branch-alias": {
                    "dev-trunk": "1.57.x-dev"
                }
            },
            "autoload": {
                "classmap": [
                    "legacy",
                    "src/",
                    "src/webhooks"
                ]
            },
            "scripts": {
                "build-production": [
                    "pnpm run build-production"
                ],
                "build-development": [
                    "pnpm run build"
                ],
                "phpunit": [
                    "./vendor/phpunit/phpunit/phpunit --colors=always"
                ],
                "post-install-cmd": [
                    "WorDBless\\Composer\\InstallDropin::copy"
                ],
                "post-update-cmd": [
                    "WorDBless\\Composer\\InstallDropin::copy"
                ],
                "test-php": [
                    "@composer phpunit"
                ]
            },
            "license": [
                "GPL-2.0-or-later"
            ],
            "description": "Everything needed to connect to the Jetpack infrastructure",
            "transport-options": {
                "relative": true
            }
        },
        {
            "name": "automattic/jetpack-constants",
            "version": "dev-trunk",
            "dist": {
                "type": "path",
                "url": "../../packages/constants",
                "reference": "17a0eb51bb039041e3f37c6cd76b5c9bc0110fde"
            },
            "require-dev": {
                "automattic/jetpack-changelogger": "@dev",
                "brain/monkey": "2.6.1",
                "yoast/phpunit-polyfills": "1.1.0"
            },
            "suggest": {
                "automattic/jetpack-autoloader": "Allow for better interoperability with other plugins that use this package."
            },
            "type": "jetpack-library",
            "extra": {
                "autotagger": true,
                "mirror-repo": "Automattic/jetpack-constants",
                "changelogger": {
                    "link-template": "https://github.com/Automattic/jetpack-constants/compare/v${old}...v${new}"
                },
                "branch-alias": {
                    "dev-trunk": "1.6.x-dev"
                }
            },
            "autoload": {
                "classmap": [
                    "src/"
                ]
            },
            "scripts": {
                "phpunit": [
                    "./vendor/phpunit/phpunit/phpunit --colors=always"
                ],
                "test-php": [
                    "@composer phpunit"
                ]
            },
            "license": [
                "GPL-2.0-or-later"
            ],
            "description": "A wrapper for defining constants in a more testable way.",
            "transport-options": {
                "relative": true
            }
        },
        {
            "name": "automattic/jetpack-device-detection",
            "version": "dev-trunk",
            "dist": {
                "type": "path",
                "url": "../../packages/device-detection",
                "reference": "fef1f53b844143c5358061d969d7472bb321af18"
            },
            "require-dev": {
                "automattic/jetpack-changelogger": "@dev",
                "yoast/phpunit-polyfills": "1.1.0"
            },
            "suggest": {
                "automattic/jetpack-autoloader": "Allow for better interoperability with other plugins that use this package."
            },
            "type": "jetpack-library",
            "extra": {
                "autotagger": true,
                "mirror-repo": "Automattic/jetpack-device-detection",
                "changelogger": {
                    "link-template": "https://github.com/Automattic/jetpack-device-detection/compare/v${old}...v${new}"
                },
                "branch-alias": {
                    "dev-trunk": "1.4.x-dev"
                }
            },
            "autoload": {
                "classmap": [
                    "src/"
                ]
            },
            "scripts": {
                "phpunit": [
                    "./vendor/phpunit/phpunit/phpunit --colors=always"
                ],
                "test-php": [
                    "@composer phpunit"
                ]
            },
            "license": [
                "GPL-2.0-or-later"
            ],
            "description": "A way to detect device types based on User-Agent header.",
            "transport-options": {
                "relative": true
            }
        },
        {
            "name": "automattic/jetpack-identity-crisis",
            "version": "dev-trunk",
            "dist": {
                "type": "path",
                "url": "../../packages/identity-crisis",
                "reference": "bdb1408d3bb21f92d0d920bc6c7fa417238af18f"
            },
            "require": {
                "automattic/jetpack-assets": "@dev",
                "automattic/jetpack-connection": "@dev",
                "automattic/jetpack-constants": "@dev",
                "automattic/jetpack-logo": "@dev",
                "automattic/jetpack-status": "@dev"
            },
            "require-dev": {
                "automattic/jetpack-changelogger": "@dev",
                "automattic/wordbless": "@dev",
                "yoast/phpunit-polyfills": "1.1.0"
            },
            "suggest": {
                "automattic/jetpack-autoloader": "Allow for better interoperability with other plugins that use this package."
            },
            "type": "jetpack-library",
            "extra": {
                "autotagger": true,
                "mirror-repo": "Automattic/jetpack-identity-crisis",
                "textdomain": "jetpack-idc",
                "version-constants": {
                    "::PACKAGE_VERSION": "src/class-identity-crisis.php"
                },
                "changelogger": {
                    "link-template": "https://github.com/Automattic/jetpack-identity-crisis/compare/v${old}...v${new}"
                },
                "branch-alias": {
                    "dev-trunk": "0.10.x-dev"
                }
            },
            "autoload": {
                "classmap": [
                    "src/"
                ]
            },
            "scripts": {
                "build-development": [
                    "pnpm run build"
                ],
                "build-production": [
                    "NODE_ENV='production' pnpm run build"
                ],
                "phpunit": [
                    "./vendor/phpunit/phpunit/phpunit --colors=always"
                ],
                "test-php": [
                    "@composer phpunit"
                ],
                "post-install-cmd": [
                    "WorDBless\\Composer\\InstallDropin::copy"
                ],
                "post-update-cmd": [
                    "WorDBless\\Composer\\InstallDropin::copy"
                ],
                "watch": [
                    "Composer\\Config::disableProcessTimeout",
                    "pnpm run watch"
                ]
            },
            "license": [
                "GPL-2.0-or-later"
            ],
            "description": "Identity Crisis.",
            "transport-options": {
                "relative": true
            }
        },
        {
            "name": "automattic/jetpack-ip",
            "version": "dev-trunk",
            "dist": {
                "type": "path",
                "url": "../../packages/ip",
                "reference": "5ac9a7f37b867264b745c581597351ff389e6640"
            },
            "require-dev": {
                "automattic/jetpack-changelogger": "@dev",
                "brain/monkey": "2.6.1",
                "yoast/phpunit-polyfills": "1.1.0"
            },
            "suggest": {
                "automattic/jetpack-autoloader": "Allow for better interoperability with other plugins that use this package."
            },
            "type": "jetpack-library",
            "extra": {
                "autotagger": true,
                "mirror-repo": "Automattic/jetpack-ip",
                "changelogger": {
                    "link-template": "https://github.com/automattic/jetpack-ip/compare/v${old}...v${new}"
                },
                "branch-alias": {
                    "dev-trunk": "0.1.x-dev"
                },
                "textdomain": "jetpack-ip",
                "version-constants": {
                    "::PACKAGE_VERSION": "src/class-utils.php"
                }
            },
            "autoload": {
                "classmap": [
                    "src/"
                ]
            },
            "scripts": {
                "phpunit": [
                    "./vendor/phpunit/phpunit/phpunit --colors=always"
                ],
                "test-php": [
                    "@composer phpunit"
                ]
            },
            "license": [
                "GPL-2.0-or-later"
            ],
            "description": "Utilities for working with IP addresses.",
            "transport-options": {
                "relative": true
            }
        },
        {
            "name": "automattic/jetpack-jitm",
            "version": "dev-trunk",
            "dist": {
                "type": "path",
                "url": "../../packages/jitm",
                "reference": "3b5f4e2030b1dd42dfc17a85a457da86a124b208"
            },
            "require": {
                "automattic/jetpack-a8c-mc-stats": "@dev",
                "automattic/jetpack-assets": "@dev",
                "automattic/jetpack-connection": "@dev",
                "automattic/jetpack-device-detection": "@dev",
                "automattic/jetpack-logo": "@dev",
                "automattic/jetpack-partner": "@dev",
                "automattic/jetpack-redirect": "@dev",
                "automattic/jetpack-status": "@dev"
            },
            "require-dev": {
                "automattic/jetpack-changelogger": "@dev",
                "brain/monkey": "2.6.1",
                "yoast/phpunit-polyfills": "1.1.0"
            },
            "suggest": {
                "automattic/jetpack-autoloader": "Allow for better interoperability with other plugins that use this package."
            },
            "type": "jetpack-library",
            "extra": {
                "autotagger": true,
                "mirror-repo": "Automattic/jetpack-jitm",
                "textdomain": "jetpack-jitm",
                "version-constants": {
                    "::PACKAGE_VERSION": "src/class-jitm.php"
                },
                "changelogger": {
                    "link-template": "https://github.com/Automattic/jetpack-jitm/compare/v${old}...v${new}"
                },
                "branch-alias": {
                    "dev-trunk": "2.3.x-dev"
                }
            },
            "autoload": {
                "classmap": [
                    "src/"
                ]
            },
            "scripts": {
                "build-production": [
                    "pnpm run build-production"
                ],
                "build-development": [
                    "pnpm run build"
                ],
                "phpunit": [
                    "./vendor/phpunit/phpunit/phpunit --colors=always"
                ],
                "test-php": [
                    "@composer phpunit"
                ],
                "watch": [
                    "Composer\\Config::disableProcessTimeout",
                    "pnpm run watch"
                ]
            },
            "license": [
                "GPL-2.0-or-later"
            ],
            "description": "Just in time messages for Jetpack",
            "transport-options": {
                "relative": true
            }
        },
        {
            "name": "automattic/jetpack-licensing",
            "version": "dev-trunk",
            "dist": {
                "type": "path",
                "url": "../../packages/licensing",
                "reference": "f721e8bb190e8f3f819032600242e811a567950f"
            },
            "require": {
                "automattic/jetpack-connection": "@dev"
            },
            "require-dev": {
                "automattic/jetpack-changelogger": "@dev",
                "automattic/wordbless": "@dev",
                "yoast/phpunit-polyfills": "1.1.0"
            },
            "suggest": {
                "automattic/jetpack-autoloader": "Allow for better interoperability with other plugins that use this package."
            },
            "type": "jetpack-library",
            "extra": {
                "autotagger": true,
                "mirror-repo": "Automattic/jetpack-licensing",
                "textdomain": "jetpack-licensing",
                "changelogger": {
                    "link-template": "https://github.com/Automattic/jetpack-licensing/compare/v${old}...v${new}"
                },
                "branch-alias": {
                    "dev-trunk": "1.8.x-dev"
                }
            },
            "autoload": {
                "classmap": [
                    "src/"
                ]
            },
            "scripts": {
                "phpunit": [
                    "./vendor/phpunit/phpunit/phpunit --colors=always"
                ],
                "post-install-cmd": [
                    "WorDBless\\Composer\\InstallDropin::copy"
                ],
                "post-update-cmd": [
                    "WorDBless\\Composer\\InstallDropin::copy"
                ],
                "test-php": [
                    "@composer phpunit"
                ]
            },
            "license": [
                "GPL-2.0-or-later"
            ],
            "description": "Everything needed to manage Jetpack licenses client-side.",
            "transport-options": {
                "relative": true
            }
        },
        {
            "name": "automattic/jetpack-logo",
            "version": "dev-trunk",
            "dist": {
                "type": "path",
                "url": "../../packages/logo",
                "reference": "c5c4c3918c9e6ae4da34f413a28a6d82d360aeab"
            },
            "require-dev": {
                "automattic/jetpack-changelogger": "@dev",
                "yoast/phpunit-polyfills": "1.1.0"
            },
            "suggest": {
                "automattic/jetpack-autoloader": "Allow for better interoperability with other plugins that use this package."
            },
            "type": "jetpack-library",
            "extra": {
                "autotagger": true,
                "mirror-repo": "Automattic/jetpack-logo",
                "changelogger": {
                    "link-template": "https://github.com/Automattic/jetpack-logo/compare/v${old}...v${new}"
                },
                "branch-alias": {
                    "dev-trunk": "1.6.x-dev"
                }
            },
            "autoload": {
                "classmap": [
                    "src/"
                ]
            },
            "scripts": {
                "phpunit": [
                    "./vendor/phpunit/phpunit/phpunit --colors=always"
                ],
                "test-php": [
                    "@composer phpunit"
                ]
            },
            "license": [
                "GPL-2.0-or-later"
            ],
            "description": "A logo for Jetpack",
            "transport-options": {
                "relative": true
            }
        },
        {
            "name": "automattic/jetpack-my-jetpack",
            "version": "dev-trunk",
            "dist": {
                "type": "path",
                "url": "../../packages/my-jetpack",
                "reference": "8c7e56e6c97632cf8fff1285acff16362892e0ac"
            },
            "require": {
                "automattic/jetpack-admin-ui": "@dev",
                "automattic/jetpack-assets": "@dev",
                "automattic/jetpack-connection": "@dev",
                "automattic/jetpack-constants": "@dev",
                "automattic/jetpack-jitm": "@dev",
                "automattic/jetpack-licensing": "@dev",
                "automattic/jetpack-plugins-installer": "@dev",
                "automattic/jetpack-redirect": "@dev"
            },
            "require-dev": {
                "automattic/jetpack-changelogger": "@dev",
                "automattic/jetpack-videopress": "@dev",
                "automattic/wordbless": "@dev",
                "yoast/phpunit-polyfills": "1.1.0"
            },
            "suggest": {
                "automattic/jetpack-autoloader": "Allow for better interoperability with other plugins that use this package."
            },
            "type": "jetpack-library",
            "extra": {
                "autotagger": true,
                "mirror-repo": "Automattic/jetpack-my-jetpack",
                "textdomain": "jetpack-my-jetpack",
                "changelogger": {
                    "link-template": "https://github.com/Automattic/jetpack-my-jetpack/compare/${old}...${new}"
                },
                "branch-alias": {
                    "dev-trunk": "3.4.x-dev"
                },
                "version-constants": {
                    "::PACKAGE_VERSION": "src/class-initializer.php"
                }
            },
            "autoload": {
                "classmap": [
                    "src/",
                    "src/products"
                ]
            },
            "scripts": {
                "phpunit": [
                    "./vendor/phpunit/phpunit/phpunit --colors=always"
                ],
                "test-php": [
                    "@composer phpunit"
                ],
                "test-js": [
                    "pnpm run test"
                ],
                "test-js-watch": [
                    "Composer\\Config::disableProcessTimeout",
                    "pnpm run test --watch"
                ],
                "build-development": [
                    "pnpm run build"
                ],
                "build-production": [
                    "NODE_ENV=production pnpm run build"
                ],
                "watch": [
                    "Composer\\Config::disableProcessTimeout",
                    "pnpm run watch"
                ],
                "post-install-cmd": [
                    "WorDBless\\Composer\\InstallDropin::copy"
                ],
                "post-update-cmd": [
                    "WorDBless\\Composer\\InstallDropin::copy"
                ]
            },
            "license": [
                "GPL-2.0-or-later"
            ],
            "description": "WP Admin page with information and configuration shared among all Jetpack stand-alone plugins",
            "transport-options": {
                "relative": true
            }
        },
        {
            "name": "automattic/jetpack-partner",
            "version": "dev-trunk",
            "dist": {
                "type": "path",
                "url": "../../packages/partner",
                "reference": "617ebd443fc95dbd3e907b463eed621506da8e31"
            },
            "require": {
                "automattic/jetpack-connection": "@dev",
                "automattic/jetpack-status": "@dev"
            },
            "require-dev": {
                "automattic/jetpack-changelogger": "@dev",
                "automattic/wordbless": "@dev",
                "brain/monkey": "2.6.1",
                "yoast/phpunit-polyfills": "1.1.0"
            },
            "suggest": {
                "automattic/jetpack-autoloader": "Allow for better interoperability with other plugins that use this package."
            },
            "type": "jetpack-library",
            "extra": {
                "autotagger": true,
                "mirror-repo": "Automattic/jetpack-partner",
                "changelogger": {
                    "link-template": "https://github.com/Automattic/jetpack-partner/compare/v${old}...v${new}"
                },
                "branch-alias": {
                    "dev-trunk": "1.7.x-dev"
                }
            },
            "autoload": {
                "classmap": [
                    "src/"
                ]
            },
            "scripts": {
                "phpunit": [
                    "./vendor/phpunit/phpunit/phpunit --colors=always"
                ],
                "post-install-cmd": [
                    "WorDBless\\Composer\\InstallDropin::copy"
                ],
                "post-update-cmd": [
                    "WorDBless\\Composer\\InstallDropin::copy"
                ],
                "test-php": [
                    "@composer phpunit"
                ]
            },
            "license": [
                "GPL-2.0-or-later"
            ],
            "description": "Support functions for Jetpack hosting partners.",
            "transport-options": {
                "relative": true
            }
        },
        {
            "name": "automattic/jetpack-password-checker",
            "version": "dev-trunk",
            "dist": {
                "type": "path",
                "url": "../../packages/password-checker",
                "reference": "7a26ef21f1404281666043cead8bf1669d120154"
            },
            "require-dev": {
                "automattic/jetpack-changelogger": "@dev",
                "automattic/wordbless": "@dev",
                "yoast/phpunit-polyfills": "1.1.0"
            },
            "suggest": {
                "automattic/jetpack-autoloader": "Allow for better interoperability with other plugins that use this package."
            },
            "type": "jetpack-library",
            "extra": {
                "autotagger": true,
                "mirror-repo": "Automattic/jetpack-password-checker",
                "textdomain": "jetpack-password-checker",
                "changelogger": {
                    "link-template": "https://github.com/Automattic/jetpack-password-checker/compare/v${old}...v${new}"
                },
                "branch-alias": {
                    "dev-trunk": "0.2.x-dev"
                }
            },
            "autoload": {
                "classmap": [
                    "src/"
                ]
            },
            "scripts": {
                "phpunit": [
                    "./vendor/phpunit/phpunit/phpunit --colors=always"
                ],
                "test-php": [
                    "@composer phpunit"
                ],
                "post-install-cmd": [
                    "WorDBless\\Composer\\InstallDropin::copy"
                ],
                "post-update-cmd": [
                    "WorDBless\\Composer\\InstallDropin::copy"
                ]
            },
            "license": [
                "GPL-2.0-or-later"
            ],
            "description": "Password Checker.",
            "transport-options": {
                "relative": true
            }
        },
        {
            "name": "automattic/jetpack-plans",
            "version": "dev-trunk",
            "dist": {
                "type": "path",
                "url": "../../packages/plans",
                "reference": "86261db42c82c72b7e452d58f7f87e688166ebf4"
            },
            "require": {
                "automattic/jetpack-connection": "@dev"
            },
            "require-dev": {
                "automattic/jetpack-changelogger": "@dev",
                "automattic/jetpack-status": "@dev",
                "automattic/wordbless": "@dev",
                "yoast/phpunit-polyfills": "1.1.0"
            },
            "suggest": {
                "automattic/jetpack-autoloader": "Allow for better interoperability with other plugins that use this package."
            },
            "type": "library",
            "extra": {
                "autotagger": true,
                "mirror-repo": "Automattic/jetpack-plans",
                "changelogger": {
                    "link-template": "https://github.com/Automattic/jetpack-plans/compare/v${old}...v${new}"
                },
                "branch-alias": {
                    "dev-trunk": "0.3.x-dev"
                }
            },
            "autoload": {
                "classmap": [
                    "src/"
                ]
            },
            "scripts": {
                "phpunit": [
                    "./vendor/phpunit/phpunit/phpunit --colors=always"
                ],
                "test-php": [
                    "@composer phpunit"
                ],
                "post-install-cmd": [
                    "WorDBless\\Composer\\InstallDropin::copy"
                ],
                "post-update-cmd": [
                    "WorDBless\\Composer\\InstallDropin::copy"
                ],
                "build-production": [
                    "echo 'Add your build step to composer.json, please!'"
                ],
                "build-development": [
                    "echo 'Add your build step to composer.json, please!'"
                ]
            },
            "license": [
                "GPL-2.0-or-later"
            ],
            "description": "Fetch information about Jetpack Plans from wpcom",
            "transport-options": {
                "relative": true
            }
        },
        {
            "name": "automattic/jetpack-plugins-installer",
            "version": "dev-trunk",
            "dist": {
                "type": "path",
                "url": "../../packages/plugins-installer",
                "reference": "f9df3642af412f0b65e6318fe701deffa501aed8"
            },
            "require": {
                "automattic/jetpack-a8c-mc-stats": "@dev"
            },
            "require-dev": {
                "automattic/jetpack-changelogger": "@dev",
                "yoast/phpunit-polyfills": "1.1.0"
            },
            "suggest": {
                "automattic/jetpack-autoloader": "Allow for better interoperability with other plugins that use this package."
            },
            "type": "jetpack-library",
            "extra": {
                "branch-alias": {
                    "dev-trunk": "0.2.x-dev"
                },
                "mirror-repo": "Automattic/jetpack-plugins-installer",
                "changelogger": {
                    "link-template": "https://github.com/Automattic/jetpack-plugins-installer/compare/v${old}...v${new}"
                },
                "autotagger": true,
                "textdomain": "jetpack-plugins-installer"
            },
            "autoload": {
                "classmap": [
                    "src/"
                ]
            },
            "scripts": {
                "phpunit": [
                    "./vendor/phpunit/phpunit/phpunit --colors=always"
                ],
                "test-php": [
                    "@composer phpunit"
                ]
            },
            "license": [
                "GPL-2.0-or-later"
            ],
            "description": "Handle installation of plugins from WP.org",
            "transport-options": {
                "relative": true
            }
        },
        {
            "name": "automattic/jetpack-redirect",
            "version": "dev-trunk",
            "dist": {
                "type": "path",
                "url": "../../packages/redirect",
                "reference": "41485d7ae484bbdf8cd540fe210fc8a950739e4a"
            },
            "require": {
                "automattic/jetpack-status": "@dev"
            },
            "require-dev": {
                "automattic/jetpack-changelogger": "@dev",
                "brain/monkey": "2.6.1",
                "yoast/phpunit-polyfills": "1.1.0"
            },
            "suggest": {
                "automattic/jetpack-autoloader": "Allow for better interoperability with other plugins that use this package."
            },
            "type": "jetpack-library",
            "extra": {
                "autotagger": true,
                "mirror-repo": "Automattic/jetpack-redirect",
                "changelogger": {
                    "link-template": "https://github.com/Automattic/jetpack-redirect/compare/v${old}...v${new}"
                },
                "branch-alias": {
                    "dev-trunk": "1.7.x-dev"
                }
            },
            "autoload": {
                "classmap": [
                    "src/"
                ]
            },
            "scripts": {
                "phpunit": [
                    "./vendor/phpunit/phpunit/phpunit --colors=always"
                ],
                "test-php": [
                    "@composer phpunit"
                ]
            },
            "license": [
                "GPL-2.0-or-later"
            ],
            "description": "Utilities to build URLs to the jetpack.com/redirect/ service",
            "transport-options": {
                "relative": true
            }
        },
        {
            "name": "automattic/jetpack-roles",
            "version": "dev-trunk",
            "dist": {
                "type": "path",
                "url": "../../packages/roles",
                "reference": "c3300863025c6a3f2cb1705a67ab77d2946e87dc"
            },
            "require-dev": {
                "automattic/jetpack-changelogger": "@dev",
                "brain/monkey": "2.6.1",
                "yoast/phpunit-polyfills": "1.1.0"
            },
            "suggest": {
                "automattic/jetpack-autoloader": "Allow for better interoperability with other plugins that use this package."
            },
            "type": "jetpack-library",
            "extra": {
                "autotagger": true,
                "mirror-repo": "Automattic/jetpack-roles",
                "changelogger": {
                    "link-template": "https://github.com/Automattic/jetpack-roles/compare/v${old}...v${new}"
                },
                "branch-alias": {
                    "dev-trunk": "1.4.x-dev"
                }
            },
            "autoload": {
                "classmap": [
                    "src/"
                ]
            },
            "scripts": {
                "phpunit": [
                    "./vendor/phpunit/phpunit/phpunit --colors=always"
                ],
                "test-php": [
                    "@composer phpunit"
                ]
            },
            "license": [
                "GPL-2.0-or-later"
            ],
            "description": "Utilities, related with user roles and capabilities.",
            "transport-options": {
                "relative": true
            }
        },
        {
            "name": "automattic/jetpack-status",
            "version": "dev-trunk",
            "dist": {
                "type": "path",
                "url": "../../packages/status",
                "reference": "f7cb46ce4ddb975b79fd27163da1a908888322d6"
            },
            "require": {
                "automattic/jetpack-constants": "@dev"
            },
            "require-dev": {
                "automattic/jetpack-changelogger": "@dev",
                "automattic/jetpack-ip": "@dev",
                "brain/monkey": "2.6.1",
                "yoast/phpunit-polyfills": "1.1.0"
            },
            "suggest": {
                "automattic/jetpack-autoloader": "Allow for better interoperability with other plugins that use this package."
            },
            "type": "jetpack-library",
            "extra": {
                "autotagger": true,
                "mirror-repo": "Automattic/jetpack-status",
                "changelogger": {
                    "link-template": "https://github.com/Automattic/jetpack-status/compare/v${old}...v${new}"
                },
                "branch-alias": {
                    "dev-trunk": "1.18.x-dev"
                }
            },
            "autoload": {
                "classmap": [
                    "src/"
                ]
            },
            "scripts": {
                "phpunit": [
                    "./vendor/phpunit/phpunit/phpunit --colors=always"
                ],
                "test-php": [
                    "@composer phpunit"
                ]
            },
            "license": [
                "GPL-2.0-or-later"
            ],
            "description": "Used to retrieve information about the current status of Jetpack and the site overall.",
            "transport-options": {
                "relative": true
            }
        },
        {
            "name": "automattic/jetpack-sync",
            "version": "dev-trunk",
            "dist": {
                "type": "path",
                "url": "../../packages/sync",
                "reference": "9fac41dff9900202331b7a61128eb0af0f994019"
            },
            "require": {
                "automattic/jetpack-connection": "@dev",
                "automattic/jetpack-constants": "@dev",
                "automattic/jetpack-identity-crisis": "@dev",
                "automattic/jetpack-ip": "@dev",
                "automattic/jetpack-password-checker": "@dev",
                "automattic/jetpack-roles": "@dev",
                "automattic/jetpack-status": "@dev"
            },
            "require-dev": {
                "automattic/jetpack-changelogger": "@dev",
                "automattic/wordbless": "@dev",
                "yoast/phpunit-polyfills": "1.1.0"
            },
            "suggest": {
                "automattic/jetpack-autoloader": "Allow for better interoperability with other plugins that use this package."
            },
            "type": "jetpack-library",
            "extra": {
                "autotagger": true,
                "mirror-repo": "Automattic/jetpack-sync",
                "textdomain": "jetpack-sync",
                "version-constants": {
                    "::PACKAGE_VERSION": "src/class-package-version.php"
                },
                "changelogger": {
                    "link-template": "https://github.com/Automattic/jetpack-sync/compare/v${old}...v${new}"
                },
                "branch-alias": {
                    "dev-trunk": "1.55.x-dev"
                }
            },
            "autoload": {
                "classmap": [
                    "src/"
                ]
            },
            "scripts": {
                "phpunit": [
                    "./vendor/phpunit/phpunit/phpunit --colors=always"
                ],
                "test-php": [
                    "@composer phpunit"
                ],
                "post-install-cmd": [
                    "WorDBless\\Composer\\InstallDropin::copy"
                ],
                "post-update-cmd": [
                    "WorDBless\\Composer\\InstallDropin::copy"
                ]
            },
            "license": [
                "GPL-2.0-or-later"
            ],
            "description": "Everything needed to allow syncing to the WP.com infrastructure.",
            "transport-options": {
                "relative": true
            }
        },
        {
            "name": "automattic/jetpack-videopress",
            "version": "dev-trunk",
            "dist": {
                "type": "path",
                "url": "../../packages/videopress",
<<<<<<< HEAD
                "reference": "ede924f6707ed4b4e3360f93a63d63ff7e778caf"
=======
                "reference": "5f37a24f44baeeb237537d9b899007d8014b42c3"
>>>>>>> fe214180
            },
            "require": {
                "automattic/jetpack-admin-ui": "@dev",
                "automattic/jetpack-assets": "@dev",
                "automattic/jetpack-connection": "@dev",
                "automattic/jetpack-plans": "@dev"
            },
            "require-dev": {
                "automattic/jetpack-changelogger": "@dev",
                "automattic/wordbless": "@dev",
                "brain/monkey": "2.6.1",
                "yoast/phpunit-polyfills": "1.1.0"
            },
            "suggest": {
                "automattic/jetpack-autoloader": "Allow for better interoperability with other plugins that use this package."
            },
            "type": "jetpack-library",
            "extra": {
                "autotagger": true,
                "mirror-repo": "Automattic/jetpack-videopress",
                "changelogger": {
                    "link-template": "https://github.com/Automattic/jetpack-videopress/compare/v${old}...v${new}"
                },
                "branch-alias": {
                    "dev-trunk": "0.15.x-dev"
                },
                "version-constants": {
                    "::PACKAGE_VERSION": "src/class-package-version.php"
                },
                "textdomain": "jetpack-videopress-pkg"
            },
            "autoload": {
                "classmap": [
                    "src/"
                ]
            },
            "scripts": {
                "phpunit": [
                    "./vendor/phpunit/phpunit/phpunit --colors=always"
                ],
                "test-php": [
                    "@composer phpunit"
                ],
                "test-js": [
                    "pnpm run test"
                ],
                "build-production": [
                    "NODE_ENV=production BABEL_ENV=production pnpm run build"
                ],
                "build-development": [
                    "pnpm run build"
                ],
                "watch": [
                    "Composer\\Config::disableProcessTimeout",
                    "pnpm run watch"
                ],
                "post-install-cmd": [
                    "WorDBless\\Composer\\InstallDropin::copy"
                ],
                "post-update-cmd": [
                    "WorDBless\\Composer\\InstallDropin::copy"
                ]
            },
            "license": [
                "GPL-2.0-or-later"
            ],
            "description": "VideoPress package",
            "transport-options": {
                "relative": true
            }
        }
    ],
    "packages-dev": [
        {
            "name": "automattic/jetpack-changelogger",
            "version": "dev-trunk",
            "dist": {
                "type": "path",
                "url": "../../packages/changelogger",
                "reference": "7e70d6d91c99ca7224e3fe409f998b039ddc91f1"
            },
            "require": {
                "php": ">=5.6",
                "symfony/console": "^3.4 || ^5.2 || ^6.0",
                "symfony/process": "^3.4 || ^5.2 || ^6.0",
                "wikimedia/at-ease": "^1.2 || ^2.0"
            },
            "require-dev": {
                "wikimedia/testing-access-wrapper": "^1.0 || ^2.0",
                "yoast/phpunit-polyfills": "1.1.0"
            },
            "bin": [
                "bin/changelogger"
            ],
            "type": "project",
            "extra": {
                "autotagger": true,
                "branch-alias": {
                    "dev-trunk": "3.3.x-dev"
                },
                "mirror-repo": "Automattic/jetpack-changelogger",
                "version-constants": {
                    "::VERSION": "src/Application.php"
                },
                "changelogger": {
                    "link-template": "https://github.com/Automattic/jetpack-changelogger/compare/${old}...${new}"
                }
            },
            "autoload": {
                "psr-4": {
                    "Automattic\\Jetpack\\Changelogger\\": "src",
                    "Automattic\\Jetpack\\Changelog\\": "lib"
                }
            },
            "autoload-dev": {
                "psr-4": {
                    "Automattic\\Jetpack\\Changelogger\\Tests\\": "tests/php/includes/src",
                    "Automattic\\Jetpack\\Changelog\\Tests\\": "tests/php/includes/lib"
                }
            },
            "scripts": {
                "phpunit": [
                    "./vendor/phpunit/phpunit/phpunit --colors=always"
                ],
                "test-php": [
                    "@composer phpunit"
                ],
                "post-install-cmd": [
                    "[ -e vendor/bin/changelogger ] || { cd vendor/bin && ln -s ../../bin/changelogger; }"
                ],
                "post-update-cmd": [
                    "[ -e vendor/bin/changelogger ] || { cd vendor/bin && ln -s ../../bin/changelogger; }"
                ]
            },
            "license": [
                "GPL-2.0-or-later"
            ],
            "description": "Jetpack Changelogger tool. Allows for managing changelogs by dropping change files into a changelog directory with each PR.",
            "keywords": [
                "changelog",
                "cli",
                "dev",
                "keepachangelog"
            ],
            "transport-options": {
                "relative": true
            }
        },
        {
            "name": "automattic/wordbless",
            "version": "0.4.2",
            "source": {
                "type": "git",
                "url": "https://github.com/Automattic/wordbless.git",
                "reference": "a1fe6376b81e6d037190aa1a5dc684d51eb674cd"
            },
            "dist": {
                "type": "zip",
                "url": "https://api.github.com/repos/Automattic/wordbless/zipball/a1fe6376b81e6d037190aa1a5dc684d51eb674cd",
                "reference": "a1fe6376b81e6d037190aa1a5dc684d51eb674cd",
                "shasum": ""
            },
            "require": {
                "php": ">=5.6.20",
                "roots/wordpress": "^6.0.2",
                "yoast/phpunit-polyfills": "^1.0"
            },
            "require-dev": {
                "phpunit/phpunit": "^5.7 || ^6.5 || ^7.5 || ^9.5"
            },
            "type": "wordpress-dropin",
            "autoload": {
                "psr-4": {
                    "WorDBless\\": "src/",
                    "WorDBless\\Composer\\": "src/Composer/"
                }
            },
            "notification-url": "https://packagist.org/downloads/",
            "license": [
                "GPL-2.0-or-later"
            ],
            "authors": [
                {
                    "name": "Automattic Inc."
                }
            ],
            "description": "WorDBless allows you to use WordPress core functions in your PHPUnit tests without having to set up a database and the whole WordPress environment",
            "support": {
                "issues": "https://github.com/Automattic/wordbless/issues",
                "source": "https://github.com/Automattic/wordbless/tree/0.4.2"
            },
            "time": "2023-03-15T12:16:20+00:00"
        },
        {
            "name": "doctrine/instantiator",
            "version": "2.0.0",
            "source": {
                "type": "git",
                "url": "https://github.com/doctrine/instantiator.git",
                "reference": "c6222283fa3f4ac679f8b9ced9a4e23f163e80d0"
            },
            "dist": {
                "type": "zip",
                "url": "https://api.github.com/repos/doctrine/instantiator/zipball/c6222283fa3f4ac679f8b9ced9a4e23f163e80d0",
                "reference": "c6222283fa3f4ac679f8b9ced9a4e23f163e80d0",
                "shasum": ""
            },
            "require": {
                "php": "^8.1"
            },
            "require-dev": {
                "doctrine/coding-standard": "^11",
                "ext-pdo": "*",
                "ext-phar": "*",
                "phpbench/phpbench": "^1.2",
                "phpstan/phpstan": "^1.9.4",
                "phpstan/phpstan-phpunit": "^1.3",
                "phpunit/phpunit": "^9.5.27",
                "vimeo/psalm": "^5.4"
            },
            "type": "library",
            "autoload": {
                "psr-4": {
                    "Doctrine\\Instantiator\\": "src/Doctrine/Instantiator/"
                }
            },
            "notification-url": "https://packagist.org/downloads/",
            "license": [
                "MIT"
            ],
            "authors": [
                {
                    "name": "Marco Pivetta",
                    "email": "ocramius@gmail.com",
                    "homepage": "https://ocramius.github.io/"
                }
            ],
            "description": "A small, lightweight utility to instantiate objects in PHP without invoking their constructors",
            "homepage": "https://www.doctrine-project.org/projects/instantiator.html",
            "keywords": [
                "constructor",
                "instantiate"
            ],
            "support": {
                "issues": "https://github.com/doctrine/instantiator/issues",
                "source": "https://github.com/doctrine/instantiator/tree/2.0.0"
            },
            "funding": [
                {
                    "url": "https://www.doctrine-project.org/sponsorship.html",
                    "type": "custom"
                },
                {
                    "url": "https://www.patreon.com/phpdoctrine",
                    "type": "patreon"
                },
                {
                    "url": "https://tidelift.com/funding/github/packagist/doctrine%2Finstantiator",
                    "type": "tidelift"
                }
            ],
            "time": "2022-12-30T00:23:10+00:00"
        },
        {
            "name": "myclabs/deep-copy",
            "version": "1.11.1",
            "source": {
                "type": "git",
                "url": "https://github.com/myclabs/DeepCopy.git",
                "reference": "7284c22080590fb39f2ffa3e9057f10a4ddd0e0c"
            },
            "dist": {
                "type": "zip",
                "url": "https://api.github.com/repos/myclabs/DeepCopy/zipball/7284c22080590fb39f2ffa3e9057f10a4ddd0e0c",
                "reference": "7284c22080590fb39f2ffa3e9057f10a4ddd0e0c",
                "shasum": ""
            },
            "require": {
                "php": "^7.1 || ^8.0"
            },
            "conflict": {
                "doctrine/collections": "<1.6.8",
                "doctrine/common": "<2.13.3 || >=3,<3.2.2"
            },
            "require-dev": {
                "doctrine/collections": "^1.6.8",
                "doctrine/common": "^2.13.3 || ^3.2.2",
                "phpunit/phpunit": "^7.5.20 || ^8.5.23 || ^9.5.13"
            },
            "type": "library",
            "autoload": {
                "files": [
                    "src/DeepCopy/deep_copy.php"
                ],
                "psr-4": {
                    "DeepCopy\\": "src/DeepCopy/"
                }
            },
            "notification-url": "https://packagist.org/downloads/",
            "license": [
                "MIT"
            ],
            "description": "Create deep copies (clones) of your objects",
            "keywords": [
                "clone",
                "copy",
                "duplicate",
                "object",
                "object graph"
            ],
            "support": {
                "issues": "https://github.com/myclabs/DeepCopy/issues",
                "source": "https://github.com/myclabs/DeepCopy/tree/1.11.1"
            },
            "funding": [
                {
                    "url": "https://tidelift.com/funding/github/packagist/myclabs/deep-copy",
                    "type": "tidelift"
                }
            ],
            "time": "2023-03-08T13:26:56+00:00"
        },
        {
            "name": "nikic/php-parser",
            "version": "v4.17.1",
            "source": {
                "type": "git",
                "url": "https://github.com/nikic/PHP-Parser.git",
                "reference": "a6303e50c90c355c7eeee2c4a8b27fe8dc8fef1d"
            },
            "dist": {
                "type": "zip",
                "url": "https://api.github.com/repos/nikic/PHP-Parser/zipball/a6303e50c90c355c7eeee2c4a8b27fe8dc8fef1d",
                "reference": "a6303e50c90c355c7eeee2c4a8b27fe8dc8fef1d",
                "shasum": ""
            },
            "require": {
                "ext-tokenizer": "*",
                "php": ">=7.0"
            },
            "require-dev": {
                "ircmaxell/php-yacc": "^0.0.7",
                "phpunit/phpunit": "^6.5 || ^7.0 || ^8.0 || ^9.0"
            },
            "bin": [
                "bin/php-parse"
            ],
            "type": "library",
            "extra": {
                "branch-alias": {
                    "dev-master": "4.9-dev"
                }
            },
            "autoload": {
                "psr-4": {
                    "PhpParser\\": "lib/PhpParser"
                }
            },
            "notification-url": "https://packagist.org/downloads/",
            "license": [
                "BSD-3-Clause"
            ],
            "authors": [
                {
                    "name": "Nikita Popov"
                }
            ],
            "description": "A PHP parser written in PHP",
            "keywords": [
                "parser",
                "php"
            ],
            "support": {
                "issues": "https://github.com/nikic/PHP-Parser/issues",
                "source": "https://github.com/nikic/PHP-Parser/tree/v4.17.1"
            },
            "time": "2023-08-13T19:53:39+00:00"
        },
        {
            "name": "phar-io/manifest",
            "version": "2.0.3",
            "source": {
                "type": "git",
                "url": "https://github.com/phar-io/manifest.git",
                "reference": "97803eca37d319dfa7826cc2437fc020857acb53"
            },
            "dist": {
                "type": "zip",
                "url": "https://api.github.com/repos/phar-io/manifest/zipball/97803eca37d319dfa7826cc2437fc020857acb53",
                "reference": "97803eca37d319dfa7826cc2437fc020857acb53",
                "shasum": ""
            },
            "require": {
                "ext-dom": "*",
                "ext-phar": "*",
                "ext-xmlwriter": "*",
                "phar-io/version": "^3.0.1",
                "php": "^7.2 || ^8.0"
            },
            "type": "library",
            "extra": {
                "branch-alias": {
                    "dev-master": "2.0.x-dev"
                }
            },
            "autoload": {
                "classmap": [
                    "src/"
                ]
            },
            "notification-url": "https://packagist.org/downloads/",
            "license": [
                "BSD-3-Clause"
            ],
            "authors": [
                {
                    "name": "Arne Blankerts",
                    "email": "arne@blankerts.de",
                    "role": "Developer"
                },
                {
                    "name": "Sebastian Heuer",
                    "email": "sebastian@phpeople.de",
                    "role": "Developer"
                },
                {
                    "name": "Sebastian Bergmann",
                    "email": "sebastian@phpunit.de",
                    "role": "Developer"
                }
            ],
            "description": "Component for reading phar.io manifest information from a PHP Archive (PHAR)",
            "support": {
                "issues": "https://github.com/phar-io/manifest/issues",
                "source": "https://github.com/phar-io/manifest/tree/2.0.3"
            },
            "time": "2021-07-20T11:28:43+00:00"
        },
        {
            "name": "phar-io/version",
            "version": "3.2.1",
            "source": {
                "type": "git",
                "url": "https://github.com/phar-io/version.git",
                "reference": "4f7fd7836c6f332bb2933569e566a0d6c4cbed74"
            },
            "dist": {
                "type": "zip",
                "url": "https://api.github.com/repos/phar-io/version/zipball/4f7fd7836c6f332bb2933569e566a0d6c4cbed74",
                "reference": "4f7fd7836c6f332bb2933569e566a0d6c4cbed74",
                "shasum": ""
            },
            "require": {
                "php": "^7.2 || ^8.0"
            },
            "type": "library",
            "autoload": {
                "classmap": [
                    "src/"
                ]
            },
            "notification-url": "https://packagist.org/downloads/",
            "license": [
                "BSD-3-Clause"
            ],
            "authors": [
                {
                    "name": "Arne Blankerts",
                    "email": "arne@blankerts.de",
                    "role": "Developer"
                },
                {
                    "name": "Sebastian Heuer",
                    "email": "sebastian@phpeople.de",
                    "role": "Developer"
                },
                {
                    "name": "Sebastian Bergmann",
                    "email": "sebastian@phpunit.de",
                    "role": "Developer"
                }
            ],
            "description": "Library for handling version information and constraints",
            "support": {
                "issues": "https://github.com/phar-io/version/issues",
                "source": "https://github.com/phar-io/version/tree/3.2.1"
            },
            "time": "2022-02-21T01:04:05+00:00"
        },
        {
            "name": "phpunit/php-code-coverage",
            "version": "9.2.27",
            "source": {
                "type": "git",
                "url": "https://github.com/sebastianbergmann/php-code-coverage.git",
                "reference": "b0a88255cb70d52653d80c890bd7f38740ea50d1"
            },
            "dist": {
                "type": "zip",
                "url": "https://api.github.com/repos/sebastianbergmann/php-code-coverage/zipball/b0a88255cb70d52653d80c890bd7f38740ea50d1",
                "reference": "b0a88255cb70d52653d80c890bd7f38740ea50d1",
                "shasum": ""
            },
            "require": {
                "ext-dom": "*",
                "ext-libxml": "*",
                "ext-xmlwriter": "*",
                "nikic/php-parser": "^4.15",
                "php": ">=7.3",
                "phpunit/php-file-iterator": "^3.0.3",
                "phpunit/php-text-template": "^2.0.2",
                "sebastian/code-unit-reverse-lookup": "^2.0.2",
                "sebastian/complexity": "^2.0",
                "sebastian/environment": "^5.1.2",
                "sebastian/lines-of-code": "^1.0.3",
                "sebastian/version": "^3.0.1",
                "theseer/tokenizer": "^1.2.0"
            },
            "require-dev": {
                "phpunit/phpunit": "^9.3"
            },
            "suggest": {
                "ext-pcov": "PHP extension that provides line coverage",
                "ext-xdebug": "PHP extension that provides line coverage as well as branch and path coverage"
            },
            "type": "library",
            "extra": {
                "branch-alias": {
                    "dev-master": "9.2-dev"
                }
            },
            "autoload": {
                "classmap": [
                    "src/"
                ]
            },
            "notification-url": "https://packagist.org/downloads/",
            "license": [
                "BSD-3-Clause"
            ],
            "authors": [
                {
                    "name": "Sebastian Bergmann",
                    "email": "sebastian@phpunit.de",
                    "role": "lead"
                }
            ],
            "description": "Library that provides collection, processing, and rendering functionality for PHP code coverage information.",
            "homepage": "https://github.com/sebastianbergmann/php-code-coverage",
            "keywords": [
                "coverage",
                "testing",
                "xunit"
            ],
            "support": {
                "issues": "https://github.com/sebastianbergmann/php-code-coverage/issues",
                "security": "https://github.com/sebastianbergmann/php-code-coverage/security/policy",
                "source": "https://github.com/sebastianbergmann/php-code-coverage/tree/9.2.27"
            },
            "funding": [
                {
                    "url": "https://github.com/sebastianbergmann",
                    "type": "github"
                }
            ],
            "time": "2023-07-26T13:44:30+00:00"
        },
        {
            "name": "phpunit/php-file-iterator",
            "version": "3.0.6",
            "source": {
                "type": "git",
                "url": "https://github.com/sebastianbergmann/php-file-iterator.git",
                "reference": "cf1c2e7c203ac650e352f4cc675a7021e7d1b3cf"
            },
            "dist": {
                "type": "zip",
                "url": "https://api.github.com/repos/sebastianbergmann/php-file-iterator/zipball/cf1c2e7c203ac650e352f4cc675a7021e7d1b3cf",
                "reference": "cf1c2e7c203ac650e352f4cc675a7021e7d1b3cf",
                "shasum": ""
            },
            "require": {
                "php": ">=7.3"
            },
            "require-dev": {
                "phpunit/phpunit": "^9.3"
            },
            "type": "library",
            "extra": {
                "branch-alias": {
                    "dev-master": "3.0-dev"
                }
            },
            "autoload": {
                "classmap": [
                    "src/"
                ]
            },
            "notification-url": "https://packagist.org/downloads/",
            "license": [
                "BSD-3-Clause"
            ],
            "authors": [
                {
                    "name": "Sebastian Bergmann",
                    "email": "sebastian@phpunit.de",
                    "role": "lead"
                }
            ],
            "description": "FilterIterator implementation that filters files based on a list of suffixes.",
            "homepage": "https://github.com/sebastianbergmann/php-file-iterator/",
            "keywords": [
                "filesystem",
                "iterator"
            ],
            "support": {
                "issues": "https://github.com/sebastianbergmann/php-file-iterator/issues",
                "source": "https://github.com/sebastianbergmann/php-file-iterator/tree/3.0.6"
            },
            "funding": [
                {
                    "url": "https://github.com/sebastianbergmann",
                    "type": "github"
                }
            ],
            "time": "2021-12-02T12:48:52+00:00"
        },
        {
            "name": "phpunit/php-invoker",
            "version": "3.1.1",
            "source": {
                "type": "git",
                "url": "https://github.com/sebastianbergmann/php-invoker.git",
                "reference": "5a10147d0aaf65b58940a0b72f71c9ac0423cc67"
            },
            "dist": {
                "type": "zip",
                "url": "https://api.github.com/repos/sebastianbergmann/php-invoker/zipball/5a10147d0aaf65b58940a0b72f71c9ac0423cc67",
                "reference": "5a10147d0aaf65b58940a0b72f71c9ac0423cc67",
                "shasum": ""
            },
            "require": {
                "php": ">=7.3"
            },
            "require-dev": {
                "ext-pcntl": "*",
                "phpunit/phpunit": "^9.3"
            },
            "suggest": {
                "ext-pcntl": "*"
            },
            "type": "library",
            "extra": {
                "branch-alias": {
                    "dev-master": "3.1-dev"
                }
            },
            "autoload": {
                "classmap": [
                    "src/"
                ]
            },
            "notification-url": "https://packagist.org/downloads/",
            "license": [
                "BSD-3-Clause"
            ],
            "authors": [
                {
                    "name": "Sebastian Bergmann",
                    "email": "sebastian@phpunit.de",
                    "role": "lead"
                }
            ],
            "description": "Invoke callables with a timeout",
            "homepage": "https://github.com/sebastianbergmann/php-invoker/",
            "keywords": [
                "process"
            ],
            "support": {
                "issues": "https://github.com/sebastianbergmann/php-invoker/issues",
                "source": "https://github.com/sebastianbergmann/php-invoker/tree/3.1.1"
            },
            "funding": [
                {
                    "url": "https://github.com/sebastianbergmann",
                    "type": "github"
                }
            ],
            "time": "2020-09-28T05:58:55+00:00"
        },
        {
            "name": "phpunit/php-text-template",
            "version": "2.0.4",
            "source": {
                "type": "git",
                "url": "https://github.com/sebastianbergmann/php-text-template.git",
                "reference": "5da5f67fc95621df9ff4c4e5a84d6a8a2acf7c28"
            },
            "dist": {
                "type": "zip",
                "url": "https://api.github.com/repos/sebastianbergmann/php-text-template/zipball/5da5f67fc95621df9ff4c4e5a84d6a8a2acf7c28",
                "reference": "5da5f67fc95621df9ff4c4e5a84d6a8a2acf7c28",
                "shasum": ""
            },
            "require": {
                "php": ">=7.3"
            },
            "require-dev": {
                "phpunit/phpunit": "^9.3"
            },
            "type": "library",
            "extra": {
                "branch-alias": {
                    "dev-master": "2.0-dev"
                }
            },
            "autoload": {
                "classmap": [
                    "src/"
                ]
            },
            "notification-url": "https://packagist.org/downloads/",
            "license": [
                "BSD-3-Clause"
            ],
            "authors": [
                {
                    "name": "Sebastian Bergmann",
                    "email": "sebastian@phpunit.de",
                    "role": "lead"
                }
            ],
            "description": "Simple template engine.",
            "homepage": "https://github.com/sebastianbergmann/php-text-template/",
            "keywords": [
                "template"
            ],
            "support": {
                "issues": "https://github.com/sebastianbergmann/php-text-template/issues",
                "source": "https://github.com/sebastianbergmann/php-text-template/tree/2.0.4"
            },
            "funding": [
                {
                    "url": "https://github.com/sebastianbergmann",
                    "type": "github"
                }
            ],
            "time": "2020-10-26T05:33:50+00:00"
        },
        {
            "name": "phpunit/php-timer",
            "version": "5.0.3",
            "source": {
                "type": "git",
                "url": "https://github.com/sebastianbergmann/php-timer.git",
                "reference": "5a63ce20ed1b5bf577850e2c4e87f4aa902afbd2"
            },
            "dist": {
                "type": "zip",
                "url": "https://api.github.com/repos/sebastianbergmann/php-timer/zipball/5a63ce20ed1b5bf577850e2c4e87f4aa902afbd2",
                "reference": "5a63ce20ed1b5bf577850e2c4e87f4aa902afbd2",
                "shasum": ""
            },
            "require": {
                "php": ">=7.3"
            },
            "require-dev": {
                "phpunit/phpunit": "^9.3"
            },
            "type": "library",
            "extra": {
                "branch-alias": {
                    "dev-master": "5.0-dev"
                }
            },
            "autoload": {
                "classmap": [
                    "src/"
                ]
            },
            "notification-url": "https://packagist.org/downloads/",
            "license": [
                "BSD-3-Clause"
            ],
            "authors": [
                {
                    "name": "Sebastian Bergmann",
                    "email": "sebastian@phpunit.de",
                    "role": "lead"
                }
            ],
            "description": "Utility class for timing",
            "homepage": "https://github.com/sebastianbergmann/php-timer/",
            "keywords": [
                "timer"
            ],
            "support": {
                "issues": "https://github.com/sebastianbergmann/php-timer/issues",
                "source": "https://github.com/sebastianbergmann/php-timer/tree/5.0.3"
            },
            "funding": [
                {
                    "url": "https://github.com/sebastianbergmann",
                    "type": "github"
                }
            ],
            "time": "2020-10-26T13:16:10+00:00"
        },
        {
            "name": "phpunit/phpunit",
            "version": "9.6.11",
            "source": {
                "type": "git",
                "url": "https://github.com/sebastianbergmann/phpunit.git",
                "reference": "810500e92855eba8a7a5319ae913be2da6f957b0"
            },
            "dist": {
                "type": "zip",
                "url": "https://api.github.com/repos/sebastianbergmann/phpunit/zipball/810500e92855eba8a7a5319ae913be2da6f957b0",
                "reference": "810500e92855eba8a7a5319ae913be2da6f957b0",
                "shasum": ""
            },
            "require": {
                "doctrine/instantiator": "^1.3.1 || ^2",
                "ext-dom": "*",
                "ext-json": "*",
                "ext-libxml": "*",
                "ext-mbstring": "*",
                "ext-xml": "*",
                "ext-xmlwriter": "*",
                "myclabs/deep-copy": "^1.10.1",
                "phar-io/manifest": "^2.0.3",
                "phar-io/version": "^3.0.2",
                "php": ">=7.3",
                "phpunit/php-code-coverage": "^9.2.13",
                "phpunit/php-file-iterator": "^3.0.5",
                "phpunit/php-invoker": "^3.1.1",
                "phpunit/php-text-template": "^2.0.3",
                "phpunit/php-timer": "^5.0.2",
                "sebastian/cli-parser": "^1.0.1",
                "sebastian/code-unit": "^1.0.6",
                "sebastian/comparator": "^4.0.8",
                "sebastian/diff": "^4.0.3",
                "sebastian/environment": "^5.1.3",
                "sebastian/exporter": "^4.0.5",
                "sebastian/global-state": "^5.0.1",
                "sebastian/object-enumerator": "^4.0.3",
                "sebastian/resource-operations": "^3.0.3",
                "sebastian/type": "^3.2",
                "sebastian/version": "^3.0.2"
            },
            "suggest": {
                "ext-soap": "To be able to generate mocks based on WSDL files",
                "ext-xdebug": "PHP extension that provides line coverage as well as branch and path coverage"
            },
            "bin": [
                "phpunit"
            ],
            "type": "library",
            "extra": {
                "branch-alias": {
                    "dev-master": "9.6-dev"
                }
            },
            "autoload": {
                "files": [
                    "src/Framework/Assert/Functions.php"
                ],
                "classmap": [
                    "src/"
                ]
            },
            "notification-url": "https://packagist.org/downloads/",
            "license": [
                "BSD-3-Clause"
            ],
            "authors": [
                {
                    "name": "Sebastian Bergmann",
                    "email": "sebastian@phpunit.de",
                    "role": "lead"
                }
            ],
            "description": "The PHP Unit Testing framework.",
            "homepage": "https://phpunit.de/",
            "keywords": [
                "phpunit",
                "testing",
                "xunit"
            ],
            "support": {
                "issues": "https://github.com/sebastianbergmann/phpunit/issues",
                "security": "https://github.com/sebastianbergmann/phpunit/security/policy",
                "source": "https://github.com/sebastianbergmann/phpunit/tree/9.6.11"
            },
            "funding": [
                {
                    "url": "https://phpunit.de/sponsors.html",
                    "type": "custom"
                },
                {
                    "url": "https://github.com/sebastianbergmann",
                    "type": "github"
                },
                {
                    "url": "https://tidelift.com/funding/github/packagist/phpunit/phpunit",
                    "type": "tidelift"
                }
            ],
            "time": "2023-08-19T07:10:56+00:00"
        },
        {
            "name": "psr/container",
            "version": "2.0.2",
            "source": {
                "type": "git",
                "url": "https://github.com/php-fig/container.git",
                "reference": "c71ecc56dfe541dbd90c5360474fbc405f8d5963"
            },
            "dist": {
                "type": "zip",
                "url": "https://api.github.com/repos/php-fig/container/zipball/c71ecc56dfe541dbd90c5360474fbc405f8d5963",
                "reference": "c71ecc56dfe541dbd90c5360474fbc405f8d5963",
                "shasum": ""
            },
            "require": {
                "php": ">=7.4.0"
            },
            "type": "library",
            "extra": {
                "branch-alias": {
                    "dev-master": "2.0.x-dev"
                }
            },
            "autoload": {
                "psr-4": {
                    "Psr\\Container\\": "src/"
                }
            },
            "notification-url": "https://packagist.org/downloads/",
            "license": [
                "MIT"
            ],
            "authors": [
                {
                    "name": "PHP-FIG",
                    "homepage": "https://www.php-fig.org/"
                }
            ],
            "description": "Common Container Interface (PHP FIG PSR-11)",
            "homepage": "https://github.com/php-fig/container",
            "keywords": [
                "PSR-11",
                "container",
                "container-interface",
                "container-interop",
                "psr"
            ],
            "support": {
                "issues": "https://github.com/php-fig/container/issues",
                "source": "https://github.com/php-fig/container/tree/2.0.2"
            },
            "time": "2021-11-05T16:47:00+00:00"
        },
        {
            "name": "roots/wordpress",
            "version": "6.2.2",
            "source": {
                "type": "git",
                "url": "https://github.com/roots/wordpress.git",
                "reference": "41ff6e23ccbc3a1691406d69fe8c211a225514e2"
            },
            "dist": {
                "type": "zip",
                "url": "https://api.github.com/repos/roots/wordpress/zipball/41ff6e23ccbc3a1691406d69fe8c211a225514e2",
                "reference": "41ff6e23ccbc3a1691406d69fe8c211a225514e2",
                "shasum": ""
            },
            "require": {
                "roots/wordpress-core-installer": "^1.0.0",
                "roots/wordpress-no-content": "self.version"
            },
            "type": "metapackage",
            "notification-url": "https://packagist.org/downloads/",
            "license": [
                "MIT",
                "GPL-2.0-or-later"
            ],
            "description": "WordPress is open source software you can use to create a beautiful website, blog, or app.",
            "homepage": "https://wordpress.org/",
            "keywords": [
                "blog",
                "cms",
                "wordpress"
            ],
            "support": {
                "issues": "https://github.com/roots/wordpress/issues",
                "source": "https://github.com/roots/wordpress/tree/6.2.2"
            },
            "funding": [
                {
                    "url": "https://github.com/roots",
                    "type": "github"
                }
            ],
            "time": "2022-06-01T16:54:37+00:00"
        },
        {
            "name": "roots/wordpress-core-installer",
            "version": "1.100.0",
            "source": {
                "type": "git",
                "url": "https://github.com/roots/wordpress-core-installer.git",
                "reference": "73f8488e5178c5d54234b919f823a9095e2b1847"
            },
            "dist": {
                "type": "zip",
                "url": "https://api.github.com/repos/roots/wordpress-core-installer/zipball/73f8488e5178c5d54234b919f823a9095e2b1847",
                "reference": "73f8488e5178c5d54234b919f823a9095e2b1847",
                "shasum": ""
            },
            "require": {
                "composer-plugin-api": "^1.0 || ^2.0",
                "php": ">=5.6.0"
            },
            "conflict": {
                "composer/installers": "<1.0.6"
            },
            "replace": {
                "johnpbloch/wordpress-core-installer": "*"
            },
            "require-dev": {
                "composer/composer": "^1.0 || ^2.0",
                "phpunit/phpunit": ">=5.7.27"
            },
            "type": "composer-plugin",
            "extra": {
                "class": "Roots\\Composer\\WordPressCorePlugin"
            },
            "autoload": {
                "psr-4": {
                    "Roots\\Composer\\": "src/"
                }
            },
            "notification-url": "https://packagist.org/downloads/",
            "license": [
                "GPL-2.0-or-later"
            ],
            "authors": [
                {
                    "name": "John P. Bloch",
                    "email": "me@johnpbloch.com"
                },
                {
                    "name": "Roots",
                    "email": "team@roots.io"
                }
            ],
            "description": "A custom installer to handle deploying WordPress with composer",
            "keywords": [
                "wordpress"
            ],
            "support": {
                "issues": "https://github.com/roots/wordpress-core-installer/issues",
                "source": "https://github.com/roots/wordpress-core-installer/tree/master"
            },
            "funding": [
                {
                    "url": "https://github.com/roots",
                    "type": "github"
                },
                {
                    "url": "https://www.patreon.com/rootsdev",
                    "type": "patreon"
                }
            ],
            "time": "2020-08-20T00:27:30+00:00"
        },
        {
            "name": "roots/wordpress-no-content",
            "version": "6.2.2",
            "source": {
                "type": "git",
                "url": "https://github.com/WordPress/WordPress.git",
                "reference": "6.2.2"
            },
            "dist": {
                "type": "zip",
                "url": "https://downloads.wordpress.org/release/wordpress-6.2.2-no-content.zip",
                "shasum": "df066a16e97dd6ad5c1679d4a575983ea3143117"
            },
            "require": {
                "php": ">= 5.6.20"
            },
            "provide": {
                "wordpress/core-implementation": "6.2.2"
            },
            "suggest": {
                "ext-curl": "Performs remote request operations.",
                "ext-dom": "Used to validate Text Widget content and to automatically configuring IIS7+.",
                "ext-exif": "Works with metadata stored in images.",
                "ext-fileinfo": "Used to detect mimetype of file uploads.",
                "ext-hash": "Used for hashing, including passwords and update packages.",
                "ext-imagick": "Provides better image quality for media uploads.",
                "ext-json": "Used for communications with other servers.",
                "ext-libsodium": "Validates Signatures and provides securely random bytes.",
                "ext-mbstring": "Used to properly handle UTF8 text.",
                "ext-mysqli": "Connects to MySQL for database interactions.",
                "ext-openssl": "Permits SSL-based connections to other hosts.",
                "ext-pcre": "Increases performance of pattern matching in code searches.",
                "ext-xml": "Used for XML parsing, such as from a third-party site.",
                "ext-zip": "Used for decompressing Plugins, Themes, and WordPress update packages."
            },
            "type": "wordpress-core",
            "notification-url": "https://packagist.org/downloads/",
            "license": [
                "GPL-2.0-or-later"
            ],
            "authors": [
                {
                    "name": "WordPress Community",
                    "homepage": "https://wordpress.org/about/"
                }
            ],
            "description": "WordPress is open source software you can use to create a beautiful website, blog, or app.",
            "homepage": "https://wordpress.org/",
            "keywords": [
                "blog",
                "cms",
                "wordpress"
            ],
            "support": {
                "docs": "https://developer.wordpress.org/",
                "forum": "https://wordpress.org/support/",
                "irc": "irc://irc.freenode.net/wordpress",
                "issues": "https://core.trac.wordpress.org/",
                "rss": "https://wordpress.org/news/feed/",
                "source": "https://core.trac.wordpress.org/browser",
                "wiki": "https://codex.wordpress.org/"
            },
            "funding": [
                {
                    "url": "https://wordpressfoundation.org/donate/",
                    "type": "other"
                }
            ],
            "time": "2023-05-20T04:31:46+00:00"
        },
        {
            "name": "sebastian/cli-parser",
            "version": "1.0.1",
            "source": {
                "type": "git",
                "url": "https://github.com/sebastianbergmann/cli-parser.git",
                "reference": "442e7c7e687e42adc03470c7b668bc4b2402c0b2"
            },
            "dist": {
                "type": "zip",
                "url": "https://api.github.com/repos/sebastianbergmann/cli-parser/zipball/442e7c7e687e42adc03470c7b668bc4b2402c0b2",
                "reference": "442e7c7e687e42adc03470c7b668bc4b2402c0b2",
                "shasum": ""
            },
            "require": {
                "php": ">=7.3"
            },
            "require-dev": {
                "phpunit/phpunit": "^9.3"
            },
            "type": "library",
            "extra": {
                "branch-alias": {
                    "dev-master": "1.0-dev"
                }
            },
            "autoload": {
                "classmap": [
                    "src/"
                ]
            },
            "notification-url": "https://packagist.org/downloads/",
            "license": [
                "BSD-3-Clause"
            ],
            "authors": [
                {
                    "name": "Sebastian Bergmann",
                    "email": "sebastian@phpunit.de",
                    "role": "lead"
                }
            ],
            "description": "Library for parsing CLI options",
            "homepage": "https://github.com/sebastianbergmann/cli-parser",
            "support": {
                "issues": "https://github.com/sebastianbergmann/cli-parser/issues",
                "source": "https://github.com/sebastianbergmann/cli-parser/tree/1.0.1"
            },
            "funding": [
                {
                    "url": "https://github.com/sebastianbergmann",
                    "type": "github"
                }
            ],
            "time": "2020-09-28T06:08:49+00:00"
        },
        {
            "name": "sebastian/code-unit",
            "version": "1.0.8",
            "source": {
                "type": "git",
                "url": "https://github.com/sebastianbergmann/code-unit.git",
                "reference": "1fc9f64c0927627ef78ba436c9b17d967e68e120"
            },
            "dist": {
                "type": "zip",
                "url": "https://api.github.com/repos/sebastianbergmann/code-unit/zipball/1fc9f64c0927627ef78ba436c9b17d967e68e120",
                "reference": "1fc9f64c0927627ef78ba436c9b17d967e68e120",
                "shasum": ""
            },
            "require": {
                "php": ">=7.3"
            },
            "require-dev": {
                "phpunit/phpunit": "^9.3"
            },
            "type": "library",
            "extra": {
                "branch-alias": {
                    "dev-master": "1.0-dev"
                }
            },
            "autoload": {
                "classmap": [
                    "src/"
                ]
            },
            "notification-url": "https://packagist.org/downloads/",
            "license": [
                "BSD-3-Clause"
            ],
            "authors": [
                {
                    "name": "Sebastian Bergmann",
                    "email": "sebastian@phpunit.de",
                    "role": "lead"
                }
            ],
            "description": "Collection of value objects that represent the PHP code units",
            "homepage": "https://github.com/sebastianbergmann/code-unit",
            "support": {
                "issues": "https://github.com/sebastianbergmann/code-unit/issues",
                "source": "https://github.com/sebastianbergmann/code-unit/tree/1.0.8"
            },
            "funding": [
                {
                    "url": "https://github.com/sebastianbergmann",
                    "type": "github"
                }
            ],
            "time": "2020-10-26T13:08:54+00:00"
        },
        {
            "name": "sebastian/code-unit-reverse-lookup",
            "version": "2.0.3",
            "source": {
                "type": "git",
                "url": "https://github.com/sebastianbergmann/code-unit-reverse-lookup.git",
                "reference": "ac91f01ccec49fb77bdc6fd1e548bc70f7faa3e5"
            },
            "dist": {
                "type": "zip",
                "url": "https://api.github.com/repos/sebastianbergmann/code-unit-reverse-lookup/zipball/ac91f01ccec49fb77bdc6fd1e548bc70f7faa3e5",
                "reference": "ac91f01ccec49fb77bdc6fd1e548bc70f7faa3e5",
                "shasum": ""
            },
            "require": {
                "php": ">=7.3"
            },
            "require-dev": {
                "phpunit/phpunit": "^9.3"
            },
            "type": "library",
            "extra": {
                "branch-alias": {
                    "dev-master": "2.0-dev"
                }
            },
            "autoload": {
                "classmap": [
                    "src/"
                ]
            },
            "notification-url": "https://packagist.org/downloads/",
            "license": [
                "BSD-3-Clause"
            ],
            "authors": [
                {
                    "name": "Sebastian Bergmann",
                    "email": "sebastian@phpunit.de"
                }
            ],
            "description": "Looks up which function or method a line of code belongs to",
            "homepage": "https://github.com/sebastianbergmann/code-unit-reverse-lookup/",
            "support": {
                "issues": "https://github.com/sebastianbergmann/code-unit-reverse-lookup/issues",
                "source": "https://github.com/sebastianbergmann/code-unit-reverse-lookup/tree/2.0.3"
            },
            "funding": [
                {
                    "url": "https://github.com/sebastianbergmann",
                    "type": "github"
                }
            ],
            "time": "2020-09-28T05:30:19+00:00"
        },
        {
            "name": "sebastian/comparator",
            "version": "4.0.8",
            "source": {
                "type": "git",
                "url": "https://github.com/sebastianbergmann/comparator.git",
                "reference": "fa0f136dd2334583309d32b62544682ee972b51a"
            },
            "dist": {
                "type": "zip",
                "url": "https://api.github.com/repos/sebastianbergmann/comparator/zipball/fa0f136dd2334583309d32b62544682ee972b51a",
                "reference": "fa0f136dd2334583309d32b62544682ee972b51a",
                "shasum": ""
            },
            "require": {
                "php": ">=7.3",
                "sebastian/diff": "^4.0",
                "sebastian/exporter": "^4.0"
            },
            "require-dev": {
                "phpunit/phpunit": "^9.3"
            },
            "type": "library",
            "extra": {
                "branch-alias": {
                    "dev-master": "4.0-dev"
                }
            },
            "autoload": {
                "classmap": [
                    "src/"
                ]
            },
            "notification-url": "https://packagist.org/downloads/",
            "license": [
                "BSD-3-Clause"
            ],
            "authors": [
                {
                    "name": "Sebastian Bergmann",
                    "email": "sebastian@phpunit.de"
                },
                {
                    "name": "Jeff Welch",
                    "email": "whatthejeff@gmail.com"
                },
                {
                    "name": "Volker Dusch",
                    "email": "github@wallbash.com"
                },
                {
                    "name": "Bernhard Schussek",
                    "email": "bschussek@2bepublished.at"
                }
            ],
            "description": "Provides the functionality to compare PHP values for equality",
            "homepage": "https://github.com/sebastianbergmann/comparator",
            "keywords": [
                "comparator",
                "compare",
                "equality"
            ],
            "support": {
                "issues": "https://github.com/sebastianbergmann/comparator/issues",
                "source": "https://github.com/sebastianbergmann/comparator/tree/4.0.8"
            },
            "funding": [
                {
                    "url": "https://github.com/sebastianbergmann",
                    "type": "github"
                }
            ],
            "time": "2022-09-14T12:41:17+00:00"
        },
        {
            "name": "sebastian/complexity",
            "version": "2.0.2",
            "source": {
                "type": "git",
                "url": "https://github.com/sebastianbergmann/complexity.git",
                "reference": "739b35e53379900cc9ac327b2147867b8b6efd88"
            },
            "dist": {
                "type": "zip",
                "url": "https://api.github.com/repos/sebastianbergmann/complexity/zipball/739b35e53379900cc9ac327b2147867b8b6efd88",
                "reference": "739b35e53379900cc9ac327b2147867b8b6efd88",
                "shasum": ""
            },
            "require": {
                "nikic/php-parser": "^4.7",
                "php": ">=7.3"
            },
            "require-dev": {
                "phpunit/phpunit": "^9.3"
            },
            "type": "library",
            "extra": {
                "branch-alias": {
                    "dev-master": "2.0-dev"
                }
            },
            "autoload": {
                "classmap": [
                    "src/"
                ]
            },
            "notification-url": "https://packagist.org/downloads/",
            "license": [
                "BSD-3-Clause"
            ],
            "authors": [
                {
                    "name": "Sebastian Bergmann",
                    "email": "sebastian@phpunit.de",
                    "role": "lead"
                }
            ],
            "description": "Library for calculating the complexity of PHP code units",
            "homepage": "https://github.com/sebastianbergmann/complexity",
            "support": {
                "issues": "https://github.com/sebastianbergmann/complexity/issues",
                "source": "https://github.com/sebastianbergmann/complexity/tree/2.0.2"
            },
            "funding": [
                {
                    "url": "https://github.com/sebastianbergmann",
                    "type": "github"
                }
            ],
            "time": "2020-10-26T15:52:27+00:00"
        },
        {
            "name": "sebastian/diff",
            "version": "4.0.5",
            "source": {
                "type": "git",
                "url": "https://github.com/sebastianbergmann/diff.git",
                "reference": "74be17022044ebaaecfdf0c5cd504fc9cd5a7131"
            },
            "dist": {
                "type": "zip",
                "url": "https://api.github.com/repos/sebastianbergmann/diff/zipball/74be17022044ebaaecfdf0c5cd504fc9cd5a7131",
                "reference": "74be17022044ebaaecfdf0c5cd504fc9cd5a7131",
                "shasum": ""
            },
            "require": {
                "php": ">=7.3"
            },
            "require-dev": {
                "phpunit/phpunit": "^9.3",
                "symfony/process": "^4.2 || ^5"
            },
            "type": "library",
            "extra": {
                "branch-alias": {
                    "dev-master": "4.0-dev"
                }
            },
            "autoload": {
                "classmap": [
                    "src/"
                ]
            },
            "notification-url": "https://packagist.org/downloads/",
            "license": [
                "BSD-3-Clause"
            ],
            "authors": [
                {
                    "name": "Sebastian Bergmann",
                    "email": "sebastian@phpunit.de"
                },
                {
                    "name": "Kore Nordmann",
                    "email": "mail@kore-nordmann.de"
                }
            ],
            "description": "Diff implementation",
            "homepage": "https://github.com/sebastianbergmann/diff",
            "keywords": [
                "diff",
                "udiff",
                "unidiff",
                "unified diff"
            ],
            "support": {
                "issues": "https://github.com/sebastianbergmann/diff/issues",
                "source": "https://github.com/sebastianbergmann/diff/tree/4.0.5"
            },
            "funding": [
                {
                    "url": "https://github.com/sebastianbergmann",
                    "type": "github"
                }
            ],
            "time": "2023-05-07T05:35:17+00:00"
        },
        {
            "name": "sebastian/environment",
            "version": "5.1.5",
            "source": {
                "type": "git",
                "url": "https://github.com/sebastianbergmann/environment.git",
                "reference": "830c43a844f1f8d5b7a1f6d6076b784454d8b7ed"
            },
            "dist": {
                "type": "zip",
                "url": "https://api.github.com/repos/sebastianbergmann/environment/zipball/830c43a844f1f8d5b7a1f6d6076b784454d8b7ed",
                "reference": "830c43a844f1f8d5b7a1f6d6076b784454d8b7ed",
                "shasum": ""
            },
            "require": {
                "php": ">=7.3"
            },
            "require-dev": {
                "phpunit/phpunit": "^9.3"
            },
            "suggest": {
                "ext-posix": "*"
            },
            "type": "library",
            "extra": {
                "branch-alias": {
                    "dev-master": "5.1-dev"
                }
            },
            "autoload": {
                "classmap": [
                    "src/"
                ]
            },
            "notification-url": "https://packagist.org/downloads/",
            "license": [
                "BSD-3-Clause"
            ],
            "authors": [
                {
                    "name": "Sebastian Bergmann",
                    "email": "sebastian@phpunit.de"
                }
            ],
            "description": "Provides functionality to handle HHVM/PHP environments",
            "homepage": "http://www.github.com/sebastianbergmann/environment",
            "keywords": [
                "Xdebug",
                "environment",
                "hhvm"
            ],
            "support": {
                "issues": "https://github.com/sebastianbergmann/environment/issues",
                "source": "https://github.com/sebastianbergmann/environment/tree/5.1.5"
            },
            "funding": [
                {
                    "url": "https://github.com/sebastianbergmann",
                    "type": "github"
                }
            ],
            "time": "2023-02-03T06:03:51+00:00"
        },
        {
            "name": "sebastian/exporter",
            "version": "4.0.5",
            "source": {
                "type": "git",
                "url": "https://github.com/sebastianbergmann/exporter.git",
                "reference": "ac230ed27f0f98f597c8a2b6eb7ac563af5e5b9d"
            },
            "dist": {
                "type": "zip",
                "url": "https://api.github.com/repos/sebastianbergmann/exporter/zipball/ac230ed27f0f98f597c8a2b6eb7ac563af5e5b9d",
                "reference": "ac230ed27f0f98f597c8a2b6eb7ac563af5e5b9d",
                "shasum": ""
            },
            "require": {
                "php": ">=7.3",
                "sebastian/recursion-context": "^4.0"
            },
            "require-dev": {
                "ext-mbstring": "*",
                "phpunit/phpunit": "^9.3"
            },
            "type": "library",
            "extra": {
                "branch-alias": {
                    "dev-master": "4.0-dev"
                }
            },
            "autoload": {
                "classmap": [
                    "src/"
                ]
            },
            "notification-url": "https://packagist.org/downloads/",
            "license": [
                "BSD-3-Clause"
            ],
            "authors": [
                {
                    "name": "Sebastian Bergmann",
                    "email": "sebastian@phpunit.de"
                },
                {
                    "name": "Jeff Welch",
                    "email": "whatthejeff@gmail.com"
                },
                {
                    "name": "Volker Dusch",
                    "email": "github@wallbash.com"
                },
                {
                    "name": "Adam Harvey",
                    "email": "aharvey@php.net"
                },
                {
                    "name": "Bernhard Schussek",
                    "email": "bschussek@gmail.com"
                }
            ],
            "description": "Provides the functionality to export PHP variables for visualization",
            "homepage": "https://www.github.com/sebastianbergmann/exporter",
            "keywords": [
                "export",
                "exporter"
            ],
            "support": {
                "issues": "https://github.com/sebastianbergmann/exporter/issues",
                "source": "https://github.com/sebastianbergmann/exporter/tree/4.0.5"
            },
            "funding": [
                {
                    "url": "https://github.com/sebastianbergmann",
                    "type": "github"
                }
            ],
            "time": "2022-09-14T06:03:37+00:00"
        },
        {
            "name": "sebastian/global-state",
            "version": "5.0.6",
            "source": {
                "type": "git",
                "url": "https://github.com/sebastianbergmann/global-state.git",
                "reference": "bde739e7565280bda77be70044ac1047bc007e34"
            },
            "dist": {
                "type": "zip",
                "url": "https://api.github.com/repos/sebastianbergmann/global-state/zipball/bde739e7565280bda77be70044ac1047bc007e34",
                "reference": "bde739e7565280bda77be70044ac1047bc007e34",
                "shasum": ""
            },
            "require": {
                "php": ">=7.3",
                "sebastian/object-reflector": "^2.0",
                "sebastian/recursion-context": "^4.0"
            },
            "require-dev": {
                "ext-dom": "*",
                "phpunit/phpunit": "^9.3"
            },
            "suggest": {
                "ext-uopz": "*"
            },
            "type": "library",
            "extra": {
                "branch-alias": {
                    "dev-master": "5.0-dev"
                }
            },
            "autoload": {
                "classmap": [
                    "src/"
                ]
            },
            "notification-url": "https://packagist.org/downloads/",
            "license": [
                "BSD-3-Clause"
            ],
            "authors": [
                {
                    "name": "Sebastian Bergmann",
                    "email": "sebastian@phpunit.de"
                }
            ],
            "description": "Snapshotting of global state",
            "homepage": "http://www.github.com/sebastianbergmann/global-state",
            "keywords": [
                "global state"
            ],
            "support": {
                "issues": "https://github.com/sebastianbergmann/global-state/issues",
                "source": "https://github.com/sebastianbergmann/global-state/tree/5.0.6"
            },
            "funding": [
                {
                    "url": "https://github.com/sebastianbergmann",
                    "type": "github"
                }
            ],
            "time": "2023-08-02T09:26:13+00:00"
        },
        {
            "name": "sebastian/lines-of-code",
            "version": "1.0.3",
            "source": {
                "type": "git",
                "url": "https://github.com/sebastianbergmann/lines-of-code.git",
                "reference": "c1c2e997aa3146983ed888ad08b15470a2e22ecc"
            },
            "dist": {
                "type": "zip",
                "url": "https://api.github.com/repos/sebastianbergmann/lines-of-code/zipball/c1c2e997aa3146983ed888ad08b15470a2e22ecc",
                "reference": "c1c2e997aa3146983ed888ad08b15470a2e22ecc",
                "shasum": ""
            },
            "require": {
                "nikic/php-parser": "^4.6",
                "php": ">=7.3"
            },
            "require-dev": {
                "phpunit/phpunit": "^9.3"
            },
            "type": "library",
            "extra": {
                "branch-alias": {
                    "dev-master": "1.0-dev"
                }
            },
            "autoload": {
                "classmap": [
                    "src/"
                ]
            },
            "notification-url": "https://packagist.org/downloads/",
            "license": [
                "BSD-3-Clause"
            ],
            "authors": [
                {
                    "name": "Sebastian Bergmann",
                    "email": "sebastian@phpunit.de",
                    "role": "lead"
                }
            ],
            "description": "Library for counting the lines of code in PHP source code",
            "homepage": "https://github.com/sebastianbergmann/lines-of-code",
            "support": {
                "issues": "https://github.com/sebastianbergmann/lines-of-code/issues",
                "source": "https://github.com/sebastianbergmann/lines-of-code/tree/1.0.3"
            },
            "funding": [
                {
                    "url": "https://github.com/sebastianbergmann",
                    "type": "github"
                }
            ],
            "time": "2020-11-28T06:42:11+00:00"
        },
        {
            "name": "sebastian/object-enumerator",
            "version": "4.0.4",
            "source": {
                "type": "git",
                "url": "https://github.com/sebastianbergmann/object-enumerator.git",
                "reference": "5c9eeac41b290a3712d88851518825ad78f45c71"
            },
            "dist": {
                "type": "zip",
                "url": "https://api.github.com/repos/sebastianbergmann/object-enumerator/zipball/5c9eeac41b290a3712d88851518825ad78f45c71",
                "reference": "5c9eeac41b290a3712d88851518825ad78f45c71",
                "shasum": ""
            },
            "require": {
                "php": ">=7.3",
                "sebastian/object-reflector": "^2.0",
                "sebastian/recursion-context": "^4.0"
            },
            "require-dev": {
                "phpunit/phpunit": "^9.3"
            },
            "type": "library",
            "extra": {
                "branch-alias": {
                    "dev-master": "4.0-dev"
                }
            },
            "autoload": {
                "classmap": [
                    "src/"
                ]
            },
            "notification-url": "https://packagist.org/downloads/",
            "license": [
                "BSD-3-Clause"
            ],
            "authors": [
                {
                    "name": "Sebastian Bergmann",
                    "email": "sebastian@phpunit.de"
                }
            ],
            "description": "Traverses array structures and object graphs to enumerate all referenced objects",
            "homepage": "https://github.com/sebastianbergmann/object-enumerator/",
            "support": {
                "issues": "https://github.com/sebastianbergmann/object-enumerator/issues",
                "source": "https://github.com/sebastianbergmann/object-enumerator/tree/4.0.4"
            },
            "funding": [
                {
                    "url": "https://github.com/sebastianbergmann",
                    "type": "github"
                }
            ],
            "time": "2020-10-26T13:12:34+00:00"
        },
        {
            "name": "sebastian/object-reflector",
            "version": "2.0.4",
            "source": {
                "type": "git",
                "url": "https://github.com/sebastianbergmann/object-reflector.git",
                "reference": "b4f479ebdbf63ac605d183ece17d8d7fe49c15c7"
            },
            "dist": {
                "type": "zip",
                "url": "https://api.github.com/repos/sebastianbergmann/object-reflector/zipball/b4f479ebdbf63ac605d183ece17d8d7fe49c15c7",
                "reference": "b4f479ebdbf63ac605d183ece17d8d7fe49c15c7",
                "shasum": ""
            },
            "require": {
                "php": ">=7.3"
            },
            "require-dev": {
                "phpunit/phpunit": "^9.3"
            },
            "type": "library",
            "extra": {
                "branch-alias": {
                    "dev-master": "2.0-dev"
                }
            },
            "autoload": {
                "classmap": [
                    "src/"
                ]
            },
            "notification-url": "https://packagist.org/downloads/",
            "license": [
                "BSD-3-Clause"
            ],
            "authors": [
                {
                    "name": "Sebastian Bergmann",
                    "email": "sebastian@phpunit.de"
                }
            ],
            "description": "Allows reflection of object attributes, including inherited and non-public ones",
            "homepage": "https://github.com/sebastianbergmann/object-reflector/",
            "support": {
                "issues": "https://github.com/sebastianbergmann/object-reflector/issues",
                "source": "https://github.com/sebastianbergmann/object-reflector/tree/2.0.4"
            },
            "funding": [
                {
                    "url": "https://github.com/sebastianbergmann",
                    "type": "github"
                }
            ],
            "time": "2020-10-26T13:14:26+00:00"
        },
        {
            "name": "sebastian/recursion-context",
            "version": "4.0.5",
            "source": {
                "type": "git",
                "url": "https://github.com/sebastianbergmann/recursion-context.git",
                "reference": "e75bd0f07204fec2a0af9b0f3cfe97d05f92efc1"
            },
            "dist": {
                "type": "zip",
                "url": "https://api.github.com/repos/sebastianbergmann/recursion-context/zipball/e75bd0f07204fec2a0af9b0f3cfe97d05f92efc1",
                "reference": "e75bd0f07204fec2a0af9b0f3cfe97d05f92efc1",
                "shasum": ""
            },
            "require": {
                "php": ">=7.3"
            },
            "require-dev": {
                "phpunit/phpunit": "^9.3"
            },
            "type": "library",
            "extra": {
                "branch-alias": {
                    "dev-master": "4.0-dev"
                }
            },
            "autoload": {
                "classmap": [
                    "src/"
                ]
            },
            "notification-url": "https://packagist.org/downloads/",
            "license": [
                "BSD-3-Clause"
            ],
            "authors": [
                {
                    "name": "Sebastian Bergmann",
                    "email": "sebastian@phpunit.de"
                },
                {
                    "name": "Jeff Welch",
                    "email": "whatthejeff@gmail.com"
                },
                {
                    "name": "Adam Harvey",
                    "email": "aharvey@php.net"
                }
            ],
            "description": "Provides functionality to recursively process PHP variables",
            "homepage": "https://github.com/sebastianbergmann/recursion-context",
            "support": {
                "issues": "https://github.com/sebastianbergmann/recursion-context/issues",
                "source": "https://github.com/sebastianbergmann/recursion-context/tree/4.0.5"
            },
            "funding": [
                {
                    "url": "https://github.com/sebastianbergmann",
                    "type": "github"
                }
            ],
            "time": "2023-02-03T06:07:39+00:00"
        },
        {
            "name": "sebastian/resource-operations",
            "version": "3.0.3",
            "source": {
                "type": "git",
                "url": "https://github.com/sebastianbergmann/resource-operations.git",
                "reference": "0f4443cb3a1d92ce809899753bc0d5d5a8dd19a8"
            },
            "dist": {
                "type": "zip",
                "url": "https://api.github.com/repos/sebastianbergmann/resource-operations/zipball/0f4443cb3a1d92ce809899753bc0d5d5a8dd19a8",
                "reference": "0f4443cb3a1d92ce809899753bc0d5d5a8dd19a8",
                "shasum": ""
            },
            "require": {
                "php": ">=7.3"
            },
            "require-dev": {
                "phpunit/phpunit": "^9.0"
            },
            "type": "library",
            "extra": {
                "branch-alias": {
                    "dev-master": "3.0-dev"
                }
            },
            "autoload": {
                "classmap": [
                    "src/"
                ]
            },
            "notification-url": "https://packagist.org/downloads/",
            "license": [
                "BSD-3-Clause"
            ],
            "authors": [
                {
                    "name": "Sebastian Bergmann",
                    "email": "sebastian@phpunit.de"
                }
            ],
            "description": "Provides a list of PHP built-in functions that operate on resources",
            "homepage": "https://www.github.com/sebastianbergmann/resource-operations",
            "support": {
                "issues": "https://github.com/sebastianbergmann/resource-operations/issues",
                "source": "https://github.com/sebastianbergmann/resource-operations/tree/3.0.3"
            },
            "funding": [
                {
                    "url": "https://github.com/sebastianbergmann",
                    "type": "github"
                }
            ],
            "time": "2020-09-28T06:45:17+00:00"
        },
        {
            "name": "sebastian/type",
            "version": "3.2.1",
            "source": {
                "type": "git",
                "url": "https://github.com/sebastianbergmann/type.git",
                "reference": "75e2c2a32f5e0b3aef905b9ed0b179b953b3d7c7"
            },
            "dist": {
                "type": "zip",
                "url": "https://api.github.com/repos/sebastianbergmann/type/zipball/75e2c2a32f5e0b3aef905b9ed0b179b953b3d7c7",
                "reference": "75e2c2a32f5e0b3aef905b9ed0b179b953b3d7c7",
                "shasum": ""
            },
            "require": {
                "php": ">=7.3"
            },
            "require-dev": {
                "phpunit/phpunit": "^9.5"
            },
            "type": "library",
            "extra": {
                "branch-alias": {
                    "dev-master": "3.2-dev"
                }
            },
            "autoload": {
                "classmap": [
                    "src/"
                ]
            },
            "notification-url": "https://packagist.org/downloads/",
            "license": [
                "BSD-3-Clause"
            ],
            "authors": [
                {
                    "name": "Sebastian Bergmann",
                    "email": "sebastian@phpunit.de",
                    "role": "lead"
                }
            ],
            "description": "Collection of value objects that represent the types of the PHP type system",
            "homepage": "https://github.com/sebastianbergmann/type",
            "support": {
                "issues": "https://github.com/sebastianbergmann/type/issues",
                "source": "https://github.com/sebastianbergmann/type/tree/3.2.1"
            },
            "funding": [
                {
                    "url": "https://github.com/sebastianbergmann",
                    "type": "github"
                }
            ],
            "time": "2023-02-03T06:13:03+00:00"
        },
        {
            "name": "sebastian/version",
            "version": "3.0.2",
            "source": {
                "type": "git",
                "url": "https://github.com/sebastianbergmann/version.git",
                "reference": "c6c1022351a901512170118436c764e473f6de8c"
            },
            "dist": {
                "type": "zip",
                "url": "https://api.github.com/repos/sebastianbergmann/version/zipball/c6c1022351a901512170118436c764e473f6de8c",
                "reference": "c6c1022351a901512170118436c764e473f6de8c",
                "shasum": ""
            },
            "require": {
                "php": ">=7.3"
            },
            "type": "library",
            "extra": {
                "branch-alias": {
                    "dev-master": "3.0-dev"
                }
            },
            "autoload": {
                "classmap": [
                    "src/"
                ]
            },
            "notification-url": "https://packagist.org/downloads/",
            "license": [
                "BSD-3-Clause"
            ],
            "authors": [
                {
                    "name": "Sebastian Bergmann",
                    "email": "sebastian@phpunit.de",
                    "role": "lead"
                }
            ],
            "description": "Library that helps with managing the version number of Git-hosted PHP projects",
            "homepage": "https://github.com/sebastianbergmann/version",
            "support": {
                "issues": "https://github.com/sebastianbergmann/version/issues",
                "source": "https://github.com/sebastianbergmann/version/tree/3.0.2"
            },
            "funding": [
                {
                    "url": "https://github.com/sebastianbergmann",
                    "type": "github"
                }
            ],
            "time": "2020-09-28T06:39:44+00:00"
        },
        {
            "name": "symfony/console",
            "version": "v6.3.2",
            "source": {
                "type": "git",
                "url": "https://github.com/symfony/console.git",
                "reference": "aa5d64ad3f63f2e48964fc81ee45cb318a723898"
            },
            "dist": {
                "type": "zip",
                "url": "https://api.github.com/repos/symfony/console/zipball/aa5d64ad3f63f2e48964fc81ee45cb318a723898",
                "reference": "aa5d64ad3f63f2e48964fc81ee45cb318a723898",
                "shasum": ""
            },
            "require": {
                "php": ">=8.1",
                "symfony/deprecation-contracts": "^2.5|^3",
                "symfony/polyfill-mbstring": "~1.0",
                "symfony/service-contracts": "^2.5|^3",
                "symfony/string": "^5.4|^6.0"
            },
            "conflict": {
                "symfony/dependency-injection": "<5.4",
                "symfony/dotenv": "<5.4",
                "symfony/event-dispatcher": "<5.4",
                "symfony/lock": "<5.4",
                "symfony/process": "<5.4"
            },
            "provide": {
                "psr/log-implementation": "1.0|2.0|3.0"
            },
            "require-dev": {
                "psr/log": "^1|^2|^3",
                "symfony/config": "^5.4|^6.0",
                "symfony/dependency-injection": "^5.4|^6.0",
                "symfony/event-dispatcher": "^5.4|^6.0",
                "symfony/lock": "^5.4|^6.0",
                "symfony/process": "^5.4|^6.0",
                "symfony/var-dumper": "^5.4|^6.0"
            },
            "type": "library",
            "autoload": {
                "psr-4": {
                    "Symfony\\Component\\Console\\": ""
                },
                "exclude-from-classmap": [
                    "/Tests/"
                ]
            },
            "notification-url": "https://packagist.org/downloads/",
            "license": [
                "MIT"
            ],
            "authors": [
                {
                    "name": "Fabien Potencier",
                    "email": "fabien@symfony.com"
                },
                {
                    "name": "Symfony Community",
                    "homepage": "https://symfony.com/contributors"
                }
            ],
            "description": "Eases the creation of beautiful and testable command line interfaces",
            "homepage": "https://symfony.com",
            "keywords": [
                "cli",
                "command-line",
                "console",
                "terminal"
            ],
            "support": {
                "source": "https://github.com/symfony/console/tree/v6.3.2"
            },
            "funding": [
                {
                    "url": "https://symfony.com/sponsor",
                    "type": "custom"
                },
                {
                    "url": "https://github.com/fabpot",
                    "type": "github"
                },
                {
                    "url": "https://tidelift.com/funding/github/packagist/symfony/symfony",
                    "type": "tidelift"
                }
            ],
            "time": "2023-07-19T20:17:28+00:00"
        },
        {
            "name": "symfony/deprecation-contracts",
            "version": "v3.3.0",
            "source": {
                "type": "git",
                "url": "https://github.com/symfony/deprecation-contracts.git",
                "reference": "7c3aff79d10325257a001fcf92d991f24fc967cf"
            },
            "dist": {
                "type": "zip",
                "url": "https://api.github.com/repos/symfony/deprecation-contracts/zipball/7c3aff79d10325257a001fcf92d991f24fc967cf",
                "reference": "7c3aff79d10325257a001fcf92d991f24fc967cf",
                "shasum": ""
            },
            "require": {
                "php": ">=8.1"
            },
            "type": "library",
            "extra": {
                "branch-alias": {
                    "dev-main": "3.4-dev"
                },
                "thanks": {
                    "name": "symfony/contracts",
                    "url": "https://github.com/symfony/contracts"
                }
            },
            "autoload": {
                "files": [
                    "function.php"
                ]
            },
            "notification-url": "https://packagist.org/downloads/",
            "license": [
                "MIT"
            ],
            "authors": [
                {
                    "name": "Nicolas Grekas",
                    "email": "p@tchwork.com"
                },
                {
                    "name": "Symfony Community",
                    "homepage": "https://symfony.com/contributors"
                }
            ],
            "description": "A generic function and convention to trigger deprecation notices",
            "homepage": "https://symfony.com",
            "support": {
                "source": "https://github.com/symfony/deprecation-contracts/tree/v3.3.0"
            },
            "funding": [
                {
                    "url": "https://symfony.com/sponsor",
                    "type": "custom"
                },
                {
                    "url": "https://github.com/fabpot",
                    "type": "github"
                },
                {
                    "url": "https://tidelift.com/funding/github/packagist/symfony/symfony",
                    "type": "tidelift"
                }
            ],
            "time": "2023-05-23T14:45:45+00:00"
        },
        {
            "name": "symfony/polyfill-ctype",
            "version": "v1.27.0",
            "source": {
                "type": "git",
                "url": "https://github.com/symfony/polyfill-ctype.git",
                "reference": "5bbc823adecdae860bb64756d639ecfec17b050a"
            },
            "dist": {
                "type": "zip",
                "url": "https://api.github.com/repos/symfony/polyfill-ctype/zipball/5bbc823adecdae860bb64756d639ecfec17b050a",
                "reference": "5bbc823adecdae860bb64756d639ecfec17b050a",
                "shasum": ""
            },
            "require": {
                "php": ">=7.1"
            },
            "provide": {
                "ext-ctype": "*"
            },
            "suggest": {
                "ext-ctype": "For best performance"
            },
            "type": "library",
            "extra": {
                "branch-alias": {
                    "dev-main": "1.27-dev"
                },
                "thanks": {
                    "name": "symfony/polyfill",
                    "url": "https://github.com/symfony/polyfill"
                }
            },
            "autoload": {
                "files": [
                    "bootstrap.php"
                ],
                "psr-4": {
                    "Symfony\\Polyfill\\Ctype\\": ""
                }
            },
            "notification-url": "https://packagist.org/downloads/",
            "license": [
                "MIT"
            ],
            "authors": [
                {
                    "name": "Gert de Pagter",
                    "email": "BackEndTea@gmail.com"
                },
                {
                    "name": "Symfony Community",
                    "homepage": "https://symfony.com/contributors"
                }
            ],
            "description": "Symfony polyfill for ctype functions",
            "homepage": "https://symfony.com",
            "keywords": [
                "compatibility",
                "ctype",
                "polyfill",
                "portable"
            ],
            "support": {
                "source": "https://github.com/symfony/polyfill-ctype/tree/v1.27.0"
            },
            "funding": [
                {
                    "url": "https://symfony.com/sponsor",
                    "type": "custom"
                },
                {
                    "url": "https://github.com/fabpot",
                    "type": "github"
                },
                {
                    "url": "https://tidelift.com/funding/github/packagist/symfony/symfony",
                    "type": "tidelift"
                }
            ],
            "time": "2022-11-03T14:55:06+00:00"
        },
        {
            "name": "symfony/polyfill-intl-grapheme",
            "version": "v1.27.0",
            "source": {
                "type": "git",
                "url": "https://github.com/symfony/polyfill-intl-grapheme.git",
                "reference": "511a08c03c1960e08a883f4cffcacd219b758354"
            },
            "dist": {
                "type": "zip",
                "url": "https://api.github.com/repos/symfony/polyfill-intl-grapheme/zipball/511a08c03c1960e08a883f4cffcacd219b758354",
                "reference": "511a08c03c1960e08a883f4cffcacd219b758354",
                "shasum": ""
            },
            "require": {
                "php": ">=7.1"
            },
            "suggest": {
                "ext-intl": "For best performance"
            },
            "type": "library",
            "extra": {
                "branch-alias": {
                    "dev-main": "1.27-dev"
                },
                "thanks": {
                    "name": "symfony/polyfill",
                    "url": "https://github.com/symfony/polyfill"
                }
            },
            "autoload": {
                "files": [
                    "bootstrap.php"
                ],
                "psr-4": {
                    "Symfony\\Polyfill\\Intl\\Grapheme\\": ""
                }
            },
            "notification-url": "https://packagist.org/downloads/",
            "license": [
                "MIT"
            ],
            "authors": [
                {
                    "name": "Nicolas Grekas",
                    "email": "p@tchwork.com"
                },
                {
                    "name": "Symfony Community",
                    "homepage": "https://symfony.com/contributors"
                }
            ],
            "description": "Symfony polyfill for intl's grapheme_* functions",
            "homepage": "https://symfony.com",
            "keywords": [
                "compatibility",
                "grapheme",
                "intl",
                "polyfill",
                "portable",
                "shim"
            ],
            "support": {
                "source": "https://github.com/symfony/polyfill-intl-grapheme/tree/v1.27.0"
            },
            "funding": [
                {
                    "url": "https://symfony.com/sponsor",
                    "type": "custom"
                },
                {
                    "url": "https://github.com/fabpot",
                    "type": "github"
                },
                {
                    "url": "https://tidelift.com/funding/github/packagist/symfony/symfony",
                    "type": "tidelift"
                }
            ],
            "time": "2022-11-03T14:55:06+00:00"
        },
        {
            "name": "symfony/polyfill-intl-normalizer",
            "version": "v1.27.0",
            "source": {
                "type": "git",
                "url": "https://github.com/symfony/polyfill-intl-normalizer.git",
                "reference": "19bd1e4fcd5b91116f14d8533c57831ed00571b6"
            },
            "dist": {
                "type": "zip",
                "url": "https://api.github.com/repos/symfony/polyfill-intl-normalizer/zipball/19bd1e4fcd5b91116f14d8533c57831ed00571b6",
                "reference": "19bd1e4fcd5b91116f14d8533c57831ed00571b6",
                "shasum": ""
            },
            "require": {
                "php": ">=7.1"
            },
            "suggest": {
                "ext-intl": "For best performance"
            },
            "type": "library",
            "extra": {
                "branch-alias": {
                    "dev-main": "1.27-dev"
                },
                "thanks": {
                    "name": "symfony/polyfill",
                    "url": "https://github.com/symfony/polyfill"
                }
            },
            "autoload": {
                "files": [
                    "bootstrap.php"
                ],
                "psr-4": {
                    "Symfony\\Polyfill\\Intl\\Normalizer\\": ""
                },
                "classmap": [
                    "Resources/stubs"
                ]
            },
            "notification-url": "https://packagist.org/downloads/",
            "license": [
                "MIT"
            ],
            "authors": [
                {
                    "name": "Nicolas Grekas",
                    "email": "p@tchwork.com"
                },
                {
                    "name": "Symfony Community",
                    "homepage": "https://symfony.com/contributors"
                }
            ],
            "description": "Symfony polyfill for intl's Normalizer class and related functions",
            "homepage": "https://symfony.com",
            "keywords": [
                "compatibility",
                "intl",
                "normalizer",
                "polyfill",
                "portable",
                "shim"
            ],
            "support": {
                "source": "https://github.com/symfony/polyfill-intl-normalizer/tree/v1.27.0"
            },
            "funding": [
                {
                    "url": "https://symfony.com/sponsor",
                    "type": "custom"
                },
                {
                    "url": "https://github.com/fabpot",
                    "type": "github"
                },
                {
                    "url": "https://tidelift.com/funding/github/packagist/symfony/symfony",
                    "type": "tidelift"
                }
            ],
            "time": "2022-11-03T14:55:06+00:00"
        },
        {
            "name": "symfony/polyfill-mbstring",
            "version": "v1.27.0",
            "source": {
                "type": "git",
                "url": "https://github.com/symfony/polyfill-mbstring.git",
                "reference": "8ad114f6b39e2c98a8b0e3bd907732c207c2b534"
            },
            "dist": {
                "type": "zip",
                "url": "https://api.github.com/repos/symfony/polyfill-mbstring/zipball/8ad114f6b39e2c98a8b0e3bd907732c207c2b534",
                "reference": "8ad114f6b39e2c98a8b0e3bd907732c207c2b534",
                "shasum": ""
            },
            "require": {
                "php": ">=7.1"
            },
            "provide": {
                "ext-mbstring": "*"
            },
            "suggest": {
                "ext-mbstring": "For best performance"
            },
            "type": "library",
            "extra": {
                "branch-alias": {
                    "dev-main": "1.27-dev"
                },
                "thanks": {
                    "name": "symfony/polyfill",
                    "url": "https://github.com/symfony/polyfill"
                }
            },
            "autoload": {
                "files": [
                    "bootstrap.php"
                ],
                "psr-4": {
                    "Symfony\\Polyfill\\Mbstring\\": ""
                }
            },
            "notification-url": "https://packagist.org/downloads/",
            "license": [
                "MIT"
            ],
            "authors": [
                {
                    "name": "Nicolas Grekas",
                    "email": "p@tchwork.com"
                },
                {
                    "name": "Symfony Community",
                    "homepage": "https://symfony.com/contributors"
                }
            ],
            "description": "Symfony polyfill for the Mbstring extension",
            "homepage": "https://symfony.com",
            "keywords": [
                "compatibility",
                "mbstring",
                "polyfill",
                "portable",
                "shim"
            ],
            "support": {
                "source": "https://github.com/symfony/polyfill-mbstring/tree/v1.27.0"
            },
            "funding": [
                {
                    "url": "https://symfony.com/sponsor",
                    "type": "custom"
                },
                {
                    "url": "https://github.com/fabpot",
                    "type": "github"
                },
                {
                    "url": "https://tidelift.com/funding/github/packagist/symfony/symfony",
                    "type": "tidelift"
                }
            ],
            "time": "2022-11-03T14:55:06+00:00"
        },
        {
            "name": "symfony/process",
            "version": "v6.3.2",
            "source": {
                "type": "git",
                "url": "https://github.com/symfony/process.git",
                "reference": "c5ce962db0d9b6e80247ca5eb9af6472bd4d7b5d"
            },
            "dist": {
                "type": "zip",
                "url": "https://api.github.com/repos/symfony/process/zipball/c5ce962db0d9b6e80247ca5eb9af6472bd4d7b5d",
                "reference": "c5ce962db0d9b6e80247ca5eb9af6472bd4d7b5d",
                "shasum": ""
            },
            "require": {
                "php": ">=8.1"
            },
            "type": "library",
            "autoload": {
                "psr-4": {
                    "Symfony\\Component\\Process\\": ""
                },
                "exclude-from-classmap": [
                    "/Tests/"
                ]
            },
            "notification-url": "https://packagist.org/downloads/",
            "license": [
                "MIT"
            ],
            "authors": [
                {
                    "name": "Fabien Potencier",
                    "email": "fabien@symfony.com"
                },
                {
                    "name": "Symfony Community",
                    "homepage": "https://symfony.com/contributors"
                }
            ],
            "description": "Executes commands in sub-processes",
            "homepage": "https://symfony.com",
            "support": {
                "source": "https://github.com/symfony/process/tree/v6.3.2"
            },
            "funding": [
                {
                    "url": "https://symfony.com/sponsor",
                    "type": "custom"
                },
                {
                    "url": "https://github.com/fabpot",
                    "type": "github"
                },
                {
                    "url": "https://tidelift.com/funding/github/packagist/symfony/symfony",
                    "type": "tidelift"
                }
            ],
            "time": "2023-07-12T16:00:22+00:00"
        },
        {
            "name": "symfony/service-contracts",
            "version": "v3.3.0",
            "source": {
                "type": "git",
                "url": "https://github.com/symfony/service-contracts.git",
                "reference": "40da9cc13ec349d9e4966ce18b5fbcd724ab10a4"
            },
            "dist": {
                "type": "zip",
                "url": "https://api.github.com/repos/symfony/service-contracts/zipball/40da9cc13ec349d9e4966ce18b5fbcd724ab10a4",
                "reference": "40da9cc13ec349d9e4966ce18b5fbcd724ab10a4",
                "shasum": ""
            },
            "require": {
                "php": ">=8.1",
                "psr/container": "^2.0"
            },
            "conflict": {
                "ext-psr": "<1.1|>=2"
            },
            "type": "library",
            "extra": {
                "branch-alias": {
                    "dev-main": "3.4-dev"
                },
                "thanks": {
                    "name": "symfony/contracts",
                    "url": "https://github.com/symfony/contracts"
                }
            },
            "autoload": {
                "psr-4": {
                    "Symfony\\Contracts\\Service\\": ""
                },
                "exclude-from-classmap": [
                    "/Test/"
                ]
            },
            "notification-url": "https://packagist.org/downloads/",
            "license": [
                "MIT"
            ],
            "authors": [
                {
                    "name": "Nicolas Grekas",
                    "email": "p@tchwork.com"
                },
                {
                    "name": "Symfony Community",
                    "homepage": "https://symfony.com/contributors"
                }
            ],
            "description": "Generic abstractions related to writing services",
            "homepage": "https://symfony.com",
            "keywords": [
                "abstractions",
                "contracts",
                "decoupling",
                "interfaces",
                "interoperability",
                "standards"
            ],
            "support": {
                "source": "https://github.com/symfony/service-contracts/tree/v3.3.0"
            },
            "funding": [
                {
                    "url": "https://symfony.com/sponsor",
                    "type": "custom"
                },
                {
                    "url": "https://github.com/fabpot",
                    "type": "github"
                },
                {
                    "url": "https://tidelift.com/funding/github/packagist/symfony/symfony",
                    "type": "tidelift"
                }
            ],
            "time": "2023-05-23T14:45:45+00:00"
        },
        {
            "name": "symfony/string",
            "version": "v6.3.2",
            "source": {
                "type": "git",
                "url": "https://github.com/symfony/string.git",
                "reference": "53d1a83225002635bca3482fcbf963001313fb68"
            },
            "dist": {
                "type": "zip",
                "url": "https://api.github.com/repos/symfony/string/zipball/53d1a83225002635bca3482fcbf963001313fb68",
                "reference": "53d1a83225002635bca3482fcbf963001313fb68",
                "shasum": ""
            },
            "require": {
                "php": ">=8.1",
                "symfony/polyfill-ctype": "~1.8",
                "symfony/polyfill-intl-grapheme": "~1.0",
                "symfony/polyfill-intl-normalizer": "~1.0",
                "symfony/polyfill-mbstring": "~1.0"
            },
            "conflict": {
                "symfony/translation-contracts": "<2.5"
            },
            "require-dev": {
                "symfony/error-handler": "^5.4|^6.0",
                "symfony/http-client": "^5.4|^6.0",
                "symfony/intl": "^6.2",
                "symfony/translation-contracts": "^2.5|^3.0",
                "symfony/var-exporter": "^5.4|^6.0"
            },
            "type": "library",
            "autoload": {
                "files": [
                    "Resources/functions.php"
                ],
                "psr-4": {
                    "Symfony\\Component\\String\\": ""
                },
                "exclude-from-classmap": [
                    "/Tests/"
                ]
            },
            "notification-url": "https://packagist.org/downloads/",
            "license": [
                "MIT"
            ],
            "authors": [
                {
                    "name": "Nicolas Grekas",
                    "email": "p@tchwork.com"
                },
                {
                    "name": "Symfony Community",
                    "homepage": "https://symfony.com/contributors"
                }
            ],
            "description": "Provides an object-oriented API to strings and deals with bytes, UTF-8 code points and grapheme clusters in a unified way",
            "homepage": "https://symfony.com",
            "keywords": [
                "grapheme",
                "i18n",
                "string",
                "unicode",
                "utf-8",
                "utf8"
            ],
            "support": {
                "source": "https://github.com/symfony/string/tree/v6.3.2"
            },
            "funding": [
                {
                    "url": "https://symfony.com/sponsor",
                    "type": "custom"
                },
                {
                    "url": "https://github.com/fabpot",
                    "type": "github"
                },
                {
                    "url": "https://tidelift.com/funding/github/packagist/symfony/symfony",
                    "type": "tidelift"
                }
            ],
            "time": "2023-07-05T08:41:27+00:00"
        },
        {
            "name": "theseer/tokenizer",
            "version": "1.2.1",
            "source": {
                "type": "git",
                "url": "https://github.com/theseer/tokenizer.git",
                "reference": "34a41e998c2183e22995f158c581e7b5e755ab9e"
            },
            "dist": {
                "type": "zip",
                "url": "https://api.github.com/repos/theseer/tokenizer/zipball/34a41e998c2183e22995f158c581e7b5e755ab9e",
                "reference": "34a41e998c2183e22995f158c581e7b5e755ab9e",
                "shasum": ""
            },
            "require": {
                "ext-dom": "*",
                "ext-tokenizer": "*",
                "ext-xmlwriter": "*",
                "php": "^7.2 || ^8.0"
            },
            "type": "library",
            "autoload": {
                "classmap": [
                    "src/"
                ]
            },
            "notification-url": "https://packagist.org/downloads/",
            "license": [
                "BSD-3-Clause"
            ],
            "authors": [
                {
                    "name": "Arne Blankerts",
                    "email": "arne@blankerts.de",
                    "role": "Developer"
                }
            ],
            "description": "A small library for converting tokenized PHP source code into XML and potentially other formats",
            "support": {
                "issues": "https://github.com/theseer/tokenizer/issues",
                "source": "https://github.com/theseer/tokenizer/tree/1.2.1"
            },
            "funding": [
                {
                    "url": "https://github.com/theseer",
                    "type": "github"
                }
            ],
            "time": "2021-07-28T10:34:58+00:00"
        },
        {
            "name": "wikimedia/at-ease",
            "version": "v2.1.0",
            "source": {
                "type": "git",
                "url": "https://github.com/wikimedia/at-ease.git",
                "reference": "e8ebaa7bb7c8a8395481a05f6dc4deaceab11c33"
            },
            "dist": {
                "type": "zip",
                "url": "https://api.github.com/repos/wikimedia/at-ease/zipball/e8ebaa7bb7c8a8395481a05f6dc4deaceab11c33",
                "reference": "e8ebaa7bb7c8a8395481a05f6dc4deaceab11c33",
                "shasum": ""
            },
            "require": {
                "php": ">=7.2.9"
            },
            "require-dev": {
                "mediawiki/mediawiki-codesniffer": "35.0.0",
                "mediawiki/minus-x": "1.1.1",
                "ockcyp/covers-validator": "1.3.3",
                "php-parallel-lint/php-console-highlighter": "0.5.0",
                "php-parallel-lint/php-parallel-lint": "1.2.0",
                "phpunit/phpunit": "^8.5"
            },
            "type": "library",
            "autoload": {
                "files": [
                    "src/Wikimedia/Functions.php"
                ],
                "psr-4": {
                    "Wikimedia\\AtEase\\": "src/Wikimedia/AtEase/"
                }
            },
            "notification-url": "https://packagist.org/downloads/",
            "license": [
                "GPL-2.0-or-later"
            ],
            "authors": [
                {
                    "name": "Tim Starling",
                    "email": "tstarling@wikimedia.org"
                },
                {
                    "name": "MediaWiki developers",
                    "email": "wikitech-l@lists.wikimedia.org"
                }
            ],
            "description": "Safe replacement to @ for suppressing warnings.",
            "homepage": "https://www.mediawiki.org/wiki/at-ease",
            "support": {
                "source": "https://github.com/wikimedia/at-ease/tree/v2.1.0"
            },
            "time": "2021-02-27T15:53:37+00:00"
        },
        {
            "name": "yoast/phpunit-polyfills",
            "version": "1.1.0",
            "source": {
                "type": "git",
                "url": "https://github.com/Yoast/PHPUnit-Polyfills.git",
                "reference": "224e4a1329c03d8bad520e3fc4ec980034a4b212"
            },
            "dist": {
                "type": "zip",
                "url": "https://api.github.com/repos/Yoast/PHPUnit-Polyfills/zipball/224e4a1329c03d8bad520e3fc4ec980034a4b212",
                "reference": "224e4a1329c03d8bad520e3fc4ec980034a4b212",
                "shasum": ""
            },
            "require": {
                "php": ">=5.4",
                "phpunit/phpunit": "^4.8.36 || ^5.7.21 || ^6.0 || ^7.0 || ^8.0 || ^9.0"
            },
            "require-dev": {
                "yoast/yoastcs": "^2.3.0"
            },
            "type": "library",
            "extra": {
                "branch-alias": {
                    "dev-main": "2.x-dev"
                }
            },
            "autoload": {
                "files": [
                    "phpunitpolyfills-autoload.php"
                ]
            },
            "notification-url": "https://packagist.org/downloads/",
            "license": [
                "BSD-3-Clause"
            ],
            "authors": [
                {
                    "name": "Team Yoast",
                    "email": "support@yoast.com",
                    "homepage": "https://yoast.com"
                },
                {
                    "name": "Contributors",
                    "homepage": "https://github.com/Yoast/PHPUnit-Polyfills/graphs/contributors"
                }
            ],
            "description": "Set of polyfills for changed PHPUnit functionality to allow for creating PHPUnit cross-version compatible tests",
            "homepage": "https://github.com/Yoast/PHPUnit-Polyfills",
            "keywords": [
                "phpunit",
                "polyfill",
                "testing"
            ],
            "support": {
                "issues": "https://github.com/Yoast/PHPUnit-Polyfills/issues",
                "source": "https://github.com/Yoast/PHPUnit-Polyfills"
            },
            "time": "2023-08-19T14:25:08+00:00"
        }
    ],
    "aliases": [],
    "minimum-stability": "dev",
    "stability-flags": {
        "automattic/jetpack-assets": 20,
        "automattic/jetpack-autoloader": 20,
        "automattic/jetpack-composer-plugin": 20,
        "automattic/jetpack-config": 20,
        "automattic/jetpack-connection": 20,
        "automattic/jetpack-identity-crisis": 20,
        "automattic/jetpack-my-jetpack": 20,
        "automattic/jetpack-sync": 20,
        "automattic/jetpack-plugins-installer": 20,
        "automattic/jetpack-videopress": 20,
        "automattic/jetpack-changelogger": 20
    },
    "prefer-stable": true,
    "prefer-lowest": false,
    "platform": [],
    "platform-dev": [],
    "plugin-api-version": "2.3.0"
}<|MERGE_RESOLUTION|>--- conflicted
+++ resolved
@@ -1345,11 +1345,7 @@
             "dist": {
                 "type": "path",
                 "url": "../../packages/videopress",
-<<<<<<< HEAD
-                "reference": "ede924f6707ed4b4e3360f93a63d63ff7e778caf"
-=======
                 "reference": "5f37a24f44baeeb237537d9b899007d8014b42c3"
->>>>>>> fe214180
             },
             "require": {
                 "automattic/jetpack-admin-ui": "@dev",
