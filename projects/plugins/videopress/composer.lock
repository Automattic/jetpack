--- conflicted
+++ resolved
@@ -4,11 +4,7 @@
         "Read more about it at https://getcomposer.org/doc/01-basic-usage.md#installing-dependencies",
         "This file is @generated automatically"
     ],
-<<<<<<< HEAD
-    "content-hash": "4b0c0c818d42290163c2d30b9b855440",
-=======
-    "content-hash": "6f5a6919ee27ea671d7bc32ca1eecfdc",
->>>>>>> 1f28a653
+    "content-hash": "d0ac4c14a9812eb1a509dabc871a33a8",
     "packages": [
         {
             "name": "automattic/jetpack-a8c-mc-stats",
