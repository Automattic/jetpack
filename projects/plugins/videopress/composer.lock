--- conflicted
+++ resolved
@@ -4,11 +4,7 @@
         "Read more about it at https://getcomposer.org/doc/01-basic-usage.md#installing-dependencies",
         "This file is @generated automatically"
     ],
-<<<<<<< HEAD
     "content-hash": "15dbb875afc693567e93527a598ff391",
-=======
-    "content-hash": "b78e3c17193414fa4d8efc935e67c67c",
->>>>>>> 5e97040a
     "packages": [
         {
             "name": "automattic/jetpack-a8c-mc-stats",
