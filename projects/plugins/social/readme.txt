--- conflicted
+++ resolved
@@ -80,11 +80,7 @@
 
 = To which social media platforms can I post using Jetpack Social? =
 
-<<<<<<< HEAD
-You can post to Facebook, Tumblr, and Linkedin. We are working hard to increase our social share integrations.
-=======
 You can post to Facebook, Instagram Business, Tumblr, Mastodon and Linkedin. We are working hard to increase our social share integrations.
->>>>>>> 23e9b3ba
 
 = How do I share a post on social media using Jetpack Social? =
 
