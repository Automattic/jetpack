=== Jetpack Social  ===
Contributors: automattic, pabline, danielpost, siddarthan, gmjuhasz
Tags: social-media, publicize, social-media-manager, social-networking, social marketing, social, social share,  social media scheduling, social media automation, auto post, auto- publish, social share
Requires at least: 6.0
Requires PHP: 5.6
<<<<<<< HEAD
Tested up to: 6.2
Stable tag: 1.7.0
=======
Tested up to: 6.1
Stable tag: 1.8.0
>>>>>>> 832d4059
License: GPLv2 or later
License URI: https://www.gnu.org/licenses/gpl-2.0.html

Write once, publish everywhere. Reach your target audience by sharing your content with Jetpack Social!

== Description ==
### Write once, publish everywhere.

*Share up to 30 times per month for free with Jetpack Social, and upgrade to share as many times as you want!*

**Grow your following by sharing your content with Jetpack Social!**

It’s important to publish on both your website & social media in order to reach your whole audience. If you only publish on social media, you’re missing up to 60% of adults on a daily basis. Jetpack Social makes it easy to automatically share your site’s posts on popular social media channels such as Facebook and Twitter. Increase your audience by engaging your site's viewers & your social followers.

**Manage all channels from a single hub to save time**

Don’t have the time to keep up with social media? Jetpack Social pushes your site’s posts and products to all your social media channels in one place, with just a few clicks.

**Set it and forget it!**

Jetpack Social has scheduling tools that allow you to set your posts to publish at the time and day that works for your plan. Schedule your posts in advance so you’re not chained to your desk and publish at the time of day your fans are most engaged on social media.

== Installation ==

### Installation

The first option is to install Jetpack Social from within your WP Admin.

1. To begin, click on the Plugins link in the left hand sidebar, then click Add New.
2. Search for Jetpack Social. The latest version will be in the search results. Click the Install Now button.
3. Next, click the Activate button. After activating, you can navigate to "Jetpack → Social" in your admin area.

### Manual Alternatives

Alternatively, install Jetpack Social via the plugin directory, or upload the files manually to your server and follow the on-screen instructions.

### With 💚 by Jetpack

This is just the start!

We are working hard to bring more features and improvements to Jetpack Social. Let us know your thoughts and ideas!

== Frequently Asked Questions ==

= How do I connect to social networks? =

From your site’s WP Admin:

1. Navigate to Jetpack → Social.
2. Click on the Manage Connections button.
3. Click Connect next to the social network you want to connect to.
4. Log in to that social network site and authorize the connection.

You can connect to any of the following networks:

* Facebook Pages
* Twitter
* Tumblr
* LinkedIn

After you add a new connection, you have the option to make the connection ‘global’, meaning it can also be used by any other user on your site who has the ability to publish posts.

To make the connection available to all users, check the box labeled "Connection available to all administrators, editors, and authors".

= To which social media platforms can I post using Jetpack Social? =

You can post to Facebook, Twitter, Tumblr, and Linkedin. We are working hard to increase our social share integrations.

= How do I share a post on social media using Jetpack Social? =

To configure the Publicize options when writing a new post, click the green Jetpack icon at top right of the edit sidebar.

You’ll then see the Publicize options under the **Share this post** section, where you can toggle social media connections, connect new services, and write a custom message to be used when your post is shared.

= How do I add a custom excerpt to my social posts? =

The easiest way is to use the Custom Message option in the publishing options box prior to publishing your post.

== Screenshots ==

1. Activate the plugin and get access to your social media connections.
2. Connect your social media accounts.
3. Manage and publish to your social accounts via the Editor.
4. Manage your Jetpack Social and other Jetpack plugins from My Jetpack.

== Changelog ==
### 1.8.0 - 2023-03-07
#### Added
- Add Social Image Generator editor panel to post sidebar
- Add Social Image Generator feature flag to Jetpack Social

#### Changed
- Changed remaining shares phrasing
- Remove `ci.targets` from package.json. Better scoping of e2e tests.
- Update billing language
- Updated package dependencies.
- Update to React 18.

#### Fixed
- Revise Jetpack connection agreement text to comply with our User Agreement
- Use External Link icons for external links
<|MERGE_RESOLUTION|>--- conflicted
+++ resolved
@@ -3,13 +3,8 @@
 Tags: social-media, publicize, social-media-manager, social-networking, social marketing, social, social share,  social media scheduling, social media automation, auto post, auto- publish, social share
 Requires at least: 6.0
 Requires PHP: 5.6
-<<<<<<< HEAD
 Tested up to: 6.2
-Stable tag: 1.7.0
-=======
-Tested up to: 6.1
 Stable tag: 1.8.0
->>>>>>> 832d4059
 License: GPLv2 or later
 License URI: https://www.gnu.org/licenses/gpl-2.0.html
 
