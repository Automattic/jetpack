{
	"private": true,
	"description": "Share your site’s posts on several social media networks automatically when you publish a new post.",
	"homepage": "https://jetpack.com",
	"bugs": {
		"url": "https://github.com/Automattic/jetpack/labels/[Plugin] Social"
	},
	"repository": {
		"type": "git",
		"url": "https://github.com/Automattic/jetpack.git",
		"directory": "projects/plugins/social"
	},
	"license": "GPL-2.0-or-later",
	"author": "Automattic",
	"scripts": {
		"build": "pnpm run clean && pnpm run build-client",
		"//": "# We set NODE_PATH here so postcss-loader can find its plugins with pnpm 7. See https://github.com/pnpm/pnpm/discussions/3536#discussioncomment-2688984",
		"build-client": "NODE_PATH=\"$PWD/node_modules\" webpack",
		"build-concurrently": "pnpm run clean && concurrently 'pnpm:build-client' 'pnpm:build-php'",
		"build-production-concurrently": "pnpm run clean && concurrently 'NODE_ENV=production BABEL_ENV=production pnpm run build-client' && pnpm run validate",
		"clean": "rm -rf build/",
		"validate": "pnpm exec validate-es build/",
		"watch": "pnpm run build && NODE_PATH=\"$PWD/node_modules\" webpack watch"
	},
	"browserslist": [
		"extends @wordpress/browserslist-config"
	],
	"dependencies": {
		"@automattic/jetpack-base-styles": "workspace:* || ^0.3",
		"@automattic/jetpack-components": "workspace:* || ^0.20",
<<<<<<< HEAD
		"@automattic/jetpack-connection": "workspace:* || ^0.19",
		"@automattic/jetpack-publicize-components": "workspace:* || ^0.6",
=======
		"@automattic/jetpack-connection": "workspace:* || ^0.20",
		"@automattic/jetpack-publicize-components": "workspace:* || ^0.5",
>>>>>>> 409aae1c
		"@wordpress/data": "7.0.0",
		"@wordpress/date": "4.16.0",
		"@wordpress/element": "4.14.0",
		"@wordpress/i18n": "4.16.0",
		"@wordpress/icons": "9.7.0",
		"classnames": "2.3.1",
		"react": "17.0.2",
		"react-dom": "17.0.2"
	},
	"devDependencies": {
		"@automattic/calypso-color-schemes": "2.1.1",
		"@automattic/color-studio": "2.5.0",
		"@automattic/jetpack-webpack-config": "workspace:* || ^1.3",
		"@babel/core": "7.18.13",
		"@babel/preset-env": "7.18.10",
		"@babel/register": "7.18.9",
		"@babel/runtime": "7.18.9",
		"@wordpress/browserslist-config": "5.0.0",
		"autoprefixer": "10.4.9",
		"concurrently": "6.0.2",
		"postcss": "8.4.16",
		"postcss-custom-properties": "12.1.7",
		"postcss-loader": "6.2.0",
		"sass": "1.43.3",
		"sass-loader": "12.4.0",
		"webpack": "5.72.1",
		"webpack-cli": "4.9.1"
	},
	"engines": {
		"node": "^16.13.2",
		"yarn": "use pnpm instead - see docs/yarn-upgrade.md"
	}
}<|MERGE_RESOLUTION|>--- conflicted
+++ resolved
@@ -28,13 +28,8 @@
 	"dependencies": {
 		"@automattic/jetpack-base-styles": "workspace:* || ^0.3",
 		"@automattic/jetpack-components": "workspace:* || ^0.20",
-<<<<<<< HEAD
-		"@automattic/jetpack-connection": "workspace:* || ^0.19",
+		"@automattic/jetpack-connection": "workspace:* || ^0.20",
 		"@automattic/jetpack-publicize-components": "workspace:* || ^0.6",
-=======
-		"@automattic/jetpack-connection": "workspace:* || ^0.20",
-		"@automattic/jetpack-publicize-components": "workspace:* || ^0.5",
->>>>>>> 409aae1c
 		"@wordpress/data": "7.0.0",
 		"@wordpress/date": "4.16.0",
 		"@wordpress/element": "4.14.0",
