{
	"private": true,
	"description": "Share your site’s posts on several social media networks automatically when you publish a new post.",
	"homepage": "https://jetpack.com",
	"bugs": {
		"url": "https://github.com/Automattic/jetpack/labels/[Plugin] Social"
	},
	"repository": {
		"type": "git",
		"url": "https://github.com/Automattic/jetpack.git",
		"directory": "projects/plugins/social"
	},
	"license": "GPL-2.0-or-later",
	"author": "Automattic",
	"scripts": {
		"build": "pnpm run clean && pnpm run build-client",
		"//": "# We set NODE_PATH here so postcss-loader can find its plugins with pnpm 7. See https://github.com/pnpm/pnpm/discussions/3536#discussioncomment-2688984",
		"build-client": "NODE_PATH=\"$PWD/node_modules\" webpack",
		"build-concurrently": "pnpm run clean && concurrently 'pnpm:build-client' 'pnpm:build-php'",
		"build-production-concurrently": "pnpm run clean && concurrently 'NODE_ENV=production BABEL_ENV=production pnpm run build-client' && pnpm run validate",
		"clean": "rm -rf build/",
		"validate": "pnpm exec validate-es build/",
		"watch": "pnpm run build && NODE_PATH=\"$PWD/node_modules\" webpack watch"
	},
	"browserslist": [
		"extends @wordpress/browserslist-config"
	],
	"dependencies": {
		"@automattic/jetpack-base-styles": "workspace:* || ^0.3",
		"@automattic/jetpack-components": "workspace:* || ^0.18",
		"@automattic/jetpack-connection": "workspace:* || ^0.18",
		"@automattic/jetpack-publicize-components": "workspace:* || ^0.4",
<<<<<<< HEAD
		"@wordpress/data": "6.12.0",
		"@wordpress/date": "4.12.0",
		"@wordpress/element": "4.10.0",
		"@wordpress/i18n": "4.12.0",
		"@wordpress/icons": "9.3.0",
=======
		"@wordpress/data": "7.0.0",
		"@wordpress/date": "4.16.0",
		"@wordpress/element": "4.14.0",
		"@wordpress/i18n": "4.16.0",
		"@wordpress/icons": "9.7.0",
>>>>>>> 3b09f7eb
		"classnames": "2.3.1",
		"react": "17.0.2",
		"react-dom": "17.0.2"
	},
	"devDependencies": {
		"@automattic/calypso-color-schemes": "2.1.1",
		"@automattic/color-studio": "2.5.0",
		"@automattic/jetpack-webpack-config": "workspace:* || ^1.3",
		"@babel/core": "7.18.13",
		"@babel/preset-env": "7.18.10",
		"@babel/register": "7.18.9",
		"@babel/runtime": "7.18.9",
		"@wordpress/browserslist-config": "5.0.0",
		"autoprefixer": "10.4.2",
		"concurrently": "6.0.2",
		"postcss": "8.4.16",
		"postcss-custom-properties": "12.1.7",
		"postcss-loader": "6.2.0",
		"sass": "1.43.3",
		"sass-loader": "12.4.0",
		"webpack": "5.72.1",
		"webpack-cli": "4.9.1"
	},
	"engines": {
		"node": "^16.13.2",
		"yarn": "use pnpm instead - see docs/yarn-upgrade.md"
	}
}<|MERGE_RESOLUTION|>--- conflicted
+++ resolved
@@ -30,19 +30,11 @@
 		"@automattic/jetpack-components": "workspace:* || ^0.18",
 		"@automattic/jetpack-connection": "workspace:* || ^0.18",
 		"@automattic/jetpack-publicize-components": "workspace:* || ^0.4",
-<<<<<<< HEAD
-		"@wordpress/data": "6.12.0",
-		"@wordpress/date": "4.12.0",
-		"@wordpress/element": "4.10.0",
-		"@wordpress/i18n": "4.12.0",
-		"@wordpress/icons": "9.3.0",
-=======
 		"@wordpress/data": "7.0.0",
 		"@wordpress/date": "4.16.0",
 		"@wordpress/element": "4.14.0",
 		"@wordpress/i18n": "4.16.0",
 		"@wordpress/icons": "9.7.0",
->>>>>>> 3b09f7eb
 		"classnames": "2.3.1",
 		"react": "17.0.2",
 		"react-dom": "17.0.2"
