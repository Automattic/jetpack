{
	"private": true,
	"description": "Share your site’s posts on several social media networks automatically when you publish a new post.",
	"homepage": "https://jetpack.com",
	"bugs": {
		"url": "https://github.com/Automattic/jetpack/labels/[Plugin] Social"
	},
	"repository": {
		"type": "git",
		"url": "https://github.com/Automattic/jetpack.git",
		"directory": "projects/plugins/social"
	},
	"license": "GPL-2.0-or-later",
	"author": "Automattic",
	"scripts": {
		"build": "pnpm run clean && pnpm run build-client",
		"build-client": "webpack",
		"build-concurrently": "pnpm run clean && concurrently 'pnpm:build-client' 'pnpm:build-php'",
		"build-production-concurrently": "pnpm run clean && concurrently 'NODE_ENV=production BABEL_ENV=production pnpm run build-client' && pnpm run validate",
		"clean": "rm -rf build/",
		"test": "jest --passWithNoTests",
		"validate": "pnpm exec validate-es build/",
		"watch": "pnpm run build && webpack watch"
	},
	"browserslist": [
		"extends @wordpress/browserslist-config"
	],
	"dependencies": {
		"@automattic/jetpack-base-styles": "workspace:*",
		"@automattic/jetpack-components": "workspace:*",
		"@automattic/jetpack-connection": "workspace:*",
		"@automattic/jetpack-publicize-components": "workspace:*",
		"@automattic/jetpack-shared-extension-utils": "workspace:*",
		"@wordpress/api-fetch": "6.53.0",
		"@wordpress/components": "27.4.0",
		"@wordpress/data": "9.26.0",
		"@wordpress/date": "4.56.0",
		"@wordpress/element": "5.33.0",
		"@wordpress/i18n": "4.56.0",
		"@wordpress/icons": "9.47.0",
		"classnames": "2.3.2",
		"react": "18.2.0",
		"react-dom": "18.2.0"
	},
	"devDependencies": {
		"@automattic/calypso-color-schemes": "3.1.3",
		"@automattic/color-studio": "2.6.0",
		"@automattic/jetpack-webpack-config": "workspace:*",
		"@babel/core": "7.24.0",
		"@babel/preset-env": "7.24.0",
		"@babel/runtime": "7.24.0",
		"@csstools/postcss-global-data": "2.1.1",
		"@testing-library/dom": "9.3.4",
		"@testing-library/react": "14.2.1",
<<<<<<< HEAD
		"@types/react": "18.2.74",
		"@types/react-dom": "18.2.24",
		"@wordpress/browserslist-config": "5.39.0",
=======
		"@types/react": "18.3.1",
		"@types/react-dom": "18.3.0",
		"@wordpress/browserslist-config": "5.38.0",
>>>>>>> dc3e392e
		"autoprefixer": "10.4.14",
		"babel-jest": "29.4.3",
		"concurrently": "7.6.0",
		"jest": "29.7.0",
		"jest-environment-jsdom": "29.7.0",
		"postcss": "8.4.31",
		"postcss-custom-properties": "12.1.7",
		"postcss-loader": "6.2.0",
		"sass": "1.64.1",
		"sass-loader": "12.4.0",
		"webpack": "5.76.0",
		"webpack-cli": "4.9.1"
	}
}<|MERGE_RESOLUTION|>--- conflicted
+++ resolved
@@ -52,15 +52,9 @@
 		"@csstools/postcss-global-data": "2.1.1",
 		"@testing-library/dom": "9.3.4",
 		"@testing-library/react": "14.2.1",
-<<<<<<< HEAD
-		"@types/react": "18.2.74",
-		"@types/react-dom": "18.2.24",
-		"@wordpress/browserslist-config": "5.39.0",
-=======
 		"@types/react": "18.3.1",
 		"@types/react-dom": "18.3.0",
-		"@wordpress/browserslist-config": "5.38.0",
->>>>>>> dc3e392e
+		"@wordpress/browserslist-config": "5.39.0",
 		"autoprefixer": "10.4.14",
 		"babel-jest": "29.4.3",
 		"concurrently": "7.6.0",
