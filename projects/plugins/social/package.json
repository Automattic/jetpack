--- conflicted
+++ resolved
@@ -27,15 +27,9 @@
 	],
 	"dependencies": {
 		"@automattic/jetpack-base-styles": "workspace:* || ^0.3",
-<<<<<<< HEAD
-		"@automattic/jetpack-components": "workspace:* || ^0.18",
-		"@automattic/jetpack-connection": "workspace:* || ^0.19",
-		"@automattic/jetpack-publicize-components": "workspace:* || ^0.4",
-=======
 		"@automattic/jetpack-components": "workspace:* || ^0.19",
 		"@automattic/jetpack-connection": "workspace:* || ^0.18",
 		"@automattic/jetpack-publicize-components": "workspace:* || ^0.5",
->>>>>>> cb9f4985
 		"@wordpress/data": "7.0.0",
 		"@wordpress/date": "4.16.0",
 		"@wordpress/element": "4.14.0",
