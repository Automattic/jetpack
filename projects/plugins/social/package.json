--- conflicted
+++ resolved
@@ -28,13 +28,8 @@
 	"dependencies": {
 		"@automattic/jetpack-base-styles": "workspace:* || ^0.3",
 		"@automattic/jetpack-components": "workspace:* || ^0.24",
-<<<<<<< HEAD
 		"@automattic/jetpack-connection": "workspace:* || ^0.23",
-		"@automattic/jetpack-publicize-components": "workspace:* || ^0.8",
-=======
-		"@automattic/jetpack-connection": "workspace:* || ^0.22",
 		"@automattic/jetpack-publicize-components": "workspace:* || ^0.9",
->>>>>>> d483314b
 		"@wordpress/data": "7.5.0",
 		"@wordpress/date": "4.21.0",
 		"@wordpress/element": "4.19.0",
