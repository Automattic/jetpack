--- conflicted
+++ resolved
@@ -29,21 +29,12 @@
 		"@automattic/jetpack-base-styles": "workspace:* || ^0.3",
 		"@automattic/jetpack-components": "workspace:* || ^0.22",
 		"@automattic/jetpack-connection": "workspace:* || ^0.22",
-<<<<<<< HEAD
 		"@automattic/jetpack-publicize-components": "workspace:* || ^0.8",
 		"@wordpress/data": "7.0.0",
 		"@wordpress/date": "4.16.0",
 		"@wordpress/element": "4.14.0",
 		"@wordpress/i18n": "4.16.0",
 		"@wordpress/icons": "9.7.0",
-=======
-		"@automattic/jetpack-publicize-components": "workspace:* || ^0.7",
-		"@wordpress/data": "7.2.0",
-		"@wordpress/date": "4.18.0",
-		"@wordpress/element": "4.16.0",
-		"@wordpress/i18n": "4.18.0",
-		"@wordpress/icons": "9.9.0",
->>>>>>> 9f3566c3
 		"classnames": "2.3.1",
 		"react": "17.0.2",
 		"react-dom": "17.0.2"
