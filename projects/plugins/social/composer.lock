--- conflicted
+++ resolved
@@ -4,11 +4,7 @@
         "Read more about it at https://getcomposer.org/doc/01-basic-usage.md#installing-dependencies",
         "This file is @generated automatically"
     ],
-<<<<<<< HEAD
-    "content-hash": "d3d2707b794dd6ff03f0d21678a2e5e7",
-=======
-    "content-hash": "3fa012fd59add47fe13560c597927081",
->>>>>>> 7347b4f2
+    "content-hash": "5aacc672edc32a40e7379a63275e1c2d",
     "packages": [
         {
             "name": "automattic/jetpack-a8c-mc-stats",
