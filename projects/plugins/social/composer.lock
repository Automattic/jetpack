{
    "_readme": [
        "This file locks the dependencies of your project to a known state",
        "Read more about it at https://getcomposer.org/doc/01-basic-usage.md#installing-dependencies",
        "This file is @generated automatically"
    ],
<<<<<<< HEAD
    "content-hash": "7f227884ce6f3760034ad74684b7f008",
=======
    "content-hash": "59085a2068bb53a3378c4637033aaf27",
>>>>>>> 98869c53
    "packages": [
        {
            "name": "automattic/jetpack-a8c-mc-stats",
            "version": "dev-trunk",
            "dist": {
                "type": "path",
                "url": "../../packages/a8c-mc-stats",
                "reference": "c5df589f62cd58dc5f1b04938e4e4edc75916812"
            },
            "require-dev": {
                "automattic/jetpack-changelogger": "^3.2",
                "yoast/phpunit-polyfills": "1.0.3"
            },
            "type": "jetpack-library",
            "extra": {
                "autotagger": true,
                "mirror-repo": "Automattic/jetpack-a8c-mc-stats",
                "changelogger": {
                    "link-template": "https://github.com/Automattic/jetpack-a8c-mc-stats/compare/v${old}...v${new}"
                },
                "branch-alias": {
                    "dev-trunk": "1.4.x-dev"
                }
            },
            "autoload": {
                "classmap": [
                    "src/"
                ]
            },
            "scripts": {
                "phpunit": [
                    "./vendor/phpunit/phpunit/phpunit --colors=always"
                ],
                "test-coverage": [
                    "php -dpcov.directory=. ./vendor/bin/phpunit --coverage-clover \"$COVERAGE_DIR/clover.xml\""
                ],
                "test-php": [
                    "@composer phpunit"
                ]
            },
            "license": [
                "GPL-2.0-or-later"
            ],
            "description": "Used to record internal usage stats for Automattic. Not visible to site owners.",
            "transport-options": {
                "relative": true
            }
        },
        {
            "name": "automattic/jetpack-admin-ui",
            "version": "dev-trunk",
            "dist": {
                "type": "path",
                "url": "../../packages/admin-ui",
                "reference": "643ce07d751c26cabbb330339d515ef5a35808f3"
            },
            "require-dev": {
                "automattic/jetpack-changelogger": "^3.2",
                "automattic/wordbless": "dev-master",
                "yoast/phpunit-polyfills": "1.0.3"
            },
            "type": "jetpack-library",
            "extra": {
                "autotagger": true,
                "mirror-repo": "Automattic/jetpack-admin-ui",
                "textdomain": "jetpack-admin-ui",
                "changelogger": {
                    "link-template": "https://github.com/Automattic/jetpack-admin-ui/compare/${old}...${new}"
                },
                "branch-alias": {
                    "dev-trunk": "0.2.x-dev"
                },
                "version-constants": {
                    "::PACKAGE_VERSION": "src/class-admin-menu.php"
                }
            },
            "autoload": {
                "classmap": [
                    "src/"
                ]
            },
            "scripts": {
                "phpunit": [
                    "./vendor/phpunit/phpunit/phpunit --colors=always"
                ],
                "test-coverage": [
                    "php -dpcov.directory=. ./vendor/bin/phpunit --coverage-clover \"$COVERAGE_DIR/clover.xml\""
                ],
                "test-php": [
                    "@composer phpunit"
                ],
                "post-install-cmd": [
                    "WorDBless\\Composer\\InstallDropin::copy"
                ],
                "post-update-cmd": [
                    "WorDBless\\Composer\\InstallDropin::copy"
                ]
            },
            "license": [
                "GPL-2.0-or-later"
            ],
            "description": "Generic Jetpack wp-admin UI elements",
            "transport-options": {
                "relative": true
            }
        },
        {
            "name": "automattic/jetpack-assets",
            "version": "dev-trunk",
            "dist": {
                "type": "path",
                "url": "../../packages/assets",
                "reference": "64ada4d1c3f69e232b27bb0e3a9d986e3f292954"
            },
            "require": {
                "automattic/jetpack-constants": "^1.6"
            },
            "require-dev": {
                "automattic/jetpack-changelogger": "^3.2",
                "brain/monkey": "2.6.1",
                "wikimedia/testing-access-wrapper": "^1.0 || ^2.0",
                "yoast/phpunit-polyfills": "1.0.3"
            },
            "type": "jetpack-library",
            "extra": {
                "autotagger": true,
                "mirror-repo": "Automattic/jetpack-assets",
                "textdomain": "jetpack-assets",
                "changelogger": {
                    "link-template": "https://github.com/Automattic/jetpack-assets/compare/v${old}...v${new}"
                },
                "branch-alias": {
                    "dev-trunk": "1.17.x-dev"
                }
            },
            "autoload": {
                "files": [
                    "actions.php"
                ],
                "classmap": [
                    "src/"
                ]
            },
            "scripts": {
                "build-development": [
                    "pnpm run build"
                ],
                "build-production": [
                    "pnpm run build-production"
                ],
                "phpunit": [
                    "./vendor/phpunit/phpunit/phpunit --colors=always"
                ],
                "test-coverage": [
                    "php -dpcov.directory=. ./vendor/bin/phpunit --coverage-clover \"$COVERAGE_DIR/php/clover.xml\"",
                    "pnpm run test-coverage"
                ],
                "test-js": [
                    "pnpm run test"
                ],
                "test-php": [
                    "@composer phpunit"
                ]
            },
            "license": [
                "GPL-2.0-or-later"
            ],
            "description": "Asset management utilities for Jetpack ecosystem packages",
            "transport-options": {
                "relative": true
            }
        },
        {
            "name": "automattic/jetpack-autoloader",
            "version": "dev-trunk",
            "dist": {
                "type": "path",
                "url": "../../packages/autoloader",
                "reference": "54d19e9ca258cd1731dc5f4a2be175204b93625f"
            },
            "require": {
                "composer-plugin-api": "^1.1 || ^2.0"
            },
            "require-dev": {
                "automattic/jetpack-changelogger": "^3.2",
                "yoast/phpunit-polyfills": "1.0.3"
            },
            "type": "composer-plugin",
            "extra": {
                "autotagger": true,
                "class": "Automattic\\Jetpack\\Autoloader\\CustomAutoloaderPlugin",
                "mirror-repo": "Automattic/jetpack-autoloader",
                "changelogger": {
                    "link-template": "https://github.com/Automattic/jetpack-autoloader/compare/v${old}...v${new}"
                },
                "branch-alias": {
                    "dev-trunk": "2.11.x-dev"
                }
            },
            "autoload": {
                "classmap": [
                    "src/AutoloadGenerator.php"
                ],
                "psr-4": {
                    "Automattic\\Jetpack\\Autoloader\\": "src"
                }
            },
            "scripts": {
                "phpunit": [
                    "./vendor/phpunit/phpunit/phpunit --colors=always"
                ],
                "test-coverage": [
                    "php -dpcov.directory=. ./vendor/bin/phpunit --coverage-php \"./tests/php/tmp/coverage-report.php\"",
                    "php ./tests/php/bin/test-coverage.php \"$COVERAGE_DIR/clover.xml\""
                ],
                "test-php": [
                    "@composer phpunit"
                ]
            },
            "license": [
                "GPL-2.0-or-later"
            ],
            "description": "Creates a custom autoloader for a plugin or theme.",
            "transport-options": {
                "relative": true
            }
        },
        {
            "name": "automattic/jetpack-composer-plugin",
            "version": "dev-trunk",
            "dist": {
                "type": "path",
                "url": "../../packages/composer-plugin",
                "reference": "cbd9a56c7fd43c342d96fb09ee6609d7e7580f9a"
            },
            "require": {
                "composer-plugin-api": "^2.1.0"
            },
            "require-dev": {
                "automattic/jetpack-changelogger": "^3.2",
                "composer/composer": "2.2.12",
                "yoast/phpunit-polyfills": "1.0.3"
            },
            "type": "composer-plugin",
            "extra": {
                "plugin-modifies-install-path": true,
                "class": "Automattic\\Jetpack\\Composer\\Plugin",
                "mirror-repo": "Automattic/jetpack-composer-plugin",
                "changelogger": {
                    "link-template": "https://github.com/Automattic/jetpack-composer-plugin/compare/v${old}...v${new}"
                },
                "autotagger": true,
                "branch-alias": {
                    "dev-trunk": "1.1.x-dev"
                }
            },
            "autoload": {
                "classmap": [
                    "src/"
                ]
            },
            "scripts": {
                "phpunit": [
                    "./vendor/phpunit/phpunit/phpunit --colors=always"
                ],
                "test-coverage": [
                    "php -dpcov.directory=. ./vendor/bin/phpunit --coverage-clover \"$COVERAGE_DIR/clover.xml\""
                ],
                "test-php": [
                    "@composer phpunit"
                ]
            },
            "license": [
                "GPL-2.0-or-later"
            ],
            "description": "A custom installer plugin for Composer to move Jetpack packages out of `vendor/` so WordPress's translation infrastructure will find their strings.",
            "transport-options": {
                "relative": true
            }
        },
        {
            "name": "automattic/jetpack-config",
            "version": "dev-trunk",
            "dist": {
                "type": "path",
                "url": "../../packages/config",
                "reference": "1ac411523b494f83c22ee7e6b62b9bbe636dc5d5"
            },
            "require-dev": {
                "automattic/jetpack-changelogger": "^3.2"
            },
            "type": "jetpack-library",
            "extra": {
                "autotagger": true,
                "mirror-repo": "Automattic/jetpack-config",
                "textdomain": "jetpack-config",
                "changelogger": {
                    "link-template": "https://github.com/Automattic/jetpack-config/compare/v${old}...v${new}"
                },
                "branch-alias": {
                    "dev-trunk": "1.10.x-dev"
                }
            },
            "autoload": {
                "classmap": [
                    "src/"
                ]
            },
            "license": [
                "GPL-2.0-or-later"
            ],
            "description": "Jetpack configuration package that initializes other packages and configures Jetpack's functionality. Can be used as a base for all variants of Jetpack package usage.",
            "transport-options": {
                "relative": true
            }
        },
        {
            "name": "automattic/jetpack-connection",
            "version": "dev-trunk",
            "dist": {
                "type": "path",
                "url": "../../packages/connection",
                "reference": "66670bb0ec3f8a39d85411487f9abfcc4cb96db1"
            },
            "require": {
                "automattic/jetpack-a8c-mc-stats": "^1.4",
                "automattic/jetpack-admin-ui": "^0.2",
                "automattic/jetpack-constants": "^1.6",
                "automattic/jetpack-redirect": "^1.7",
                "automattic/jetpack-roles": "^1.4",
                "automattic/jetpack-status": "^1.14"
            },
            "require-dev": {
                "automattic/jetpack-changelogger": "^3.2",
                "automattic/wordbless": "@dev",
                "brain/monkey": "2.6.1",
                "yoast/phpunit-polyfills": "1.0.3"
            },
            "type": "jetpack-library",
            "extra": {
                "autotagger": true,
                "mirror-repo": "Automattic/jetpack-connection",
                "textdomain": "jetpack-connection",
                "version-constants": {
                    "::PACKAGE_VERSION": "src/class-package-version.php"
                },
                "changelogger": {
                    "link-template": "https://github.com/Automattic/jetpack-connection/compare/v${old}...v${new}"
                },
                "branch-alias": {
                    "dev-trunk": "1.45.x-dev"
                }
            },
            "autoload": {
                "classmap": [
                    "legacy",
                    "src/",
                    "src/webhooks"
                ]
            },
            "scripts": {
                "build-production": [
                    "pnpm run build-production"
                ],
                "build-development": [
                    "pnpm run build"
                ],
                "phpunit": [
                    "./vendor/phpunit/phpunit/phpunit --colors=always"
                ],
                "post-install-cmd": [
                    "WorDBless\\Composer\\InstallDropin::copy"
                ],
                "post-update-cmd": [
                    "WorDBless\\Composer\\InstallDropin::copy"
                ],
                "test-coverage": [
                    "php -dpcov.directory=. ./vendor/bin/phpunit --coverage-clover \"$COVERAGE_DIR/clover.xml\""
                ],
                "test-php": [
                    "@composer phpunit"
                ]
            },
            "license": [
                "GPL-2.0-or-later"
            ],
            "description": "Everything needed to connect to the Jetpack infrastructure",
            "transport-options": {
                "relative": true
            }
        },
        {
            "name": "automattic/jetpack-constants",
            "version": "dev-trunk",
            "dist": {
                "type": "path",
                "url": "../../packages/constants",
                "reference": "71eaf9916aaeeda2abf5a8a19e7534c6d1bc1898"
            },
            "require-dev": {
                "automattic/jetpack-changelogger": "^3.2",
                "brain/monkey": "2.6.1",
                "yoast/phpunit-polyfills": "1.0.3"
            },
            "type": "jetpack-library",
            "extra": {
                "autotagger": true,
                "mirror-repo": "Automattic/jetpack-constants",
                "changelogger": {
                    "link-template": "https://github.com/Automattic/jetpack-constants/compare/v${old}...v${new}"
                },
                "branch-alias": {
                    "dev-trunk": "1.6.x-dev"
                }
            },
            "autoload": {
                "classmap": [
                    "src/"
                ]
            },
            "scripts": {
                "phpunit": [
                    "./vendor/phpunit/phpunit/phpunit --colors=always"
                ],
                "test-coverage": [
                    "php -dpcov.directory=. ./vendor/bin/phpunit --coverage-clover \"$COVERAGE_DIR/clover.xml\""
                ],
                "test-php": [
                    "@composer phpunit"
                ]
            },
            "license": [
                "GPL-2.0-or-later"
            ],
            "description": "A wrapper for defining constants in a more testable way.",
            "transport-options": {
                "relative": true
            }
        },
        {
            "name": "automattic/jetpack-device-detection",
            "version": "dev-trunk",
            "dist": {
                "type": "path",
                "url": "../../packages/device-detection",
                "reference": "7c18edb6992a4c27b9cc2719ee7d1d0abacf5d76"
            },
            "require-dev": {
                "automattic/jetpack-changelogger": "^3.2",
                "yoast/phpunit-polyfills": "1.0.3"
            },
            "type": "jetpack-library",
            "extra": {
                "autotagger": true,
                "mirror-repo": "Automattic/jetpack-device-detection",
                "changelogger": {
                    "link-template": "https://github.com/Automattic/jetpack-device-detection/compare/v${old}...v${new}"
                },
                "branch-alias": {
                    "dev-trunk": "1.4.x-dev"
                }
            },
            "autoload": {
                "classmap": [
                    "src/"
                ]
            },
            "scripts": {
                "phpunit": [
                    "./vendor/phpunit/phpunit/phpunit --colors=always"
                ],
                "test-coverage": [
                    "php -dpcov.directory=. ./vendor/bin/phpunit --coverage-clover \"$COVERAGE_DIR/clover.xml\""
                ],
                "test-php": [
                    "@composer phpunit"
                ]
            },
            "license": [
                "GPL-2.0-or-later"
            ],
            "description": "A way to detect device types based on User-Agent header.",
            "transport-options": {
                "relative": true
            }
        },
        {
            "name": "automattic/jetpack-identity-crisis",
            "version": "dev-trunk",
            "dist": {
                "type": "path",
                "url": "../../packages/identity-crisis",
                "reference": "b9d5804fd7b1e1e62f4e8c3b4840a200d5f3d508"
            },
            "require": {
                "automattic/jetpack-assets": "^1.17",
                "automattic/jetpack-connection": "^1.45",
                "automattic/jetpack-constants": "^1.6",
                "automattic/jetpack-logo": "^1.5",
                "automattic/jetpack-status": "^1.14"
            },
            "require-dev": {
                "automattic/jetpack-changelogger": "^3.2",
                "automattic/wordbless": "@dev",
                "yoast/phpunit-polyfills": "1.0.3"
            },
            "type": "jetpack-library",
            "extra": {
                "autotagger": true,
                "mirror-repo": "Automattic/jetpack-identity-crisis",
                "textdomain": "jetpack-idc",
                "version-constants": {
                    "::PACKAGE_VERSION": "src/class-identity-crisis.php"
                },
                "changelogger": {
                    "link-template": "https://github.com/Automattic/jetpack-identity-crisis/compare/v${old}...v${new}"
                },
                "branch-alias": {
                    "dev-trunk": "0.8.x-dev"
                }
            },
            "autoload": {
                "classmap": [
                    "src/"
                ]
            },
            "scripts": {
                "build-development": [
                    "pnpm run build"
                ],
                "build-production": [
                    "NODE_ENV='production' pnpm run build"
                ],
                "phpunit": [
                    "./vendor/phpunit/phpunit/phpunit --colors=always"
                ],
                "test-coverage": [
                    "php -dpcov.directory=. ./vendor/bin/phpunit --coverage-clover \"$COVERAGE_DIR/clover.xml\""
                ],
                "test-php": [
                    "@composer phpunit"
                ],
                "post-install-cmd": [
                    "WorDBless\\Composer\\InstallDropin::copy"
                ],
                "post-update-cmd": [
                    "WorDBless\\Composer\\InstallDropin::copy"
                ],
                "watch": [
                    "Composer\\Config::disableProcessTimeout",
                    "pnpm run watch"
                ]
            },
            "license": [
                "GPL-2.0-or-later"
            ],
            "description": "Identity Crisis.",
            "transport-options": {
                "relative": true
            }
        },
        {
            "name": "automattic/jetpack-jitm",
            "version": "dev-trunk",
            "dist": {
                "type": "path",
                "url": "../../packages/jitm",
                "reference": "235a77fc65a6defdf75880029408dec3ea18eb04"
            },
            "require": {
                "automattic/jetpack-a8c-mc-stats": "^1.4",
                "automattic/jetpack-assets": "^1.17",
                "automattic/jetpack-connection": "^1.45",
                "automattic/jetpack-device-detection": "^1.4",
                "automattic/jetpack-logo": "^1.5",
                "automattic/jetpack-partner": "^1.7",
                "automattic/jetpack-redirect": "^1.7",
                "automattic/jetpack-status": "^1.14"
            },
            "require-dev": {
                "automattic/jetpack-changelogger": "^3.2",
                "brain/monkey": "2.6.1",
                "yoast/phpunit-polyfills": "1.0.3"
            },
            "type": "jetpack-library",
            "extra": {
                "autotagger": true,
                "mirror-repo": "Automattic/jetpack-jitm",
                "textdomain": "jetpack-jitm",
                "version-constants": {
                    "::PACKAGE_VERSION": "src/class-jitm.php"
                },
                "changelogger": {
                    "link-template": "https://github.com/Automattic/jetpack-jitm/compare/v${old}...v${new}"
                },
                "branch-alias": {
                    "dev-trunk": "2.2.x-dev"
                }
            },
            "autoload": {
                "classmap": [
                    "src/"
                ]
            },
            "scripts": {
                "build-production": [
                    "pnpm run build-production"
                ],
                "build-development": [
                    "pnpm run build"
                ],
                "phpunit": [
                    "./vendor/phpunit/phpunit/phpunit --colors=always"
                ],
                "test-coverage": [
                    "php -dpcov.directory=. ./vendor/bin/phpunit --coverage-clover \"$COVERAGE_DIR/clover.xml\""
                ],
                "test-php": [
                    "@composer phpunit"
                ]
            },
            "license": [
                "GPL-2.0-or-later"
            ],
            "description": "Just in time messages for Jetpack",
            "transport-options": {
                "relative": true
            }
        },
        {
            "name": "automattic/jetpack-licensing",
            "version": "dev-trunk",
            "dist": {
                "type": "path",
                "url": "../../packages/licensing",
                "reference": "df164d9453328271e52b95d216af6a81fafb59ca"
            },
            "require": {
                "automattic/jetpack-connection": "^1.45"
            },
            "require-dev": {
                "automattic/jetpack-changelogger": "^3.2",
                "automattic/wordbless": "@dev",
                "yoast/phpunit-polyfills": "1.0.3"
            },
            "type": "jetpack-library",
            "extra": {
                "autotagger": true,
                "mirror-repo": "Automattic/jetpack-licensing",
                "textdomain": "jetpack-licensing",
                "changelogger": {
                    "link-template": "https://github.com/Automattic/jetpack-licensing/compare/v${old}...v${new}"
                },
                "branch-alias": {
                    "dev-trunk": "1.7.x-dev"
                }
            },
            "autoload": {
                "classmap": [
                    "src/"
                ]
            },
            "scripts": {
                "phpunit": [
                    "./vendor/phpunit/phpunit/phpunit --colors=always"
                ],
                "post-install-cmd": [
                    "WorDBless\\Composer\\InstallDropin::copy"
                ],
                "post-update-cmd": [
                    "WorDBless\\Composer\\InstallDropin::copy"
                ],
                "test-coverage": [
                    "php -dpcov.directory=. ./vendor/bin/phpunit --coverage-clover \"$COVERAGE_DIR/clover.xml\""
                ],
                "test-php": [
                    "@composer phpunit"
                ]
            },
            "license": [
                "GPL-2.0-or-later"
            ],
            "description": "Everything needed to manage Jetpack licenses client-side.",
            "transport-options": {
                "relative": true
            }
        },
        {
            "name": "automattic/jetpack-logo",
            "version": "dev-trunk",
            "dist": {
                "type": "path",
                "url": "../../packages/logo",
                "reference": "0b26b43706ad99ba1e7cd7f7afa23b8f44d28d00"
            },
            "require-dev": {
                "automattic/jetpack-changelogger": "^3.2",
                "yoast/phpunit-polyfills": "1.0.3"
            },
            "type": "jetpack-library",
            "extra": {
                "autotagger": true,
                "mirror-repo": "Automattic/jetpack-logo",
                "changelogger": {
                    "link-template": "https://github.com/Automattic/jetpack-logo/compare/v${old}...v${new}"
                },
                "branch-alias": {
                    "dev-trunk": "1.5.x-dev"
                }
            },
            "autoload": {
                "classmap": [
                    "src/"
                ]
            },
            "scripts": {
                "phpunit": [
                    "./vendor/phpunit/phpunit/phpunit --colors=always"
                ],
                "test-coverage": [
                    "php -dpcov.directory=. ./vendor/bin/phpunit --coverage-clover \"$COVERAGE_DIR/clover.xml\""
                ],
                "test-php": [
                    "@composer phpunit"
                ]
            },
            "license": [
                "GPL-2.0-or-later"
            ],
            "description": "A logo for Jetpack",
            "transport-options": {
                "relative": true
            }
        },
        {
            "name": "automattic/jetpack-my-jetpack",
            "version": "dev-trunk",
            "dist": {
                "type": "path",
                "url": "../../packages/my-jetpack",
                "reference": "44f6a3765bedab8892264689713153b7f35f65d7"
            },
            "require": {
                "automattic/jetpack-admin-ui": "^0.2",
                "automattic/jetpack-assets": "^1.17",
                "automattic/jetpack-connection": "^1.45",
                "automattic/jetpack-constants": "^1.6",
                "automattic/jetpack-jitm": "^2.2",
                "automattic/jetpack-licensing": "^1.7",
                "automattic/jetpack-plugins-installer": "^0.2",
                "automattic/jetpack-redirect": "^1.7"
            },
            "require-dev": {
                "automattic/jetpack-changelogger": "^3.2",
                "automattic/wordbless": "@dev",
                "yoast/phpunit-polyfills": "1.0.3"
            },
            "type": "jetpack-library",
            "extra": {
                "autotagger": true,
                "mirror-repo": "Automattic/jetpack-my-jetpack",
                "textdomain": "jetpack-my-jetpack",
                "changelogger": {
                    "link-template": "https://github.com/Automattic/jetpack-my-jetpack/compare/${old}...${new}"
                },
                "branch-alias": {
                    "dev-trunk": "2.2.x-dev"
                },
                "version-constants": {
                    "::PACKAGE_VERSION": "src/class-initializer.php"
                }
            },
            "autoload": {
                "classmap": [
                    "src/",
                    "src/products"
                ]
            },
            "scripts": {
                "phpunit": [
                    "./vendor/phpunit/phpunit/phpunit --colors=always"
                ],
                "test-coverage": [
                    "php -dpcov.directory=. ./vendor/bin/phpunit --coverage-clover \"$COVERAGE_DIR/coverage.xml\"",
                    "pnpm run test --coverageDirectory=\"$COVERAGE_DIR\" --coverage --coverageReporters=clover"
                ],
                "test-php": [
                    "@composer phpunit"
                ],
                "test-js": [
                    "pnpm run test"
                ],
                "test-js-watch": [
                    "Composer\\Config::disableProcessTimeout",
                    "pnpm run test --watch"
                ],
                "build-development": [
                    "pnpm run build"
                ],
                "build-production": [
                    "NODE_ENV=production pnpm run build"
                ],
                "watch": [
                    "Composer\\Config::disableProcessTimeout",
                    "pnpm run watch"
                ],
                "post-install-cmd": [
                    "WorDBless\\Composer\\InstallDropin::copy"
                ],
                "post-update-cmd": [
                    "WorDBless\\Composer\\InstallDropin::copy"
                ]
            },
            "license": [
                "GPL-2.0-or-later"
            ],
            "description": "WP Admin page with information and configuration shared among all Jetpack stand-alone plugins",
            "transport-options": {
                "relative": true
            }
        },
        {
            "name": "automattic/jetpack-partner",
            "version": "dev-trunk",
            "dist": {
                "type": "path",
                "url": "../../packages/partner",
                "reference": "c6cc19572306fd3b8e430b70c321000e3428a7d2"
            },
            "require": {
                "automattic/jetpack-connection": "^1.45",
                "automattic/jetpack-status": "^1.14"
            },
            "require-dev": {
                "automattic/jetpack-changelogger": "^3.2",
                "automattic/wordbless": "@dev",
                "brain/monkey": "2.6.1",
                "yoast/phpunit-polyfills": "1.0.3"
            },
            "type": "jetpack-library",
            "extra": {
                "autotagger": true,
                "mirror-repo": "Automattic/jetpack-partner",
                "changelogger": {
                    "link-template": "https://github.com/Automattic/jetpack-partner/compare/v${old}...v${new}"
                },
                "branch-alias": {
                    "dev-trunk": "1.7.x-dev"
                }
            },
            "autoload": {
                "classmap": [
                    "src/"
                ]
            },
            "scripts": {
                "phpunit": [
                    "./vendor/phpunit/phpunit/phpunit --colors=always"
                ],
                "post-install-cmd": [
                    "WorDBless\\Composer\\InstallDropin::copy"
                ],
                "post-update-cmd": [
                    "WorDBless\\Composer\\InstallDropin::copy"
                ],
                "test-coverage": [
                    "php -dpcov.directory=. ./vendor/bin/phpunit --coverage-clover \"$COVERAGE_DIR/clover.xml\""
                ],
                "test-php": [
                    "@composer phpunit"
                ]
            },
            "license": [
                "GPL-2.0-or-later"
            ],
            "description": "Support functions for Jetpack hosting partners.",
            "transport-options": {
                "relative": true
            }
        },
        {
            "name": "automattic/jetpack-password-checker",
            "version": "dev-trunk",
            "dist": {
                "type": "path",
                "url": "../../packages/password-checker",
                "reference": "0995c8ea7103360f58e87fad6758825b66b9d268"
            },
            "require-dev": {
                "automattic/jetpack-changelogger": "^3.2",
                "automattic/wordbless": "@dev",
                "yoast/phpunit-polyfills": "1.0.3"
            },
            "type": "jetpack-library",
            "extra": {
                "autotagger": true,
                "mirror-repo": "Automattic/jetpack-password-checker",
                "textdomain": "jetpack-password-checker",
                "changelogger": {
                    "link-template": "https://github.com/Automattic/jetpack-password-checker/compare/v${old}...v${new}"
                },
                "branch-alias": {
                    "dev-trunk": "0.2.x-dev"
                }
            },
            "autoload": {
                "classmap": [
                    "src/"
                ]
            },
            "scripts": {
                "phpunit": [
                    "./vendor/phpunit/phpunit/phpunit --colors=always"
                ],
                "test-coverage": [
                    "php -dpcov.directory=. ./vendor/bin/phpunit --coverage-clover \"$COVERAGE_DIR/clover.xml\""
                ],
                "test-php": [
                    "@composer phpunit"
                ],
                "post-install-cmd": [
                    "WorDBless\\Composer\\InstallDropin::copy"
                ],
                "post-update-cmd": [
                    "WorDBless\\Composer\\InstallDropin::copy"
                ]
            },
            "license": [
                "GPL-2.0-or-later"
            ],
            "description": "Password Checker.",
            "transport-options": {
                "relative": true
            }
        },
        {
            "name": "automattic/jetpack-plans",
            "version": "dev-trunk",
            "dist": {
                "type": "path",
                "url": "../../packages/plans",
                "reference": "ab1cd988bb05897b099f773caee5670fef46b9c5"
            },
            "require": {
                "automattic/jetpack-connection": "^1.45"
            },
            "require-dev": {
                "automattic/jetpack-changelogger": "^3.2",
                "automattic/jetpack-status": "^1.14",
                "automattic/wordbless": "@dev",
                "yoast/phpunit-polyfills": "1.0.3"
            },
            "type": "library",
            "extra": {
                "autotagger": true,
                "mirror-repo": "Automattic/jetpack-plans",
                "changelogger": {
                    "link-template": "https://github.com/Automattic/jetpack-plans/compare/v${old}...v${new}"
                },
                "branch-alias": {
                    "dev-trunk": "0.2.x-dev"
                }
            },
            "autoload": {
                "classmap": [
                    "src/"
                ]
            },
            "scripts": {
                "phpunit": [
                    "./vendor/phpunit/phpunit/phpunit --colors=always"
                ],
                "test-coverage": [
                    "php -dpcov.directory=. ./vendor/bin/phpunit --coverage-clover \"$COVERAGE_DIR/clover.xml\""
                ],
                "test-php": [
                    "@composer phpunit"
                ],
                "post-install-cmd": [
                    "WorDBless\\Composer\\InstallDropin::copy"
                ],
                "post-update-cmd": [
                    "WorDBless\\Composer\\InstallDropin::copy"
                ],
                "build-production": [
                    "echo 'Add your build step to composer.json, please!'"
                ],
                "build-development": [
                    "echo 'Add your build step to composer.json, please!'"
                ]
            },
            "license": [
                "GPL-2.0-or-later"
            ],
            "description": "Fetch information about Jetpack Plans from wpcom",
            "transport-options": {
                "relative": true
            }
        },
        {
            "name": "automattic/jetpack-plugins-installer",
            "version": "dev-trunk",
            "dist": {
                "type": "path",
                "url": "../../packages/plugins-installer",
                "reference": "15b99481e685050e153fa59f5cf5a9dff6f3216e"
            },
            "require": {
                "automattic/jetpack-a8c-mc-stats": "^1.4"
            },
            "require-dev": {
                "automattic/jetpack-changelogger": "^3.2",
                "yoast/phpunit-polyfills": "1.0.3"
            },
            "type": "jetpack-library",
            "extra": {
                "branch-alias": {
                    "dev-trunk": "0.2.x-dev"
                },
                "mirror-repo": "Automattic/jetpack-plugins-installer",
                "changelogger": {
                    "link-template": "https://github.com/Automattic/jetpack-plugins-installer/compare/v${old}...v${new}"
                },
                "autotagger": true,
                "textdomain": "jetpack-plugins-installer"
            },
            "autoload": {
                "classmap": [
                    "src/"
                ]
            },
            "scripts": {
                "phpunit": [
                    "./vendor/phpunit/phpunit/phpunit --colors=always"
                ],
                "test-coverage": [
                    "php -dpcov.directory=. ./vendor/bin/phpunit --coverage-clover \"$COVERAGE_DIR/clover.xml\""
                ],
                "test-php": [
                    "@composer phpunit"
                ]
            },
            "license": [
                "GPL-2.0-or-later"
            ],
            "description": "Handle installation of plugins from WP.org",
            "transport-options": {
                "relative": true
            }
        },
        {
            "name": "automattic/jetpack-publicize",
            "version": "dev-trunk",
            "dist": {
                "type": "path",
                "url": "../../packages/publicize",
<<<<<<< HEAD
                "reference": "18a47420b0d6cd1bf9a6dcf7397fefcc8c83f1c5"
=======
                "reference": "98bc90bbe89fd216a28b21d570ae0acff5fd80e3"
>>>>>>> 98869c53
            },
            "require": {
                "automattic/jetpack-assets": "^1.17",
                "automattic/jetpack-autoloader": "^2.11",
                "automattic/jetpack-config": "^1.10",
<<<<<<< HEAD
                "automattic/jetpack-connection": "^1.45"
=======
                "automattic/jetpack-connection": "^1.45",
                "automattic/jetpack-redirect": "^1.7"
>>>>>>> 98869c53
            },
            "require-dev": {
                "automattic/jetpack-changelogger": "^3.2",
                "automattic/wordbless": "^0.4.0",
                "yoast/phpunit-polyfills": "1.0.3"
            },
            "type": "jetpack-library",
            "extra": {
                "autotagger": true,
                "mirror-repo": "Automattic/jetpack-publicize",
                "textdomain": "jetpack-publicize-pkg",
                "changelogger": {
                    "link-template": "https://github.com/Automattic/jetpack-publicize/compare/v${old}...v${new}"
                },
                "branch-alias": {
                    "dev-trunk": "0.16.x-dev"
                }
            },
            "autoload": {
                "classmap": [
                    "src/"
                ]
            },
            "scripts": {
                "phpunit": [
                    "./vendor/phpunit/phpunit/phpunit --colors=always"
                ],
                "test-coverage": [
                    "php -dpcov.directory=. ./vendor/bin/phpunit --coverage-clover \"$COVERAGE_DIR/clover.xml\""
                ],
                "test-php": [
                    "@composer phpunit"
                ],
                "post-install-cmd": [
                    "WorDBless\\Composer\\InstallDropin::copy"
                ],
                "post-update-cmd": [
                    "WorDBless\\Composer\\InstallDropin::copy"
                ],
                "build-development": [
                    "pnpm run build"
                ],
                "build-production": [
                    "pnpm run build-production-concurrently"
                ]
            },
            "license": [
                "GPL-2.0-or-later"
            ],
            "description": "Publicize makes it easy to share your site’s posts on several social media networks automatically when you publish a new post.",
            "transport-options": {
                "relative": true
            }
        },
        {
            "name": "automattic/jetpack-redirect",
            "version": "dev-trunk",
            "dist": {
                "type": "path",
                "url": "../../packages/redirect",
                "reference": "384df449e82c6792919537add3aa543468d98893"
            },
            "require": {
                "automattic/jetpack-status": "^1.14"
            },
            "require-dev": {
                "automattic/jetpack-changelogger": "^3.2",
                "brain/monkey": "2.6.1",
                "yoast/phpunit-polyfills": "1.0.3"
            },
            "type": "jetpack-library",
            "extra": {
                "autotagger": true,
                "mirror-repo": "Automattic/jetpack-redirect",
                "changelogger": {
                    "link-template": "https://github.com/Automattic/jetpack-redirect/compare/v${old}...v${new}"
                },
                "branch-alias": {
                    "dev-trunk": "1.7.x-dev"
                }
            },
            "autoload": {
                "classmap": [
                    "src/"
                ]
            },
            "scripts": {
                "phpunit": [
                    "./vendor/phpunit/phpunit/phpunit --colors=always"
                ],
                "test-coverage": [
                    "php -dpcov.directory=. ./vendor/bin/phpunit --coverage-clover \"$COVERAGE_DIR/clover.xml\""
                ],
                "test-php": [
                    "@composer phpunit"
                ]
            },
            "license": [
                "GPL-2.0-or-later"
            ],
            "description": "Utilities to build URLs to the jetpack.com/redirect/ service",
            "transport-options": {
                "relative": true
            }
        },
        {
            "name": "automattic/jetpack-roles",
            "version": "dev-trunk",
            "dist": {
                "type": "path",
                "url": "../../packages/roles",
                "reference": "e7d89c4c354ca17ec53d1a2e05454057c1b144da"
            },
            "require-dev": {
                "automattic/jetpack-changelogger": "^3.2",
                "brain/monkey": "2.6.1",
                "yoast/phpunit-polyfills": "1.0.3"
            },
            "type": "jetpack-library",
            "extra": {
                "autotagger": true,
                "mirror-repo": "Automattic/jetpack-roles",
                "changelogger": {
                    "link-template": "https://github.com/Automattic/jetpack-roles/compare/v${old}...v${new}"
                },
                "branch-alias": {
                    "dev-trunk": "1.4.x-dev"
                }
            },
            "autoload": {
                "classmap": [
                    "src/"
                ]
            },
            "scripts": {
                "phpunit": [
                    "./vendor/phpunit/phpunit/phpunit --colors=always"
                ],
                "test-coverage": [
                    "php -dpcov.directory=. ./vendor/bin/phpunit --coverage-clover \"$COVERAGE_DIR/clover.xml\""
                ],
                "test-php": [
                    "@composer phpunit"
                ]
            },
            "license": [
                "GPL-2.0-or-later"
            ],
            "description": "Utilities, related with user roles and capabilities.",
            "transport-options": {
                "relative": true
            }
        },
        {
            "name": "automattic/jetpack-status",
            "version": "dev-trunk",
            "dist": {
                "type": "path",
                "url": "../../packages/status",
                "reference": "1c747edbd6e497fd58eb51ddab48d836b61a5298"
            },
            "require": {
                "automattic/jetpack-constants": "^1.6"
            },
            "require-dev": {
                "automattic/jetpack-changelogger": "^3.2",
                "brain/monkey": "2.6.1",
                "yoast/phpunit-polyfills": "1.0.3"
            },
            "type": "jetpack-library",
            "extra": {
                "autotagger": true,
                "mirror-repo": "Automattic/jetpack-status",
                "changelogger": {
                    "link-template": "https://github.com/Automattic/jetpack-status/compare/v${old}...v${new}"
                },
                "branch-alias": {
                    "dev-trunk": "1.14.x-dev"
                }
            },
            "autoload": {
                "classmap": [
                    "src/"
                ]
            },
            "scripts": {
                "phpunit": [
                    "./vendor/phpunit/phpunit/phpunit --colors=always"
                ],
                "test-coverage": [
                    "php -dpcov.directory=. ./vendor/bin/phpunit --coverage-clover \"$COVERAGE_DIR/clover.xml\""
                ],
                "test-php": [
                    "@composer phpunit"
                ]
            },
            "license": [
                "GPL-2.0-or-later"
            ],
            "description": "Used to retrieve information about the current status of Jetpack and the site overall.",
            "transport-options": {
                "relative": true
            }
        },
        {
            "name": "automattic/jetpack-sync",
            "version": "dev-trunk",
            "dist": {
                "type": "path",
                "url": "../../packages/sync",
                "reference": "fa95cf4ca2f604d27c02b9a1be1918ed34f39b89"
            },
            "require": {
                "automattic/jetpack-connection": "^1.45",
                "automattic/jetpack-constants": "^1.6",
                "automattic/jetpack-identity-crisis": "^0.8",
                "automattic/jetpack-password-checker": "^0.2",
                "automattic/jetpack-roles": "^1.4",
                "automattic/jetpack-status": "^1.14"
            },
            "require-dev": {
                "automattic/jetpack-changelogger": "^3.2",
                "automattic/wordbless": "@dev",
                "yoast/phpunit-polyfills": "1.0.3"
            },
            "type": "jetpack-library",
            "extra": {
                "autotagger": true,
                "mirror-repo": "Automattic/jetpack-sync",
                "textdomain": "jetpack-sync",
                "version-constants": {
                    "::PACKAGE_VERSION": "src/class-package-version.php"
                },
                "changelogger": {
                    "link-template": "https://github.com/Automattic/jetpack-sync/compare/v${old}...v${new}"
                },
                "branch-alias": {
                    "dev-trunk": "1.38.x-dev"
                }
            },
            "autoload": {
                "classmap": [
                    "src/"
                ]
            },
            "scripts": {
                "phpunit": [
                    "./vendor/phpunit/phpunit/phpunit --colors=always"
                ],
                "test-coverage": [
                    "php -dpcov.directory=. ./vendor/bin/phpunit --coverage-clover \"$COVERAGE_DIR/clover.xml\""
                ],
                "test-php": [
                    "@composer phpunit"
                ],
                "post-install-cmd": [
                    "WorDBless\\Composer\\InstallDropin::copy"
                ],
                "post-update-cmd": [
                    "WorDBless\\Composer\\InstallDropin::copy"
                ]
            },
            "license": [
                "GPL-2.0-or-later"
            ],
            "description": "Everything needed to allow syncing to the WP.com infrastructure.",
            "transport-options": {
                "relative": true
            }
        }
    ],
    "packages-dev": [
        {
            "name": "antecedent/patchwork",
            "version": "2.1.21",
            "source": {
                "type": "git",
                "url": "https://github.com/antecedent/patchwork.git",
                "reference": "25c1fa0cd9a6e6d0d13863d8df8f050b6733f16d"
            },
            "dist": {
                "type": "zip",
                "url": "https://api.github.com/repos/antecedent/patchwork/zipball/25c1fa0cd9a6e6d0d13863d8df8f050b6733f16d",
                "reference": "25c1fa0cd9a6e6d0d13863d8df8f050b6733f16d",
                "shasum": ""
            },
            "require": {
                "php": ">=5.4.0"
            },
            "require-dev": {
                "phpunit/phpunit": ">=4"
            },
            "type": "library",
            "notification-url": "https://packagist.org/downloads/",
            "license": [
                "MIT"
            ],
            "authors": [
                {
                    "name": "Ignas Rudaitis",
                    "email": "ignas.rudaitis@gmail.com"
                }
            ],
            "description": "Method redefinition (monkey-patching) functionality for PHP.",
            "homepage": "http://patchwork2.org/",
            "keywords": [
                "aop",
                "aspect",
                "interception",
                "monkeypatching",
                "redefinition",
                "runkit",
                "testing"
            ],
            "support": {
                "issues": "https://github.com/antecedent/patchwork/issues",
                "source": "https://github.com/antecedent/patchwork/tree/2.1.21"
            },
            "time": "2022-02-07T07:28:34+00:00"
        },
        {
            "name": "automattic/jetpack-changelogger",
            "version": "dev-trunk",
            "dist": {
                "type": "path",
                "url": "../../packages/changelogger",
                "reference": "db7485e80ebcad717977462edf149ea62e134b3b"
            },
            "require": {
                "php": ">=5.6",
                "symfony/console": "^3.4 || ^5.2 || ^6.0",
                "symfony/process": "^3.4 || ^5.2 || ^6.0",
                "wikimedia/at-ease": "^1.2 || ^2.0"
            },
            "require-dev": {
                "wikimedia/testing-access-wrapper": "^1.0 || ^2.0",
                "yoast/phpunit-polyfills": "1.0.3"
            },
            "bin": [
                "bin/changelogger"
            ],
            "type": "project",
            "extra": {
                "autotagger": true,
                "branch-alias": {
                    "dev-trunk": "3.2.x-dev"
                },
                "mirror-repo": "Automattic/jetpack-changelogger",
                "version-constants": {
                    "::VERSION": "src/Application.php"
                },
                "changelogger": {
                    "link-template": "https://github.com/Automattic/jetpack-changelogger/compare/${old}...${new}"
                }
            },
            "autoload": {
                "psr-4": {
                    "Automattic\\Jetpack\\Changelogger\\": "src",
                    "Automattic\\Jetpack\\Changelog\\": "lib"
                }
            },
            "autoload-dev": {
                "psr-4": {
                    "Automattic\\Jetpack\\Changelogger\\Tests\\": "tests/php/includes/src",
                    "Automattic\\Jetpack\\Changelog\\Tests\\": "tests/php/includes/lib"
                }
            },
            "scripts": {
                "phpunit": [
                    "./vendor/phpunit/phpunit/phpunit --colors=always"
                ],
                "test-coverage": [
                    "php -dpcov.directory=. ./vendor/bin/phpunit --coverage-clover \"$COVERAGE_DIR/clover.xml\""
                ],
                "test-php": [
                    "@composer phpunit"
                ],
                "post-install-cmd": [
                    "[ -e vendor/bin/changelogger ] || { cd vendor/bin && ln -s ../../bin/changelogger; }"
                ],
                "post-update-cmd": [
                    "[ -e vendor/bin/changelogger ] || { cd vendor/bin && ln -s ../../bin/changelogger; }"
                ]
            },
            "license": [
                "GPL-2.0-or-later"
            ],
            "description": "Jetpack Changelogger tool. Allows for managing changelogs by dropping change files into a changelog directory with each PR.",
            "transport-options": {
                "relative": true
            }
        },
        {
            "name": "automattic/wordbless",
            "version": "0.4.0",
            "source": {
                "type": "git",
                "url": "https://github.com/Automattic/wordbless.git",
                "reference": "4811e4562e14679dbeedcf84bed2547db4ea5c03"
            },
            "dist": {
                "type": "zip",
                "url": "https://api.github.com/repos/Automattic/wordbless/zipball/4811e4562e14679dbeedcf84bed2547db4ea5c03",
                "reference": "4811e4562e14679dbeedcf84bed2547db4ea5c03",
                "shasum": ""
            },
            "require": {
                "php": ">=5.6.20",
                "roots/wordpress": "^6.0.2"
            },
            "require-dev": {
                "phpunit/phpunit": "^5.7 || ^6.5 || ^7.5 || ^9.5"
            },
            "type": "wordpress-dropin",
            "autoload": {
                "psr-4": {
                    "WorDBless\\": "src/",
                    "WorDBless\\Composer\\": "src/Composer/"
                }
            },
            "notification-url": "https://packagist.org/downloads/",
            "license": [
                "GPL-2.0-or-later"
            ],
            "authors": [
                {
                    "name": "Automattic Inc."
                }
            ],
            "description": "WorDBless allows you to use WordPress core functions in your PHPUnit tests without having to set up a database and the whole WordPress environment",
            "support": {
                "issues": "https://github.com/Automattic/wordbless/issues",
                "source": "https://github.com/Automattic/wordbless/tree/0.4.0"
            },
            "time": "2022-09-14T14:01:05+00:00"
        },
        {
            "name": "brain/monkey",
            "version": "2.6.1",
            "source": {
                "type": "git",
                "url": "https://github.com/Brain-WP/BrainMonkey.git",
                "reference": "a31c84515bb0d49be9310f52ef1733980ea8ffbb"
            },
            "dist": {
                "type": "zip",
                "url": "https://api.github.com/repos/Brain-WP/BrainMonkey/zipball/a31c84515bb0d49be9310f52ef1733980ea8ffbb",
                "reference": "a31c84515bb0d49be9310f52ef1733980ea8ffbb",
                "shasum": ""
            },
            "require": {
                "antecedent/patchwork": "^2.1.17",
                "mockery/mockery": "^1.3.5 || ^1.4.4",
                "php": ">=5.6.0"
            },
            "require-dev": {
                "dealerdirect/phpcodesniffer-composer-installer": "^0.7.1",
                "phpcompatibility/php-compatibility": "^9.3.0",
                "phpunit/phpunit": "^5.7.26 || ^6.0 || ^7.0 || >=8.0 <8.5.12 || ^8.5.14 || ^9.0"
            },
            "type": "library",
            "extra": {
                "branch-alias": {
                    "dev-version/1": "1.x-dev",
                    "dev-master": "2.0.x-dev"
                }
            },
            "autoload": {
                "files": [
                    "inc/api.php"
                ],
                "psr-4": {
                    "Brain\\Monkey\\": "src/"
                }
            },
            "notification-url": "https://packagist.org/downloads/",
            "license": [
                "MIT"
            ],
            "authors": [
                {
                    "name": "Giuseppe Mazzapica",
                    "email": "giuseppe.mazzapica@gmail.com",
                    "homepage": "https://gmazzap.me",
                    "role": "Developer"
                }
            ],
            "description": "Mocking utility for PHP functions and WordPress plugin API",
            "keywords": [
                "Monkey Patching",
                "interception",
                "mock",
                "mock functions",
                "mockery",
                "patchwork",
                "redefinition",
                "runkit",
                "test",
                "testing"
            ],
            "support": {
                "issues": "https://github.com/Brain-WP/BrainMonkey/issues",
                "source": "https://github.com/Brain-WP/BrainMonkey"
            },
            "time": "2021-11-11T15:53:55+00:00"
        },
        {
            "name": "doctrine/instantiator",
            "version": "1.4.1",
            "source": {
                "type": "git",
                "url": "https://github.com/doctrine/instantiator.git",
                "reference": "10dcfce151b967d20fde1b34ae6640712c3891bc"
            },
            "dist": {
                "type": "zip",
                "url": "https://api.github.com/repos/doctrine/instantiator/zipball/10dcfce151b967d20fde1b34ae6640712c3891bc",
                "reference": "10dcfce151b967d20fde1b34ae6640712c3891bc",
                "shasum": ""
            },
            "require": {
                "php": "^7.1 || ^8.0"
            },
            "require-dev": {
                "doctrine/coding-standard": "^9",
                "ext-pdo": "*",
                "ext-phar": "*",
                "phpbench/phpbench": "^0.16 || ^1",
                "phpstan/phpstan": "^1.4",
                "phpstan/phpstan-phpunit": "^1",
                "phpunit/phpunit": "^7.5 || ^8.5 || ^9.5",
                "vimeo/psalm": "^4.22"
            },
            "type": "library",
            "autoload": {
                "psr-4": {
                    "Doctrine\\Instantiator\\": "src/Doctrine/Instantiator/"
                }
            },
            "notification-url": "https://packagist.org/downloads/",
            "license": [
                "MIT"
            ],
            "authors": [
                {
                    "name": "Marco Pivetta",
                    "email": "ocramius@gmail.com",
                    "homepage": "https://ocramius.github.io/"
                }
            ],
            "description": "A small, lightweight utility to instantiate objects in PHP without invoking their constructors",
            "homepage": "https://www.doctrine-project.org/projects/instantiator.html",
            "keywords": [
                "constructor",
                "instantiate"
            ],
            "support": {
                "issues": "https://github.com/doctrine/instantiator/issues",
                "source": "https://github.com/doctrine/instantiator/tree/1.4.1"
            },
            "funding": [
                {
                    "url": "https://www.doctrine-project.org/sponsorship.html",
                    "type": "custom"
                },
                {
                    "url": "https://www.patreon.com/phpdoctrine",
                    "type": "patreon"
                },
                {
                    "url": "https://tidelift.com/funding/github/packagist/doctrine%2Finstantiator",
                    "type": "tidelift"
                }
            ],
            "time": "2022-03-03T08:28:38+00:00"
        },
        {
            "name": "hamcrest/hamcrest-php",
            "version": "v2.0.1",
            "source": {
                "type": "git",
                "url": "https://github.com/hamcrest/hamcrest-php.git",
                "reference": "8c3d0a3f6af734494ad8f6fbbee0ba92422859f3"
            },
            "dist": {
                "type": "zip",
                "url": "https://api.github.com/repos/hamcrest/hamcrest-php/zipball/8c3d0a3f6af734494ad8f6fbbee0ba92422859f3",
                "reference": "8c3d0a3f6af734494ad8f6fbbee0ba92422859f3",
                "shasum": ""
            },
            "require": {
                "php": "^5.3|^7.0|^8.0"
            },
            "replace": {
                "cordoval/hamcrest-php": "*",
                "davedevelopment/hamcrest-php": "*",
                "kodova/hamcrest-php": "*"
            },
            "require-dev": {
                "phpunit/php-file-iterator": "^1.4 || ^2.0",
                "phpunit/phpunit": "^4.8.36 || ^5.7 || ^6.5 || ^7.0"
            },
            "type": "library",
            "extra": {
                "branch-alias": {
                    "dev-master": "2.1-dev"
                }
            },
            "autoload": {
                "classmap": [
                    "hamcrest"
                ]
            },
            "notification-url": "https://packagist.org/downloads/",
            "license": [
                "BSD-3-Clause"
            ],
            "description": "This is the PHP port of Hamcrest Matchers",
            "keywords": [
                "test"
            ],
            "support": {
                "issues": "https://github.com/hamcrest/hamcrest-php/issues",
                "source": "https://github.com/hamcrest/hamcrest-php/tree/v2.0.1"
            },
            "time": "2020-07-09T08:09:16+00:00"
        },
        {
            "name": "mockery/mockery",
            "version": "1.5.1",
            "source": {
                "type": "git",
                "url": "https://github.com/mockery/mockery.git",
                "reference": "e92dcc83d5a51851baf5f5591d32cb2b16e3684e"
            },
            "dist": {
                "type": "zip",
                "url": "https://api.github.com/repos/mockery/mockery/zipball/e92dcc83d5a51851baf5f5591d32cb2b16e3684e",
                "reference": "e92dcc83d5a51851baf5f5591d32cb2b16e3684e",
                "shasum": ""
            },
            "require": {
                "hamcrest/hamcrest-php": "^2.0.1",
                "lib-pcre": ">=7.0",
                "php": "^7.3 || ^8.0"
            },
            "conflict": {
                "phpunit/phpunit": "<8.0"
            },
            "require-dev": {
                "phpunit/phpunit": "^8.5 || ^9.3"
            },
            "type": "library",
            "extra": {
                "branch-alias": {
                    "dev-master": "1.4.x-dev"
                }
            },
            "autoload": {
                "psr-0": {
                    "Mockery": "library/"
                }
            },
            "notification-url": "https://packagist.org/downloads/",
            "license": [
                "BSD-3-Clause"
            ],
            "authors": [
                {
                    "name": "Pádraic Brady",
                    "email": "padraic.brady@gmail.com",
                    "homepage": "http://blog.astrumfutura.com"
                },
                {
                    "name": "Dave Marshall",
                    "email": "dave.marshall@atstsolutions.co.uk",
                    "homepage": "http://davedevelopment.co.uk"
                }
            ],
            "description": "Mockery is a simple yet flexible PHP mock object framework",
            "homepage": "https://github.com/mockery/mockery",
            "keywords": [
                "BDD",
                "TDD",
                "library",
                "mock",
                "mock objects",
                "mockery",
                "stub",
                "test",
                "test double",
                "testing"
            ],
            "support": {
                "issues": "https://github.com/mockery/mockery/issues",
                "source": "https://github.com/mockery/mockery/tree/1.5.1"
            },
            "time": "2022-09-07T15:32:08+00:00"
        },
        {
            "name": "myclabs/deep-copy",
            "version": "1.11.0",
            "source": {
                "type": "git",
                "url": "https://github.com/myclabs/DeepCopy.git",
                "reference": "14daed4296fae74d9e3201d2c4925d1acb7aa614"
            },
            "dist": {
                "type": "zip",
                "url": "https://api.github.com/repos/myclabs/DeepCopy/zipball/14daed4296fae74d9e3201d2c4925d1acb7aa614",
                "reference": "14daed4296fae74d9e3201d2c4925d1acb7aa614",
                "shasum": ""
            },
            "require": {
                "php": "^7.1 || ^8.0"
            },
            "conflict": {
                "doctrine/collections": "<1.6.8",
                "doctrine/common": "<2.13.3 || >=3,<3.2.2"
            },
            "require-dev": {
                "doctrine/collections": "^1.6.8",
                "doctrine/common": "^2.13.3 || ^3.2.2",
                "phpunit/phpunit": "^7.5.20 || ^8.5.23 || ^9.5.13"
            },
            "type": "library",
            "autoload": {
                "files": [
                    "src/DeepCopy/deep_copy.php"
                ],
                "psr-4": {
                    "DeepCopy\\": "src/DeepCopy/"
                }
            },
            "notification-url": "https://packagist.org/downloads/",
            "license": [
                "MIT"
            ],
            "description": "Create deep copies (clones) of your objects",
            "keywords": [
                "clone",
                "copy",
                "duplicate",
                "object",
                "object graph"
            ],
            "support": {
                "issues": "https://github.com/myclabs/DeepCopy/issues",
                "source": "https://github.com/myclabs/DeepCopy/tree/1.11.0"
            },
            "funding": [
                {
                    "url": "https://tidelift.com/funding/github/packagist/myclabs/deep-copy",
                    "type": "tidelift"
                }
            ],
            "time": "2022-03-03T13:19:32+00:00"
        },
        {
            "name": "nikic/php-parser",
            "version": "v4.15.1",
            "source": {
                "type": "git",
                "url": "https://github.com/nikic/PHP-Parser.git",
                "reference": "0ef6c55a3f47f89d7a374e6f835197a0b5fcf900"
            },
            "dist": {
                "type": "zip",
                "url": "https://api.github.com/repos/nikic/PHP-Parser/zipball/0ef6c55a3f47f89d7a374e6f835197a0b5fcf900",
                "reference": "0ef6c55a3f47f89d7a374e6f835197a0b5fcf900",
                "shasum": ""
            },
            "require": {
                "ext-tokenizer": "*",
                "php": ">=7.0"
            },
            "require-dev": {
                "ircmaxell/php-yacc": "^0.0.7",
                "phpunit/phpunit": "^6.5 || ^7.0 || ^8.0 || ^9.0"
            },
            "bin": [
                "bin/php-parse"
            ],
            "type": "library",
            "extra": {
                "branch-alias": {
                    "dev-master": "4.9-dev"
                }
            },
            "autoload": {
                "psr-4": {
                    "PhpParser\\": "lib/PhpParser"
                }
            },
            "notification-url": "https://packagist.org/downloads/",
            "license": [
                "BSD-3-Clause"
            ],
            "authors": [
                {
                    "name": "Nikita Popov"
                }
            ],
            "description": "A PHP parser written in PHP",
            "keywords": [
                "parser",
                "php"
            ],
            "support": {
                "issues": "https://github.com/nikic/PHP-Parser/issues",
                "source": "https://github.com/nikic/PHP-Parser/tree/v4.15.1"
            },
            "time": "2022-09-04T07:30:47+00:00"
        },
        {
            "name": "phar-io/manifest",
            "version": "2.0.3",
            "source": {
                "type": "git",
                "url": "https://github.com/phar-io/manifest.git",
                "reference": "97803eca37d319dfa7826cc2437fc020857acb53"
            },
            "dist": {
                "type": "zip",
                "url": "https://api.github.com/repos/phar-io/manifest/zipball/97803eca37d319dfa7826cc2437fc020857acb53",
                "reference": "97803eca37d319dfa7826cc2437fc020857acb53",
                "shasum": ""
            },
            "require": {
                "ext-dom": "*",
                "ext-phar": "*",
                "ext-xmlwriter": "*",
                "phar-io/version": "^3.0.1",
                "php": "^7.2 || ^8.0"
            },
            "type": "library",
            "extra": {
                "branch-alias": {
                    "dev-master": "2.0.x-dev"
                }
            },
            "autoload": {
                "classmap": [
                    "src/"
                ]
            },
            "notification-url": "https://packagist.org/downloads/",
            "license": [
                "BSD-3-Clause"
            ],
            "authors": [
                {
                    "name": "Arne Blankerts",
                    "email": "arne@blankerts.de",
                    "role": "Developer"
                },
                {
                    "name": "Sebastian Heuer",
                    "email": "sebastian@phpeople.de",
                    "role": "Developer"
                },
                {
                    "name": "Sebastian Bergmann",
                    "email": "sebastian@phpunit.de",
                    "role": "Developer"
                }
            ],
            "description": "Component for reading phar.io manifest information from a PHP Archive (PHAR)",
            "support": {
                "issues": "https://github.com/phar-io/manifest/issues",
                "source": "https://github.com/phar-io/manifest/tree/2.0.3"
            },
            "time": "2021-07-20T11:28:43+00:00"
        },
        {
            "name": "phar-io/version",
            "version": "3.2.1",
            "source": {
                "type": "git",
                "url": "https://github.com/phar-io/version.git",
                "reference": "4f7fd7836c6f332bb2933569e566a0d6c4cbed74"
            },
            "dist": {
                "type": "zip",
                "url": "https://api.github.com/repos/phar-io/version/zipball/4f7fd7836c6f332bb2933569e566a0d6c4cbed74",
                "reference": "4f7fd7836c6f332bb2933569e566a0d6c4cbed74",
                "shasum": ""
            },
            "require": {
                "php": "^7.2 || ^8.0"
            },
            "type": "library",
            "autoload": {
                "classmap": [
                    "src/"
                ]
            },
            "notification-url": "https://packagist.org/downloads/",
            "license": [
                "BSD-3-Clause"
            ],
            "authors": [
                {
                    "name": "Arne Blankerts",
                    "email": "arne@blankerts.de",
                    "role": "Developer"
                },
                {
                    "name": "Sebastian Heuer",
                    "email": "sebastian@phpeople.de",
                    "role": "Developer"
                },
                {
                    "name": "Sebastian Bergmann",
                    "email": "sebastian@phpunit.de",
                    "role": "Developer"
                }
            ],
            "description": "Library for handling version information and constraints",
            "support": {
                "issues": "https://github.com/phar-io/version/issues",
                "source": "https://github.com/phar-io/version/tree/3.2.1"
            },
            "time": "2022-02-21T01:04:05+00:00"
        },
        {
            "name": "phpunit/php-code-coverage",
            "version": "9.2.17",
            "source": {
                "type": "git",
                "url": "https://github.com/sebastianbergmann/php-code-coverage.git",
                "reference": "aa94dc41e8661fe90c7316849907cba3007b10d8"
            },
            "dist": {
                "type": "zip",
                "url": "https://api.github.com/repos/sebastianbergmann/php-code-coverage/zipball/aa94dc41e8661fe90c7316849907cba3007b10d8",
                "reference": "aa94dc41e8661fe90c7316849907cba3007b10d8",
                "shasum": ""
            },
            "require": {
                "ext-dom": "*",
                "ext-libxml": "*",
                "ext-xmlwriter": "*",
                "nikic/php-parser": "^4.14",
                "php": ">=7.3",
                "phpunit/php-file-iterator": "^3.0.3",
                "phpunit/php-text-template": "^2.0.2",
                "sebastian/code-unit-reverse-lookup": "^2.0.2",
                "sebastian/complexity": "^2.0",
                "sebastian/environment": "^5.1.2",
                "sebastian/lines-of-code": "^1.0.3",
                "sebastian/version": "^3.0.1",
                "theseer/tokenizer": "^1.2.0"
            },
            "require-dev": {
                "phpunit/phpunit": "^9.3"
            },
            "suggest": {
                "ext-pcov": "*",
                "ext-xdebug": "*"
            },
            "type": "library",
            "extra": {
                "branch-alias": {
                    "dev-master": "9.2-dev"
                }
            },
            "autoload": {
                "classmap": [
                    "src/"
                ]
            },
            "notification-url": "https://packagist.org/downloads/",
            "license": [
                "BSD-3-Clause"
            ],
            "authors": [
                {
                    "name": "Sebastian Bergmann",
                    "email": "sebastian@phpunit.de",
                    "role": "lead"
                }
            ],
            "description": "Library that provides collection, processing, and rendering functionality for PHP code coverage information.",
            "homepage": "https://github.com/sebastianbergmann/php-code-coverage",
            "keywords": [
                "coverage",
                "testing",
                "xunit"
            ],
            "support": {
                "issues": "https://github.com/sebastianbergmann/php-code-coverage/issues",
                "source": "https://github.com/sebastianbergmann/php-code-coverage/tree/9.2.17"
            },
            "funding": [
                {
                    "url": "https://github.com/sebastianbergmann",
                    "type": "github"
                }
            ],
            "time": "2022-08-30T12:24:04+00:00"
        },
        {
            "name": "phpunit/php-file-iterator",
            "version": "3.0.6",
            "source": {
                "type": "git",
                "url": "https://github.com/sebastianbergmann/php-file-iterator.git",
                "reference": "cf1c2e7c203ac650e352f4cc675a7021e7d1b3cf"
            },
            "dist": {
                "type": "zip",
                "url": "https://api.github.com/repos/sebastianbergmann/php-file-iterator/zipball/cf1c2e7c203ac650e352f4cc675a7021e7d1b3cf",
                "reference": "cf1c2e7c203ac650e352f4cc675a7021e7d1b3cf",
                "shasum": ""
            },
            "require": {
                "php": ">=7.3"
            },
            "require-dev": {
                "phpunit/phpunit": "^9.3"
            },
            "type": "library",
            "extra": {
                "branch-alias": {
                    "dev-master": "3.0-dev"
                }
            },
            "autoload": {
                "classmap": [
                    "src/"
                ]
            },
            "notification-url": "https://packagist.org/downloads/",
            "license": [
                "BSD-3-Clause"
            ],
            "authors": [
                {
                    "name": "Sebastian Bergmann",
                    "email": "sebastian@phpunit.de",
                    "role": "lead"
                }
            ],
            "description": "FilterIterator implementation that filters files based on a list of suffixes.",
            "homepage": "https://github.com/sebastianbergmann/php-file-iterator/",
            "keywords": [
                "filesystem",
                "iterator"
            ],
            "support": {
                "issues": "https://github.com/sebastianbergmann/php-file-iterator/issues",
                "source": "https://github.com/sebastianbergmann/php-file-iterator/tree/3.0.6"
            },
            "funding": [
                {
                    "url": "https://github.com/sebastianbergmann",
                    "type": "github"
                }
            ],
            "time": "2021-12-02T12:48:52+00:00"
        },
        {
            "name": "phpunit/php-invoker",
            "version": "3.1.1",
            "source": {
                "type": "git",
                "url": "https://github.com/sebastianbergmann/php-invoker.git",
                "reference": "5a10147d0aaf65b58940a0b72f71c9ac0423cc67"
            },
            "dist": {
                "type": "zip",
                "url": "https://api.github.com/repos/sebastianbergmann/php-invoker/zipball/5a10147d0aaf65b58940a0b72f71c9ac0423cc67",
                "reference": "5a10147d0aaf65b58940a0b72f71c9ac0423cc67",
                "shasum": ""
            },
            "require": {
                "php": ">=7.3"
            },
            "require-dev": {
                "ext-pcntl": "*",
                "phpunit/phpunit": "^9.3"
            },
            "suggest": {
                "ext-pcntl": "*"
            },
            "type": "library",
            "extra": {
                "branch-alias": {
                    "dev-master": "3.1-dev"
                }
            },
            "autoload": {
                "classmap": [
                    "src/"
                ]
            },
            "notification-url": "https://packagist.org/downloads/",
            "license": [
                "BSD-3-Clause"
            ],
            "authors": [
                {
                    "name": "Sebastian Bergmann",
                    "email": "sebastian@phpunit.de",
                    "role": "lead"
                }
            ],
            "description": "Invoke callables with a timeout",
            "homepage": "https://github.com/sebastianbergmann/php-invoker/",
            "keywords": [
                "process"
            ],
            "support": {
                "issues": "https://github.com/sebastianbergmann/php-invoker/issues",
                "source": "https://github.com/sebastianbergmann/php-invoker/tree/3.1.1"
            },
            "funding": [
                {
                    "url": "https://github.com/sebastianbergmann",
                    "type": "github"
                }
            ],
            "time": "2020-09-28T05:58:55+00:00"
        },
        {
            "name": "phpunit/php-text-template",
            "version": "2.0.4",
            "source": {
                "type": "git",
                "url": "https://github.com/sebastianbergmann/php-text-template.git",
                "reference": "5da5f67fc95621df9ff4c4e5a84d6a8a2acf7c28"
            },
            "dist": {
                "type": "zip",
                "url": "https://api.github.com/repos/sebastianbergmann/php-text-template/zipball/5da5f67fc95621df9ff4c4e5a84d6a8a2acf7c28",
                "reference": "5da5f67fc95621df9ff4c4e5a84d6a8a2acf7c28",
                "shasum": ""
            },
            "require": {
                "php": ">=7.3"
            },
            "require-dev": {
                "phpunit/phpunit": "^9.3"
            },
            "type": "library",
            "extra": {
                "branch-alias": {
                    "dev-master": "2.0-dev"
                }
            },
            "autoload": {
                "classmap": [
                    "src/"
                ]
            },
            "notification-url": "https://packagist.org/downloads/",
            "license": [
                "BSD-3-Clause"
            ],
            "authors": [
                {
                    "name": "Sebastian Bergmann",
                    "email": "sebastian@phpunit.de",
                    "role": "lead"
                }
            ],
            "description": "Simple template engine.",
            "homepage": "https://github.com/sebastianbergmann/php-text-template/",
            "keywords": [
                "template"
            ],
            "support": {
                "issues": "https://github.com/sebastianbergmann/php-text-template/issues",
                "source": "https://github.com/sebastianbergmann/php-text-template/tree/2.0.4"
            },
            "funding": [
                {
                    "url": "https://github.com/sebastianbergmann",
                    "type": "github"
                }
            ],
            "time": "2020-10-26T05:33:50+00:00"
        },
        {
            "name": "phpunit/php-timer",
            "version": "5.0.3",
            "source": {
                "type": "git",
                "url": "https://github.com/sebastianbergmann/php-timer.git",
                "reference": "5a63ce20ed1b5bf577850e2c4e87f4aa902afbd2"
            },
            "dist": {
                "type": "zip",
                "url": "https://api.github.com/repos/sebastianbergmann/php-timer/zipball/5a63ce20ed1b5bf577850e2c4e87f4aa902afbd2",
                "reference": "5a63ce20ed1b5bf577850e2c4e87f4aa902afbd2",
                "shasum": ""
            },
            "require": {
                "php": ">=7.3"
            },
            "require-dev": {
                "phpunit/phpunit": "^9.3"
            },
            "type": "library",
            "extra": {
                "branch-alias": {
                    "dev-master": "5.0-dev"
                }
            },
            "autoload": {
                "classmap": [
                    "src/"
                ]
            },
            "notification-url": "https://packagist.org/downloads/",
            "license": [
                "BSD-3-Clause"
            ],
            "authors": [
                {
                    "name": "Sebastian Bergmann",
                    "email": "sebastian@phpunit.de",
                    "role": "lead"
                }
            ],
            "description": "Utility class for timing",
            "homepage": "https://github.com/sebastianbergmann/php-timer/",
            "keywords": [
                "timer"
            ],
            "support": {
                "issues": "https://github.com/sebastianbergmann/php-timer/issues",
                "source": "https://github.com/sebastianbergmann/php-timer/tree/5.0.3"
            },
            "funding": [
                {
                    "url": "https://github.com/sebastianbergmann",
                    "type": "github"
                }
            ],
            "time": "2020-10-26T13:16:10+00:00"
        },
        {
            "name": "phpunit/phpunit",
            "version": "9.5.24",
            "source": {
                "type": "git",
                "url": "https://github.com/sebastianbergmann/phpunit.git",
                "reference": "d0aa6097bef9fd42458a9b3c49da32c6ce6129c5"
            },
            "dist": {
                "type": "zip",
                "url": "https://api.github.com/repos/sebastianbergmann/phpunit/zipball/d0aa6097bef9fd42458a9b3c49da32c6ce6129c5",
                "reference": "d0aa6097bef9fd42458a9b3c49da32c6ce6129c5",
                "shasum": ""
            },
            "require": {
                "doctrine/instantiator": "^1.3.1",
                "ext-dom": "*",
                "ext-json": "*",
                "ext-libxml": "*",
                "ext-mbstring": "*",
                "ext-xml": "*",
                "ext-xmlwriter": "*",
                "myclabs/deep-copy": "^1.10.1",
                "phar-io/manifest": "^2.0.3",
                "phar-io/version": "^3.0.2",
                "php": ">=7.3",
                "phpunit/php-code-coverage": "^9.2.13",
                "phpunit/php-file-iterator": "^3.0.5",
                "phpunit/php-invoker": "^3.1.1",
                "phpunit/php-text-template": "^2.0.3",
                "phpunit/php-timer": "^5.0.2",
                "sebastian/cli-parser": "^1.0.1",
                "sebastian/code-unit": "^1.0.6",
                "sebastian/comparator": "^4.0.5",
                "sebastian/diff": "^4.0.3",
                "sebastian/environment": "^5.1.3",
                "sebastian/exporter": "^4.0.3",
                "sebastian/global-state": "^5.0.1",
                "sebastian/object-enumerator": "^4.0.3",
                "sebastian/resource-operations": "^3.0.3",
                "sebastian/type": "^3.1",
                "sebastian/version": "^3.0.2"
            },
            "suggest": {
                "ext-soap": "*",
                "ext-xdebug": "*"
            },
            "bin": [
                "phpunit"
            ],
            "type": "library",
            "extra": {
                "branch-alias": {
                    "dev-master": "9.5-dev"
                }
            },
            "autoload": {
                "files": [
                    "src/Framework/Assert/Functions.php"
                ],
                "classmap": [
                    "src/"
                ]
            },
            "notification-url": "https://packagist.org/downloads/",
            "license": [
                "BSD-3-Clause"
            ],
            "authors": [
                {
                    "name": "Sebastian Bergmann",
                    "email": "sebastian@phpunit.de",
                    "role": "lead"
                }
            ],
            "description": "The PHP Unit Testing framework.",
            "homepage": "https://phpunit.de/",
            "keywords": [
                "phpunit",
                "testing",
                "xunit"
            ],
            "support": {
                "issues": "https://github.com/sebastianbergmann/phpunit/issues",
                "source": "https://github.com/sebastianbergmann/phpunit/tree/9.5.24"
            },
            "funding": [
                {
                    "url": "https://phpunit.de/sponsors.html",
                    "type": "custom"
                },
                {
                    "url": "https://github.com/sebastianbergmann",
                    "type": "github"
                }
            ],
            "time": "2022-08-30T07:42:16+00:00"
        },
        {
            "name": "psr/container",
            "version": "2.0.2",
            "source": {
                "type": "git",
                "url": "https://github.com/php-fig/container.git",
                "reference": "c71ecc56dfe541dbd90c5360474fbc405f8d5963"
            },
            "dist": {
                "type": "zip",
                "url": "https://api.github.com/repos/php-fig/container/zipball/c71ecc56dfe541dbd90c5360474fbc405f8d5963",
                "reference": "c71ecc56dfe541dbd90c5360474fbc405f8d5963",
                "shasum": ""
            },
            "require": {
                "php": ">=7.4.0"
            },
            "type": "library",
            "extra": {
                "branch-alias": {
                    "dev-master": "2.0.x-dev"
                }
            },
            "autoload": {
                "psr-4": {
                    "Psr\\Container\\": "src/"
                }
            },
            "notification-url": "https://packagist.org/downloads/",
            "license": [
                "MIT"
            ],
            "authors": [
                {
                    "name": "PHP-FIG",
                    "homepage": "https://www.php-fig.org/"
                }
            ],
            "description": "Common Container Interface (PHP FIG PSR-11)",
            "homepage": "https://github.com/php-fig/container",
            "keywords": [
                "PSR-11",
                "container",
                "container-interface",
                "container-interop",
                "psr"
            ],
            "support": {
                "issues": "https://github.com/php-fig/container/issues",
                "source": "https://github.com/php-fig/container/tree/2.0.2"
            },
            "time": "2021-11-05T16:47:00+00:00"
        },
        {
            "name": "roots/wordpress",
            "version": "6.0.2",
            "source": {
                "type": "git",
                "url": "https://github.com/roots/wordpress.git",
                "reference": "41ff6e23ccbc3a1691406d69fe8c211a225514e2"
            },
            "dist": {
                "type": "zip",
                "url": "https://api.github.com/repos/roots/wordpress/zipball/41ff6e23ccbc3a1691406d69fe8c211a225514e2",
                "reference": "41ff6e23ccbc3a1691406d69fe8c211a225514e2",
                "shasum": ""
            },
            "require": {
                "roots/wordpress-core-installer": "^1.0.0",
                "roots/wordpress-no-content": "self.version"
            },
            "type": "metapackage",
            "notification-url": "https://packagist.org/downloads/",
            "license": [
                "MIT",
                "GPL-2.0-or-later"
            ],
            "description": "WordPress is open source software you can use to create a beautiful website, blog, or app.",
            "homepage": "https://wordpress.org/",
            "keywords": [
                "blog",
                "cms",
                "wordpress"
            ],
            "support": {
                "issues": "https://github.com/roots/wordpress/issues",
                "source": "https://github.com/roots/wordpress/tree/6.0.2"
            },
            "funding": [
                {
                    "url": "https://github.com/roots",
                    "type": "github"
                },
                {
                    "url": "https://www.patreon.com/rootsdev",
                    "type": "patreon"
                }
            ],
            "time": "2022-06-01T16:54:37+00:00"
        },
        {
            "name": "roots/wordpress-core-installer",
            "version": "1.100.0",
            "source": {
                "type": "git",
                "url": "https://github.com/roots/wordpress-core-installer.git",
                "reference": "73f8488e5178c5d54234b919f823a9095e2b1847"
            },
            "dist": {
                "type": "zip",
                "url": "https://api.github.com/repos/roots/wordpress-core-installer/zipball/73f8488e5178c5d54234b919f823a9095e2b1847",
                "reference": "73f8488e5178c5d54234b919f823a9095e2b1847",
                "shasum": ""
            },
            "require": {
                "composer-plugin-api": "^1.0 || ^2.0",
                "php": ">=5.6.0"
            },
            "conflict": {
                "composer/installers": "<1.0.6"
            },
            "replace": {
                "johnpbloch/wordpress-core-installer": "*"
            },
            "require-dev": {
                "composer/composer": "^1.0 || ^2.0",
                "phpunit/phpunit": ">=5.7.27"
            },
            "type": "composer-plugin",
            "extra": {
                "class": "Roots\\Composer\\WordPressCorePlugin"
            },
            "autoload": {
                "psr-4": {
                    "Roots\\Composer\\": "src/"
                }
            },
            "notification-url": "https://packagist.org/downloads/",
            "license": [
                "GPL-2.0-or-later"
            ],
            "authors": [
                {
                    "name": "John P. Bloch",
                    "email": "me@johnpbloch.com"
                },
                {
                    "name": "Roots",
                    "email": "team@roots.io"
                }
            ],
            "description": "A custom installer to handle deploying WordPress with composer",
            "keywords": [
                "wordpress"
            ],
            "support": {
                "issues": "https://github.com/roots/wordpress-core-installer/issues",
                "source": "https://github.com/roots/wordpress-core-installer/tree/master"
            },
            "funding": [
                {
                    "url": "https://github.com/roots",
                    "type": "github"
                },
                {
                    "url": "https://www.patreon.com/rootsdev",
                    "type": "patreon"
                }
            ],
            "time": "2020-08-20T00:27:30+00:00"
        },
        {
            "name": "roots/wordpress-no-content",
            "version": "6.0.2",
            "source": {
                "type": "git",
                "url": "https://github.com/WordPress/WordPress.git",
                "reference": "6.0.2"
            },
            "dist": {
                "type": "zip",
                "url": "https://downloads.wordpress.org/release/wordpress-6.0.2-no-content.zip",
                "shasum": "9e78ef932a99d62e6a0b045ff846fe5b2bf35e29"
            },
            "require": {
                "php": ">= 5.6.20"
            },
            "provide": {
                "wordpress/core-implementation": "6.0.2"
            },
            "suggest": {
                "ext-curl": "Performs remote request operations.",
                "ext-dom": "Used to validate Text Widget content and to automatically configuring IIS7+.",
                "ext-exif": "Works with metadata stored in images.",
                "ext-fileinfo": "Used to detect mimetype of file uploads.",
                "ext-hash": "Used for hashing, including passwords and update packages.",
                "ext-imagick": "Provides better image quality for media uploads.",
                "ext-json": "Used for communications with other servers.",
                "ext-libsodium": "Validates Signatures and provides securely random bytes.",
                "ext-mbstring": "Used to properly handle UTF8 text.",
                "ext-mysqli": "Connects to MySQL for database interactions.",
                "ext-openssl": "Permits SSL-based connections to other hosts.",
                "ext-pcre": "Increases performance of pattern matching in code searches.",
                "ext-xml": "Used for XML parsing, such as from a third-party site.",
                "ext-zip": "Used for decompressing Plugins, Themes, and WordPress update packages."
            },
            "type": "wordpress-core",
            "notification-url": "https://packagist.org/downloads/",
            "license": [
                "GPL-2.0-or-later"
            ],
            "authors": [
                {
                    "name": "WordPress Community",
                    "homepage": "https://wordpress.org/about/"
                }
            ],
            "description": "WordPress is open source software you can use to create a beautiful website, blog, or app.",
            "homepage": "https://wordpress.org/",
            "keywords": [
                "blog",
                "cms",
                "wordpress"
            ],
            "support": {
                "docs": "https://developer.wordpress.org/",
                "forum": "https://wordpress.org/support/",
                "irc": "irc://irc.freenode.net/wordpress",
                "issues": "https://core.trac.wordpress.org/",
                "rss": "https://wordpress.org/news/feed/",
                "source": "https://core.trac.wordpress.org/browser",
                "wiki": "https://codex.wordpress.org/"
            },
            "funding": [
                {
                    "url": "https://wordpressfoundation.org/donate/",
                    "type": "other"
                }
            ],
            "time": "2022-08-30T17:52:03+00:00"
        },
        {
            "name": "sebastian/cli-parser",
            "version": "1.0.1",
            "source": {
                "type": "git",
                "url": "https://github.com/sebastianbergmann/cli-parser.git",
                "reference": "442e7c7e687e42adc03470c7b668bc4b2402c0b2"
            },
            "dist": {
                "type": "zip",
                "url": "https://api.github.com/repos/sebastianbergmann/cli-parser/zipball/442e7c7e687e42adc03470c7b668bc4b2402c0b2",
                "reference": "442e7c7e687e42adc03470c7b668bc4b2402c0b2",
                "shasum": ""
            },
            "require": {
                "php": ">=7.3"
            },
            "require-dev": {
                "phpunit/phpunit": "^9.3"
            },
            "type": "library",
            "extra": {
                "branch-alias": {
                    "dev-master": "1.0-dev"
                }
            },
            "autoload": {
                "classmap": [
                    "src/"
                ]
            },
            "notification-url": "https://packagist.org/downloads/",
            "license": [
                "BSD-3-Clause"
            ],
            "authors": [
                {
                    "name": "Sebastian Bergmann",
                    "email": "sebastian@phpunit.de",
                    "role": "lead"
                }
            ],
            "description": "Library for parsing CLI options",
            "homepage": "https://github.com/sebastianbergmann/cli-parser",
            "support": {
                "issues": "https://github.com/sebastianbergmann/cli-parser/issues",
                "source": "https://github.com/sebastianbergmann/cli-parser/tree/1.0.1"
            },
            "funding": [
                {
                    "url": "https://github.com/sebastianbergmann",
                    "type": "github"
                }
            ],
            "time": "2020-09-28T06:08:49+00:00"
        },
        {
            "name": "sebastian/code-unit",
            "version": "1.0.8",
            "source": {
                "type": "git",
                "url": "https://github.com/sebastianbergmann/code-unit.git",
                "reference": "1fc9f64c0927627ef78ba436c9b17d967e68e120"
            },
            "dist": {
                "type": "zip",
                "url": "https://api.github.com/repos/sebastianbergmann/code-unit/zipball/1fc9f64c0927627ef78ba436c9b17d967e68e120",
                "reference": "1fc9f64c0927627ef78ba436c9b17d967e68e120",
                "shasum": ""
            },
            "require": {
                "php": ">=7.3"
            },
            "require-dev": {
                "phpunit/phpunit": "^9.3"
            },
            "type": "library",
            "extra": {
                "branch-alias": {
                    "dev-master": "1.0-dev"
                }
            },
            "autoload": {
                "classmap": [
                    "src/"
                ]
            },
            "notification-url": "https://packagist.org/downloads/",
            "license": [
                "BSD-3-Clause"
            ],
            "authors": [
                {
                    "name": "Sebastian Bergmann",
                    "email": "sebastian@phpunit.de",
                    "role": "lead"
                }
            ],
            "description": "Collection of value objects that represent the PHP code units",
            "homepage": "https://github.com/sebastianbergmann/code-unit",
            "support": {
                "issues": "https://github.com/sebastianbergmann/code-unit/issues",
                "source": "https://github.com/sebastianbergmann/code-unit/tree/1.0.8"
            },
            "funding": [
                {
                    "url": "https://github.com/sebastianbergmann",
                    "type": "github"
                }
            ],
            "time": "2020-10-26T13:08:54+00:00"
        },
        {
            "name": "sebastian/code-unit-reverse-lookup",
            "version": "2.0.3",
            "source": {
                "type": "git",
                "url": "https://github.com/sebastianbergmann/code-unit-reverse-lookup.git",
                "reference": "ac91f01ccec49fb77bdc6fd1e548bc70f7faa3e5"
            },
            "dist": {
                "type": "zip",
                "url": "https://api.github.com/repos/sebastianbergmann/code-unit-reverse-lookup/zipball/ac91f01ccec49fb77bdc6fd1e548bc70f7faa3e5",
                "reference": "ac91f01ccec49fb77bdc6fd1e548bc70f7faa3e5",
                "shasum": ""
            },
            "require": {
                "php": ">=7.3"
            },
            "require-dev": {
                "phpunit/phpunit": "^9.3"
            },
            "type": "library",
            "extra": {
                "branch-alias": {
                    "dev-master": "2.0-dev"
                }
            },
            "autoload": {
                "classmap": [
                    "src/"
                ]
            },
            "notification-url": "https://packagist.org/downloads/",
            "license": [
                "BSD-3-Clause"
            ],
            "authors": [
                {
                    "name": "Sebastian Bergmann",
                    "email": "sebastian@phpunit.de"
                }
            ],
            "description": "Looks up which function or method a line of code belongs to",
            "homepage": "https://github.com/sebastianbergmann/code-unit-reverse-lookup/",
            "support": {
                "issues": "https://github.com/sebastianbergmann/code-unit-reverse-lookup/issues",
                "source": "https://github.com/sebastianbergmann/code-unit-reverse-lookup/tree/2.0.3"
            },
            "funding": [
                {
                    "url": "https://github.com/sebastianbergmann",
                    "type": "github"
                }
            ],
            "time": "2020-09-28T05:30:19+00:00"
        },
        {
            "name": "sebastian/comparator",
            "version": "4.0.6",
            "source": {
                "type": "git",
                "url": "https://github.com/sebastianbergmann/comparator.git",
                "reference": "55f4261989e546dc112258c7a75935a81a7ce382"
            },
            "dist": {
                "type": "zip",
                "url": "https://api.github.com/repos/sebastianbergmann/comparator/zipball/55f4261989e546dc112258c7a75935a81a7ce382",
                "reference": "55f4261989e546dc112258c7a75935a81a7ce382",
                "shasum": ""
            },
            "require": {
                "php": ">=7.3",
                "sebastian/diff": "^4.0",
                "sebastian/exporter": "^4.0"
            },
            "require-dev": {
                "phpunit/phpunit": "^9.3"
            },
            "type": "library",
            "extra": {
                "branch-alias": {
                    "dev-master": "4.0-dev"
                }
            },
            "autoload": {
                "classmap": [
                    "src/"
                ]
            },
            "notification-url": "https://packagist.org/downloads/",
            "license": [
                "BSD-3-Clause"
            ],
            "authors": [
                {
                    "name": "Sebastian Bergmann",
                    "email": "sebastian@phpunit.de"
                },
                {
                    "name": "Jeff Welch",
                    "email": "whatthejeff@gmail.com"
                },
                {
                    "name": "Volker Dusch",
                    "email": "github@wallbash.com"
                },
                {
                    "name": "Bernhard Schussek",
                    "email": "bschussek@2bepublished.at"
                }
            ],
            "description": "Provides the functionality to compare PHP values for equality",
            "homepage": "https://github.com/sebastianbergmann/comparator",
            "keywords": [
                "comparator",
                "compare",
                "equality"
            ],
            "support": {
                "issues": "https://github.com/sebastianbergmann/comparator/issues",
                "source": "https://github.com/sebastianbergmann/comparator/tree/4.0.6"
            },
            "funding": [
                {
                    "url": "https://github.com/sebastianbergmann",
                    "type": "github"
                }
            ],
            "time": "2020-10-26T15:49:45+00:00"
        },
        {
            "name": "sebastian/complexity",
            "version": "2.0.2",
            "source": {
                "type": "git",
                "url": "https://github.com/sebastianbergmann/complexity.git",
                "reference": "739b35e53379900cc9ac327b2147867b8b6efd88"
            },
            "dist": {
                "type": "zip",
                "url": "https://api.github.com/repos/sebastianbergmann/complexity/zipball/739b35e53379900cc9ac327b2147867b8b6efd88",
                "reference": "739b35e53379900cc9ac327b2147867b8b6efd88",
                "shasum": ""
            },
            "require": {
                "nikic/php-parser": "^4.7",
                "php": ">=7.3"
            },
            "require-dev": {
                "phpunit/phpunit": "^9.3"
            },
            "type": "library",
            "extra": {
                "branch-alias": {
                    "dev-master": "2.0-dev"
                }
            },
            "autoload": {
                "classmap": [
                    "src/"
                ]
            },
            "notification-url": "https://packagist.org/downloads/",
            "license": [
                "BSD-3-Clause"
            ],
            "authors": [
                {
                    "name": "Sebastian Bergmann",
                    "email": "sebastian@phpunit.de",
                    "role": "lead"
                }
            ],
            "description": "Library for calculating the complexity of PHP code units",
            "homepage": "https://github.com/sebastianbergmann/complexity",
            "support": {
                "issues": "https://github.com/sebastianbergmann/complexity/issues",
                "source": "https://github.com/sebastianbergmann/complexity/tree/2.0.2"
            },
            "funding": [
                {
                    "url": "https://github.com/sebastianbergmann",
                    "type": "github"
                }
            ],
            "time": "2020-10-26T15:52:27+00:00"
        },
        {
            "name": "sebastian/diff",
            "version": "4.0.4",
            "source": {
                "type": "git",
                "url": "https://github.com/sebastianbergmann/diff.git",
                "reference": "3461e3fccc7cfdfc2720be910d3bd73c69be590d"
            },
            "dist": {
                "type": "zip",
                "url": "https://api.github.com/repos/sebastianbergmann/diff/zipball/3461e3fccc7cfdfc2720be910d3bd73c69be590d",
                "reference": "3461e3fccc7cfdfc2720be910d3bd73c69be590d",
                "shasum": ""
            },
            "require": {
                "php": ">=7.3"
            },
            "require-dev": {
                "phpunit/phpunit": "^9.3",
                "symfony/process": "^4.2 || ^5"
            },
            "type": "library",
            "extra": {
                "branch-alias": {
                    "dev-master": "4.0-dev"
                }
            },
            "autoload": {
                "classmap": [
                    "src/"
                ]
            },
            "notification-url": "https://packagist.org/downloads/",
            "license": [
                "BSD-3-Clause"
            ],
            "authors": [
                {
                    "name": "Sebastian Bergmann",
                    "email": "sebastian@phpunit.de"
                },
                {
                    "name": "Kore Nordmann",
                    "email": "mail@kore-nordmann.de"
                }
            ],
            "description": "Diff implementation",
            "homepage": "https://github.com/sebastianbergmann/diff",
            "keywords": [
                "diff",
                "udiff",
                "unidiff",
                "unified diff"
            ],
            "support": {
                "issues": "https://github.com/sebastianbergmann/diff/issues",
                "source": "https://github.com/sebastianbergmann/diff/tree/4.0.4"
            },
            "funding": [
                {
                    "url": "https://github.com/sebastianbergmann",
                    "type": "github"
                }
            ],
            "time": "2020-10-26T13:10:38+00:00"
        },
        {
            "name": "sebastian/environment",
            "version": "5.1.4",
            "source": {
                "type": "git",
                "url": "https://github.com/sebastianbergmann/environment.git",
                "reference": "1b5dff7bb151a4db11d49d90e5408e4e938270f7"
            },
            "dist": {
                "type": "zip",
                "url": "https://api.github.com/repos/sebastianbergmann/environment/zipball/1b5dff7bb151a4db11d49d90e5408e4e938270f7",
                "reference": "1b5dff7bb151a4db11d49d90e5408e4e938270f7",
                "shasum": ""
            },
            "require": {
                "php": ">=7.3"
            },
            "require-dev": {
                "phpunit/phpunit": "^9.3"
            },
            "suggest": {
                "ext-posix": "*"
            },
            "type": "library",
            "extra": {
                "branch-alias": {
                    "dev-master": "5.1-dev"
                }
            },
            "autoload": {
                "classmap": [
                    "src/"
                ]
            },
            "notification-url": "https://packagist.org/downloads/",
            "license": [
                "BSD-3-Clause"
            ],
            "authors": [
                {
                    "name": "Sebastian Bergmann",
                    "email": "sebastian@phpunit.de"
                }
            ],
            "description": "Provides functionality to handle HHVM/PHP environments",
            "homepage": "http://www.github.com/sebastianbergmann/environment",
            "keywords": [
                "Xdebug",
                "environment",
                "hhvm"
            ],
            "support": {
                "issues": "https://github.com/sebastianbergmann/environment/issues",
                "source": "https://github.com/sebastianbergmann/environment/tree/5.1.4"
            },
            "funding": [
                {
                    "url": "https://github.com/sebastianbergmann",
                    "type": "github"
                }
            ],
            "time": "2022-04-03T09:37:03+00:00"
        },
        {
            "name": "sebastian/exporter",
            "version": "4.0.4",
            "source": {
                "type": "git",
                "url": "https://github.com/sebastianbergmann/exporter.git",
                "reference": "65e8b7db476c5dd267e65eea9cab77584d3cfff9"
            },
            "dist": {
                "type": "zip",
                "url": "https://api.github.com/repos/sebastianbergmann/exporter/zipball/65e8b7db476c5dd267e65eea9cab77584d3cfff9",
                "reference": "65e8b7db476c5dd267e65eea9cab77584d3cfff9",
                "shasum": ""
            },
            "require": {
                "php": ">=7.3",
                "sebastian/recursion-context": "^4.0"
            },
            "require-dev": {
                "ext-mbstring": "*",
                "phpunit/phpunit": "^9.3"
            },
            "type": "library",
            "extra": {
                "branch-alias": {
                    "dev-master": "4.0-dev"
                }
            },
            "autoload": {
                "classmap": [
                    "src/"
                ]
            },
            "notification-url": "https://packagist.org/downloads/",
            "license": [
                "BSD-3-Clause"
            ],
            "authors": [
                {
                    "name": "Sebastian Bergmann",
                    "email": "sebastian@phpunit.de"
                },
                {
                    "name": "Jeff Welch",
                    "email": "whatthejeff@gmail.com"
                },
                {
                    "name": "Volker Dusch",
                    "email": "github@wallbash.com"
                },
                {
                    "name": "Adam Harvey",
                    "email": "aharvey@php.net"
                },
                {
                    "name": "Bernhard Schussek",
                    "email": "bschussek@gmail.com"
                }
            ],
            "description": "Provides the functionality to export PHP variables for visualization",
            "homepage": "https://www.github.com/sebastianbergmann/exporter",
            "keywords": [
                "export",
                "exporter"
            ],
            "support": {
                "issues": "https://github.com/sebastianbergmann/exporter/issues",
                "source": "https://github.com/sebastianbergmann/exporter/tree/4.0.4"
            },
            "funding": [
                {
                    "url": "https://github.com/sebastianbergmann",
                    "type": "github"
                }
            ],
            "time": "2021-11-11T14:18:36+00:00"
        },
        {
            "name": "sebastian/global-state",
            "version": "5.0.5",
            "source": {
                "type": "git",
                "url": "https://github.com/sebastianbergmann/global-state.git",
                "reference": "0ca8db5a5fc9c8646244e629625ac486fa286bf2"
            },
            "dist": {
                "type": "zip",
                "url": "https://api.github.com/repos/sebastianbergmann/global-state/zipball/0ca8db5a5fc9c8646244e629625ac486fa286bf2",
                "reference": "0ca8db5a5fc9c8646244e629625ac486fa286bf2",
                "shasum": ""
            },
            "require": {
                "php": ">=7.3",
                "sebastian/object-reflector": "^2.0",
                "sebastian/recursion-context": "^4.0"
            },
            "require-dev": {
                "ext-dom": "*",
                "phpunit/phpunit": "^9.3"
            },
            "suggest": {
                "ext-uopz": "*"
            },
            "type": "library",
            "extra": {
                "branch-alias": {
                    "dev-master": "5.0-dev"
                }
            },
            "autoload": {
                "classmap": [
                    "src/"
                ]
            },
            "notification-url": "https://packagist.org/downloads/",
            "license": [
                "BSD-3-Clause"
            ],
            "authors": [
                {
                    "name": "Sebastian Bergmann",
                    "email": "sebastian@phpunit.de"
                }
            ],
            "description": "Snapshotting of global state",
            "homepage": "http://www.github.com/sebastianbergmann/global-state",
            "keywords": [
                "global state"
            ],
            "support": {
                "issues": "https://github.com/sebastianbergmann/global-state/issues",
                "source": "https://github.com/sebastianbergmann/global-state/tree/5.0.5"
            },
            "funding": [
                {
                    "url": "https://github.com/sebastianbergmann",
                    "type": "github"
                }
            ],
            "time": "2022-02-14T08:28:10+00:00"
        },
        {
            "name": "sebastian/lines-of-code",
            "version": "1.0.3",
            "source": {
                "type": "git",
                "url": "https://github.com/sebastianbergmann/lines-of-code.git",
                "reference": "c1c2e997aa3146983ed888ad08b15470a2e22ecc"
            },
            "dist": {
                "type": "zip",
                "url": "https://api.github.com/repos/sebastianbergmann/lines-of-code/zipball/c1c2e997aa3146983ed888ad08b15470a2e22ecc",
                "reference": "c1c2e997aa3146983ed888ad08b15470a2e22ecc",
                "shasum": ""
            },
            "require": {
                "nikic/php-parser": "^4.6",
                "php": ">=7.3"
            },
            "require-dev": {
                "phpunit/phpunit": "^9.3"
            },
            "type": "library",
            "extra": {
                "branch-alias": {
                    "dev-master": "1.0-dev"
                }
            },
            "autoload": {
                "classmap": [
                    "src/"
                ]
            },
            "notification-url": "https://packagist.org/downloads/",
            "license": [
                "BSD-3-Clause"
            ],
            "authors": [
                {
                    "name": "Sebastian Bergmann",
                    "email": "sebastian@phpunit.de",
                    "role": "lead"
                }
            ],
            "description": "Library for counting the lines of code in PHP source code",
            "homepage": "https://github.com/sebastianbergmann/lines-of-code",
            "support": {
                "issues": "https://github.com/sebastianbergmann/lines-of-code/issues",
                "source": "https://github.com/sebastianbergmann/lines-of-code/tree/1.0.3"
            },
            "funding": [
                {
                    "url": "https://github.com/sebastianbergmann",
                    "type": "github"
                }
            ],
            "time": "2020-11-28T06:42:11+00:00"
        },
        {
            "name": "sebastian/object-enumerator",
            "version": "4.0.4",
            "source": {
                "type": "git",
                "url": "https://github.com/sebastianbergmann/object-enumerator.git",
                "reference": "5c9eeac41b290a3712d88851518825ad78f45c71"
            },
            "dist": {
                "type": "zip",
                "url": "https://api.github.com/repos/sebastianbergmann/object-enumerator/zipball/5c9eeac41b290a3712d88851518825ad78f45c71",
                "reference": "5c9eeac41b290a3712d88851518825ad78f45c71",
                "shasum": ""
            },
            "require": {
                "php": ">=7.3",
                "sebastian/object-reflector": "^2.0",
                "sebastian/recursion-context": "^4.0"
            },
            "require-dev": {
                "phpunit/phpunit": "^9.3"
            },
            "type": "library",
            "extra": {
                "branch-alias": {
                    "dev-master": "4.0-dev"
                }
            },
            "autoload": {
                "classmap": [
                    "src/"
                ]
            },
            "notification-url": "https://packagist.org/downloads/",
            "license": [
                "BSD-3-Clause"
            ],
            "authors": [
                {
                    "name": "Sebastian Bergmann",
                    "email": "sebastian@phpunit.de"
                }
            ],
            "description": "Traverses array structures and object graphs to enumerate all referenced objects",
            "homepage": "https://github.com/sebastianbergmann/object-enumerator/",
            "support": {
                "issues": "https://github.com/sebastianbergmann/object-enumerator/issues",
                "source": "https://github.com/sebastianbergmann/object-enumerator/tree/4.0.4"
            },
            "funding": [
                {
                    "url": "https://github.com/sebastianbergmann",
                    "type": "github"
                }
            ],
            "time": "2020-10-26T13:12:34+00:00"
        },
        {
            "name": "sebastian/object-reflector",
            "version": "2.0.4",
            "source": {
                "type": "git",
                "url": "https://github.com/sebastianbergmann/object-reflector.git",
                "reference": "b4f479ebdbf63ac605d183ece17d8d7fe49c15c7"
            },
            "dist": {
                "type": "zip",
                "url": "https://api.github.com/repos/sebastianbergmann/object-reflector/zipball/b4f479ebdbf63ac605d183ece17d8d7fe49c15c7",
                "reference": "b4f479ebdbf63ac605d183ece17d8d7fe49c15c7",
                "shasum": ""
            },
            "require": {
                "php": ">=7.3"
            },
            "require-dev": {
                "phpunit/phpunit": "^9.3"
            },
            "type": "library",
            "extra": {
                "branch-alias": {
                    "dev-master": "2.0-dev"
                }
            },
            "autoload": {
                "classmap": [
                    "src/"
                ]
            },
            "notification-url": "https://packagist.org/downloads/",
            "license": [
                "BSD-3-Clause"
            ],
            "authors": [
                {
                    "name": "Sebastian Bergmann",
                    "email": "sebastian@phpunit.de"
                }
            ],
            "description": "Allows reflection of object attributes, including inherited and non-public ones",
            "homepage": "https://github.com/sebastianbergmann/object-reflector/",
            "support": {
                "issues": "https://github.com/sebastianbergmann/object-reflector/issues",
                "source": "https://github.com/sebastianbergmann/object-reflector/tree/2.0.4"
            },
            "funding": [
                {
                    "url": "https://github.com/sebastianbergmann",
                    "type": "github"
                }
            ],
            "time": "2020-10-26T13:14:26+00:00"
        },
        {
            "name": "sebastian/recursion-context",
            "version": "4.0.4",
            "source": {
                "type": "git",
                "url": "https://github.com/sebastianbergmann/recursion-context.git",
                "reference": "cd9d8cf3c5804de4341c283ed787f099f5506172"
            },
            "dist": {
                "type": "zip",
                "url": "https://api.github.com/repos/sebastianbergmann/recursion-context/zipball/cd9d8cf3c5804de4341c283ed787f099f5506172",
                "reference": "cd9d8cf3c5804de4341c283ed787f099f5506172",
                "shasum": ""
            },
            "require": {
                "php": ">=7.3"
            },
            "require-dev": {
                "phpunit/phpunit": "^9.3"
            },
            "type": "library",
            "extra": {
                "branch-alias": {
                    "dev-master": "4.0-dev"
                }
            },
            "autoload": {
                "classmap": [
                    "src/"
                ]
            },
            "notification-url": "https://packagist.org/downloads/",
            "license": [
                "BSD-3-Clause"
            ],
            "authors": [
                {
                    "name": "Sebastian Bergmann",
                    "email": "sebastian@phpunit.de"
                },
                {
                    "name": "Jeff Welch",
                    "email": "whatthejeff@gmail.com"
                },
                {
                    "name": "Adam Harvey",
                    "email": "aharvey@php.net"
                }
            ],
            "description": "Provides functionality to recursively process PHP variables",
            "homepage": "http://www.github.com/sebastianbergmann/recursion-context",
            "support": {
                "issues": "https://github.com/sebastianbergmann/recursion-context/issues",
                "source": "https://github.com/sebastianbergmann/recursion-context/tree/4.0.4"
            },
            "funding": [
                {
                    "url": "https://github.com/sebastianbergmann",
                    "type": "github"
                }
            ],
            "time": "2020-10-26T13:17:30+00:00"
        },
        {
            "name": "sebastian/resource-operations",
            "version": "3.0.3",
            "source": {
                "type": "git",
                "url": "https://github.com/sebastianbergmann/resource-operations.git",
                "reference": "0f4443cb3a1d92ce809899753bc0d5d5a8dd19a8"
            },
            "dist": {
                "type": "zip",
                "url": "https://api.github.com/repos/sebastianbergmann/resource-operations/zipball/0f4443cb3a1d92ce809899753bc0d5d5a8dd19a8",
                "reference": "0f4443cb3a1d92ce809899753bc0d5d5a8dd19a8",
                "shasum": ""
            },
            "require": {
                "php": ">=7.3"
            },
            "require-dev": {
                "phpunit/phpunit": "^9.0"
            },
            "type": "library",
            "extra": {
                "branch-alias": {
                    "dev-master": "3.0-dev"
                }
            },
            "autoload": {
                "classmap": [
                    "src/"
                ]
            },
            "notification-url": "https://packagist.org/downloads/",
            "license": [
                "BSD-3-Clause"
            ],
            "authors": [
                {
                    "name": "Sebastian Bergmann",
                    "email": "sebastian@phpunit.de"
                }
            ],
            "description": "Provides a list of PHP built-in functions that operate on resources",
            "homepage": "https://www.github.com/sebastianbergmann/resource-operations",
            "support": {
                "issues": "https://github.com/sebastianbergmann/resource-operations/issues",
                "source": "https://github.com/sebastianbergmann/resource-operations/tree/3.0.3"
            },
            "funding": [
                {
                    "url": "https://github.com/sebastianbergmann",
                    "type": "github"
                }
            ],
            "time": "2020-09-28T06:45:17+00:00"
        },
        {
            "name": "sebastian/type",
            "version": "3.2.0",
            "source": {
                "type": "git",
                "url": "https://github.com/sebastianbergmann/type.git",
                "reference": "fb3fe09c5f0bae6bc27ef3ce933a1e0ed9464b6e"
            },
            "dist": {
                "type": "zip",
                "url": "https://api.github.com/repos/sebastianbergmann/type/zipball/fb3fe09c5f0bae6bc27ef3ce933a1e0ed9464b6e",
                "reference": "fb3fe09c5f0bae6bc27ef3ce933a1e0ed9464b6e",
                "shasum": ""
            },
            "require": {
                "php": ">=7.3"
            },
            "require-dev": {
                "phpunit/phpunit": "^9.5"
            },
            "type": "library",
            "extra": {
                "branch-alias": {
                    "dev-master": "3.2-dev"
                }
            },
            "autoload": {
                "classmap": [
                    "src/"
                ]
            },
            "notification-url": "https://packagist.org/downloads/",
            "license": [
                "BSD-3-Clause"
            ],
            "authors": [
                {
                    "name": "Sebastian Bergmann",
                    "email": "sebastian@phpunit.de",
                    "role": "lead"
                }
            ],
            "description": "Collection of value objects that represent the types of the PHP type system",
            "homepage": "https://github.com/sebastianbergmann/type",
            "support": {
                "issues": "https://github.com/sebastianbergmann/type/issues",
                "source": "https://github.com/sebastianbergmann/type/tree/3.2.0"
            },
            "funding": [
                {
                    "url": "https://github.com/sebastianbergmann",
                    "type": "github"
                }
            ],
            "time": "2022-09-12T14:47:03+00:00"
        },
        {
            "name": "sebastian/version",
            "version": "3.0.2",
            "source": {
                "type": "git",
                "url": "https://github.com/sebastianbergmann/version.git",
                "reference": "c6c1022351a901512170118436c764e473f6de8c"
            },
            "dist": {
                "type": "zip",
                "url": "https://api.github.com/repos/sebastianbergmann/version/zipball/c6c1022351a901512170118436c764e473f6de8c",
                "reference": "c6c1022351a901512170118436c764e473f6de8c",
                "shasum": ""
            },
            "require": {
                "php": ">=7.3"
            },
            "type": "library",
            "extra": {
                "branch-alias": {
                    "dev-master": "3.0-dev"
                }
            },
            "autoload": {
                "classmap": [
                    "src/"
                ]
            },
            "notification-url": "https://packagist.org/downloads/",
            "license": [
                "BSD-3-Clause"
            ],
            "authors": [
                {
                    "name": "Sebastian Bergmann",
                    "email": "sebastian@phpunit.de",
                    "role": "lead"
                }
            ],
            "description": "Library that helps with managing the version number of Git-hosted PHP projects",
            "homepage": "https://github.com/sebastianbergmann/version",
            "support": {
                "issues": "https://github.com/sebastianbergmann/version/issues",
                "source": "https://github.com/sebastianbergmann/version/tree/3.0.2"
            },
            "funding": [
                {
                    "url": "https://github.com/sebastianbergmann",
                    "type": "github"
                }
            ],
            "time": "2020-09-28T06:39:44+00:00"
        },
        {
            "name": "symfony/console",
            "version": "v6.0.12",
            "source": {
                "type": "git",
                "url": "https://github.com/symfony/console.git",
                "reference": "c5c2e313aa682530167c25077d6bdff36346251e"
            },
            "dist": {
                "type": "zip",
                "url": "https://api.github.com/repos/symfony/console/zipball/c5c2e313aa682530167c25077d6bdff36346251e",
                "reference": "c5c2e313aa682530167c25077d6bdff36346251e",
                "shasum": ""
            },
            "require": {
                "php": ">=8.0.2",
                "symfony/polyfill-mbstring": "~1.0",
                "symfony/service-contracts": "^1.1|^2|^3",
                "symfony/string": "^5.4|^6.0"
            },
            "conflict": {
                "symfony/dependency-injection": "<5.4",
                "symfony/dotenv": "<5.4",
                "symfony/event-dispatcher": "<5.4",
                "symfony/lock": "<5.4",
                "symfony/process": "<5.4"
            },
            "provide": {
                "psr/log-implementation": "1.0|2.0|3.0"
            },
            "require-dev": {
                "psr/log": "^1|^2|^3",
                "symfony/config": "^5.4|^6.0",
                "symfony/dependency-injection": "^5.4|^6.0",
                "symfony/event-dispatcher": "^5.4|^6.0",
                "symfony/lock": "^5.4|^6.0",
                "symfony/process": "^5.4|^6.0",
                "symfony/var-dumper": "^5.4|^6.0"
            },
            "suggest": {
                "psr/log": "For using the console logger",
                "symfony/event-dispatcher": "",
                "symfony/lock": "",
                "symfony/process": ""
            },
            "type": "library",
            "autoload": {
                "psr-4": {
                    "Symfony\\Component\\Console\\": ""
                },
                "exclude-from-classmap": [
                    "/Tests/"
                ]
            },
            "notification-url": "https://packagist.org/downloads/",
            "license": [
                "MIT"
            ],
            "authors": [
                {
                    "name": "Fabien Potencier",
                    "email": "fabien@symfony.com"
                },
                {
                    "name": "Symfony Community",
                    "homepage": "https://symfony.com/contributors"
                }
            ],
            "description": "Eases the creation of beautiful and testable command line interfaces",
            "homepage": "https://symfony.com",
            "keywords": [
                "cli",
                "command line",
                "console",
                "terminal"
            ],
            "support": {
                "source": "https://github.com/symfony/console/tree/v6.0.12"
            },
            "funding": [
                {
                    "url": "https://symfony.com/sponsor",
                    "type": "custom"
                },
                {
                    "url": "https://github.com/fabpot",
                    "type": "github"
                },
                {
                    "url": "https://tidelift.com/funding/github/packagist/symfony/symfony",
                    "type": "tidelift"
                }
            ],
            "time": "2022-08-23T20:52:30+00:00"
        },
        {
            "name": "symfony/polyfill-ctype",
            "version": "v1.26.0",
            "source": {
                "type": "git",
                "url": "https://github.com/symfony/polyfill-ctype.git",
                "reference": "6fd1b9a79f6e3cf65f9e679b23af304cd9e010d4"
            },
            "dist": {
                "type": "zip",
                "url": "https://api.github.com/repos/symfony/polyfill-ctype/zipball/6fd1b9a79f6e3cf65f9e679b23af304cd9e010d4",
                "reference": "6fd1b9a79f6e3cf65f9e679b23af304cd9e010d4",
                "shasum": ""
            },
            "require": {
                "php": ">=7.1"
            },
            "provide": {
                "ext-ctype": "*"
            },
            "suggest": {
                "ext-ctype": "For best performance"
            },
            "type": "library",
            "extra": {
                "branch-alias": {
                    "dev-main": "1.26-dev"
                },
                "thanks": {
                    "name": "symfony/polyfill",
                    "url": "https://github.com/symfony/polyfill"
                }
            },
            "autoload": {
                "files": [
                    "bootstrap.php"
                ],
                "psr-4": {
                    "Symfony\\Polyfill\\Ctype\\": ""
                }
            },
            "notification-url": "https://packagist.org/downloads/",
            "license": [
                "MIT"
            ],
            "authors": [
                {
                    "name": "Gert de Pagter",
                    "email": "BackEndTea@gmail.com"
                },
                {
                    "name": "Symfony Community",
                    "homepage": "https://symfony.com/contributors"
                }
            ],
            "description": "Symfony polyfill for ctype functions",
            "homepage": "https://symfony.com",
            "keywords": [
                "compatibility",
                "ctype",
                "polyfill",
                "portable"
            ],
            "support": {
                "source": "https://github.com/symfony/polyfill-ctype/tree/v1.26.0"
            },
            "funding": [
                {
                    "url": "https://symfony.com/sponsor",
                    "type": "custom"
                },
                {
                    "url": "https://github.com/fabpot",
                    "type": "github"
                },
                {
                    "url": "https://tidelift.com/funding/github/packagist/symfony/symfony",
                    "type": "tidelift"
                }
            ],
            "time": "2022-05-24T11:49:31+00:00"
        },
        {
            "name": "symfony/polyfill-intl-grapheme",
            "version": "v1.26.0",
            "source": {
                "type": "git",
                "url": "https://github.com/symfony/polyfill-intl-grapheme.git",
                "reference": "433d05519ce6990bf3530fba6957499d327395c2"
            },
            "dist": {
                "type": "zip",
                "url": "https://api.github.com/repos/symfony/polyfill-intl-grapheme/zipball/433d05519ce6990bf3530fba6957499d327395c2",
                "reference": "433d05519ce6990bf3530fba6957499d327395c2",
                "shasum": ""
            },
            "require": {
                "php": ">=7.1"
            },
            "suggest": {
                "ext-intl": "For best performance"
            },
            "type": "library",
            "extra": {
                "branch-alias": {
                    "dev-main": "1.26-dev"
                },
                "thanks": {
                    "name": "symfony/polyfill",
                    "url": "https://github.com/symfony/polyfill"
                }
            },
            "autoload": {
                "files": [
                    "bootstrap.php"
                ],
                "psr-4": {
                    "Symfony\\Polyfill\\Intl\\Grapheme\\": ""
                }
            },
            "notification-url": "https://packagist.org/downloads/",
            "license": [
                "MIT"
            ],
            "authors": [
                {
                    "name": "Nicolas Grekas",
                    "email": "p@tchwork.com"
                },
                {
                    "name": "Symfony Community",
                    "homepage": "https://symfony.com/contributors"
                }
            ],
            "description": "Symfony polyfill for intl's grapheme_* functions",
            "homepage": "https://symfony.com",
            "keywords": [
                "compatibility",
                "grapheme",
                "intl",
                "polyfill",
                "portable",
                "shim"
            ],
            "support": {
                "source": "https://github.com/symfony/polyfill-intl-grapheme/tree/v1.26.0"
            },
            "funding": [
                {
                    "url": "https://symfony.com/sponsor",
                    "type": "custom"
                },
                {
                    "url": "https://github.com/fabpot",
                    "type": "github"
                },
                {
                    "url": "https://tidelift.com/funding/github/packagist/symfony/symfony",
                    "type": "tidelift"
                }
            ],
            "time": "2022-05-24T11:49:31+00:00"
        },
        {
            "name": "symfony/polyfill-intl-normalizer",
            "version": "v1.26.0",
            "source": {
                "type": "git",
                "url": "https://github.com/symfony/polyfill-intl-normalizer.git",
                "reference": "219aa369ceff116e673852dce47c3a41794c14bd"
            },
            "dist": {
                "type": "zip",
                "url": "https://api.github.com/repos/symfony/polyfill-intl-normalizer/zipball/219aa369ceff116e673852dce47c3a41794c14bd",
                "reference": "219aa369ceff116e673852dce47c3a41794c14bd",
                "shasum": ""
            },
            "require": {
                "php": ">=7.1"
            },
            "suggest": {
                "ext-intl": "For best performance"
            },
            "type": "library",
            "extra": {
                "branch-alias": {
                    "dev-main": "1.26-dev"
                },
                "thanks": {
                    "name": "symfony/polyfill",
                    "url": "https://github.com/symfony/polyfill"
                }
            },
            "autoload": {
                "files": [
                    "bootstrap.php"
                ],
                "psr-4": {
                    "Symfony\\Polyfill\\Intl\\Normalizer\\": ""
                },
                "classmap": [
                    "Resources/stubs"
                ]
            },
            "notification-url": "https://packagist.org/downloads/",
            "license": [
                "MIT"
            ],
            "authors": [
                {
                    "name": "Nicolas Grekas",
                    "email": "p@tchwork.com"
                },
                {
                    "name": "Symfony Community",
                    "homepage": "https://symfony.com/contributors"
                }
            ],
            "description": "Symfony polyfill for intl's Normalizer class and related functions",
            "homepage": "https://symfony.com",
            "keywords": [
                "compatibility",
                "intl",
                "normalizer",
                "polyfill",
                "portable",
                "shim"
            ],
            "support": {
                "source": "https://github.com/symfony/polyfill-intl-normalizer/tree/v1.26.0"
            },
            "funding": [
                {
                    "url": "https://symfony.com/sponsor",
                    "type": "custom"
                },
                {
                    "url": "https://github.com/fabpot",
                    "type": "github"
                },
                {
                    "url": "https://tidelift.com/funding/github/packagist/symfony/symfony",
                    "type": "tidelift"
                }
            ],
            "time": "2022-05-24T11:49:31+00:00"
        },
        {
            "name": "symfony/polyfill-mbstring",
            "version": "v1.26.0",
            "source": {
                "type": "git",
                "url": "https://github.com/symfony/polyfill-mbstring.git",
                "reference": "9344f9cb97f3b19424af1a21a3b0e75b0a7d8d7e"
            },
            "dist": {
                "type": "zip",
                "url": "https://api.github.com/repos/symfony/polyfill-mbstring/zipball/9344f9cb97f3b19424af1a21a3b0e75b0a7d8d7e",
                "reference": "9344f9cb97f3b19424af1a21a3b0e75b0a7d8d7e",
                "shasum": ""
            },
            "require": {
                "php": ">=7.1"
            },
            "provide": {
                "ext-mbstring": "*"
            },
            "suggest": {
                "ext-mbstring": "For best performance"
            },
            "type": "library",
            "extra": {
                "branch-alias": {
                    "dev-main": "1.26-dev"
                },
                "thanks": {
                    "name": "symfony/polyfill",
                    "url": "https://github.com/symfony/polyfill"
                }
            },
            "autoload": {
                "files": [
                    "bootstrap.php"
                ],
                "psr-4": {
                    "Symfony\\Polyfill\\Mbstring\\": ""
                }
            },
            "notification-url": "https://packagist.org/downloads/",
            "license": [
                "MIT"
            ],
            "authors": [
                {
                    "name": "Nicolas Grekas",
                    "email": "p@tchwork.com"
                },
                {
                    "name": "Symfony Community",
                    "homepage": "https://symfony.com/contributors"
                }
            ],
            "description": "Symfony polyfill for the Mbstring extension",
            "homepage": "https://symfony.com",
            "keywords": [
                "compatibility",
                "mbstring",
                "polyfill",
                "portable",
                "shim"
            ],
            "support": {
                "source": "https://github.com/symfony/polyfill-mbstring/tree/v1.26.0"
            },
            "funding": [
                {
                    "url": "https://symfony.com/sponsor",
                    "type": "custom"
                },
                {
                    "url": "https://github.com/fabpot",
                    "type": "github"
                },
                {
                    "url": "https://tidelift.com/funding/github/packagist/symfony/symfony",
                    "type": "tidelift"
                }
            ],
            "time": "2022-05-24T11:49:31+00:00"
        },
        {
            "name": "symfony/process",
            "version": "v6.0.11",
            "source": {
                "type": "git",
                "url": "https://github.com/symfony/process.git",
                "reference": "44270a08ccb664143dede554ff1c00aaa2247a43"
            },
            "dist": {
                "type": "zip",
                "url": "https://api.github.com/repos/symfony/process/zipball/44270a08ccb664143dede554ff1c00aaa2247a43",
                "reference": "44270a08ccb664143dede554ff1c00aaa2247a43",
                "shasum": ""
            },
            "require": {
                "php": ">=8.0.2"
            },
            "type": "library",
            "autoload": {
                "psr-4": {
                    "Symfony\\Component\\Process\\": ""
                },
                "exclude-from-classmap": [
                    "/Tests/"
                ]
            },
            "notification-url": "https://packagist.org/downloads/",
            "license": [
                "MIT"
            ],
            "authors": [
                {
                    "name": "Fabien Potencier",
                    "email": "fabien@symfony.com"
                },
                {
                    "name": "Symfony Community",
                    "homepage": "https://symfony.com/contributors"
                }
            ],
            "description": "Executes commands in sub-processes",
            "homepage": "https://symfony.com",
            "support": {
                "source": "https://github.com/symfony/process/tree/v6.0.11"
            },
            "funding": [
                {
                    "url": "https://symfony.com/sponsor",
                    "type": "custom"
                },
                {
                    "url": "https://github.com/fabpot",
                    "type": "github"
                },
                {
                    "url": "https://tidelift.com/funding/github/packagist/symfony/symfony",
                    "type": "tidelift"
                }
            ],
            "time": "2022-06-27T17:10:44+00:00"
        },
        {
            "name": "symfony/service-contracts",
            "version": "v3.0.2",
            "source": {
                "type": "git",
                "url": "https://github.com/symfony/service-contracts.git",
                "reference": "d78d39c1599bd1188b8e26bb341da52c3c6d8a66"
            },
            "dist": {
                "type": "zip",
                "url": "https://api.github.com/repos/symfony/service-contracts/zipball/d78d39c1599bd1188b8e26bb341da52c3c6d8a66",
                "reference": "d78d39c1599bd1188b8e26bb341da52c3c6d8a66",
                "shasum": ""
            },
            "require": {
                "php": ">=8.0.2",
                "psr/container": "^2.0"
            },
            "conflict": {
                "ext-psr": "<1.1|>=2"
            },
            "suggest": {
                "symfony/service-implementation": ""
            },
            "type": "library",
            "extra": {
                "branch-alias": {
                    "dev-main": "3.0-dev"
                },
                "thanks": {
                    "name": "symfony/contracts",
                    "url": "https://github.com/symfony/contracts"
                }
            },
            "autoload": {
                "psr-4": {
                    "Symfony\\Contracts\\Service\\": ""
                }
            },
            "notification-url": "https://packagist.org/downloads/",
            "license": [
                "MIT"
            ],
            "authors": [
                {
                    "name": "Nicolas Grekas",
                    "email": "p@tchwork.com"
                },
                {
                    "name": "Symfony Community",
                    "homepage": "https://symfony.com/contributors"
                }
            ],
            "description": "Generic abstractions related to writing services",
            "homepage": "https://symfony.com",
            "keywords": [
                "abstractions",
                "contracts",
                "decoupling",
                "interfaces",
                "interoperability",
                "standards"
            ],
            "support": {
                "source": "https://github.com/symfony/service-contracts/tree/v3.0.2"
            },
            "funding": [
                {
                    "url": "https://symfony.com/sponsor",
                    "type": "custom"
                },
                {
                    "url": "https://github.com/fabpot",
                    "type": "github"
                },
                {
                    "url": "https://tidelift.com/funding/github/packagist/symfony/symfony",
                    "type": "tidelift"
                }
            ],
            "time": "2022-05-30T19:17:58+00:00"
        },
        {
            "name": "symfony/string",
            "version": "v6.0.12",
            "source": {
                "type": "git",
                "url": "https://github.com/symfony/string.git",
                "reference": "3a975ba1a1508ad97df45f4590f55b7cc4c1a0a0"
            },
            "dist": {
                "type": "zip",
                "url": "https://api.github.com/repos/symfony/string/zipball/3a975ba1a1508ad97df45f4590f55b7cc4c1a0a0",
                "reference": "3a975ba1a1508ad97df45f4590f55b7cc4c1a0a0",
                "shasum": ""
            },
            "require": {
                "php": ">=8.0.2",
                "symfony/polyfill-ctype": "~1.8",
                "symfony/polyfill-intl-grapheme": "~1.0",
                "symfony/polyfill-intl-normalizer": "~1.0",
                "symfony/polyfill-mbstring": "~1.0"
            },
            "conflict": {
                "symfony/translation-contracts": "<2.0"
            },
            "require-dev": {
                "symfony/error-handler": "^5.4|^6.0",
                "symfony/http-client": "^5.4|^6.0",
                "symfony/translation-contracts": "^2.0|^3.0",
                "symfony/var-exporter": "^5.4|^6.0"
            },
            "type": "library",
            "autoload": {
                "files": [
                    "Resources/functions.php"
                ],
                "psr-4": {
                    "Symfony\\Component\\String\\": ""
                },
                "exclude-from-classmap": [
                    "/Tests/"
                ]
            },
            "notification-url": "https://packagist.org/downloads/",
            "license": [
                "MIT"
            ],
            "authors": [
                {
                    "name": "Nicolas Grekas",
                    "email": "p@tchwork.com"
                },
                {
                    "name": "Symfony Community",
                    "homepage": "https://symfony.com/contributors"
                }
            ],
            "description": "Provides an object-oriented API to strings and deals with bytes, UTF-8 code points and grapheme clusters in a unified way",
            "homepage": "https://symfony.com",
            "keywords": [
                "grapheme",
                "i18n",
                "string",
                "unicode",
                "utf-8",
                "utf8"
            ],
            "support": {
                "source": "https://github.com/symfony/string/tree/v6.0.12"
            },
            "funding": [
                {
                    "url": "https://symfony.com/sponsor",
                    "type": "custom"
                },
                {
                    "url": "https://github.com/fabpot",
                    "type": "github"
                },
                {
                    "url": "https://tidelift.com/funding/github/packagist/symfony/symfony",
                    "type": "tidelift"
                }
            ],
            "time": "2022-08-12T18:05:20+00:00"
        },
        {
            "name": "theseer/tokenizer",
            "version": "1.2.1",
            "source": {
                "type": "git",
                "url": "https://github.com/theseer/tokenizer.git",
                "reference": "34a41e998c2183e22995f158c581e7b5e755ab9e"
            },
            "dist": {
                "type": "zip",
                "url": "https://api.github.com/repos/theseer/tokenizer/zipball/34a41e998c2183e22995f158c581e7b5e755ab9e",
                "reference": "34a41e998c2183e22995f158c581e7b5e755ab9e",
                "shasum": ""
            },
            "require": {
                "ext-dom": "*",
                "ext-tokenizer": "*",
                "ext-xmlwriter": "*",
                "php": "^7.2 || ^8.0"
            },
            "type": "library",
            "autoload": {
                "classmap": [
                    "src/"
                ]
            },
            "notification-url": "https://packagist.org/downloads/",
            "license": [
                "BSD-3-Clause"
            ],
            "authors": [
                {
                    "name": "Arne Blankerts",
                    "email": "arne@blankerts.de",
                    "role": "Developer"
                }
            ],
            "description": "A small library for converting tokenized PHP source code into XML and potentially other formats",
            "support": {
                "issues": "https://github.com/theseer/tokenizer/issues",
                "source": "https://github.com/theseer/tokenizer/tree/1.2.1"
            },
            "funding": [
                {
                    "url": "https://github.com/theseer",
                    "type": "github"
                }
            ],
            "time": "2021-07-28T10:34:58+00:00"
        },
        {
            "name": "wikimedia/at-ease",
            "version": "v2.1.0",
            "source": {
                "type": "git",
                "url": "https://github.com/wikimedia/at-ease.git",
                "reference": "e8ebaa7bb7c8a8395481a05f6dc4deaceab11c33"
            },
            "dist": {
                "type": "zip",
                "url": "https://api.github.com/repos/wikimedia/at-ease/zipball/e8ebaa7bb7c8a8395481a05f6dc4deaceab11c33",
                "reference": "e8ebaa7bb7c8a8395481a05f6dc4deaceab11c33",
                "shasum": ""
            },
            "require": {
                "php": ">=7.2.9"
            },
            "require-dev": {
                "mediawiki/mediawiki-codesniffer": "35.0.0",
                "mediawiki/minus-x": "1.1.1",
                "ockcyp/covers-validator": "1.3.3",
                "php-parallel-lint/php-console-highlighter": "0.5.0",
                "php-parallel-lint/php-parallel-lint": "1.2.0",
                "phpunit/phpunit": "^8.5"
            },
            "type": "library",
            "autoload": {
                "files": [
                    "src/Wikimedia/Functions.php"
                ],
                "psr-4": {
                    "Wikimedia\\AtEase\\": "src/Wikimedia/AtEase/"
                }
            },
            "notification-url": "https://packagist.org/downloads/",
            "license": [
                "GPL-2.0-or-later"
            ],
            "authors": [
                {
                    "name": "Tim Starling",
                    "email": "tstarling@wikimedia.org"
                },
                {
                    "name": "MediaWiki developers",
                    "email": "wikitech-l@lists.wikimedia.org"
                }
            ],
            "description": "Safe replacement to @ for suppressing warnings.",
            "homepage": "https://www.mediawiki.org/wiki/at-ease",
            "support": {
                "source": "https://github.com/wikimedia/at-ease/tree/v2.1.0"
            },
            "time": "2021-02-27T15:53:37+00:00"
        },
        {
            "name": "yoast/phpunit-polyfills",
            "version": "1.0.3",
            "source": {
                "type": "git",
                "url": "https://github.com/Yoast/PHPUnit-Polyfills.git",
                "reference": "5ea3536428944955f969bc764bbe09738e151ada"
            },
            "dist": {
                "type": "zip",
                "url": "https://api.github.com/repos/Yoast/PHPUnit-Polyfills/zipball/5ea3536428944955f969bc764bbe09738e151ada",
                "reference": "5ea3536428944955f969bc764bbe09738e151ada",
                "shasum": ""
            },
            "require": {
                "php": ">=5.4",
                "phpunit/phpunit": "^4.8.36 || ^5.7.21 || ^6.0 || ^7.0 || ^8.0 || ^9.0"
            },
            "require-dev": {
                "yoast/yoastcs": "^2.2.0"
            },
            "type": "library",
            "extra": {
                "branch-alias": {
                    "dev-main": "1.x-dev",
                    "dev-develop": "1.x-dev"
                }
            },
            "autoload": {
                "files": [
                    "phpunitpolyfills-autoload.php"
                ]
            },
            "notification-url": "https://packagist.org/downloads/",
            "license": [
                "BSD-3-Clause"
            ],
            "authors": [
                {
                    "name": "Team Yoast",
                    "email": "support@yoast.com",
                    "homepage": "https://yoast.com"
                },
                {
                    "name": "Contributors",
                    "homepage": "https://github.com/Yoast/PHPUnit-Polyfills/graphs/contributors"
                }
            ],
            "description": "Set of polyfills for changed PHPUnit functionality to allow for creating PHPUnit cross-version compatible tests",
            "homepage": "https://github.com/Yoast/PHPUnit-Polyfills",
            "keywords": [
                "phpunit",
                "polyfill",
                "testing"
            ],
            "support": {
                "issues": "https://github.com/Yoast/PHPUnit-Polyfills/issues",
                "source": "https://github.com/Yoast/PHPUnit-Polyfills"
            },
            "time": "2021-11-23T01:37:03+00:00"
        }
    ],
    "aliases": [],
    "minimum-stability": "dev",
    "stability-flags": {
        "automattic/jetpack-admin-ui": 20,
        "automattic/jetpack-assets": 20,
        "automattic/jetpack-autoloader": 20,
        "automattic/jetpack-composer-plugin": 20,
        "automattic/jetpack-config": 20,
        "automattic/jetpack-identity-crisis": 20,
        "automattic/jetpack-publicize": 20,
        "automattic/jetpack-connection": 20,
        "automattic/jetpack-my-jetpack": 20,
        "automattic/jetpack-sync": 20,
        "automattic/jetpack-status": 20,
        "automattic/jetpack-plans": 20,
        "automattic/jetpack-changelogger": 20
    },
    "prefer-stable": true,
    "prefer-lowest": false,
    "platform": [],
    "platform-dev": [],
    "plugin-api-version": "2.3.0"
}<|MERGE_RESOLUTION|>--- conflicted
+++ resolved
@@ -4,11 +4,7 @@
         "Read more about it at https://getcomposer.org/doc/01-basic-usage.md#installing-dependencies",
         "This file is @generated automatically"
     ],
-<<<<<<< HEAD
-    "content-hash": "7f227884ce6f3760034ad74684b7f008",
-=======
     "content-hash": "59085a2068bb53a3378c4637033aaf27",
->>>>>>> 98869c53
     "packages": [
         {
             "name": "automattic/jetpack-a8c-mc-stats",
@@ -1065,22 +1061,14 @@
             "dist": {
                 "type": "path",
                 "url": "../../packages/publicize",
-<<<<<<< HEAD
-                "reference": "18a47420b0d6cd1bf9a6dcf7397fefcc8c83f1c5"
-=======
                 "reference": "98bc90bbe89fd216a28b21d570ae0acff5fd80e3"
->>>>>>> 98869c53
             },
             "require": {
                 "automattic/jetpack-assets": "^1.17",
                 "automattic/jetpack-autoloader": "^2.11",
                 "automattic/jetpack-config": "^1.10",
-<<<<<<< HEAD
-                "automattic/jetpack-connection": "^1.45"
-=======
                 "automattic/jetpack-connection": "^1.45",
                 "automattic/jetpack-redirect": "^1.7"
->>>>>>> 98869c53
             },
             "require-dev": {
                 "automattic/jetpack-changelogger": "^3.2",
