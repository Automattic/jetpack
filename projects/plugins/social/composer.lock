--- conflicted
+++ resolved
@@ -4,11 +4,7 @@
         "Read more about it at https://getcomposer.org/doc/01-basic-usage.md#installing-dependencies",
         "This file is @generated automatically"
     ],
-<<<<<<< HEAD
-    "content-hash": "ccda08213423397f5476073ea732cf94",
-=======
-    "content-hash": "afcafd781e657dc843fd1f9b8b5309a1",
->>>>>>> 3b32cd28
+    "content-hash": "b0dd78bb6be7ba28f0aeac8333fa2b95",
     "packages": [
         {
             "name": "automattic/jetpack-a8c-mc-stats",
