--- conflicted
+++ resolved
@@ -4,11 +4,7 @@
         "Read more about it at https://getcomposer.org/doc/01-basic-usage.md#installing-dependencies",
         "This file is @generated automatically"
     ],
-<<<<<<< HEAD
-    "content-hash": "9050b8495844b31d452dc11a34df54a5",
-=======
-    "content-hash": "7d21d3df14a03887d72fc2aa1629f34d",
->>>>>>> 5e55986f
+    "content-hash": "a8b53efd539ad16a9b211f6dad518835",
     "packages": [
         {
             "name": "automattic/jetpack-a8c-mc-stats",
