{
    "_readme": [
        "This file locks the dependencies of your project to a known state",
        "Read more about it at https://getcomposer.org/doc/01-basic-usage.md#installing-dependencies",
        "This file is @generated automatically"
    ],
<<<<<<< HEAD
    "content-hash": "a7915298ffcf8e6883f9d1baf8ad1021",
=======
    "content-hash": "d2b950075caf7c2a6988f5f04becea4c",
>>>>>>> 72146b0f
    "packages": [
        {
            "name": "automattic/jetpack-a8c-mc-stats",
            "version": "dev-trunk",
            "dist": {
                "type": "path",
                "url": "../../packages/a8c-mc-stats",
                "reference": "c5df589f62cd58dc5f1b04938e4e4edc75916812"
            },
            "require-dev": {
                "automattic/jetpack-changelogger": "^3.2",
                "yoast/phpunit-polyfills": "1.0.3"
            },
            "type": "jetpack-library",
            "extra": {
                "autotagger": true,
                "mirror-repo": "Automattic/jetpack-a8c-mc-stats",
                "changelogger": {
                    "link-template": "https://github.com/Automattic/jetpack-a8c-mc-stats/compare/v${old}...v${new}"
                },
                "branch-alias": {
                    "dev-trunk": "1.4.x-dev"
                }
            },
            "autoload": {
                "classmap": [
                    "src/"
                ]
            },
            "scripts": {
                "phpunit": [
                    "./vendor/phpunit/phpunit/phpunit --colors=always"
                ],
                "test-coverage": [
                    "php -dpcov.directory=. ./vendor/bin/phpunit --coverage-clover \"$COVERAGE_DIR/clover.xml\""
                ],
                "test-php": [
                    "@composer phpunit"
                ]
            },
            "license": [
                "GPL-2.0-or-later"
            ],
            "description": "Used to record internal usage stats for Automattic. Not visible to site owners.",
            "transport-options": {
                "relative": true
            }
        },
        {
            "name": "automattic/jetpack-admin-ui",
            "version": "dev-trunk",
            "dist": {
                "type": "path",
                "url": "../../packages/admin-ui",
                "reference": "4498cbcc23a16ae1159bb69b9482660a9aaad9a5"
            },
            "require-dev": {
                "automattic/jetpack-changelogger": "^3.2",
                "automattic/wordbless": "dev-master",
                "yoast/phpunit-polyfills": "1.0.3"
            },
            "type": "jetpack-library",
            "extra": {
                "autotagger": true,
                "mirror-repo": "Automattic/jetpack-admin-ui",
                "textdomain": "jetpack-admin-ui",
                "changelogger": {
                    "link-template": "https://github.com/Automattic/jetpack-admin-ui/compare/${old}...${new}"
                },
                "branch-alias": {
                    "dev-trunk": "0.2.x-dev"
                },
                "version-constants": {
                    "::PACKAGE_VERSION": "src/class-admin-menu.php"
                }
            },
            "autoload": {
                "classmap": [
                    "src/"
                ]
            },
            "scripts": {
                "phpunit": [
                    "./vendor/phpunit/phpunit/phpunit --colors=always"
                ],
                "test-coverage": [
                    "php -dpcov.directory=. ./vendor/bin/phpunit --coverage-clover \"$COVERAGE_DIR/clover.xml\""
                ],
                "test-php": [
                    "@composer phpunit"
                ],
                "post-update-cmd": [
                    "php -r \"copy('vendor/automattic/wordbless/src/dbless-wpdb.php', 'wordpress/wp-content/db.php');\""
                ]
            },
            "license": [
                "GPL-2.0-or-later"
            ],
            "description": "Generic Jetpack wp-admin UI elements",
            "transport-options": {
                "relative": true
            }
        },
        {
            "name": "automattic/jetpack-assets",
            "version": "dev-trunk",
            "dist": {
                "type": "path",
                "url": "../../packages/assets",
                "reference": "64ada4d1c3f69e232b27bb0e3a9d986e3f292954"
            },
            "require": {
                "automattic/jetpack-constants": "^1.6"
            },
            "require-dev": {
                "automattic/jetpack-changelogger": "^3.2",
                "brain/monkey": "2.6.1",
                "wikimedia/testing-access-wrapper": "^1.0 || ^2.0",
                "yoast/phpunit-polyfills": "1.0.3"
            },
            "type": "jetpack-library",
            "extra": {
                "autotagger": true,
                "mirror-repo": "Automattic/jetpack-assets",
                "textdomain": "jetpack-assets",
                "changelogger": {
                    "link-template": "https://github.com/Automattic/jetpack-assets/compare/v${old}...v${new}"
                },
                "branch-alias": {
                    "dev-trunk": "1.17.x-dev"
                }
            },
            "autoload": {
                "files": [
                    "actions.php"
                ],
                "classmap": [
                    "src/"
                ]
            },
            "scripts": {
                "build-development": [
                    "pnpm run build"
                ],
                "build-production": [
                    "pnpm run build-production"
                ],
                "phpunit": [
                    "./vendor/phpunit/phpunit/phpunit --colors=always"
                ],
                "test-coverage": [
                    "php -dpcov.directory=. ./vendor/bin/phpunit --coverage-clover \"$COVERAGE_DIR/php/clover.xml\"",
                    "pnpm run test-coverage"
                ],
                "test-js": [
                    "pnpm run test"
                ],
                "test-php": [
                    "@composer phpunit"
                ]
            },
            "license": [
                "GPL-2.0-or-later"
            ],
            "description": "Asset management utilities for Jetpack ecosystem packages",
            "transport-options": {
                "relative": true
            }
        },
        {
            "name": "automattic/jetpack-autoloader",
            "version": "dev-trunk",
            "dist": {
                "type": "path",
                "url": "../../packages/autoloader",
                "reference": "54d19e9ca258cd1731dc5f4a2be175204b93625f"
            },
            "require": {
                "composer-plugin-api": "^1.1 || ^2.0"
            },
            "require-dev": {
                "automattic/jetpack-changelogger": "^3.2",
                "yoast/phpunit-polyfills": "1.0.3"
            },
            "type": "composer-plugin",
            "extra": {
                "autotagger": true,
                "class": "Automattic\\Jetpack\\Autoloader\\CustomAutoloaderPlugin",
                "mirror-repo": "Automattic/jetpack-autoloader",
                "changelogger": {
                    "link-template": "https://github.com/Automattic/jetpack-autoloader/compare/v${old}...v${new}"
                },
                "branch-alias": {
                    "dev-trunk": "2.11.x-dev"
                }
            },
            "autoload": {
                "classmap": [
                    "src/AutoloadGenerator.php"
                ],
                "psr-4": {
                    "Automattic\\Jetpack\\Autoloader\\": "src"
                }
            },
            "scripts": {
                "phpunit": [
                    "./vendor/phpunit/phpunit/phpunit --colors=always"
                ],
                "test-coverage": [
                    "php -dpcov.directory=. ./vendor/bin/phpunit --coverage-php \"./tests/php/tmp/coverage-report.php\"",
                    "php ./tests/php/bin/test-coverage.php \"$COVERAGE_DIR/clover.xml\""
                ],
                "test-php": [
                    "@composer phpunit"
                ]
            },
            "license": [
                "GPL-2.0-or-later"
            ],
            "description": "Creates a custom autoloader for a plugin or theme.",
            "transport-options": {
                "relative": true
            }
        },
        {
            "name": "automattic/jetpack-composer-plugin",
            "version": "dev-trunk",
            "dist": {
                "type": "path",
                "url": "../../packages/composer-plugin",
                "reference": "cbd9a56c7fd43c342d96fb09ee6609d7e7580f9a"
            },
            "require": {
                "composer-plugin-api": "^2.1.0"
            },
            "require-dev": {
                "automattic/jetpack-changelogger": "^3.2",
                "composer/composer": "2.2.12",
                "yoast/phpunit-polyfills": "1.0.3"
            },
            "type": "composer-plugin",
            "extra": {
                "plugin-modifies-install-path": true,
                "class": "Automattic\\Jetpack\\Composer\\Plugin",
                "mirror-repo": "Automattic/jetpack-composer-plugin",
                "changelogger": {
                    "link-template": "https://github.com/Automattic/jetpack-composer-plugin/compare/v${old}...v${new}"
                },
                "autotagger": true,
                "branch-alias": {
                    "dev-trunk": "1.1.x-dev"
                }
            },
            "autoload": {
                "classmap": [
                    "src/"
                ]
            },
            "scripts": {
                "phpunit": [
                    "./vendor/phpunit/phpunit/phpunit --colors=always"
                ],
                "test-coverage": [
                    "php -dpcov.directory=. ./vendor/bin/phpunit --coverage-clover \"$COVERAGE_DIR/clover.xml\""
                ],
                "test-php": [
                    "@composer phpunit"
                ]
            },
            "license": [
                "GPL-2.0-or-later"
            ],
            "description": "A custom installer plugin for Composer to move Jetpack packages out of `vendor/` so WordPress's translation infrastructure will find their strings.",
            "transport-options": {
                "relative": true
            }
        },
        {
            "name": "automattic/jetpack-config",
            "version": "dev-trunk",
            "dist": {
                "type": "path",
                "url": "../../packages/config",
                "reference": "5bb0040805d51698efd2489b015f60661a39245f"
            },
            "require-dev": {
                "automattic/jetpack-changelogger": "^3.2"
            },
            "type": "jetpack-library",
            "extra": {
                "autotagger": true,
                "mirror-repo": "Automattic/jetpack-config",
                "textdomain": "jetpack-config",
                "changelogger": {
                    "link-template": "https://github.com/Automattic/jetpack-config/compare/v${old}...v${new}"
                },
                "branch-alias": {
                    "dev-trunk": "1.9.x-dev"
                }
            },
            "autoload": {
                "classmap": [
                    "src/"
                ]
            },
            "license": [
                "GPL-2.0-or-later"
            ],
            "description": "Jetpack configuration package that initializes other packages and configures Jetpack's functionality. Can be used as a base for all variants of Jetpack package usage.",
            "transport-options": {
                "relative": true
            }
        },
        {
            "name": "automattic/jetpack-connection",
            "version": "dev-trunk",
            "dist": {
                "type": "path",
                "url": "../../packages/connection",
                "reference": "ed3ac31335237baceacc57e471d81d5568708097"
            },
            "require": {
                "automattic/jetpack-a8c-mc-stats": "^1.4",
                "automattic/jetpack-admin-ui": "^0.2",
                "automattic/jetpack-constants": "^1.6",
                "automattic/jetpack-redirect": "^1.7",
                "automattic/jetpack-roles": "^1.4",
                "automattic/jetpack-status": "^1.14"
            },
            "require-dev": {
                "automattic/jetpack-changelogger": "^3.2",
                "automattic/wordbless": "@dev",
                "brain/monkey": "2.6.1",
                "yoast/phpunit-polyfills": "1.0.3"
            },
            "type": "jetpack-library",
            "extra": {
                "autotagger": true,
                "mirror-repo": "Automattic/jetpack-connection",
                "textdomain": "jetpack-connection",
                "version-constants": {
                    "::PACKAGE_VERSION": "src/class-package-version.php"
                },
                "changelogger": {
                    "link-template": "https://github.com/Automattic/jetpack-connection/compare/v${old}...v${new}"
                },
                "branch-alias": {
                    "dev-trunk": "1.44.x-dev"
                }
            },
            "autoload": {
                "classmap": [
                    "legacy",
                    "src/",
                    "src/webhooks"
                ]
            },
            "scripts": {
                "build-production": [
                    "pnpm run build-production"
                ],
                "build-development": [
                    "pnpm run build"
                ],
                "phpunit": [
                    "./vendor/phpunit/phpunit/phpunit --colors=always"
                ],
                "post-update-cmd": [
                    "php -r \"copy('vendor/automattic/wordbless/src/dbless-wpdb.php', 'wordpress/wp-content/db.php');\""
                ],
                "test-coverage": [
                    "php -dpcov.directory=. ./vendor/bin/phpunit --coverage-clover \"$COVERAGE_DIR/clover.xml\""
                ],
                "test-php": [
                    "@composer phpunit"
                ]
            },
            "license": [
                "GPL-2.0-or-later"
            ],
            "description": "Everything needed to connect to the Jetpack infrastructure",
            "transport-options": {
                "relative": true
            }
        },
        {
            "name": "automattic/jetpack-constants",
            "version": "dev-trunk",
            "dist": {
                "type": "path",
                "url": "../../packages/constants",
                "reference": "71eaf9916aaeeda2abf5a8a19e7534c6d1bc1898"
            },
            "require-dev": {
                "automattic/jetpack-changelogger": "^3.2",
                "brain/monkey": "2.6.1",
                "yoast/phpunit-polyfills": "1.0.3"
            },
            "type": "jetpack-library",
            "extra": {
                "autotagger": true,
                "mirror-repo": "Automattic/jetpack-constants",
                "changelogger": {
                    "link-template": "https://github.com/Automattic/jetpack-constants/compare/v${old}...v${new}"
                },
                "branch-alias": {
                    "dev-trunk": "1.6.x-dev"
                }
            },
            "autoload": {
                "classmap": [
                    "src/"
                ]
            },
            "scripts": {
                "phpunit": [
                    "./vendor/phpunit/phpunit/phpunit --colors=always"
                ],
                "test-coverage": [
                    "php -dpcov.directory=. ./vendor/bin/phpunit --coverage-clover \"$COVERAGE_DIR/clover.xml\""
                ],
                "test-php": [
                    "@composer phpunit"
                ]
            },
            "license": [
                "GPL-2.0-or-later"
            ],
            "description": "A wrapper for defining constants in a more testable way.",
            "transport-options": {
                "relative": true
            }
        },
        {
            "name": "automattic/jetpack-device-detection",
            "version": "dev-trunk",
            "dist": {
                "type": "path",
                "url": "../../packages/device-detection",
                "reference": "7c18edb6992a4c27b9cc2719ee7d1d0abacf5d76"
            },
            "require-dev": {
                "automattic/jetpack-changelogger": "^3.2",
                "yoast/phpunit-polyfills": "1.0.3"
            },
            "type": "jetpack-library",
            "extra": {
                "autotagger": true,
                "mirror-repo": "Automattic/jetpack-device-detection",
                "changelogger": {
                    "link-template": "https://github.com/Automattic/jetpack-device-detection/compare/v${old}...v${new}"
                },
                "branch-alias": {
                    "dev-trunk": "1.4.x-dev"
                }
            },
            "autoload": {
                "classmap": [
                    "src/"
                ]
            },
            "scripts": {
                "phpunit": [
                    "./vendor/phpunit/phpunit/phpunit --colors=always"
                ],
                "test-coverage": [
                    "php -dpcov.directory=. ./vendor/bin/phpunit --coverage-clover \"$COVERAGE_DIR/clover.xml\""
                ],
                "test-php": [
                    "@composer phpunit"
                ]
            },
            "license": [
                "GPL-2.0-or-later"
            ],
            "description": "A way to detect device types based on User-Agent header.",
            "transport-options": {
                "relative": true
            }
        },
        {
            "name": "automattic/jetpack-identity-crisis",
            "version": "dev-trunk",
            "dist": {
                "type": "path",
                "url": "../../packages/identity-crisis",
                "reference": "d4cf7719db679334fff38d6a0c671fe1b7214375"
            },
            "require": {
                "automattic/jetpack-assets": "^1.17",
                "automattic/jetpack-connection": "^1.44",
                "automattic/jetpack-constants": "^1.6",
                "automattic/jetpack-logo": "^1.5",
                "automattic/jetpack-status": "^1.14"
            },
            "require-dev": {
                "automattic/jetpack-changelogger": "^3.2",
                "automattic/wordbless": "@dev",
                "yoast/phpunit-polyfills": "1.0.3"
            },
            "type": "jetpack-library",
            "extra": {
                "autotagger": true,
                "mirror-repo": "Automattic/jetpack-identity-crisis",
                "textdomain": "jetpack-idc",
                "version-constants": {
                    "::PACKAGE_VERSION": "src/class-identity-crisis.php"
                },
                "changelogger": {
                    "link-template": "https://github.com/Automattic/jetpack-identity-crisis/compare/v${old}...v${new}"
                },
                "branch-alias": {
                    "dev-trunk": "0.8.x-dev"
                }
            },
            "autoload": {
                "classmap": [
                    "src/"
                ]
            },
            "scripts": {
                "build-development": [
                    "pnpm run build"
                ],
                "build-production": [
                    "NODE_ENV='production' pnpm run build"
                ],
                "phpunit": [
                    "./vendor/phpunit/phpunit/phpunit --colors=always"
                ],
                "test-coverage": [
                    "php -dpcov.directory=. ./vendor/bin/phpunit --coverage-clover \"$COVERAGE_DIR/clover.xml\""
                ],
                "test-php": [
                    "@composer phpunit"
                ],
                "post-update-cmd": [
                    "php -r \"copy('vendor/automattic/wordbless/src/dbless-wpdb.php', 'wordpress/wp-content/db.php');\""
                ],
                "watch": [
                    "Composer\\Config::disableProcessTimeout",
                    "pnpm run watch"
                ]
            },
            "license": [
                "GPL-2.0-or-later"
            ],
            "description": "Identity Crisis.",
            "transport-options": {
                "relative": true
            }
        },
        {
            "name": "automattic/jetpack-jitm",
            "version": "dev-trunk",
            "dist": {
                "type": "path",
                "url": "../../packages/jitm",
                "reference": "221ce4e00cfc86d96a069b89cb122edb4ac5b633"
            },
            "require": {
                "automattic/jetpack-a8c-mc-stats": "^1.4",
                "automattic/jetpack-assets": "^1.17",
                "automattic/jetpack-connection": "^1.44",
                "automattic/jetpack-device-detection": "^1.4",
                "automattic/jetpack-logo": "^1.5",
                "automattic/jetpack-partner": "^1.7",
                "automattic/jetpack-redirect": "^1.7",
                "automattic/jetpack-status": "^1.14"
            },
            "require-dev": {
                "automattic/jetpack-changelogger": "^3.2",
                "brain/monkey": "2.6.1",
                "yoast/phpunit-polyfills": "1.0.3"
            },
            "type": "jetpack-library",
            "extra": {
                "autotagger": true,
                "mirror-repo": "Automattic/jetpack-jitm",
                "textdomain": "jetpack-jitm",
                "version-constants": {
                    "::PACKAGE_VERSION": "src/class-jitm.php"
                },
                "changelogger": {
                    "link-template": "https://github.com/Automattic/jetpack-jitm/compare/v${old}...v${new}"
                },
                "branch-alias": {
                    "dev-trunk": "2.2.x-dev"
                }
            },
            "autoload": {
                "classmap": [
                    "src/"
                ]
            },
            "scripts": {
                "build-production": [
                    "pnpm run build-production"
                ],
                "build-development": [
                    "pnpm run build"
                ],
                "phpunit": [
                    "./vendor/phpunit/phpunit/phpunit --colors=always"
                ],
                "test-coverage": [
                    "php -dpcov.directory=. ./vendor/bin/phpunit --coverage-clover \"$COVERAGE_DIR/clover.xml\""
                ],
                "test-php": [
                    "@composer phpunit"
                ]
            },
            "license": [
                "GPL-2.0-or-later"
            ],
            "description": "Just in time messages for Jetpack",
            "transport-options": {
                "relative": true
            }
        },
        {
            "name": "automattic/jetpack-licensing",
            "version": "dev-trunk",
            "dist": {
                "type": "path",
                "url": "../../packages/licensing",
                "reference": "a4fb63b60a41475b486a458bc727ccceb8917965"
            },
            "require": {
                "automattic/jetpack-connection": "^1.44"
            },
            "require-dev": {
                "automattic/jetpack-changelogger": "^3.2",
                "automattic/wordbless": "@dev",
                "yoast/phpunit-polyfills": "1.0.3"
            },
            "type": "jetpack-library",
            "extra": {
                "autotagger": true,
                "mirror-repo": "Automattic/jetpack-licensing",
                "textdomain": "jetpack-licensing",
                "changelogger": {
                    "link-template": "https://github.com/Automattic/jetpack-licensing/compare/v${old}...v${new}"
                },
                "branch-alias": {
                    "dev-trunk": "1.7.x-dev"
                }
            },
            "autoload": {
                "classmap": [
                    "src/"
                ]
            },
            "scripts": {
                "phpunit": [
                    "./vendor/phpunit/phpunit/phpunit --colors=always"
                ],
                "post-update-cmd": [
                    "php -r \"copy('vendor/automattic/wordbless/src/dbless-wpdb.php', 'wordpress/wp-content/db.php');\""
                ],
                "test-coverage": [
                    "php -dpcov.directory=. ./vendor/bin/phpunit --coverage-clover \"$COVERAGE_DIR/clover.xml\""
                ],
                "test-php": [
                    "@composer phpunit"
                ]
            },
            "license": [
                "GPL-2.0-or-later"
            ],
            "description": "Everything needed to manage Jetpack licenses client-side.",
            "transport-options": {
                "relative": true
            }
        },
        {
            "name": "automattic/jetpack-logo",
            "version": "dev-trunk",
            "dist": {
                "type": "path",
                "url": "../../packages/logo",
                "reference": "0b26b43706ad99ba1e7cd7f7afa23b8f44d28d00"
            },
            "require-dev": {
                "automattic/jetpack-changelogger": "^3.2",
                "yoast/phpunit-polyfills": "1.0.3"
            },
            "type": "jetpack-library",
            "extra": {
                "autotagger": true,
                "mirror-repo": "Automattic/jetpack-logo",
                "changelogger": {
                    "link-template": "https://github.com/Automattic/jetpack-logo/compare/v${old}...v${new}"
                },
                "branch-alias": {
                    "dev-trunk": "1.5.x-dev"
                }
            },
            "autoload": {
                "classmap": [
                    "src/"
                ]
            },
            "scripts": {
                "phpunit": [
                    "./vendor/phpunit/phpunit/phpunit --colors=always"
                ],
                "test-coverage": [
                    "php -dpcov.directory=. ./vendor/bin/phpunit --coverage-clover \"$COVERAGE_DIR/clover.xml\""
                ],
                "test-php": [
                    "@composer phpunit"
                ]
            },
            "license": [
                "GPL-2.0-or-later"
            ],
            "description": "A logo for Jetpack",
            "transport-options": {
                "relative": true
            }
        },
        {
            "name": "automattic/jetpack-my-jetpack",
            "version": "dev-trunk",
            "dist": {
                "type": "path",
                "url": "../../packages/my-jetpack",
                "reference": "295ad69ef48e410e8f8dffa2febfa48ef5211dd3"
            },
            "require": {
                "automattic/jetpack-admin-ui": "^0.2",
                "automattic/jetpack-assets": "^1.17",
                "automattic/jetpack-connection": "^1.44",
                "automattic/jetpack-constants": "^1.6",
                "automattic/jetpack-jitm": "^2.2",
                "automattic/jetpack-licensing": "^1.7",
                "automattic/jetpack-plugins-installer": "^0.2",
                "automattic/jetpack-redirect": "^1.7"
            },
            "require-dev": {
                "automattic/jetpack-changelogger": "^3.2",
                "automattic/wordbless": "@dev",
                "yoast/phpunit-polyfills": "1.0.3"
            },
            "type": "jetpack-library",
            "extra": {
                "autotagger": true,
                "mirror-repo": "Automattic/jetpack-my-jetpack",
                "textdomain": "jetpack-my-jetpack",
                "changelogger": {
                    "link-template": "https://github.com/Automattic/jetpack-my-jetpack/compare/${old}...${new}"
                },
                "branch-alias": {
                    "dev-trunk": "2.0.x-dev"
                },
                "version-constants": {
                    "::PACKAGE_VERSION": "src/class-initializer.php"
                }
            },
            "autoload": {
                "classmap": [
                    "src/",
                    "src/products"
                ]
            },
            "scripts": {
                "phpunit": [
                    "./vendor/phpunit/phpunit/phpunit --colors=always"
                ],
                "test-coverage": [
                    "php -dpcov.directory=. ./vendor/bin/phpunit --coverage-clover \"$COVERAGE_DIR/coverage.xml\"",
                    "pnpm run test --coverageDirectory=\"$COVERAGE_DIR\" --coverage --coverageReporters=clover"
                ],
                "test-php": [
                    "@composer phpunit"
                ],
                "test-js": [
                    "pnpm run test"
                ],
                "test-js-watch": [
                    "Composer\\Config::disableProcessTimeout",
                    "pnpm run test --watch"
                ],
                "build-development": [
                    "pnpm run build"
                ],
                "build-production": [
                    "NODE_ENV=production pnpm run build"
                ],
                "watch": [
                    "Composer\\Config::disableProcessTimeout",
                    "pnpm run watch"
                ],
                "post-update-cmd": [
                    "php -r \"copy('vendor/automattic/wordbless/src/dbless-wpdb.php', 'wordpress/wp-content/db.php');\""
                ]
            },
            "license": [
                "GPL-2.0-or-later"
            ],
            "description": "WP Admin page with information and configuration shared among all Jetpack stand-alone plugins",
            "transport-options": {
                "relative": true
            }
        },
        {
<<<<<<< HEAD
            "name": "automattic/jetpack-options",
            "version": "dev-trunk",
            "dist": {
                "type": "path",
                "url": "../../packages/options",
                "reference": "0dc0c6154d323d9ac332926a8cf92d55ea488fc1"
            },
            "require": {
                "automattic/jetpack-connection": "^1.44"
            },
            "require-dev": {
                "automattic/jetpack-changelogger": "^3.2",
                "yoast/phpunit-polyfills": "1.0.3"
            },
            "type": "jetpack-library",
            "extra": {
                "autotagger": true,
                "mirror-repo": "Automattic/jetpack-options",
                "changelogger": {
                    "link-template": "https://github.com/Automattic/jetpack-options/compare/v${old}...v${new}"
                },
                "branch-alias": {
                    "dev-trunk": "1.16.x-dev"
                }
            },
            "autoload": {
                "classmap": [
                    "legacy"
                ]
            },
            "license": [
                "GPL-2.0-or-later"
            ],
            "description": "A wrapper for wp-options to manage specific Jetpack options.",
            "abandoned": "automattic/jetpack-connection",
            "transport-options": {
                "relative": true
            }
        },
        {
=======
>>>>>>> 72146b0f
            "name": "automattic/jetpack-partner",
            "version": "dev-trunk",
            "dist": {
                "type": "path",
                "url": "../../packages/partner",
                "reference": "e7e4d7c2d4466948e6c56d7f54f48ba34ebbc2b1"
            },
            "require": {
                "automattic/jetpack-connection": "^1.44",
                "automattic/jetpack-status": "^1.14"
            },
            "require-dev": {
                "automattic/jetpack-changelogger": "^3.2",
                "automattic/wordbless": "@dev",
                "brain/monkey": "2.6.1",
                "yoast/phpunit-polyfills": "1.0.3"
            },
            "type": "jetpack-library",
            "extra": {
                "autotagger": true,
                "mirror-repo": "Automattic/jetpack-partner",
                "changelogger": {
                    "link-template": "https://github.com/Automattic/jetpack-partner/compare/v${old}...v${new}"
                },
                "branch-alias": {
                    "dev-trunk": "1.7.x-dev"
                }
            },
            "autoload": {
                "classmap": [
                    "src/"
                ]
            },
            "scripts": {
                "phpunit": [
                    "./vendor/phpunit/phpunit/phpunit --colors=always"
                ],
                "post-update-cmd": [
                    "php -r \"copy('vendor/automattic/wordbless/src/dbless-wpdb.php', 'wordpress/wp-content/db.php');\""
                ],
                "test-coverage": [
                    "php -dpcov.directory=. ./vendor/bin/phpunit --coverage-clover \"$COVERAGE_DIR/clover.xml\""
                ],
                "test-php": [
                    "@composer phpunit"
                ]
            },
            "license": [
                "GPL-2.0-or-later"
            ],
            "description": "Support functions for Jetpack hosting partners.",
            "transport-options": {
                "relative": true
            }
        },
        {
            "name": "automattic/jetpack-password-checker",
            "version": "dev-trunk",
            "dist": {
                "type": "path",
                "url": "../../packages/password-checker",
                "reference": "bb9512c17df550276057c69779e22578e621f96f"
            },
            "require-dev": {
                "automattic/jetpack-changelogger": "^3.2",
                "automattic/wordbless": "@dev",
                "yoast/phpunit-polyfills": "1.0.3"
            },
            "type": "jetpack-library",
            "extra": {
                "autotagger": true,
                "mirror-repo": "Automattic/jetpack-password-checker",
                "textdomain": "jetpack-password-checker",
                "changelogger": {
                    "link-template": "https://github.com/Automattic/jetpack-password-checker/compare/v${old}...v${new}"
                },
                "branch-alias": {
                    "dev-trunk": "0.2.x-dev"
                }
            },
            "autoload": {
                "classmap": [
                    "src/"
                ]
            },
            "scripts": {
                "phpunit": [
                    "./vendor/phpunit/phpunit/phpunit --colors=always"
                ],
                "test-coverage": [
                    "php -dpcov.directory=. ./vendor/bin/phpunit --coverage-clover \"$COVERAGE_DIR/clover.xml\""
                ],
                "test-php": [
                    "@composer phpunit"
                ],
                "post-update-cmd": [
                    "php -r \"copy('vendor/automattic/wordbless/src/dbless-wpdb.php', 'wordpress/wp-content/db.php');\""
                ]
            },
            "license": [
                "GPL-2.0-or-later"
            ],
            "description": "Password Checker.",
            "transport-options": {
                "relative": true
            }
        },
        {
            "name": "automattic/jetpack-plans",
            "version": "dev-trunk",
            "dist": {
                "type": "path",
                "url": "../../packages/plans",
                "reference": "c5058276f1aecef990073ade984dcff0125d0985"
            },
            "require": {
                "automattic/jetpack-connection": "^1.44"
            },
            "require-dev": {
                "automattic/jetpack-changelogger": "^3.2",
                "automattic/jetpack-status": "^1.14",
                "automattic/wordbless": "@dev",
                "yoast/phpunit-polyfills": "1.0.3"
            },
            "type": "library",
            "extra": {
                "autotagger": true,
                "mirror-repo": "Automattic/jetpack-plans",
                "changelogger": {
                    "link-template": "https://github.com/Automattic/jetpack-plans/compare/v${old}...v${new}"
                },
                "branch-alias": {
                    "dev-trunk": "0.2.x-dev"
                }
            },
            "autoload": {
                "classmap": [
                    "src/"
                ]
            },
            "scripts": {
                "phpunit": [
                    "./vendor/phpunit/phpunit/phpunit --colors=always"
                ],
                "test-coverage": [
                    "php -dpcov.directory=. ./vendor/bin/phpunit --coverage-clover \"$COVERAGE_DIR/clover.xml\""
                ],
                "test-php": [
                    "@composer phpunit"
                ],
                "post-update-cmd": [
                    "php -r \"copy('vendor/automattic/wordbless/src/dbless-wpdb.php', 'wordpress/wp-content/db.php');\""
                ],
                "build-production": [
                    "echo 'Add your build step to composer.json, please!'"
                ],
                "build-development": [
                    "echo 'Add your build step to composer.json, please!'"
                ]
            },
            "license": [
                "GPL-2.0-or-later"
            ],
            "description": "Fetch information about Jetpack Plans from wpcom",
            "transport-options": {
                "relative": true
            }
        },
        {
            "name": "automattic/jetpack-plugins-installer",
            "version": "dev-trunk",
            "dist": {
                "type": "path",
                "url": "../../packages/plugins-installer",
                "reference": "15b99481e685050e153fa59f5cf5a9dff6f3216e"
            },
            "require": {
                "automattic/jetpack-a8c-mc-stats": "^1.4"
            },
            "require-dev": {
                "automattic/jetpack-changelogger": "^3.2",
                "yoast/phpunit-polyfills": "1.0.3"
            },
            "type": "jetpack-library",
            "extra": {
                "branch-alias": {
                    "dev-trunk": "0.2.x-dev"
                },
                "mirror-repo": "Automattic/jetpack-plugins-installer",
                "changelogger": {
                    "link-template": "https://github.com/Automattic/jetpack-plugins-installer/compare/v${old}...v${new}"
                },
                "autotagger": true,
                "textdomain": "jetpack-plugins-installer"
            },
            "autoload": {
                "classmap": [
                    "src/"
                ]
            },
            "scripts": {
                "phpunit": [
                    "./vendor/phpunit/phpunit/phpunit --colors=always"
                ],
                "test-coverage": [
                    "php -dpcov.directory=. ./vendor/bin/phpunit --coverage-clover \"$COVERAGE_DIR/clover.xml\""
                ],
                "test-php": [
                    "@composer phpunit"
                ]
            },
            "license": [
                "GPL-2.0-or-later"
            ],
            "description": "Handle installation of plugins from WP.org",
            "transport-options": {
                "relative": true
            }
        },
        {
            "name": "automattic/jetpack-publicize",
            "version": "dev-trunk",
            "dist": {
                "type": "path",
                "url": "../../packages/publicize",
                "reference": "31437883224650caa956fb658f7d6efae9605254"
            },
            "require": {
                "automattic/jetpack-autoloader": "^2.11",
                "automattic/jetpack-config": "^1.9",
                "automattic/jetpack-connection": "^1.44"
            },
            "require-dev": {
                "automattic/jetpack-changelogger": "^3.2",
                "automattic/wordbless": "0.3.1",
                "yoast/phpunit-polyfills": "1.0.3"
            },
            "type": "jetpack-library",
            "extra": {
                "autotagger": true,
                "mirror-repo": "Automattic/jetpack-publicize",
                "textdomain": "jetpack-publicize-pkg",
                "changelogger": {
                    "link-template": "https://github.com/Automattic/jetpack-publicize/compare/v${old}...v${new}"
                },
                "branch-alias": {
                    "dev-trunk": "0.12.x-dev"
                }
            },
            "autoload": {
                "classmap": [
                    "src/"
                ]
            },
            "scripts": {
                "phpunit": [
                    "./vendor/phpunit/phpunit/phpunit --colors=always"
                ],
                "test-coverage": [
                    "php -dpcov.directory=. ./vendor/bin/phpunit --coverage-clover \"$COVERAGE_DIR/clover.xml\""
                ],
                "test-php": [
                    "@composer phpunit"
                ],
                "post-update-cmd": [
                    "php -r \"copy('vendor/automattic/wordbless/src/dbless-wpdb.php', 'wordpress/wp-content/db.php');\""
                ],
                "build-production": [
                    "echo 'Add your build step to composer.json, please!'"
                ],
                "build-development": [
                    "echo 'Add your build step to composer.json, please!'"
                ]
            },
            "license": [
                "GPL-2.0-or-later"
            ],
            "description": "Publicize makes it easy to share your site’s posts on several social media networks automatically when you publish a new post.",
            "transport-options": {
                "relative": true
            }
        },
        {
            "name": "automattic/jetpack-redirect",
            "version": "dev-trunk",
            "dist": {
                "type": "path",
                "url": "../../packages/redirect",
                "reference": "384df449e82c6792919537add3aa543468d98893"
            },
            "require": {
                "automattic/jetpack-status": "^1.14"
            },
            "require-dev": {
                "automattic/jetpack-changelogger": "^3.2",
                "brain/monkey": "2.6.1",
                "yoast/phpunit-polyfills": "1.0.3"
            },
            "type": "jetpack-library",
            "extra": {
                "autotagger": true,
                "mirror-repo": "Automattic/jetpack-redirect",
                "changelogger": {
                    "link-template": "https://github.com/Automattic/jetpack-redirect/compare/v${old}...v${new}"
                },
                "branch-alias": {
                    "dev-trunk": "1.7.x-dev"
                }
            },
            "autoload": {
                "classmap": [
                    "src/"
                ]
            },
            "scripts": {
                "phpunit": [
                    "./vendor/phpunit/phpunit/phpunit --colors=always"
                ],
                "test-coverage": [
                    "php -dpcov.directory=. ./vendor/bin/phpunit --coverage-clover \"$COVERAGE_DIR/clover.xml\""
                ],
                "test-php": [
                    "@composer phpunit"
                ]
            },
            "license": [
                "GPL-2.0-or-later"
            ],
            "description": "Utilities to build URLs to the jetpack.com/redirect/ service",
            "transport-options": {
                "relative": true
            }
        },
        {
            "name": "automattic/jetpack-roles",
            "version": "dev-trunk",
            "dist": {
                "type": "path",
                "url": "../../packages/roles",
                "reference": "e7d89c4c354ca17ec53d1a2e05454057c1b144da"
            },
            "require-dev": {
                "automattic/jetpack-changelogger": "^3.2",
                "brain/monkey": "2.6.1",
                "yoast/phpunit-polyfills": "1.0.3"
            },
            "type": "jetpack-library",
            "extra": {
                "autotagger": true,
                "mirror-repo": "Automattic/jetpack-roles",
                "changelogger": {
                    "link-template": "https://github.com/Automattic/jetpack-roles/compare/v${old}...v${new}"
                },
                "branch-alias": {
                    "dev-trunk": "1.4.x-dev"
                }
            },
            "autoload": {
                "classmap": [
                    "src/"
                ]
            },
            "scripts": {
                "phpunit": [
                    "./vendor/phpunit/phpunit/phpunit --colors=always"
                ],
                "test-coverage": [
                    "php -dpcov.directory=. ./vendor/bin/phpunit --coverage-clover \"$COVERAGE_DIR/clover.xml\""
                ],
                "test-php": [
                    "@composer phpunit"
                ]
            },
            "license": [
                "GPL-2.0-or-later"
            ],
            "description": "Utilities, related with user roles and capabilities.",
            "transport-options": {
                "relative": true
            }
        },
        {
            "name": "automattic/jetpack-status",
            "version": "dev-trunk",
            "dist": {
                "type": "path",
                "url": "../../packages/status",
                "reference": "1c747edbd6e497fd58eb51ddab48d836b61a5298"
            },
            "require": {
                "automattic/jetpack-constants": "^1.6"
            },
            "require-dev": {
                "automattic/jetpack-changelogger": "^3.2",
                "brain/monkey": "2.6.1",
                "yoast/phpunit-polyfills": "1.0.3"
            },
            "type": "jetpack-library",
            "extra": {
                "autotagger": true,
                "mirror-repo": "Automattic/jetpack-status",
                "changelogger": {
                    "link-template": "https://github.com/Automattic/jetpack-status/compare/v${old}...v${new}"
                },
                "branch-alias": {
                    "dev-trunk": "1.14.x-dev"
                }
            },
            "autoload": {
                "classmap": [
                    "src/"
                ]
            },
            "scripts": {
                "phpunit": [
                    "./vendor/phpunit/phpunit/phpunit --colors=always"
                ],
                "test-coverage": [
                    "php -dpcov.directory=. ./vendor/bin/phpunit --coverage-clover \"$COVERAGE_DIR/clover.xml\""
                ],
                "test-php": [
                    "@composer phpunit"
                ]
            },
            "license": [
                "GPL-2.0-or-later"
            ],
            "description": "Used to retrieve information about the current status of Jetpack and the site overall.",
            "transport-options": {
                "relative": true
            }
        },
        {
            "name": "automattic/jetpack-sync",
            "version": "dev-trunk",
            "dist": {
                "type": "path",
                "url": "../../packages/sync",
                "reference": "e0681e35fcbe28d243f4a6aa038ce0f9ec448c92"
            },
            "require": {
                "automattic/jetpack-connection": "^1.44",
                "automattic/jetpack-constants": "^1.6",
                "automattic/jetpack-identity-crisis": "^0.8",
                "automattic/jetpack-password-checker": "^0.2",
                "automattic/jetpack-roles": "^1.4",
                "automattic/jetpack-status": "^1.14"
            },
            "require-dev": {
                "automattic/jetpack-changelogger": "^3.2",
                "automattic/wordbless": "@dev",
                "yoast/phpunit-polyfills": "1.0.3"
            },
            "type": "jetpack-library",
            "extra": {
                "autotagger": true,
                "mirror-repo": "Automattic/jetpack-sync",
                "textdomain": "jetpack-sync",
                "version-constants": {
                    "::PACKAGE_VERSION": "src/class-package-version.php"
                },
                "changelogger": {
                    "link-template": "https://github.com/Automattic/jetpack-sync/compare/v${old}...v${new}"
                },
                "branch-alias": {
                    "dev-trunk": "1.38.x-dev"
                }
            },
            "autoload": {
                "classmap": [
                    "src/"
                ]
            },
            "scripts": {
                "phpunit": [
                    "./vendor/phpunit/phpunit/phpunit --colors=always"
                ],
                "test-coverage": [
                    "php -dpcov.directory=. ./vendor/bin/phpunit --coverage-clover \"$COVERAGE_DIR/clover.xml\""
                ],
                "test-php": [
                    "@composer phpunit"
                ],
                "post-update-cmd": [
                    "php -r \"copy('vendor/automattic/wordbless/src/dbless-wpdb.php', 'wordpress/wp-content/db.php');\""
                ]
            },
            "license": [
                "GPL-2.0-or-later"
            ],
            "description": "Everything needed to allow syncing to the WP.com infrastructure.",
            "transport-options": {
                "relative": true
            }
        }
    ],
    "packages-dev": [
        {
            "name": "antecedent/patchwork",
            "version": "2.1.21",
            "source": {
                "type": "git",
                "url": "https://github.com/antecedent/patchwork.git",
                "reference": "25c1fa0cd9a6e6d0d13863d8df8f050b6733f16d"
            },
            "dist": {
                "type": "zip",
                "url": "https://api.github.com/repos/antecedent/patchwork/zipball/25c1fa0cd9a6e6d0d13863d8df8f050b6733f16d",
                "reference": "25c1fa0cd9a6e6d0d13863d8df8f050b6733f16d",
                "shasum": ""
            },
            "require": {
                "php": ">=5.4.0"
            },
            "require-dev": {
                "phpunit/phpunit": ">=4"
            },
            "type": "library",
            "notification-url": "https://packagist.org/downloads/",
            "license": [
                "MIT"
            ],
            "authors": [
                {
                    "name": "Ignas Rudaitis",
                    "email": "ignas.rudaitis@gmail.com"
                }
            ],
            "description": "Method redefinition (monkey-patching) functionality for PHP.",
            "homepage": "http://patchwork2.org/",
            "keywords": [
                "aop",
                "aspect",
                "interception",
                "monkeypatching",
                "redefinition",
                "runkit",
                "testing"
            ],
            "support": {
                "issues": "https://github.com/antecedent/patchwork/issues",
                "source": "https://github.com/antecedent/patchwork/tree/2.1.21"
            },
            "time": "2022-02-07T07:28:34+00:00"
        },
        {
            "name": "automattic/jetpack-changelogger",
            "version": "dev-trunk",
            "dist": {
                "type": "path",
                "url": "../../packages/changelogger",
                "reference": "db7485e80ebcad717977462edf149ea62e134b3b"
            },
            "require": {
                "php": ">=5.6",
                "symfony/console": "^3.4 || ^5.2 || ^6.0",
                "symfony/process": "^3.4 || ^5.2 || ^6.0",
                "wikimedia/at-ease": "^1.2 || ^2.0"
            },
            "require-dev": {
                "wikimedia/testing-access-wrapper": "^1.0 || ^2.0",
                "yoast/phpunit-polyfills": "1.0.3"
            },
            "bin": [
                "bin/changelogger"
            ],
            "type": "project",
            "extra": {
                "autotagger": true,
                "branch-alias": {
                    "dev-trunk": "3.2.x-dev"
                },
                "mirror-repo": "Automattic/jetpack-changelogger",
                "version-constants": {
                    "::VERSION": "src/Application.php"
                },
                "changelogger": {
                    "link-template": "https://github.com/Automattic/jetpack-changelogger/compare/${old}...${new}"
                }
            },
            "autoload": {
                "psr-4": {
                    "Automattic\\Jetpack\\Changelogger\\": "src",
                    "Automattic\\Jetpack\\Changelog\\": "lib"
                }
            },
            "autoload-dev": {
                "psr-4": {
                    "Automattic\\Jetpack\\Changelogger\\Tests\\": "tests/php/includes/src",
                    "Automattic\\Jetpack\\Changelog\\Tests\\": "tests/php/includes/lib"
                }
            },
            "scripts": {
                "phpunit": [
                    "./vendor/phpunit/phpunit/phpunit --colors=always"
                ],
                "test-coverage": [
                    "php -dpcov.directory=. ./vendor/bin/phpunit --coverage-clover \"$COVERAGE_DIR/clover.xml\""
                ],
                "test-php": [
                    "@composer phpunit"
                ],
                "post-install-cmd": [
                    "[ -e vendor/bin/changelogger ] || { cd vendor/bin && ln -s ../../bin/changelogger; }"
                ],
                "post-update-cmd": [
                    "[ -e vendor/bin/changelogger ] || { cd vendor/bin && ln -s ../../bin/changelogger; }"
                ]
            },
            "license": [
                "GPL-2.0-or-later"
            ],
            "description": "Jetpack Changelogger tool. Allows for managing changelogs by dropping change files into a changelog directory with each PR.",
            "transport-options": {
                "relative": true
            }
        },
        {
            "name": "automattic/wordbless",
            "version": "0.3.1",
            "source": {
                "type": "git",
                "url": "https://github.com/Automattic/wordbless.git",
                "reference": "fc36fd22a43a9cfd2a47cd576a0584ee88afe521"
            },
            "dist": {
                "type": "zip",
                "url": "https://api.github.com/repos/Automattic/wordbless/zipball/fc36fd22a43a9cfd2a47cd576a0584ee88afe521",
                "reference": "fc36fd22a43a9cfd2a47cd576a0584ee88afe521",
                "shasum": ""
            },
            "require": {
                "php": ">=5.6.20",
                "roots/wordpress": "^5.4"
            },
            "require-dev": {
                "phpunit/phpunit": "^5.7 || ^6.5 || ^7.5 || ^9.0"
            },
            "type": "wordpress-dropin",
            "autoload": {
                "psr-4": {
                    "WorDBless\\": "src/"
                }
            },
            "notification-url": "https://packagist.org/downloads/",
            "license": [
                "GPL-2.0-or-later"
            ],
            "authors": [
                {
                    "name": "Automattic Inc."
                }
            ],
            "description": "WorDBless allows you to use WordPress core functions in your PHPUnit tests without having to set up a database and the whole WordPress environment",
            "support": {
                "issues": "https://github.com/Automattic/wordbless/issues",
                "source": "https://github.com/Automattic/wordbless/tree/0.3.1"
            },
            "time": "2021-07-07T13:01:21+00:00"
        },
        {
            "name": "brain/monkey",
            "version": "2.6.1",
            "source": {
                "type": "git",
                "url": "https://github.com/Brain-WP/BrainMonkey.git",
                "reference": "a31c84515bb0d49be9310f52ef1733980ea8ffbb"
            },
            "dist": {
                "type": "zip",
                "url": "https://api.github.com/repos/Brain-WP/BrainMonkey/zipball/a31c84515bb0d49be9310f52ef1733980ea8ffbb",
                "reference": "a31c84515bb0d49be9310f52ef1733980ea8ffbb",
                "shasum": ""
            },
            "require": {
                "antecedent/patchwork": "^2.1.17",
                "mockery/mockery": "^1.3.5 || ^1.4.4",
                "php": ">=5.6.0"
            },
            "require-dev": {
                "dealerdirect/phpcodesniffer-composer-installer": "^0.7.1",
                "phpcompatibility/php-compatibility": "^9.3.0",
                "phpunit/phpunit": "^5.7.26 || ^6.0 || ^7.0 || >=8.0 <8.5.12 || ^8.5.14 || ^9.0"
            },
            "type": "library",
            "extra": {
                "branch-alias": {
                    "dev-version/1": "1.x-dev",
                    "dev-master": "2.0.x-dev"
                }
            },
            "autoload": {
                "files": [
                    "inc/api.php"
                ],
                "psr-4": {
                    "Brain\\Monkey\\": "src/"
                }
            },
            "notification-url": "https://packagist.org/downloads/",
            "license": [
                "MIT"
            ],
            "authors": [
                {
                    "name": "Giuseppe Mazzapica",
                    "email": "giuseppe.mazzapica@gmail.com",
                    "homepage": "https://gmazzap.me",
                    "role": "Developer"
                }
            ],
            "description": "Mocking utility for PHP functions and WordPress plugin API",
            "keywords": [
                "Monkey Patching",
                "interception",
                "mock",
                "mock functions",
                "mockery",
                "patchwork",
                "redefinition",
                "runkit",
                "test",
                "testing"
            ],
            "support": {
                "issues": "https://github.com/Brain-WP/BrainMonkey/issues",
                "source": "https://github.com/Brain-WP/BrainMonkey"
            },
            "time": "2021-11-11T15:53:55+00:00"
        },
        {
            "name": "doctrine/instantiator",
            "version": "1.4.1",
            "source": {
                "type": "git",
                "url": "https://github.com/doctrine/instantiator.git",
                "reference": "10dcfce151b967d20fde1b34ae6640712c3891bc"
            },
            "dist": {
                "type": "zip",
                "url": "https://api.github.com/repos/doctrine/instantiator/zipball/10dcfce151b967d20fde1b34ae6640712c3891bc",
                "reference": "10dcfce151b967d20fde1b34ae6640712c3891bc",
                "shasum": ""
            },
            "require": {
                "php": "^7.1 || ^8.0"
            },
            "require-dev": {
                "doctrine/coding-standard": "^9",
                "ext-pdo": "*",
                "ext-phar": "*",
                "phpbench/phpbench": "^0.16 || ^1",
                "phpstan/phpstan": "^1.4",
                "phpstan/phpstan-phpunit": "^1",
                "phpunit/phpunit": "^7.5 || ^8.5 || ^9.5",
                "vimeo/psalm": "^4.22"
            },
            "type": "library",
            "autoload": {
                "psr-4": {
                    "Doctrine\\Instantiator\\": "src/Doctrine/Instantiator/"
                }
            },
            "notification-url": "https://packagist.org/downloads/",
            "license": [
                "MIT"
            ],
            "authors": [
                {
                    "name": "Marco Pivetta",
                    "email": "ocramius@gmail.com",
                    "homepage": "https://ocramius.github.io/"
                }
            ],
            "description": "A small, lightweight utility to instantiate objects in PHP without invoking their constructors",
            "homepage": "https://www.doctrine-project.org/projects/instantiator.html",
            "keywords": [
                "constructor",
                "instantiate"
            ],
            "support": {
                "issues": "https://github.com/doctrine/instantiator/issues",
                "source": "https://github.com/doctrine/instantiator/tree/1.4.1"
            },
            "funding": [
                {
                    "url": "https://www.doctrine-project.org/sponsorship.html",
                    "type": "custom"
                },
                {
                    "url": "https://www.patreon.com/phpdoctrine",
                    "type": "patreon"
                },
                {
                    "url": "https://tidelift.com/funding/github/packagist/doctrine%2Finstantiator",
                    "type": "tidelift"
                }
            ],
            "time": "2022-03-03T08:28:38+00:00"
        },
        {
            "name": "hamcrest/hamcrest-php",
            "version": "v2.0.1",
            "source": {
                "type": "git",
                "url": "https://github.com/hamcrest/hamcrest-php.git",
                "reference": "8c3d0a3f6af734494ad8f6fbbee0ba92422859f3"
            },
            "dist": {
                "type": "zip",
                "url": "https://api.github.com/repos/hamcrest/hamcrest-php/zipball/8c3d0a3f6af734494ad8f6fbbee0ba92422859f3",
                "reference": "8c3d0a3f6af734494ad8f6fbbee0ba92422859f3",
                "shasum": ""
            },
            "require": {
                "php": "^5.3|^7.0|^8.0"
            },
            "replace": {
                "cordoval/hamcrest-php": "*",
                "davedevelopment/hamcrest-php": "*",
                "kodova/hamcrest-php": "*"
            },
            "require-dev": {
                "phpunit/php-file-iterator": "^1.4 || ^2.0",
                "phpunit/phpunit": "^4.8.36 || ^5.7 || ^6.5 || ^7.0"
            },
            "type": "library",
            "extra": {
                "branch-alias": {
                    "dev-master": "2.1-dev"
                }
            },
            "autoload": {
                "classmap": [
                    "hamcrest"
                ]
            },
            "notification-url": "https://packagist.org/downloads/",
            "license": [
                "BSD-3-Clause"
            ],
            "description": "This is the PHP port of Hamcrest Matchers",
            "keywords": [
                "test"
            ],
            "support": {
                "issues": "https://github.com/hamcrest/hamcrest-php/issues",
                "source": "https://github.com/hamcrest/hamcrest-php/tree/v2.0.1"
            },
            "time": "2020-07-09T08:09:16+00:00"
        },
        {
            "name": "mockery/mockery",
            "version": "1.5.0",
            "source": {
                "type": "git",
                "url": "https://github.com/mockery/mockery.git",
                "reference": "c10a5f6e06fc2470ab1822fa13fa2a7380f8fbac"
            },
            "dist": {
                "type": "zip",
                "url": "https://api.github.com/repos/mockery/mockery/zipball/c10a5f6e06fc2470ab1822fa13fa2a7380f8fbac",
                "reference": "c10a5f6e06fc2470ab1822fa13fa2a7380f8fbac",
                "shasum": ""
            },
            "require": {
                "hamcrest/hamcrest-php": "^2.0.1",
                "lib-pcre": ">=7.0",
                "php": "^7.3 || ^8.0"
            },
            "conflict": {
                "phpunit/phpunit": "<8.0"
            },
            "require-dev": {
                "phpunit/phpunit": "^8.5 || ^9.3"
            },
            "type": "library",
            "extra": {
                "branch-alias": {
                    "dev-master": "1.4.x-dev"
                }
            },
            "autoload": {
                "psr-0": {
                    "Mockery": "library/"
                }
            },
            "notification-url": "https://packagist.org/downloads/",
            "license": [
                "BSD-3-Clause"
            ],
            "authors": [
                {
                    "name": "Pádraic Brady",
                    "email": "padraic.brady@gmail.com",
                    "homepage": "http://blog.astrumfutura.com"
                },
                {
                    "name": "Dave Marshall",
                    "email": "dave.marshall@atstsolutions.co.uk",
                    "homepage": "http://davedevelopment.co.uk"
                }
            ],
            "description": "Mockery is a simple yet flexible PHP mock object framework",
            "homepage": "https://github.com/mockery/mockery",
            "keywords": [
                "BDD",
                "TDD",
                "library",
                "mock",
                "mock objects",
                "mockery",
                "stub",
                "test",
                "test double",
                "testing"
            ],
            "support": {
                "issues": "https://github.com/mockery/mockery/issues",
                "source": "https://github.com/mockery/mockery/tree/1.5.0"
            },
            "time": "2022-01-20T13:18:17+00:00"
        },
        {
            "name": "myclabs/deep-copy",
            "version": "1.11.0",
            "source": {
                "type": "git",
                "url": "https://github.com/myclabs/DeepCopy.git",
                "reference": "14daed4296fae74d9e3201d2c4925d1acb7aa614"
            },
            "dist": {
                "type": "zip",
                "url": "https://api.github.com/repos/myclabs/DeepCopy/zipball/14daed4296fae74d9e3201d2c4925d1acb7aa614",
                "reference": "14daed4296fae74d9e3201d2c4925d1acb7aa614",
                "shasum": ""
            },
            "require": {
                "php": "^7.1 || ^8.0"
            },
            "conflict": {
                "doctrine/collections": "<1.6.8",
                "doctrine/common": "<2.13.3 || >=3,<3.2.2"
            },
            "require-dev": {
                "doctrine/collections": "^1.6.8",
                "doctrine/common": "^2.13.3 || ^3.2.2",
                "phpunit/phpunit": "^7.5.20 || ^8.5.23 || ^9.5.13"
            },
            "type": "library",
            "autoload": {
                "files": [
                    "src/DeepCopy/deep_copy.php"
                ],
                "psr-4": {
                    "DeepCopy\\": "src/DeepCopy/"
                }
            },
            "notification-url": "https://packagist.org/downloads/",
            "license": [
                "MIT"
            ],
            "description": "Create deep copies (clones) of your objects",
            "keywords": [
                "clone",
                "copy",
                "duplicate",
                "object",
                "object graph"
            ],
            "support": {
                "issues": "https://github.com/myclabs/DeepCopy/issues",
                "source": "https://github.com/myclabs/DeepCopy/tree/1.11.0"
            },
            "funding": [
                {
                    "url": "https://tidelift.com/funding/github/packagist/myclabs/deep-copy",
                    "type": "tidelift"
                }
            ],
            "time": "2022-03-03T13:19:32+00:00"
        },
        {
            "name": "nikic/php-parser",
            "version": "v4.14.0",
            "source": {
                "type": "git",
                "url": "https://github.com/nikic/PHP-Parser.git",
                "reference": "34bea19b6e03d8153165d8f30bba4c3be86184c1"
            },
            "dist": {
                "type": "zip",
                "url": "https://api.github.com/repos/nikic/PHP-Parser/zipball/34bea19b6e03d8153165d8f30bba4c3be86184c1",
                "reference": "34bea19b6e03d8153165d8f30bba4c3be86184c1",
                "shasum": ""
            },
            "require": {
                "ext-tokenizer": "*",
                "php": ">=7.0"
            },
            "require-dev": {
                "ircmaxell/php-yacc": "^0.0.7",
                "phpunit/phpunit": "^6.5 || ^7.0 || ^8.0 || ^9.0"
            },
            "bin": [
                "bin/php-parse"
            ],
            "type": "library",
            "extra": {
                "branch-alias": {
                    "dev-master": "4.9-dev"
                }
            },
            "autoload": {
                "psr-4": {
                    "PhpParser\\": "lib/PhpParser"
                }
            },
            "notification-url": "https://packagist.org/downloads/",
            "license": [
                "BSD-3-Clause"
            ],
            "authors": [
                {
                    "name": "Nikita Popov"
                }
            ],
            "description": "A PHP parser written in PHP",
            "keywords": [
                "parser",
                "php"
            ],
            "support": {
                "issues": "https://github.com/nikic/PHP-Parser/issues",
                "source": "https://github.com/nikic/PHP-Parser/tree/v4.14.0"
            },
            "time": "2022-05-31T20:59:12+00:00"
        },
        {
            "name": "phar-io/manifest",
            "version": "2.0.3",
            "source": {
                "type": "git",
                "url": "https://github.com/phar-io/manifest.git",
                "reference": "97803eca37d319dfa7826cc2437fc020857acb53"
            },
            "dist": {
                "type": "zip",
                "url": "https://api.github.com/repos/phar-io/manifest/zipball/97803eca37d319dfa7826cc2437fc020857acb53",
                "reference": "97803eca37d319dfa7826cc2437fc020857acb53",
                "shasum": ""
            },
            "require": {
                "ext-dom": "*",
                "ext-phar": "*",
                "ext-xmlwriter": "*",
                "phar-io/version": "^3.0.1",
                "php": "^7.2 || ^8.0"
            },
            "type": "library",
            "extra": {
                "branch-alias": {
                    "dev-master": "2.0.x-dev"
                }
            },
            "autoload": {
                "classmap": [
                    "src/"
                ]
            },
            "notification-url": "https://packagist.org/downloads/",
            "license": [
                "BSD-3-Clause"
            ],
            "authors": [
                {
                    "name": "Arne Blankerts",
                    "email": "arne@blankerts.de",
                    "role": "Developer"
                },
                {
                    "name": "Sebastian Heuer",
                    "email": "sebastian@phpeople.de",
                    "role": "Developer"
                },
                {
                    "name": "Sebastian Bergmann",
                    "email": "sebastian@phpunit.de",
                    "role": "Developer"
                }
            ],
            "description": "Component for reading phar.io manifest information from a PHP Archive (PHAR)",
            "support": {
                "issues": "https://github.com/phar-io/manifest/issues",
                "source": "https://github.com/phar-io/manifest/tree/2.0.3"
            },
            "time": "2021-07-20T11:28:43+00:00"
        },
        {
            "name": "phar-io/version",
            "version": "3.2.1",
            "source": {
                "type": "git",
                "url": "https://github.com/phar-io/version.git",
                "reference": "4f7fd7836c6f332bb2933569e566a0d6c4cbed74"
            },
            "dist": {
                "type": "zip",
                "url": "https://api.github.com/repos/phar-io/version/zipball/4f7fd7836c6f332bb2933569e566a0d6c4cbed74",
                "reference": "4f7fd7836c6f332bb2933569e566a0d6c4cbed74",
                "shasum": ""
            },
            "require": {
                "php": "^7.2 || ^8.0"
            },
            "type": "library",
            "autoload": {
                "classmap": [
                    "src/"
                ]
            },
            "notification-url": "https://packagist.org/downloads/",
            "license": [
                "BSD-3-Clause"
            ],
            "authors": [
                {
                    "name": "Arne Blankerts",
                    "email": "arne@blankerts.de",
                    "role": "Developer"
                },
                {
                    "name": "Sebastian Heuer",
                    "email": "sebastian@phpeople.de",
                    "role": "Developer"
                },
                {
                    "name": "Sebastian Bergmann",
                    "email": "sebastian@phpunit.de",
                    "role": "Developer"
                }
            ],
            "description": "Library for handling version information and constraints",
            "support": {
                "issues": "https://github.com/phar-io/version/issues",
                "source": "https://github.com/phar-io/version/tree/3.2.1"
            },
            "time": "2022-02-21T01:04:05+00:00"
        },
        {
            "name": "phpunit/php-code-coverage",
            "version": "9.2.16",
            "source": {
                "type": "git",
                "url": "https://github.com/sebastianbergmann/php-code-coverage.git",
                "reference": "2593003befdcc10db5e213f9f28814f5aa8ac073"
            },
            "dist": {
                "type": "zip",
                "url": "https://api.github.com/repos/sebastianbergmann/php-code-coverage/zipball/2593003befdcc10db5e213f9f28814f5aa8ac073",
                "reference": "2593003befdcc10db5e213f9f28814f5aa8ac073",
                "shasum": ""
            },
            "require": {
                "ext-dom": "*",
                "ext-libxml": "*",
                "ext-xmlwriter": "*",
                "nikic/php-parser": "^4.14",
                "php": ">=7.3",
                "phpunit/php-file-iterator": "^3.0.3",
                "phpunit/php-text-template": "^2.0.2",
                "sebastian/code-unit-reverse-lookup": "^2.0.2",
                "sebastian/complexity": "^2.0",
                "sebastian/environment": "^5.1.2",
                "sebastian/lines-of-code": "^1.0.3",
                "sebastian/version": "^3.0.1",
                "theseer/tokenizer": "^1.2.0"
            },
            "require-dev": {
                "phpunit/phpunit": "^9.3"
            },
            "suggest": {
                "ext-pcov": "*",
                "ext-xdebug": "*"
            },
            "type": "library",
            "extra": {
                "branch-alias": {
                    "dev-master": "9.2-dev"
                }
            },
            "autoload": {
                "classmap": [
                    "src/"
                ]
            },
            "notification-url": "https://packagist.org/downloads/",
            "license": [
                "BSD-3-Clause"
            ],
            "authors": [
                {
                    "name": "Sebastian Bergmann",
                    "email": "sebastian@phpunit.de",
                    "role": "lead"
                }
            ],
            "description": "Library that provides collection, processing, and rendering functionality for PHP code coverage information.",
            "homepage": "https://github.com/sebastianbergmann/php-code-coverage",
            "keywords": [
                "coverage",
                "testing",
                "xunit"
            ],
            "support": {
                "issues": "https://github.com/sebastianbergmann/php-code-coverage/issues",
                "source": "https://github.com/sebastianbergmann/php-code-coverage/tree/9.2.16"
            },
            "funding": [
                {
                    "url": "https://github.com/sebastianbergmann",
                    "type": "github"
                }
            ],
            "time": "2022-08-20T05:26:47+00:00"
        },
        {
            "name": "phpunit/php-file-iterator",
            "version": "3.0.6",
            "source": {
                "type": "git",
                "url": "https://github.com/sebastianbergmann/php-file-iterator.git",
                "reference": "cf1c2e7c203ac650e352f4cc675a7021e7d1b3cf"
            },
            "dist": {
                "type": "zip",
                "url": "https://api.github.com/repos/sebastianbergmann/php-file-iterator/zipball/cf1c2e7c203ac650e352f4cc675a7021e7d1b3cf",
                "reference": "cf1c2e7c203ac650e352f4cc675a7021e7d1b3cf",
                "shasum": ""
            },
            "require": {
                "php": ">=7.3"
            },
            "require-dev": {
                "phpunit/phpunit": "^9.3"
            },
            "type": "library",
            "extra": {
                "branch-alias": {
                    "dev-master": "3.0-dev"
                }
            },
            "autoload": {
                "classmap": [
                    "src/"
                ]
            },
            "notification-url": "https://packagist.org/downloads/",
            "license": [
                "BSD-3-Clause"
            ],
            "authors": [
                {
                    "name": "Sebastian Bergmann",
                    "email": "sebastian@phpunit.de",
                    "role": "lead"
                }
            ],
            "description": "FilterIterator implementation that filters files based on a list of suffixes.",
            "homepage": "https://github.com/sebastianbergmann/php-file-iterator/",
            "keywords": [
                "filesystem",
                "iterator"
            ],
            "support": {
                "issues": "https://github.com/sebastianbergmann/php-file-iterator/issues",
                "source": "https://github.com/sebastianbergmann/php-file-iterator/tree/3.0.6"
            },
            "funding": [
                {
                    "url": "https://github.com/sebastianbergmann",
                    "type": "github"
                }
            ],
            "time": "2021-12-02T12:48:52+00:00"
        },
        {
            "name": "phpunit/php-invoker",
            "version": "3.1.1",
            "source": {
                "type": "git",
                "url": "https://github.com/sebastianbergmann/php-invoker.git",
                "reference": "5a10147d0aaf65b58940a0b72f71c9ac0423cc67"
            },
            "dist": {
                "type": "zip",
                "url": "https://api.github.com/repos/sebastianbergmann/php-invoker/zipball/5a10147d0aaf65b58940a0b72f71c9ac0423cc67",
                "reference": "5a10147d0aaf65b58940a0b72f71c9ac0423cc67",
                "shasum": ""
            },
            "require": {
                "php": ">=7.3"
            },
            "require-dev": {
                "ext-pcntl": "*",
                "phpunit/phpunit": "^9.3"
            },
            "suggest": {
                "ext-pcntl": "*"
            },
            "type": "library",
            "extra": {
                "branch-alias": {
                    "dev-master": "3.1-dev"
                }
            },
            "autoload": {
                "classmap": [
                    "src/"
                ]
            },
            "notification-url": "https://packagist.org/downloads/",
            "license": [
                "BSD-3-Clause"
            ],
            "authors": [
                {
                    "name": "Sebastian Bergmann",
                    "email": "sebastian@phpunit.de",
                    "role": "lead"
                }
            ],
            "description": "Invoke callables with a timeout",
            "homepage": "https://github.com/sebastianbergmann/php-invoker/",
            "keywords": [
                "process"
            ],
            "support": {
                "issues": "https://github.com/sebastianbergmann/php-invoker/issues",
                "source": "https://github.com/sebastianbergmann/php-invoker/tree/3.1.1"
            },
            "funding": [
                {
                    "url": "https://github.com/sebastianbergmann",
                    "type": "github"
                }
            ],
            "time": "2020-09-28T05:58:55+00:00"
        },
        {
            "name": "phpunit/php-text-template",
            "version": "2.0.4",
            "source": {
                "type": "git",
                "url": "https://github.com/sebastianbergmann/php-text-template.git",
                "reference": "5da5f67fc95621df9ff4c4e5a84d6a8a2acf7c28"
            },
            "dist": {
                "type": "zip",
                "url": "https://api.github.com/repos/sebastianbergmann/php-text-template/zipball/5da5f67fc95621df9ff4c4e5a84d6a8a2acf7c28",
                "reference": "5da5f67fc95621df9ff4c4e5a84d6a8a2acf7c28",
                "shasum": ""
            },
            "require": {
                "php": ">=7.3"
            },
            "require-dev": {
                "phpunit/phpunit": "^9.3"
            },
            "type": "library",
            "extra": {
                "branch-alias": {
                    "dev-master": "2.0-dev"
                }
            },
            "autoload": {
                "classmap": [
                    "src/"
                ]
            },
            "notification-url": "https://packagist.org/downloads/",
            "license": [
                "BSD-3-Clause"
            ],
            "authors": [
                {
                    "name": "Sebastian Bergmann",
                    "email": "sebastian@phpunit.de",
                    "role": "lead"
                }
            ],
            "description": "Simple template engine.",
            "homepage": "https://github.com/sebastianbergmann/php-text-template/",
            "keywords": [
                "template"
            ],
            "support": {
                "issues": "https://github.com/sebastianbergmann/php-text-template/issues",
                "source": "https://github.com/sebastianbergmann/php-text-template/tree/2.0.4"
            },
            "funding": [
                {
                    "url": "https://github.com/sebastianbergmann",
                    "type": "github"
                }
            ],
            "time": "2020-10-26T05:33:50+00:00"
        },
        {
            "name": "phpunit/php-timer",
            "version": "5.0.3",
            "source": {
                "type": "git",
                "url": "https://github.com/sebastianbergmann/php-timer.git",
                "reference": "5a63ce20ed1b5bf577850e2c4e87f4aa902afbd2"
            },
            "dist": {
                "type": "zip",
                "url": "https://api.github.com/repos/sebastianbergmann/php-timer/zipball/5a63ce20ed1b5bf577850e2c4e87f4aa902afbd2",
                "reference": "5a63ce20ed1b5bf577850e2c4e87f4aa902afbd2",
                "shasum": ""
            },
            "require": {
                "php": ">=7.3"
            },
            "require-dev": {
                "phpunit/phpunit": "^9.3"
            },
            "type": "library",
            "extra": {
                "branch-alias": {
                    "dev-master": "5.0-dev"
                }
            },
            "autoload": {
                "classmap": [
                    "src/"
                ]
            },
            "notification-url": "https://packagist.org/downloads/",
            "license": [
                "BSD-3-Clause"
            ],
            "authors": [
                {
                    "name": "Sebastian Bergmann",
                    "email": "sebastian@phpunit.de",
                    "role": "lead"
                }
            ],
            "description": "Utility class for timing",
            "homepage": "https://github.com/sebastianbergmann/php-timer/",
            "keywords": [
                "timer"
            ],
            "support": {
                "issues": "https://github.com/sebastianbergmann/php-timer/issues",
                "source": "https://github.com/sebastianbergmann/php-timer/tree/5.0.3"
            },
            "funding": [
                {
                    "url": "https://github.com/sebastianbergmann",
                    "type": "github"
                }
            ],
            "time": "2020-10-26T13:16:10+00:00"
        },
        {
            "name": "phpunit/phpunit",
            "version": "9.5.23",
            "source": {
                "type": "git",
                "url": "https://github.com/sebastianbergmann/phpunit.git",
                "reference": "888556852e7e9bbeeedb9656afe46118765ade34"
            },
            "dist": {
                "type": "zip",
                "url": "https://api.github.com/repos/sebastianbergmann/phpunit/zipball/888556852e7e9bbeeedb9656afe46118765ade34",
                "reference": "888556852e7e9bbeeedb9656afe46118765ade34",
                "shasum": ""
            },
            "require": {
                "doctrine/instantiator": "^1.3.1",
                "ext-dom": "*",
                "ext-json": "*",
                "ext-libxml": "*",
                "ext-mbstring": "*",
                "ext-xml": "*",
                "ext-xmlwriter": "*",
                "myclabs/deep-copy": "^1.10.1",
                "phar-io/manifest": "^2.0.3",
                "phar-io/version": "^3.0.2",
                "php": ">=7.3",
                "phpunit/php-code-coverage": "^9.2.13",
                "phpunit/php-file-iterator": "^3.0.5",
                "phpunit/php-invoker": "^3.1.1",
                "phpunit/php-text-template": "^2.0.3",
                "phpunit/php-timer": "^5.0.2",
                "sebastian/cli-parser": "^1.0.1",
                "sebastian/code-unit": "^1.0.6",
                "sebastian/comparator": "^4.0.5",
                "sebastian/diff": "^4.0.3",
                "sebastian/environment": "^5.1.3",
                "sebastian/exporter": "^4.0.3",
                "sebastian/global-state": "^5.0.1",
                "sebastian/object-enumerator": "^4.0.3",
                "sebastian/resource-operations": "^3.0.3",
                "sebastian/type": "^3.0",
                "sebastian/version": "^3.0.2"
            },
            "suggest": {
                "ext-soap": "*",
                "ext-xdebug": "*"
            },
            "bin": [
                "phpunit"
            ],
            "type": "library",
            "extra": {
                "branch-alias": {
                    "dev-master": "9.5-dev"
                }
            },
            "autoload": {
                "files": [
                    "src/Framework/Assert/Functions.php"
                ],
                "classmap": [
                    "src/"
                ]
            },
            "notification-url": "https://packagist.org/downloads/",
            "license": [
                "BSD-3-Clause"
            ],
            "authors": [
                {
                    "name": "Sebastian Bergmann",
                    "email": "sebastian@phpunit.de",
                    "role": "lead"
                }
            ],
            "description": "The PHP Unit Testing framework.",
            "homepage": "https://phpunit.de/",
            "keywords": [
                "phpunit",
                "testing",
                "xunit"
            ],
            "support": {
                "issues": "https://github.com/sebastianbergmann/phpunit/issues",
                "source": "https://github.com/sebastianbergmann/phpunit/tree/9.5.23"
            },
            "funding": [
                {
                    "url": "https://phpunit.de/sponsors.html",
                    "type": "custom"
                },
                {
                    "url": "https://github.com/sebastianbergmann",
                    "type": "github"
                }
            ],
            "time": "2022-08-22T14:01:36+00:00"
        },
        {
            "name": "psr/container",
            "version": "2.0.2",
            "source": {
                "type": "git",
                "url": "https://github.com/php-fig/container.git",
                "reference": "c71ecc56dfe541dbd90c5360474fbc405f8d5963"
            },
            "dist": {
                "type": "zip",
                "url": "https://api.github.com/repos/php-fig/container/zipball/c71ecc56dfe541dbd90c5360474fbc405f8d5963",
                "reference": "c71ecc56dfe541dbd90c5360474fbc405f8d5963",
                "shasum": ""
            },
            "require": {
                "php": ">=7.4.0"
            },
            "type": "library",
            "extra": {
                "branch-alias": {
                    "dev-master": "2.0.x-dev"
                }
            },
            "autoload": {
                "psr-4": {
                    "Psr\\Container\\": "src/"
                }
            },
            "notification-url": "https://packagist.org/downloads/",
            "license": [
                "MIT"
            ],
            "authors": [
                {
                    "name": "PHP-FIG",
                    "homepage": "https://www.php-fig.org/"
                }
            ],
            "description": "Common Container Interface (PHP FIG PSR-11)",
            "homepage": "https://github.com/php-fig/container",
            "keywords": [
                "PSR-11",
                "container",
                "container-interface",
                "container-interop",
                "psr"
            ],
            "support": {
                "issues": "https://github.com/php-fig/container/issues",
                "source": "https://github.com/php-fig/container/tree/2.0.2"
            },
            "time": "2021-11-05T16:47:00+00:00"
        },
        {
            "name": "roots/wordpress",
            "version": "5.9.3",
            "source": {
                "type": "git",
                "url": "https://github.com/WordPress/WordPress.git",
                "reference": "5.9.3"
            },
            "dist": {
                "type": "zip",
                "url": "https://api.github.com/repos/WordPress/WordPress/zipball/refs/tags/5.9.3",
                "reference": "5.9.3"
            },
            "require": {
                "php": ">=5.3.2",
                "roots/wordpress-core-installer": ">=1.0.0"
            },
            "provide": {
                "wordpress/core-implementation": "5.9.3"
            },
            "type": "wordpress-core",
            "notification-url": "https://packagist.org/downloads/",
            "license": [
                "GPL-2.0-or-later"
            ],
            "authors": [
                {
                    "name": "WordPress Community",
                    "homepage": "https://wordpress.org/about/"
                }
            ],
            "description": "WordPress is web software you can use to create a beautiful website or blog.",
            "homepage": "https://wordpress.org/",
            "keywords": [
                "blog",
                "cms",
                "wordpress"
            ],
            "support": {
                "docs": "https://developer.wordpress.org/",
                "forum": "https://wordpress.org/support/",
                "irc": "irc://irc.freenode.net/wordpress",
                "issues": "https://core.trac.wordpress.org/",
                "rss": "https://wordpress.org/news/feed/",
                "source": "https://core.trac.wordpress.org/browser",
                "wiki": "https://codex.wordpress.org/"
            },
            "funding": [
                {
                    "url": "https://github.com/roots",
                    "type": "github"
                },
                {
                    "url": "https://www.patreon.com/rootsdev",
                    "type": "patreon"
                }
            ],
            "time": "2022-04-06T02:26:36+00:00"
        },
        {
            "name": "roots/wordpress-core-installer",
            "version": "1.100.0",
            "source": {
                "type": "git",
                "url": "https://github.com/roots/wordpress-core-installer.git",
                "reference": "73f8488e5178c5d54234b919f823a9095e2b1847"
            },
            "dist": {
                "type": "zip",
                "url": "https://api.github.com/repos/roots/wordpress-core-installer/zipball/73f8488e5178c5d54234b919f823a9095e2b1847",
                "reference": "73f8488e5178c5d54234b919f823a9095e2b1847",
                "shasum": ""
            },
            "require": {
                "composer-plugin-api": "^1.0 || ^2.0",
                "php": ">=5.6.0"
            },
            "conflict": {
                "composer/installers": "<1.0.6"
            },
            "replace": {
                "johnpbloch/wordpress-core-installer": "*"
            },
            "require-dev": {
                "composer/composer": "^1.0 || ^2.0",
                "phpunit/phpunit": ">=5.7.27"
            },
            "type": "composer-plugin",
            "extra": {
                "class": "Roots\\Composer\\WordPressCorePlugin"
            },
            "autoload": {
                "psr-4": {
                    "Roots\\Composer\\": "src/"
                }
            },
            "notification-url": "https://packagist.org/downloads/",
            "license": [
                "GPL-2.0-or-later"
            ],
            "authors": [
                {
                    "name": "John P. Bloch",
                    "email": "me@johnpbloch.com"
                },
                {
                    "name": "Roots",
                    "email": "team@roots.io"
                }
            ],
            "description": "A custom installer to handle deploying WordPress with composer",
            "keywords": [
                "wordpress"
            ],
            "support": {
                "issues": "https://github.com/roots/wordpress-core-installer/issues",
                "source": "https://github.com/roots/wordpress-core-installer/tree/master"
            },
            "funding": [
                {
                    "url": "https://github.com/roots",
                    "type": "github"
                },
                {
                    "url": "https://www.patreon.com/rootsdev",
                    "type": "patreon"
                }
            ],
            "time": "2020-08-20T00:27:30+00:00"
        },
        {
            "name": "sebastian/cli-parser",
            "version": "1.0.1",
            "source": {
                "type": "git",
                "url": "https://github.com/sebastianbergmann/cli-parser.git",
                "reference": "442e7c7e687e42adc03470c7b668bc4b2402c0b2"
            },
            "dist": {
                "type": "zip",
                "url": "https://api.github.com/repos/sebastianbergmann/cli-parser/zipball/442e7c7e687e42adc03470c7b668bc4b2402c0b2",
                "reference": "442e7c7e687e42adc03470c7b668bc4b2402c0b2",
                "shasum": ""
            },
            "require": {
                "php": ">=7.3"
            },
            "require-dev": {
                "phpunit/phpunit": "^9.3"
            },
            "type": "library",
            "extra": {
                "branch-alias": {
                    "dev-master": "1.0-dev"
                }
            },
            "autoload": {
                "classmap": [
                    "src/"
                ]
            },
            "notification-url": "https://packagist.org/downloads/",
            "license": [
                "BSD-3-Clause"
            ],
            "authors": [
                {
                    "name": "Sebastian Bergmann",
                    "email": "sebastian@phpunit.de",
                    "role": "lead"
                }
            ],
            "description": "Library for parsing CLI options",
            "homepage": "https://github.com/sebastianbergmann/cli-parser",
            "support": {
                "issues": "https://github.com/sebastianbergmann/cli-parser/issues",
                "source": "https://github.com/sebastianbergmann/cli-parser/tree/1.0.1"
            },
            "funding": [
                {
                    "url": "https://github.com/sebastianbergmann",
                    "type": "github"
                }
            ],
            "time": "2020-09-28T06:08:49+00:00"
        },
        {
            "name": "sebastian/code-unit",
            "version": "1.0.8",
            "source": {
                "type": "git",
                "url": "https://github.com/sebastianbergmann/code-unit.git",
                "reference": "1fc9f64c0927627ef78ba436c9b17d967e68e120"
            },
            "dist": {
                "type": "zip",
                "url": "https://api.github.com/repos/sebastianbergmann/code-unit/zipball/1fc9f64c0927627ef78ba436c9b17d967e68e120",
                "reference": "1fc9f64c0927627ef78ba436c9b17d967e68e120",
                "shasum": ""
            },
            "require": {
                "php": ">=7.3"
            },
            "require-dev": {
                "phpunit/phpunit": "^9.3"
            },
            "type": "library",
            "extra": {
                "branch-alias": {
                    "dev-master": "1.0-dev"
                }
            },
            "autoload": {
                "classmap": [
                    "src/"
                ]
            },
            "notification-url": "https://packagist.org/downloads/",
            "license": [
                "BSD-3-Clause"
            ],
            "authors": [
                {
                    "name": "Sebastian Bergmann",
                    "email": "sebastian@phpunit.de",
                    "role": "lead"
                }
            ],
            "description": "Collection of value objects that represent the PHP code units",
            "homepage": "https://github.com/sebastianbergmann/code-unit",
            "support": {
                "issues": "https://github.com/sebastianbergmann/code-unit/issues",
                "source": "https://github.com/sebastianbergmann/code-unit/tree/1.0.8"
            },
            "funding": [
                {
                    "url": "https://github.com/sebastianbergmann",
                    "type": "github"
                }
            ],
            "time": "2020-10-26T13:08:54+00:00"
        },
        {
            "name": "sebastian/code-unit-reverse-lookup",
            "version": "2.0.3",
            "source": {
                "type": "git",
                "url": "https://github.com/sebastianbergmann/code-unit-reverse-lookup.git",
                "reference": "ac91f01ccec49fb77bdc6fd1e548bc70f7faa3e5"
            },
            "dist": {
                "type": "zip",
                "url": "https://api.github.com/repos/sebastianbergmann/code-unit-reverse-lookup/zipball/ac91f01ccec49fb77bdc6fd1e548bc70f7faa3e5",
                "reference": "ac91f01ccec49fb77bdc6fd1e548bc70f7faa3e5",
                "shasum": ""
            },
            "require": {
                "php": ">=7.3"
            },
            "require-dev": {
                "phpunit/phpunit": "^9.3"
            },
            "type": "library",
            "extra": {
                "branch-alias": {
                    "dev-master": "2.0-dev"
                }
            },
            "autoload": {
                "classmap": [
                    "src/"
                ]
            },
            "notification-url": "https://packagist.org/downloads/",
            "license": [
                "BSD-3-Clause"
            ],
            "authors": [
                {
                    "name": "Sebastian Bergmann",
                    "email": "sebastian@phpunit.de"
                }
            ],
            "description": "Looks up which function or method a line of code belongs to",
            "homepage": "https://github.com/sebastianbergmann/code-unit-reverse-lookup/",
            "support": {
                "issues": "https://github.com/sebastianbergmann/code-unit-reverse-lookup/issues",
                "source": "https://github.com/sebastianbergmann/code-unit-reverse-lookup/tree/2.0.3"
            },
            "funding": [
                {
                    "url": "https://github.com/sebastianbergmann",
                    "type": "github"
                }
            ],
            "time": "2020-09-28T05:30:19+00:00"
        },
        {
            "name": "sebastian/comparator",
            "version": "4.0.6",
            "source": {
                "type": "git",
                "url": "https://github.com/sebastianbergmann/comparator.git",
                "reference": "55f4261989e546dc112258c7a75935a81a7ce382"
            },
            "dist": {
                "type": "zip",
                "url": "https://api.github.com/repos/sebastianbergmann/comparator/zipball/55f4261989e546dc112258c7a75935a81a7ce382",
                "reference": "55f4261989e546dc112258c7a75935a81a7ce382",
                "shasum": ""
            },
            "require": {
                "php": ">=7.3",
                "sebastian/diff": "^4.0",
                "sebastian/exporter": "^4.0"
            },
            "require-dev": {
                "phpunit/phpunit": "^9.3"
            },
            "type": "library",
            "extra": {
                "branch-alias": {
                    "dev-master": "4.0-dev"
                }
            },
            "autoload": {
                "classmap": [
                    "src/"
                ]
            },
            "notification-url": "https://packagist.org/downloads/",
            "license": [
                "BSD-3-Clause"
            ],
            "authors": [
                {
                    "name": "Sebastian Bergmann",
                    "email": "sebastian@phpunit.de"
                },
                {
                    "name": "Jeff Welch",
                    "email": "whatthejeff@gmail.com"
                },
                {
                    "name": "Volker Dusch",
                    "email": "github@wallbash.com"
                },
                {
                    "name": "Bernhard Schussek",
                    "email": "bschussek@2bepublished.at"
                }
            ],
            "description": "Provides the functionality to compare PHP values for equality",
            "homepage": "https://github.com/sebastianbergmann/comparator",
            "keywords": [
                "comparator",
                "compare",
                "equality"
            ],
            "support": {
                "issues": "https://github.com/sebastianbergmann/comparator/issues",
                "source": "https://github.com/sebastianbergmann/comparator/tree/4.0.6"
            },
            "funding": [
                {
                    "url": "https://github.com/sebastianbergmann",
                    "type": "github"
                }
            ],
            "time": "2020-10-26T15:49:45+00:00"
        },
        {
            "name": "sebastian/complexity",
            "version": "2.0.2",
            "source": {
                "type": "git",
                "url": "https://github.com/sebastianbergmann/complexity.git",
                "reference": "739b35e53379900cc9ac327b2147867b8b6efd88"
            },
            "dist": {
                "type": "zip",
                "url": "https://api.github.com/repos/sebastianbergmann/complexity/zipball/739b35e53379900cc9ac327b2147867b8b6efd88",
                "reference": "739b35e53379900cc9ac327b2147867b8b6efd88",
                "shasum": ""
            },
            "require": {
                "nikic/php-parser": "^4.7",
                "php": ">=7.3"
            },
            "require-dev": {
                "phpunit/phpunit": "^9.3"
            },
            "type": "library",
            "extra": {
                "branch-alias": {
                    "dev-master": "2.0-dev"
                }
            },
            "autoload": {
                "classmap": [
                    "src/"
                ]
            },
            "notification-url": "https://packagist.org/downloads/",
            "license": [
                "BSD-3-Clause"
            ],
            "authors": [
                {
                    "name": "Sebastian Bergmann",
                    "email": "sebastian@phpunit.de",
                    "role": "lead"
                }
            ],
            "description": "Library for calculating the complexity of PHP code units",
            "homepage": "https://github.com/sebastianbergmann/complexity",
            "support": {
                "issues": "https://github.com/sebastianbergmann/complexity/issues",
                "source": "https://github.com/sebastianbergmann/complexity/tree/2.0.2"
            },
            "funding": [
                {
                    "url": "https://github.com/sebastianbergmann",
                    "type": "github"
                }
            ],
            "time": "2020-10-26T15:52:27+00:00"
        },
        {
            "name": "sebastian/diff",
            "version": "4.0.4",
            "source": {
                "type": "git",
                "url": "https://github.com/sebastianbergmann/diff.git",
                "reference": "3461e3fccc7cfdfc2720be910d3bd73c69be590d"
            },
            "dist": {
                "type": "zip",
                "url": "https://api.github.com/repos/sebastianbergmann/diff/zipball/3461e3fccc7cfdfc2720be910d3bd73c69be590d",
                "reference": "3461e3fccc7cfdfc2720be910d3bd73c69be590d",
                "shasum": ""
            },
            "require": {
                "php": ">=7.3"
            },
            "require-dev": {
                "phpunit/phpunit": "^9.3",
                "symfony/process": "^4.2 || ^5"
            },
            "type": "library",
            "extra": {
                "branch-alias": {
                    "dev-master": "4.0-dev"
                }
            },
            "autoload": {
                "classmap": [
                    "src/"
                ]
            },
            "notification-url": "https://packagist.org/downloads/",
            "license": [
                "BSD-3-Clause"
            ],
            "authors": [
                {
                    "name": "Sebastian Bergmann",
                    "email": "sebastian@phpunit.de"
                },
                {
                    "name": "Kore Nordmann",
                    "email": "mail@kore-nordmann.de"
                }
            ],
            "description": "Diff implementation",
            "homepage": "https://github.com/sebastianbergmann/diff",
            "keywords": [
                "diff",
                "udiff",
                "unidiff",
                "unified diff"
            ],
            "support": {
                "issues": "https://github.com/sebastianbergmann/diff/issues",
                "source": "https://github.com/sebastianbergmann/diff/tree/4.0.4"
            },
            "funding": [
                {
                    "url": "https://github.com/sebastianbergmann",
                    "type": "github"
                }
            ],
            "time": "2020-10-26T13:10:38+00:00"
        },
        {
            "name": "sebastian/environment",
            "version": "5.1.4",
            "source": {
                "type": "git",
                "url": "https://github.com/sebastianbergmann/environment.git",
                "reference": "1b5dff7bb151a4db11d49d90e5408e4e938270f7"
            },
            "dist": {
                "type": "zip",
                "url": "https://api.github.com/repos/sebastianbergmann/environment/zipball/1b5dff7bb151a4db11d49d90e5408e4e938270f7",
                "reference": "1b5dff7bb151a4db11d49d90e5408e4e938270f7",
                "shasum": ""
            },
            "require": {
                "php": ">=7.3"
            },
            "require-dev": {
                "phpunit/phpunit": "^9.3"
            },
            "suggest": {
                "ext-posix": "*"
            },
            "type": "library",
            "extra": {
                "branch-alias": {
                    "dev-master": "5.1-dev"
                }
            },
            "autoload": {
                "classmap": [
                    "src/"
                ]
            },
            "notification-url": "https://packagist.org/downloads/",
            "license": [
                "BSD-3-Clause"
            ],
            "authors": [
                {
                    "name": "Sebastian Bergmann",
                    "email": "sebastian@phpunit.de"
                }
            ],
            "description": "Provides functionality to handle HHVM/PHP environments",
            "homepage": "http://www.github.com/sebastianbergmann/environment",
            "keywords": [
                "Xdebug",
                "environment",
                "hhvm"
            ],
            "support": {
                "issues": "https://github.com/sebastianbergmann/environment/issues",
                "source": "https://github.com/sebastianbergmann/environment/tree/5.1.4"
            },
            "funding": [
                {
                    "url": "https://github.com/sebastianbergmann",
                    "type": "github"
                }
            ],
            "time": "2022-04-03T09:37:03+00:00"
        },
        {
            "name": "sebastian/exporter",
            "version": "4.0.4",
            "source": {
                "type": "git",
                "url": "https://github.com/sebastianbergmann/exporter.git",
                "reference": "65e8b7db476c5dd267e65eea9cab77584d3cfff9"
            },
            "dist": {
                "type": "zip",
                "url": "https://api.github.com/repos/sebastianbergmann/exporter/zipball/65e8b7db476c5dd267e65eea9cab77584d3cfff9",
                "reference": "65e8b7db476c5dd267e65eea9cab77584d3cfff9",
                "shasum": ""
            },
            "require": {
                "php": ">=7.3",
                "sebastian/recursion-context": "^4.0"
            },
            "require-dev": {
                "ext-mbstring": "*",
                "phpunit/phpunit": "^9.3"
            },
            "type": "library",
            "extra": {
                "branch-alias": {
                    "dev-master": "4.0-dev"
                }
            },
            "autoload": {
                "classmap": [
                    "src/"
                ]
            },
            "notification-url": "https://packagist.org/downloads/",
            "license": [
                "BSD-3-Clause"
            ],
            "authors": [
                {
                    "name": "Sebastian Bergmann",
                    "email": "sebastian@phpunit.de"
                },
                {
                    "name": "Jeff Welch",
                    "email": "whatthejeff@gmail.com"
                },
                {
                    "name": "Volker Dusch",
                    "email": "github@wallbash.com"
                },
                {
                    "name": "Adam Harvey",
                    "email": "aharvey@php.net"
                },
                {
                    "name": "Bernhard Schussek",
                    "email": "bschussek@gmail.com"
                }
            ],
            "description": "Provides the functionality to export PHP variables for visualization",
            "homepage": "https://www.github.com/sebastianbergmann/exporter",
            "keywords": [
                "export",
                "exporter"
            ],
            "support": {
                "issues": "https://github.com/sebastianbergmann/exporter/issues",
                "source": "https://github.com/sebastianbergmann/exporter/tree/4.0.4"
            },
            "funding": [
                {
                    "url": "https://github.com/sebastianbergmann",
                    "type": "github"
                }
            ],
            "time": "2021-11-11T14:18:36+00:00"
        },
        {
            "name": "sebastian/global-state",
            "version": "5.0.5",
            "source": {
                "type": "git",
                "url": "https://github.com/sebastianbergmann/global-state.git",
                "reference": "0ca8db5a5fc9c8646244e629625ac486fa286bf2"
            },
            "dist": {
                "type": "zip",
                "url": "https://api.github.com/repos/sebastianbergmann/global-state/zipball/0ca8db5a5fc9c8646244e629625ac486fa286bf2",
                "reference": "0ca8db5a5fc9c8646244e629625ac486fa286bf2",
                "shasum": ""
            },
            "require": {
                "php": ">=7.3",
                "sebastian/object-reflector": "^2.0",
                "sebastian/recursion-context": "^4.0"
            },
            "require-dev": {
                "ext-dom": "*",
                "phpunit/phpunit": "^9.3"
            },
            "suggest": {
                "ext-uopz": "*"
            },
            "type": "library",
            "extra": {
                "branch-alias": {
                    "dev-master": "5.0-dev"
                }
            },
            "autoload": {
                "classmap": [
                    "src/"
                ]
            },
            "notification-url": "https://packagist.org/downloads/",
            "license": [
                "BSD-3-Clause"
            ],
            "authors": [
                {
                    "name": "Sebastian Bergmann",
                    "email": "sebastian@phpunit.de"
                }
            ],
            "description": "Snapshotting of global state",
            "homepage": "http://www.github.com/sebastianbergmann/global-state",
            "keywords": [
                "global state"
            ],
            "support": {
                "issues": "https://github.com/sebastianbergmann/global-state/issues",
                "source": "https://github.com/sebastianbergmann/global-state/tree/5.0.5"
            },
            "funding": [
                {
                    "url": "https://github.com/sebastianbergmann",
                    "type": "github"
                }
            ],
            "time": "2022-02-14T08:28:10+00:00"
        },
        {
            "name": "sebastian/lines-of-code",
            "version": "1.0.3",
            "source": {
                "type": "git",
                "url": "https://github.com/sebastianbergmann/lines-of-code.git",
                "reference": "c1c2e997aa3146983ed888ad08b15470a2e22ecc"
            },
            "dist": {
                "type": "zip",
                "url": "https://api.github.com/repos/sebastianbergmann/lines-of-code/zipball/c1c2e997aa3146983ed888ad08b15470a2e22ecc",
                "reference": "c1c2e997aa3146983ed888ad08b15470a2e22ecc",
                "shasum": ""
            },
            "require": {
                "nikic/php-parser": "^4.6",
                "php": ">=7.3"
            },
            "require-dev": {
                "phpunit/phpunit": "^9.3"
            },
            "type": "library",
            "extra": {
                "branch-alias": {
                    "dev-master": "1.0-dev"
                }
            },
            "autoload": {
                "classmap": [
                    "src/"
                ]
            },
            "notification-url": "https://packagist.org/downloads/",
            "license": [
                "BSD-3-Clause"
            ],
            "authors": [
                {
                    "name": "Sebastian Bergmann",
                    "email": "sebastian@phpunit.de",
                    "role": "lead"
                }
            ],
            "description": "Library for counting the lines of code in PHP source code",
            "homepage": "https://github.com/sebastianbergmann/lines-of-code",
            "support": {
                "issues": "https://github.com/sebastianbergmann/lines-of-code/issues",
                "source": "https://github.com/sebastianbergmann/lines-of-code/tree/1.0.3"
            },
            "funding": [
                {
                    "url": "https://github.com/sebastianbergmann",
                    "type": "github"
                }
            ],
            "time": "2020-11-28T06:42:11+00:00"
        },
        {
            "name": "sebastian/object-enumerator",
            "version": "4.0.4",
            "source": {
                "type": "git",
                "url": "https://github.com/sebastianbergmann/object-enumerator.git",
                "reference": "5c9eeac41b290a3712d88851518825ad78f45c71"
            },
            "dist": {
                "type": "zip",
                "url": "https://api.github.com/repos/sebastianbergmann/object-enumerator/zipball/5c9eeac41b290a3712d88851518825ad78f45c71",
                "reference": "5c9eeac41b290a3712d88851518825ad78f45c71",
                "shasum": ""
            },
            "require": {
                "php": ">=7.3",
                "sebastian/object-reflector": "^2.0",
                "sebastian/recursion-context": "^4.0"
            },
            "require-dev": {
                "phpunit/phpunit": "^9.3"
            },
            "type": "library",
            "extra": {
                "branch-alias": {
                    "dev-master": "4.0-dev"
                }
            },
            "autoload": {
                "classmap": [
                    "src/"
                ]
            },
            "notification-url": "https://packagist.org/downloads/",
            "license": [
                "BSD-3-Clause"
            ],
            "authors": [
                {
                    "name": "Sebastian Bergmann",
                    "email": "sebastian@phpunit.de"
                }
            ],
            "description": "Traverses array structures and object graphs to enumerate all referenced objects",
            "homepage": "https://github.com/sebastianbergmann/object-enumerator/",
            "support": {
                "issues": "https://github.com/sebastianbergmann/object-enumerator/issues",
                "source": "https://github.com/sebastianbergmann/object-enumerator/tree/4.0.4"
            },
            "funding": [
                {
                    "url": "https://github.com/sebastianbergmann",
                    "type": "github"
                }
            ],
            "time": "2020-10-26T13:12:34+00:00"
        },
        {
            "name": "sebastian/object-reflector",
            "version": "2.0.4",
            "source": {
                "type": "git",
                "url": "https://github.com/sebastianbergmann/object-reflector.git",
                "reference": "b4f479ebdbf63ac605d183ece17d8d7fe49c15c7"
            },
            "dist": {
                "type": "zip",
                "url": "https://api.github.com/repos/sebastianbergmann/object-reflector/zipball/b4f479ebdbf63ac605d183ece17d8d7fe49c15c7",
                "reference": "b4f479ebdbf63ac605d183ece17d8d7fe49c15c7",
                "shasum": ""
            },
            "require": {
                "php": ">=7.3"
            },
            "require-dev": {
                "phpunit/phpunit": "^9.3"
            },
            "type": "library",
            "extra": {
                "branch-alias": {
                    "dev-master": "2.0-dev"
                }
            },
            "autoload": {
                "classmap": [
                    "src/"
                ]
            },
            "notification-url": "https://packagist.org/downloads/",
            "license": [
                "BSD-3-Clause"
            ],
            "authors": [
                {
                    "name": "Sebastian Bergmann",
                    "email": "sebastian@phpunit.de"
                }
            ],
            "description": "Allows reflection of object attributes, including inherited and non-public ones",
            "homepage": "https://github.com/sebastianbergmann/object-reflector/",
            "support": {
                "issues": "https://github.com/sebastianbergmann/object-reflector/issues",
                "source": "https://github.com/sebastianbergmann/object-reflector/tree/2.0.4"
            },
            "funding": [
                {
                    "url": "https://github.com/sebastianbergmann",
                    "type": "github"
                }
            ],
            "time": "2020-10-26T13:14:26+00:00"
        },
        {
            "name": "sebastian/recursion-context",
            "version": "4.0.4",
            "source": {
                "type": "git",
                "url": "https://github.com/sebastianbergmann/recursion-context.git",
                "reference": "cd9d8cf3c5804de4341c283ed787f099f5506172"
            },
            "dist": {
                "type": "zip",
                "url": "https://api.github.com/repos/sebastianbergmann/recursion-context/zipball/cd9d8cf3c5804de4341c283ed787f099f5506172",
                "reference": "cd9d8cf3c5804de4341c283ed787f099f5506172",
                "shasum": ""
            },
            "require": {
                "php": ">=7.3"
            },
            "require-dev": {
                "phpunit/phpunit": "^9.3"
            },
            "type": "library",
            "extra": {
                "branch-alias": {
                    "dev-master": "4.0-dev"
                }
            },
            "autoload": {
                "classmap": [
                    "src/"
                ]
            },
            "notification-url": "https://packagist.org/downloads/",
            "license": [
                "BSD-3-Clause"
            ],
            "authors": [
                {
                    "name": "Sebastian Bergmann",
                    "email": "sebastian@phpunit.de"
                },
                {
                    "name": "Jeff Welch",
                    "email": "whatthejeff@gmail.com"
                },
                {
                    "name": "Adam Harvey",
                    "email": "aharvey@php.net"
                }
            ],
            "description": "Provides functionality to recursively process PHP variables",
            "homepage": "http://www.github.com/sebastianbergmann/recursion-context",
            "support": {
                "issues": "https://github.com/sebastianbergmann/recursion-context/issues",
                "source": "https://github.com/sebastianbergmann/recursion-context/tree/4.0.4"
            },
            "funding": [
                {
                    "url": "https://github.com/sebastianbergmann",
                    "type": "github"
                }
            ],
            "time": "2020-10-26T13:17:30+00:00"
        },
        {
            "name": "sebastian/resource-operations",
            "version": "3.0.3",
            "source": {
                "type": "git",
                "url": "https://github.com/sebastianbergmann/resource-operations.git",
                "reference": "0f4443cb3a1d92ce809899753bc0d5d5a8dd19a8"
            },
            "dist": {
                "type": "zip",
                "url": "https://api.github.com/repos/sebastianbergmann/resource-operations/zipball/0f4443cb3a1d92ce809899753bc0d5d5a8dd19a8",
                "reference": "0f4443cb3a1d92ce809899753bc0d5d5a8dd19a8",
                "shasum": ""
            },
            "require": {
                "php": ">=7.3"
            },
            "require-dev": {
                "phpunit/phpunit": "^9.0"
            },
            "type": "library",
            "extra": {
                "branch-alias": {
                    "dev-master": "3.0-dev"
                }
            },
            "autoload": {
                "classmap": [
                    "src/"
                ]
            },
            "notification-url": "https://packagist.org/downloads/",
            "license": [
                "BSD-3-Clause"
            ],
            "authors": [
                {
                    "name": "Sebastian Bergmann",
                    "email": "sebastian@phpunit.de"
                }
            ],
            "description": "Provides a list of PHP built-in functions that operate on resources",
            "homepage": "https://www.github.com/sebastianbergmann/resource-operations",
            "support": {
                "issues": "https://github.com/sebastianbergmann/resource-operations/issues",
                "source": "https://github.com/sebastianbergmann/resource-operations/tree/3.0.3"
            },
            "funding": [
                {
                    "url": "https://github.com/sebastianbergmann",
                    "type": "github"
                }
            ],
            "time": "2020-09-28T06:45:17+00:00"
        },
        {
            "name": "sebastian/type",
            "version": "3.0.0",
            "source": {
                "type": "git",
                "url": "https://github.com/sebastianbergmann/type.git",
                "reference": "b233b84bc4465aff7b57cf1c4bc75c86d00d6dad"
            },
            "dist": {
                "type": "zip",
                "url": "https://api.github.com/repos/sebastianbergmann/type/zipball/b233b84bc4465aff7b57cf1c4bc75c86d00d6dad",
                "reference": "b233b84bc4465aff7b57cf1c4bc75c86d00d6dad",
                "shasum": ""
            },
            "require": {
                "php": ">=7.3"
            },
            "require-dev": {
                "phpunit/phpunit": "^9.5"
            },
            "type": "library",
            "extra": {
                "branch-alias": {
                    "dev-master": "3.0-dev"
                }
            },
            "autoload": {
                "classmap": [
                    "src/"
                ]
            },
            "notification-url": "https://packagist.org/downloads/",
            "license": [
                "BSD-3-Clause"
            ],
            "authors": [
                {
                    "name": "Sebastian Bergmann",
                    "email": "sebastian@phpunit.de",
                    "role": "lead"
                }
            ],
            "description": "Collection of value objects that represent the types of the PHP type system",
            "homepage": "https://github.com/sebastianbergmann/type",
            "support": {
                "issues": "https://github.com/sebastianbergmann/type/issues",
                "source": "https://github.com/sebastianbergmann/type/tree/3.0.0"
            },
            "funding": [
                {
                    "url": "https://github.com/sebastianbergmann",
                    "type": "github"
                }
            ],
            "time": "2022-03-15T09:54:48+00:00"
        },
        {
            "name": "sebastian/version",
            "version": "3.0.2",
            "source": {
                "type": "git",
                "url": "https://github.com/sebastianbergmann/version.git",
                "reference": "c6c1022351a901512170118436c764e473f6de8c"
            },
            "dist": {
                "type": "zip",
                "url": "https://api.github.com/repos/sebastianbergmann/version/zipball/c6c1022351a901512170118436c764e473f6de8c",
                "reference": "c6c1022351a901512170118436c764e473f6de8c",
                "shasum": ""
            },
            "require": {
                "php": ">=7.3"
            },
            "type": "library",
            "extra": {
                "branch-alias": {
                    "dev-master": "3.0-dev"
                }
            },
            "autoload": {
                "classmap": [
                    "src/"
                ]
            },
            "notification-url": "https://packagist.org/downloads/",
            "license": [
                "BSD-3-Clause"
            ],
            "authors": [
                {
                    "name": "Sebastian Bergmann",
                    "email": "sebastian@phpunit.de",
                    "role": "lead"
                }
            ],
            "description": "Library that helps with managing the version number of Git-hosted PHP projects",
            "homepage": "https://github.com/sebastianbergmann/version",
            "support": {
                "issues": "https://github.com/sebastianbergmann/version/issues",
                "source": "https://github.com/sebastianbergmann/version/tree/3.0.2"
            },
            "funding": [
                {
                    "url": "https://github.com/sebastianbergmann",
                    "type": "github"
                }
            ],
            "time": "2020-09-28T06:39:44+00:00"
        },
        {
            "name": "symfony/console",
            "version": "v6.0.11",
            "source": {
                "type": "git",
                "url": "https://github.com/symfony/console.git",
                "reference": "09b8e50f09bf0e5bbde9b61b19d7f53751114725"
            },
            "dist": {
                "type": "zip",
                "url": "https://api.github.com/repos/symfony/console/zipball/09b8e50f09bf0e5bbde9b61b19d7f53751114725",
                "reference": "09b8e50f09bf0e5bbde9b61b19d7f53751114725",
                "shasum": ""
            },
            "require": {
                "php": ">=8.0.2",
                "symfony/polyfill-mbstring": "~1.0",
                "symfony/service-contracts": "^1.1|^2|^3",
                "symfony/string": "^5.4|^6.0"
            },
            "conflict": {
                "symfony/dependency-injection": "<5.4",
                "symfony/dotenv": "<5.4",
                "symfony/event-dispatcher": "<5.4",
                "symfony/lock": "<5.4",
                "symfony/process": "<5.4"
            },
            "provide": {
                "psr/log-implementation": "1.0|2.0|3.0"
            },
            "require-dev": {
                "psr/log": "^1|^2|^3",
                "symfony/config": "^5.4|^6.0",
                "symfony/dependency-injection": "^5.4|^6.0",
                "symfony/event-dispatcher": "^5.4|^6.0",
                "symfony/lock": "^5.4|^6.0",
                "symfony/process": "^5.4|^6.0",
                "symfony/var-dumper": "^5.4|^6.0"
            },
            "suggest": {
                "psr/log": "For using the console logger",
                "symfony/event-dispatcher": "",
                "symfony/lock": "",
                "symfony/process": ""
            },
            "type": "library",
            "autoload": {
                "psr-4": {
                    "Symfony\\Component\\Console\\": ""
                },
                "exclude-from-classmap": [
                    "/Tests/"
                ]
            },
            "notification-url": "https://packagist.org/downloads/",
            "license": [
                "MIT"
            ],
            "authors": [
                {
                    "name": "Fabien Potencier",
                    "email": "fabien@symfony.com"
                },
                {
                    "name": "Symfony Community",
                    "homepage": "https://symfony.com/contributors"
                }
            ],
            "description": "Eases the creation of beautiful and testable command line interfaces",
            "homepage": "https://symfony.com",
            "keywords": [
                "cli",
                "command line",
                "console",
                "terminal"
            ],
            "support": {
                "source": "https://github.com/symfony/console/tree/v6.0.11"
            },
            "funding": [
                {
                    "url": "https://symfony.com/sponsor",
                    "type": "custom"
                },
                {
                    "url": "https://github.com/fabpot",
                    "type": "github"
                },
                {
                    "url": "https://tidelift.com/funding/github/packagist/symfony/symfony",
                    "type": "tidelift"
                }
            ],
            "time": "2022-07-22T14:17:38+00:00"
        },
        {
            "name": "symfony/polyfill-ctype",
            "version": "v1.26.0",
            "source": {
                "type": "git",
                "url": "https://github.com/symfony/polyfill-ctype.git",
                "reference": "6fd1b9a79f6e3cf65f9e679b23af304cd9e010d4"
            },
            "dist": {
                "type": "zip",
                "url": "https://api.github.com/repos/symfony/polyfill-ctype/zipball/6fd1b9a79f6e3cf65f9e679b23af304cd9e010d4",
                "reference": "6fd1b9a79f6e3cf65f9e679b23af304cd9e010d4",
                "shasum": ""
            },
            "require": {
                "php": ">=7.1"
            },
            "provide": {
                "ext-ctype": "*"
            },
            "suggest": {
                "ext-ctype": "For best performance"
            },
            "type": "library",
            "extra": {
                "branch-alias": {
                    "dev-main": "1.26-dev"
                },
                "thanks": {
                    "name": "symfony/polyfill",
                    "url": "https://github.com/symfony/polyfill"
                }
            },
            "autoload": {
                "files": [
                    "bootstrap.php"
                ],
                "psr-4": {
                    "Symfony\\Polyfill\\Ctype\\": ""
                }
            },
            "notification-url": "https://packagist.org/downloads/",
            "license": [
                "MIT"
            ],
            "authors": [
                {
                    "name": "Gert de Pagter",
                    "email": "BackEndTea@gmail.com"
                },
                {
                    "name": "Symfony Community",
                    "homepage": "https://symfony.com/contributors"
                }
            ],
            "description": "Symfony polyfill for ctype functions",
            "homepage": "https://symfony.com",
            "keywords": [
                "compatibility",
                "ctype",
                "polyfill",
                "portable"
            ],
            "support": {
                "source": "https://github.com/symfony/polyfill-ctype/tree/v1.26.0"
            },
            "funding": [
                {
                    "url": "https://symfony.com/sponsor",
                    "type": "custom"
                },
                {
                    "url": "https://github.com/fabpot",
                    "type": "github"
                },
                {
                    "url": "https://tidelift.com/funding/github/packagist/symfony/symfony",
                    "type": "tidelift"
                }
            ],
            "time": "2022-05-24T11:49:31+00:00"
        },
        {
            "name": "symfony/polyfill-intl-grapheme",
            "version": "v1.26.0",
            "source": {
                "type": "git",
                "url": "https://github.com/symfony/polyfill-intl-grapheme.git",
                "reference": "433d05519ce6990bf3530fba6957499d327395c2"
            },
            "dist": {
                "type": "zip",
                "url": "https://api.github.com/repos/symfony/polyfill-intl-grapheme/zipball/433d05519ce6990bf3530fba6957499d327395c2",
                "reference": "433d05519ce6990bf3530fba6957499d327395c2",
                "shasum": ""
            },
            "require": {
                "php": ">=7.1"
            },
            "suggest": {
                "ext-intl": "For best performance"
            },
            "type": "library",
            "extra": {
                "branch-alias": {
                    "dev-main": "1.26-dev"
                },
                "thanks": {
                    "name": "symfony/polyfill",
                    "url": "https://github.com/symfony/polyfill"
                }
            },
            "autoload": {
                "files": [
                    "bootstrap.php"
                ],
                "psr-4": {
                    "Symfony\\Polyfill\\Intl\\Grapheme\\": ""
                }
            },
            "notification-url": "https://packagist.org/downloads/",
            "license": [
                "MIT"
            ],
            "authors": [
                {
                    "name": "Nicolas Grekas",
                    "email": "p@tchwork.com"
                },
                {
                    "name": "Symfony Community",
                    "homepage": "https://symfony.com/contributors"
                }
            ],
            "description": "Symfony polyfill for intl's grapheme_* functions",
            "homepage": "https://symfony.com",
            "keywords": [
                "compatibility",
                "grapheme",
                "intl",
                "polyfill",
                "portable",
                "shim"
            ],
            "support": {
                "source": "https://github.com/symfony/polyfill-intl-grapheme/tree/v1.26.0"
            },
            "funding": [
                {
                    "url": "https://symfony.com/sponsor",
                    "type": "custom"
                },
                {
                    "url": "https://github.com/fabpot",
                    "type": "github"
                },
                {
                    "url": "https://tidelift.com/funding/github/packagist/symfony/symfony",
                    "type": "tidelift"
                }
            ],
            "time": "2022-05-24T11:49:31+00:00"
        },
        {
            "name": "symfony/polyfill-intl-normalizer",
            "version": "v1.26.0",
            "source": {
                "type": "git",
                "url": "https://github.com/symfony/polyfill-intl-normalizer.git",
                "reference": "219aa369ceff116e673852dce47c3a41794c14bd"
            },
            "dist": {
                "type": "zip",
                "url": "https://api.github.com/repos/symfony/polyfill-intl-normalizer/zipball/219aa369ceff116e673852dce47c3a41794c14bd",
                "reference": "219aa369ceff116e673852dce47c3a41794c14bd",
                "shasum": ""
            },
            "require": {
                "php": ">=7.1"
            },
            "suggest": {
                "ext-intl": "For best performance"
            },
            "type": "library",
            "extra": {
                "branch-alias": {
                    "dev-main": "1.26-dev"
                },
                "thanks": {
                    "name": "symfony/polyfill",
                    "url": "https://github.com/symfony/polyfill"
                }
            },
            "autoload": {
                "files": [
                    "bootstrap.php"
                ],
                "psr-4": {
                    "Symfony\\Polyfill\\Intl\\Normalizer\\": ""
                },
                "classmap": [
                    "Resources/stubs"
                ]
            },
            "notification-url": "https://packagist.org/downloads/",
            "license": [
                "MIT"
            ],
            "authors": [
                {
                    "name": "Nicolas Grekas",
                    "email": "p@tchwork.com"
                },
                {
                    "name": "Symfony Community",
                    "homepage": "https://symfony.com/contributors"
                }
            ],
            "description": "Symfony polyfill for intl's Normalizer class and related functions",
            "homepage": "https://symfony.com",
            "keywords": [
                "compatibility",
                "intl",
                "normalizer",
                "polyfill",
                "portable",
                "shim"
            ],
            "support": {
                "source": "https://github.com/symfony/polyfill-intl-normalizer/tree/v1.26.0"
            },
            "funding": [
                {
                    "url": "https://symfony.com/sponsor",
                    "type": "custom"
                },
                {
                    "url": "https://github.com/fabpot",
                    "type": "github"
                },
                {
                    "url": "https://tidelift.com/funding/github/packagist/symfony/symfony",
                    "type": "tidelift"
                }
            ],
            "time": "2022-05-24T11:49:31+00:00"
        },
        {
            "name": "symfony/polyfill-mbstring",
            "version": "v1.26.0",
            "source": {
                "type": "git",
                "url": "https://github.com/symfony/polyfill-mbstring.git",
                "reference": "9344f9cb97f3b19424af1a21a3b0e75b0a7d8d7e"
            },
            "dist": {
                "type": "zip",
                "url": "https://api.github.com/repos/symfony/polyfill-mbstring/zipball/9344f9cb97f3b19424af1a21a3b0e75b0a7d8d7e",
                "reference": "9344f9cb97f3b19424af1a21a3b0e75b0a7d8d7e",
                "shasum": ""
            },
            "require": {
                "php": ">=7.1"
            },
            "provide": {
                "ext-mbstring": "*"
            },
            "suggest": {
                "ext-mbstring": "For best performance"
            },
            "type": "library",
            "extra": {
                "branch-alias": {
                    "dev-main": "1.26-dev"
                },
                "thanks": {
                    "name": "symfony/polyfill",
                    "url": "https://github.com/symfony/polyfill"
                }
            },
            "autoload": {
                "files": [
                    "bootstrap.php"
                ],
                "psr-4": {
                    "Symfony\\Polyfill\\Mbstring\\": ""
                }
            },
            "notification-url": "https://packagist.org/downloads/",
            "license": [
                "MIT"
            ],
            "authors": [
                {
                    "name": "Nicolas Grekas",
                    "email": "p@tchwork.com"
                },
                {
                    "name": "Symfony Community",
                    "homepage": "https://symfony.com/contributors"
                }
            ],
            "description": "Symfony polyfill for the Mbstring extension",
            "homepage": "https://symfony.com",
            "keywords": [
                "compatibility",
                "mbstring",
                "polyfill",
                "portable",
                "shim"
            ],
            "support": {
                "source": "https://github.com/symfony/polyfill-mbstring/tree/v1.26.0"
            },
            "funding": [
                {
                    "url": "https://symfony.com/sponsor",
                    "type": "custom"
                },
                {
                    "url": "https://github.com/fabpot",
                    "type": "github"
                },
                {
                    "url": "https://tidelift.com/funding/github/packagist/symfony/symfony",
                    "type": "tidelift"
                }
            ],
            "time": "2022-05-24T11:49:31+00:00"
        },
        {
            "name": "symfony/process",
            "version": "v6.0.11",
            "source": {
                "type": "git",
                "url": "https://github.com/symfony/process.git",
                "reference": "44270a08ccb664143dede554ff1c00aaa2247a43"
            },
            "dist": {
                "type": "zip",
                "url": "https://api.github.com/repos/symfony/process/zipball/44270a08ccb664143dede554ff1c00aaa2247a43",
                "reference": "44270a08ccb664143dede554ff1c00aaa2247a43",
                "shasum": ""
            },
            "require": {
                "php": ">=8.0.2"
            },
            "type": "library",
            "autoload": {
                "psr-4": {
                    "Symfony\\Component\\Process\\": ""
                },
                "exclude-from-classmap": [
                    "/Tests/"
                ]
            },
            "notification-url": "https://packagist.org/downloads/",
            "license": [
                "MIT"
            ],
            "authors": [
                {
                    "name": "Fabien Potencier",
                    "email": "fabien@symfony.com"
                },
                {
                    "name": "Symfony Community",
                    "homepage": "https://symfony.com/contributors"
                }
            ],
            "description": "Executes commands in sub-processes",
            "homepage": "https://symfony.com",
            "support": {
                "source": "https://github.com/symfony/process/tree/v6.0.11"
            },
            "funding": [
                {
                    "url": "https://symfony.com/sponsor",
                    "type": "custom"
                },
                {
                    "url": "https://github.com/fabpot",
                    "type": "github"
                },
                {
                    "url": "https://tidelift.com/funding/github/packagist/symfony/symfony",
                    "type": "tidelift"
                }
            ],
            "time": "2022-06-27T17:10:44+00:00"
        },
        {
            "name": "symfony/service-contracts",
            "version": "v3.0.2",
            "source": {
                "type": "git",
                "url": "https://github.com/symfony/service-contracts.git",
                "reference": "d78d39c1599bd1188b8e26bb341da52c3c6d8a66"
            },
            "dist": {
                "type": "zip",
                "url": "https://api.github.com/repos/symfony/service-contracts/zipball/d78d39c1599bd1188b8e26bb341da52c3c6d8a66",
                "reference": "d78d39c1599bd1188b8e26bb341da52c3c6d8a66",
                "shasum": ""
            },
            "require": {
                "php": ">=8.0.2",
                "psr/container": "^2.0"
            },
            "conflict": {
                "ext-psr": "<1.1|>=2"
            },
            "suggest": {
                "symfony/service-implementation": ""
            },
            "type": "library",
            "extra": {
                "branch-alias": {
                    "dev-main": "3.0-dev"
                },
                "thanks": {
                    "name": "symfony/contracts",
                    "url": "https://github.com/symfony/contracts"
                }
            },
            "autoload": {
                "psr-4": {
                    "Symfony\\Contracts\\Service\\": ""
                }
            },
            "notification-url": "https://packagist.org/downloads/",
            "license": [
                "MIT"
            ],
            "authors": [
                {
                    "name": "Nicolas Grekas",
                    "email": "p@tchwork.com"
                },
                {
                    "name": "Symfony Community",
                    "homepage": "https://symfony.com/contributors"
                }
            ],
            "description": "Generic abstractions related to writing services",
            "homepage": "https://symfony.com",
            "keywords": [
                "abstractions",
                "contracts",
                "decoupling",
                "interfaces",
                "interoperability",
                "standards"
            ],
            "support": {
                "source": "https://github.com/symfony/service-contracts/tree/v3.0.2"
            },
            "funding": [
                {
                    "url": "https://symfony.com/sponsor",
                    "type": "custom"
                },
                {
                    "url": "https://github.com/fabpot",
                    "type": "github"
                },
                {
                    "url": "https://tidelift.com/funding/github/packagist/symfony/symfony",
                    "type": "tidelift"
                }
            ],
            "time": "2022-05-30T19:17:58+00:00"
        },
        {
            "name": "symfony/string",
            "version": "v6.0.11",
            "source": {
                "type": "git",
                "url": "https://github.com/symfony/string.git",
                "reference": "042b6bf0f6ccca6d456a0572eb788cfb8b1ff809"
            },
            "dist": {
                "type": "zip",
                "url": "https://api.github.com/repos/symfony/string/zipball/042b6bf0f6ccca6d456a0572eb788cfb8b1ff809",
                "reference": "042b6bf0f6ccca6d456a0572eb788cfb8b1ff809",
                "shasum": ""
            },
            "require": {
                "php": ">=8.0.2",
                "symfony/polyfill-ctype": "~1.8",
                "symfony/polyfill-intl-grapheme": "~1.0",
                "symfony/polyfill-intl-normalizer": "~1.0",
                "symfony/polyfill-mbstring": "~1.0"
            },
            "conflict": {
                "symfony/translation-contracts": "<2.0"
            },
            "require-dev": {
                "symfony/error-handler": "^5.4|^6.0",
                "symfony/http-client": "^5.4|^6.0",
                "symfony/translation-contracts": "^2.0|^3.0",
                "symfony/var-exporter": "^5.4|^6.0"
            },
            "type": "library",
            "autoload": {
                "files": [
                    "Resources/functions.php"
                ],
                "psr-4": {
                    "Symfony\\Component\\String\\": ""
                },
                "exclude-from-classmap": [
                    "/Tests/"
                ]
            },
            "notification-url": "https://packagist.org/downloads/",
            "license": [
                "MIT"
            ],
            "authors": [
                {
                    "name": "Nicolas Grekas",
                    "email": "p@tchwork.com"
                },
                {
                    "name": "Symfony Community",
                    "homepage": "https://symfony.com/contributors"
                }
            ],
            "description": "Provides an object-oriented API to strings and deals with bytes, UTF-8 code points and grapheme clusters in a unified way",
            "homepage": "https://symfony.com",
            "keywords": [
                "grapheme",
                "i18n",
                "string",
                "unicode",
                "utf-8",
                "utf8"
            ],
            "support": {
                "source": "https://github.com/symfony/string/tree/v6.0.11"
            },
            "funding": [
                {
                    "url": "https://symfony.com/sponsor",
                    "type": "custom"
                },
                {
                    "url": "https://github.com/fabpot",
                    "type": "github"
                },
                {
                    "url": "https://tidelift.com/funding/github/packagist/symfony/symfony",
                    "type": "tidelift"
                }
            ],
            "time": "2022-07-27T15:50:26+00:00"
        },
        {
            "name": "theseer/tokenizer",
            "version": "1.2.1",
            "source": {
                "type": "git",
                "url": "https://github.com/theseer/tokenizer.git",
                "reference": "34a41e998c2183e22995f158c581e7b5e755ab9e"
            },
            "dist": {
                "type": "zip",
                "url": "https://api.github.com/repos/theseer/tokenizer/zipball/34a41e998c2183e22995f158c581e7b5e755ab9e",
                "reference": "34a41e998c2183e22995f158c581e7b5e755ab9e",
                "shasum": ""
            },
            "require": {
                "ext-dom": "*",
                "ext-tokenizer": "*",
                "ext-xmlwriter": "*",
                "php": "^7.2 || ^8.0"
            },
            "type": "library",
            "autoload": {
                "classmap": [
                    "src/"
                ]
            },
            "notification-url": "https://packagist.org/downloads/",
            "license": [
                "BSD-3-Clause"
            ],
            "authors": [
                {
                    "name": "Arne Blankerts",
                    "email": "arne@blankerts.de",
                    "role": "Developer"
                }
            ],
            "description": "A small library for converting tokenized PHP source code into XML and potentially other formats",
            "support": {
                "issues": "https://github.com/theseer/tokenizer/issues",
                "source": "https://github.com/theseer/tokenizer/tree/1.2.1"
            },
            "funding": [
                {
                    "url": "https://github.com/theseer",
                    "type": "github"
                }
            ],
            "time": "2021-07-28T10:34:58+00:00"
        },
        {
            "name": "wikimedia/at-ease",
            "version": "v2.1.0",
            "source": {
                "type": "git",
                "url": "https://github.com/wikimedia/at-ease.git",
                "reference": "e8ebaa7bb7c8a8395481a05f6dc4deaceab11c33"
            },
            "dist": {
                "type": "zip",
                "url": "https://api.github.com/repos/wikimedia/at-ease/zipball/e8ebaa7bb7c8a8395481a05f6dc4deaceab11c33",
                "reference": "e8ebaa7bb7c8a8395481a05f6dc4deaceab11c33",
                "shasum": ""
            },
            "require": {
                "php": ">=7.2.9"
            },
            "require-dev": {
                "mediawiki/mediawiki-codesniffer": "35.0.0",
                "mediawiki/minus-x": "1.1.1",
                "ockcyp/covers-validator": "1.3.3",
                "php-parallel-lint/php-console-highlighter": "0.5.0",
                "php-parallel-lint/php-parallel-lint": "1.2.0",
                "phpunit/phpunit": "^8.5"
            },
            "type": "library",
            "autoload": {
                "files": [
                    "src/Wikimedia/Functions.php"
                ],
                "psr-4": {
                    "Wikimedia\\AtEase\\": "src/Wikimedia/AtEase/"
                }
            },
            "notification-url": "https://packagist.org/downloads/",
            "license": [
                "GPL-2.0-or-later"
            ],
            "authors": [
                {
                    "name": "Tim Starling",
                    "email": "tstarling@wikimedia.org"
                },
                {
                    "name": "MediaWiki developers",
                    "email": "wikitech-l@lists.wikimedia.org"
                }
            ],
            "description": "Safe replacement to @ for suppressing warnings.",
            "homepage": "https://www.mediawiki.org/wiki/at-ease",
            "support": {
                "source": "https://github.com/wikimedia/at-ease/tree/v2.1.0"
            },
            "time": "2021-02-27T15:53:37+00:00"
        },
        {
            "name": "yoast/phpunit-polyfills",
            "version": "1.0.3",
            "source": {
                "type": "git",
                "url": "https://github.com/Yoast/PHPUnit-Polyfills.git",
                "reference": "5ea3536428944955f969bc764bbe09738e151ada"
            },
            "dist": {
                "type": "zip",
                "url": "https://api.github.com/repos/Yoast/PHPUnit-Polyfills/zipball/5ea3536428944955f969bc764bbe09738e151ada",
                "reference": "5ea3536428944955f969bc764bbe09738e151ada",
                "shasum": ""
            },
            "require": {
                "php": ">=5.4",
                "phpunit/phpunit": "^4.8.36 || ^5.7.21 || ^6.0 || ^7.0 || ^8.0 || ^9.0"
            },
            "require-dev": {
                "yoast/yoastcs": "^2.2.0"
            },
            "type": "library",
            "extra": {
                "branch-alias": {
                    "dev-main": "1.x-dev",
                    "dev-develop": "1.x-dev"
                }
            },
            "autoload": {
                "files": [
                    "phpunitpolyfills-autoload.php"
                ]
            },
            "notification-url": "https://packagist.org/downloads/",
            "license": [
                "BSD-3-Clause"
            ],
            "authors": [
                {
                    "name": "Team Yoast",
                    "email": "support@yoast.com",
                    "homepage": "https://yoast.com"
                },
                {
                    "name": "Contributors",
                    "homepage": "https://github.com/Yoast/PHPUnit-Polyfills/graphs/contributors"
                }
            ],
            "description": "Set of polyfills for changed PHPUnit functionality to allow for creating PHPUnit cross-version compatible tests",
            "homepage": "https://github.com/Yoast/PHPUnit-Polyfills",
            "keywords": [
                "phpunit",
                "polyfill",
                "testing"
            ],
            "support": {
                "issues": "https://github.com/Yoast/PHPUnit-Polyfills/issues",
                "source": "https://github.com/Yoast/PHPUnit-Polyfills"
            },
            "time": "2021-11-23T01:37:03+00:00"
        }
    ],
    "aliases": [],
    "minimum-stability": "dev",
    "stability-flags": {
        "automattic/jetpack-admin-ui": 20,
        "automattic/jetpack-assets": 20,
        "automattic/jetpack-autoloader": 20,
        "automattic/jetpack-composer-plugin": 20,
        "automattic/jetpack-config": 20,
        "automattic/jetpack-identity-crisis": 20,
        "automattic/jetpack-publicize": 20,
        "automattic/jetpack-connection": 20,
        "automattic/jetpack-my-jetpack": 20,
        "automattic/jetpack-sync": 20,
        "automattic/jetpack-status": 20,
        "automattic/jetpack-plans": 20
    },
    "prefer-stable": true,
    "prefer-lowest": false,
    "platform": [],
    "platform-dev": [],
    "plugin-api-version": "2.3.0"
}<|MERGE_RESOLUTION|>--- conflicted
+++ resolved
@@ -4,11 +4,7 @@
         "Read more about it at https://getcomposer.org/doc/01-basic-usage.md#installing-dependencies",
         "This file is @generated automatically"
     ],
-<<<<<<< HEAD
-    "content-hash": "a7915298ffcf8e6883f9d1baf8ad1021",
-=======
-    "content-hash": "d2b950075caf7c2a6988f5f04becea4c",
->>>>>>> 72146b0f
+    "content-hash": "4972c9bd3e39011cfb9006410943df33",
     "packages": [
         {
             "name": "automattic/jetpack-a8c-mc-stats",
@@ -816,49 +812,6 @@
             }
         },
         {
-<<<<<<< HEAD
-            "name": "automattic/jetpack-options",
-            "version": "dev-trunk",
-            "dist": {
-                "type": "path",
-                "url": "../../packages/options",
-                "reference": "0dc0c6154d323d9ac332926a8cf92d55ea488fc1"
-            },
-            "require": {
-                "automattic/jetpack-connection": "^1.44"
-            },
-            "require-dev": {
-                "automattic/jetpack-changelogger": "^3.2",
-                "yoast/phpunit-polyfills": "1.0.3"
-            },
-            "type": "jetpack-library",
-            "extra": {
-                "autotagger": true,
-                "mirror-repo": "Automattic/jetpack-options",
-                "changelogger": {
-                    "link-template": "https://github.com/Automattic/jetpack-options/compare/v${old}...v${new}"
-                },
-                "branch-alias": {
-                    "dev-trunk": "1.16.x-dev"
-                }
-            },
-            "autoload": {
-                "classmap": [
-                    "legacy"
-                ]
-            },
-            "license": [
-                "GPL-2.0-or-later"
-            ],
-            "description": "A wrapper for wp-options to manage specific Jetpack options.",
-            "abandoned": "automattic/jetpack-connection",
-            "transport-options": {
-                "relative": true
-            }
-        },
-        {
-=======
->>>>>>> 72146b0f
             "name": "automattic/jetpack-partner",
             "version": "dev-trunk",
             "dist": {
