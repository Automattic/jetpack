{
    "_readme": [
        "This file locks the dependencies of your project to a known state",
        "Read more about it at https://getcomposer.org/doc/01-basic-usage.md#installing-dependencies",
        "This file is @generated automatically"
    ],
    "content-hash": "fa938d8b32dcc0bddda883e9b28502af",
    "packages": [
        {
            "name": "automattic/jetpack-a8c-mc-stats",
            "version": "dev-master",
            "dist": {
                "type": "path",
                "url": "../../packages/a8c-mc-stats",
                "reference": "05c1399080a50526afc06f85e6494959ca3c1941"
            },
            "require-dev": {
                "automattic/jetpack-changelogger": "^3.0",
                "yoast/phpunit-polyfills": "1.0.3"
            },
            "type": "jetpack-library",
            "extra": {
                "autotagger": true,
                "mirror-repo": "Automattic/jetpack-a8c-mc-stats",
                "changelogger": {
                    "link-template": "https://github.com/Automattic/jetpack-a8c-mc-stats/compare/v${old}...v${new}"
                },
                "branch-alias": {
                    "dev-master": "1.4.x-dev"
                }
            },
            "autoload": {
                "classmap": [
                    "src/"
                ]
            },
            "scripts": {
                "phpunit": [
                    "./vendor/phpunit/phpunit/phpunit --colors=always"
                ],
                "test-coverage": [
                    "php -dpcov.directory=. ./vendor/bin/phpunit --coverage-clover \"$COVERAGE_DIR/clover.xml\""
                ],
                "test-php": [
                    "@composer phpunit"
                ]
            },
            "license": [
                "GPL-2.0-or-later"
            ],
            "description": "Used to record internal usage stats for Automattic. Not visible to site owners.",
            "transport-options": {
                "relative": true
            }
        },
        {
            "name": "automattic/jetpack-admin-ui",
            "version": "dev-master",
            "dist": {
                "type": "path",
                "url": "../../packages/admin-ui",
                "reference": "bbb92b9b9852760e84b7aaee877ee081616efcb3"
            },
            "require-dev": {
                "automattic/jetpack-changelogger": "^3.0",
                "automattic/wordbless": "dev-master",
                "yoast/phpunit-polyfills": "1.0.3"
            },
            "type": "jetpack-library",
            "extra": {
                "autotagger": true,
                "mirror-repo": "Automattic/jetpack-admin-ui",
                "textdomain": "jetpack-admin-ui",
                "changelogger": {
                    "link-template": "https://github.com/Automattic/jetpack-admin-ui/compare/${old}...${new}"
                },
                "branch-alias": {
                    "dev-master": "0.2.x-dev"
                },
                "version-constants": {
                    "::PACKAGE_VERSION": "src/class-admin-menu.php"
                }
            },
            "autoload": {
                "classmap": [
                    "src/"
                ]
            },
            "scripts": {
                "phpunit": [
                    "./vendor/phpunit/phpunit/phpunit --colors=always"
                ],
                "test-coverage": [
                    "php -dpcov.directory=. ./vendor/bin/phpunit --coverage-clover \"$COVERAGE_DIR/clover.xml\""
                ],
                "test-php": [
                    "@composer phpunit"
                ],
                "post-update-cmd": [
                    "php -r \"copy('vendor/automattic/wordbless/src/dbless-wpdb.php', 'wordpress/wp-content/db.php');\""
                ]
            },
            "license": [
                "GPL-2.0-or-later"
            ],
            "description": "Generic Jetpack wp-admin UI elements",
            "transport-options": {
                "relative": true
            }
        },
        {
            "name": "automattic/jetpack-assets",
            "version": "dev-master",
            "dist": {
                "type": "path",
                "url": "../../packages/assets",
                "reference": "52fb1f734112badb778f56637476365c7c81af35"
            },
            "require": {
                "automattic/jetpack-constants": "^1.6"
            },
            "require-dev": {
                "automattic/jetpack-changelogger": "^3.0",
                "brain/monkey": "2.6.1",
                "wikimedia/testing-access-wrapper": "^1.0 || ^2.0",
                "yoast/phpunit-polyfills": "1.0.3"
            },
            "type": "jetpack-library",
            "extra": {
                "autotagger": true,
                "mirror-repo": "Automattic/jetpack-assets",
                "textdomain": "jetpack-assets",
                "changelogger": {
                    "link-template": "https://github.com/Automattic/jetpack-assets/compare/v${old}...v${new}"
                },
                "branch-alias": {
                    "dev-master": "1.17.x-dev"
                }
            },
            "autoload": {
                "files": [
                    "actions.php"
                ],
                "classmap": [
                    "src/"
                ]
            },
            "scripts": {
                "build-development": [
                    "pnpm run build"
                ],
                "build-production": [
                    "pnpm run build-production"
                ],
                "phpunit": [
                    "./vendor/phpunit/phpunit/phpunit --colors=always"
                ],
                "test-coverage": [
                    "php -dpcov.directory=. ./vendor/bin/phpunit --coverage-clover \"$COVERAGE_DIR/php/clover.xml\"",
                    "pnpm run test-coverage"
                ],
                "test-js": [
                    "pnpm run test"
                ],
                "test-php": [
                    "@composer phpunit"
                ]
            },
            "license": [
                "GPL-2.0-or-later"
            ],
            "description": "Asset management utilities for Jetpack ecosystem packages",
            "transport-options": {
                "relative": true
            }
        },
        {
            "name": "automattic/jetpack-autoloader",
            "version": "dev-master",
            "dist": {
                "type": "path",
                "url": "../../packages/autoloader",
                "reference": "0d14c81f42c4da64b4d3b2a7878e3b058d1af7c8"
            },
            "require": {
                "composer-plugin-api": "^1.1 || ^2.0"
            },
            "require-dev": {
                "automattic/jetpack-changelogger": "^3.0",
                "yoast/phpunit-polyfills": "1.0.3"
            },
            "type": "composer-plugin",
            "extra": {
                "autotagger": true,
                "class": "Automattic\\Jetpack\\Autoloader\\CustomAutoloaderPlugin",
                "mirror-repo": "Automattic/jetpack-autoloader",
                "changelogger": {
                    "link-template": "https://github.com/Automattic/jetpack-autoloader/compare/v${old}...v${new}"
                },
                "branch-alias": {
                    "dev-master": "2.11.x-dev"
                }
            },
            "autoload": {
                "classmap": [
                    "src/AutoloadGenerator.php"
                ],
                "psr-4": {
                    "Automattic\\Jetpack\\Autoloader\\": "src"
                }
            },
            "scripts": {
                "phpunit": [
                    "./vendor/phpunit/phpunit/phpunit --colors=always"
                ],
                "test-coverage": [
                    "php -dpcov.directory=. ./vendor/bin/phpunit --coverage-php \"./tests/php/tmp/coverage-report.php\"",
                    "php ./tests/php/bin/test-coverage.php \"$COVERAGE_DIR/clover.xml\""
                ],
                "test-php": [
                    "@composer phpunit"
                ]
            },
            "license": [
                "GPL-2.0-or-later"
            ],
            "description": "Creates a custom autoloader for a plugin or theme.",
            "transport-options": {
                "relative": true
            }
        },
        {
            "name": "automattic/jetpack-composer-plugin",
            "version": "dev-master",
            "dist": {
                "type": "path",
                "url": "../../packages/composer-plugin",
                "reference": "c3fc0e4cf179c619f896174a6c9db8e70cff74c3"
            },
            "require": {
                "composer-plugin-api": "^2.1.0"
            },
            "require-dev": {
                "automattic/jetpack-changelogger": "^3.0",
                "composer/composer": "2.2.3",
                "yoast/phpunit-polyfills": "1.0.3"
            },
            "type": "composer-plugin",
            "extra": {
                "class": "Automattic\\Jetpack\\Composer\\Plugin",
                "mirror-repo": "Automattic/jetpack-composer-plugin",
                "changelogger": {
                    "link-template": "https://github.com/Automattic/jetpack-composer-plugin/compare/v${old}...v${new}"
                },
                "autotagger": true,
                "branch-alias": {
                    "dev-master": "1.1.x-dev"
                }
            },
            "autoload": {
                "classmap": [
                    "src/"
                ]
            },
            "scripts": {
                "phpunit": [
                    "./vendor/phpunit/phpunit/phpunit --colors=always"
                ],
                "test-coverage": [
                    "php -dpcov.directory=. ./vendor/bin/phpunit --coverage-clover \"$COVERAGE_DIR/clover.xml\""
                ],
                "test-php": [
                    "@composer phpunit"
                ]
            },
            "license": [
                "GPL-2.0-or-later"
            ],
            "description": "A custom installer plugin for Composer to move Jetpack packages out of `vendor/` so WordPress's translation infrastructure will find their strings.",
            "transport-options": {
                "relative": true
            }
        },
        {
            "name": "automattic/jetpack-config",
            "version": "dev-master",
            "dist": {
                "type": "path",
                "url": "../../packages/config",
                "reference": "7ed065622e06c9992d7f659458c42b85a9864c8d"
            },
            "require-dev": {
                "automattic/jetpack-changelogger": "^3.0"
            },
            "type": "jetpack-library",
            "extra": {
                "autotagger": true,
                "mirror-repo": "Automattic/jetpack-config",
                "textdomain": "jetpack-config",
                "changelogger": {
                    "link-template": "https://github.com/Automattic/jetpack-config/compare/v${old}...v${new}"
                },
                "branch-alias": {
                    "dev-master": "1.7.x-dev"
                }
            },
            "autoload": {
                "classmap": [
                    "src/"
                ]
            },
            "license": [
                "GPL-2.0-or-later"
            ],
            "description": "Jetpack configuration package that initializes other packages and configures Jetpack's functionality. Can be used as a base for all variants of Jetpack package usage.",
            "transport-options": {
                "relative": true
            }
        },
        {
            "name": "automattic/jetpack-connection",
            "version": "dev-master",
            "dist": {
                "type": "path",
                "url": "../../packages/connection",
<<<<<<< HEAD
                "reference": "85013c06e9be1c21550e41cc4e3247a9a4e1c83b"
=======
                "reference": "8197ef999bf0765f0ed57a630c4ae277071e7cc2"
>>>>>>> 7cc2c2b0
            },
            "require": {
                "automattic/jetpack-a8c-mc-stats": "^1.4",
                "automattic/jetpack-admin-ui": "^0.2",
                "automattic/jetpack-constants": "^1.6",
                "automattic/jetpack-heartbeat": "^1.4",
                "automattic/jetpack-options": "^1.14",
                "automattic/jetpack-redirect": "^1.7",
                "automattic/jetpack-roles": "^1.4",
                "automattic/jetpack-status": "^1.13"
            },
            "require-dev": {
                "automattic/jetpack-changelogger": "^3.0",
                "automattic/wordbless": "@dev",
                "brain/monkey": "2.6.1",
                "yoast/phpunit-polyfills": "1.0.3"
            },
            "type": "jetpack-library",
            "extra": {
                "autotagger": true,
                "mirror-repo": "Automattic/jetpack-connection",
                "textdomain": "jetpack-connection",
                "version-constants": {
                    "::PACKAGE_VERSION": "src/class-package-version.php"
                },
                "changelogger": {
                    "link-template": "https://github.com/Automattic/jetpack-connection/compare/v${old}...v${new}"
                },
                "branch-alias": {
                    "dev-master": "1.38.x-dev"
                }
            },
            "autoload": {
                "classmap": [
                    "legacy",
                    "src/",
                    "src/webhooks"
                ]
            },
            "scripts": {
                "phpunit": [
                    "./vendor/phpunit/phpunit/phpunit --colors=always"
                ],
                "post-update-cmd": [
                    "php -r \"copy('vendor/automattic/wordbless/src/dbless-wpdb.php', 'wordpress/wp-content/db.php');\""
                ],
                "test-coverage": [
                    "php -dpcov.directory=. ./vendor/bin/phpunit --coverage-clover \"$COVERAGE_DIR/clover.xml\""
                ],
                "test-php": [
                    "@composer phpunit"
                ]
            },
            "license": [
                "GPL-2.0-or-later"
            ],
            "description": "Everything needed to connect to the Jetpack infrastructure",
            "transport-options": {
                "relative": true
            }
        },
        {
            "name": "automattic/jetpack-constants",
            "version": "dev-master",
            "dist": {
                "type": "path",
                "url": "../../packages/constants",
                "reference": "c707667b702d06091f8183df68a2a2b0d230c2b3"
            },
            "require-dev": {
                "automattic/jetpack-changelogger": "^3.0",
                "brain/monkey": "2.6.1",
                "yoast/phpunit-polyfills": "1.0.3"
            },
            "type": "jetpack-library",
            "extra": {
                "autotagger": true,
                "mirror-repo": "Automattic/jetpack-constants",
                "changelogger": {
                    "link-template": "https://github.com/Automattic/jetpack-constants/compare/v${old}...v${new}"
                },
                "branch-alias": {
                    "dev-master": "1.6.x-dev"
                }
            },
            "autoload": {
                "classmap": [
                    "src/"
                ]
            },
            "scripts": {
                "phpunit": [
                    "./vendor/phpunit/phpunit/phpunit --colors=always"
                ],
                "test-coverage": [
                    "php -dpcov.directory=. ./vendor/bin/phpunit --coverage-clover \"$COVERAGE_DIR/clover.xml\""
                ],
                "test-php": [
                    "@composer phpunit"
                ]
            },
            "license": [
                "GPL-2.0-or-later"
            ],
            "description": "A wrapper for defining constants in a more testable way.",
            "transport-options": {
                "relative": true
            }
        },
        {
            "name": "automattic/jetpack-heartbeat",
            "version": "dev-master",
            "dist": {
                "type": "path",
                "url": "../../packages/heartbeat",
                "reference": "14c401c013c64fea324ea7fee4559aa90366293c"
            },
            "require": {
                "automattic/jetpack-a8c-mc-stats": "^1.4",
                "automattic/jetpack-options": "^1.14"
            },
            "require-dev": {
                "automattic/jetpack-changelogger": "^3.0"
            },
            "type": "jetpack-library",
            "extra": {
                "autotagger": true,
                "mirror-repo": "Automattic/jetpack-heartbeat",
                "textdomain": "jetpack-heartbeat",
                "changelogger": {
                    "link-template": "https://github.com/Automattic/jetpack-heartbeat/compare/v${old}...v${new}"
                },
                "branch-alias": {
                    "dev-master": "1.4.x-dev"
                }
            },
            "autoload": {
                "classmap": [
                    "src/"
                ]
            },
            "license": [
                "GPL-2.0-or-later"
            ],
            "description": "This adds a cronjob that sends a batch of internal automattic stats to wp.com once a day",
            "transport-options": {
                "relative": true
            }
        },
        {
            "name": "automattic/jetpack-identity-crisis",
            "version": "dev-master",
            "dist": {
                "type": "path",
                "url": "../../packages/identity-crisis",
<<<<<<< HEAD
                "reference": "7ce3d2c1b9abd847cd90d390e04e0a73d485bef3"
=======
                "reference": "440d69a3150a664ef30c578f23fa5a5a030744b6"
>>>>>>> 7cc2c2b0
            },
            "require": {
                "automattic/jetpack-assets": "^1.17",
                "automattic/jetpack-connection": "^1.38",
                "automattic/jetpack-constants": "^1.6",
                "automattic/jetpack-logo": "^1.5",
                "automattic/jetpack-options": "^1.14",
                "automattic/jetpack-status": "^1.13"
            },
            "require-dev": {
                "automattic/jetpack-changelogger": "^3.0",
                "automattic/wordbless": "@dev",
                "yoast/phpunit-polyfills": "1.0.3"
            },
            "type": "jetpack-library",
            "extra": {
                "autotagger": true,
                "mirror-repo": "Automattic/jetpack-identity-crisis",
                "textdomain": "jetpack-idc",
                "version-constants": {
                    "::PACKAGE_VERSION": "src/class-identity-crisis.php"
                },
                "changelogger": {
                    "link-template": "https://github.com/Automattic/jetpack-identity-crisis/compare/v${old}...v${new}"
                },
                "branch-alias": {
                    "dev-master": "0.8.x-dev"
                }
            },
            "autoload": {
                "classmap": [
                    "src/"
                ]
            },
            "scripts": {
                "build-development": [
                    "pnpm run build"
                ],
                "build-production": [
                    "NODE_ENV='production' pnpm run build"
                ],
                "phpunit": [
                    "./vendor/phpunit/phpunit/phpunit --colors=always"
                ],
                "test-coverage": [
                    "php -dpcov.directory=. ./vendor/bin/phpunit --coverage-clover \"$COVERAGE_DIR/clover.xml\""
                ],
                "test-php": [
                    "@composer phpunit"
                ],
                "post-update-cmd": [
                    "php -r \"copy('vendor/automattic/wordbless/src/dbless-wpdb.php', 'wordpress/wp-content/db.php');\""
                ],
                "watch": [
                    "Composer\\Config::disableProcessTimeout",
                    "pnpm run watch"
                ]
            },
            "license": [
                "GPL-2.0-or-later"
            ],
            "description": "Identity Crisis.",
            "transport-options": {
                "relative": true
            }
        },
        {
            "name": "automattic/jetpack-logo",
            "version": "dev-master",
            "dist": {
                "type": "path",
                "url": "../../packages/logo",
                "reference": "c0d7df78e0ea4d9d09a22ff937fce5ec13a08379"
            },
            "require-dev": {
                "automattic/jetpack-changelogger": "^3.0",
                "yoast/phpunit-polyfills": "1.0.3"
            },
            "type": "jetpack-library",
            "extra": {
                "autotagger": true,
                "mirror-repo": "Automattic/jetpack-logo",
                "changelogger": {
                    "link-template": "https://github.com/Automattic/jetpack-logo/compare/v${old}...v${new}"
                },
                "branch-alias": {
                    "dev-master": "1.5.x-dev"
                }
            },
            "autoload": {
                "classmap": [
                    "src/"
                ]
            },
            "scripts": {
                "phpunit": [
                    "./vendor/phpunit/phpunit/phpunit --colors=always"
                ],
                "test-coverage": [
                    "php -dpcov.directory=. ./vendor/bin/phpunit --coverage-clover \"$COVERAGE_DIR/clover.xml\""
                ],
                "test-php": [
                    "@composer phpunit"
                ]
            },
            "license": [
                "GPL-2.0-or-later"
            ],
            "description": "A logo for Jetpack",
            "transport-options": {
                "relative": true
            }
        },
        {
            "name": "automattic/jetpack-my-jetpack",
            "version": "dev-master",
            "dist": {
                "type": "path",
                "url": "../../packages/my-jetpack",
<<<<<<< HEAD
                "reference": "9da79ae343aed33efc75113e7e886e693a9fbdf4"
=======
                "reference": "00317beca5b0da4519ed72b8cdd443c1fe16b6a0"
>>>>>>> 7cc2c2b0
            },
            "require": {
                "automattic/jetpack-admin-ui": "^0.2",
                "automattic/jetpack-assets": "^1.17",
                "automattic/jetpack-connection": "^1.38",
                "automattic/jetpack-plugins-installer": "^0.1",
                "automattic/jetpack-redirect": "^1.7"
            },
            "require-dev": {
                "automattic/jetpack-changelogger": "^3.0",
                "automattic/jetpack-constants": "^1.6",
                "automattic/jetpack-options": "^1.14",
                "automattic/wordbless": "@dev",
                "yoast/phpunit-polyfills": "1.0.3"
            },
            "type": "jetpack-library",
            "extra": {
                "autotagger": true,
                "mirror-repo": "Automattic/jetpack-my-jetpack",
                "textdomain": "jetpack-my-jetpack",
                "changelogger": {
                    "link-template": "https://github.com/Automattic/jetpack-my-jetpack/compare/${old}...${new}"
                },
                "branch-alias": {
                    "dev-master": "1.0.x-dev"
                },
                "version-constants": {
                    "::PACKAGE_VERSION": "src/class-initializer.php"
                }
            },
            "autoload": {
                "classmap": [
                    "src/",
                    "src/products"
                ]
            },
            "scripts": {
                "phpunit": [
                    "./vendor/phpunit/phpunit/phpunit --colors=always"
                ],
                "test-coverage": [
                    "php -dpcov.directory=. ./vendor/bin/phpunit --coverage-clover \"$COVERAGE_DIR/coverage.xml\"",
                    "pnpm run test -- --coverageDirectory=\"$COVERAGE_DIR\" --coverage --coverageReporters=clover"
                ],
                "test-php": [
                    "@composer phpunit"
                ],
                "test-js": [
                    "pnpm run test"
                ],
                "test-js-watch": [
                    "Composer\\Config::disableProcessTimeout",
                    "pnpm run test -- --watch"
                ],
                "build-development": [
                    "pnpm run build"
                ],
                "build-production": [
                    "NODE_ENV=production pnpm run build"
                ],
                "watch": [
                    "Composer\\Config::disableProcessTimeout",
                    "pnpm run watch"
                ],
                "post-update-cmd": [
                    "php -r \"copy('vendor/automattic/wordbless/src/dbless-wpdb.php', 'wordpress/wp-content/db.php');\""
                ]
            },
            "license": [
                "GPL-2.0-or-later"
            ],
            "description": "WP Admin page with information and configuration shared among all Jetpack stand-alone plugins",
            "transport-options": {
                "relative": true
            }
        },
        {
            "name": "automattic/jetpack-options",
            "version": "dev-master",
            "dist": {
                "type": "path",
                "url": "../../packages/options",
                "reference": "ae4325a0569cc055a1c2649bb2572f15ab4d37bb"
            },
            "require": {
                "automattic/jetpack-constants": "^1.6"
            },
            "require-dev": {
                "automattic/jetpack-changelogger": "^3.0",
                "yoast/phpunit-polyfills": "1.0.3"
            },
            "type": "jetpack-library",
            "extra": {
                "autotagger": true,
                "mirror-repo": "Automattic/jetpack-options",
                "changelogger": {
                    "link-template": "https://github.com/Automattic/jetpack-options/compare/v${old}...v${new}"
                },
                "branch-alias": {
                    "dev-master": "1.14.x-dev"
                }
            },
            "autoload": {
                "classmap": [
                    "legacy"
                ]
            },
            "license": [
                "GPL-2.0-or-later"
            ],
            "description": "A wrapper for wp-options to manage specific Jetpack options.",
            "transport-options": {
                "relative": true
            }
        },
        {
            "name": "automattic/jetpack-password-checker",
            "version": "dev-master",
            "dist": {
                "type": "path",
                "url": "../../packages/password-checker",
                "reference": "a9dd0d76a2a18a042898111f5ac279e5f32c2258"
            },
            "require-dev": {
                "automattic/jetpack-changelogger": "^3.0",
                "automattic/wordbless": "@dev",
                "yoast/phpunit-polyfills": "1.0.3"
            },
            "type": "jetpack-library",
            "extra": {
                "autotagger": true,
                "mirror-repo": "Automattic/jetpack-password-checker",
                "textdomain": "jetpack-password-checker",
                "changelogger": {
                    "link-template": "https://github.com/Automattic/jetpack-password-checker/compare/v${old}...v${new}"
                },
                "branch-alias": {
                    "dev-master": "0.2.x-dev"
                }
            },
            "autoload": {
                "classmap": [
                    "src/"
                ]
            },
            "scripts": {
                "phpunit": [
                    "./vendor/phpunit/phpunit/phpunit --colors=always"
                ],
                "test-coverage": [
                    "php -dpcov.directory=. ./vendor/bin/phpunit --coverage-clover \"$COVERAGE_DIR/clover.xml\""
                ],
                "test-php": [
                    "@composer phpunit"
                ],
                "post-update-cmd": [
                    "php -r \"copy('vendor/automattic/wordbless/src/dbless-wpdb.php', 'wordpress/wp-content/db.php');\""
                ]
            },
            "license": [
                "GPL-2.0-or-later"
            ],
            "description": "Password Checker.",
            "transport-options": {
                "relative": true
            }
        },
        {
            "name": "automattic/jetpack-plugins-installer",
            "version": "dev-master",
            "dist": {
                "type": "path",
                "url": "../../packages/plugins-installer",
                "reference": "0b68b85dd5075ccbecfe63a877b31a848feecca0"
            },
            "require": {
                "automattic/jetpack-a8c-mc-stats": "^1.4"
            },
            "require-dev": {
                "automattic/jetpack-changelogger": "^3.0",
                "yoast/phpunit-polyfills": "1.0.3"
            },
            "type": "jetpack-library",
            "extra": {
                "branch-alias": {
                    "dev-master": "0.1.x-dev"
                },
                "mirror-repo": "Automattic/jetpack-plugins-installer",
                "changelogger": {
                    "link-template": "https://github.com/Automattic/jetpack-plugins-installer/compare/v${old}...v${new}"
                },
                "autotagger": true,
                "textdomain": "jetpack-plugins-installer"
            },
            "autoload": {
                "classmap": [
                    "src/"
                ]
            },
            "scripts": {
                "phpunit": [
                    "./vendor/phpunit/phpunit/phpunit --colors=always"
                ],
                "test-coverage": [
                    "php -dpcov.directory=. ./vendor/bin/phpunit --coverage-clover \"$COVERAGE_DIR/clover.xml\""
                ],
                "test-php": [
                    "@composer phpunit"
                ]
            },
            "license": [
                "GPL-2.0-or-later"
            ],
            "description": "Handle installation of plugins from WP.org",
            "transport-options": {
                "relative": true
            }
        },
        {
            "name": "automattic/jetpack-redirect",
            "version": "dev-master",
            "dist": {
                "type": "path",
                "url": "../../packages/redirect",
                "reference": "6f4d901d139ae90d55cb772c0cdbe8d08d202792"
            },
            "require": {
                "automattic/jetpack-status": "^1.13"
            },
            "require-dev": {
                "automattic/jetpack-changelogger": "^3.0",
                "brain/monkey": "2.6.1",
                "yoast/phpunit-polyfills": "1.0.3"
            },
            "type": "jetpack-library",
            "extra": {
                "autotagger": true,
                "mirror-repo": "Automattic/jetpack-redirect",
                "changelogger": {
                    "link-template": "https://github.com/Automattic/jetpack-redirect/compare/v${old}...v${new}"
                },
                "branch-alias": {
                    "dev-master": "1.7.x-dev"
                }
            },
            "autoload": {
                "classmap": [
                    "src/"
                ]
            },
            "scripts": {
                "phpunit": [
                    "./vendor/phpunit/phpunit/phpunit --colors=always"
                ],
                "test-coverage": [
                    "php -dpcov.directory=. ./vendor/bin/phpunit --coverage-clover \"$COVERAGE_DIR/clover.xml\""
                ],
                "test-php": [
                    "@composer phpunit"
                ]
            },
            "license": [
                "GPL-2.0-or-later"
            ],
            "description": "Utilities to build URLs to the jetpack.com/redirect/ service",
            "transport-options": {
                "relative": true
            }
        },
        {
            "name": "automattic/jetpack-roles",
            "version": "dev-master",
            "dist": {
                "type": "path",
                "url": "../../packages/roles",
                "reference": "865b6ca769a59af99b25f560a1f0e7e6a19bff1f"
            },
            "require-dev": {
                "automattic/jetpack-changelogger": "^3.0",
                "brain/monkey": "2.6.1",
                "yoast/phpunit-polyfills": "1.0.3"
            },
            "type": "jetpack-library",
            "extra": {
                "autotagger": true,
                "mirror-repo": "Automattic/jetpack-roles",
                "changelogger": {
                    "link-template": "https://github.com/Automattic/jetpack-roles/compare/v${old}...v${new}"
                },
                "branch-alias": {
                    "dev-master": "1.4.x-dev"
                }
            },
            "autoload": {
                "classmap": [
                    "src/"
                ]
            },
            "scripts": {
                "phpunit": [
                    "./vendor/phpunit/phpunit/phpunit --colors=always"
                ],
                "test-coverage": [
                    "php -dpcov.directory=. ./vendor/bin/phpunit --coverage-clover \"$COVERAGE_DIR/clover.xml\""
                ],
                "test-php": [
                    "@composer phpunit"
                ]
            },
            "license": [
                "GPL-2.0-or-later"
            ],
            "description": "Utilities, related with user roles and capabilities.",
            "transport-options": {
                "relative": true
            }
        },
        {
            "name": "automattic/jetpack-status",
            "version": "dev-master",
            "dist": {
                "type": "path",
                "url": "../../packages/status",
                "reference": "818ba9c80f04d1c68607832d91a3e5286662dd12"
            },
            "require": {
                "automattic/jetpack-constants": "^1.6"
            },
            "require-dev": {
                "automattic/jetpack-changelogger": "^3.0",
                "brain/monkey": "2.6.1",
                "yoast/phpunit-polyfills": "1.0.3"
            },
            "type": "jetpack-library",
            "extra": {
                "autotagger": true,
                "mirror-repo": "Automattic/jetpack-status",
                "changelogger": {
                    "link-template": "https://github.com/Automattic/jetpack-status/compare/v${old}...v${new}"
                },
                "branch-alias": {
                    "dev-master": "1.13.x-dev"
                }
            },
            "autoload": {
                "classmap": [
                    "src/"
                ]
            },
            "scripts": {
                "phpunit": [
                    "./vendor/phpunit/phpunit/phpunit --colors=always"
                ],
                "test-coverage": [
                    "php -dpcov.directory=. ./vendor/bin/phpunit --coverage-clover \"$COVERAGE_DIR/clover.xml\""
                ],
                "test-php": [
                    "@composer phpunit"
                ]
            },
            "license": [
                "GPL-2.0-or-later"
            ],
            "description": "Used to retrieve information about the current status of Jetpack and the site overall.",
            "transport-options": {
                "relative": true
            }
        },
        {
            "name": "automattic/jetpack-sync",
            "version": "dev-master",
            "dist": {
                "type": "path",
                "url": "../../packages/sync",
                "reference": "d7a63fce3d992f24450a3e0fd5252e21bc643302"
            },
            "require": {
                "automattic/jetpack-connection": "^1.38",
                "automattic/jetpack-constants": "^1.6",
                "automattic/jetpack-heartbeat": "^1.4",
                "automattic/jetpack-identity-crisis": "^0.8",
                "automattic/jetpack-options": "^1.14",
                "automattic/jetpack-password-checker": "^0.2",
                "automattic/jetpack-roles": "^1.4",
                "automattic/jetpack-status": "^1.13"
            },
            "require-dev": {
                "automattic/jetpack-changelogger": "^3.0",
                "automattic/wordbless": "@dev",
                "yoast/phpunit-polyfills": "1.0.3"
            },
            "type": "jetpack-library",
            "extra": {
                "autotagger": true,
                "mirror-repo": "Automattic/jetpack-sync",
                "textdomain": "jetpack-sync",
                "version-constants": {
                    "::PACKAGE_VERSION": "src/class-package-version.php"
                },
                "changelogger": {
                    "link-template": "https://github.com/Automattic/jetpack-sync/compare/v${old}...v${new}"
                },
                "branch-alias": {
                    "dev-master": "1.30.x-dev"
                }
            },
            "autoload": {
                "classmap": [
                    "src/"
                ]
            },
            "scripts": {
                "phpunit": [
                    "./vendor/phpunit/phpunit/phpunit --colors=always"
                ],
                "test-coverage": [
                    "php -dpcov.directory=. ./vendor/bin/phpunit --coverage-clover \"$COVERAGE_DIR/clover.xml\""
                ],
                "test-php": [
                    "@composer phpunit"
                ],
                "post-update-cmd": [
                    "php -r \"copy('vendor/automattic/wordbless/src/dbless-wpdb.php', 'wordpress/wp-content/db.php');\""
                ]
            },
            "license": [
                "GPL-2.0-or-later"
            ],
            "description": "Everything needed to allow syncing to the WP.com infrastructure.",
            "transport-options": {
                "relative": true
            }
        }
    ],
    "packages-dev": [
        {
            "name": "automattic/jetpack-changelogger",
            "version": "dev-master",
            "dist": {
                "type": "path",
                "url": "../../packages/changelogger",
                "reference": "370ad5f2cc8af110c19227a87686028ae8e468b7"
            },
            "require": {
                "php": ">=5.6",
                "symfony/console": "^3.4 || ^5.2",
                "symfony/process": "^3.4 || ^5.2",
                "wikimedia/at-ease": "^1.2 || ^2.0"
            },
            "require-dev": {
                "wikimedia/testing-access-wrapper": "^1.0 || ^2.0",
                "yoast/phpunit-polyfills": "1.0.3"
            },
            "bin": [
                "bin/changelogger"
            ],
            "type": "project",
            "extra": {
                "autotagger": true,
                "branch-alias": {
                    "dev-master": "3.0.x-dev"
                },
                "mirror-repo": "Automattic/jetpack-changelogger",
                "version-constants": {
                    "::VERSION": "src/Application.php"
                },
                "changelogger": {
                    "link-template": "https://github.com/Automattic/jetpack-changelogger/compare/${old}...${new}"
                }
            },
            "autoload": {
                "psr-4": {
                    "Automattic\\Jetpack\\Changelogger\\": "src",
                    "Automattic\\Jetpack\\Changelog\\": "lib"
                }
            },
            "autoload-dev": {
                "psr-4": {
                    "Automattic\\Jetpack\\Changelogger\\Tests\\": "tests/php/includes/src",
                    "Automattic\\Jetpack\\Changelog\\Tests\\": "tests/php/includes/lib"
                }
            },
            "scripts": {
                "phpunit": [
                    "./vendor/phpunit/phpunit/phpunit --colors=always"
                ],
                "test-coverage": [
                    "php -dpcov.directory=. ./vendor/bin/phpunit --coverage-clover \"$COVERAGE_DIR/clover.xml\""
                ],
                "test-php": [
                    "@composer phpunit"
                ],
                "post-install-cmd": [
                    "[ -e vendor/bin/changelogger ] || { cd vendor/bin && ln -s ../../bin/changelogger; }"
                ],
                "post-update-cmd": [
                    "[ -e vendor/bin/changelogger ] || { cd vendor/bin && ln -s ../../bin/changelogger; }"
                ]
            },
            "license": [
                "GPL-2.0-or-later"
            ],
            "description": "Jetpack Changelogger tool. Allows for managing changelogs by dropping change files into a changelog directory with each PR.",
            "transport-options": {
                "relative": true
            }
        },
        {
            "name": "automattic/wordbless",
            "version": "0.3.1",
            "source": {
                "type": "git",
                "url": "https://github.com/Automattic/wordbless.git",
                "reference": "fc36fd22a43a9cfd2a47cd576a0584ee88afe521"
            },
            "dist": {
                "type": "zip",
                "url": "https://api.github.com/repos/Automattic/wordbless/zipball/fc36fd22a43a9cfd2a47cd576a0584ee88afe521",
                "reference": "fc36fd22a43a9cfd2a47cd576a0584ee88afe521",
                "shasum": ""
            },
            "require": {
                "php": ">=5.6.20",
                "roots/wordpress": "^5.4"
            },
            "require-dev": {
                "phpunit/phpunit": "^5.7 || ^6.5 || ^7.5 || ^9.0"
            },
            "type": "wordpress-dropin",
            "autoload": {
                "psr-4": {
                    "WorDBless\\": "src/"
                }
            },
            "notification-url": "https://packagist.org/downloads/",
            "license": [
                "GPL-2.0-or-later"
            ],
            "authors": [
                {
                    "name": "Automattic Inc."
                }
            ],
            "description": "WorDBless allows you to use WordPress core functions in your PHPUnit tests without having to set up a database and the whole WordPress environment",
            "support": {
                "issues": "https://github.com/Automattic/wordbless/issues",
                "source": "https://github.com/Automattic/wordbless/tree/0.3.1"
            },
            "time": "2021-07-07T13:01:21+00:00"
        },
        {
            "name": "doctrine/instantiator",
            "version": "1.4.1",
            "source": {
                "type": "git",
                "url": "https://github.com/doctrine/instantiator.git",
                "reference": "10dcfce151b967d20fde1b34ae6640712c3891bc"
            },
            "dist": {
                "type": "zip",
                "url": "https://api.github.com/repos/doctrine/instantiator/zipball/10dcfce151b967d20fde1b34ae6640712c3891bc",
                "reference": "10dcfce151b967d20fde1b34ae6640712c3891bc",
                "shasum": ""
            },
            "require": {
                "php": "^7.1 || ^8.0"
            },
            "require-dev": {
                "doctrine/coding-standard": "^9",
                "ext-pdo": "*",
                "ext-phar": "*",
                "phpbench/phpbench": "^0.16 || ^1",
                "phpstan/phpstan": "^1.4",
                "phpstan/phpstan-phpunit": "^1",
                "phpunit/phpunit": "^7.5 || ^8.5 || ^9.5",
                "vimeo/psalm": "^4.22"
            },
            "type": "library",
            "autoload": {
                "psr-4": {
                    "Doctrine\\Instantiator\\": "src/Doctrine/Instantiator/"
                }
            },
            "notification-url": "https://packagist.org/downloads/",
            "license": [
                "MIT"
            ],
            "authors": [
                {
                    "name": "Marco Pivetta",
                    "email": "ocramius@gmail.com",
                    "homepage": "https://ocramius.github.io/"
                }
            ],
            "description": "A small, lightweight utility to instantiate objects in PHP without invoking their constructors",
            "homepage": "https://www.doctrine-project.org/projects/instantiator.html",
            "keywords": [
                "constructor",
                "instantiate"
            ],
            "support": {
                "issues": "https://github.com/doctrine/instantiator/issues",
                "source": "https://github.com/doctrine/instantiator/tree/1.4.1"
            },
            "funding": [
                {
                    "url": "https://www.doctrine-project.org/sponsorship.html",
                    "type": "custom"
                },
                {
                    "url": "https://www.patreon.com/phpdoctrine",
                    "type": "patreon"
                },
                {
                    "url": "https://tidelift.com/funding/github/packagist/doctrine%2Finstantiator",
                    "type": "tidelift"
                }
            ],
            "time": "2022-03-03T08:28:38+00:00"
        },
        {
            "name": "myclabs/deep-copy",
            "version": "1.11.0",
            "source": {
                "type": "git",
                "url": "https://github.com/myclabs/DeepCopy.git",
                "reference": "14daed4296fae74d9e3201d2c4925d1acb7aa614"
            },
            "dist": {
                "type": "zip",
                "url": "https://api.github.com/repos/myclabs/DeepCopy/zipball/14daed4296fae74d9e3201d2c4925d1acb7aa614",
                "reference": "14daed4296fae74d9e3201d2c4925d1acb7aa614",
                "shasum": ""
            },
            "require": {
                "php": "^7.1 || ^8.0"
            },
            "conflict": {
                "doctrine/collections": "<1.6.8",
                "doctrine/common": "<2.13.3 || >=3,<3.2.2"
            },
            "require-dev": {
                "doctrine/collections": "^1.6.8",
                "doctrine/common": "^2.13.3 || ^3.2.2",
                "phpunit/phpunit": "^7.5.20 || ^8.5.23 || ^9.5.13"
            },
            "type": "library",
            "autoload": {
                "files": [
                    "src/DeepCopy/deep_copy.php"
                ],
                "psr-4": {
                    "DeepCopy\\": "src/DeepCopy/"
                }
            },
            "notification-url": "https://packagist.org/downloads/",
            "license": [
                "MIT"
            ],
            "description": "Create deep copies (clones) of your objects",
            "keywords": [
                "clone",
                "copy",
                "duplicate",
                "object",
                "object graph"
            ],
            "support": {
                "issues": "https://github.com/myclabs/DeepCopy/issues",
                "source": "https://github.com/myclabs/DeepCopy/tree/1.11.0"
            },
            "funding": [
                {
                    "url": "https://tidelift.com/funding/github/packagist/myclabs/deep-copy",
                    "type": "tidelift"
                }
            ],
            "time": "2022-03-03T13:19:32+00:00"
        },
        {
            "name": "nikic/php-parser",
            "version": "v4.13.2",
            "source": {
                "type": "git",
                "url": "https://github.com/nikic/PHP-Parser.git",
                "reference": "210577fe3cf7badcc5814d99455df46564f3c077"
            },
            "dist": {
                "type": "zip",
                "url": "https://api.github.com/repos/nikic/PHP-Parser/zipball/210577fe3cf7badcc5814d99455df46564f3c077",
                "reference": "210577fe3cf7badcc5814d99455df46564f3c077",
                "shasum": ""
            },
            "require": {
                "ext-tokenizer": "*",
                "php": ">=7.0"
            },
            "require-dev": {
                "ircmaxell/php-yacc": "^0.0.7",
                "phpunit/phpunit": "^6.5 || ^7.0 || ^8.0 || ^9.0"
            },
            "bin": [
                "bin/php-parse"
            ],
            "type": "library",
            "extra": {
                "branch-alias": {
                    "dev-master": "4.9-dev"
                }
            },
            "autoload": {
                "psr-4": {
                    "PhpParser\\": "lib/PhpParser"
                }
            },
            "notification-url": "https://packagist.org/downloads/",
            "license": [
                "BSD-3-Clause"
            ],
            "authors": [
                {
                    "name": "Nikita Popov"
                }
            ],
            "description": "A PHP parser written in PHP",
            "keywords": [
                "parser",
                "php"
            ],
            "support": {
                "issues": "https://github.com/nikic/PHP-Parser/issues",
                "source": "https://github.com/nikic/PHP-Parser/tree/v4.13.2"
            },
            "time": "2021-11-30T19:35:32+00:00"
        },
        {
            "name": "phar-io/manifest",
            "version": "2.0.3",
            "source": {
                "type": "git",
                "url": "https://github.com/phar-io/manifest.git",
                "reference": "97803eca37d319dfa7826cc2437fc020857acb53"
            },
            "dist": {
                "type": "zip",
                "url": "https://api.github.com/repos/phar-io/manifest/zipball/97803eca37d319dfa7826cc2437fc020857acb53",
                "reference": "97803eca37d319dfa7826cc2437fc020857acb53",
                "shasum": ""
            },
            "require": {
                "ext-dom": "*",
                "ext-phar": "*",
                "ext-xmlwriter": "*",
                "phar-io/version": "^3.0.1",
                "php": "^7.2 || ^8.0"
            },
            "type": "library",
            "extra": {
                "branch-alias": {
                    "dev-master": "2.0.x-dev"
                }
            },
            "autoload": {
                "classmap": [
                    "src/"
                ]
            },
            "notification-url": "https://packagist.org/downloads/",
            "license": [
                "BSD-3-Clause"
            ],
            "authors": [
                {
                    "name": "Arne Blankerts",
                    "email": "arne@blankerts.de",
                    "role": "Developer"
                },
                {
                    "name": "Sebastian Heuer",
                    "email": "sebastian@phpeople.de",
                    "role": "Developer"
                },
                {
                    "name": "Sebastian Bergmann",
                    "email": "sebastian@phpunit.de",
                    "role": "Developer"
                }
            ],
            "description": "Component for reading phar.io manifest information from a PHP Archive (PHAR)",
            "support": {
                "issues": "https://github.com/phar-io/manifest/issues",
                "source": "https://github.com/phar-io/manifest/tree/2.0.3"
            },
            "time": "2021-07-20T11:28:43+00:00"
        },
        {
            "name": "phar-io/version",
            "version": "3.2.1",
            "source": {
                "type": "git",
                "url": "https://github.com/phar-io/version.git",
                "reference": "4f7fd7836c6f332bb2933569e566a0d6c4cbed74"
            },
            "dist": {
                "type": "zip",
                "url": "https://api.github.com/repos/phar-io/version/zipball/4f7fd7836c6f332bb2933569e566a0d6c4cbed74",
                "reference": "4f7fd7836c6f332bb2933569e566a0d6c4cbed74",
                "shasum": ""
            },
            "require": {
                "php": "^7.2 || ^8.0"
            },
            "type": "library",
            "autoload": {
                "classmap": [
                    "src/"
                ]
            },
            "notification-url": "https://packagist.org/downloads/",
            "license": [
                "BSD-3-Clause"
            ],
            "authors": [
                {
                    "name": "Arne Blankerts",
                    "email": "arne@blankerts.de",
                    "role": "Developer"
                },
                {
                    "name": "Sebastian Heuer",
                    "email": "sebastian@phpeople.de",
                    "role": "Developer"
                },
                {
                    "name": "Sebastian Bergmann",
                    "email": "sebastian@phpunit.de",
                    "role": "Developer"
                }
            ],
            "description": "Library for handling version information and constraints",
            "support": {
                "issues": "https://github.com/phar-io/version/issues",
                "source": "https://github.com/phar-io/version/tree/3.2.1"
            },
            "time": "2022-02-21T01:04:05+00:00"
        },
        {
            "name": "phpdocumentor/reflection-common",
            "version": "2.2.0",
            "source": {
                "type": "git",
                "url": "https://github.com/phpDocumentor/ReflectionCommon.git",
                "reference": "1d01c49d4ed62f25aa84a747ad35d5a16924662b"
            },
            "dist": {
                "type": "zip",
                "url": "https://api.github.com/repos/phpDocumentor/ReflectionCommon/zipball/1d01c49d4ed62f25aa84a747ad35d5a16924662b",
                "reference": "1d01c49d4ed62f25aa84a747ad35d5a16924662b",
                "shasum": ""
            },
            "require": {
                "php": "^7.2 || ^8.0"
            },
            "type": "library",
            "extra": {
                "branch-alias": {
                    "dev-2.x": "2.x-dev"
                }
            },
            "autoload": {
                "psr-4": {
                    "phpDocumentor\\Reflection\\": "src/"
                }
            },
            "notification-url": "https://packagist.org/downloads/",
            "license": [
                "MIT"
            ],
            "authors": [
                {
                    "name": "Jaap van Otterdijk",
                    "email": "opensource@ijaap.nl"
                }
            ],
            "description": "Common reflection classes used by phpdocumentor to reflect the code structure",
            "homepage": "http://www.phpdoc.org",
            "keywords": [
                "FQSEN",
                "phpDocumentor",
                "phpdoc",
                "reflection",
                "static analysis"
            ],
            "support": {
                "issues": "https://github.com/phpDocumentor/ReflectionCommon/issues",
                "source": "https://github.com/phpDocumentor/ReflectionCommon/tree/2.x"
            },
            "time": "2020-06-27T09:03:43+00:00"
        },
        {
            "name": "phpdocumentor/reflection-docblock",
            "version": "5.3.0",
            "source": {
                "type": "git",
                "url": "https://github.com/phpDocumentor/ReflectionDocBlock.git",
                "reference": "622548b623e81ca6d78b721c5e029f4ce664f170"
            },
            "dist": {
                "type": "zip",
                "url": "https://api.github.com/repos/phpDocumentor/ReflectionDocBlock/zipball/622548b623e81ca6d78b721c5e029f4ce664f170",
                "reference": "622548b623e81ca6d78b721c5e029f4ce664f170",
                "shasum": ""
            },
            "require": {
                "ext-filter": "*",
                "php": "^7.2 || ^8.0",
                "phpdocumentor/reflection-common": "^2.2",
                "phpdocumentor/type-resolver": "^1.3",
                "webmozart/assert": "^1.9.1"
            },
            "require-dev": {
                "mockery/mockery": "~1.3.2",
                "psalm/phar": "^4.8"
            },
            "type": "library",
            "extra": {
                "branch-alias": {
                    "dev-master": "5.x-dev"
                }
            },
            "autoload": {
                "psr-4": {
                    "phpDocumentor\\Reflection\\": "src"
                }
            },
            "notification-url": "https://packagist.org/downloads/",
            "license": [
                "MIT"
            ],
            "authors": [
                {
                    "name": "Mike van Riel",
                    "email": "me@mikevanriel.com"
                },
                {
                    "name": "Jaap van Otterdijk",
                    "email": "account@ijaap.nl"
                }
            ],
            "description": "With this component, a library can provide support for annotations via DocBlocks or otherwise retrieve information that is embedded in a DocBlock.",
            "support": {
                "issues": "https://github.com/phpDocumentor/ReflectionDocBlock/issues",
                "source": "https://github.com/phpDocumentor/ReflectionDocBlock/tree/5.3.0"
            },
            "time": "2021-10-19T17:43:47+00:00"
        },
        {
            "name": "phpdocumentor/type-resolver",
            "version": "1.6.0",
            "source": {
                "type": "git",
                "url": "https://github.com/phpDocumentor/TypeResolver.git",
                "reference": "93ebd0014cab80c4ea9f5e297ea48672f1b87706"
            },
            "dist": {
                "type": "zip",
                "url": "https://api.github.com/repos/phpDocumentor/TypeResolver/zipball/93ebd0014cab80c4ea9f5e297ea48672f1b87706",
                "reference": "93ebd0014cab80c4ea9f5e297ea48672f1b87706",
                "shasum": ""
            },
            "require": {
                "php": "^7.2 || ^8.0",
                "phpdocumentor/reflection-common": "^2.0"
            },
            "require-dev": {
                "ext-tokenizer": "*",
                "psalm/phar": "^4.8"
            },
            "type": "library",
            "extra": {
                "branch-alias": {
                    "dev-1.x": "1.x-dev"
                }
            },
            "autoload": {
                "psr-4": {
                    "phpDocumentor\\Reflection\\": "src"
                }
            },
            "notification-url": "https://packagist.org/downloads/",
            "license": [
                "MIT"
            ],
            "authors": [
                {
                    "name": "Mike van Riel",
                    "email": "me@mikevanriel.com"
                }
            ],
            "description": "A PSR-5 based resolver of Class names, Types and Structural Element Names",
            "support": {
                "issues": "https://github.com/phpDocumentor/TypeResolver/issues",
                "source": "https://github.com/phpDocumentor/TypeResolver/tree/1.6.0"
            },
            "time": "2022-01-04T19:58:01+00:00"
        },
        {
            "name": "phpspec/prophecy",
            "version": "v1.15.0",
            "source": {
                "type": "git",
                "url": "https://github.com/phpspec/prophecy.git",
                "reference": "bbcd7380b0ebf3961ee21409db7b38bc31d69a13"
            },
            "dist": {
                "type": "zip",
                "url": "https://api.github.com/repos/phpspec/prophecy/zipball/bbcd7380b0ebf3961ee21409db7b38bc31d69a13",
                "reference": "bbcd7380b0ebf3961ee21409db7b38bc31d69a13",
                "shasum": ""
            },
            "require": {
                "doctrine/instantiator": "^1.2",
                "php": "^7.2 || ~8.0, <8.2",
                "phpdocumentor/reflection-docblock": "^5.2",
                "sebastian/comparator": "^3.0 || ^4.0",
                "sebastian/recursion-context": "^3.0 || ^4.0"
            },
            "require-dev": {
                "phpspec/phpspec": "^6.0 || ^7.0",
                "phpunit/phpunit": "^8.0 || ^9.0"
            },
            "type": "library",
            "extra": {
                "branch-alias": {
                    "dev-master": "1.x-dev"
                }
            },
            "autoload": {
                "psr-4": {
                    "Prophecy\\": "src/Prophecy"
                }
            },
            "notification-url": "https://packagist.org/downloads/",
            "license": [
                "MIT"
            ],
            "authors": [
                {
                    "name": "Konstantin Kudryashov",
                    "email": "ever.zet@gmail.com",
                    "homepage": "http://everzet.com"
                },
                {
                    "name": "Marcello Duarte",
                    "email": "marcello.duarte@gmail.com"
                }
            ],
            "description": "Highly opinionated mocking framework for PHP 5.3+",
            "homepage": "https://github.com/phpspec/prophecy",
            "keywords": [
                "Double",
                "Dummy",
                "fake",
                "mock",
                "spy",
                "stub"
            ],
            "support": {
                "issues": "https://github.com/phpspec/prophecy/issues",
                "source": "https://github.com/phpspec/prophecy/tree/v1.15.0"
            },
            "time": "2021-12-08T12:19:24+00:00"
        },
        {
            "name": "phpunit/php-code-coverage",
            "version": "9.2.14",
            "source": {
                "type": "git",
                "url": "https://github.com/sebastianbergmann/php-code-coverage.git",
                "reference": "9f4d60b6afe5546421462b76cd4e633ebc364ab4"
            },
            "dist": {
                "type": "zip",
                "url": "https://api.github.com/repos/sebastianbergmann/php-code-coverage/zipball/9f4d60b6afe5546421462b76cd4e633ebc364ab4",
                "reference": "9f4d60b6afe5546421462b76cd4e633ebc364ab4",
                "shasum": ""
            },
            "require": {
                "ext-dom": "*",
                "ext-libxml": "*",
                "ext-xmlwriter": "*",
                "nikic/php-parser": "^4.13.0",
                "php": ">=7.3",
                "phpunit/php-file-iterator": "^3.0.3",
                "phpunit/php-text-template": "^2.0.2",
                "sebastian/code-unit-reverse-lookup": "^2.0.2",
                "sebastian/complexity": "^2.0",
                "sebastian/environment": "^5.1.2",
                "sebastian/lines-of-code": "^1.0.3",
                "sebastian/version": "^3.0.1",
                "theseer/tokenizer": "^1.2.0"
            },
            "require-dev": {
                "phpunit/phpunit": "^9.3"
            },
            "suggest": {
                "ext-pcov": "*",
                "ext-xdebug": "*"
            },
            "type": "library",
            "extra": {
                "branch-alias": {
                    "dev-master": "9.2-dev"
                }
            },
            "autoload": {
                "classmap": [
                    "src/"
                ]
            },
            "notification-url": "https://packagist.org/downloads/",
            "license": [
                "BSD-3-Clause"
            ],
            "authors": [
                {
                    "name": "Sebastian Bergmann",
                    "email": "sebastian@phpunit.de",
                    "role": "lead"
                }
            ],
            "description": "Library that provides collection, processing, and rendering functionality for PHP code coverage information.",
            "homepage": "https://github.com/sebastianbergmann/php-code-coverage",
            "keywords": [
                "coverage",
                "testing",
                "xunit"
            ],
            "support": {
                "issues": "https://github.com/sebastianbergmann/php-code-coverage/issues",
                "source": "https://github.com/sebastianbergmann/php-code-coverage/tree/9.2.14"
            },
            "funding": [
                {
                    "url": "https://github.com/sebastianbergmann",
                    "type": "github"
                }
            ],
            "time": "2022-02-28T12:38:02+00:00"
        },
        {
            "name": "phpunit/php-file-iterator",
            "version": "3.0.6",
            "source": {
                "type": "git",
                "url": "https://github.com/sebastianbergmann/php-file-iterator.git",
                "reference": "cf1c2e7c203ac650e352f4cc675a7021e7d1b3cf"
            },
            "dist": {
                "type": "zip",
                "url": "https://api.github.com/repos/sebastianbergmann/php-file-iterator/zipball/cf1c2e7c203ac650e352f4cc675a7021e7d1b3cf",
                "reference": "cf1c2e7c203ac650e352f4cc675a7021e7d1b3cf",
                "shasum": ""
            },
            "require": {
                "php": ">=7.3"
            },
            "require-dev": {
                "phpunit/phpunit": "^9.3"
            },
            "type": "library",
            "extra": {
                "branch-alias": {
                    "dev-master": "3.0-dev"
                }
            },
            "autoload": {
                "classmap": [
                    "src/"
                ]
            },
            "notification-url": "https://packagist.org/downloads/",
            "license": [
                "BSD-3-Clause"
            ],
            "authors": [
                {
                    "name": "Sebastian Bergmann",
                    "email": "sebastian@phpunit.de",
                    "role": "lead"
                }
            ],
            "description": "FilterIterator implementation that filters files based on a list of suffixes.",
            "homepage": "https://github.com/sebastianbergmann/php-file-iterator/",
            "keywords": [
                "filesystem",
                "iterator"
            ],
            "support": {
                "issues": "https://github.com/sebastianbergmann/php-file-iterator/issues",
                "source": "https://github.com/sebastianbergmann/php-file-iterator/tree/3.0.6"
            },
            "funding": [
                {
                    "url": "https://github.com/sebastianbergmann",
                    "type": "github"
                }
            ],
            "time": "2021-12-02T12:48:52+00:00"
        },
        {
            "name": "phpunit/php-invoker",
            "version": "3.1.1",
            "source": {
                "type": "git",
                "url": "https://github.com/sebastianbergmann/php-invoker.git",
                "reference": "5a10147d0aaf65b58940a0b72f71c9ac0423cc67"
            },
            "dist": {
                "type": "zip",
                "url": "https://api.github.com/repos/sebastianbergmann/php-invoker/zipball/5a10147d0aaf65b58940a0b72f71c9ac0423cc67",
                "reference": "5a10147d0aaf65b58940a0b72f71c9ac0423cc67",
                "shasum": ""
            },
            "require": {
                "php": ">=7.3"
            },
            "require-dev": {
                "ext-pcntl": "*",
                "phpunit/phpunit": "^9.3"
            },
            "suggest": {
                "ext-pcntl": "*"
            },
            "type": "library",
            "extra": {
                "branch-alias": {
                    "dev-master": "3.1-dev"
                }
            },
            "autoload": {
                "classmap": [
                    "src/"
                ]
            },
            "notification-url": "https://packagist.org/downloads/",
            "license": [
                "BSD-3-Clause"
            ],
            "authors": [
                {
                    "name": "Sebastian Bergmann",
                    "email": "sebastian@phpunit.de",
                    "role": "lead"
                }
            ],
            "description": "Invoke callables with a timeout",
            "homepage": "https://github.com/sebastianbergmann/php-invoker/",
            "keywords": [
                "process"
            ],
            "support": {
                "issues": "https://github.com/sebastianbergmann/php-invoker/issues",
                "source": "https://github.com/sebastianbergmann/php-invoker/tree/3.1.1"
            },
            "funding": [
                {
                    "url": "https://github.com/sebastianbergmann",
                    "type": "github"
                }
            ],
            "time": "2020-09-28T05:58:55+00:00"
        },
        {
            "name": "phpunit/php-text-template",
            "version": "2.0.4",
            "source": {
                "type": "git",
                "url": "https://github.com/sebastianbergmann/php-text-template.git",
                "reference": "5da5f67fc95621df9ff4c4e5a84d6a8a2acf7c28"
            },
            "dist": {
                "type": "zip",
                "url": "https://api.github.com/repos/sebastianbergmann/php-text-template/zipball/5da5f67fc95621df9ff4c4e5a84d6a8a2acf7c28",
                "reference": "5da5f67fc95621df9ff4c4e5a84d6a8a2acf7c28",
                "shasum": ""
            },
            "require": {
                "php": ">=7.3"
            },
            "require-dev": {
                "phpunit/phpunit": "^9.3"
            },
            "type": "library",
            "extra": {
                "branch-alias": {
                    "dev-master": "2.0-dev"
                }
            },
            "autoload": {
                "classmap": [
                    "src/"
                ]
            },
            "notification-url": "https://packagist.org/downloads/",
            "license": [
                "BSD-3-Clause"
            ],
            "authors": [
                {
                    "name": "Sebastian Bergmann",
                    "email": "sebastian@phpunit.de",
                    "role": "lead"
                }
            ],
            "description": "Simple template engine.",
            "homepage": "https://github.com/sebastianbergmann/php-text-template/",
            "keywords": [
                "template"
            ],
            "support": {
                "issues": "https://github.com/sebastianbergmann/php-text-template/issues",
                "source": "https://github.com/sebastianbergmann/php-text-template/tree/2.0.4"
            },
            "funding": [
                {
                    "url": "https://github.com/sebastianbergmann",
                    "type": "github"
                }
            ],
            "time": "2020-10-26T05:33:50+00:00"
        },
        {
            "name": "phpunit/php-timer",
            "version": "5.0.3",
            "source": {
                "type": "git",
                "url": "https://github.com/sebastianbergmann/php-timer.git",
                "reference": "5a63ce20ed1b5bf577850e2c4e87f4aa902afbd2"
            },
            "dist": {
                "type": "zip",
                "url": "https://api.github.com/repos/sebastianbergmann/php-timer/zipball/5a63ce20ed1b5bf577850e2c4e87f4aa902afbd2",
                "reference": "5a63ce20ed1b5bf577850e2c4e87f4aa902afbd2",
                "shasum": ""
            },
            "require": {
                "php": ">=7.3"
            },
            "require-dev": {
                "phpunit/phpunit": "^9.3"
            },
            "type": "library",
            "extra": {
                "branch-alias": {
                    "dev-master": "5.0-dev"
                }
            },
            "autoload": {
                "classmap": [
                    "src/"
                ]
            },
            "notification-url": "https://packagist.org/downloads/",
            "license": [
                "BSD-3-Clause"
            ],
            "authors": [
                {
                    "name": "Sebastian Bergmann",
                    "email": "sebastian@phpunit.de",
                    "role": "lead"
                }
            ],
            "description": "Utility class for timing",
            "homepage": "https://github.com/sebastianbergmann/php-timer/",
            "keywords": [
                "timer"
            ],
            "support": {
                "issues": "https://github.com/sebastianbergmann/php-timer/issues",
                "source": "https://github.com/sebastianbergmann/php-timer/tree/5.0.3"
            },
            "funding": [
                {
                    "url": "https://github.com/sebastianbergmann",
                    "type": "github"
                }
            ],
            "time": "2020-10-26T13:16:10+00:00"
        },
        {
            "name": "phpunit/phpunit",
            "version": "9.5.16",
            "source": {
                "type": "git",
                "url": "https://github.com/sebastianbergmann/phpunit.git",
                "reference": "5ff8c545a50226c569310a35f4fa89d79f1ddfdc"
            },
            "dist": {
                "type": "zip",
                "url": "https://api.github.com/repos/sebastianbergmann/phpunit/zipball/5ff8c545a50226c569310a35f4fa89d79f1ddfdc",
                "reference": "5ff8c545a50226c569310a35f4fa89d79f1ddfdc",
                "shasum": ""
            },
            "require": {
                "doctrine/instantiator": "^1.3.1",
                "ext-dom": "*",
                "ext-json": "*",
                "ext-libxml": "*",
                "ext-mbstring": "*",
                "ext-xml": "*",
                "ext-xmlwriter": "*",
                "myclabs/deep-copy": "^1.10.1",
                "phar-io/manifest": "^2.0.3",
                "phar-io/version": "^3.0.2",
                "php": ">=7.3",
                "phpspec/prophecy": "^1.12.1",
                "phpunit/php-code-coverage": "^9.2.13",
                "phpunit/php-file-iterator": "^3.0.5",
                "phpunit/php-invoker": "^3.1.1",
                "phpunit/php-text-template": "^2.0.3",
                "phpunit/php-timer": "^5.0.2",
                "sebastian/cli-parser": "^1.0.1",
                "sebastian/code-unit": "^1.0.6",
                "sebastian/comparator": "^4.0.5",
                "sebastian/diff": "^4.0.3",
                "sebastian/environment": "^5.1.3",
                "sebastian/exporter": "^4.0.3",
                "sebastian/global-state": "^5.0.1",
                "sebastian/object-enumerator": "^4.0.3",
                "sebastian/resource-operations": "^3.0.3",
                "sebastian/type": "^2.3.4",
                "sebastian/version": "^3.0.2"
            },
            "require-dev": {
                "ext-pdo": "*",
                "phpspec/prophecy-phpunit": "^2.0.1"
            },
            "suggest": {
                "ext-soap": "*",
                "ext-xdebug": "*"
            },
            "bin": [
                "phpunit"
            ],
            "type": "library",
            "extra": {
                "branch-alias": {
                    "dev-master": "9.5-dev"
                }
            },
            "autoload": {
                "files": [
                    "src/Framework/Assert/Functions.php"
                ],
                "classmap": [
                    "src/"
                ]
            },
            "notification-url": "https://packagist.org/downloads/",
            "license": [
                "BSD-3-Clause"
            ],
            "authors": [
                {
                    "name": "Sebastian Bergmann",
                    "email": "sebastian@phpunit.de",
                    "role": "lead"
                }
            ],
            "description": "The PHP Unit Testing framework.",
            "homepage": "https://phpunit.de/",
            "keywords": [
                "phpunit",
                "testing",
                "xunit"
            ],
            "support": {
                "issues": "https://github.com/sebastianbergmann/phpunit/issues",
                "source": "https://github.com/sebastianbergmann/phpunit/tree/9.5.16"
            },
            "funding": [
                {
                    "url": "https://phpunit.de/sponsors.html",
                    "type": "custom"
                },
                {
                    "url": "https://github.com/sebastianbergmann",
                    "type": "github"
                }
            ],
            "time": "2022-02-23T17:10:58+00:00"
        },
        {
            "name": "psr/container",
            "version": "2.0.2",
            "source": {
                "type": "git",
                "url": "https://github.com/php-fig/container.git",
                "reference": "c71ecc56dfe541dbd90c5360474fbc405f8d5963"
            },
            "dist": {
                "type": "zip",
                "url": "https://api.github.com/repos/php-fig/container/zipball/c71ecc56dfe541dbd90c5360474fbc405f8d5963",
                "reference": "c71ecc56dfe541dbd90c5360474fbc405f8d5963",
                "shasum": ""
            },
            "require": {
                "php": ">=7.4.0"
            },
            "type": "library",
            "extra": {
                "branch-alias": {
                    "dev-master": "2.0.x-dev"
                }
            },
            "autoload": {
                "psr-4": {
                    "Psr\\Container\\": "src/"
                }
            },
            "notification-url": "https://packagist.org/downloads/",
            "license": [
                "MIT"
            ],
            "authors": [
                {
                    "name": "PHP-FIG",
                    "homepage": "https://www.php-fig.org/"
                }
            ],
            "description": "Common Container Interface (PHP FIG PSR-11)",
            "homepage": "https://github.com/php-fig/container",
            "keywords": [
                "PSR-11",
                "container",
                "container-interface",
                "container-interop",
                "psr"
            ],
            "support": {
                "issues": "https://github.com/php-fig/container/issues",
                "source": "https://github.com/php-fig/container/tree/2.0.2"
            },
            "time": "2021-11-05T16:47:00+00:00"
        },
        {
            "name": "roots/wordpress",
            "version": "5.9.1",
            "source": {
                "type": "git",
                "url": "https://github.com/WordPress/WordPress.git",
                "reference": "5.9.1"
            },
            "dist": {
                "type": "zip",
                "url": "https://api.github.com/repos/WordPress/WordPress/zipball/refs/tags/5.9.1",
                "reference": "5.9.1"
            },
            "require": {
                "php": ">=5.3.2",
                "roots/wordpress-core-installer": ">=1.0.0"
            },
            "provide": {
                "wordpress/core-implementation": "5.9.1"
            },
            "type": "wordpress-core",
            "notification-url": "https://packagist.org/downloads/",
            "license": [
                "GPL-2.0-or-later"
            ],
            "authors": [
                {
                    "name": "WordPress Community",
                    "homepage": "https://wordpress.org/about/"
                }
            ],
            "description": "WordPress is web software you can use to create a beautiful website or blog.",
            "homepage": "https://wordpress.org/",
            "keywords": [
                "blog",
                "cms",
                "wordpress"
            ],
            "support": {
                "docs": "https://developer.wordpress.org/",
                "forum": "https://wordpress.org/support/",
                "irc": "irc://irc.freenode.net/wordpress",
                "issues": "https://core.trac.wordpress.org/",
                "rss": "https://wordpress.org/news/feed/",
                "source": "https://core.trac.wordpress.org/browser",
                "wiki": "https://codex.wordpress.org/"
            },
            "funding": [
                {
                    "url": "https://github.com/roots",
                    "type": "github"
                },
                {
                    "url": "https://www.patreon.com/rootsdev",
                    "type": "patreon"
                }
            ],
            "time": "2022-02-22T15:29:52+00:00"
        },
        {
            "name": "roots/wordpress-core-installer",
            "version": "1.100.0",
            "source": {
                "type": "git",
                "url": "https://github.com/roots/wordpress-core-installer.git",
                "reference": "73f8488e5178c5d54234b919f823a9095e2b1847"
            },
            "dist": {
                "type": "zip",
                "url": "https://api.github.com/repos/roots/wordpress-core-installer/zipball/73f8488e5178c5d54234b919f823a9095e2b1847",
                "reference": "73f8488e5178c5d54234b919f823a9095e2b1847",
                "shasum": ""
            },
            "require": {
                "composer-plugin-api": "^1.0 || ^2.0",
                "php": ">=5.6.0"
            },
            "conflict": {
                "composer/installers": "<1.0.6"
            },
            "replace": {
                "johnpbloch/wordpress-core-installer": "*"
            },
            "require-dev": {
                "composer/composer": "^1.0 || ^2.0",
                "phpunit/phpunit": ">=5.7.27"
            },
            "type": "composer-plugin",
            "extra": {
                "class": "Roots\\Composer\\WordPressCorePlugin"
            },
            "autoload": {
                "psr-4": {
                    "Roots\\Composer\\": "src/"
                }
            },
            "notification-url": "https://packagist.org/downloads/",
            "license": [
                "GPL-2.0-or-later"
            ],
            "authors": [
                {
                    "name": "John P. Bloch",
                    "email": "me@johnpbloch.com"
                },
                {
                    "name": "Roots",
                    "email": "team@roots.io"
                }
            ],
            "description": "A custom installer to handle deploying WordPress with composer",
            "keywords": [
                "wordpress"
            ],
            "support": {
                "issues": "https://github.com/roots/wordpress-core-installer/issues",
                "source": "https://github.com/roots/wordpress-core-installer/tree/master"
            },
            "funding": [
                {
                    "url": "https://github.com/roots",
                    "type": "github"
                },
                {
                    "url": "https://www.patreon.com/rootsdev",
                    "type": "patreon"
                }
            ],
            "time": "2020-08-20T00:27:30+00:00"
        },
        {
            "name": "sebastian/cli-parser",
            "version": "1.0.1",
            "source": {
                "type": "git",
                "url": "https://github.com/sebastianbergmann/cli-parser.git",
                "reference": "442e7c7e687e42adc03470c7b668bc4b2402c0b2"
            },
            "dist": {
                "type": "zip",
                "url": "https://api.github.com/repos/sebastianbergmann/cli-parser/zipball/442e7c7e687e42adc03470c7b668bc4b2402c0b2",
                "reference": "442e7c7e687e42adc03470c7b668bc4b2402c0b2",
                "shasum": ""
            },
            "require": {
                "php": ">=7.3"
            },
            "require-dev": {
                "phpunit/phpunit": "^9.3"
            },
            "type": "library",
            "extra": {
                "branch-alias": {
                    "dev-master": "1.0-dev"
                }
            },
            "autoload": {
                "classmap": [
                    "src/"
                ]
            },
            "notification-url": "https://packagist.org/downloads/",
            "license": [
                "BSD-3-Clause"
            ],
            "authors": [
                {
                    "name": "Sebastian Bergmann",
                    "email": "sebastian@phpunit.de",
                    "role": "lead"
                }
            ],
            "description": "Library for parsing CLI options",
            "homepage": "https://github.com/sebastianbergmann/cli-parser",
            "support": {
                "issues": "https://github.com/sebastianbergmann/cli-parser/issues",
                "source": "https://github.com/sebastianbergmann/cli-parser/tree/1.0.1"
            },
            "funding": [
                {
                    "url": "https://github.com/sebastianbergmann",
                    "type": "github"
                }
            ],
            "time": "2020-09-28T06:08:49+00:00"
        },
        {
            "name": "sebastian/code-unit",
            "version": "1.0.8",
            "source": {
                "type": "git",
                "url": "https://github.com/sebastianbergmann/code-unit.git",
                "reference": "1fc9f64c0927627ef78ba436c9b17d967e68e120"
            },
            "dist": {
                "type": "zip",
                "url": "https://api.github.com/repos/sebastianbergmann/code-unit/zipball/1fc9f64c0927627ef78ba436c9b17d967e68e120",
                "reference": "1fc9f64c0927627ef78ba436c9b17d967e68e120",
                "shasum": ""
            },
            "require": {
                "php": ">=7.3"
            },
            "require-dev": {
                "phpunit/phpunit": "^9.3"
            },
            "type": "library",
            "extra": {
                "branch-alias": {
                    "dev-master": "1.0-dev"
                }
            },
            "autoload": {
                "classmap": [
                    "src/"
                ]
            },
            "notification-url": "https://packagist.org/downloads/",
            "license": [
                "BSD-3-Clause"
            ],
            "authors": [
                {
                    "name": "Sebastian Bergmann",
                    "email": "sebastian@phpunit.de",
                    "role": "lead"
                }
            ],
            "description": "Collection of value objects that represent the PHP code units",
            "homepage": "https://github.com/sebastianbergmann/code-unit",
            "support": {
                "issues": "https://github.com/sebastianbergmann/code-unit/issues",
                "source": "https://github.com/sebastianbergmann/code-unit/tree/1.0.8"
            },
            "funding": [
                {
                    "url": "https://github.com/sebastianbergmann",
                    "type": "github"
                }
            ],
            "time": "2020-10-26T13:08:54+00:00"
        },
        {
            "name": "sebastian/code-unit-reverse-lookup",
            "version": "2.0.3",
            "source": {
                "type": "git",
                "url": "https://github.com/sebastianbergmann/code-unit-reverse-lookup.git",
                "reference": "ac91f01ccec49fb77bdc6fd1e548bc70f7faa3e5"
            },
            "dist": {
                "type": "zip",
                "url": "https://api.github.com/repos/sebastianbergmann/code-unit-reverse-lookup/zipball/ac91f01ccec49fb77bdc6fd1e548bc70f7faa3e5",
                "reference": "ac91f01ccec49fb77bdc6fd1e548bc70f7faa3e5",
                "shasum": ""
            },
            "require": {
                "php": ">=7.3"
            },
            "require-dev": {
                "phpunit/phpunit": "^9.3"
            },
            "type": "library",
            "extra": {
                "branch-alias": {
                    "dev-master": "2.0-dev"
                }
            },
            "autoload": {
                "classmap": [
                    "src/"
                ]
            },
            "notification-url": "https://packagist.org/downloads/",
            "license": [
                "BSD-3-Clause"
            ],
            "authors": [
                {
                    "name": "Sebastian Bergmann",
                    "email": "sebastian@phpunit.de"
                }
            ],
            "description": "Looks up which function or method a line of code belongs to",
            "homepage": "https://github.com/sebastianbergmann/code-unit-reverse-lookup/",
            "support": {
                "issues": "https://github.com/sebastianbergmann/code-unit-reverse-lookup/issues",
                "source": "https://github.com/sebastianbergmann/code-unit-reverse-lookup/tree/2.0.3"
            },
            "funding": [
                {
                    "url": "https://github.com/sebastianbergmann",
                    "type": "github"
                }
            ],
            "time": "2020-09-28T05:30:19+00:00"
        },
        {
            "name": "sebastian/comparator",
            "version": "4.0.6",
            "source": {
                "type": "git",
                "url": "https://github.com/sebastianbergmann/comparator.git",
                "reference": "55f4261989e546dc112258c7a75935a81a7ce382"
            },
            "dist": {
                "type": "zip",
                "url": "https://api.github.com/repos/sebastianbergmann/comparator/zipball/55f4261989e546dc112258c7a75935a81a7ce382",
                "reference": "55f4261989e546dc112258c7a75935a81a7ce382",
                "shasum": ""
            },
            "require": {
                "php": ">=7.3",
                "sebastian/diff": "^4.0",
                "sebastian/exporter": "^4.0"
            },
            "require-dev": {
                "phpunit/phpunit": "^9.3"
            },
            "type": "library",
            "extra": {
                "branch-alias": {
                    "dev-master": "4.0-dev"
                }
            },
            "autoload": {
                "classmap": [
                    "src/"
                ]
            },
            "notification-url": "https://packagist.org/downloads/",
            "license": [
                "BSD-3-Clause"
            ],
            "authors": [
                {
                    "name": "Sebastian Bergmann",
                    "email": "sebastian@phpunit.de"
                },
                {
                    "name": "Jeff Welch",
                    "email": "whatthejeff@gmail.com"
                },
                {
                    "name": "Volker Dusch",
                    "email": "github@wallbash.com"
                },
                {
                    "name": "Bernhard Schussek",
                    "email": "bschussek@2bepublished.at"
                }
            ],
            "description": "Provides the functionality to compare PHP values for equality",
            "homepage": "https://github.com/sebastianbergmann/comparator",
            "keywords": [
                "comparator",
                "compare",
                "equality"
            ],
            "support": {
                "issues": "https://github.com/sebastianbergmann/comparator/issues",
                "source": "https://github.com/sebastianbergmann/comparator/tree/4.0.6"
            },
            "funding": [
                {
                    "url": "https://github.com/sebastianbergmann",
                    "type": "github"
                }
            ],
            "time": "2020-10-26T15:49:45+00:00"
        },
        {
            "name": "sebastian/complexity",
            "version": "2.0.2",
            "source": {
                "type": "git",
                "url": "https://github.com/sebastianbergmann/complexity.git",
                "reference": "739b35e53379900cc9ac327b2147867b8b6efd88"
            },
            "dist": {
                "type": "zip",
                "url": "https://api.github.com/repos/sebastianbergmann/complexity/zipball/739b35e53379900cc9ac327b2147867b8b6efd88",
                "reference": "739b35e53379900cc9ac327b2147867b8b6efd88",
                "shasum": ""
            },
            "require": {
                "nikic/php-parser": "^4.7",
                "php": ">=7.3"
            },
            "require-dev": {
                "phpunit/phpunit": "^9.3"
            },
            "type": "library",
            "extra": {
                "branch-alias": {
                    "dev-master": "2.0-dev"
                }
            },
            "autoload": {
                "classmap": [
                    "src/"
                ]
            },
            "notification-url": "https://packagist.org/downloads/",
            "license": [
                "BSD-3-Clause"
            ],
            "authors": [
                {
                    "name": "Sebastian Bergmann",
                    "email": "sebastian@phpunit.de",
                    "role": "lead"
                }
            ],
            "description": "Library for calculating the complexity of PHP code units",
            "homepage": "https://github.com/sebastianbergmann/complexity",
            "support": {
                "issues": "https://github.com/sebastianbergmann/complexity/issues",
                "source": "https://github.com/sebastianbergmann/complexity/tree/2.0.2"
            },
            "funding": [
                {
                    "url": "https://github.com/sebastianbergmann",
                    "type": "github"
                }
            ],
            "time": "2020-10-26T15:52:27+00:00"
        },
        {
            "name": "sebastian/diff",
            "version": "4.0.4",
            "source": {
                "type": "git",
                "url": "https://github.com/sebastianbergmann/diff.git",
                "reference": "3461e3fccc7cfdfc2720be910d3bd73c69be590d"
            },
            "dist": {
                "type": "zip",
                "url": "https://api.github.com/repos/sebastianbergmann/diff/zipball/3461e3fccc7cfdfc2720be910d3bd73c69be590d",
                "reference": "3461e3fccc7cfdfc2720be910d3bd73c69be590d",
                "shasum": ""
            },
            "require": {
                "php": ">=7.3"
            },
            "require-dev": {
                "phpunit/phpunit": "^9.3",
                "symfony/process": "^4.2 || ^5"
            },
            "type": "library",
            "extra": {
                "branch-alias": {
                    "dev-master": "4.0-dev"
                }
            },
            "autoload": {
                "classmap": [
                    "src/"
                ]
            },
            "notification-url": "https://packagist.org/downloads/",
            "license": [
                "BSD-3-Clause"
            ],
            "authors": [
                {
                    "name": "Sebastian Bergmann",
                    "email": "sebastian@phpunit.de"
                },
                {
                    "name": "Kore Nordmann",
                    "email": "mail@kore-nordmann.de"
                }
            ],
            "description": "Diff implementation",
            "homepage": "https://github.com/sebastianbergmann/diff",
            "keywords": [
                "diff",
                "udiff",
                "unidiff",
                "unified diff"
            ],
            "support": {
                "issues": "https://github.com/sebastianbergmann/diff/issues",
                "source": "https://github.com/sebastianbergmann/diff/tree/4.0.4"
            },
            "funding": [
                {
                    "url": "https://github.com/sebastianbergmann",
                    "type": "github"
                }
            ],
            "time": "2020-10-26T13:10:38+00:00"
        },
        {
            "name": "sebastian/environment",
            "version": "5.1.3",
            "source": {
                "type": "git",
                "url": "https://github.com/sebastianbergmann/environment.git",
                "reference": "388b6ced16caa751030f6a69e588299fa09200ac"
            },
            "dist": {
                "type": "zip",
                "url": "https://api.github.com/repos/sebastianbergmann/environment/zipball/388b6ced16caa751030f6a69e588299fa09200ac",
                "reference": "388b6ced16caa751030f6a69e588299fa09200ac",
                "shasum": ""
            },
            "require": {
                "php": ">=7.3"
            },
            "require-dev": {
                "phpunit/phpunit": "^9.3"
            },
            "suggest": {
                "ext-posix": "*"
            },
            "type": "library",
            "extra": {
                "branch-alias": {
                    "dev-master": "5.1-dev"
                }
            },
            "autoload": {
                "classmap": [
                    "src/"
                ]
            },
            "notification-url": "https://packagist.org/downloads/",
            "license": [
                "BSD-3-Clause"
            ],
            "authors": [
                {
                    "name": "Sebastian Bergmann",
                    "email": "sebastian@phpunit.de"
                }
            ],
            "description": "Provides functionality to handle HHVM/PHP environments",
            "homepage": "http://www.github.com/sebastianbergmann/environment",
            "keywords": [
                "Xdebug",
                "environment",
                "hhvm"
            ],
            "support": {
                "issues": "https://github.com/sebastianbergmann/environment/issues",
                "source": "https://github.com/sebastianbergmann/environment/tree/5.1.3"
            },
            "funding": [
                {
                    "url": "https://github.com/sebastianbergmann",
                    "type": "github"
                }
            ],
            "time": "2020-09-28T05:52:38+00:00"
        },
        {
            "name": "sebastian/exporter",
            "version": "4.0.4",
            "source": {
                "type": "git",
                "url": "https://github.com/sebastianbergmann/exporter.git",
                "reference": "65e8b7db476c5dd267e65eea9cab77584d3cfff9"
            },
            "dist": {
                "type": "zip",
                "url": "https://api.github.com/repos/sebastianbergmann/exporter/zipball/65e8b7db476c5dd267e65eea9cab77584d3cfff9",
                "reference": "65e8b7db476c5dd267e65eea9cab77584d3cfff9",
                "shasum": ""
            },
            "require": {
                "php": ">=7.3",
                "sebastian/recursion-context": "^4.0"
            },
            "require-dev": {
                "ext-mbstring": "*",
                "phpunit/phpunit": "^9.3"
            },
            "type": "library",
            "extra": {
                "branch-alias": {
                    "dev-master": "4.0-dev"
                }
            },
            "autoload": {
                "classmap": [
                    "src/"
                ]
            },
            "notification-url": "https://packagist.org/downloads/",
            "license": [
                "BSD-3-Clause"
            ],
            "authors": [
                {
                    "name": "Sebastian Bergmann",
                    "email": "sebastian@phpunit.de"
                },
                {
                    "name": "Jeff Welch",
                    "email": "whatthejeff@gmail.com"
                },
                {
                    "name": "Volker Dusch",
                    "email": "github@wallbash.com"
                },
                {
                    "name": "Adam Harvey",
                    "email": "aharvey@php.net"
                },
                {
                    "name": "Bernhard Schussek",
                    "email": "bschussek@gmail.com"
                }
            ],
            "description": "Provides the functionality to export PHP variables for visualization",
            "homepage": "https://www.github.com/sebastianbergmann/exporter",
            "keywords": [
                "export",
                "exporter"
            ],
            "support": {
                "issues": "https://github.com/sebastianbergmann/exporter/issues",
                "source": "https://github.com/sebastianbergmann/exporter/tree/4.0.4"
            },
            "funding": [
                {
                    "url": "https://github.com/sebastianbergmann",
                    "type": "github"
                }
            ],
            "time": "2021-11-11T14:18:36+00:00"
        },
        {
            "name": "sebastian/global-state",
            "version": "5.0.5",
            "source": {
                "type": "git",
                "url": "https://github.com/sebastianbergmann/global-state.git",
                "reference": "0ca8db5a5fc9c8646244e629625ac486fa286bf2"
            },
            "dist": {
                "type": "zip",
                "url": "https://api.github.com/repos/sebastianbergmann/global-state/zipball/0ca8db5a5fc9c8646244e629625ac486fa286bf2",
                "reference": "0ca8db5a5fc9c8646244e629625ac486fa286bf2",
                "shasum": ""
            },
            "require": {
                "php": ">=7.3",
                "sebastian/object-reflector": "^2.0",
                "sebastian/recursion-context": "^4.0"
            },
            "require-dev": {
                "ext-dom": "*",
                "phpunit/phpunit": "^9.3"
            },
            "suggest": {
                "ext-uopz": "*"
            },
            "type": "library",
            "extra": {
                "branch-alias": {
                    "dev-master": "5.0-dev"
                }
            },
            "autoload": {
                "classmap": [
                    "src/"
                ]
            },
            "notification-url": "https://packagist.org/downloads/",
            "license": [
                "BSD-3-Clause"
            ],
            "authors": [
                {
                    "name": "Sebastian Bergmann",
                    "email": "sebastian@phpunit.de"
                }
            ],
            "description": "Snapshotting of global state",
            "homepage": "http://www.github.com/sebastianbergmann/global-state",
            "keywords": [
                "global state"
            ],
            "support": {
                "issues": "https://github.com/sebastianbergmann/global-state/issues",
                "source": "https://github.com/sebastianbergmann/global-state/tree/5.0.5"
            },
            "funding": [
                {
                    "url": "https://github.com/sebastianbergmann",
                    "type": "github"
                }
            ],
            "time": "2022-02-14T08:28:10+00:00"
        },
        {
            "name": "sebastian/lines-of-code",
            "version": "1.0.3",
            "source": {
                "type": "git",
                "url": "https://github.com/sebastianbergmann/lines-of-code.git",
                "reference": "c1c2e997aa3146983ed888ad08b15470a2e22ecc"
            },
            "dist": {
                "type": "zip",
                "url": "https://api.github.com/repos/sebastianbergmann/lines-of-code/zipball/c1c2e997aa3146983ed888ad08b15470a2e22ecc",
                "reference": "c1c2e997aa3146983ed888ad08b15470a2e22ecc",
                "shasum": ""
            },
            "require": {
                "nikic/php-parser": "^4.6",
                "php": ">=7.3"
            },
            "require-dev": {
                "phpunit/phpunit": "^9.3"
            },
            "type": "library",
            "extra": {
                "branch-alias": {
                    "dev-master": "1.0-dev"
                }
            },
            "autoload": {
                "classmap": [
                    "src/"
                ]
            },
            "notification-url": "https://packagist.org/downloads/",
            "license": [
                "BSD-3-Clause"
            ],
            "authors": [
                {
                    "name": "Sebastian Bergmann",
                    "email": "sebastian@phpunit.de",
                    "role": "lead"
                }
            ],
            "description": "Library for counting the lines of code in PHP source code",
            "homepage": "https://github.com/sebastianbergmann/lines-of-code",
            "support": {
                "issues": "https://github.com/sebastianbergmann/lines-of-code/issues",
                "source": "https://github.com/sebastianbergmann/lines-of-code/tree/1.0.3"
            },
            "funding": [
                {
                    "url": "https://github.com/sebastianbergmann",
                    "type": "github"
                }
            ],
            "time": "2020-11-28T06:42:11+00:00"
        },
        {
            "name": "sebastian/object-enumerator",
            "version": "4.0.4",
            "source": {
                "type": "git",
                "url": "https://github.com/sebastianbergmann/object-enumerator.git",
                "reference": "5c9eeac41b290a3712d88851518825ad78f45c71"
            },
            "dist": {
                "type": "zip",
                "url": "https://api.github.com/repos/sebastianbergmann/object-enumerator/zipball/5c9eeac41b290a3712d88851518825ad78f45c71",
                "reference": "5c9eeac41b290a3712d88851518825ad78f45c71",
                "shasum": ""
            },
            "require": {
                "php": ">=7.3",
                "sebastian/object-reflector": "^2.0",
                "sebastian/recursion-context": "^4.0"
            },
            "require-dev": {
                "phpunit/phpunit": "^9.3"
            },
            "type": "library",
            "extra": {
                "branch-alias": {
                    "dev-master": "4.0-dev"
                }
            },
            "autoload": {
                "classmap": [
                    "src/"
                ]
            },
            "notification-url": "https://packagist.org/downloads/",
            "license": [
                "BSD-3-Clause"
            ],
            "authors": [
                {
                    "name": "Sebastian Bergmann",
                    "email": "sebastian@phpunit.de"
                }
            ],
            "description": "Traverses array structures and object graphs to enumerate all referenced objects",
            "homepage": "https://github.com/sebastianbergmann/object-enumerator/",
            "support": {
                "issues": "https://github.com/sebastianbergmann/object-enumerator/issues",
                "source": "https://github.com/sebastianbergmann/object-enumerator/tree/4.0.4"
            },
            "funding": [
                {
                    "url": "https://github.com/sebastianbergmann",
                    "type": "github"
                }
            ],
            "time": "2020-10-26T13:12:34+00:00"
        },
        {
            "name": "sebastian/object-reflector",
            "version": "2.0.4",
            "source": {
                "type": "git",
                "url": "https://github.com/sebastianbergmann/object-reflector.git",
                "reference": "b4f479ebdbf63ac605d183ece17d8d7fe49c15c7"
            },
            "dist": {
                "type": "zip",
                "url": "https://api.github.com/repos/sebastianbergmann/object-reflector/zipball/b4f479ebdbf63ac605d183ece17d8d7fe49c15c7",
                "reference": "b4f479ebdbf63ac605d183ece17d8d7fe49c15c7",
                "shasum": ""
            },
            "require": {
                "php": ">=7.3"
            },
            "require-dev": {
                "phpunit/phpunit": "^9.3"
            },
            "type": "library",
            "extra": {
                "branch-alias": {
                    "dev-master": "2.0-dev"
                }
            },
            "autoload": {
                "classmap": [
                    "src/"
                ]
            },
            "notification-url": "https://packagist.org/downloads/",
            "license": [
                "BSD-3-Clause"
            ],
            "authors": [
                {
                    "name": "Sebastian Bergmann",
                    "email": "sebastian@phpunit.de"
                }
            ],
            "description": "Allows reflection of object attributes, including inherited and non-public ones",
            "homepage": "https://github.com/sebastianbergmann/object-reflector/",
            "support": {
                "issues": "https://github.com/sebastianbergmann/object-reflector/issues",
                "source": "https://github.com/sebastianbergmann/object-reflector/tree/2.0.4"
            },
            "funding": [
                {
                    "url": "https://github.com/sebastianbergmann",
                    "type": "github"
                }
            ],
            "time": "2020-10-26T13:14:26+00:00"
        },
        {
            "name": "sebastian/recursion-context",
            "version": "4.0.4",
            "source": {
                "type": "git",
                "url": "https://github.com/sebastianbergmann/recursion-context.git",
                "reference": "cd9d8cf3c5804de4341c283ed787f099f5506172"
            },
            "dist": {
                "type": "zip",
                "url": "https://api.github.com/repos/sebastianbergmann/recursion-context/zipball/cd9d8cf3c5804de4341c283ed787f099f5506172",
                "reference": "cd9d8cf3c5804de4341c283ed787f099f5506172",
                "shasum": ""
            },
            "require": {
                "php": ">=7.3"
            },
            "require-dev": {
                "phpunit/phpunit": "^9.3"
            },
            "type": "library",
            "extra": {
                "branch-alias": {
                    "dev-master": "4.0-dev"
                }
            },
            "autoload": {
                "classmap": [
                    "src/"
                ]
            },
            "notification-url": "https://packagist.org/downloads/",
            "license": [
                "BSD-3-Clause"
            ],
            "authors": [
                {
                    "name": "Sebastian Bergmann",
                    "email": "sebastian@phpunit.de"
                },
                {
                    "name": "Jeff Welch",
                    "email": "whatthejeff@gmail.com"
                },
                {
                    "name": "Adam Harvey",
                    "email": "aharvey@php.net"
                }
            ],
            "description": "Provides functionality to recursively process PHP variables",
            "homepage": "http://www.github.com/sebastianbergmann/recursion-context",
            "support": {
                "issues": "https://github.com/sebastianbergmann/recursion-context/issues",
                "source": "https://github.com/sebastianbergmann/recursion-context/tree/4.0.4"
            },
            "funding": [
                {
                    "url": "https://github.com/sebastianbergmann",
                    "type": "github"
                }
            ],
            "time": "2020-10-26T13:17:30+00:00"
        },
        {
            "name": "sebastian/resource-operations",
            "version": "3.0.3",
            "source": {
                "type": "git",
                "url": "https://github.com/sebastianbergmann/resource-operations.git",
                "reference": "0f4443cb3a1d92ce809899753bc0d5d5a8dd19a8"
            },
            "dist": {
                "type": "zip",
                "url": "https://api.github.com/repos/sebastianbergmann/resource-operations/zipball/0f4443cb3a1d92ce809899753bc0d5d5a8dd19a8",
                "reference": "0f4443cb3a1d92ce809899753bc0d5d5a8dd19a8",
                "shasum": ""
            },
            "require": {
                "php": ">=7.3"
            },
            "require-dev": {
                "phpunit/phpunit": "^9.0"
            },
            "type": "library",
            "extra": {
                "branch-alias": {
                    "dev-master": "3.0-dev"
                }
            },
            "autoload": {
                "classmap": [
                    "src/"
                ]
            },
            "notification-url": "https://packagist.org/downloads/",
            "license": [
                "BSD-3-Clause"
            ],
            "authors": [
                {
                    "name": "Sebastian Bergmann",
                    "email": "sebastian@phpunit.de"
                }
            ],
            "description": "Provides a list of PHP built-in functions that operate on resources",
            "homepage": "https://www.github.com/sebastianbergmann/resource-operations",
            "support": {
                "issues": "https://github.com/sebastianbergmann/resource-operations/issues",
                "source": "https://github.com/sebastianbergmann/resource-operations/tree/3.0.3"
            },
            "funding": [
                {
                    "url": "https://github.com/sebastianbergmann",
                    "type": "github"
                }
            ],
            "time": "2020-09-28T06:45:17+00:00"
        },
        {
            "name": "sebastian/type",
            "version": "2.3.4",
            "source": {
                "type": "git",
                "url": "https://github.com/sebastianbergmann/type.git",
                "reference": "b8cd8a1c753c90bc1a0f5372170e3e489136f914"
            },
            "dist": {
                "type": "zip",
                "url": "https://api.github.com/repos/sebastianbergmann/type/zipball/b8cd8a1c753c90bc1a0f5372170e3e489136f914",
                "reference": "b8cd8a1c753c90bc1a0f5372170e3e489136f914",
                "shasum": ""
            },
            "require": {
                "php": ">=7.3"
            },
            "require-dev": {
                "phpunit/phpunit": "^9.3"
            },
            "type": "library",
            "extra": {
                "branch-alias": {
                    "dev-master": "2.3-dev"
                }
            },
            "autoload": {
                "classmap": [
                    "src/"
                ]
            },
            "notification-url": "https://packagist.org/downloads/",
            "license": [
                "BSD-3-Clause"
            ],
            "authors": [
                {
                    "name": "Sebastian Bergmann",
                    "email": "sebastian@phpunit.de",
                    "role": "lead"
                }
            ],
            "description": "Collection of value objects that represent the types of the PHP type system",
            "homepage": "https://github.com/sebastianbergmann/type",
            "support": {
                "issues": "https://github.com/sebastianbergmann/type/issues",
                "source": "https://github.com/sebastianbergmann/type/tree/2.3.4"
            },
            "funding": [
                {
                    "url": "https://github.com/sebastianbergmann",
                    "type": "github"
                }
            ],
            "time": "2021-06-15T12:49:02+00:00"
        },
        {
            "name": "sebastian/version",
            "version": "3.0.2",
            "source": {
                "type": "git",
                "url": "https://github.com/sebastianbergmann/version.git",
                "reference": "c6c1022351a901512170118436c764e473f6de8c"
            },
            "dist": {
                "type": "zip",
                "url": "https://api.github.com/repos/sebastianbergmann/version/zipball/c6c1022351a901512170118436c764e473f6de8c",
                "reference": "c6c1022351a901512170118436c764e473f6de8c",
                "shasum": ""
            },
            "require": {
                "php": ">=7.3"
            },
            "type": "library",
            "extra": {
                "branch-alias": {
                    "dev-master": "3.0-dev"
                }
            },
            "autoload": {
                "classmap": [
                    "src/"
                ]
            },
            "notification-url": "https://packagist.org/downloads/",
            "license": [
                "BSD-3-Clause"
            ],
            "authors": [
                {
                    "name": "Sebastian Bergmann",
                    "email": "sebastian@phpunit.de",
                    "role": "lead"
                }
            ],
            "description": "Library that helps with managing the version number of Git-hosted PHP projects",
            "homepage": "https://github.com/sebastianbergmann/version",
            "support": {
                "issues": "https://github.com/sebastianbergmann/version/issues",
                "source": "https://github.com/sebastianbergmann/version/tree/3.0.2"
            },
            "funding": [
                {
                    "url": "https://github.com/sebastianbergmann",
                    "type": "github"
                }
            ],
            "time": "2020-09-28T06:39:44+00:00"
        },
        {
            "name": "symfony/console",
            "version": "v5.4.5",
            "source": {
                "type": "git",
                "url": "https://github.com/symfony/console.git",
                "reference": "d8111acc99876953f52fe16d4c50eb60940d49ad"
            },
            "dist": {
                "type": "zip",
                "url": "https://api.github.com/repos/symfony/console/zipball/d8111acc99876953f52fe16d4c50eb60940d49ad",
                "reference": "d8111acc99876953f52fe16d4c50eb60940d49ad",
                "shasum": ""
            },
            "require": {
                "php": ">=7.2.5",
                "symfony/deprecation-contracts": "^2.1|^3",
                "symfony/polyfill-mbstring": "~1.0",
                "symfony/polyfill-php73": "^1.9",
                "symfony/polyfill-php80": "^1.16",
                "symfony/service-contracts": "^1.1|^2|^3",
                "symfony/string": "^5.1|^6.0"
            },
            "conflict": {
                "psr/log": ">=3",
                "symfony/dependency-injection": "<4.4",
                "symfony/dotenv": "<5.1",
                "symfony/event-dispatcher": "<4.4",
                "symfony/lock": "<4.4",
                "symfony/process": "<4.4"
            },
            "provide": {
                "psr/log-implementation": "1.0|2.0"
            },
            "require-dev": {
                "psr/log": "^1|^2",
                "symfony/config": "^4.4|^5.0|^6.0",
                "symfony/dependency-injection": "^4.4|^5.0|^6.0",
                "symfony/event-dispatcher": "^4.4|^5.0|^6.0",
                "symfony/lock": "^4.4|^5.0|^6.0",
                "symfony/process": "^4.4|^5.0|^6.0",
                "symfony/var-dumper": "^4.4|^5.0|^6.0"
            },
            "suggest": {
                "psr/log": "For using the console logger",
                "symfony/event-dispatcher": "",
                "symfony/lock": "",
                "symfony/process": ""
            },
            "type": "library",
            "autoload": {
                "psr-4": {
                    "Symfony\\Component\\Console\\": ""
                },
                "exclude-from-classmap": [
                    "/Tests/"
                ]
            },
            "notification-url": "https://packagist.org/downloads/",
            "license": [
                "MIT"
            ],
            "authors": [
                {
                    "name": "Fabien Potencier",
                    "email": "fabien@symfony.com"
                },
                {
                    "name": "Symfony Community",
                    "homepage": "https://symfony.com/contributors"
                }
            ],
            "description": "Eases the creation of beautiful and testable command line interfaces",
            "homepage": "https://symfony.com",
            "keywords": [
                "cli",
                "command line",
                "console",
                "terminal"
            ],
            "support": {
                "source": "https://github.com/symfony/console/tree/v5.4.5"
            },
            "funding": [
                {
                    "url": "https://symfony.com/sponsor",
                    "type": "custom"
                },
                {
                    "url": "https://github.com/fabpot",
                    "type": "github"
                },
                {
                    "url": "https://tidelift.com/funding/github/packagist/symfony/symfony",
                    "type": "tidelift"
                }
            ],
            "time": "2022-02-24T12:45:35+00:00"
        },
        {
            "name": "symfony/deprecation-contracts",
            "version": "v3.0.0",
            "source": {
                "type": "git",
                "url": "https://github.com/symfony/deprecation-contracts.git",
                "reference": "c726b64c1ccfe2896cb7df2e1331c357ad1c8ced"
            },
            "dist": {
                "type": "zip",
                "url": "https://api.github.com/repos/symfony/deprecation-contracts/zipball/c726b64c1ccfe2896cb7df2e1331c357ad1c8ced",
                "reference": "c726b64c1ccfe2896cb7df2e1331c357ad1c8ced",
                "shasum": ""
            },
            "require": {
                "php": ">=8.0.2"
            },
            "type": "library",
            "extra": {
                "branch-alias": {
                    "dev-main": "3.0-dev"
                },
                "thanks": {
                    "name": "symfony/contracts",
                    "url": "https://github.com/symfony/contracts"
                }
            },
            "autoload": {
                "files": [
                    "function.php"
                ]
            },
            "notification-url": "https://packagist.org/downloads/",
            "license": [
                "MIT"
            ],
            "authors": [
                {
                    "name": "Nicolas Grekas",
                    "email": "p@tchwork.com"
                },
                {
                    "name": "Symfony Community",
                    "homepage": "https://symfony.com/contributors"
                }
            ],
            "description": "A generic function and convention to trigger deprecation notices",
            "homepage": "https://symfony.com",
            "support": {
                "source": "https://github.com/symfony/deprecation-contracts/tree/v3.0.0"
            },
            "funding": [
                {
                    "url": "https://symfony.com/sponsor",
                    "type": "custom"
                },
                {
                    "url": "https://github.com/fabpot",
                    "type": "github"
                },
                {
                    "url": "https://tidelift.com/funding/github/packagist/symfony/symfony",
                    "type": "tidelift"
                }
            ],
            "time": "2021-11-01T23:48:49+00:00"
        },
        {
            "name": "symfony/polyfill-ctype",
            "version": "v1.25.0",
            "source": {
                "type": "git",
                "url": "https://github.com/symfony/polyfill-ctype.git",
                "reference": "30885182c981ab175d4d034db0f6f469898070ab"
            },
            "dist": {
                "type": "zip",
                "url": "https://api.github.com/repos/symfony/polyfill-ctype/zipball/30885182c981ab175d4d034db0f6f469898070ab",
                "reference": "30885182c981ab175d4d034db0f6f469898070ab",
                "shasum": ""
            },
            "require": {
                "php": ">=7.1"
            },
            "provide": {
                "ext-ctype": "*"
            },
            "suggest": {
                "ext-ctype": "For best performance"
            },
            "type": "library",
            "extra": {
                "branch-alias": {
                    "dev-main": "1.23-dev"
                },
                "thanks": {
                    "name": "symfony/polyfill",
                    "url": "https://github.com/symfony/polyfill"
                }
            },
            "autoload": {
                "files": [
                    "bootstrap.php"
                ],
                "psr-4": {
                    "Symfony\\Polyfill\\Ctype\\": ""
                }
            },
            "notification-url": "https://packagist.org/downloads/",
            "license": [
                "MIT"
            ],
            "authors": [
                {
                    "name": "Gert de Pagter",
                    "email": "BackEndTea@gmail.com"
                },
                {
                    "name": "Symfony Community",
                    "homepage": "https://symfony.com/contributors"
                }
            ],
            "description": "Symfony polyfill for ctype functions",
            "homepage": "https://symfony.com",
            "keywords": [
                "compatibility",
                "ctype",
                "polyfill",
                "portable"
            ],
            "support": {
                "source": "https://github.com/symfony/polyfill-ctype/tree/v1.25.0"
            },
            "funding": [
                {
                    "url": "https://symfony.com/sponsor",
                    "type": "custom"
                },
                {
                    "url": "https://github.com/fabpot",
                    "type": "github"
                },
                {
                    "url": "https://tidelift.com/funding/github/packagist/symfony/symfony",
                    "type": "tidelift"
                }
            ],
            "time": "2021-10-20T20:35:02+00:00"
        },
        {
            "name": "symfony/polyfill-intl-grapheme",
            "version": "v1.25.0",
            "source": {
                "type": "git",
                "url": "https://github.com/symfony/polyfill-intl-grapheme.git",
                "reference": "81b86b50cf841a64252b439e738e97f4a34e2783"
            },
            "dist": {
                "type": "zip",
                "url": "https://api.github.com/repos/symfony/polyfill-intl-grapheme/zipball/81b86b50cf841a64252b439e738e97f4a34e2783",
                "reference": "81b86b50cf841a64252b439e738e97f4a34e2783",
                "shasum": ""
            },
            "require": {
                "php": ">=7.1"
            },
            "suggest": {
                "ext-intl": "For best performance"
            },
            "type": "library",
            "extra": {
                "branch-alias": {
                    "dev-main": "1.23-dev"
                },
                "thanks": {
                    "name": "symfony/polyfill",
                    "url": "https://github.com/symfony/polyfill"
                }
            },
            "autoload": {
                "files": [
                    "bootstrap.php"
                ],
                "psr-4": {
                    "Symfony\\Polyfill\\Intl\\Grapheme\\": ""
                }
            },
            "notification-url": "https://packagist.org/downloads/",
            "license": [
                "MIT"
            ],
            "authors": [
                {
                    "name": "Nicolas Grekas",
                    "email": "p@tchwork.com"
                },
                {
                    "name": "Symfony Community",
                    "homepage": "https://symfony.com/contributors"
                }
            ],
            "description": "Symfony polyfill for intl's grapheme_* functions",
            "homepage": "https://symfony.com",
            "keywords": [
                "compatibility",
                "grapheme",
                "intl",
                "polyfill",
                "portable",
                "shim"
            ],
            "support": {
                "source": "https://github.com/symfony/polyfill-intl-grapheme/tree/v1.25.0"
            },
            "funding": [
                {
                    "url": "https://symfony.com/sponsor",
                    "type": "custom"
                },
                {
                    "url": "https://github.com/fabpot",
                    "type": "github"
                },
                {
                    "url": "https://tidelift.com/funding/github/packagist/symfony/symfony",
                    "type": "tidelift"
                }
            ],
            "time": "2021-11-23T21:10:46+00:00"
        },
        {
            "name": "symfony/polyfill-intl-normalizer",
            "version": "v1.25.0",
            "source": {
                "type": "git",
                "url": "https://github.com/symfony/polyfill-intl-normalizer.git",
                "reference": "8590a5f561694770bdcd3f9b5c69dde6945028e8"
            },
            "dist": {
                "type": "zip",
                "url": "https://api.github.com/repos/symfony/polyfill-intl-normalizer/zipball/8590a5f561694770bdcd3f9b5c69dde6945028e8",
                "reference": "8590a5f561694770bdcd3f9b5c69dde6945028e8",
                "shasum": ""
            },
            "require": {
                "php": ">=7.1"
            },
            "suggest": {
                "ext-intl": "For best performance"
            },
            "type": "library",
            "extra": {
                "branch-alias": {
                    "dev-main": "1.23-dev"
                },
                "thanks": {
                    "name": "symfony/polyfill",
                    "url": "https://github.com/symfony/polyfill"
                }
            },
            "autoload": {
                "files": [
                    "bootstrap.php"
                ],
                "psr-4": {
                    "Symfony\\Polyfill\\Intl\\Normalizer\\": ""
                },
                "classmap": [
                    "Resources/stubs"
                ]
            },
            "notification-url": "https://packagist.org/downloads/",
            "license": [
                "MIT"
            ],
            "authors": [
                {
                    "name": "Nicolas Grekas",
                    "email": "p@tchwork.com"
                },
                {
                    "name": "Symfony Community",
                    "homepage": "https://symfony.com/contributors"
                }
            ],
            "description": "Symfony polyfill for intl's Normalizer class and related functions",
            "homepage": "https://symfony.com",
            "keywords": [
                "compatibility",
                "intl",
                "normalizer",
                "polyfill",
                "portable",
                "shim"
            ],
            "support": {
                "source": "https://github.com/symfony/polyfill-intl-normalizer/tree/v1.25.0"
            },
            "funding": [
                {
                    "url": "https://symfony.com/sponsor",
                    "type": "custom"
                },
                {
                    "url": "https://github.com/fabpot",
                    "type": "github"
                },
                {
                    "url": "https://tidelift.com/funding/github/packagist/symfony/symfony",
                    "type": "tidelift"
                }
            ],
            "time": "2021-02-19T12:13:01+00:00"
        },
        {
            "name": "symfony/polyfill-mbstring",
            "version": "v1.25.0",
            "source": {
                "type": "git",
                "url": "https://github.com/symfony/polyfill-mbstring.git",
                "reference": "0abb51d2f102e00a4eefcf46ba7fec406d245825"
            },
            "dist": {
                "type": "zip",
                "url": "https://api.github.com/repos/symfony/polyfill-mbstring/zipball/0abb51d2f102e00a4eefcf46ba7fec406d245825",
                "reference": "0abb51d2f102e00a4eefcf46ba7fec406d245825",
                "shasum": ""
            },
            "require": {
                "php": ">=7.1"
            },
            "provide": {
                "ext-mbstring": "*"
            },
            "suggest": {
                "ext-mbstring": "For best performance"
            },
            "type": "library",
            "extra": {
                "branch-alias": {
                    "dev-main": "1.23-dev"
                },
                "thanks": {
                    "name": "symfony/polyfill",
                    "url": "https://github.com/symfony/polyfill"
                }
            },
            "autoload": {
                "files": [
                    "bootstrap.php"
                ],
                "psr-4": {
                    "Symfony\\Polyfill\\Mbstring\\": ""
                }
            },
            "notification-url": "https://packagist.org/downloads/",
            "license": [
                "MIT"
            ],
            "authors": [
                {
                    "name": "Nicolas Grekas",
                    "email": "p@tchwork.com"
                },
                {
                    "name": "Symfony Community",
                    "homepage": "https://symfony.com/contributors"
                }
            ],
            "description": "Symfony polyfill for the Mbstring extension",
            "homepage": "https://symfony.com",
            "keywords": [
                "compatibility",
                "mbstring",
                "polyfill",
                "portable",
                "shim"
            ],
            "support": {
                "source": "https://github.com/symfony/polyfill-mbstring/tree/v1.25.0"
            },
            "funding": [
                {
                    "url": "https://symfony.com/sponsor",
                    "type": "custom"
                },
                {
                    "url": "https://github.com/fabpot",
                    "type": "github"
                },
                {
                    "url": "https://tidelift.com/funding/github/packagist/symfony/symfony",
                    "type": "tidelift"
                }
            ],
            "time": "2021-11-30T18:21:41+00:00"
        },
        {
            "name": "symfony/polyfill-php73",
            "version": "v1.25.0",
            "source": {
                "type": "git",
                "url": "https://github.com/symfony/polyfill-php73.git",
                "reference": "cc5db0e22b3cb4111010e48785a97f670b350ca5"
            },
            "dist": {
                "type": "zip",
                "url": "https://api.github.com/repos/symfony/polyfill-php73/zipball/cc5db0e22b3cb4111010e48785a97f670b350ca5",
                "reference": "cc5db0e22b3cb4111010e48785a97f670b350ca5",
                "shasum": ""
            },
            "require": {
                "php": ">=7.1"
            },
            "type": "library",
            "extra": {
                "branch-alias": {
                    "dev-main": "1.23-dev"
                },
                "thanks": {
                    "name": "symfony/polyfill",
                    "url": "https://github.com/symfony/polyfill"
                }
            },
            "autoload": {
                "files": [
                    "bootstrap.php"
                ],
                "psr-4": {
                    "Symfony\\Polyfill\\Php73\\": ""
                },
                "classmap": [
                    "Resources/stubs"
                ]
            },
            "notification-url": "https://packagist.org/downloads/",
            "license": [
                "MIT"
            ],
            "authors": [
                {
                    "name": "Nicolas Grekas",
                    "email": "p@tchwork.com"
                },
                {
                    "name": "Symfony Community",
                    "homepage": "https://symfony.com/contributors"
                }
            ],
            "description": "Symfony polyfill backporting some PHP 7.3+ features to lower PHP versions",
            "homepage": "https://symfony.com",
            "keywords": [
                "compatibility",
                "polyfill",
                "portable",
                "shim"
            ],
            "support": {
                "source": "https://github.com/symfony/polyfill-php73/tree/v1.25.0"
            },
            "funding": [
                {
                    "url": "https://symfony.com/sponsor",
                    "type": "custom"
                },
                {
                    "url": "https://github.com/fabpot",
                    "type": "github"
                },
                {
                    "url": "https://tidelift.com/funding/github/packagist/symfony/symfony",
                    "type": "tidelift"
                }
            ],
            "time": "2021-06-05T21:20:04+00:00"
        },
        {
            "name": "symfony/polyfill-php80",
            "version": "v1.25.0",
            "source": {
                "type": "git",
                "url": "https://github.com/symfony/polyfill-php80.git",
                "reference": "4407588e0d3f1f52efb65fbe92babe41f37fe50c"
            },
            "dist": {
                "type": "zip",
                "url": "https://api.github.com/repos/symfony/polyfill-php80/zipball/4407588e0d3f1f52efb65fbe92babe41f37fe50c",
                "reference": "4407588e0d3f1f52efb65fbe92babe41f37fe50c",
                "shasum": ""
            },
            "require": {
                "php": ">=7.1"
            },
            "type": "library",
            "extra": {
                "branch-alias": {
                    "dev-main": "1.23-dev"
                },
                "thanks": {
                    "name": "symfony/polyfill",
                    "url": "https://github.com/symfony/polyfill"
                }
            },
            "autoload": {
                "files": [
                    "bootstrap.php"
                ],
                "psr-4": {
                    "Symfony\\Polyfill\\Php80\\": ""
                },
                "classmap": [
                    "Resources/stubs"
                ]
            },
            "notification-url": "https://packagist.org/downloads/",
            "license": [
                "MIT"
            ],
            "authors": [
                {
                    "name": "Ion Bazan",
                    "email": "ion.bazan@gmail.com"
                },
                {
                    "name": "Nicolas Grekas",
                    "email": "p@tchwork.com"
                },
                {
                    "name": "Symfony Community",
                    "homepage": "https://symfony.com/contributors"
                }
            ],
            "description": "Symfony polyfill backporting some PHP 8.0+ features to lower PHP versions",
            "homepage": "https://symfony.com",
            "keywords": [
                "compatibility",
                "polyfill",
                "portable",
                "shim"
            ],
            "support": {
                "source": "https://github.com/symfony/polyfill-php80/tree/v1.25.0"
            },
            "funding": [
                {
                    "url": "https://symfony.com/sponsor",
                    "type": "custom"
                },
                {
                    "url": "https://github.com/fabpot",
                    "type": "github"
                },
                {
                    "url": "https://tidelift.com/funding/github/packagist/symfony/symfony",
                    "type": "tidelift"
                }
            ],
            "time": "2022-03-04T08:16:47+00:00"
        },
        {
            "name": "symfony/process",
            "version": "v5.4.5",
            "source": {
                "type": "git",
                "url": "https://github.com/symfony/process.git",
                "reference": "95440409896f90a5f85db07a32b517ecec17fa4c"
            },
            "dist": {
                "type": "zip",
                "url": "https://api.github.com/repos/symfony/process/zipball/95440409896f90a5f85db07a32b517ecec17fa4c",
                "reference": "95440409896f90a5f85db07a32b517ecec17fa4c",
                "shasum": ""
            },
            "require": {
                "php": ">=7.2.5",
                "symfony/polyfill-php80": "^1.16"
            },
            "type": "library",
            "autoload": {
                "psr-4": {
                    "Symfony\\Component\\Process\\": ""
                },
                "exclude-from-classmap": [
                    "/Tests/"
                ]
            },
            "notification-url": "https://packagist.org/downloads/",
            "license": [
                "MIT"
            ],
            "authors": [
                {
                    "name": "Fabien Potencier",
                    "email": "fabien@symfony.com"
                },
                {
                    "name": "Symfony Community",
                    "homepage": "https://symfony.com/contributors"
                }
            ],
            "description": "Executes commands in sub-processes",
            "homepage": "https://symfony.com",
            "support": {
                "source": "https://github.com/symfony/process/tree/v5.4.5"
            },
            "funding": [
                {
                    "url": "https://symfony.com/sponsor",
                    "type": "custom"
                },
                {
                    "url": "https://github.com/fabpot",
                    "type": "github"
                },
                {
                    "url": "https://tidelift.com/funding/github/packagist/symfony/symfony",
                    "type": "tidelift"
                }
            ],
            "time": "2022-01-30T18:16:22+00:00"
        },
        {
            "name": "symfony/service-contracts",
            "version": "v3.0.0",
            "source": {
                "type": "git",
                "url": "https://github.com/symfony/service-contracts.git",
                "reference": "36715ebf9fb9db73db0cb24263c79077c6fe8603"
            },
            "dist": {
                "type": "zip",
                "url": "https://api.github.com/repos/symfony/service-contracts/zipball/36715ebf9fb9db73db0cb24263c79077c6fe8603",
                "reference": "36715ebf9fb9db73db0cb24263c79077c6fe8603",
                "shasum": ""
            },
            "require": {
                "php": ">=8.0.2",
                "psr/container": "^2.0"
            },
            "conflict": {
                "ext-psr": "<1.1|>=2"
            },
            "suggest": {
                "symfony/service-implementation": ""
            },
            "type": "library",
            "extra": {
                "branch-alias": {
                    "dev-main": "3.0-dev"
                },
                "thanks": {
                    "name": "symfony/contracts",
                    "url": "https://github.com/symfony/contracts"
                }
            },
            "autoload": {
                "psr-4": {
                    "Symfony\\Contracts\\Service\\": ""
                }
            },
            "notification-url": "https://packagist.org/downloads/",
            "license": [
                "MIT"
            ],
            "authors": [
                {
                    "name": "Nicolas Grekas",
                    "email": "p@tchwork.com"
                },
                {
                    "name": "Symfony Community",
                    "homepage": "https://symfony.com/contributors"
                }
            ],
            "description": "Generic abstractions related to writing services",
            "homepage": "https://symfony.com",
            "keywords": [
                "abstractions",
                "contracts",
                "decoupling",
                "interfaces",
                "interoperability",
                "standards"
            ],
            "support": {
                "source": "https://github.com/symfony/service-contracts/tree/v3.0.0"
            },
            "funding": [
                {
                    "url": "https://symfony.com/sponsor",
                    "type": "custom"
                },
                {
                    "url": "https://github.com/fabpot",
                    "type": "github"
                },
                {
                    "url": "https://tidelift.com/funding/github/packagist/symfony/symfony",
                    "type": "tidelift"
                }
            ],
            "time": "2021-11-04T17:53:12+00:00"
        },
        {
            "name": "symfony/string",
            "version": "v6.0.3",
            "source": {
                "type": "git",
                "url": "https://github.com/symfony/string.git",
                "reference": "522144f0c4c004c80d56fa47e40e17028e2eefc2"
            },
            "dist": {
                "type": "zip",
                "url": "https://api.github.com/repos/symfony/string/zipball/522144f0c4c004c80d56fa47e40e17028e2eefc2",
                "reference": "522144f0c4c004c80d56fa47e40e17028e2eefc2",
                "shasum": ""
            },
            "require": {
                "php": ">=8.0.2",
                "symfony/polyfill-ctype": "~1.8",
                "symfony/polyfill-intl-grapheme": "~1.0",
                "symfony/polyfill-intl-normalizer": "~1.0",
                "symfony/polyfill-mbstring": "~1.0"
            },
            "conflict": {
                "symfony/translation-contracts": "<2.0"
            },
            "require-dev": {
                "symfony/error-handler": "^5.4|^6.0",
                "symfony/http-client": "^5.4|^6.0",
                "symfony/translation-contracts": "^2.0|^3.0",
                "symfony/var-exporter": "^5.4|^6.0"
            },
            "type": "library",
            "autoload": {
                "files": [
                    "Resources/functions.php"
                ],
                "psr-4": {
                    "Symfony\\Component\\String\\": ""
                },
                "exclude-from-classmap": [
                    "/Tests/"
                ]
            },
            "notification-url": "https://packagist.org/downloads/",
            "license": [
                "MIT"
            ],
            "authors": [
                {
                    "name": "Nicolas Grekas",
                    "email": "p@tchwork.com"
                },
                {
                    "name": "Symfony Community",
                    "homepage": "https://symfony.com/contributors"
                }
            ],
            "description": "Provides an object-oriented API to strings and deals with bytes, UTF-8 code points and grapheme clusters in a unified way",
            "homepage": "https://symfony.com",
            "keywords": [
                "grapheme",
                "i18n",
                "string",
                "unicode",
                "utf-8",
                "utf8"
            ],
            "support": {
                "source": "https://github.com/symfony/string/tree/v6.0.3"
            },
            "funding": [
                {
                    "url": "https://symfony.com/sponsor",
                    "type": "custom"
                },
                {
                    "url": "https://github.com/fabpot",
                    "type": "github"
                },
                {
                    "url": "https://tidelift.com/funding/github/packagist/symfony/symfony",
                    "type": "tidelift"
                }
            ],
            "time": "2022-01-02T09:55:41+00:00"
        },
        {
            "name": "theseer/tokenizer",
            "version": "1.2.1",
            "source": {
                "type": "git",
                "url": "https://github.com/theseer/tokenizer.git",
                "reference": "34a41e998c2183e22995f158c581e7b5e755ab9e"
            },
            "dist": {
                "type": "zip",
                "url": "https://api.github.com/repos/theseer/tokenizer/zipball/34a41e998c2183e22995f158c581e7b5e755ab9e",
                "reference": "34a41e998c2183e22995f158c581e7b5e755ab9e",
                "shasum": ""
            },
            "require": {
                "ext-dom": "*",
                "ext-tokenizer": "*",
                "ext-xmlwriter": "*",
                "php": "^7.2 || ^8.0"
            },
            "type": "library",
            "autoload": {
                "classmap": [
                    "src/"
                ]
            },
            "notification-url": "https://packagist.org/downloads/",
            "license": [
                "BSD-3-Clause"
            ],
            "authors": [
                {
                    "name": "Arne Blankerts",
                    "email": "arne@blankerts.de",
                    "role": "Developer"
                }
            ],
            "description": "A small library for converting tokenized PHP source code into XML and potentially other formats",
            "support": {
                "issues": "https://github.com/theseer/tokenizer/issues",
                "source": "https://github.com/theseer/tokenizer/tree/1.2.1"
            },
            "funding": [
                {
                    "url": "https://github.com/theseer",
                    "type": "github"
                }
            ],
            "time": "2021-07-28T10:34:58+00:00"
        },
        {
            "name": "webmozart/assert",
            "version": "1.10.0",
            "source": {
                "type": "git",
                "url": "https://github.com/webmozarts/assert.git",
                "reference": "6964c76c7804814a842473e0c8fd15bab0f18e25"
            },
            "dist": {
                "type": "zip",
                "url": "https://api.github.com/repos/webmozarts/assert/zipball/6964c76c7804814a842473e0c8fd15bab0f18e25",
                "reference": "6964c76c7804814a842473e0c8fd15bab0f18e25",
                "shasum": ""
            },
            "require": {
                "php": "^7.2 || ^8.0",
                "symfony/polyfill-ctype": "^1.8"
            },
            "conflict": {
                "phpstan/phpstan": "<0.12.20",
                "vimeo/psalm": "<4.6.1 || 4.6.2"
            },
            "require-dev": {
                "phpunit/phpunit": "^8.5.13"
            },
            "type": "library",
            "extra": {
                "branch-alias": {
                    "dev-master": "1.10-dev"
                }
            },
            "autoload": {
                "psr-4": {
                    "Webmozart\\Assert\\": "src/"
                }
            },
            "notification-url": "https://packagist.org/downloads/",
            "license": [
                "MIT"
            ],
            "authors": [
                {
                    "name": "Bernhard Schussek",
                    "email": "bschussek@gmail.com"
                }
            ],
            "description": "Assertions to validate method input/output with nice error messages.",
            "keywords": [
                "assert",
                "check",
                "validate"
            ],
            "support": {
                "issues": "https://github.com/webmozarts/assert/issues",
                "source": "https://github.com/webmozarts/assert/tree/1.10.0"
            },
            "time": "2021-03-09T10:59:23+00:00"
        },
        {
            "name": "wikimedia/at-ease",
            "version": "v2.1.0",
            "source": {
                "type": "git",
                "url": "https://github.com/wikimedia/at-ease.git",
                "reference": "e8ebaa7bb7c8a8395481a05f6dc4deaceab11c33"
            },
            "dist": {
                "type": "zip",
                "url": "https://api.github.com/repos/wikimedia/at-ease/zipball/e8ebaa7bb7c8a8395481a05f6dc4deaceab11c33",
                "reference": "e8ebaa7bb7c8a8395481a05f6dc4deaceab11c33",
                "shasum": ""
            },
            "require": {
                "php": ">=7.2.9"
            },
            "require-dev": {
                "mediawiki/mediawiki-codesniffer": "35.0.0",
                "mediawiki/minus-x": "1.1.1",
                "ockcyp/covers-validator": "1.3.3",
                "php-parallel-lint/php-console-highlighter": "0.5.0",
                "php-parallel-lint/php-parallel-lint": "1.2.0",
                "phpunit/phpunit": "^8.5"
            },
            "type": "library",
            "autoload": {
                "files": [
                    "src/Wikimedia/Functions.php"
                ],
                "psr-4": {
                    "Wikimedia\\AtEase\\": "src/Wikimedia/AtEase/"
                }
            },
            "notification-url": "https://packagist.org/downloads/",
            "license": [
                "GPL-2.0-or-later"
            ],
            "authors": [
                {
                    "name": "Tim Starling",
                    "email": "tstarling@wikimedia.org"
                },
                {
                    "name": "MediaWiki developers",
                    "email": "wikitech-l@lists.wikimedia.org"
                }
            ],
            "description": "Safe replacement to @ for suppressing warnings.",
            "homepage": "https://www.mediawiki.org/wiki/at-ease",
            "support": {
                "source": "https://github.com/wikimedia/at-ease/tree/v2.1.0"
            },
            "time": "2021-02-27T15:53:37+00:00"
        },
        {
            "name": "yoast/phpunit-polyfills",
            "version": "1.0.3",
            "source": {
                "type": "git",
                "url": "https://github.com/Yoast/PHPUnit-Polyfills.git",
                "reference": "5ea3536428944955f969bc764bbe09738e151ada"
            },
            "dist": {
                "type": "zip",
                "url": "https://api.github.com/repos/Yoast/PHPUnit-Polyfills/zipball/5ea3536428944955f969bc764bbe09738e151ada",
                "reference": "5ea3536428944955f969bc764bbe09738e151ada",
                "shasum": ""
            },
            "require": {
                "php": ">=5.4",
                "phpunit/phpunit": "^4.8.36 || ^5.7.21 || ^6.0 || ^7.0 || ^8.0 || ^9.0"
            },
            "require-dev": {
                "yoast/yoastcs": "^2.2.0"
            },
            "type": "library",
            "extra": {
                "branch-alias": {
                    "dev-main": "1.x-dev",
                    "dev-develop": "1.x-dev"
                }
            },
            "autoload": {
                "files": [
                    "phpunitpolyfills-autoload.php"
                ]
            },
            "notification-url": "https://packagist.org/downloads/",
            "license": [
                "BSD-3-Clause"
            ],
            "authors": [
                {
                    "name": "Team Yoast",
                    "email": "support@yoast.com",
                    "homepage": "https://yoast.com"
                },
                {
                    "name": "Contributors",
                    "homepage": "https://github.com/Yoast/PHPUnit-Polyfills/graphs/contributors"
                }
            ],
            "description": "Set of polyfills for changed PHPUnit functionality to allow for creating PHPUnit cross-version compatible tests",
            "homepage": "https://github.com/Yoast/PHPUnit-Polyfills",
            "keywords": [
                "phpunit",
                "polyfill",
                "testing"
            ],
            "support": {
                "issues": "https://github.com/Yoast/PHPUnit-Polyfills/issues",
                "source": "https://github.com/Yoast/PHPUnit-Polyfills"
            },
            "time": "2021-11-23T01:37:03+00:00"
        }
    ],
    "aliases": [],
    "minimum-stability": "dev",
    "stability-flags": {
        "automattic/jetpack-admin-ui": 20,
        "automattic/jetpack-assets": 20,
        "automattic/jetpack-autoloader": 20,
        "automattic/jetpack-composer-plugin": 20,
        "automattic/jetpack-config": 20,
        "automattic/jetpack-identity-crisis": 20,
        "automattic/jetpack-my-jetpack": 20,
        "automattic/jetpack-sync": 20
    },
    "prefer-stable": true,
    "prefer-lowest": false,
    "platform": [],
    "platform-dev": [],
    "plugin-api-version": "2.2.0"
}<|MERGE_RESOLUTION|>--- conflicted
+++ resolved
@@ -323,11 +323,7 @@
             "dist": {
                 "type": "path",
                 "url": "../../packages/connection",
-<<<<<<< HEAD
-                "reference": "85013c06e9be1c21550e41cc4e3247a9a4e1c83b"
-=======
-                "reference": "8197ef999bf0765f0ed57a630c4ae277071e7cc2"
->>>>>>> 7cc2c2b0
+                "reference": "3ecbe63b397bc16a3e395594e92236f9119f6694"
             },
             "require": {
                 "automattic/jetpack-a8c-mc-stats": "^1.4",
@@ -483,11 +479,7 @@
             "dist": {
                 "type": "path",
                 "url": "../../packages/identity-crisis",
-<<<<<<< HEAD
-                "reference": "7ce3d2c1b9abd847cd90d390e04e0a73d485bef3"
-=======
-                "reference": "440d69a3150a664ef30c578f23fa5a5a030744b6"
->>>>>>> 7cc2c2b0
+                "reference": "8ca314139b0e811b917b6637418a34089182008d"
             },
             "require": {
                 "automattic/jetpack-assets": "^1.17",
@@ -607,11 +599,7 @@
             "dist": {
                 "type": "path",
                 "url": "../../packages/my-jetpack",
-<<<<<<< HEAD
-                "reference": "9da79ae343aed33efc75113e7e886e693a9fbdf4"
-=======
-                "reference": "00317beca5b0da4519ed72b8cdd443c1fe16b6a0"
->>>>>>> 7cc2c2b0
+                "reference": "39eeca01a4d12818a5a1b913602ea084f82f562d"
             },
             "require": {
                 "automattic/jetpack-admin-ui": "^0.2",
