--- conflicted
+++ resolved
@@ -4,11 +4,7 @@
         "Read more about it at https://getcomposer.org/doc/01-basic-usage.md#installing-dependencies",
         "This file is @generated automatically"
     ],
-<<<<<<< HEAD
     "content-hash": "14a5dcd985bfd7dce02c4f2f15c5413c",
-=======
-    "content-hash": "31e23cbb6baeaf34de836b34ac098e48",
->>>>>>> 9f3566c3
     "packages": [
         {
             "name": "automattic/jetpack-a8c-mc-stats",
@@ -1065,11 +1061,7 @@
             "dist": {
                 "type": "path",
                 "url": "../../packages/publicize",
-<<<<<<< HEAD
                 "reference": "1627132f1422ff18723ea8572b64f84ddc40d403"
-=======
-                "reference": "dff14b108847bbf70526b0ee97ce230603c1fe0a"
->>>>>>> 9f3566c3
             },
             "require": {
                 "automattic/jetpack-assets": "^1.17",
