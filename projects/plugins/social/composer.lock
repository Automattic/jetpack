--- conflicted
+++ resolved
@@ -4,11 +4,7 @@
         "Read more about it at https://getcomposer.org/doc/01-basic-usage.md#installing-dependencies",
         "This file is @generated automatically"
     ],
-<<<<<<< HEAD
-    "content-hash": "0a8f8e73875d18a322c55a0a48eac9ce",
-=======
     "content-hash": "22d285cc80cc3dad26a5d89bd29efe15",
->>>>>>> 195353da
     "packages": [
         {
             "name": "automattic/jetpack-a8c-mc-stats",
