--- conflicted
+++ resolved
@@ -4,11 +4,7 @@
         "Read more about it at https://getcomposer.org/doc/01-basic-usage.md#installing-dependencies",
         "This file is @generated automatically"
     ],
-<<<<<<< HEAD
-    "content-hash": "b4ec1b14ae5f65bbdf29edbde3c8c902",
-=======
-    "content-hash": "edb548d16efd2ecc6fb34c8e42be89b4",
->>>>>>> 9dc7c33d
+    "content-hash": "3054608ffd285ef3e5565bb760bffb8d",
     "packages": [
         {
             "name": "automattic/jetpack-a8c-mc-stats",
@@ -848,11 +844,7 @@
             "dist": {
                 "type": "path",
                 "url": "../../packages/publicize",
-<<<<<<< HEAD
-                "reference": "ba18657e74f82d87473d2c13ae1bd01fdd77c4eb"
-=======
-                "reference": "ccb2624d3c2367c4a34e2e64036b7fb0a429a9eb"
->>>>>>> 9dc7c33d
+                "reference": "4d477e4e2aa431158855af7b8937bdd8d671d2a8"
             },
             "require": {
                 "automattic/jetpack-autoloader": "^2.11",
