{
    "_readme": [
        "This file locks the dependencies of your project to a known state",
        "Read more about it at https://getcomposer.org/doc/01-basic-usage.md#installing-dependencies",
        "This file is @generated automatically"
    ],
<<<<<<< HEAD
    "content-hash": "d1cb1a007754ea96dcd9e47e356b41af",
=======
    "content-hash": "9b0eb0fd3ff126a30b1d9ab778884ab1",
>>>>>>> 95d449fa
    "packages": [
        {
            "name": "automattic/jetpack-a8c-mc-stats",
            "version": "dev-master",
            "dist": {
                "type": "path",
                "url": "../../packages/a8c-mc-stats",
                "reference": "c4becc4203eedffdc2d277fbc499b11105b82cba"
            },
            "require-dev": {
                "automattic/jetpack-changelogger": "^3.1",
                "yoast/phpunit-polyfills": "1.0.3"
            },
            "type": "jetpack-library",
            "extra": {
                "autotagger": true,
                "mirror-repo": "Automattic/jetpack-a8c-mc-stats",
                "changelogger": {
                    "link-template": "https://github.com/Automattic/jetpack-a8c-mc-stats/compare/v${old}...v${new}"
                },
                "branch-alias": {
                    "dev-master": "1.4.x-dev"
                }
            },
            "autoload": {
                "classmap": [
                    "src/"
                ]
            },
            "scripts": {
                "phpunit": [
                    "./vendor/phpunit/phpunit/phpunit --colors=always"
                ],
                "test-coverage": [
                    "php -dpcov.directory=. ./vendor/bin/phpunit --coverage-clover \"$COVERAGE_DIR/clover.xml\""
                ],
                "test-php": [
                    "@composer phpunit"
                ]
            },
            "license": [
                "GPL-2.0-or-later"
            ],
            "description": "Used to record internal usage stats for Automattic. Not visible to site owners.",
            "transport-options": {
                "relative": true
            }
        },
        {
            "name": "automattic/jetpack-admin-ui",
            "version": "dev-master",
            "dist": {
                "type": "path",
                "url": "../../packages/admin-ui",
                "reference": "431dfc5312dfafd99bf113eecad1642383e1544d"
            },
            "require-dev": {
                "automattic/jetpack-changelogger": "^3.1",
                "automattic/wordbless": "dev-master",
                "yoast/phpunit-polyfills": "1.0.3"
            },
            "type": "jetpack-library",
            "extra": {
                "autotagger": true,
                "mirror-repo": "Automattic/jetpack-admin-ui",
                "textdomain": "jetpack-admin-ui",
                "changelogger": {
                    "link-template": "https://github.com/Automattic/jetpack-admin-ui/compare/${old}...${new}"
                },
                "branch-alias": {
                    "dev-master": "0.2.x-dev"
                },
                "version-constants": {
                    "::PACKAGE_VERSION": "src/class-admin-menu.php"
                }
            },
            "autoload": {
                "classmap": [
                    "src/"
                ]
            },
            "scripts": {
                "phpunit": [
                    "./vendor/phpunit/phpunit/phpunit --colors=always"
                ],
                "test-coverage": [
                    "php -dpcov.directory=. ./vendor/bin/phpunit --coverage-clover \"$COVERAGE_DIR/clover.xml\""
                ],
                "test-php": [
                    "@composer phpunit"
                ],
                "post-update-cmd": [
                    "php -r \"copy('vendor/automattic/wordbless/src/dbless-wpdb.php', 'wordpress/wp-content/db.php');\""
                ]
            },
            "license": [
                "GPL-2.0-or-later"
            ],
            "description": "Generic Jetpack wp-admin UI elements",
            "transport-options": {
                "relative": true
            }
        },
        {
            "name": "automattic/jetpack-assets",
            "version": "dev-master",
            "dist": {
                "type": "path",
                "url": "../../packages/assets",
                "reference": "ddeea163e5a602e093e82e9b0597392e74cc086c"
            },
            "require": {
                "automattic/jetpack-constants": "^1.6"
            },
            "require-dev": {
                "automattic/jetpack-changelogger": "^3.1",
                "brain/monkey": "2.6.1",
                "wikimedia/testing-access-wrapper": "^1.0 || ^2.0",
                "yoast/phpunit-polyfills": "1.0.3"
            },
            "type": "jetpack-library",
            "extra": {
                "autotagger": true,
                "mirror-repo": "Automattic/jetpack-assets",
                "textdomain": "jetpack-assets",
                "changelogger": {
                    "link-template": "https://github.com/Automattic/jetpack-assets/compare/v${old}...v${new}"
                },
                "branch-alias": {
                    "dev-master": "1.17.x-dev"
                }
            },
            "autoload": {
                "files": [
                    "actions.php"
                ],
                "classmap": [
                    "src/"
                ]
            },
            "scripts": {
                "build-development": [
                    "pnpm run build"
                ],
                "build-production": [
                    "pnpm run build-production"
                ],
                "phpunit": [
                    "./vendor/phpunit/phpunit/phpunit --colors=always"
                ],
                "test-coverage": [
                    "php -dpcov.directory=. ./vendor/bin/phpunit --coverage-clover \"$COVERAGE_DIR/php/clover.xml\"",
                    "pnpm run test-coverage"
                ],
                "test-js": [
                    "pnpm run test"
                ],
                "test-php": [
                    "@composer phpunit"
                ]
            },
            "license": [
                "GPL-2.0-or-later"
            ],
            "description": "Asset management utilities for Jetpack ecosystem packages",
            "transport-options": {
                "relative": true
            }
        },
        {
            "name": "automattic/jetpack-autoloader",
            "version": "dev-master",
            "dist": {
                "type": "path",
                "url": "../../packages/autoloader",
                "reference": "4b278cf445826a854386cd03d1d7e56bde99cf29"
            },
            "require": {
                "composer-plugin-api": "^1.1 || ^2.0"
            },
            "require-dev": {
                "automattic/jetpack-changelogger": "^3.1",
                "yoast/phpunit-polyfills": "1.0.3"
            },
            "type": "composer-plugin",
            "extra": {
                "autotagger": true,
                "class": "Automattic\\Jetpack\\Autoloader\\CustomAutoloaderPlugin",
                "mirror-repo": "Automattic/jetpack-autoloader",
                "changelogger": {
                    "link-template": "https://github.com/Automattic/jetpack-autoloader/compare/v${old}...v${new}"
                },
                "branch-alias": {
                    "dev-master": "2.11.x-dev"
                }
            },
            "autoload": {
                "classmap": [
                    "src/AutoloadGenerator.php"
                ],
                "psr-4": {
                    "Automattic\\Jetpack\\Autoloader\\": "src"
                }
            },
            "scripts": {
                "phpunit": [
                    "./vendor/phpunit/phpunit/phpunit --colors=always"
                ],
                "test-coverage": [
                    "php -dpcov.directory=. ./vendor/bin/phpunit --coverage-php \"./tests/php/tmp/coverage-report.php\"",
                    "php ./tests/php/bin/test-coverage.php \"$COVERAGE_DIR/clover.xml\""
                ],
                "test-php": [
                    "@composer phpunit"
                ]
            },
            "license": [
                "GPL-2.0-or-later"
            ],
            "description": "Creates a custom autoloader for a plugin or theme.",
            "transport-options": {
                "relative": true
            }
        },
        {
            "name": "automattic/jetpack-composer-plugin",
            "version": "dev-master",
            "dist": {
                "type": "path",
                "url": "../../packages/composer-plugin",
                "reference": "04f3aac0bc58d9165b091eff25cd4a4da9b81cf8"
            },
            "require": {
                "composer-plugin-api": "^2.1.0"
            },
            "require-dev": {
                "automattic/jetpack-changelogger": "^3.1",
                "composer/composer": "2.2.12",
                "yoast/phpunit-polyfills": "1.0.3"
            },
            "type": "composer-plugin",
            "extra": {
                "plugin-modifies-install-path": true,
                "class": "Automattic\\Jetpack\\Composer\\Plugin",
                "mirror-repo": "Automattic/jetpack-composer-plugin",
                "changelogger": {
                    "link-template": "https://github.com/Automattic/jetpack-composer-plugin/compare/v${old}...v${new}"
                },
                "autotagger": true,
                "branch-alias": {
                    "dev-master": "1.1.x-dev"
                }
            },
            "autoload": {
                "classmap": [
                    "src/"
                ]
            },
            "scripts": {
                "phpunit": [
                    "./vendor/phpunit/phpunit/phpunit --colors=always"
                ],
                "test-coverage": [
                    "php -dpcov.directory=. ./vendor/bin/phpunit --coverage-clover \"$COVERAGE_DIR/clover.xml\""
                ],
                "test-php": [
                    "@composer phpunit"
                ]
            },
            "license": [
                "GPL-2.0-or-later"
            ],
            "description": "A custom installer plugin for Composer to move Jetpack packages out of `vendor/` so WordPress's translation infrastructure will find their strings.",
            "transport-options": {
                "relative": true
            }
        },
        {
            "name": "automattic/jetpack-config",
            "version": "dev-master",
            "dist": {
                "type": "path",
                "url": "../../packages/config",
                "reference": "f4b75345fa44397c0b326856f98ae0d8077f3da4"
            },
            "require-dev": {
                "automattic/jetpack-changelogger": "^3.1"
            },
            "type": "jetpack-library",
            "extra": {
                "autotagger": true,
                "mirror-repo": "Automattic/jetpack-config",
                "textdomain": "jetpack-config",
                "changelogger": {
                    "link-template": "https://github.com/Automattic/jetpack-config/compare/v${old}...v${new}"
                },
                "branch-alias": {
                    "dev-master": "1.9.x-dev"
                }
            },
            "autoload": {
                "classmap": [
                    "src/"
                ]
            },
            "license": [
                "GPL-2.0-or-later"
            ],
            "description": "Jetpack configuration package that initializes other packages and configures Jetpack's functionality. Can be used as a base for all variants of Jetpack package usage.",
            "transport-options": {
                "relative": true
            }
        },
        {
            "name": "automattic/jetpack-connection",
            "version": "dev-master",
            "dist": {
                "type": "path",
                "url": "../../packages/connection",
                "reference": "a4ecc94e298664a623d5b9e5568b4f0af4263cfc"
            },
            "require": {
                "automattic/jetpack-a8c-mc-stats": "^1.4",
                "automattic/jetpack-admin-ui": "^0.2",
                "automattic/jetpack-constants": "^1.6",
                "automattic/jetpack-redirect": "^1.7",
                "automattic/jetpack-roles": "^1.4",
                "automattic/jetpack-status": "^1.13"
            },
            "require-dev": {
                "automattic/jetpack-changelogger": "^3.1",
                "automattic/wordbless": "@dev",
                "brain/monkey": "2.6.1",
                "yoast/phpunit-polyfills": "1.0.3"
            },
            "type": "jetpack-library",
            "extra": {
                "autotagger": true,
                "mirror-repo": "Automattic/jetpack-connection",
                "textdomain": "jetpack-connection",
                "version-constants": {
                    "::PACKAGE_VERSION": "src/class-package-version.php"
                },
                "changelogger": {
                    "link-template": "https://github.com/Automattic/jetpack-connection/compare/v${old}...v${new}"
                },
                "branch-alias": {
                    "dev-master": "1.40.x-dev"
                }
            },
            "autoload": {
                "classmap": [
                    "legacy",
                    "src/",
                    "src/webhooks"
                ]
            },
            "scripts": {
                "build-production": [
                    "pnpm run build-production"
                ],
                "build-development": [
                    "pnpm run build"
                ],
                "phpunit": [
                    "./vendor/phpunit/phpunit/phpunit --colors=always"
                ],
                "post-update-cmd": [
                    "php -r \"copy('vendor/automattic/wordbless/src/dbless-wpdb.php', 'wordpress/wp-content/db.php');\""
                ],
                "test-coverage": [
                    "php -dpcov.directory=. ./vendor/bin/phpunit --coverage-clover \"$COVERAGE_DIR/clover.xml\""
                ],
                "test-php": [
                    "@composer phpunit"
                ]
            },
            "license": [
                "GPL-2.0-or-later"
            ],
            "description": "Everything needed to connect to the Jetpack infrastructure",
            "transport-options": {
                "relative": true
            }
        },
        {
            "name": "automattic/jetpack-constants",
            "version": "dev-master",
            "dist": {
                "type": "path",
                "url": "../../packages/constants",
                "reference": "6c27d0bb8e75728e1bfcecb48651344b60dbf308"
            },
            "require-dev": {
                "automattic/jetpack-changelogger": "^3.1",
                "brain/monkey": "2.6.1",
                "yoast/phpunit-polyfills": "1.0.3"
            },
            "type": "jetpack-library",
            "extra": {
                "autotagger": true,
                "mirror-repo": "Automattic/jetpack-constants",
                "changelogger": {
                    "link-template": "https://github.com/Automattic/jetpack-constants/compare/v${old}...v${new}"
                },
                "branch-alias": {
                    "dev-master": "1.6.x-dev"
                }
            },
            "autoload": {
                "classmap": [
                    "src/"
                ]
            },
            "scripts": {
                "phpunit": [
                    "./vendor/phpunit/phpunit/phpunit --colors=always"
                ],
                "test-coverage": [
                    "php -dpcov.directory=. ./vendor/bin/phpunit --coverage-clover \"$COVERAGE_DIR/clover.xml\""
                ],
                "test-php": [
                    "@composer phpunit"
                ]
            },
            "license": [
                "GPL-2.0-or-later"
            ],
            "description": "A wrapper for defining constants in a more testable way.",
            "transport-options": {
                "relative": true
            }
        },
        {
            "name": "automattic/jetpack-identity-crisis",
            "version": "dev-master",
            "dist": {
                "type": "path",
                "url": "../../packages/identity-crisis",
                "reference": "38a95658ceb9346bffaee877c1b1b255091abe67"
            },
            "require": {
                "automattic/jetpack-assets": "^1.17",
                "automattic/jetpack-connection": "^1.40",
                "automattic/jetpack-constants": "^1.6",
                "automattic/jetpack-logo": "^1.5",
                "automattic/jetpack-status": "^1.13"
            },
            "require-dev": {
                "automattic/jetpack-changelogger": "^3.1",
                "automattic/wordbless": "@dev",
                "yoast/phpunit-polyfills": "1.0.3"
            },
            "type": "jetpack-library",
            "extra": {
                "autotagger": true,
                "mirror-repo": "Automattic/jetpack-identity-crisis",
                "textdomain": "jetpack-idc",
                "version-constants": {
                    "::PACKAGE_VERSION": "src/class-identity-crisis.php"
                },
                "changelogger": {
                    "link-template": "https://github.com/Automattic/jetpack-identity-crisis/compare/v${old}...v${new}"
                },
                "branch-alias": {
                    "dev-master": "0.8.x-dev"
                }
            },
            "autoload": {
                "classmap": [
                    "src/"
                ]
            },
            "scripts": {
                "build-development": [
                    "pnpm run build"
                ],
                "build-production": [
                    "NODE_ENV='production' pnpm run build"
                ],
                "phpunit": [
                    "./vendor/phpunit/phpunit/phpunit --colors=always"
                ],
                "test-coverage": [
                    "php -dpcov.directory=. ./vendor/bin/phpunit --coverage-clover \"$COVERAGE_DIR/clover.xml\""
                ],
                "test-php": [
                    "@composer phpunit"
                ],
                "post-update-cmd": [
                    "php -r \"copy('vendor/automattic/wordbless/src/dbless-wpdb.php', 'wordpress/wp-content/db.php');\""
                ],
                "watch": [
                    "Composer\\Config::disableProcessTimeout",
                    "pnpm run watch"
                ]
            },
            "license": [
                "GPL-2.0-or-later"
            ],
            "description": "Identity Crisis.",
            "transport-options": {
                "relative": true
            }
        },
        {
            "name": "automattic/jetpack-licensing",
            "version": "dev-master",
            "dist": {
                "type": "path",
                "url": "../../packages/licensing",
                "reference": "5a34e5070dc28f9bc714c9e8c609c93027205a27"
            },
            "require": {
                "automattic/jetpack-connection": "^1.40"
            },
            "require-dev": {
                "automattic/jetpack-changelogger": "^3.1",
                "automattic/wordbless": "@dev",
                "yoast/phpunit-polyfills": "1.0.3"
            },
            "type": "jetpack-library",
            "extra": {
                "autotagger": true,
                "mirror-repo": "Automattic/jetpack-licensing",
                "textdomain": "jetpack-licensing",
                "changelogger": {
                    "link-template": "https://github.com/Automattic/jetpack-licensing/compare/v${old}...v${new}"
                },
                "branch-alias": {
                    "dev-master": "1.7.x-dev"
                }
            },
            "autoload": {
                "classmap": [
                    "src/"
                ]
            },
            "scripts": {
                "phpunit": [
                    "./vendor/phpunit/phpunit/phpunit --colors=always"
                ],
                "post-update-cmd": [
                    "php -r \"copy('vendor/automattic/wordbless/src/dbless-wpdb.php', 'wordpress/wp-content/db.php');\""
                ],
                "test-coverage": [
                    "php -dpcov.directory=. ./vendor/bin/phpunit --coverage-clover \"$COVERAGE_DIR/clover.xml\""
                ],
                "test-php": [
                    "@composer phpunit"
                ]
            },
            "license": [
                "GPL-2.0-or-later"
            ],
            "description": "Everything needed to manage Jetpack licenses client-side.",
            "transport-options": {
                "relative": true
            }
        },
        {
            "name": "automattic/jetpack-logo",
            "version": "dev-master",
            "dist": {
                "type": "path",
                "url": "../../packages/logo",
                "reference": "08461ed89e904bd3ae4ff49b6087d8a971a9e811"
            },
            "require-dev": {
                "automattic/jetpack-changelogger": "^3.1",
                "yoast/phpunit-polyfills": "1.0.3"
            },
            "type": "jetpack-library",
            "extra": {
                "autotagger": true,
                "mirror-repo": "Automattic/jetpack-logo",
                "changelogger": {
                    "link-template": "https://github.com/Automattic/jetpack-logo/compare/v${old}...v${new}"
                },
                "branch-alias": {
                    "dev-master": "1.5.x-dev"
                }
            },
            "autoload": {
                "classmap": [
                    "src/"
                ]
            },
            "scripts": {
                "phpunit": [
                    "./vendor/phpunit/phpunit/phpunit --colors=always"
                ],
                "test-coverage": [
                    "php -dpcov.directory=. ./vendor/bin/phpunit --coverage-clover \"$COVERAGE_DIR/clover.xml\""
                ],
                "test-php": [
                    "@composer phpunit"
                ]
            },
            "license": [
                "GPL-2.0-or-later"
            ],
            "description": "A logo for Jetpack",
            "transport-options": {
                "relative": true
            }
        },
        {
            "name": "automattic/jetpack-my-jetpack",
            "version": "dev-master",
            "dist": {
                "type": "path",
                "url": "../../packages/my-jetpack",
                "reference": "725ef878f070c99a8b213fb6398448427c398ffb"
            },
            "require": {
                "automattic/jetpack-admin-ui": "^0.2",
                "automattic/jetpack-assets": "^1.17",
                "automattic/jetpack-connection": "^1.40",
                "automattic/jetpack-licensing": "^1.7",
                "automattic/jetpack-plugins-installer": "^0.1",
                "automattic/jetpack-redirect": "^1.7"
            },
            "require-dev": {
                "automattic/jetpack-changelogger": "^3.1",
                "automattic/jetpack-constants": "^1.6",
                "automattic/wordbless": "@dev",
                "yoast/phpunit-polyfills": "1.0.3"
            },
            "type": "jetpack-library",
            "extra": {
                "autotagger": true,
                "mirror-repo": "Automattic/jetpack-my-jetpack",
                "textdomain": "jetpack-my-jetpack",
                "changelogger": {
                    "link-template": "https://github.com/Automattic/jetpack-my-jetpack/compare/${old}...${new}"
                },
                "branch-alias": {
                    "dev-master": "1.4.x-dev"
                },
                "version-constants": {
                    "::PACKAGE_VERSION": "src/class-initializer.php"
                }
            },
            "autoload": {
                "classmap": [
                    "src/",
                    "src/products"
                ]
            },
            "scripts": {
                "phpunit": [
                    "./vendor/phpunit/phpunit/phpunit --colors=always"
                ],
                "test-coverage": [
                    "php -dpcov.directory=. ./vendor/bin/phpunit --coverage-clover \"$COVERAGE_DIR/coverage.xml\"",
                    "pnpm run test -- --coverageDirectory=\"$COVERAGE_DIR\" --coverage --coverageReporters=clover"
                ],
                "test-php": [
                    "@composer phpunit"
                ],
                "test-js": [
                    "pnpm run test"
                ],
                "test-js-watch": [
                    "Composer\\Config::disableProcessTimeout",
                    "pnpm run test -- --watch"
                ],
                "build-development": [
                    "pnpm run build"
                ],
                "build-production": [
                    "NODE_ENV=production pnpm run build"
                ],
                "watch": [
                    "Composer\\Config::disableProcessTimeout",
                    "pnpm run watch"
                ],
                "post-update-cmd": [
                    "php -r \"copy('vendor/automattic/wordbless/src/dbless-wpdb.php', 'wordpress/wp-content/db.php');\""
                ]
            },
            "license": [
                "GPL-2.0-or-later"
            ],
            "description": "WP Admin page with information and configuration shared among all Jetpack stand-alone plugins",
            "transport-options": {
                "relative": true
            }
        },
        {
            "name": "automattic/jetpack-options",
            "version": "dev-master",
            "dist": {
                "type": "path",
                "url": "../../packages/options",
                "reference": "711b8d54a4c0f3813bc18df0db2ab5ed5b5b04a4"
            },
            "require": {
                "automattic/jetpack-connection": "^1.40"
            },
            "require-dev": {
                "automattic/jetpack-changelogger": "^3.1",
                "yoast/phpunit-polyfills": "1.0.3"
            },
            "type": "jetpack-library",
            "extra": {
                "autotagger": true,
                "mirror-repo": "Automattic/jetpack-options",
                "changelogger": {
                    "link-template": "https://github.com/Automattic/jetpack-options/compare/v${old}...v${new}"
                },
                "branch-alias": {
                    "dev-master": "1.16.x-dev"
                }
            },
            "autoload": {
                "classmap": [
                    "legacy"
                ]
            },
            "license": [
                "GPL-2.0-or-later"
            ],
            "description": "A wrapper for wp-options to manage specific Jetpack options.",
            "abandoned": "automattic/jetpack-connection",
            "transport-options": {
                "relative": true
            }
        },
        {
            "name": "automattic/jetpack-password-checker",
            "version": "dev-master",
            "dist": {
                "type": "path",
                "url": "../../packages/password-checker",
                "reference": "6af118c46cffe461382bafc8e5bf8c37cfa3db09"
            },
            "require-dev": {
                "automattic/jetpack-changelogger": "^3.1",
                "automattic/wordbless": "@dev",
                "yoast/phpunit-polyfills": "1.0.3"
            },
            "type": "jetpack-library",
            "extra": {
                "autotagger": true,
                "mirror-repo": "Automattic/jetpack-password-checker",
                "textdomain": "jetpack-password-checker",
                "changelogger": {
                    "link-template": "https://github.com/Automattic/jetpack-password-checker/compare/v${old}...v${new}"
                },
                "branch-alias": {
                    "dev-master": "0.2.x-dev"
                }
            },
            "autoload": {
                "classmap": [
                    "src/"
                ]
            },
            "scripts": {
                "phpunit": [
                    "./vendor/phpunit/phpunit/phpunit --colors=always"
                ],
                "test-coverage": [
                    "php -dpcov.directory=. ./vendor/bin/phpunit --coverage-clover \"$COVERAGE_DIR/clover.xml\""
                ],
                "test-php": [
                    "@composer phpunit"
                ],
                "post-update-cmd": [
                    "php -r \"copy('vendor/automattic/wordbless/src/dbless-wpdb.php', 'wordpress/wp-content/db.php');\""
                ]
            },
            "license": [
                "GPL-2.0-or-later"
            ],
            "description": "Password Checker.",
            "transport-options": {
                "relative": true
            }
        },
        {
            "name": "automattic/jetpack-plugins-installer",
            "version": "dev-master",
            "dist": {
                "type": "path",
                "url": "../../packages/plugins-installer",
                "reference": "cd818ad15a46c130bb1ea73a78a4826a3ef42722"
            },
            "require": {
                "automattic/jetpack-a8c-mc-stats": "^1.4"
            },
            "require-dev": {
                "automattic/jetpack-changelogger": "^3.1",
                "yoast/phpunit-polyfills": "1.0.3"
            },
            "type": "jetpack-library",
            "extra": {
                "branch-alias": {
                    "dev-master": "0.1.x-dev"
                },
                "mirror-repo": "Automattic/jetpack-plugins-installer",
                "changelogger": {
                    "link-template": "https://github.com/Automattic/jetpack-plugins-installer/compare/v${old}...v${new}"
                },
                "autotagger": true,
                "textdomain": "jetpack-plugins-installer"
            },
            "autoload": {
                "classmap": [
                    "src/"
                ]
            },
            "scripts": {
                "phpunit": [
                    "./vendor/phpunit/phpunit/phpunit --colors=always"
                ],
                "test-coverage": [
                    "php -dpcov.directory=. ./vendor/bin/phpunit --coverage-clover \"$COVERAGE_DIR/clover.xml\""
                ],
                "test-php": [
                    "@composer phpunit"
                ]
            },
            "license": [
                "GPL-2.0-or-later"
            ],
            "description": "Handle installation of plugins from WP.org",
            "transport-options": {
                "relative": true
            }
        },
        {
            "name": "automattic/jetpack-publicize",
            "version": "dev-master",
            "dist": {
                "type": "path",
                "url": "../../packages/publicize",
                "reference": "3bb734d42df469cd1a2ed2b674afc9083ab1e892"
            },
            "require": {
                "automattic/jetpack-autoloader": "^2.11",
                "automattic/jetpack-config": "^1.9",
                "automattic/jetpack-connection": "^1.40"
            },
            "require-dev": {
                "automattic/jetpack-changelogger": "^3.1",
                "automattic/wordbless": "0.3.1",
                "yoast/phpunit-polyfills": "1.0.3"
            },
            "type": "jetpack-library",
            "extra": {
                "autotagger": true,
                "mirror-repo": "Automattic/jetpack-publicize",
                "textdomain": "jetpack-publicize-pkg",
                "changelogger": {
                    "link-template": "https://github.com/Automattic/jetpack-publicize/compare/v${old}...v${new}"
                },
                "branch-alias": {
                    "dev-master": "0.4.x-dev"
                }
            },
            "autoload": {
                "classmap": [
                    "src/"
                ]
            },
            "scripts": {
                "phpunit": [
                    "./vendor/phpunit/phpunit/phpunit --colors=always"
                ],
                "test-coverage": [
                    "php -dpcov.directory=. ./vendor/bin/phpunit --coverage-clover \"$COVERAGE_DIR/clover.xml\""
                ],
                "test-php": [
                    "@composer phpunit"
                ],
                "post-update-cmd": [
                    "php -r \"copy('vendor/automattic/wordbless/src/dbless-wpdb.php', 'wordpress/wp-content/db.php');\""
                ],
                "build-production": [
                    "echo 'Add your build step to composer.json, please!'"
                ],
                "build-development": [
                    "echo 'Add your build step to composer.json, please!'"
                ]
            },
            "license": [
                "GPL-2.0-or-later"
            ],
            "description": "Publicize makes it easy to share your site’s posts on several social media networks automatically when you publish a new post.",
            "transport-options": {
                "relative": true
            }
        },
        {
            "name": "automattic/jetpack-redirect",
            "version": "dev-master",
            "dist": {
                "type": "path",
                "url": "../../packages/redirect",
                "reference": "d129479662cecc04d01814529b99c5370db23bed"
            },
            "require": {
                "automattic/jetpack-status": "^1.13"
            },
            "require-dev": {
                "automattic/jetpack-changelogger": "^3.1",
                "brain/monkey": "2.6.1",
                "yoast/phpunit-polyfills": "1.0.3"
            },
            "type": "jetpack-library",
            "extra": {
                "autotagger": true,
                "mirror-repo": "Automattic/jetpack-redirect",
                "changelogger": {
                    "link-template": "https://github.com/Automattic/jetpack-redirect/compare/v${old}...v${new}"
                },
                "branch-alias": {
                    "dev-master": "1.7.x-dev"
                }
            },
            "autoload": {
                "classmap": [
                    "src/"
                ]
            },
            "scripts": {
                "phpunit": [
                    "./vendor/phpunit/phpunit/phpunit --colors=always"
                ],
                "test-coverage": [
                    "php -dpcov.directory=. ./vendor/bin/phpunit --coverage-clover \"$COVERAGE_DIR/clover.xml\""
                ],
                "test-php": [
                    "@composer phpunit"
                ]
            },
            "license": [
                "GPL-2.0-or-later"
            ],
            "description": "Utilities to build URLs to the jetpack.com/redirect/ service",
            "transport-options": {
                "relative": true
            }
        },
        {
            "name": "automattic/jetpack-roles",
            "version": "dev-master",
            "dist": {
                "type": "path",
                "url": "../../packages/roles",
                "reference": "9580de2bc0846b4c72269c6e7eceb08e039bf6ba"
            },
            "require-dev": {
                "automattic/jetpack-changelogger": "^3.1",
                "brain/monkey": "2.6.1",
                "yoast/phpunit-polyfills": "1.0.3"
            },
            "type": "jetpack-library",
            "extra": {
                "autotagger": true,
                "mirror-repo": "Automattic/jetpack-roles",
                "changelogger": {
                    "link-template": "https://github.com/Automattic/jetpack-roles/compare/v${old}...v${new}"
                },
                "branch-alias": {
                    "dev-master": "1.4.x-dev"
                }
            },
            "autoload": {
                "classmap": [
                    "src/"
                ]
            },
            "scripts": {
                "phpunit": [
                    "./vendor/phpunit/phpunit/phpunit --colors=always"
                ],
                "test-coverage": [
                    "php -dpcov.directory=. ./vendor/bin/phpunit --coverage-clover \"$COVERAGE_DIR/clover.xml\""
                ],
                "test-php": [
                    "@composer phpunit"
                ]
            },
            "license": [
                "GPL-2.0-or-later"
            ],
            "description": "Utilities, related with user roles and capabilities.",
            "transport-options": {
                "relative": true
            }
        },
        {
            "name": "automattic/jetpack-status",
            "version": "dev-master",
            "dist": {
                "type": "path",
                "url": "../../packages/status",
                "reference": "68fea42eb08b33ca63325d953864d4455f833128"
            },
            "require": {
                "automattic/jetpack-constants": "^1.6"
            },
            "require-dev": {
                "automattic/jetpack-changelogger": "^3.1",
                "brain/monkey": "2.6.1",
                "yoast/phpunit-polyfills": "1.0.3"
            },
            "type": "jetpack-library",
            "extra": {
                "autotagger": true,
                "mirror-repo": "Automattic/jetpack-status",
                "changelogger": {
                    "link-template": "https://github.com/Automattic/jetpack-status/compare/v${old}...v${new}"
                },
                "branch-alias": {
                    "dev-master": "1.13.x-dev"
                }
            },
            "autoload": {
                "classmap": [
                    "src/"
                ]
            },
            "scripts": {
                "phpunit": [
                    "./vendor/phpunit/phpunit/phpunit --colors=always"
                ],
                "test-coverage": [
                    "php -dpcov.directory=. ./vendor/bin/phpunit --coverage-clover \"$COVERAGE_DIR/clover.xml\""
                ],
                "test-php": [
                    "@composer phpunit"
                ]
            },
            "license": [
                "GPL-2.0-or-later"
            ],
            "description": "Used to retrieve information about the current status of Jetpack and the site overall.",
            "transport-options": {
                "relative": true
            }
        },
        {
            "name": "automattic/jetpack-sync",
            "version": "dev-master",
            "dist": {
                "type": "path",
                "url": "../../packages/sync",
                "reference": "34f5037b0745160f82f778b9af1c0b801aa225fe"
            },
            "require": {
                "automattic/jetpack-connection": "^1.40",
                "automattic/jetpack-constants": "^1.6",
                "automattic/jetpack-identity-crisis": "^0.8",
                "automattic/jetpack-password-checker": "^0.2",
                "automattic/jetpack-roles": "^1.4",
                "automattic/jetpack-status": "^1.13"
            },
            "require-dev": {
                "automattic/jetpack-changelogger": "^3.1",
                "automattic/wordbless": "@dev",
                "yoast/phpunit-polyfills": "1.0.3"
            },
            "type": "jetpack-library",
            "extra": {
                "autotagger": true,
                "mirror-repo": "Automattic/jetpack-sync",
                "textdomain": "jetpack-sync",
                "version-constants": {
                    "::PACKAGE_VERSION": "src/class-package-version.php"
                },
                "changelogger": {
                    "link-template": "https://github.com/Automattic/jetpack-sync/compare/v${old}...v${new}"
                },
                "branch-alias": {
                    "dev-master": "1.34.x-dev"
                }
            },
            "autoload": {
                "classmap": [
                    "src/"
                ]
            },
            "scripts": {
                "phpunit": [
                    "./vendor/phpunit/phpunit/phpunit --colors=always"
                ],
                "test-coverage": [
                    "php -dpcov.directory=. ./vendor/bin/phpunit --coverage-clover \"$COVERAGE_DIR/clover.xml\""
                ],
                "test-php": [
                    "@composer phpunit"
                ],
                "post-update-cmd": [
                    "php -r \"copy('vendor/automattic/wordbless/src/dbless-wpdb.php', 'wordpress/wp-content/db.php');\""
                ]
            },
            "license": [
                "GPL-2.0-or-later"
            ],
            "description": "Everything needed to allow syncing to the WP.com infrastructure.",
            "transport-options": {
                "relative": true
            }
        }
    ],
    "packages-dev": [
        {
            "name": "antecedent/patchwork",
            "version": "2.1.21",
            "source": {
                "type": "git",
                "url": "https://github.com/antecedent/patchwork.git",
                "reference": "25c1fa0cd9a6e6d0d13863d8df8f050b6733f16d"
            },
            "dist": {
                "type": "zip",
                "url": "https://api.github.com/repos/antecedent/patchwork/zipball/25c1fa0cd9a6e6d0d13863d8df8f050b6733f16d",
                "reference": "25c1fa0cd9a6e6d0d13863d8df8f050b6733f16d",
                "shasum": ""
            },
            "require": {
                "php": ">=5.4.0"
            },
            "require-dev": {
                "phpunit/phpunit": ">=4"
            },
            "type": "library",
            "notification-url": "https://packagist.org/downloads/",
            "license": [
                "MIT"
            ],
            "authors": [
                {
                    "name": "Ignas Rudaitis",
                    "email": "ignas.rudaitis@gmail.com"
                }
            ],
            "description": "Method redefinition (monkey-patching) functionality for PHP.",
            "homepage": "http://patchwork2.org/",
            "keywords": [
                "aop",
                "aspect",
                "interception",
                "monkeypatching",
                "redefinition",
                "runkit",
                "testing"
            ],
            "support": {
                "issues": "https://github.com/antecedent/patchwork/issues",
                "source": "https://github.com/antecedent/patchwork/tree/2.1.21"
            },
            "time": "2022-02-07T07:28:34+00:00"
        },
        {
            "name": "automattic/jetpack-changelogger",
            "version": "dev-master",
            "dist": {
                "type": "path",
                "url": "../../packages/changelogger",
                "reference": "7818e70646db9201be1957b342f0f13449bf2c45"
            },
            "require": {
                "php": ">=5.6",
                "symfony/console": "^3.4 || ^5.2",
                "symfony/process": "^3.4 || ^5.2",
                "wikimedia/at-ease": "^1.2 || ^2.0"
            },
            "require-dev": {
                "wikimedia/testing-access-wrapper": "^1.0 || ^2.0",
                "yoast/phpunit-polyfills": "1.0.3"
            },
            "bin": [
                "bin/changelogger"
            ],
            "type": "project",
            "extra": {
                "autotagger": true,
                "branch-alias": {
                    "dev-master": "3.1.x-dev"
                },
                "mirror-repo": "Automattic/jetpack-changelogger",
                "version-constants": {
                    "::VERSION": "src/Application.php"
                },
                "changelogger": {
                    "link-template": "https://github.com/Automattic/jetpack-changelogger/compare/${old}...${new}"
                }
            },
            "autoload": {
                "psr-4": {
                    "Automattic\\Jetpack\\Changelogger\\": "src",
                    "Automattic\\Jetpack\\Changelog\\": "lib"
                }
            },
            "autoload-dev": {
                "psr-4": {
                    "Automattic\\Jetpack\\Changelogger\\Tests\\": "tests/php/includes/src",
                    "Automattic\\Jetpack\\Changelog\\Tests\\": "tests/php/includes/lib"
                }
            },
            "scripts": {
                "phpunit": [
                    "./vendor/phpunit/phpunit/phpunit --colors=always"
                ],
                "test-coverage": [
                    "php -dpcov.directory=. ./vendor/bin/phpunit --coverage-clover \"$COVERAGE_DIR/clover.xml\""
                ],
                "test-php": [
                    "@composer phpunit"
                ],
                "post-install-cmd": [
                    "[ -e vendor/bin/changelogger ] || { cd vendor/bin && ln -s ../../bin/changelogger; }"
                ],
                "post-update-cmd": [
                    "[ -e vendor/bin/changelogger ] || { cd vendor/bin && ln -s ../../bin/changelogger; }"
                ]
            },
            "license": [
                "GPL-2.0-or-later"
            ],
            "description": "Jetpack Changelogger tool. Allows for managing changelogs by dropping change files into a changelog directory with each PR.",
            "transport-options": {
                "relative": true
            }
        },
        {
            "name": "automattic/wordbless",
            "version": "0.3.1",
            "source": {
                "type": "git",
                "url": "https://github.com/Automattic/wordbless.git",
                "reference": "fc36fd22a43a9cfd2a47cd576a0584ee88afe521"
            },
            "dist": {
                "type": "zip",
                "url": "https://api.github.com/repos/Automattic/wordbless/zipball/fc36fd22a43a9cfd2a47cd576a0584ee88afe521",
                "reference": "fc36fd22a43a9cfd2a47cd576a0584ee88afe521",
                "shasum": ""
            },
            "require": {
                "php": ">=5.6.20",
                "roots/wordpress": "^5.4"
            },
            "require-dev": {
                "phpunit/phpunit": "^5.7 || ^6.5 || ^7.5 || ^9.0"
            },
            "type": "wordpress-dropin",
            "autoload": {
                "psr-4": {
                    "WorDBless\\": "src/"
                }
            },
            "notification-url": "https://packagist.org/downloads/",
            "license": [
                "GPL-2.0-or-later"
            ],
            "authors": [
                {
                    "name": "Automattic Inc."
                }
            ],
            "description": "WorDBless allows you to use WordPress core functions in your PHPUnit tests without having to set up a database and the whole WordPress environment",
            "support": {
                "issues": "https://github.com/Automattic/wordbless/issues",
                "source": "https://github.com/Automattic/wordbless/tree/0.3.1"
            },
            "time": "2021-07-07T13:01:21+00:00"
        },
        {
            "name": "brain/monkey",
            "version": "2.6.1",
            "source": {
                "type": "git",
                "url": "https://github.com/Brain-WP/BrainMonkey.git",
                "reference": "a31c84515bb0d49be9310f52ef1733980ea8ffbb"
            },
            "dist": {
                "type": "zip",
                "url": "https://api.github.com/repos/Brain-WP/BrainMonkey/zipball/a31c84515bb0d49be9310f52ef1733980ea8ffbb",
                "reference": "a31c84515bb0d49be9310f52ef1733980ea8ffbb",
                "shasum": ""
            },
            "require": {
                "antecedent/patchwork": "^2.1.17",
                "mockery/mockery": "^1.3.5 || ^1.4.4",
                "php": ">=5.6.0"
            },
            "require-dev": {
                "dealerdirect/phpcodesniffer-composer-installer": "^0.7.1",
                "phpcompatibility/php-compatibility": "^9.3.0",
                "phpunit/phpunit": "^5.7.26 || ^6.0 || ^7.0 || >=8.0 <8.5.12 || ^8.5.14 || ^9.0"
            },
            "type": "library",
            "extra": {
                "branch-alias": {
                    "dev-version/1": "1.x-dev",
                    "dev-master": "2.0.x-dev"
                }
            },
            "autoload": {
                "files": [
                    "inc/api.php"
                ],
                "psr-4": {
                    "Brain\\Monkey\\": "src/"
                }
            },
            "notification-url": "https://packagist.org/downloads/",
            "license": [
                "MIT"
            ],
            "authors": [
                {
                    "name": "Giuseppe Mazzapica",
                    "email": "giuseppe.mazzapica@gmail.com",
                    "homepage": "https://gmazzap.me",
                    "role": "Developer"
                }
            ],
            "description": "Mocking utility for PHP functions and WordPress plugin API",
            "keywords": [
                "Monkey Patching",
                "interception",
                "mock",
                "mock functions",
                "mockery",
                "patchwork",
                "redefinition",
                "runkit",
                "test",
                "testing"
            ],
            "support": {
                "issues": "https://github.com/Brain-WP/BrainMonkey/issues",
                "source": "https://github.com/Brain-WP/BrainMonkey"
            },
            "time": "2021-11-11T15:53:55+00:00"
        },
        {
            "name": "doctrine/instantiator",
            "version": "1.4.1",
            "source": {
                "type": "git",
                "url": "https://github.com/doctrine/instantiator.git",
                "reference": "10dcfce151b967d20fde1b34ae6640712c3891bc"
            },
            "dist": {
                "type": "zip",
                "url": "https://api.github.com/repos/doctrine/instantiator/zipball/10dcfce151b967d20fde1b34ae6640712c3891bc",
                "reference": "10dcfce151b967d20fde1b34ae6640712c3891bc",
                "shasum": ""
            },
            "require": {
                "php": "^7.1 || ^8.0"
            },
            "require-dev": {
                "doctrine/coding-standard": "^9",
                "ext-pdo": "*",
                "ext-phar": "*",
                "phpbench/phpbench": "^0.16 || ^1",
                "phpstan/phpstan": "^1.4",
                "phpstan/phpstan-phpunit": "^1",
                "phpunit/phpunit": "^7.5 || ^8.5 || ^9.5",
                "vimeo/psalm": "^4.22"
            },
            "type": "library",
            "autoload": {
                "psr-4": {
                    "Doctrine\\Instantiator\\": "src/Doctrine/Instantiator/"
                }
            },
            "notification-url": "https://packagist.org/downloads/",
            "license": [
                "MIT"
            ],
            "authors": [
                {
                    "name": "Marco Pivetta",
                    "email": "ocramius@gmail.com",
                    "homepage": "https://ocramius.github.io/"
                }
            ],
            "description": "A small, lightweight utility to instantiate objects in PHP without invoking their constructors",
            "homepage": "https://www.doctrine-project.org/projects/instantiator.html",
            "keywords": [
                "constructor",
                "instantiate"
            ],
            "support": {
                "issues": "https://github.com/doctrine/instantiator/issues",
                "source": "https://github.com/doctrine/instantiator/tree/1.4.1"
            },
            "funding": [
                {
                    "url": "https://www.doctrine-project.org/sponsorship.html",
                    "type": "custom"
                },
                {
                    "url": "https://www.patreon.com/phpdoctrine",
                    "type": "patreon"
                },
                {
                    "url": "https://tidelift.com/funding/github/packagist/doctrine%2Finstantiator",
                    "type": "tidelift"
                }
            ],
            "time": "2022-03-03T08:28:38+00:00"
        },
        {
            "name": "hamcrest/hamcrest-php",
            "version": "v2.0.1",
            "source": {
                "type": "git",
                "url": "https://github.com/hamcrest/hamcrest-php.git",
                "reference": "8c3d0a3f6af734494ad8f6fbbee0ba92422859f3"
            },
            "dist": {
                "type": "zip",
                "url": "https://api.github.com/repos/hamcrest/hamcrest-php/zipball/8c3d0a3f6af734494ad8f6fbbee0ba92422859f3",
                "reference": "8c3d0a3f6af734494ad8f6fbbee0ba92422859f3",
                "shasum": ""
            },
            "require": {
                "php": "^5.3|^7.0|^8.0"
            },
            "replace": {
                "cordoval/hamcrest-php": "*",
                "davedevelopment/hamcrest-php": "*",
                "kodova/hamcrest-php": "*"
            },
            "require-dev": {
                "phpunit/php-file-iterator": "^1.4 || ^2.0",
                "phpunit/phpunit": "^4.8.36 || ^5.7 || ^6.5 || ^7.0"
            },
            "type": "library",
            "extra": {
                "branch-alias": {
                    "dev-master": "2.1-dev"
                }
            },
            "autoload": {
                "classmap": [
                    "hamcrest"
                ]
            },
            "notification-url": "https://packagist.org/downloads/",
            "license": [
                "BSD-3-Clause"
            ],
            "description": "This is the PHP port of Hamcrest Matchers",
            "keywords": [
                "test"
            ],
            "support": {
                "issues": "https://github.com/hamcrest/hamcrest-php/issues",
                "source": "https://github.com/hamcrest/hamcrest-php/tree/v2.0.1"
            },
            "time": "2020-07-09T08:09:16+00:00"
        },
        {
            "name": "mockery/mockery",
            "version": "1.5.0",
            "source": {
                "type": "git",
                "url": "https://github.com/mockery/mockery.git",
                "reference": "c10a5f6e06fc2470ab1822fa13fa2a7380f8fbac"
            },
            "dist": {
                "type": "zip",
                "url": "https://api.github.com/repos/mockery/mockery/zipball/c10a5f6e06fc2470ab1822fa13fa2a7380f8fbac",
                "reference": "c10a5f6e06fc2470ab1822fa13fa2a7380f8fbac",
                "shasum": ""
            },
            "require": {
                "hamcrest/hamcrest-php": "^2.0.1",
                "lib-pcre": ">=7.0",
                "php": "^7.3 || ^8.0"
            },
            "conflict": {
                "phpunit/phpunit": "<8.0"
            },
            "require-dev": {
                "phpunit/phpunit": "^8.5 || ^9.3"
            },
            "type": "library",
            "extra": {
                "branch-alias": {
                    "dev-master": "1.4.x-dev"
                }
            },
            "autoload": {
                "psr-0": {
                    "Mockery": "library/"
                }
            },
            "notification-url": "https://packagist.org/downloads/",
            "license": [
                "BSD-3-Clause"
            ],
            "authors": [
                {
                    "name": "Pádraic Brady",
                    "email": "padraic.brady@gmail.com",
                    "homepage": "http://blog.astrumfutura.com"
                },
                {
                    "name": "Dave Marshall",
                    "email": "dave.marshall@atstsolutions.co.uk",
                    "homepage": "http://davedevelopment.co.uk"
                }
            ],
            "description": "Mockery is a simple yet flexible PHP mock object framework",
            "homepage": "https://github.com/mockery/mockery",
            "keywords": [
                "BDD",
                "TDD",
                "library",
                "mock",
                "mock objects",
                "mockery",
                "stub",
                "test",
                "test double",
                "testing"
            ],
            "support": {
                "issues": "https://github.com/mockery/mockery/issues",
                "source": "https://github.com/mockery/mockery/tree/1.5.0"
            },
            "time": "2022-01-20T13:18:17+00:00"
        },
        {
            "name": "myclabs/deep-copy",
            "version": "1.11.0",
            "source": {
                "type": "git",
                "url": "https://github.com/myclabs/DeepCopy.git",
                "reference": "14daed4296fae74d9e3201d2c4925d1acb7aa614"
            },
            "dist": {
                "type": "zip",
                "url": "https://api.github.com/repos/myclabs/DeepCopy/zipball/14daed4296fae74d9e3201d2c4925d1acb7aa614",
                "reference": "14daed4296fae74d9e3201d2c4925d1acb7aa614",
                "shasum": ""
            },
            "require": {
                "php": "^7.1 || ^8.0"
            },
            "conflict": {
                "doctrine/collections": "<1.6.8",
                "doctrine/common": "<2.13.3 || >=3,<3.2.2"
            },
            "require-dev": {
                "doctrine/collections": "^1.6.8",
                "doctrine/common": "^2.13.3 || ^3.2.2",
                "phpunit/phpunit": "^7.5.20 || ^8.5.23 || ^9.5.13"
            },
            "type": "library",
            "autoload": {
                "files": [
                    "src/DeepCopy/deep_copy.php"
                ],
                "psr-4": {
                    "DeepCopy\\": "src/DeepCopy/"
                }
            },
            "notification-url": "https://packagist.org/downloads/",
            "license": [
                "MIT"
            ],
            "description": "Create deep copies (clones) of your objects",
            "keywords": [
                "clone",
                "copy",
                "duplicate",
                "object",
                "object graph"
            ],
            "support": {
                "issues": "https://github.com/myclabs/DeepCopy/issues",
                "source": "https://github.com/myclabs/DeepCopy/tree/1.11.0"
            },
            "funding": [
                {
                    "url": "https://tidelift.com/funding/github/packagist/myclabs/deep-copy",
                    "type": "tidelift"
                }
            ],
            "time": "2022-03-03T13:19:32+00:00"
        },
        {
            "name": "nikic/php-parser",
            "version": "v4.13.2",
            "source": {
                "type": "git",
                "url": "https://github.com/nikic/PHP-Parser.git",
                "reference": "210577fe3cf7badcc5814d99455df46564f3c077"
            },
            "dist": {
                "type": "zip",
                "url": "https://api.github.com/repos/nikic/PHP-Parser/zipball/210577fe3cf7badcc5814d99455df46564f3c077",
                "reference": "210577fe3cf7badcc5814d99455df46564f3c077",
                "shasum": ""
            },
            "require": {
                "ext-tokenizer": "*",
                "php": ">=7.0"
            },
            "require-dev": {
                "ircmaxell/php-yacc": "^0.0.7",
                "phpunit/phpunit": "^6.5 || ^7.0 || ^8.0 || ^9.0"
            },
            "bin": [
                "bin/php-parse"
            ],
            "type": "library",
            "extra": {
                "branch-alias": {
                    "dev-master": "4.9-dev"
                }
            },
            "autoload": {
                "psr-4": {
                    "PhpParser\\": "lib/PhpParser"
                }
            },
            "notification-url": "https://packagist.org/downloads/",
            "license": [
                "BSD-3-Clause"
            ],
            "authors": [
                {
                    "name": "Nikita Popov"
                }
            ],
            "description": "A PHP parser written in PHP",
            "keywords": [
                "parser",
                "php"
            ],
            "support": {
                "issues": "https://github.com/nikic/PHP-Parser/issues",
                "source": "https://github.com/nikic/PHP-Parser/tree/v4.13.2"
            },
            "time": "2021-11-30T19:35:32+00:00"
        },
        {
            "name": "phar-io/manifest",
            "version": "2.0.3",
            "source": {
                "type": "git",
                "url": "https://github.com/phar-io/manifest.git",
                "reference": "97803eca37d319dfa7826cc2437fc020857acb53"
            },
            "dist": {
                "type": "zip",
                "url": "https://api.github.com/repos/phar-io/manifest/zipball/97803eca37d319dfa7826cc2437fc020857acb53",
                "reference": "97803eca37d319dfa7826cc2437fc020857acb53",
                "shasum": ""
            },
            "require": {
                "ext-dom": "*",
                "ext-phar": "*",
                "ext-xmlwriter": "*",
                "phar-io/version": "^3.0.1",
                "php": "^7.2 || ^8.0"
            },
            "type": "library",
            "extra": {
                "branch-alias": {
                    "dev-master": "2.0.x-dev"
                }
            },
            "autoload": {
                "classmap": [
                    "src/"
                ]
            },
            "notification-url": "https://packagist.org/downloads/",
            "license": [
                "BSD-3-Clause"
            ],
            "authors": [
                {
                    "name": "Arne Blankerts",
                    "email": "arne@blankerts.de",
                    "role": "Developer"
                },
                {
                    "name": "Sebastian Heuer",
                    "email": "sebastian@phpeople.de",
                    "role": "Developer"
                },
                {
                    "name": "Sebastian Bergmann",
                    "email": "sebastian@phpunit.de",
                    "role": "Developer"
                }
            ],
            "description": "Component for reading phar.io manifest information from a PHP Archive (PHAR)",
            "support": {
                "issues": "https://github.com/phar-io/manifest/issues",
                "source": "https://github.com/phar-io/manifest/tree/2.0.3"
            },
            "time": "2021-07-20T11:28:43+00:00"
        },
        {
            "name": "phar-io/version",
            "version": "3.2.1",
            "source": {
                "type": "git",
                "url": "https://github.com/phar-io/version.git",
                "reference": "4f7fd7836c6f332bb2933569e566a0d6c4cbed74"
            },
            "dist": {
                "type": "zip",
                "url": "https://api.github.com/repos/phar-io/version/zipball/4f7fd7836c6f332bb2933569e566a0d6c4cbed74",
                "reference": "4f7fd7836c6f332bb2933569e566a0d6c4cbed74",
                "shasum": ""
            },
            "require": {
                "php": "^7.2 || ^8.0"
            },
            "type": "library",
            "autoload": {
                "classmap": [
                    "src/"
                ]
            },
            "notification-url": "https://packagist.org/downloads/",
            "license": [
                "BSD-3-Clause"
            ],
            "authors": [
                {
                    "name": "Arne Blankerts",
                    "email": "arne@blankerts.de",
                    "role": "Developer"
                },
                {
                    "name": "Sebastian Heuer",
                    "email": "sebastian@phpeople.de",
                    "role": "Developer"
                },
                {
                    "name": "Sebastian Bergmann",
                    "email": "sebastian@phpunit.de",
                    "role": "Developer"
                }
            ],
            "description": "Library for handling version information and constraints",
            "support": {
                "issues": "https://github.com/phar-io/version/issues",
                "source": "https://github.com/phar-io/version/tree/3.2.1"
            },
            "time": "2022-02-21T01:04:05+00:00"
        },
        {
            "name": "phpdocumentor/reflection-common",
            "version": "2.2.0",
            "source": {
                "type": "git",
                "url": "https://github.com/phpDocumentor/ReflectionCommon.git",
                "reference": "1d01c49d4ed62f25aa84a747ad35d5a16924662b"
            },
            "dist": {
                "type": "zip",
                "url": "https://api.github.com/repos/phpDocumentor/ReflectionCommon/zipball/1d01c49d4ed62f25aa84a747ad35d5a16924662b",
                "reference": "1d01c49d4ed62f25aa84a747ad35d5a16924662b",
                "shasum": ""
            },
            "require": {
                "php": "^7.2 || ^8.0"
            },
            "type": "library",
            "extra": {
                "branch-alias": {
                    "dev-2.x": "2.x-dev"
                }
            },
            "autoload": {
                "psr-4": {
                    "phpDocumentor\\Reflection\\": "src/"
                }
            },
            "notification-url": "https://packagist.org/downloads/",
            "license": [
                "MIT"
            ],
            "authors": [
                {
                    "name": "Jaap van Otterdijk",
                    "email": "opensource@ijaap.nl"
                }
            ],
            "description": "Common reflection classes used by phpdocumentor to reflect the code structure",
            "homepage": "http://www.phpdoc.org",
            "keywords": [
                "FQSEN",
                "phpDocumentor",
                "phpdoc",
                "reflection",
                "static analysis"
            ],
            "support": {
                "issues": "https://github.com/phpDocumentor/ReflectionCommon/issues",
                "source": "https://github.com/phpDocumentor/ReflectionCommon/tree/2.x"
            },
            "time": "2020-06-27T09:03:43+00:00"
        },
        {
            "name": "phpdocumentor/reflection-docblock",
            "version": "5.3.0",
            "source": {
                "type": "git",
                "url": "https://github.com/phpDocumentor/ReflectionDocBlock.git",
                "reference": "622548b623e81ca6d78b721c5e029f4ce664f170"
            },
            "dist": {
                "type": "zip",
                "url": "https://api.github.com/repos/phpDocumentor/ReflectionDocBlock/zipball/622548b623e81ca6d78b721c5e029f4ce664f170",
                "reference": "622548b623e81ca6d78b721c5e029f4ce664f170",
                "shasum": ""
            },
            "require": {
                "ext-filter": "*",
                "php": "^7.2 || ^8.0",
                "phpdocumentor/reflection-common": "^2.2",
                "phpdocumentor/type-resolver": "^1.3",
                "webmozart/assert": "^1.9.1"
            },
            "require-dev": {
                "mockery/mockery": "~1.3.2",
                "psalm/phar": "^4.8"
            },
            "type": "library",
            "extra": {
                "branch-alias": {
                    "dev-master": "5.x-dev"
                }
            },
            "autoload": {
                "psr-4": {
                    "phpDocumentor\\Reflection\\": "src"
                }
            },
            "notification-url": "https://packagist.org/downloads/",
            "license": [
                "MIT"
            ],
            "authors": [
                {
                    "name": "Mike van Riel",
                    "email": "me@mikevanriel.com"
                },
                {
                    "name": "Jaap van Otterdijk",
                    "email": "account@ijaap.nl"
                }
            ],
            "description": "With this component, a library can provide support for annotations via DocBlocks or otherwise retrieve information that is embedded in a DocBlock.",
            "support": {
                "issues": "https://github.com/phpDocumentor/ReflectionDocBlock/issues",
                "source": "https://github.com/phpDocumentor/ReflectionDocBlock/tree/5.3.0"
            },
            "time": "2021-10-19T17:43:47+00:00"
        },
        {
            "name": "phpdocumentor/type-resolver",
            "version": "1.6.1",
            "source": {
                "type": "git",
                "url": "https://github.com/phpDocumentor/TypeResolver.git",
                "reference": "77a32518733312af16a44300404e945338981de3"
            },
            "dist": {
                "type": "zip",
                "url": "https://api.github.com/repos/phpDocumentor/TypeResolver/zipball/77a32518733312af16a44300404e945338981de3",
                "reference": "77a32518733312af16a44300404e945338981de3",
                "shasum": ""
            },
            "require": {
                "php": "^7.2 || ^8.0",
                "phpdocumentor/reflection-common": "^2.0"
            },
            "require-dev": {
                "ext-tokenizer": "*",
                "psalm/phar": "^4.8"
            },
            "type": "library",
            "extra": {
                "branch-alias": {
                    "dev-1.x": "1.x-dev"
                }
            },
            "autoload": {
                "psr-4": {
                    "phpDocumentor\\Reflection\\": "src"
                }
            },
            "notification-url": "https://packagist.org/downloads/",
            "license": [
                "MIT"
            ],
            "authors": [
                {
                    "name": "Mike van Riel",
                    "email": "me@mikevanriel.com"
                }
            ],
            "description": "A PSR-5 based resolver of Class names, Types and Structural Element Names",
            "support": {
                "issues": "https://github.com/phpDocumentor/TypeResolver/issues",
                "source": "https://github.com/phpDocumentor/TypeResolver/tree/1.6.1"
            },
            "time": "2022-03-15T21:29:03+00:00"
        },
        {
            "name": "phpspec/prophecy",
            "version": "v1.15.0",
            "source": {
                "type": "git",
                "url": "https://github.com/phpspec/prophecy.git",
                "reference": "bbcd7380b0ebf3961ee21409db7b38bc31d69a13"
            },
            "dist": {
                "type": "zip",
                "url": "https://api.github.com/repos/phpspec/prophecy/zipball/bbcd7380b0ebf3961ee21409db7b38bc31d69a13",
                "reference": "bbcd7380b0ebf3961ee21409db7b38bc31d69a13",
                "shasum": ""
            },
            "require": {
                "doctrine/instantiator": "^1.2",
                "php": "^7.2 || ~8.0, <8.2",
                "phpdocumentor/reflection-docblock": "^5.2",
                "sebastian/comparator": "^3.0 || ^4.0",
                "sebastian/recursion-context": "^3.0 || ^4.0"
            },
            "require-dev": {
                "phpspec/phpspec": "^6.0 || ^7.0",
                "phpunit/phpunit": "^8.0 || ^9.0"
            },
            "type": "library",
            "extra": {
                "branch-alias": {
                    "dev-master": "1.x-dev"
                }
            },
            "autoload": {
                "psr-4": {
                    "Prophecy\\": "src/Prophecy"
                }
            },
            "notification-url": "https://packagist.org/downloads/",
            "license": [
                "MIT"
            ],
            "authors": [
                {
                    "name": "Konstantin Kudryashov",
                    "email": "ever.zet@gmail.com",
                    "homepage": "http://everzet.com"
                },
                {
                    "name": "Marcello Duarte",
                    "email": "marcello.duarte@gmail.com"
                }
            ],
            "description": "Highly opinionated mocking framework for PHP 5.3+",
            "homepage": "https://github.com/phpspec/prophecy",
            "keywords": [
                "Double",
                "Dummy",
                "fake",
                "mock",
                "spy",
                "stub"
            ],
            "support": {
                "issues": "https://github.com/phpspec/prophecy/issues",
                "source": "https://github.com/phpspec/prophecy/tree/v1.15.0"
            },
            "time": "2021-12-08T12:19:24+00:00"
        },
        {
            "name": "phpunit/php-code-coverage",
            "version": "9.2.15",
            "source": {
                "type": "git",
                "url": "https://github.com/sebastianbergmann/php-code-coverage.git",
                "reference": "2e9da11878c4202f97915c1cb4bb1ca318a63f5f"
            },
            "dist": {
                "type": "zip",
                "url": "https://api.github.com/repos/sebastianbergmann/php-code-coverage/zipball/2e9da11878c4202f97915c1cb4bb1ca318a63f5f",
                "reference": "2e9da11878c4202f97915c1cb4bb1ca318a63f5f",
                "shasum": ""
            },
            "require": {
                "ext-dom": "*",
                "ext-libxml": "*",
                "ext-xmlwriter": "*",
                "nikic/php-parser": "^4.13.0",
                "php": ">=7.3",
                "phpunit/php-file-iterator": "^3.0.3",
                "phpunit/php-text-template": "^2.0.2",
                "sebastian/code-unit-reverse-lookup": "^2.0.2",
                "sebastian/complexity": "^2.0",
                "sebastian/environment": "^5.1.2",
                "sebastian/lines-of-code": "^1.0.3",
                "sebastian/version": "^3.0.1",
                "theseer/tokenizer": "^1.2.0"
            },
            "require-dev": {
                "phpunit/phpunit": "^9.3"
            },
            "suggest": {
                "ext-pcov": "*",
                "ext-xdebug": "*"
            },
            "type": "library",
            "extra": {
                "branch-alias": {
                    "dev-master": "9.2-dev"
                }
            },
            "autoload": {
                "classmap": [
                    "src/"
                ]
            },
            "notification-url": "https://packagist.org/downloads/",
            "license": [
                "BSD-3-Clause"
            ],
            "authors": [
                {
                    "name": "Sebastian Bergmann",
                    "email": "sebastian@phpunit.de",
                    "role": "lead"
                }
            ],
            "description": "Library that provides collection, processing, and rendering functionality for PHP code coverage information.",
            "homepage": "https://github.com/sebastianbergmann/php-code-coverage",
            "keywords": [
                "coverage",
                "testing",
                "xunit"
            ],
            "support": {
                "issues": "https://github.com/sebastianbergmann/php-code-coverage/issues",
                "source": "https://github.com/sebastianbergmann/php-code-coverage/tree/9.2.15"
            },
            "funding": [
                {
                    "url": "https://github.com/sebastianbergmann",
                    "type": "github"
                }
            ],
            "time": "2022-03-07T09:28:20+00:00"
        },
        {
            "name": "phpunit/php-file-iterator",
            "version": "3.0.6",
            "source": {
                "type": "git",
                "url": "https://github.com/sebastianbergmann/php-file-iterator.git",
                "reference": "cf1c2e7c203ac650e352f4cc675a7021e7d1b3cf"
            },
            "dist": {
                "type": "zip",
                "url": "https://api.github.com/repos/sebastianbergmann/php-file-iterator/zipball/cf1c2e7c203ac650e352f4cc675a7021e7d1b3cf",
                "reference": "cf1c2e7c203ac650e352f4cc675a7021e7d1b3cf",
                "shasum": ""
            },
            "require": {
                "php": ">=7.3"
            },
            "require-dev": {
                "phpunit/phpunit": "^9.3"
            },
            "type": "library",
            "extra": {
                "branch-alias": {
                    "dev-master": "3.0-dev"
                }
            },
            "autoload": {
                "classmap": [
                    "src/"
                ]
            },
            "notification-url": "https://packagist.org/downloads/",
            "license": [
                "BSD-3-Clause"
            ],
            "authors": [
                {
                    "name": "Sebastian Bergmann",
                    "email": "sebastian@phpunit.de",
                    "role": "lead"
                }
            ],
            "description": "FilterIterator implementation that filters files based on a list of suffixes.",
            "homepage": "https://github.com/sebastianbergmann/php-file-iterator/",
            "keywords": [
                "filesystem",
                "iterator"
            ],
            "support": {
                "issues": "https://github.com/sebastianbergmann/php-file-iterator/issues",
                "source": "https://github.com/sebastianbergmann/php-file-iterator/tree/3.0.6"
            },
            "funding": [
                {
                    "url": "https://github.com/sebastianbergmann",
                    "type": "github"
                }
            ],
            "time": "2021-12-02T12:48:52+00:00"
        },
        {
            "name": "phpunit/php-invoker",
            "version": "3.1.1",
            "source": {
                "type": "git",
                "url": "https://github.com/sebastianbergmann/php-invoker.git",
                "reference": "5a10147d0aaf65b58940a0b72f71c9ac0423cc67"
            },
            "dist": {
                "type": "zip",
                "url": "https://api.github.com/repos/sebastianbergmann/php-invoker/zipball/5a10147d0aaf65b58940a0b72f71c9ac0423cc67",
                "reference": "5a10147d0aaf65b58940a0b72f71c9ac0423cc67",
                "shasum": ""
            },
            "require": {
                "php": ">=7.3"
            },
            "require-dev": {
                "ext-pcntl": "*",
                "phpunit/phpunit": "^9.3"
            },
            "suggest": {
                "ext-pcntl": "*"
            },
            "type": "library",
            "extra": {
                "branch-alias": {
                    "dev-master": "3.1-dev"
                }
            },
            "autoload": {
                "classmap": [
                    "src/"
                ]
            },
            "notification-url": "https://packagist.org/downloads/",
            "license": [
                "BSD-3-Clause"
            ],
            "authors": [
                {
                    "name": "Sebastian Bergmann",
                    "email": "sebastian@phpunit.de",
                    "role": "lead"
                }
            ],
            "description": "Invoke callables with a timeout",
            "homepage": "https://github.com/sebastianbergmann/php-invoker/",
            "keywords": [
                "process"
            ],
            "support": {
                "issues": "https://github.com/sebastianbergmann/php-invoker/issues",
                "source": "https://github.com/sebastianbergmann/php-invoker/tree/3.1.1"
            },
            "funding": [
                {
                    "url": "https://github.com/sebastianbergmann",
                    "type": "github"
                }
            ],
            "time": "2020-09-28T05:58:55+00:00"
        },
        {
            "name": "phpunit/php-text-template",
            "version": "2.0.4",
            "source": {
                "type": "git",
                "url": "https://github.com/sebastianbergmann/php-text-template.git",
                "reference": "5da5f67fc95621df9ff4c4e5a84d6a8a2acf7c28"
            },
            "dist": {
                "type": "zip",
                "url": "https://api.github.com/repos/sebastianbergmann/php-text-template/zipball/5da5f67fc95621df9ff4c4e5a84d6a8a2acf7c28",
                "reference": "5da5f67fc95621df9ff4c4e5a84d6a8a2acf7c28",
                "shasum": ""
            },
            "require": {
                "php": ">=7.3"
            },
            "require-dev": {
                "phpunit/phpunit": "^9.3"
            },
            "type": "library",
            "extra": {
                "branch-alias": {
                    "dev-master": "2.0-dev"
                }
            },
            "autoload": {
                "classmap": [
                    "src/"
                ]
            },
            "notification-url": "https://packagist.org/downloads/",
            "license": [
                "BSD-3-Clause"
            ],
            "authors": [
                {
                    "name": "Sebastian Bergmann",
                    "email": "sebastian@phpunit.de",
                    "role": "lead"
                }
            ],
            "description": "Simple template engine.",
            "homepage": "https://github.com/sebastianbergmann/php-text-template/",
            "keywords": [
                "template"
            ],
            "support": {
                "issues": "https://github.com/sebastianbergmann/php-text-template/issues",
                "source": "https://github.com/sebastianbergmann/php-text-template/tree/2.0.4"
            },
            "funding": [
                {
                    "url": "https://github.com/sebastianbergmann",
                    "type": "github"
                }
            ],
            "time": "2020-10-26T05:33:50+00:00"
        },
        {
            "name": "phpunit/php-timer",
            "version": "5.0.3",
            "source": {
                "type": "git",
                "url": "https://github.com/sebastianbergmann/php-timer.git",
                "reference": "5a63ce20ed1b5bf577850e2c4e87f4aa902afbd2"
            },
            "dist": {
                "type": "zip",
                "url": "https://api.github.com/repos/sebastianbergmann/php-timer/zipball/5a63ce20ed1b5bf577850e2c4e87f4aa902afbd2",
                "reference": "5a63ce20ed1b5bf577850e2c4e87f4aa902afbd2",
                "shasum": ""
            },
            "require": {
                "php": ">=7.3"
            },
            "require-dev": {
                "phpunit/phpunit": "^9.3"
            },
            "type": "library",
            "extra": {
                "branch-alias": {
                    "dev-master": "5.0-dev"
                }
            },
            "autoload": {
                "classmap": [
                    "src/"
                ]
            },
            "notification-url": "https://packagist.org/downloads/",
            "license": [
                "BSD-3-Clause"
            ],
            "authors": [
                {
                    "name": "Sebastian Bergmann",
                    "email": "sebastian@phpunit.de",
                    "role": "lead"
                }
            ],
            "description": "Utility class for timing",
            "homepage": "https://github.com/sebastianbergmann/php-timer/",
            "keywords": [
                "timer"
            ],
            "support": {
                "issues": "https://github.com/sebastianbergmann/php-timer/issues",
                "source": "https://github.com/sebastianbergmann/php-timer/tree/5.0.3"
            },
            "funding": [
                {
                    "url": "https://github.com/sebastianbergmann",
                    "type": "github"
                }
            ],
            "time": "2020-10-26T13:16:10+00:00"
        },
        {
            "name": "phpunit/phpunit",
            "version": "9.5.20",
            "source": {
                "type": "git",
                "url": "https://github.com/sebastianbergmann/phpunit.git",
                "reference": "12bc8879fb65aef2138b26fc633cb1e3620cffba"
            },
            "dist": {
                "type": "zip",
                "url": "https://api.github.com/repos/sebastianbergmann/phpunit/zipball/12bc8879fb65aef2138b26fc633cb1e3620cffba",
                "reference": "12bc8879fb65aef2138b26fc633cb1e3620cffba",
                "shasum": ""
            },
            "require": {
                "doctrine/instantiator": "^1.3.1",
                "ext-dom": "*",
                "ext-json": "*",
                "ext-libxml": "*",
                "ext-mbstring": "*",
                "ext-xml": "*",
                "ext-xmlwriter": "*",
                "myclabs/deep-copy": "^1.10.1",
                "phar-io/manifest": "^2.0.3",
                "phar-io/version": "^3.0.2",
                "php": ">=7.3",
                "phpspec/prophecy": "^1.12.1",
                "phpunit/php-code-coverage": "^9.2.13",
                "phpunit/php-file-iterator": "^3.0.5",
                "phpunit/php-invoker": "^3.1.1",
                "phpunit/php-text-template": "^2.0.3",
                "phpunit/php-timer": "^5.0.2",
                "sebastian/cli-parser": "^1.0.1",
                "sebastian/code-unit": "^1.0.6",
                "sebastian/comparator": "^4.0.5",
                "sebastian/diff": "^4.0.3",
                "sebastian/environment": "^5.1.3",
                "sebastian/exporter": "^4.0.3",
                "sebastian/global-state": "^5.0.1",
                "sebastian/object-enumerator": "^4.0.3",
                "sebastian/resource-operations": "^3.0.3",
                "sebastian/type": "^3.0",
                "sebastian/version": "^3.0.2"
            },
            "require-dev": {
                "ext-pdo": "*",
                "phpspec/prophecy-phpunit": "^2.0.1"
            },
            "suggest": {
                "ext-soap": "*",
                "ext-xdebug": "*"
            },
            "bin": [
                "phpunit"
            ],
            "type": "library",
            "extra": {
                "branch-alias": {
                    "dev-master": "9.5-dev"
                }
            },
            "autoload": {
                "files": [
                    "src/Framework/Assert/Functions.php"
                ],
                "classmap": [
                    "src/"
                ]
            },
            "notification-url": "https://packagist.org/downloads/",
            "license": [
                "BSD-3-Clause"
            ],
            "authors": [
                {
                    "name": "Sebastian Bergmann",
                    "email": "sebastian@phpunit.de",
                    "role": "lead"
                }
            ],
            "description": "The PHP Unit Testing framework.",
            "homepage": "https://phpunit.de/",
            "keywords": [
                "phpunit",
                "testing",
                "xunit"
            ],
            "support": {
                "issues": "https://github.com/sebastianbergmann/phpunit/issues",
                "source": "https://github.com/sebastianbergmann/phpunit/tree/9.5.20"
            },
            "funding": [
                {
                    "url": "https://phpunit.de/sponsors.html",
                    "type": "custom"
                },
                {
                    "url": "https://github.com/sebastianbergmann",
                    "type": "github"
                }
            ],
            "time": "2022-04-01T12:37:26+00:00"
        },
        {
            "name": "psr/container",
            "version": "2.0.2",
            "source": {
                "type": "git",
                "url": "https://github.com/php-fig/container.git",
                "reference": "c71ecc56dfe541dbd90c5360474fbc405f8d5963"
            },
            "dist": {
                "type": "zip",
                "url": "https://api.github.com/repos/php-fig/container/zipball/c71ecc56dfe541dbd90c5360474fbc405f8d5963",
                "reference": "c71ecc56dfe541dbd90c5360474fbc405f8d5963",
                "shasum": ""
            },
            "require": {
                "php": ">=7.4.0"
            },
            "type": "library",
            "extra": {
                "branch-alias": {
                    "dev-master": "2.0.x-dev"
                }
            },
            "autoload": {
                "psr-4": {
                    "Psr\\Container\\": "src/"
                }
            },
            "notification-url": "https://packagist.org/downloads/",
            "license": [
                "MIT"
            ],
            "authors": [
                {
                    "name": "PHP-FIG",
                    "homepage": "https://www.php-fig.org/"
                }
            ],
            "description": "Common Container Interface (PHP FIG PSR-11)",
            "homepage": "https://github.com/php-fig/container",
            "keywords": [
                "PSR-11",
                "container",
                "container-interface",
                "container-interop",
                "psr"
            ],
            "support": {
                "issues": "https://github.com/php-fig/container/issues",
                "source": "https://github.com/php-fig/container/tree/2.0.2"
            },
            "time": "2021-11-05T16:47:00+00:00"
        },
        {
            "name": "roots/wordpress",
            "version": "5.9.3",
            "source": {
                "type": "git",
                "url": "https://github.com/WordPress/WordPress.git",
                "reference": "5.9.3"
            },
            "dist": {
                "type": "zip",
                "url": "https://api.github.com/repos/WordPress/WordPress/zipball/refs/tags/5.9.3"
            },
            "require": {
                "php": ">=5.3.2",
                "roots/wordpress-core-installer": ">=1.0.0"
            },
            "provide": {
                "wordpress/core-implementation": "5.9.3"
            },
            "type": "wordpress-core",
            "notification-url": "https://packagist.org/downloads/",
            "license": [
                "GPL-2.0-or-later"
            ],
            "authors": [
                {
                    "name": "WordPress Community",
                    "homepage": "https://wordpress.org/about/"
                }
            ],
            "description": "WordPress is web software you can use to create a beautiful website or blog.",
            "homepage": "https://wordpress.org/",
            "keywords": [
                "blog",
                "cms",
                "wordpress"
            ],
            "support": {
                "docs": "https://developer.wordpress.org/",
                "forum": "https://wordpress.org/support/",
                "irc": "irc://irc.freenode.net/wordpress",
                "issues": "https://core.trac.wordpress.org/",
                "rss": "https://wordpress.org/news/feed/",
                "source": "https://core.trac.wordpress.org/browser",
                "wiki": "https://codex.wordpress.org/"
            },
            "funding": [
                {
                    "url": "https://github.com/roots",
                    "type": "github"
                },
                {
                    "url": "https://www.patreon.com/rootsdev",
                    "type": "patreon"
                }
            ],
            "time": "2022-04-06T02:26:36+00:00"
        },
        {
            "name": "roots/wordpress-core-installer",
            "version": "1.100.0",
            "source": {
                "type": "git",
                "url": "https://github.com/roots/wordpress-core-installer.git",
                "reference": "73f8488e5178c5d54234b919f823a9095e2b1847"
            },
            "dist": {
                "type": "zip",
                "url": "https://api.github.com/repos/roots/wordpress-core-installer/zipball/73f8488e5178c5d54234b919f823a9095e2b1847",
                "reference": "73f8488e5178c5d54234b919f823a9095e2b1847",
                "shasum": ""
            },
            "require": {
                "composer-plugin-api": "^1.0 || ^2.0",
                "php": ">=5.6.0"
            },
            "conflict": {
                "composer/installers": "<1.0.6"
            },
            "replace": {
                "johnpbloch/wordpress-core-installer": "*"
            },
            "require-dev": {
                "composer/composer": "^1.0 || ^2.0",
                "phpunit/phpunit": ">=5.7.27"
            },
            "type": "composer-plugin",
            "extra": {
                "class": "Roots\\Composer\\WordPressCorePlugin"
            },
            "autoload": {
                "psr-4": {
                    "Roots\\Composer\\": "src/"
                }
            },
            "notification-url": "https://packagist.org/downloads/",
            "license": [
                "GPL-2.0-or-later"
            ],
            "authors": [
                {
                    "name": "John P. Bloch",
                    "email": "me@johnpbloch.com"
                },
                {
                    "name": "Roots",
                    "email": "team@roots.io"
                }
            ],
            "description": "A custom installer to handle deploying WordPress with composer",
            "keywords": [
                "wordpress"
            ],
            "support": {
                "issues": "https://github.com/roots/wordpress-core-installer/issues",
                "source": "https://github.com/roots/wordpress-core-installer/tree/master"
            },
            "funding": [
                {
                    "url": "https://github.com/roots",
                    "type": "github"
                },
                {
                    "url": "https://www.patreon.com/rootsdev",
                    "type": "patreon"
                }
            ],
            "time": "2020-08-20T00:27:30+00:00"
        },
        {
            "name": "sebastian/cli-parser",
            "version": "1.0.1",
            "source": {
                "type": "git",
                "url": "https://github.com/sebastianbergmann/cli-parser.git",
                "reference": "442e7c7e687e42adc03470c7b668bc4b2402c0b2"
            },
            "dist": {
                "type": "zip",
                "url": "https://api.github.com/repos/sebastianbergmann/cli-parser/zipball/442e7c7e687e42adc03470c7b668bc4b2402c0b2",
                "reference": "442e7c7e687e42adc03470c7b668bc4b2402c0b2",
                "shasum": ""
            },
            "require": {
                "php": ">=7.3"
            },
            "require-dev": {
                "phpunit/phpunit": "^9.3"
            },
            "type": "library",
            "extra": {
                "branch-alias": {
                    "dev-master": "1.0-dev"
                }
            },
            "autoload": {
                "classmap": [
                    "src/"
                ]
            },
            "notification-url": "https://packagist.org/downloads/",
            "license": [
                "BSD-3-Clause"
            ],
            "authors": [
                {
                    "name": "Sebastian Bergmann",
                    "email": "sebastian@phpunit.de",
                    "role": "lead"
                }
            ],
            "description": "Library for parsing CLI options",
            "homepage": "https://github.com/sebastianbergmann/cli-parser",
            "support": {
                "issues": "https://github.com/sebastianbergmann/cli-parser/issues",
                "source": "https://github.com/sebastianbergmann/cli-parser/tree/1.0.1"
            },
            "funding": [
                {
                    "url": "https://github.com/sebastianbergmann",
                    "type": "github"
                }
            ],
            "time": "2020-09-28T06:08:49+00:00"
        },
        {
            "name": "sebastian/code-unit",
            "version": "1.0.8",
            "source": {
                "type": "git",
                "url": "https://github.com/sebastianbergmann/code-unit.git",
                "reference": "1fc9f64c0927627ef78ba436c9b17d967e68e120"
            },
            "dist": {
                "type": "zip",
                "url": "https://api.github.com/repos/sebastianbergmann/code-unit/zipball/1fc9f64c0927627ef78ba436c9b17d967e68e120",
                "reference": "1fc9f64c0927627ef78ba436c9b17d967e68e120",
                "shasum": ""
            },
            "require": {
                "php": ">=7.3"
            },
            "require-dev": {
                "phpunit/phpunit": "^9.3"
            },
            "type": "library",
            "extra": {
                "branch-alias": {
                    "dev-master": "1.0-dev"
                }
            },
            "autoload": {
                "classmap": [
                    "src/"
                ]
            },
            "notification-url": "https://packagist.org/downloads/",
            "license": [
                "BSD-3-Clause"
            ],
            "authors": [
                {
                    "name": "Sebastian Bergmann",
                    "email": "sebastian@phpunit.de",
                    "role": "lead"
                }
            ],
            "description": "Collection of value objects that represent the PHP code units",
            "homepage": "https://github.com/sebastianbergmann/code-unit",
            "support": {
                "issues": "https://github.com/sebastianbergmann/code-unit/issues",
                "source": "https://github.com/sebastianbergmann/code-unit/tree/1.0.8"
            },
            "funding": [
                {
                    "url": "https://github.com/sebastianbergmann",
                    "type": "github"
                }
            ],
            "time": "2020-10-26T13:08:54+00:00"
        },
        {
            "name": "sebastian/code-unit-reverse-lookup",
            "version": "2.0.3",
            "source": {
                "type": "git",
                "url": "https://github.com/sebastianbergmann/code-unit-reverse-lookup.git",
                "reference": "ac91f01ccec49fb77bdc6fd1e548bc70f7faa3e5"
            },
            "dist": {
                "type": "zip",
                "url": "https://api.github.com/repos/sebastianbergmann/code-unit-reverse-lookup/zipball/ac91f01ccec49fb77bdc6fd1e548bc70f7faa3e5",
                "reference": "ac91f01ccec49fb77bdc6fd1e548bc70f7faa3e5",
                "shasum": ""
            },
            "require": {
                "php": ">=7.3"
            },
            "require-dev": {
                "phpunit/phpunit": "^9.3"
            },
            "type": "library",
            "extra": {
                "branch-alias": {
                    "dev-master": "2.0-dev"
                }
            },
            "autoload": {
                "classmap": [
                    "src/"
                ]
            },
            "notification-url": "https://packagist.org/downloads/",
            "license": [
                "BSD-3-Clause"
            ],
            "authors": [
                {
                    "name": "Sebastian Bergmann",
                    "email": "sebastian@phpunit.de"
                }
            ],
            "description": "Looks up which function or method a line of code belongs to",
            "homepage": "https://github.com/sebastianbergmann/code-unit-reverse-lookup/",
            "support": {
                "issues": "https://github.com/sebastianbergmann/code-unit-reverse-lookup/issues",
                "source": "https://github.com/sebastianbergmann/code-unit-reverse-lookup/tree/2.0.3"
            },
            "funding": [
                {
                    "url": "https://github.com/sebastianbergmann",
                    "type": "github"
                }
            ],
            "time": "2020-09-28T05:30:19+00:00"
        },
        {
            "name": "sebastian/comparator",
            "version": "4.0.6",
            "source": {
                "type": "git",
                "url": "https://github.com/sebastianbergmann/comparator.git",
                "reference": "55f4261989e546dc112258c7a75935a81a7ce382"
            },
            "dist": {
                "type": "zip",
                "url": "https://api.github.com/repos/sebastianbergmann/comparator/zipball/55f4261989e546dc112258c7a75935a81a7ce382",
                "reference": "55f4261989e546dc112258c7a75935a81a7ce382",
                "shasum": ""
            },
            "require": {
                "php": ">=7.3",
                "sebastian/diff": "^4.0",
                "sebastian/exporter": "^4.0"
            },
            "require-dev": {
                "phpunit/phpunit": "^9.3"
            },
            "type": "library",
            "extra": {
                "branch-alias": {
                    "dev-master": "4.0-dev"
                }
            },
            "autoload": {
                "classmap": [
                    "src/"
                ]
            },
            "notification-url": "https://packagist.org/downloads/",
            "license": [
                "BSD-3-Clause"
            ],
            "authors": [
                {
                    "name": "Sebastian Bergmann",
                    "email": "sebastian@phpunit.de"
                },
                {
                    "name": "Jeff Welch",
                    "email": "whatthejeff@gmail.com"
                },
                {
                    "name": "Volker Dusch",
                    "email": "github@wallbash.com"
                },
                {
                    "name": "Bernhard Schussek",
                    "email": "bschussek@2bepublished.at"
                }
            ],
            "description": "Provides the functionality to compare PHP values for equality",
            "homepage": "https://github.com/sebastianbergmann/comparator",
            "keywords": [
                "comparator",
                "compare",
                "equality"
            ],
            "support": {
                "issues": "https://github.com/sebastianbergmann/comparator/issues",
                "source": "https://github.com/sebastianbergmann/comparator/tree/4.0.6"
            },
            "funding": [
                {
                    "url": "https://github.com/sebastianbergmann",
                    "type": "github"
                }
            ],
            "time": "2020-10-26T15:49:45+00:00"
        },
        {
            "name": "sebastian/complexity",
            "version": "2.0.2",
            "source": {
                "type": "git",
                "url": "https://github.com/sebastianbergmann/complexity.git",
                "reference": "739b35e53379900cc9ac327b2147867b8b6efd88"
            },
            "dist": {
                "type": "zip",
                "url": "https://api.github.com/repos/sebastianbergmann/complexity/zipball/739b35e53379900cc9ac327b2147867b8b6efd88",
                "reference": "739b35e53379900cc9ac327b2147867b8b6efd88",
                "shasum": ""
            },
            "require": {
                "nikic/php-parser": "^4.7",
                "php": ">=7.3"
            },
            "require-dev": {
                "phpunit/phpunit": "^9.3"
            },
            "type": "library",
            "extra": {
                "branch-alias": {
                    "dev-master": "2.0-dev"
                }
            },
            "autoload": {
                "classmap": [
                    "src/"
                ]
            },
            "notification-url": "https://packagist.org/downloads/",
            "license": [
                "BSD-3-Clause"
            ],
            "authors": [
                {
                    "name": "Sebastian Bergmann",
                    "email": "sebastian@phpunit.de",
                    "role": "lead"
                }
            ],
            "description": "Library for calculating the complexity of PHP code units",
            "homepage": "https://github.com/sebastianbergmann/complexity",
            "support": {
                "issues": "https://github.com/sebastianbergmann/complexity/issues",
                "source": "https://github.com/sebastianbergmann/complexity/tree/2.0.2"
            },
            "funding": [
                {
                    "url": "https://github.com/sebastianbergmann",
                    "type": "github"
                }
            ],
            "time": "2020-10-26T15:52:27+00:00"
        },
        {
            "name": "sebastian/diff",
            "version": "4.0.4",
            "source": {
                "type": "git",
                "url": "https://github.com/sebastianbergmann/diff.git",
                "reference": "3461e3fccc7cfdfc2720be910d3bd73c69be590d"
            },
            "dist": {
                "type": "zip",
                "url": "https://api.github.com/repos/sebastianbergmann/diff/zipball/3461e3fccc7cfdfc2720be910d3bd73c69be590d",
                "reference": "3461e3fccc7cfdfc2720be910d3bd73c69be590d",
                "shasum": ""
            },
            "require": {
                "php": ">=7.3"
            },
            "require-dev": {
                "phpunit/phpunit": "^9.3",
                "symfony/process": "^4.2 || ^5"
            },
            "type": "library",
            "extra": {
                "branch-alias": {
                    "dev-master": "4.0-dev"
                }
            },
            "autoload": {
                "classmap": [
                    "src/"
                ]
            },
            "notification-url": "https://packagist.org/downloads/",
            "license": [
                "BSD-3-Clause"
            ],
            "authors": [
                {
                    "name": "Sebastian Bergmann",
                    "email": "sebastian@phpunit.de"
                },
                {
                    "name": "Kore Nordmann",
                    "email": "mail@kore-nordmann.de"
                }
            ],
            "description": "Diff implementation",
            "homepage": "https://github.com/sebastianbergmann/diff",
            "keywords": [
                "diff",
                "udiff",
                "unidiff",
                "unified diff"
            ],
            "support": {
                "issues": "https://github.com/sebastianbergmann/diff/issues",
                "source": "https://github.com/sebastianbergmann/diff/tree/4.0.4"
            },
            "funding": [
                {
                    "url": "https://github.com/sebastianbergmann",
                    "type": "github"
                }
            ],
            "time": "2020-10-26T13:10:38+00:00"
        },
        {
            "name": "sebastian/environment",
            "version": "5.1.4",
            "source": {
                "type": "git",
                "url": "https://github.com/sebastianbergmann/environment.git",
                "reference": "1b5dff7bb151a4db11d49d90e5408e4e938270f7"
            },
            "dist": {
                "type": "zip",
                "url": "https://api.github.com/repos/sebastianbergmann/environment/zipball/1b5dff7bb151a4db11d49d90e5408e4e938270f7",
                "reference": "1b5dff7bb151a4db11d49d90e5408e4e938270f7",
                "shasum": ""
            },
            "require": {
                "php": ">=7.3"
            },
            "require-dev": {
                "phpunit/phpunit": "^9.3"
            },
            "suggest": {
                "ext-posix": "*"
            },
            "type": "library",
            "extra": {
                "branch-alias": {
                    "dev-master": "5.1-dev"
                }
            },
            "autoload": {
                "classmap": [
                    "src/"
                ]
            },
            "notification-url": "https://packagist.org/downloads/",
            "license": [
                "BSD-3-Clause"
            ],
            "authors": [
                {
                    "name": "Sebastian Bergmann",
                    "email": "sebastian@phpunit.de"
                }
            ],
            "description": "Provides functionality to handle HHVM/PHP environments",
            "homepage": "http://www.github.com/sebastianbergmann/environment",
            "keywords": [
                "Xdebug",
                "environment",
                "hhvm"
            ],
            "support": {
                "issues": "https://github.com/sebastianbergmann/environment/issues",
                "source": "https://github.com/sebastianbergmann/environment/tree/5.1.4"
            },
            "funding": [
                {
                    "url": "https://github.com/sebastianbergmann",
                    "type": "github"
                }
            ],
            "time": "2022-04-03T09:37:03+00:00"
        },
        {
            "name": "sebastian/exporter",
            "version": "4.0.4",
            "source": {
                "type": "git",
                "url": "https://github.com/sebastianbergmann/exporter.git",
                "reference": "65e8b7db476c5dd267e65eea9cab77584d3cfff9"
            },
            "dist": {
                "type": "zip",
                "url": "https://api.github.com/repos/sebastianbergmann/exporter/zipball/65e8b7db476c5dd267e65eea9cab77584d3cfff9",
                "reference": "65e8b7db476c5dd267e65eea9cab77584d3cfff9",
                "shasum": ""
            },
            "require": {
                "php": ">=7.3",
                "sebastian/recursion-context": "^4.0"
            },
            "require-dev": {
                "ext-mbstring": "*",
                "phpunit/phpunit": "^9.3"
            },
            "type": "library",
            "extra": {
                "branch-alias": {
                    "dev-master": "4.0-dev"
                }
            },
            "autoload": {
                "classmap": [
                    "src/"
                ]
            },
            "notification-url": "https://packagist.org/downloads/",
            "license": [
                "BSD-3-Clause"
            ],
            "authors": [
                {
                    "name": "Sebastian Bergmann",
                    "email": "sebastian@phpunit.de"
                },
                {
                    "name": "Jeff Welch",
                    "email": "whatthejeff@gmail.com"
                },
                {
                    "name": "Volker Dusch",
                    "email": "github@wallbash.com"
                },
                {
                    "name": "Adam Harvey",
                    "email": "aharvey@php.net"
                },
                {
                    "name": "Bernhard Schussek",
                    "email": "bschussek@gmail.com"
                }
            ],
            "description": "Provides the functionality to export PHP variables for visualization",
            "homepage": "https://www.github.com/sebastianbergmann/exporter",
            "keywords": [
                "export",
                "exporter"
            ],
            "support": {
                "issues": "https://github.com/sebastianbergmann/exporter/issues",
                "source": "https://github.com/sebastianbergmann/exporter/tree/4.0.4"
            },
            "funding": [
                {
                    "url": "https://github.com/sebastianbergmann",
                    "type": "github"
                }
            ],
            "time": "2021-11-11T14:18:36+00:00"
        },
        {
            "name": "sebastian/global-state",
            "version": "5.0.5",
            "source": {
                "type": "git",
                "url": "https://github.com/sebastianbergmann/global-state.git",
                "reference": "0ca8db5a5fc9c8646244e629625ac486fa286bf2"
            },
            "dist": {
                "type": "zip",
                "url": "https://api.github.com/repos/sebastianbergmann/global-state/zipball/0ca8db5a5fc9c8646244e629625ac486fa286bf2",
                "reference": "0ca8db5a5fc9c8646244e629625ac486fa286bf2",
                "shasum": ""
            },
            "require": {
                "php": ">=7.3",
                "sebastian/object-reflector": "^2.0",
                "sebastian/recursion-context": "^4.0"
            },
            "require-dev": {
                "ext-dom": "*",
                "phpunit/phpunit": "^9.3"
            },
            "suggest": {
                "ext-uopz": "*"
            },
            "type": "library",
            "extra": {
                "branch-alias": {
                    "dev-master": "5.0-dev"
                }
            },
            "autoload": {
                "classmap": [
                    "src/"
                ]
            },
            "notification-url": "https://packagist.org/downloads/",
            "license": [
                "BSD-3-Clause"
            ],
            "authors": [
                {
                    "name": "Sebastian Bergmann",
                    "email": "sebastian@phpunit.de"
                }
            ],
            "description": "Snapshotting of global state",
            "homepage": "http://www.github.com/sebastianbergmann/global-state",
            "keywords": [
                "global state"
            ],
            "support": {
                "issues": "https://github.com/sebastianbergmann/global-state/issues",
                "source": "https://github.com/sebastianbergmann/global-state/tree/5.0.5"
            },
            "funding": [
                {
                    "url": "https://github.com/sebastianbergmann",
                    "type": "github"
                }
            ],
            "time": "2022-02-14T08:28:10+00:00"
        },
        {
            "name": "sebastian/lines-of-code",
            "version": "1.0.3",
            "source": {
                "type": "git",
                "url": "https://github.com/sebastianbergmann/lines-of-code.git",
                "reference": "c1c2e997aa3146983ed888ad08b15470a2e22ecc"
            },
            "dist": {
                "type": "zip",
                "url": "https://api.github.com/repos/sebastianbergmann/lines-of-code/zipball/c1c2e997aa3146983ed888ad08b15470a2e22ecc",
                "reference": "c1c2e997aa3146983ed888ad08b15470a2e22ecc",
                "shasum": ""
            },
            "require": {
                "nikic/php-parser": "^4.6",
                "php": ">=7.3"
            },
            "require-dev": {
                "phpunit/phpunit": "^9.3"
            },
            "type": "library",
            "extra": {
                "branch-alias": {
                    "dev-master": "1.0-dev"
                }
            },
            "autoload": {
                "classmap": [
                    "src/"
                ]
            },
            "notification-url": "https://packagist.org/downloads/",
            "license": [
                "BSD-3-Clause"
            ],
            "authors": [
                {
                    "name": "Sebastian Bergmann",
                    "email": "sebastian@phpunit.de",
                    "role": "lead"
                }
            ],
            "description": "Library for counting the lines of code in PHP source code",
            "homepage": "https://github.com/sebastianbergmann/lines-of-code",
            "support": {
                "issues": "https://github.com/sebastianbergmann/lines-of-code/issues",
                "source": "https://github.com/sebastianbergmann/lines-of-code/tree/1.0.3"
            },
            "funding": [
                {
                    "url": "https://github.com/sebastianbergmann",
                    "type": "github"
                }
            ],
            "time": "2020-11-28T06:42:11+00:00"
        },
        {
            "name": "sebastian/object-enumerator",
            "version": "4.0.4",
            "source": {
                "type": "git",
                "url": "https://github.com/sebastianbergmann/object-enumerator.git",
                "reference": "5c9eeac41b290a3712d88851518825ad78f45c71"
            },
            "dist": {
                "type": "zip",
                "url": "https://api.github.com/repos/sebastianbergmann/object-enumerator/zipball/5c9eeac41b290a3712d88851518825ad78f45c71",
                "reference": "5c9eeac41b290a3712d88851518825ad78f45c71",
                "shasum": ""
            },
            "require": {
                "php": ">=7.3",
                "sebastian/object-reflector": "^2.0",
                "sebastian/recursion-context": "^4.0"
            },
            "require-dev": {
                "phpunit/phpunit": "^9.3"
            },
            "type": "library",
            "extra": {
                "branch-alias": {
                    "dev-master": "4.0-dev"
                }
            },
            "autoload": {
                "classmap": [
                    "src/"
                ]
            },
            "notification-url": "https://packagist.org/downloads/",
            "license": [
                "BSD-3-Clause"
            ],
            "authors": [
                {
                    "name": "Sebastian Bergmann",
                    "email": "sebastian@phpunit.de"
                }
            ],
            "description": "Traverses array structures and object graphs to enumerate all referenced objects",
            "homepage": "https://github.com/sebastianbergmann/object-enumerator/",
            "support": {
                "issues": "https://github.com/sebastianbergmann/object-enumerator/issues",
                "source": "https://github.com/sebastianbergmann/object-enumerator/tree/4.0.4"
            },
            "funding": [
                {
                    "url": "https://github.com/sebastianbergmann",
                    "type": "github"
                }
            ],
            "time": "2020-10-26T13:12:34+00:00"
        },
        {
            "name": "sebastian/object-reflector",
            "version": "2.0.4",
            "source": {
                "type": "git",
                "url": "https://github.com/sebastianbergmann/object-reflector.git",
                "reference": "b4f479ebdbf63ac605d183ece17d8d7fe49c15c7"
            },
            "dist": {
                "type": "zip",
                "url": "https://api.github.com/repos/sebastianbergmann/object-reflector/zipball/b4f479ebdbf63ac605d183ece17d8d7fe49c15c7",
                "reference": "b4f479ebdbf63ac605d183ece17d8d7fe49c15c7",
                "shasum": ""
            },
            "require": {
                "php": ">=7.3"
            },
            "require-dev": {
                "phpunit/phpunit": "^9.3"
            },
            "type": "library",
            "extra": {
                "branch-alias": {
                    "dev-master": "2.0-dev"
                }
            },
            "autoload": {
                "classmap": [
                    "src/"
                ]
            },
            "notification-url": "https://packagist.org/downloads/",
            "license": [
                "BSD-3-Clause"
            ],
            "authors": [
                {
                    "name": "Sebastian Bergmann",
                    "email": "sebastian@phpunit.de"
                }
            ],
            "description": "Allows reflection of object attributes, including inherited and non-public ones",
            "homepage": "https://github.com/sebastianbergmann/object-reflector/",
            "support": {
                "issues": "https://github.com/sebastianbergmann/object-reflector/issues",
                "source": "https://github.com/sebastianbergmann/object-reflector/tree/2.0.4"
            },
            "funding": [
                {
                    "url": "https://github.com/sebastianbergmann",
                    "type": "github"
                }
            ],
            "time": "2020-10-26T13:14:26+00:00"
        },
        {
            "name": "sebastian/recursion-context",
            "version": "4.0.4",
            "source": {
                "type": "git",
                "url": "https://github.com/sebastianbergmann/recursion-context.git",
                "reference": "cd9d8cf3c5804de4341c283ed787f099f5506172"
            },
            "dist": {
                "type": "zip",
                "url": "https://api.github.com/repos/sebastianbergmann/recursion-context/zipball/cd9d8cf3c5804de4341c283ed787f099f5506172",
                "reference": "cd9d8cf3c5804de4341c283ed787f099f5506172",
                "shasum": ""
            },
            "require": {
                "php": ">=7.3"
            },
            "require-dev": {
                "phpunit/phpunit": "^9.3"
            },
            "type": "library",
            "extra": {
                "branch-alias": {
                    "dev-master": "4.0-dev"
                }
            },
            "autoload": {
                "classmap": [
                    "src/"
                ]
            },
            "notification-url": "https://packagist.org/downloads/",
            "license": [
                "BSD-3-Clause"
            ],
            "authors": [
                {
                    "name": "Sebastian Bergmann",
                    "email": "sebastian@phpunit.de"
                },
                {
                    "name": "Jeff Welch",
                    "email": "whatthejeff@gmail.com"
                },
                {
                    "name": "Adam Harvey",
                    "email": "aharvey@php.net"
                }
            ],
            "description": "Provides functionality to recursively process PHP variables",
            "homepage": "http://www.github.com/sebastianbergmann/recursion-context",
            "support": {
                "issues": "https://github.com/sebastianbergmann/recursion-context/issues",
                "source": "https://github.com/sebastianbergmann/recursion-context/tree/4.0.4"
            },
            "funding": [
                {
                    "url": "https://github.com/sebastianbergmann",
                    "type": "github"
                }
            ],
            "time": "2020-10-26T13:17:30+00:00"
        },
        {
            "name": "sebastian/resource-operations",
            "version": "3.0.3",
            "source": {
                "type": "git",
                "url": "https://github.com/sebastianbergmann/resource-operations.git",
                "reference": "0f4443cb3a1d92ce809899753bc0d5d5a8dd19a8"
            },
            "dist": {
                "type": "zip",
                "url": "https://api.github.com/repos/sebastianbergmann/resource-operations/zipball/0f4443cb3a1d92ce809899753bc0d5d5a8dd19a8",
                "reference": "0f4443cb3a1d92ce809899753bc0d5d5a8dd19a8",
                "shasum": ""
            },
            "require": {
                "php": ">=7.3"
            },
            "require-dev": {
                "phpunit/phpunit": "^9.0"
            },
            "type": "library",
            "extra": {
                "branch-alias": {
                    "dev-master": "3.0-dev"
                }
            },
            "autoload": {
                "classmap": [
                    "src/"
                ]
            },
            "notification-url": "https://packagist.org/downloads/",
            "license": [
                "BSD-3-Clause"
            ],
            "authors": [
                {
                    "name": "Sebastian Bergmann",
                    "email": "sebastian@phpunit.de"
                }
            ],
            "description": "Provides a list of PHP built-in functions that operate on resources",
            "homepage": "https://www.github.com/sebastianbergmann/resource-operations",
            "support": {
                "issues": "https://github.com/sebastianbergmann/resource-operations/issues",
                "source": "https://github.com/sebastianbergmann/resource-operations/tree/3.0.3"
            },
            "funding": [
                {
                    "url": "https://github.com/sebastianbergmann",
                    "type": "github"
                }
            ],
            "time": "2020-09-28T06:45:17+00:00"
        },
        {
            "name": "sebastian/type",
            "version": "3.0.0",
            "source": {
                "type": "git",
                "url": "https://github.com/sebastianbergmann/type.git",
                "reference": "b233b84bc4465aff7b57cf1c4bc75c86d00d6dad"
            },
            "dist": {
                "type": "zip",
                "url": "https://api.github.com/repos/sebastianbergmann/type/zipball/b233b84bc4465aff7b57cf1c4bc75c86d00d6dad",
                "reference": "b233b84bc4465aff7b57cf1c4bc75c86d00d6dad",
                "shasum": ""
            },
            "require": {
                "php": ">=7.3"
            },
            "require-dev": {
                "phpunit/phpunit": "^9.5"
            },
            "type": "library",
            "extra": {
                "branch-alias": {
                    "dev-master": "3.0-dev"
                }
            },
            "autoload": {
                "classmap": [
                    "src/"
                ]
            },
            "notification-url": "https://packagist.org/downloads/",
            "license": [
                "BSD-3-Clause"
            ],
            "authors": [
                {
                    "name": "Sebastian Bergmann",
                    "email": "sebastian@phpunit.de",
                    "role": "lead"
                }
            ],
            "description": "Collection of value objects that represent the types of the PHP type system",
            "homepage": "https://github.com/sebastianbergmann/type",
            "support": {
                "issues": "https://github.com/sebastianbergmann/type/issues",
                "source": "https://github.com/sebastianbergmann/type/tree/3.0.0"
            },
            "funding": [
                {
                    "url": "https://github.com/sebastianbergmann",
                    "type": "github"
                }
            ],
            "time": "2022-03-15T09:54:48+00:00"
        },
        {
            "name": "sebastian/version",
            "version": "3.0.2",
            "source": {
                "type": "git",
                "url": "https://github.com/sebastianbergmann/version.git",
                "reference": "c6c1022351a901512170118436c764e473f6de8c"
            },
            "dist": {
                "type": "zip",
                "url": "https://api.github.com/repos/sebastianbergmann/version/zipball/c6c1022351a901512170118436c764e473f6de8c",
                "reference": "c6c1022351a901512170118436c764e473f6de8c",
                "shasum": ""
            },
            "require": {
                "php": ">=7.3"
            },
            "type": "library",
            "extra": {
                "branch-alias": {
                    "dev-master": "3.0-dev"
                }
            },
            "autoload": {
                "classmap": [
                    "src/"
                ]
            },
            "notification-url": "https://packagist.org/downloads/",
            "license": [
                "BSD-3-Clause"
            ],
            "authors": [
                {
                    "name": "Sebastian Bergmann",
                    "email": "sebastian@phpunit.de",
                    "role": "lead"
                }
            ],
            "description": "Library that helps with managing the version number of Git-hosted PHP projects",
            "homepage": "https://github.com/sebastianbergmann/version",
            "support": {
                "issues": "https://github.com/sebastianbergmann/version/issues",
                "source": "https://github.com/sebastianbergmann/version/tree/3.0.2"
            },
            "funding": [
                {
                    "url": "https://github.com/sebastianbergmann",
                    "type": "github"
                }
            ],
            "time": "2020-09-28T06:39:44+00:00"
        },
        {
            "name": "symfony/console",
            "version": "v5.4.8",
            "source": {
                "type": "git",
                "url": "https://github.com/symfony/console.git",
                "reference": "ffe3aed36c4d60da2cf1b0a1cee6b8f2e5fa881b"
            },
            "dist": {
                "type": "zip",
                "url": "https://api.github.com/repos/symfony/console/zipball/ffe3aed36c4d60da2cf1b0a1cee6b8f2e5fa881b",
                "reference": "ffe3aed36c4d60da2cf1b0a1cee6b8f2e5fa881b",
                "shasum": ""
            },
            "require": {
                "php": ">=7.2.5",
                "symfony/deprecation-contracts": "^2.1|^3",
                "symfony/polyfill-mbstring": "~1.0",
                "symfony/polyfill-php73": "^1.9",
                "symfony/polyfill-php80": "^1.16",
                "symfony/service-contracts": "^1.1|^2|^3",
                "symfony/string": "^5.1|^6.0"
            },
            "conflict": {
                "psr/log": ">=3",
                "symfony/dependency-injection": "<4.4",
                "symfony/dotenv": "<5.1",
                "symfony/event-dispatcher": "<4.4",
                "symfony/lock": "<4.4",
                "symfony/process": "<4.4"
            },
            "provide": {
                "psr/log-implementation": "1.0|2.0"
            },
            "require-dev": {
                "psr/log": "^1|^2",
                "symfony/config": "^4.4|^5.0|^6.0",
                "symfony/dependency-injection": "^4.4|^5.0|^6.0",
                "symfony/event-dispatcher": "^4.4|^5.0|^6.0",
                "symfony/lock": "^4.4|^5.0|^6.0",
                "symfony/process": "^4.4|^5.0|^6.0",
                "symfony/var-dumper": "^4.4|^5.0|^6.0"
            },
            "suggest": {
                "psr/log": "For using the console logger",
                "symfony/event-dispatcher": "",
                "symfony/lock": "",
                "symfony/process": ""
            },
            "type": "library",
            "autoload": {
                "psr-4": {
                    "Symfony\\Component\\Console\\": ""
                },
                "exclude-from-classmap": [
                    "/Tests/"
                ]
            },
            "notification-url": "https://packagist.org/downloads/",
            "license": [
                "MIT"
            ],
            "authors": [
                {
                    "name": "Fabien Potencier",
                    "email": "fabien@symfony.com"
                },
                {
                    "name": "Symfony Community",
                    "homepage": "https://symfony.com/contributors"
                }
            ],
            "description": "Eases the creation of beautiful and testable command line interfaces",
            "homepage": "https://symfony.com",
            "keywords": [
                "cli",
                "command line",
                "console",
                "terminal"
            ],
            "support": {
                "source": "https://github.com/symfony/console/tree/v5.4.8"
            },
            "funding": [
                {
                    "url": "https://symfony.com/sponsor",
                    "type": "custom"
                },
                {
                    "url": "https://github.com/fabpot",
                    "type": "github"
                },
                {
                    "url": "https://tidelift.com/funding/github/packagist/symfony/symfony",
                    "type": "tidelift"
                }
            ],
            "time": "2022-04-12T16:02:29+00:00"
        },
        {
            "name": "symfony/deprecation-contracts",
            "version": "v3.0.1",
            "source": {
                "type": "git",
                "url": "https://github.com/symfony/deprecation-contracts.git",
                "reference": "26954b3d62a6c5fd0ea8a2a00c0353a14978d05c"
            },
            "dist": {
                "type": "zip",
                "url": "https://api.github.com/repos/symfony/deprecation-contracts/zipball/26954b3d62a6c5fd0ea8a2a00c0353a14978d05c",
                "reference": "26954b3d62a6c5fd0ea8a2a00c0353a14978d05c",
                "shasum": ""
            },
            "require": {
                "php": ">=8.0.2"
            },
            "type": "library",
            "extra": {
                "branch-alias": {
                    "dev-main": "3.0-dev"
                },
                "thanks": {
                    "name": "symfony/contracts",
                    "url": "https://github.com/symfony/contracts"
                }
            },
            "autoload": {
                "files": [
                    "function.php"
                ]
            },
            "notification-url": "https://packagist.org/downloads/",
            "license": [
                "MIT"
            ],
            "authors": [
                {
                    "name": "Nicolas Grekas",
                    "email": "p@tchwork.com"
                },
                {
                    "name": "Symfony Community",
                    "homepage": "https://symfony.com/contributors"
                }
            ],
            "description": "A generic function and convention to trigger deprecation notices",
            "homepage": "https://symfony.com",
            "support": {
                "source": "https://github.com/symfony/deprecation-contracts/tree/v3.0.1"
            },
            "funding": [
                {
                    "url": "https://symfony.com/sponsor",
                    "type": "custom"
                },
                {
                    "url": "https://github.com/fabpot",
                    "type": "github"
                },
                {
                    "url": "https://tidelift.com/funding/github/packagist/symfony/symfony",
                    "type": "tidelift"
                }
            ],
            "time": "2022-01-02T09:55:41+00:00"
        },
        {
            "name": "symfony/polyfill-ctype",
            "version": "v1.25.0",
            "source": {
                "type": "git",
                "url": "https://github.com/symfony/polyfill-ctype.git",
                "reference": "30885182c981ab175d4d034db0f6f469898070ab"
            },
            "dist": {
                "type": "zip",
                "url": "https://api.github.com/repos/symfony/polyfill-ctype/zipball/30885182c981ab175d4d034db0f6f469898070ab",
                "reference": "30885182c981ab175d4d034db0f6f469898070ab",
                "shasum": ""
            },
            "require": {
                "php": ">=7.1"
            },
            "provide": {
                "ext-ctype": "*"
            },
            "suggest": {
                "ext-ctype": "For best performance"
            },
            "type": "library",
            "extra": {
                "branch-alias": {
                    "dev-main": "1.23-dev"
                },
                "thanks": {
                    "name": "symfony/polyfill",
                    "url": "https://github.com/symfony/polyfill"
                }
            },
            "autoload": {
                "files": [
                    "bootstrap.php"
                ],
                "psr-4": {
                    "Symfony\\Polyfill\\Ctype\\": ""
                }
            },
            "notification-url": "https://packagist.org/downloads/",
            "license": [
                "MIT"
            ],
            "authors": [
                {
                    "name": "Gert de Pagter",
                    "email": "BackEndTea@gmail.com"
                },
                {
                    "name": "Symfony Community",
                    "homepage": "https://symfony.com/contributors"
                }
            ],
            "description": "Symfony polyfill for ctype functions",
            "homepage": "https://symfony.com",
            "keywords": [
                "compatibility",
                "ctype",
                "polyfill",
                "portable"
            ],
            "support": {
                "source": "https://github.com/symfony/polyfill-ctype/tree/v1.25.0"
            },
            "funding": [
                {
                    "url": "https://symfony.com/sponsor",
                    "type": "custom"
                },
                {
                    "url": "https://github.com/fabpot",
                    "type": "github"
                },
                {
                    "url": "https://tidelift.com/funding/github/packagist/symfony/symfony",
                    "type": "tidelift"
                }
            ],
            "time": "2021-10-20T20:35:02+00:00"
        },
        {
            "name": "symfony/polyfill-intl-grapheme",
            "version": "v1.25.0",
            "source": {
                "type": "git",
                "url": "https://github.com/symfony/polyfill-intl-grapheme.git",
                "reference": "81b86b50cf841a64252b439e738e97f4a34e2783"
            },
            "dist": {
                "type": "zip",
                "url": "https://api.github.com/repos/symfony/polyfill-intl-grapheme/zipball/81b86b50cf841a64252b439e738e97f4a34e2783",
                "reference": "81b86b50cf841a64252b439e738e97f4a34e2783",
                "shasum": ""
            },
            "require": {
                "php": ">=7.1"
            },
            "suggest": {
                "ext-intl": "For best performance"
            },
            "type": "library",
            "extra": {
                "branch-alias": {
                    "dev-main": "1.23-dev"
                },
                "thanks": {
                    "name": "symfony/polyfill",
                    "url": "https://github.com/symfony/polyfill"
                }
            },
            "autoload": {
                "files": [
                    "bootstrap.php"
                ],
                "psr-4": {
                    "Symfony\\Polyfill\\Intl\\Grapheme\\": ""
                }
            },
            "notification-url": "https://packagist.org/downloads/",
            "license": [
                "MIT"
            ],
            "authors": [
                {
                    "name": "Nicolas Grekas",
                    "email": "p@tchwork.com"
                },
                {
                    "name": "Symfony Community",
                    "homepage": "https://symfony.com/contributors"
                }
            ],
            "description": "Symfony polyfill for intl's grapheme_* functions",
            "homepage": "https://symfony.com",
            "keywords": [
                "compatibility",
                "grapheme",
                "intl",
                "polyfill",
                "portable",
                "shim"
            ],
            "support": {
                "source": "https://github.com/symfony/polyfill-intl-grapheme/tree/v1.25.0"
            },
            "funding": [
                {
                    "url": "https://symfony.com/sponsor",
                    "type": "custom"
                },
                {
                    "url": "https://github.com/fabpot",
                    "type": "github"
                },
                {
                    "url": "https://tidelift.com/funding/github/packagist/symfony/symfony",
                    "type": "tidelift"
                }
            ],
            "time": "2021-11-23T21:10:46+00:00"
        },
        {
            "name": "symfony/polyfill-intl-normalizer",
            "version": "v1.25.0",
            "source": {
                "type": "git",
                "url": "https://github.com/symfony/polyfill-intl-normalizer.git",
                "reference": "8590a5f561694770bdcd3f9b5c69dde6945028e8"
            },
            "dist": {
                "type": "zip",
                "url": "https://api.github.com/repos/symfony/polyfill-intl-normalizer/zipball/8590a5f561694770bdcd3f9b5c69dde6945028e8",
                "reference": "8590a5f561694770bdcd3f9b5c69dde6945028e8",
                "shasum": ""
            },
            "require": {
                "php": ">=7.1"
            },
            "suggest": {
                "ext-intl": "For best performance"
            },
            "type": "library",
            "extra": {
                "branch-alias": {
                    "dev-main": "1.23-dev"
                },
                "thanks": {
                    "name": "symfony/polyfill",
                    "url": "https://github.com/symfony/polyfill"
                }
            },
            "autoload": {
                "files": [
                    "bootstrap.php"
                ],
                "psr-4": {
                    "Symfony\\Polyfill\\Intl\\Normalizer\\": ""
                },
                "classmap": [
                    "Resources/stubs"
                ]
            },
            "notification-url": "https://packagist.org/downloads/",
            "license": [
                "MIT"
            ],
            "authors": [
                {
                    "name": "Nicolas Grekas",
                    "email": "p@tchwork.com"
                },
                {
                    "name": "Symfony Community",
                    "homepage": "https://symfony.com/contributors"
                }
            ],
            "description": "Symfony polyfill for intl's Normalizer class and related functions",
            "homepage": "https://symfony.com",
            "keywords": [
                "compatibility",
                "intl",
                "normalizer",
                "polyfill",
                "portable",
                "shim"
            ],
            "support": {
                "source": "https://github.com/symfony/polyfill-intl-normalizer/tree/v1.25.0"
            },
            "funding": [
                {
                    "url": "https://symfony.com/sponsor",
                    "type": "custom"
                },
                {
                    "url": "https://github.com/fabpot",
                    "type": "github"
                },
                {
                    "url": "https://tidelift.com/funding/github/packagist/symfony/symfony",
                    "type": "tidelift"
                }
            ],
            "time": "2021-02-19T12:13:01+00:00"
        },
        {
            "name": "symfony/polyfill-mbstring",
            "version": "v1.25.0",
            "source": {
                "type": "git",
                "url": "https://github.com/symfony/polyfill-mbstring.git",
                "reference": "0abb51d2f102e00a4eefcf46ba7fec406d245825"
            },
            "dist": {
                "type": "zip",
                "url": "https://api.github.com/repos/symfony/polyfill-mbstring/zipball/0abb51d2f102e00a4eefcf46ba7fec406d245825",
                "reference": "0abb51d2f102e00a4eefcf46ba7fec406d245825",
                "shasum": ""
            },
            "require": {
                "php": ">=7.1"
            },
            "provide": {
                "ext-mbstring": "*"
            },
            "suggest": {
                "ext-mbstring": "For best performance"
            },
            "type": "library",
            "extra": {
                "branch-alias": {
                    "dev-main": "1.23-dev"
                },
                "thanks": {
                    "name": "symfony/polyfill",
                    "url": "https://github.com/symfony/polyfill"
                }
            },
            "autoload": {
                "files": [
                    "bootstrap.php"
                ],
                "psr-4": {
                    "Symfony\\Polyfill\\Mbstring\\": ""
                }
            },
            "notification-url": "https://packagist.org/downloads/",
            "license": [
                "MIT"
            ],
            "authors": [
                {
                    "name": "Nicolas Grekas",
                    "email": "p@tchwork.com"
                },
                {
                    "name": "Symfony Community",
                    "homepage": "https://symfony.com/contributors"
                }
            ],
            "description": "Symfony polyfill for the Mbstring extension",
            "homepage": "https://symfony.com",
            "keywords": [
                "compatibility",
                "mbstring",
                "polyfill",
                "portable",
                "shim"
            ],
            "support": {
                "source": "https://github.com/symfony/polyfill-mbstring/tree/v1.25.0"
            },
            "funding": [
                {
                    "url": "https://symfony.com/sponsor",
                    "type": "custom"
                },
                {
                    "url": "https://github.com/fabpot",
                    "type": "github"
                },
                {
                    "url": "https://tidelift.com/funding/github/packagist/symfony/symfony",
                    "type": "tidelift"
                }
            ],
            "time": "2021-11-30T18:21:41+00:00"
        },
        {
            "name": "symfony/polyfill-php73",
            "version": "v1.25.0",
            "source": {
                "type": "git",
                "url": "https://github.com/symfony/polyfill-php73.git",
                "reference": "cc5db0e22b3cb4111010e48785a97f670b350ca5"
            },
            "dist": {
                "type": "zip",
                "url": "https://api.github.com/repos/symfony/polyfill-php73/zipball/cc5db0e22b3cb4111010e48785a97f670b350ca5",
                "reference": "cc5db0e22b3cb4111010e48785a97f670b350ca5",
                "shasum": ""
            },
            "require": {
                "php": ">=7.1"
            },
            "type": "library",
            "extra": {
                "branch-alias": {
                    "dev-main": "1.23-dev"
                },
                "thanks": {
                    "name": "symfony/polyfill",
                    "url": "https://github.com/symfony/polyfill"
                }
            },
            "autoload": {
                "files": [
                    "bootstrap.php"
                ],
                "psr-4": {
                    "Symfony\\Polyfill\\Php73\\": ""
                },
                "classmap": [
                    "Resources/stubs"
                ]
            },
            "notification-url": "https://packagist.org/downloads/",
            "license": [
                "MIT"
            ],
            "authors": [
                {
                    "name": "Nicolas Grekas",
                    "email": "p@tchwork.com"
                },
                {
                    "name": "Symfony Community",
                    "homepage": "https://symfony.com/contributors"
                }
            ],
            "description": "Symfony polyfill backporting some PHP 7.3+ features to lower PHP versions",
            "homepage": "https://symfony.com",
            "keywords": [
                "compatibility",
                "polyfill",
                "portable",
                "shim"
            ],
            "support": {
                "source": "https://github.com/symfony/polyfill-php73/tree/v1.25.0"
            },
            "funding": [
                {
                    "url": "https://symfony.com/sponsor",
                    "type": "custom"
                },
                {
                    "url": "https://github.com/fabpot",
                    "type": "github"
                },
                {
                    "url": "https://tidelift.com/funding/github/packagist/symfony/symfony",
                    "type": "tidelift"
                }
            ],
            "time": "2021-06-05T21:20:04+00:00"
        },
        {
            "name": "symfony/polyfill-php80",
            "version": "v1.25.0",
            "source": {
                "type": "git",
                "url": "https://github.com/symfony/polyfill-php80.git",
                "reference": "4407588e0d3f1f52efb65fbe92babe41f37fe50c"
            },
            "dist": {
                "type": "zip",
                "url": "https://api.github.com/repos/symfony/polyfill-php80/zipball/4407588e0d3f1f52efb65fbe92babe41f37fe50c",
                "reference": "4407588e0d3f1f52efb65fbe92babe41f37fe50c",
                "shasum": ""
            },
            "require": {
                "php": ">=7.1"
            },
            "type": "library",
            "extra": {
                "branch-alias": {
                    "dev-main": "1.23-dev"
                },
                "thanks": {
                    "name": "symfony/polyfill",
                    "url": "https://github.com/symfony/polyfill"
                }
            },
            "autoload": {
                "files": [
                    "bootstrap.php"
                ],
                "psr-4": {
                    "Symfony\\Polyfill\\Php80\\": ""
                },
                "classmap": [
                    "Resources/stubs"
                ]
            },
            "notification-url": "https://packagist.org/downloads/",
            "license": [
                "MIT"
            ],
            "authors": [
                {
                    "name": "Ion Bazan",
                    "email": "ion.bazan@gmail.com"
                },
                {
                    "name": "Nicolas Grekas",
                    "email": "p@tchwork.com"
                },
                {
                    "name": "Symfony Community",
                    "homepage": "https://symfony.com/contributors"
                }
            ],
            "description": "Symfony polyfill backporting some PHP 8.0+ features to lower PHP versions",
            "homepage": "https://symfony.com",
            "keywords": [
                "compatibility",
                "polyfill",
                "portable",
                "shim"
            ],
            "support": {
                "source": "https://github.com/symfony/polyfill-php80/tree/v1.25.0"
            },
            "funding": [
                {
                    "url": "https://symfony.com/sponsor",
                    "type": "custom"
                },
                {
                    "url": "https://github.com/fabpot",
                    "type": "github"
                },
                {
                    "url": "https://tidelift.com/funding/github/packagist/symfony/symfony",
                    "type": "tidelift"
                }
            ],
            "time": "2022-03-04T08:16:47+00:00"
        },
        {
            "name": "symfony/process",
            "version": "v5.4.8",
            "source": {
                "type": "git",
                "url": "https://github.com/symfony/process.git",
                "reference": "597f3fff8e3e91836bb0bd38f5718b56ddbde2f3"
            },
            "dist": {
                "type": "zip",
                "url": "https://api.github.com/repos/symfony/process/zipball/597f3fff8e3e91836bb0bd38f5718b56ddbde2f3",
                "reference": "597f3fff8e3e91836bb0bd38f5718b56ddbde2f3",
                "shasum": ""
            },
            "require": {
                "php": ">=7.2.5",
                "symfony/polyfill-php80": "^1.16"
            },
            "type": "library",
            "autoload": {
                "psr-4": {
                    "Symfony\\Component\\Process\\": ""
                },
                "exclude-from-classmap": [
                    "/Tests/"
                ]
            },
            "notification-url": "https://packagist.org/downloads/",
            "license": [
                "MIT"
            ],
            "authors": [
                {
                    "name": "Fabien Potencier",
                    "email": "fabien@symfony.com"
                },
                {
                    "name": "Symfony Community",
                    "homepage": "https://symfony.com/contributors"
                }
            ],
            "description": "Executes commands in sub-processes",
            "homepage": "https://symfony.com",
            "support": {
                "source": "https://github.com/symfony/process/tree/v5.4.8"
            },
            "funding": [
                {
                    "url": "https://symfony.com/sponsor",
                    "type": "custom"
                },
                {
                    "url": "https://github.com/fabpot",
                    "type": "github"
                },
                {
                    "url": "https://tidelift.com/funding/github/packagist/symfony/symfony",
                    "type": "tidelift"
                }
            ],
            "time": "2022-04-08T05:07:18+00:00"
        },
        {
            "name": "symfony/service-contracts",
            "version": "v3.0.1",
            "source": {
                "type": "git",
                "url": "https://github.com/symfony/service-contracts.git",
                "reference": "e517458f278c2131ca9f262f8fbaf01410f2c65c"
            },
            "dist": {
                "type": "zip",
                "url": "https://api.github.com/repos/symfony/service-contracts/zipball/e517458f278c2131ca9f262f8fbaf01410f2c65c",
                "reference": "e517458f278c2131ca9f262f8fbaf01410f2c65c",
                "shasum": ""
            },
            "require": {
                "php": ">=8.0.2",
                "psr/container": "^2.0"
            },
            "conflict": {
                "ext-psr": "<1.1|>=2"
            },
            "suggest": {
                "symfony/service-implementation": ""
            },
            "type": "library",
            "extra": {
                "branch-alias": {
                    "dev-main": "3.0-dev"
                },
                "thanks": {
                    "name": "symfony/contracts",
                    "url": "https://github.com/symfony/contracts"
                }
            },
            "autoload": {
                "psr-4": {
                    "Symfony\\Contracts\\Service\\": ""
                }
            },
            "notification-url": "https://packagist.org/downloads/",
            "license": [
                "MIT"
            ],
            "authors": [
                {
                    "name": "Nicolas Grekas",
                    "email": "p@tchwork.com"
                },
                {
                    "name": "Symfony Community",
                    "homepage": "https://symfony.com/contributors"
                }
            ],
            "description": "Generic abstractions related to writing services",
            "homepage": "https://symfony.com",
            "keywords": [
                "abstractions",
                "contracts",
                "decoupling",
                "interfaces",
                "interoperability",
                "standards"
            ],
            "support": {
                "source": "https://github.com/symfony/service-contracts/tree/v3.0.1"
            },
            "funding": [
                {
                    "url": "https://symfony.com/sponsor",
                    "type": "custom"
                },
                {
                    "url": "https://github.com/fabpot",
                    "type": "github"
                },
                {
                    "url": "https://tidelift.com/funding/github/packagist/symfony/symfony",
                    "type": "tidelift"
                }
            ],
            "time": "2022-03-13T20:10:05+00:00"
        },
        {
            "name": "symfony/string",
            "version": "v6.0.8",
            "source": {
                "type": "git",
                "url": "https://github.com/symfony/string.git",
                "reference": "ac0aa5c2282e0de624c175b68d13f2c8f2e2649d"
            },
            "dist": {
                "type": "zip",
                "url": "https://api.github.com/repos/symfony/string/zipball/ac0aa5c2282e0de624c175b68d13f2c8f2e2649d",
                "reference": "ac0aa5c2282e0de624c175b68d13f2c8f2e2649d",
                "shasum": ""
            },
            "require": {
                "php": ">=8.0.2",
                "symfony/polyfill-ctype": "~1.8",
                "symfony/polyfill-intl-grapheme": "~1.0",
                "symfony/polyfill-intl-normalizer": "~1.0",
                "symfony/polyfill-mbstring": "~1.0"
            },
            "conflict": {
                "symfony/translation-contracts": "<2.0"
            },
            "require-dev": {
                "symfony/error-handler": "^5.4|^6.0",
                "symfony/http-client": "^5.4|^6.0",
                "symfony/translation-contracts": "^2.0|^3.0",
                "symfony/var-exporter": "^5.4|^6.0"
            },
            "type": "library",
            "autoload": {
                "files": [
                    "Resources/functions.php"
                ],
                "psr-4": {
                    "Symfony\\Component\\String\\": ""
                },
                "exclude-from-classmap": [
                    "/Tests/"
                ]
            },
            "notification-url": "https://packagist.org/downloads/",
            "license": [
                "MIT"
            ],
            "authors": [
                {
                    "name": "Nicolas Grekas",
                    "email": "p@tchwork.com"
                },
                {
                    "name": "Symfony Community",
                    "homepage": "https://symfony.com/contributors"
                }
            ],
            "description": "Provides an object-oriented API to strings and deals with bytes, UTF-8 code points and grapheme clusters in a unified way",
            "homepage": "https://symfony.com",
            "keywords": [
                "grapheme",
                "i18n",
                "string",
                "unicode",
                "utf-8",
                "utf8"
            ],
            "support": {
                "source": "https://github.com/symfony/string/tree/v6.0.8"
            },
            "funding": [
                {
                    "url": "https://symfony.com/sponsor",
                    "type": "custom"
                },
                {
                    "url": "https://github.com/fabpot",
                    "type": "github"
                },
                {
                    "url": "https://tidelift.com/funding/github/packagist/symfony/symfony",
                    "type": "tidelift"
                }
            ],
            "time": "2022-04-22T08:18:02+00:00"
        },
        {
            "name": "theseer/tokenizer",
            "version": "1.2.1",
            "source": {
                "type": "git",
                "url": "https://github.com/theseer/tokenizer.git",
                "reference": "34a41e998c2183e22995f158c581e7b5e755ab9e"
            },
            "dist": {
                "type": "zip",
                "url": "https://api.github.com/repos/theseer/tokenizer/zipball/34a41e998c2183e22995f158c581e7b5e755ab9e",
                "reference": "34a41e998c2183e22995f158c581e7b5e755ab9e",
                "shasum": ""
            },
            "require": {
                "ext-dom": "*",
                "ext-tokenizer": "*",
                "ext-xmlwriter": "*",
                "php": "^7.2 || ^8.0"
            },
            "type": "library",
            "autoload": {
                "classmap": [
                    "src/"
                ]
            },
            "notification-url": "https://packagist.org/downloads/",
            "license": [
                "BSD-3-Clause"
            ],
            "authors": [
                {
                    "name": "Arne Blankerts",
                    "email": "arne@blankerts.de",
                    "role": "Developer"
                }
            ],
            "description": "A small library for converting tokenized PHP source code into XML and potentially other formats",
            "support": {
                "issues": "https://github.com/theseer/tokenizer/issues",
                "source": "https://github.com/theseer/tokenizer/tree/1.2.1"
            },
            "funding": [
                {
                    "url": "https://github.com/theseer",
                    "type": "github"
                }
            ],
            "time": "2021-07-28T10:34:58+00:00"
        },
        {
            "name": "webmozart/assert",
            "version": "1.10.0",
            "source": {
                "type": "git",
                "url": "https://github.com/webmozarts/assert.git",
                "reference": "6964c76c7804814a842473e0c8fd15bab0f18e25"
            },
            "dist": {
                "type": "zip",
                "url": "https://api.github.com/repos/webmozarts/assert/zipball/6964c76c7804814a842473e0c8fd15bab0f18e25",
                "reference": "6964c76c7804814a842473e0c8fd15bab0f18e25",
                "shasum": ""
            },
            "require": {
                "php": "^7.2 || ^8.0",
                "symfony/polyfill-ctype": "^1.8"
            },
            "conflict": {
                "phpstan/phpstan": "<0.12.20",
                "vimeo/psalm": "<4.6.1 || 4.6.2"
            },
            "require-dev": {
                "phpunit/phpunit": "^8.5.13"
            },
            "type": "library",
            "extra": {
                "branch-alias": {
                    "dev-master": "1.10-dev"
                }
            },
            "autoload": {
                "psr-4": {
                    "Webmozart\\Assert\\": "src/"
                }
            },
            "notification-url": "https://packagist.org/downloads/",
            "license": [
                "MIT"
            ],
            "authors": [
                {
                    "name": "Bernhard Schussek",
                    "email": "bschussek@gmail.com"
                }
            ],
            "description": "Assertions to validate method input/output with nice error messages.",
            "keywords": [
                "assert",
                "check",
                "validate"
            ],
            "support": {
                "issues": "https://github.com/webmozarts/assert/issues",
                "source": "https://github.com/webmozarts/assert/tree/1.10.0"
            },
            "time": "2021-03-09T10:59:23+00:00"
        },
        {
            "name": "wikimedia/at-ease",
            "version": "v2.1.0",
            "source": {
                "type": "git",
                "url": "https://github.com/wikimedia/at-ease.git",
                "reference": "e8ebaa7bb7c8a8395481a05f6dc4deaceab11c33"
            },
            "dist": {
                "type": "zip",
                "url": "https://api.github.com/repos/wikimedia/at-ease/zipball/e8ebaa7bb7c8a8395481a05f6dc4deaceab11c33",
                "reference": "e8ebaa7bb7c8a8395481a05f6dc4deaceab11c33",
                "shasum": ""
            },
            "require": {
                "php": ">=7.2.9"
            },
            "require-dev": {
                "mediawiki/mediawiki-codesniffer": "35.0.0",
                "mediawiki/minus-x": "1.1.1",
                "ockcyp/covers-validator": "1.3.3",
                "php-parallel-lint/php-console-highlighter": "0.5.0",
                "php-parallel-lint/php-parallel-lint": "1.2.0",
                "phpunit/phpunit": "^8.5"
            },
            "type": "library",
            "autoload": {
                "files": [
                    "src/Wikimedia/Functions.php"
                ],
                "psr-4": {
                    "Wikimedia\\AtEase\\": "src/Wikimedia/AtEase/"
                }
            },
            "notification-url": "https://packagist.org/downloads/",
            "license": [
                "GPL-2.0-or-later"
            ],
            "authors": [
                {
                    "name": "Tim Starling",
                    "email": "tstarling@wikimedia.org"
                },
                {
                    "name": "MediaWiki developers",
                    "email": "wikitech-l@lists.wikimedia.org"
                }
            ],
            "description": "Safe replacement to @ for suppressing warnings.",
            "homepage": "https://www.mediawiki.org/wiki/at-ease",
            "support": {
                "source": "https://github.com/wikimedia/at-ease/tree/v2.1.0"
            },
            "time": "2021-02-27T15:53:37+00:00"
        },
        {
            "name": "yoast/phpunit-polyfills",
            "version": "1.0.3",
            "source": {
                "type": "git",
                "url": "https://github.com/Yoast/PHPUnit-Polyfills.git",
                "reference": "5ea3536428944955f969bc764bbe09738e151ada"
            },
            "dist": {
                "type": "zip",
                "url": "https://api.github.com/repos/Yoast/PHPUnit-Polyfills/zipball/5ea3536428944955f969bc764bbe09738e151ada",
                "reference": "5ea3536428944955f969bc764bbe09738e151ada",
                "shasum": ""
            },
            "require": {
                "php": ">=5.4",
                "phpunit/phpunit": "^4.8.36 || ^5.7.21 || ^6.0 || ^7.0 || ^8.0 || ^9.0"
            },
            "require-dev": {
                "yoast/yoastcs": "^2.2.0"
            },
            "type": "library",
            "extra": {
                "branch-alias": {
                    "dev-main": "1.x-dev",
                    "dev-develop": "1.x-dev"
                }
            },
            "autoload": {
                "files": [
                    "phpunitpolyfills-autoload.php"
                ]
            },
            "notification-url": "https://packagist.org/downloads/",
            "license": [
                "BSD-3-Clause"
            ],
            "authors": [
                {
                    "name": "Team Yoast",
                    "email": "support@yoast.com",
                    "homepage": "https://yoast.com"
                },
                {
                    "name": "Contributors",
                    "homepage": "https://github.com/Yoast/PHPUnit-Polyfills/graphs/contributors"
                }
            ],
            "description": "Set of polyfills for changed PHPUnit functionality to allow for creating PHPUnit cross-version compatible tests",
            "homepage": "https://github.com/Yoast/PHPUnit-Polyfills",
            "keywords": [
                "phpunit",
                "polyfill",
                "testing"
            ],
            "support": {
                "issues": "https://github.com/Yoast/PHPUnit-Polyfills/issues",
                "source": "https://github.com/Yoast/PHPUnit-Polyfills"
            },
            "time": "2021-11-23T01:37:03+00:00"
        }
    ],
    "aliases": [],
    "minimum-stability": "dev",
    "stability-flags": {
        "automattic/jetpack-admin-ui": 20,
        "automattic/jetpack-assets": 20,
        "automattic/jetpack-autoloader": 20,
        "automattic/jetpack-composer-plugin": 20,
        "automattic/jetpack-config": 20,
        "automattic/jetpack-identity-crisis": 20,
        "automattic/jetpack-publicize": 20,
        "automattic/jetpack-options": 20,
        "automattic/jetpack-connection": 20,
        "automattic/jetpack-my-jetpack": 20,
        "automattic/jetpack-sync": 20,
        "automattic/jetpack-status": 20
    },
    "prefer-stable": true,
    "prefer-lowest": false,
    "platform": [],
    "platform-dev": [],
    "plugin-api-version": "2.3.0"
}<|MERGE_RESOLUTION|>--- conflicted
+++ resolved
@@ -4,11 +4,7 @@
         "Read more about it at https://getcomposer.org/doc/01-basic-usage.md#installing-dependencies",
         "This file is @generated automatically"
     ],
-<<<<<<< HEAD
-    "content-hash": "d1cb1a007754ea96dcd9e47e356b41af",
-=======
-    "content-hash": "9b0eb0fd3ff126a30b1d9ab778884ab1",
->>>>>>> 95d449fa
+    "content-hash": "c1eeea5ec280f7fd6a138c24f6fa0a41",
     "packages": [
         {
             "name": "automattic/jetpack-a8c-mc-stats",
