--- conflicted
+++ resolved
@@ -4,11 +4,7 @@
         "Read more about it at https://getcomposer.org/doc/01-basic-usage.md#installing-dependencies",
         "This file is @generated automatically"
     ],
-<<<<<<< HEAD
-    "content-hash": "7714e57fc51920fea93f783ea14cd028",
-=======
-    "content-hash": "22d285cc80cc3dad26a5d89bd29efe15",
->>>>>>> f9c8a992
+    "content-hash": "5e76ec64f627d7d1d07bfa799fe8366b",
     "packages": [
         {
             "name": "automattic/jetpack-a8c-mc-stats",
@@ -604,11 +600,7 @@
             "dist": {
                 "type": "path",
                 "url": "../../packages/my-jetpack",
-<<<<<<< HEAD
-                "reference": "fd9569d632fd853932963d5115e8be6695a148bd"
-=======
-                "reference": "8c8ff9c82adc9e87f676fcffa37a5f1f7450ee27"
->>>>>>> f9c8a992
+                "reference": "6baa42d9f139fe8115cfedee1b7b649acad66b45"
             },
             "require": {
                 "automattic/jetpack-admin-ui": "^0.2",
@@ -2220,7 +2212,8 @@
             },
             "dist": {
                 "type": "zip",
-                "url": "https://api.github.com/repos/WordPress/WordPress/zipball/refs/tags/5.9.3"
+                "url": "https://api.github.com/repos/WordPress/WordPress/zipball/refs/tags/5.9.3",
+                "reference": "5.9.3"
             },
             "require": {
                 "php": ">=5.3.2",
