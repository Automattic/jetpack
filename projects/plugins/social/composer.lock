--- conflicted
+++ resolved
@@ -1,4404 +1,3836 @@
 {
-    "_readme": [
-        "This file locks the dependencies of your project to a known state",
-        "Read more about it at https://getcomposer.org/doc/01-basic-usage.md#installing-dependencies",
-        "This file is @generated automatically"
-    ],
-    "content-hash": "3870fba0a0a82a649a90e144b71a9423",
-    "packages": [
-        {
-            "name": "automattic/jetpack-a8c-mc-stats",
-            "version": "dev-trunk",
-            "dist": {
-                "type": "path",
-                "url": "../../packages/a8c-mc-stats",
-                "reference": "6f0c1b4cf70e07951286c74a74352c56124e70e9"
-            },
-            "require-dev": {
-                "automattic/jetpack-changelogger": "@dev",
-                "yoast/phpunit-polyfills": "1.0.4"
-            },
-            "type": "jetpack-library",
-            "extra": {
-                "autotagger": true,
-                "mirror-repo": "Automattic/jetpack-a8c-mc-stats",
-                "changelogger": {
-                    "link-template": "https://github.com/Automattic/jetpack-a8c-mc-stats/compare/v${old}...v${new}"
-                },
-                "branch-alias": {
-                    "dev-trunk": "1.4.x-dev"
-                }
-            },
-            "autoload": {
-                "classmap": [
-                    "src/"
-                ]
-            },
-            "scripts": {
-                "phpunit": [
-                    "./vendor/phpunit/phpunit/phpunit --colors=always"
-                ],
-                "test-php": [
-                    "@composer phpunit"
-                ]
-            },
-            "license": [
-                "GPL-2.0-or-later"
-            ],
-            "description": "Used to record internal usage stats for Automattic. Not visible to site owners.",
-            "transport-options": {
-                "relative": true
-            }
-        },
-        {
-            "name": "automattic/jetpack-admin-ui",
-            "version": "dev-trunk",
-            "dist": {
-                "type": "path",
-                "url": "../../packages/admin-ui",
-                "reference": "0fc44e6ac6bf9398add8198935f7a293323ed723"
-            },
-            "require-dev": {
-                "automattic/jetpack-changelogger": "@dev",
-                "automattic/wordbless": "dev-master",
-                "yoast/phpunit-polyfills": "1.0.4"
-            },
-            "type": "jetpack-library",
-            "extra": {
-                "autotagger": true,
-                "mirror-repo": "Automattic/jetpack-admin-ui",
-                "textdomain": "jetpack-admin-ui",
-                "changelogger": {
-                    "link-template": "https://github.com/Automattic/jetpack-admin-ui/compare/${old}...${new}"
-                },
-                "branch-alias": {
-                    "dev-trunk": "0.2.x-dev"
-                },
-                "version-constants": {
-                    "::PACKAGE_VERSION": "src/class-admin-menu.php"
-                }
-            },
-            "autoload": {
-                "classmap": [
-                    "src/"
-                ]
-            },
-            "scripts": {
-                "phpunit": [
-                    "./vendor/phpunit/phpunit/phpunit --colors=always"
-                ],
-                "test-php": [
-                    "@composer phpunit"
-                ],
-                "post-install-cmd": [
-                    "WorDBless\\Composer\\InstallDropin::copy"
-                ],
-                "post-update-cmd": [
-                    "WorDBless\\Composer\\InstallDropin::copy"
-                ]
-            },
-            "license": [
-                "GPL-2.0-or-later"
-            ],
-            "description": "Generic Jetpack wp-admin UI elements",
-            "transport-options": {
-                "relative": true
-            }
-        },
-        {
-            "name": "automattic/jetpack-assets",
-            "version": "dev-trunk",
-            "dist": {
-                "type": "path",
-                "url": "../../packages/assets",
-                "reference": "14557ec7fcb46db1af2b0a11f3bd422e546e4799"
-            },
-            "require": {
-                "automattic/jetpack-constants": "@dev"
-            },
-            "require-dev": {
-                "automattic/jetpack-changelogger": "@dev",
-                "brain/monkey": "2.6.1",
-                "wikimedia/testing-access-wrapper": "^1.0 || ^2.0",
-                "yoast/phpunit-polyfills": "1.0.4"
-            },
-            "type": "jetpack-library",
-            "extra": {
-                "autotagger": true,
-                "mirror-repo": "Automattic/jetpack-assets",
-                "textdomain": "jetpack-assets",
-                "changelogger": {
-                    "link-template": "https://github.com/Automattic/jetpack-assets/compare/v${old}...v${new}"
-                },
-                "branch-alias": {
-                    "dev-trunk": "1.17.x-dev"
-                }
-            },
-            "autoload": {
-                "files": [
-                    "actions.php"
-                ],
-                "classmap": [
-                    "src/"
-                ]
-            },
-            "scripts": {
-                "build-development": [
-                    "pnpm run build"
-                ],
-                "build-production": [
-                    "pnpm run build-production"
-                ],
-                "phpunit": [
-                    "./vendor/phpunit/phpunit/phpunit --colors=always"
-                ],
-                "test-js": [
-                    "pnpm run test"
-                ],
-                "test-php": [
-                    "@composer phpunit"
-                ]
-            },
-            "license": [
-                "GPL-2.0-or-later"
-            ],
-            "description": "Asset management utilities for Jetpack ecosystem packages",
-            "transport-options": {
-                "relative": true
-            }
-        },
-        {
-            "name": "automattic/jetpack-autoloader",
-            "version": "dev-trunk",
-            "dist": {
-                "type": "path",
-                "url": "../../packages/autoloader",
-                "reference": "46e8df227c3deee5a1fb0e8f43fa4191e3db323a"
-            },
-            "require": {
-                "composer-plugin-api": "^1.1 || ^2.0"
-            },
-            "require-dev": {
-                "automattic/jetpack-changelogger": "@dev",
-                "yoast/phpunit-polyfills": "1.0.4"
-            },
-            "type": "composer-plugin",
-            "extra": {
-                "autotagger": true,
-                "class": "Automattic\\Jetpack\\Autoloader\\CustomAutoloaderPlugin",
-                "mirror-repo": "Automattic/jetpack-autoloader",
-                "changelogger": {
-                    "link-template": "https://github.com/Automattic/jetpack-autoloader/compare/v${old}...v${new}"
-                },
-                "branch-alias": {
-                    "dev-trunk": "2.11.x-dev"
-                }
-            },
-            "autoload": {
-                "classmap": [
-                    "src/AutoloadGenerator.php"
-                ],
-                "psr-4": {
-                    "Automattic\\Jetpack\\Autoloader\\": "src"
-                }
-            },
-            "scripts": {
-                "phpunit": [
-                    "./vendor/phpunit/phpunit/phpunit --colors=always"
-                ],
-                "test-php": [
-                    "@composer phpunit"
-                ]
-            },
-            "license": [
-                "GPL-2.0-or-later"
-            ],
-            "description": "Creates a custom autoloader for a plugin or theme.",
-            "transport-options": {
-                "relative": true
-            }
-        },
-        {
-            "name": "automattic/jetpack-composer-plugin",
-            "version": "dev-trunk",
-            "dist": {
-                "type": "path",
-                "url": "../../packages/composer-plugin",
-                "reference": "aa7328bf97fb2ec9ef69857b79ad16215da07f8c"
-            },
-            "require": {
-                "composer-plugin-api": "^2.1.0"
-            },
-            "require-dev": {
-                "automattic/jetpack-changelogger": "@dev",
-                "composer/composer": "^2.2 || ^2.4",
-                "yoast/phpunit-polyfills": "1.0.4"
-            },
-            "type": "composer-plugin",
-            "extra": {
-                "plugin-modifies-install-path": true,
-                "class": "Automattic\\Jetpack\\Composer\\Plugin",
-                "mirror-repo": "Automattic/jetpack-composer-plugin",
-                "changelogger": {
-                    "link-template": "https://github.com/Automattic/jetpack-composer-plugin/compare/v${old}...v${new}"
-                },
-                "autotagger": true,
-                "branch-alias": {
-                    "dev-trunk": "1.1.x-dev"
-                }
-            },
-            "autoload": {
-                "classmap": [
-                    "src/"
-                ]
-            },
-            "scripts": {
-                "phpunit": [
-                    "./vendor/phpunit/phpunit/phpunit --colors=always"
-                ],
-                "test-php": [
-                    "@composer phpunit"
-                ]
-            },
-            "license": [
-                "GPL-2.0-or-later"
-            ],
-            "description": "A custom installer plugin for Composer to move Jetpack packages out of `vendor/` so WordPress's translation infrastructure will find their strings.",
-            "transport-options": {
-                "relative": true
-            }
-        },
-        {
-            "name": "automattic/jetpack-config",
-            "version": "dev-trunk",
-            "dist": {
-                "type": "path",
-                "url": "../../packages/config",
-                "reference": "d90086a6709e7995e301be3d8bc80d31ea3e0fbb"
-            },
-            "require-dev": {
-                "automattic/jetpack-changelogger": "@dev"
-            },
-            "type": "jetpack-library",
-            "extra": {
-                "autotagger": true,
-                "mirror-repo": "Automattic/jetpack-config",
-                "textdomain": "jetpack-config",
-                "changelogger": {
-                    "link-template": "https://github.com/Automattic/jetpack-config/compare/v${old}...v${new}"
-                },
-                "branch-alias": {
-                    "dev-trunk": "1.14.x-dev"
-                }
-            },
-            "autoload": {
-                "classmap": [
-                    "src/"
-                ]
-            },
-            "license": [
-                "GPL-2.0-or-later"
-            ],
-            "description": "Jetpack configuration package that initializes other packages and configures Jetpack's functionality. Can be used as a base for all variants of Jetpack package usage.",
-            "transport-options": {
-                "relative": true
-            }
-        },
-        {
-            "name": "automattic/jetpack-connection",
-            "version": "dev-trunk",
-            "dist": {
-                "type": "path",
-                "url": "../../packages/connection",
-                "reference": "aa95f3bfbeebc54cd54265be8a87098f246102a7"
-            },
-            "require": {
-                "automattic/jetpack-a8c-mc-stats": "@dev",
-                "automattic/jetpack-admin-ui": "@dev",
-                "automattic/jetpack-constants": "@dev",
-                "automattic/jetpack-redirect": "@dev",
-                "automattic/jetpack-roles": "@dev",
-                "automattic/jetpack-status": "@dev"
-            },
-            "require-dev": {
-                "automattic/jetpack-changelogger": "@dev",
-                "automattic/wordbless": "@dev",
-                "brain/monkey": "2.6.1",
-                "yoast/phpunit-polyfills": "1.0.4"
-            },
-            "type": "jetpack-library",
-            "extra": {
-                "autotagger": true,
-                "mirror-repo": "Automattic/jetpack-connection",
-                "textdomain": "jetpack-connection",
-                "version-constants": {
-                    "::PACKAGE_VERSION": "src/class-package-version.php"
-                },
-                "changelogger": {
-                    "link-template": "https://github.com/Automattic/jetpack-connection/compare/v${old}...v${new}"
-                },
-                "branch-alias": {
-                    "dev-trunk": "1.51.x-dev"
-                }
-            },
-            "autoload": {
-                "classmap": [
-                    "legacy",
-                    "src/",
-                    "src/webhooks"
-                ]
-            },
-            "scripts": {
-                "build-production": [
-                    "pnpm run build-production"
-                ],
-                "build-development": [
-                    "pnpm run build"
-                ],
-                "phpunit": [
-                    "./vendor/phpunit/phpunit/phpunit --colors=always"
-                ],
-                "post-install-cmd": [
-                    "WorDBless\\Composer\\InstallDropin::copy"
-                ],
-                "post-update-cmd": [
-                    "WorDBless\\Composer\\InstallDropin::copy"
-                ],
-                "test-php": [
-                    "@composer phpunit"
-                ]
-            },
-            "license": [
-                "GPL-2.0-or-later"
-            ],
-            "description": "Everything needed to connect to the Jetpack infrastructure",
-            "transport-options": {
-                "relative": true
-            }
-        },
-        {
-            "name": "automattic/jetpack-constants",
-            "version": "dev-trunk",
-            "dist": {
-                "type": "path",
-                "url": "../../packages/constants",
-                "reference": "f1541ff1d4b84a403937905e480c22711e082518"
-            },
-            "require-dev": {
-                "automattic/jetpack-changelogger": "@dev",
-                "brain/monkey": "2.6.1",
-                "yoast/phpunit-polyfills": "1.0.4"
-            },
-            "type": "jetpack-library",
-            "extra": {
-                "autotagger": true,
-                "mirror-repo": "Automattic/jetpack-constants",
-                "changelogger": {
-                    "link-template": "https://github.com/Automattic/jetpack-constants/compare/v${old}...v${new}"
-                },
-                "branch-alias": {
-                    "dev-trunk": "1.6.x-dev"
-                }
-            },
-            "autoload": {
-                "classmap": [
-                    "src/"
-                ]
-            },
-            "scripts": {
-                "phpunit": [
-                    "./vendor/phpunit/phpunit/phpunit --colors=always"
-                ],
-                "test-php": [
-                    "@composer phpunit"
-                ]
-            },
-            "license": [
-                "GPL-2.0-or-later"
-            ],
-            "description": "A wrapper for defining constants in a more testable way.",
-            "transport-options": {
-                "relative": true
-            }
-        },
-        {
-            "name": "automattic/jetpack-device-detection",
-            "version": "dev-trunk",
-            "dist": {
-                "type": "path",
-                "url": "../../packages/device-detection",
-                "reference": "1b49b50929473de584bf13533d09a6df683cc0dc"
-            },
-            "require-dev": {
-                "automattic/jetpack-changelogger": "@dev",
-                "yoast/phpunit-polyfills": "1.0.4"
-            },
-            "type": "jetpack-library",
-            "extra": {
-                "autotagger": true,
-                "mirror-repo": "Automattic/jetpack-device-detection",
-                "changelogger": {
-                    "link-template": "https://github.com/Automattic/jetpack-device-detection/compare/v${old}...v${new}"
-                },
-                "branch-alias": {
-                    "dev-trunk": "1.4.x-dev"
-                }
-            },
-            "autoload": {
-                "classmap": [
-                    "src/"
-                ]
-            },
-            "scripts": {
-                "phpunit": [
-                    "./vendor/phpunit/phpunit/phpunit --colors=always"
-                ],
-                "test-php": [
-                    "@composer phpunit"
-                ]
-            },
-            "license": [
-                "GPL-2.0-or-later"
-            ],
-            "description": "A way to detect device types based on User-Agent header.",
-            "transport-options": {
-                "relative": true
-            }
-        },
-        {
-            "name": "automattic/jetpack-identity-crisis",
-            "version": "dev-trunk",
-            "dist": {
-                "type": "path",
-                "url": "../../packages/identity-crisis",
-                "reference": "9b84a2607b3bdc711d94e47fcc70c244a92f4ec1"
-            },
-            "require": {
-                "automattic/jetpack-assets": "@dev",
-                "automattic/jetpack-connection": "@dev",
-                "automattic/jetpack-constants": "@dev",
-                "automattic/jetpack-logo": "@dev",
-                "automattic/jetpack-status": "@dev"
-            },
-            "require-dev": {
-                "automattic/jetpack-changelogger": "@dev",
-                "automattic/wordbless": "@dev",
-                "yoast/phpunit-polyfills": "1.0.4"
-            },
-            "type": "jetpack-library",
-            "extra": {
-                "autotagger": true,
-                "mirror-repo": "Automattic/jetpack-identity-crisis",
-                "textdomain": "jetpack-idc",
-                "version-constants": {
-                    "::PACKAGE_VERSION": "src/class-identity-crisis.php"
-                },
-                "changelogger": {
-                    "link-template": "https://github.com/Automattic/jetpack-identity-crisis/compare/v${old}...v${new}"
-                },
-                "branch-alias": {
-                    "dev-trunk": "0.8.x-dev"
-                }
-            },
-            "autoload": {
-                "classmap": [
-                    "src/"
-                ]
-            },
-            "scripts": {
-                "build-development": [
-                    "pnpm run build"
-                ],
-                "build-production": [
-                    "NODE_ENV='production' pnpm run build"
-                ],
-                "phpunit": [
-                    "./vendor/phpunit/phpunit/phpunit --colors=always"
-                ],
-                "test-php": [
-                    "@composer phpunit"
-                ],
-                "post-install-cmd": [
-                    "WorDBless\\Composer\\InstallDropin::copy"
-                ],
-                "post-update-cmd": [
-                    "WorDBless\\Composer\\InstallDropin::copy"
-                ],
-                "watch": [
-                    "Composer\\Config::disableProcessTimeout",
-                    "pnpm run watch"
-                ]
-            },
-            "license": [
-                "GPL-2.0-or-later"
-            ],
-            "description": "Identity Crisis.",
-            "transport-options": {
-                "relative": true
-            }
-        },
-        {
-            "name": "automattic/jetpack-jitm",
-            "version": "dev-trunk",
-            "dist": {
-                "type": "path",
-                "url": "../../packages/jitm",
-                "reference": "3fb97bc8e8e95a5f305c9e8065d9f070555cb0b4"
-            },
-            "require": {
-                "automattic/jetpack-a8c-mc-stats": "@dev",
-                "automattic/jetpack-assets": "@dev",
-                "automattic/jetpack-connection": "@dev",
-                "automattic/jetpack-device-detection": "@dev",
-                "automattic/jetpack-logo": "@dev",
-                "automattic/jetpack-partner": "@dev",
-                "automattic/jetpack-redirect": "@dev",
-                "automattic/jetpack-status": "@dev"
-            },
-            "require-dev": {
-                "automattic/jetpack-changelogger": "@dev",
-                "brain/monkey": "2.6.1",
-                "yoast/phpunit-polyfills": "1.0.4"
-            },
-            "type": "jetpack-library",
-            "extra": {
-                "autotagger": true,
-                "mirror-repo": "Automattic/jetpack-jitm",
-                "textdomain": "jetpack-jitm",
-                "version-constants": {
-                    "::PACKAGE_VERSION": "src/class-jitm.php"
-                },
-                "changelogger": {
-                    "link-template": "https://github.com/Automattic/jetpack-jitm/compare/v${old}...v${new}"
-                },
-                "branch-alias": {
-                    "dev-trunk": "2.3.x-dev"
-                }
-            },
-            "autoload": {
-                "classmap": [
-                    "src/"
-                ]
-            },
-            "scripts": {
-                "build-production": [
-                    "pnpm run build-production"
-                ],
-                "build-development": [
-                    "pnpm run build"
-                ],
-                "phpunit": [
-                    "./vendor/phpunit/phpunit/phpunit --colors=always"
-                ],
-                "test-php": [
-                    "@composer phpunit"
-                ],
-                "watch": [
-                    "Composer\\Config::disableProcessTimeout",
-                    "pnpm run watch"
-                ]
-            },
-            "license": [
-                "GPL-2.0-or-later"
-            ],
-            "description": "Just in time messages for Jetpack",
-            "transport-options": {
-                "relative": true
-            }
-        },
-        {
-            "name": "automattic/jetpack-licensing",
-            "version": "dev-trunk",
-            "dist": {
-                "type": "path",
-                "url": "../../packages/licensing",
-                "reference": "2e8f4aec618532012f381550e89b4b77b7b7ddab"
-            },
-            "require": {
-                "automattic/jetpack-connection": "@dev"
-            },
-            "require-dev": {
-                "automattic/jetpack-changelogger": "@dev",
-                "automattic/wordbless": "@dev",
-                "yoast/phpunit-polyfills": "1.0.4"
-            },
-            "type": "jetpack-library",
-            "extra": {
-                "autotagger": true,
-                "mirror-repo": "Automattic/jetpack-licensing",
-                "textdomain": "jetpack-licensing",
-                "changelogger": {
-                    "link-template": "https://github.com/Automattic/jetpack-licensing/compare/v${old}...v${new}"
-                },
-                "branch-alias": {
-                    "dev-trunk": "1.8.x-dev"
-                }
-            },
-            "autoload": {
-                "classmap": [
-                    "src/"
-                ]
-            },
-            "scripts": {
-                "phpunit": [
-                    "./vendor/phpunit/phpunit/phpunit --colors=always"
-                ],
-                "post-install-cmd": [
-                    "WorDBless\\Composer\\InstallDropin::copy"
-                ],
-                "post-update-cmd": [
-                    "WorDBless\\Composer\\InstallDropin::copy"
-                ],
-                "test-php": [
-                    "@composer phpunit"
-                ]
-            },
-            "license": [
-                "GPL-2.0-or-later"
-            ],
-            "description": "Everything needed to manage Jetpack licenses client-side.",
-            "transport-options": {
-                "relative": true
-            }
-        },
-        {
-            "name": "automattic/jetpack-logo",
-            "version": "dev-trunk",
-            "dist": {
-                "type": "path",
-                "url": "../../packages/logo",
-                "reference": "08e4add23362f34887f31d913b5c93bb6c97fa7e"
-            },
-            "require-dev": {
-                "automattic/jetpack-changelogger": "@dev",
-                "yoast/phpunit-polyfills": "1.0.4"
-            },
-            "type": "jetpack-library",
-            "extra": {
-                "autotagger": true,
-                "mirror-repo": "Automattic/jetpack-logo",
-                "changelogger": {
-                    "link-template": "https://github.com/Automattic/jetpack-logo/compare/v${old}...v${new}"
-                },
-                "branch-alias": {
-                    "dev-trunk": "1.5.x-dev"
-                }
-            },
-            "autoload": {
-                "classmap": [
-                    "src/"
-                ]
-            },
-            "scripts": {
-                "phpunit": [
-                    "./vendor/phpunit/phpunit/phpunit --colors=always"
-                ],
-                "test-php": [
-                    "@composer phpunit"
-                ]
-            },
-            "license": [
-                "GPL-2.0-or-later"
-            ],
-            "description": "A logo for Jetpack",
-            "transport-options": {
-                "relative": true
-            }
-        },
-        {
-            "name": "automattic/jetpack-my-jetpack",
-            "version": "dev-trunk",
-            "dist": {
-                "type": "path",
-                "url": "../../packages/my-jetpack",
-                "reference": "d8bfc30fbd87ba4b6ba30c604bc551ea88f9234f"
-            },
-            "require": {
-                "automattic/jetpack-admin-ui": "@dev",
-                "automattic/jetpack-assets": "@dev",
-                "automattic/jetpack-connection": "@dev",
-                "automattic/jetpack-constants": "@dev",
-                "automattic/jetpack-jitm": "@dev",
-                "automattic/jetpack-licensing": "@dev",
-                "automattic/jetpack-plugins-installer": "@dev",
-                "automattic/jetpack-redirect": "@dev"
-            },
-            "require-dev": {
-                "automattic/jetpack-changelogger": "@dev",
-                "automattic/jetpack-videopress": "@dev",
-                "automattic/wordbless": "@dev",
-                "yoast/phpunit-polyfills": "1.0.4"
-            },
-            "type": "jetpack-library",
-            "extra": {
-                "autotagger": true,
-                "mirror-repo": "Automattic/jetpack-my-jetpack",
-                "textdomain": "jetpack-my-jetpack",
-                "changelogger": {
-                    "link-template": "https://github.com/Automattic/jetpack-my-jetpack/compare/${old}...${new}"
-                },
-                "branch-alias": {
-                    "dev-trunk": "2.8.x-dev"
-                },
-                "version-constants": {
-                    "::PACKAGE_VERSION": "src/class-initializer.php"
-                }
-            },
-            "autoload": {
-                "classmap": [
-                    "src/",
-                    "src/products"
-                ]
-            },
-            "scripts": {
-                "phpunit": [
-                    "./vendor/phpunit/phpunit/phpunit --colors=always"
-                ],
-                "test-php": [
-                    "@composer phpunit"
-                ],
-                "test-js": [
-                    "pnpm run test"
-                ],
-                "test-js-watch": [
-                    "Composer\\Config::disableProcessTimeout",
-                    "pnpm run test --watch"
-                ],
-                "build-development": [
-                    "pnpm run build"
-                ],
-                "build-production": [
-                    "NODE_ENV=production pnpm run build"
-                ],
-                "watch": [
-                    "Composer\\Config::disableProcessTimeout",
-                    "pnpm run watch"
-                ],
-                "post-install-cmd": [
-                    "WorDBless\\Composer\\InstallDropin::copy"
-                ],
-                "post-update-cmd": [
-                    "WorDBless\\Composer\\InstallDropin::copy"
-                ]
-            },
-            "license": [
-                "GPL-2.0-or-later"
-            ],
-            "description": "WP Admin page with information and configuration shared among all Jetpack stand-alone plugins",
-            "transport-options": {
-                "relative": true
-            }
-        },
-        {
-            "name": "automattic/jetpack-partner",
-            "version": "dev-trunk",
-            "dist": {
-                "type": "path",
-                "url": "../../packages/partner",
-                "reference": "0fa875358a1ac50a50ea28e9e95fb2299dbda058"
-            },
-            "require": {
-                "automattic/jetpack-connection": "@dev",
-                "automattic/jetpack-status": "@dev"
-            },
-            "require-dev": {
-                "automattic/jetpack-changelogger": "@dev",
-                "automattic/wordbless": "@dev",
-                "brain/monkey": "2.6.1",
-                "yoast/phpunit-polyfills": "1.0.4"
-            },
-            "type": "jetpack-library",
-            "extra": {
-                "autotagger": true,
-                "mirror-repo": "Automattic/jetpack-partner",
-                "changelogger": {
-                    "link-template": "https://github.com/Automattic/jetpack-partner/compare/v${old}...v${new}"
-                },
-                "branch-alias": {
-                    "dev-trunk": "1.7.x-dev"
-                }
-            },
-            "autoload": {
-                "classmap": [
-                    "src/"
-                ]
-            },
-            "scripts": {
-                "phpunit": [
-                    "./vendor/phpunit/phpunit/phpunit --colors=always"
-                ],
-                "post-install-cmd": [
-                    "WorDBless\\Composer\\InstallDropin::copy"
-                ],
-                "post-update-cmd": [
-                    "WorDBless\\Composer\\InstallDropin::copy"
-                ],
-                "test-php": [
-                    "@composer phpunit"
-                ]
-            },
-            "license": [
-                "GPL-2.0-or-later"
-            ],
-            "description": "Support functions for Jetpack hosting partners.",
-            "transport-options": {
-                "relative": true
-            }
-        },
-        {
-            "name": "automattic/jetpack-password-checker",
-            "version": "dev-trunk",
-            "dist": {
-                "type": "path",
-                "url": "../../packages/password-checker",
-                "reference": "68056d7d8b54caad2e147568afc0a5f435dd991d"
-            },
-            "require-dev": {
-                "automattic/jetpack-changelogger": "@dev",
-                "automattic/wordbless": "@dev",
-                "yoast/phpunit-polyfills": "1.0.4"
-            },
-            "type": "jetpack-library",
-            "extra": {
-                "autotagger": true,
-                "mirror-repo": "Automattic/jetpack-password-checker",
-                "textdomain": "jetpack-password-checker",
-                "changelogger": {
-                    "link-template": "https://github.com/Automattic/jetpack-password-checker/compare/v${old}...v${new}"
-                },
-                "branch-alias": {
-                    "dev-trunk": "0.2.x-dev"
-                }
-            },
-            "autoload": {
-                "classmap": [
-                    "src/"
-                ]
-            },
-            "scripts": {
-                "phpunit": [
-                    "./vendor/phpunit/phpunit/phpunit --colors=always"
-                ],
-                "test-php": [
-                    "@composer phpunit"
-                ],
-                "post-install-cmd": [
-                    "WorDBless\\Composer\\InstallDropin::copy"
-                ],
-                "post-update-cmd": [
-                    "WorDBless\\Composer\\InstallDropin::copy"
-                ]
-            },
-            "license": [
-                "GPL-2.0-or-later"
-            ],
-            "description": "Password Checker.",
-            "transport-options": {
-                "relative": true
-            }
-        },
-        {
-            "name": "automattic/jetpack-plans",
-            "version": "dev-trunk",
-            "dist": {
-                "type": "path",
-                "url": "../../packages/plans",
-                "reference": "3c5be3ee25556e8b63c1a6cb2e5c84cc03ecb55b"
-            },
-            "require": {
-                "automattic/jetpack-connection": "@dev"
-            },
-            "require-dev": {
-                "automattic/jetpack-changelogger": "@dev",
-                "automattic/jetpack-status": "@dev",
-                "automattic/wordbless": "@dev",
-                "yoast/phpunit-polyfills": "1.0.4"
-            },
-            "type": "library",
-            "extra": {
-                "autotagger": true,
-                "mirror-repo": "Automattic/jetpack-plans",
-                "changelogger": {
-                    "link-template": "https://github.com/Automattic/jetpack-plans/compare/v${old}...v${new}"
-                },
-                "branch-alias": {
-                    "dev-trunk": "0.2.x-dev"
-                }
-            },
-            "autoload": {
-                "classmap": [
-                    "src/"
-                ]
-            },
-            "scripts": {
-                "phpunit": [
-                    "./vendor/phpunit/phpunit/phpunit --colors=always"
-                ],
-                "test-php": [
-                    "@composer phpunit"
-                ],
-                "post-install-cmd": [
-                    "WorDBless\\Composer\\InstallDropin::copy"
-                ],
-                "post-update-cmd": [
-                    "WorDBless\\Composer\\InstallDropin::copy"
-                ],
-                "build-production": [
-                    "echo 'Add your build step to composer.json, please!'"
-                ],
-                "build-development": [
-                    "echo 'Add your build step to composer.json, please!'"
-                ]
-            },
-            "license": [
-                "GPL-2.0-or-later"
-            ],
-            "description": "Fetch information about Jetpack Plans from wpcom",
-            "transport-options": {
-                "relative": true
-            }
-        },
-        {
-            "name": "automattic/jetpack-plugins-installer",
-            "version": "dev-trunk",
-            "dist": {
-                "type": "path",
-                "url": "../../packages/plugins-installer",
-                "reference": "a6ac7149711088392feb33b2636fca1b4c5d392c"
-            },
-            "require": {
-                "automattic/jetpack-a8c-mc-stats": "@dev"
-            },
-            "require-dev": {
-                "automattic/jetpack-changelogger": "@dev",
-                "yoast/phpunit-polyfills": "1.0.4"
-            },
-            "type": "jetpack-library",
-            "extra": {
-                "branch-alias": {
-                    "dev-trunk": "0.2.x-dev"
-                },
-                "mirror-repo": "Automattic/jetpack-plugins-installer",
-                "changelogger": {
-                    "link-template": "https://github.com/Automattic/jetpack-plugins-installer/compare/v${old}...v${new}"
-                },
-                "autotagger": true,
-                "textdomain": "jetpack-plugins-installer"
-            },
-            "autoload": {
-                "classmap": [
-                    "src/"
-                ]
-            },
-            "scripts": {
-                "phpunit": [
-                    "./vendor/phpunit/phpunit/phpunit --colors=always"
-                ],
-                "test-php": [
-                    "@composer phpunit"
-                ]
-            },
-            "license": [
-                "GPL-2.0-or-later"
-            ],
-            "description": "Handle installation of plugins from WP.org",
-            "transport-options": {
-                "relative": true
-            }
-        },
-        {
-            "name": "automattic/jetpack-publicize",
-            "version": "dev-trunk",
-            "dist": {
-                "type": "path",
-                "url": "../../packages/publicize",
-<<<<<<< HEAD
-                "reference": "10ea9cbf7dbc6c8d8614b797300b4bc6eff47517"
-=======
-                "reference": "e3f72273e208811711383b87d4de07ff3d4cb5a9"
->>>>>>> ef0d5db0
-            },
-            "require": {
-                "automattic/jetpack-assets": "@dev",
-                "automattic/jetpack-autoloader": "@dev",
-                "automattic/jetpack-config": "@dev",
-                "automattic/jetpack-connection": "@dev",
-                "automattic/jetpack-redirect": "@dev"
-            },
-            "require-dev": {
-                "automattic/jetpack-changelogger": "@dev",
-                "automattic/wordbless": "0.4.1",
-                "yoast/phpunit-polyfills": "1.0.4"
-            },
-            "type": "jetpack-library",
-            "extra": {
-                "autotagger": true,
-                "mirror-repo": "Automattic/jetpack-publicize",
-                "textdomain": "jetpack-publicize-pkg",
-                "changelogger": {
-                    "link-template": "https://github.com/Automattic/jetpack-publicize/compare/v${old}...v${new}"
-                },
-                "branch-alias": {
-                    "dev-trunk": "0.21.x-dev"
-                }
-            },
-            "autoload": {
-                "classmap": [
-                    "src/"
-                ],
-                "files": [
-                    "src/social-image-generator/utilities.php"
-                ]
-            },
-            "scripts": {
-                "phpunit": [
-                    "./vendor/phpunit/phpunit/phpunit --colors=always"
-                ],
-                "test-php": [
-                    "@composer phpunit"
-                ],
-                "post-install-cmd": [
-                    "WorDBless\\Composer\\InstallDropin::copy"
-                ],
-                "post-update-cmd": [
-                    "WorDBless\\Composer\\InstallDropin::copy"
-                ],
-                "build-development": [
-                    "pnpm run build"
-                ],
-                "build-production": [
-                    "pnpm run build-production-concurrently"
-                ]
-            },
-            "license": [
-                "GPL-2.0-or-later"
-            ],
-            "description": "Publicize makes it easy to share your site’s posts on several social media networks automatically when you publish a new post.",
-            "transport-options": {
-                "relative": true
-            }
-        },
-        {
-            "name": "automattic/jetpack-redirect",
-            "version": "dev-trunk",
-            "dist": {
-                "type": "path",
-                "url": "../../packages/redirect",
-                "reference": "5a8773607453eafc9f40bda2d0955a798c4c7e6d"
-            },
-            "require": {
-                "automattic/jetpack-status": "@dev"
-            },
-            "require-dev": {
-                "automattic/jetpack-changelogger": "@dev",
-                "brain/monkey": "2.6.1",
-                "yoast/phpunit-polyfills": "1.0.4"
-            },
-            "type": "jetpack-library",
-            "extra": {
-                "autotagger": true,
-                "mirror-repo": "Automattic/jetpack-redirect",
-                "changelogger": {
-                    "link-template": "https://github.com/Automattic/jetpack-redirect/compare/v${old}...v${new}"
-                },
-                "branch-alias": {
-                    "dev-trunk": "1.7.x-dev"
-                }
-            },
-            "autoload": {
-                "classmap": [
-                    "src/"
-                ]
-            },
-            "scripts": {
-                "phpunit": [
-                    "./vendor/phpunit/phpunit/phpunit --colors=always"
-                ],
-                "test-php": [
-                    "@composer phpunit"
-                ]
-            },
-            "license": [
-                "GPL-2.0-or-later"
-            ],
-            "description": "Utilities to build URLs to the jetpack.com/redirect/ service",
-            "transport-options": {
-                "relative": true
-            }
-        },
-        {
-            "name": "automattic/jetpack-roles",
-            "version": "dev-trunk",
-            "dist": {
-                "type": "path",
-                "url": "../../packages/roles",
-                "reference": "ba0e28e7126be8487b66f610a1550921191f49f3"
-            },
-            "require-dev": {
-                "automattic/jetpack-changelogger": "@dev",
-                "brain/monkey": "2.6.1",
-                "yoast/phpunit-polyfills": "1.0.4"
-            },
-            "type": "jetpack-library",
-            "extra": {
-                "autotagger": true,
-                "mirror-repo": "Automattic/jetpack-roles",
-                "changelogger": {
-                    "link-template": "https://github.com/Automattic/jetpack-roles/compare/v${old}...v${new}"
-                },
-                "branch-alias": {
-                    "dev-trunk": "1.4.x-dev"
-                }
-            },
-            "autoload": {
-                "classmap": [
-                    "src/"
-                ]
-            },
-            "scripts": {
-                "phpunit": [
-                    "./vendor/phpunit/phpunit/phpunit --colors=always"
-                ],
-                "test-php": [
-                    "@composer phpunit"
-                ]
-            },
-            "license": [
-                "GPL-2.0-or-later"
-            ],
-            "description": "Utilities, related with user roles and capabilities.",
-            "transport-options": {
-                "relative": true
-            }
-        },
-        {
-            "name": "automattic/jetpack-status",
-            "version": "dev-trunk",
-            "dist": {
-                "type": "path",
-                "url": "../../packages/status",
-                "reference": "f6102cda899d35efbf6968177b500ccc4c24d7c6"
-            },
-            "require": {
-                "automattic/jetpack-constants": "@dev"
-            },
-            "require-dev": {
-                "automattic/jetpack-changelogger": "@dev",
-                "brain/monkey": "2.6.1",
-                "yoast/phpunit-polyfills": "1.0.4"
-            },
-            "type": "jetpack-library",
-            "extra": {
-                "autotagger": true,
-                "mirror-repo": "Automattic/jetpack-status",
-                "changelogger": {
-                    "link-template": "https://github.com/Automattic/jetpack-status/compare/v${old}...v${new}"
-                },
-                "branch-alias": {
-                    "dev-trunk": "1.16.x-dev"
-                }
-            },
-            "autoload": {
-                "classmap": [
-                    "src/"
-                ]
-            },
-            "scripts": {
-                "phpunit": [
-                    "./vendor/phpunit/phpunit/phpunit --colors=always"
-                ],
-                "test-php": [
-                    "@composer phpunit"
-                ]
-            },
-            "license": [
-                "GPL-2.0-or-later"
-            ],
-            "description": "Used to retrieve information about the current status of Jetpack and the site overall.",
-            "transport-options": {
-                "relative": true
-            }
-        },
-        {
-            "name": "automattic/jetpack-sync",
-            "version": "dev-trunk",
-            "dist": {
-                "type": "path",
-                "url": "../../packages/sync",
-                "reference": "f909e0af647b5e08203392b25aa9baaa0fa99c26"
-            },
-            "require": {
-                "automattic/jetpack-connection": "@dev",
-                "automattic/jetpack-constants": "@dev",
-                "automattic/jetpack-identity-crisis": "@dev",
-                "automattic/jetpack-password-checker": "@dev",
-                "automattic/jetpack-roles": "@dev",
-                "automattic/jetpack-status": "@dev"
-            },
-            "require-dev": {
-                "automattic/jetpack-changelogger": "@dev",
-                "automattic/wordbless": "@dev",
-                "yoast/phpunit-polyfills": "1.0.4"
-            },
-            "type": "jetpack-library",
-            "extra": {
-                "autotagger": true,
-                "mirror-repo": "Automattic/jetpack-sync",
-                "textdomain": "jetpack-sync",
-                "version-constants": {
-                    "::PACKAGE_VERSION": "src/class-package-version.php"
-                },
-                "changelogger": {
-                    "link-template": "https://github.com/Automattic/jetpack-sync/compare/v${old}...v${new}"
-                },
-                "branch-alias": {
-                    "dev-trunk": "1.47.x-dev"
-                }
-            },
-            "autoload": {
-                "classmap": [
-                    "src/"
-                ]
-            },
-            "scripts": {
-                "phpunit": [
-                    "./vendor/phpunit/phpunit/phpunit --colors=always"
-                ],
-                "test-php": [
-                    "@composer phpunit"
-                ],
-                "post-install-cmd": [
-                    "WorDBless\\Composer\\InstallDropin::copy"
-                ],
-                "post-update-cmd": [
-                    "WorDBless\\Composer\\InstallDropin::copy"
-                ]
-            },
-            "license": [
-                "GPL-2.0-or-later"
-            ],
-            "description": "Everything needed to allow syncing to the WP.com infrastructure.",
-            "transport-options": {
-                "relative": true
-            }
-        }
-    ],
-    "packages-dev": [
-        {
-            "name": "antecedent/patchwork",
-            "version": "2.1.25",
-            "source": {
-                "type": "git",
-                "url": "https://github.com/antecedent/patchwork.git",
-                "reference": "17314e042d45e0dacb0a494c2d1ef50e7621136a"
-            },
-            "dist": {
-                "type": "zip",
-                "url": "https://api.github.com/repos/antecedent/patchwork/zipball/17314e042d45e0dacb0a494c2d1ef50e7621136a",
-                "reference": "17314e042d45e0dacb0a494c2d1ef50e7621136a",
-                "shasum": ""
-            },
-            "require": {
-                "php": ">=5.4.0"
-            },
-            "require-dev": {
-                "phpunit/phpunit": ">=4"
-            },
-            "type": "library",
-            "notification-url": "https://packagist.org/downloads/",
-            "license": [
-                "MIT"
-            ],
-            "authors": [
-                {
-                    "name": "Ignas Rudaitis",
-                    "email": "ignas.rudaitis@gmail.com"
-                }
-            ],
-            "description": "Method redefinition (monkey-patching) functionality for PHP.",
-            "homepage": "http://patchwork2.org/",
-            "keywords": [
-                "aop",
-                "aspect",
-                "interception",
-                "monkeypatching",
-                "redefinition",
-                "runkit",
-                "testing"
-            ],
-            "support": {
-                "issues": "https://github.com/antecedent/patchwork/issues",
-                "source": "https://github.com/antecedent/patchwork/tree/2.1.25"
-            },
-            "time": "2023-02-19T12:51:24+00:00"
-        },
-        {
-            "name": "automattic/jetpack-changelogger",
-            "version": "dev-trunk",
-            "dist": {
-                "type": "path",
-                "url": "../../packages/changelogger",
-                "reference": "6cf3c9cec0a7d620c0389859b50867317301ebba"
-            },
-            "require": {
-                "php": ">=5.6",
-                "symfony/console": "^3.4 || ^5.2 || ^6.0",
-                "symfony/process": "^3.4 || ^5.2 || ^6.0",
-                "wikimedia/at-ease": "^1.2 || ^2.0"
-            },
-            "require-dev": {
-                "wikimedia/testing-access-wrapper": "^1.0 || ^2.0",
-                "yoast/phpunit-polyfills": "1.0.4"
-            },
-            "bin": [
-                "bin/changelogger"
-            ],
-            "type": "project",
-            "extra": {
-                "autotagger": true,
-                "branch-alias": {
-                    "dev-trunk": "3.3.x-dev"
-                },
-                "mirror-repo": "Automattic/jetpack-changelogger",
-                "version-constants": {
-                    "::VERSION": "src/Application.php"
-                },
-                "changelogger": {
-                    "link-template": "https://github.com/Automattic/jetpack-changelogger/compare/${old}...${new}"
-                }
-            },
-            "autoload": {
-                "psr-4": {
-                    "Automattic\\Jetpack\\Changelogger\\": "src",
-                    "Automattic\\Jetpack\\Changelog\\": "lib"
-                }
-            },
-            "autoload-dev": {
-                "psr-4": {
-                    "Automattic\\Jetpack\\Changelogger\\Tests\\": "tests/php/includes/src",
-                    "Automattic\\Jetpack\\Changelog\\Tests\\": "tests/php/includes/lib"
-                }
-            },
-            "scripts": {
-                "phpunit": [
-                    "./vendor/phpunit/phpunit/phpunit --colors=always"
-                ],
-                "test-php": [
-                    "@composer phpunit"
-                ],
-                "post-install-cmd": [
-                    "[ -e vendor/bin/changelogger ] || { cd vendor/bin && ln -s ../../bin/changelogger; }"
-                ],
-                "post-update-cmd": [
-                    "[ -e vendor/bin/changelogger ] || { cd vendor/bin && ln -s ../../bin/changelogger; }"
-                ]
-            },
-            "license": [
-                "GPL-2.0-or-later"
-            ],
-            "description": "Jetpack Changelogger tool. Allows for managing changelogs by dropping change files into a changelog directory with each PR.",
-            "transport-options": {
-                "relative": true
-            }
-        },
-        {
-            "name": "automattic/wordbless",
-            "version": "0.4.1",
-            "source": {
-                "type": "git",
-                "url": "https://github.com/Automattic/wordbless.git",
-                "reference": "8cd8d874d42a2faf01a979ba36924fe60d1ba399"
-            },
-            "dist": {
-                "type": "zip",
-                "url": "https://api.github.com/repos/Automattic/wordbless/zipball/8cd8d874d42a2faf01a979ba36924fe60d1ba399",
-                "reference": "8cd8d874d42a2faf01a979ba36924fe60d1ba399",
-                "shasum": ""
-            },
-            "require": {
-                "php": ">=5.6.20",
-                "roots/wordpress": "^6.0.2"
-            },
-            "require-dev": {
-                "phpunit/phpunit": "^5.7 || ^6.5 || ^7.5 || ^9.5"
-            },
-            "type": "wordpress-dropin",
-            "autoload": {
-                "psr-4": {
-                    "WorDBless\\": "src/",
-                    "WorDBless\\Composer\\": "src/Composer/"
-                }
-            },
-            "notification-url": "https://packagist.org/downloads/",
-            "license": [
-                "GPL-2.0-or-later"
-            ],
-            "authors": [
-                {
-                    "name": "Automattic Inc."
-                }
-            ],
-            "description": "WorDBless allows you to use WordPress core functions in your PHPUnit tests without having to set up a database and the whole WordPress environment",
-            "support": {
-                "issues": "https://github.com/Automattic/wordbless/issues",
-                "source": "https://github.com/Automattic/wordbless/tree/0.4.1"
-            },
-            "time": "2022-10-03T13:15:30+00:00"
-        },
-        {
-            "name": "brain/monkey",
-            "version": "2.6.1",
-            "source": {
-                "type": "git",
-                "url": "https://github.com/Brain-WP/BrainMonkey.git",
-                "reference": "a31c84515bb0d49be9310f52ef1733980ea8ffbb"
-            },
-            "dist": {
-                "type": "zip",
-                "url": "https://api.github.com/repos/Brain-WP/BrainMonkey/zipball/a31c84515bb0d49be9310f52ef1733980ea8ffbb",
-                "reference": "a31c84515bb0d49be9310f52ef1733980ea8ffbb",
-                "shasum": ""
-            },
-            "require": {
-                "antecedent/patchwork": "^2.1.17",
-                "mockery/mockery": "^1.3.5 || ^1.4.4",
-                "php": ">=5.6.0"
-            },
-            "require-dev": {
-                "dealerdirect/phpcodesniffer-composer-installer": "^0.7.1",
-                "phpcompatibility/php-compatibility": "^9.3.0",
-                "phpunit/phpunit": "^5.7.26 || ^6.0 || ^7.0 || >=8.0 <8.5.12 || ^8.5.14 || ^9.0"
-            },
-            "type": "library",
-            "extra": {
-                "branch-alias": {
-                    "dev-version/1": "1.x-dev",
-                    "dev-master": "2.0.x-dev"
-                }
-            },
-            "autoload": {
-                "files": [
-                    "inc/api.php"
-                ],
-                "psr-4": {
-                    "Brain\\Monkey\\": "src/"
-                }
-            },
-            "notification-url": "https://packagist.org/downloads/",
-            "license": [
-                "MIT"
-            ],
-            "authors": [
-                {
-                    "name": "Giuseppe Mazzapica",
-                    "email": "giuseppe.mazzapica@gmail.com",
-                    "homepage": "https://gmazzap.me",
-                    "role": "Developer"
-                }
-            ],
-            "description": "Mocking utility for PHP functions and WordPress plugin API",
-            "keywords": [
-                "Monkey Patching",
-                "interception",
-                "mock",
-                "mock functions",
-                "mockery",
-                "patchwork",
-                "redefinition",
-                "runkit",
-                "test",
-                "testing"
-            ],
-            "support": {
-                "issues": "https://github.com/Brain-WP/BrainMonkey/issues",
-                "source": "https://github.com/Brain-WP/BrainMonkey"
-            },
-            "time": "2021-11-11T15:53:55+00:00"
-        },
-        {
-            "name": "doctrine/instantiator",
-            "version": "1.5.0",
-            "source": {
-                "type": "git",
-                "url": "https://github.com/doctrine/instantiator.git",
-                "reference": "0a0fa9780f5d4e507415a065172d26a98d02047b"
-            },
-            "dist": {
-                "type": "zip",
-                "url": "https://api.github.com/repos/doctrine/instantiator/zipball/0a0fa9780f5d4e507415a065172d26a98d02047b",
-                "reference": "0a0fa9780f5d4e507415a065172d26a98d02047b",
-                "shasum": ""
-            },
-            "require": {
-                "php": "^7.1 || ^8.0"
-            },
-            "require-dev": {
-                "doctrine/coding-standard": "^9 || ^11",
-                "ext-pdo": "*",
-                "ext-phar": "*",
-                "phpbench/phpbench": "^0.16 || ^1",
-                "phpstan/phpstan": "^1.4",
-                "phpstan/phpstan-phpunit": "^1",
-                "phpunit/phpunit": "^7.5 || ^8.5 || ^9.5",
-                "vimeo/psalm": "^4.30 || ^5.4"
-            },
-            "type": "library",
-            "autoload": {
-                "psr-4": {
-                    "Doctrine\\Instantiator\\": "src/Doctrine/Instantiator/"
-                }
-            },
-            "notification-url": "https://packagist.org/downloads/",
-            "license": [
-                "MIT"
-            ],
-            "authors": [
-                {
-                    "name": "Marco Pivetta",
-                    "email": "ocramius@gmail.com",
-                    "homepage": "https://ocramius.github.io/"
-                }
-            ],
-            "description": "A small, lightweight utility to instantiate objects in PHP without invoking their constructors",
-            "homepage": "https://www.doctrine-project.org/projects/instantiator.html",
-            "keywords": [
-                "constructor",
-                "instantiate"
-            ],
-            "support": {
-                "issues": "https://github.com/doctrine/instantiator/issues",
-                "source": "https://github.com/doctrine/instantiator/tree/1.5.0"
-            },
-            "funding": [
-                {
-                    "url": "https://www.doctrine-project.org/sponsorship.html",
-                    "type": "custom"
-                },
-                {
-                    "url": "https://www.patreon.com/phpdoctrine",
-                    "type": "patreon"
-                },
-                {
-                    "url": "https://tidelift.com/funding/github/packagist/doctrine%2Finstantiator",
-                    "type": "tidelift"
-                }
-            ],
-            "time": "2022-12-30T00:15:36+00:00"
-        },
-        {
-            "name": "hamcrest/hamcrest-php",
-            "version": "v2.0.1",
-            "source": {
-                "type": "git",
-                "url": "https://github.com/hamcrest/hamcrest-php.git",
-                "reference": "8c3d0a3f6af734494ad8f6fbbee0ba92422859f3"
-            },
-            "dist": {
-                "type": "zip",
-                "url": "https://api.github.com/repos/hamcrest/hamcrest-php/zipball/8c3d0a3f6af734494ad8f6fbbee0ba92422859f3",
-                "reference": "8c3d0a3f6af734494ad8f6fbbee0ba92422859f3",
-                "shasum": ""
-            },
-            "require": {
-                "php": "^5.3|^7.0|^8.0"
-            },
-            "replace": {
-                "cordoval/hamcrest-php": "*",
-                "davedevelopment/hamcrest-php": "*",
-                "kodova/hamcrest-php": "*"
-            },
-            "require-dev": {
-                "phpunit/php-file-iterator": "^1.4 || ^2.0",
-                "phpunit/phpunit": "^4.8.36 || ^5.7 || ^6.5 || ^7.0"
-            },
-            "type": "library",
-            "extra": {
-                "branch-alias": {
-                    "dev-master": "2.1-dev"
-                }
-            },
-            "autoload": {
-                "classmap": [
-                    "hamcrest"
-                ]
-            },
-            "notification-url": "https://packagist.org/downloads/",
-            "license": [
-                "BSD-3-Clause"
-            ],
-            "description": "This is the PHP port of Hamcrest Matchers",
-            "keywords": [
-                "test"
-            ],
-            "support": {
-                "issues": "https://github.com/hamcrest/hamcrest-php/issues",
-                "source": "https://github.com/hamcrest/hamcrest-php/tree/v2.0.1"
-            },
-            "time": "2020-07-09T08:09:16+00:00"
-        },
-        {
-            "name": "mockery/mockery",
-            "version": "1.5.1",
-            "source": {
-                "type": "git",
-                "url": "https://github.com/mockery/mockery.git",
-                "reference": "e92dcc83d5a51851baf5f5591d32cb2b16e3684e"
-            },
-            "dist": {
-                "type": "zip",
-                "url": "https://api.github.com/repos/mockery/mockery/zipball/e92dcc83d5a51851baf5f5591d32cb2b16e3684e",
-                "reference": "e92dcc83d5a51851baf5f5591d32cb2b16e3684e",
-                "shasum": ""
-            },
-            "require": {
-                "hamcrest/hamcrest-php": "^2.0.1",
-                "lib-pcre": ">=7.0",
-                "php": "^7.3 || ^8.0"
-            },
-            "conflict": {
-                "phpunit/phpunit": "<8.0"
-            },
-            "require-dev": {
-                "phpunit/phpunit": "^8.5 || ^9.3"
-            },
-            "type": "library",
-            "extra": {
-                "branch-alias": {
-                    "dev-master": "1.4.x-dev"
-                }
-            },
-            "autoload": {
-                "psr-0": {
-                    "Mockery": "library/"
-                }
-            },
-            "notification-url": "https://packagist.org/downloads/",
-            "license": [
-                "BSD-3-Clause"
-            ],
-            "authors": [
-                {
-                    "name": "Pádraic Brady",
-                    "email": "padraic.brady@gmail.com",
-                    "homepage": "http://blog.astrumfutura.com"
-                },
-                {
-                    "name": "Dave Marshall",
-                    "email": "dave.marshall@atstsolutions.co.uk",
-                    "homepage": "http://davedevelopment.co.uk"
-                }
-            ],
-            "description": "Mockery is a simple yet flexible PHP mock object framework",
-            "homepage": "https://github.com/mockery/mockery",
-            "keywords": [
-                "BDD",
-                "TDD",
-                "library",
-                "mock",
-                "mock objects",
-                "mockery",
-                "stub",
-                "test",
-                "test double",
-                "testing"
-            ],
-            "support": {
-                "issues": "https://github.com/mockery/mockery/issues",
-                "source": "https://github.com/mockery/mockery/tree/1.5.1"
-            },
-            "time": "2022-09-07T15:32:08+00:00"
-        },
-        {
-            "name": "myclabs/deep-copy",
-            "version": "1.11.1",
-            "source": {
-                "type": "git",
-                "url": "https://github.com/myclabs/DeepCopy.git",
-                "reference": "7284c22080590fb39f2ffa3e9057f10a4ddd0e0c"
-            },
-            "dist": {
-                "type": "zip",
-                "url": "https://api.github.com/repos/myclabs/DeepCopy/zipball/7284c22080590fb39f2ffa3e9057f10a4ddd0e0c",
-                "reference": "7284c22080590fb39f2ffa3e9057f10a4ddd0e0c",
-                "shasum": ""
-            },
-            "require": {
-                "php": "^7.1 || ^8.0"
-            },
-            "conflict": {
-                "doctrine/collections": "<1.6.8",
-                "doctrine/common": "<2.13.3 || >=3,<3.2.2"
-            },
-            "require-dev": {
-                "doctrine/collections": "^1.6.8",
-                "doctrine/common": "^2.13.3 || ^3.2.2",
-                "phpunit/phpunit": "^7.5.20 || ^8.5.23 || ^9.5.13"
-            },
-            "type": "library",
-            "autoload": {
-                "files": [
-                    "src/DeepCopy/deep_copy.php"
-                ],
-                "psr-4": {
-                    "DeepCopy\\": "src/DeepCopy/"
-                }
-            },
-            "notification-url": "https://packagist.org/downloads/",
-            "license": [
-                "MIT"
-            ],
-            "description": "Create deep copies (clones) of your objects",
-            "keywords": [
-                "clone",
-                "copy",
-                "duplicate",
-                "object",
-                "object graph"
-            ],
-            "support": {
-                "issues": "https://github.com/myclabs/DeepCopy/issues",
-                "source": "https://github.com/myclabs/DeepCopy/tree/1.11.1"
-            },
-            "funding": [
-                {
-                    "url": "https://tidelift.com/funding/github/packagist/myclabs/deep-copy",
-                    "type": "tidelift"
-                }
-            ],
-            "time": "2023-03-08T13:26:56+00:00"
-        },
-        {
-            "name": "nikic/php-parser",
-            "version": "v4.15.4",
-            "source": {
-                "type": "git",
-                "url": "https://github.com/nikic/PHP-Parser.git",
-                "reference": "6bb5176bc4af8bcb7d926f88718db9b96a2d4290"
-            },
-            "dist": {
-                "type": "zip",
-                "url": "https://api.github.com/repos/nikic/PHP-Parser/zipball/6bb5176bc4af8bcb7d926f88718db9b96a2d4290",
-                "reference": "6bb5176bc4af8bcb7d926f88718db9b96a2d4290",
-                "shasum": ""
-            },
-            "require": {
-                "ext-tokenizer": "*",
-                "php": ">=7.0"
-            },
-            "require-dev": {
-                "ircmaxell/php-yacc": "^0.0.7",
-                "phpunit/phpunit": "^6.5 || ^7.0 || ^8.0 || ^9.0"
-            },
-            "bin": [
-                "bin/php-parse"
-            ],
-            "type": "library",
-            "extra": {
-                "branch-alias": {
-                    "dev-master": "4.9-dev"
-                }
-            },
-            "autoload": {
-                "psr-4": {
-                    "PhpParser\\": "lib/PhpParser"
-                }
-            },
-            "notification-url": "https://packagist.org/downloads/",
-            "license": [
-                "BSD-3-Clause"
-            ],
-            "authors": [
-                {
-                    "name": "Nikita Popov"
-                }
-            ],
-            "description": "A PHP parser written in PHP",
-            "keywords": [
-                "parser",
-                "php"
-            ],
-            "support": {
-                "issues": "https://github.com/nikic/PHP-Parser/issues",
-                "source": "https://github.com/nikic/PHP-Parser/tree/v4.15.4"
-            },
-            "time": "2023-03-05T19:49:14+00:00"
-        },
-        {
-            "name": "phar-io/manifest",
-            "version": "2.0.3",
-            "source": {
-                "type": "git",
-                "url": "https://github.com/phar-io/manifest.git",
-                "reference": "97803eca37d319dfa7826cc2437fc020857acb53"
-            },
-            "dist": {
-                "type": "zip",
-                "url": "https://api.github.com/repos/phar-io/manifest/zipball/97803eca37d319dfa7826cc2437fc020857acb53",
-                "reference": "97803eca37d319dfa7826cc2437fc020857acb53",
-                "shasum": ""
-            },
-            "require": {
-                "ext-dom": "*",
-                "ext-phar": "*",
-                "ext-xmlwriter": "*",
-                "phar-io/version": "^3.0.1",
-                "php": "^7.2 || ^8.0"
-            },
-            "type": "library",
-            "extra": {
-                "branch-alias": {
-                    "dev-master": "2.0.x-dev"
-                }
-            },
-            "autoload": {
-                "classmap": [
-                    "src/"
-                ]
-            },
-            "notification-url": "https://packagist.org/downloads/",
-            "license": [
-                "BSD-3-Clause"
-            ],
-            "authors": [
-                {
-                    "name": "Arne Blankerts",
-                    "email": "arne@blankerts.de",
-                    "role": "Developer"
-                },
-                {
-                    "name": "Sebastian Heuer",
-                    "email": "sebastian@phpeople.de",
-                    "role": "Developer"
-                },
-                {
-                    "name": "Sebastian Bergmann",
-                    "email": "sebastian@phpunit.de",
-                    "role": "Developer"
-                }
-            ],
-            "description": "Component for reading phar.io manifest information from a PHP Archive (PHAR)",
-            "support": {
-                "issues": "https://github.com/phar-io/manifest/issues",
-                "source": "https://github.com/phar-io/manifest/tree/2.0.3"
-            },
-            "time": "2021-07-20T11:28:43+00:00"
-        },
-        {
-            "name": "phar-io/version",
-            "version": "3.2.1",
-            "source": {
-                "type": "git",
-                "url": "https://github.com/phar-io/version.git",
-                "reference": "4f7fd7836c6f332bb2933569e566a0d6c4cbed74"
-            },
-            "dist": {
-                "type": "zip",
-                "url": "https://api.github.com/repos/phar-io/version/zipball/4f7fd7836c6f332bb2933569e566a0d6c4cbed74",
-                "reference": "4f7fd7836c6f332bb2933569e566a0d6c4cbed74",
-                "shasum": ""
-            },
-            "require": {
-                "php": "^7.2 || ^8.0"
-            },
-            "type": "library",
-            "autoload": {
-                "classmap": [
-                    "src/"
-                ]
-            },
-            "notification-url": "https://packagist.org/downloads/",
-            "license": [
-                "BSD-3-Clause"
-            ],
-            "authors": [
-                {
-                    "name": "Arne Blankerts",
-                    "email": "arne@blankerts.de",
-                    "role": "Developer"
-                },
-                {
-                    "name": "Sebastian Heuer",
-                    "email": "sebastian@phpeople.de",
-                    "role": "Developer"
-                },
-                {
-                    "name": "Sebastian Bergmann",
-                    "email": "sebastian@phpunit.de",
-                    "role": "Developer"
-                }
-            ],
-            "description": "Library for handling version information and constraints",
-            "support": {
-                "issues": "https://github.com/phar-io/version/issues",
-                "source": "https://github.com/phar-io/version/tree/3.2.1"
-            },
-            "time": "2022-02-21T01:04:05+00:00"
-        },
-        {
-            "name": "phpunit/php-code-coverage",
-            "version": "9.2.26",
-            "source": {
-                "type": "git",
-                "url": "https://github.com/sebastianbergmann/php-code-coverage.git",
-                "reference": "443bc6912c9bd5b409254a40f4b0f4ced7c80ea1"
-            },
-            "dist": {
-                "type": "zip",
-                "url": "https://api.github.com/repos/sebastianbergmann/php-code-coverage/zipball/443bc6912c9bd5b409254a40f4b0f4ced7c80ea1",
-                "reference": "443bc6912c9bd5b409254a40f4b0f4ced7c80ea1",
-                "shasum": ""
-            },
-            "require": {
-                "ext-dom": "*",
-                "ext-libxml": "*",
-                "ext-xmlwriter": "*",
-                "nikic/php-parser": "^4.15",
-                "php": ">=7.3",
-                "phpunit/php-file-iterator": "^3.0.3",
-                "phpunit/php-text-template": "^2.0.2",
-                "sebastian/code-unit-reverse-lookup": "^2.0.2",
-                "sebastian/complexity": "^2.0",
-                "sebastian/environment": "^5.1.2",
-                "sebastian/lines-of-code": "^1.0.3",
-                "sebastian/version": "^3.0.1",
-                "theseer/tokenizer": "^1.2.0"
-            },
-            "require-dev": {
-                "phpunit/phpunit": "^9.3"
-            },
-            "suggest": {
-                "ext-pcov": "PHP extension that provides line coverage",
-                "ext-xdebug": "PHP extension that provides line coverage as well as branch and path coverage"
-            },
-            "type": "library",
-            "extra": {
-                "branch-alias": {
-                    "dev-master": "9.2-dev"
-                }
-            },
-            "autoload": {
-                "classmap": [
-                    "src/"
-                ]
-            },
-            "notification-url": "https://packagist.org/downloads/",
-            "license": [
-                "BSD-3-Clause"
-            ],
-            "authors": [
-                {
-                    "name": "Sebastian Bergmann",
-                    "email": "sebastian@phpunit.de",
-                    "role": "lead"
-                }
-            ],
-            "description": "Library that provides collection, processing, and rendering functionality for PHP code coverage information.",
-            "homepage": "https://github.com/sebastianbergmann/php-code-coverage",
-            "keywords": [
-                "coverage",
-                "testing",
-                "xunit"
-            ],
-            "support": {
-                "issues": "https://github.com/sebastianbergmann/php-code-coverage/issues",
-                "source": "https://github.com/sebastianbergmann/php-code-coverage/tree/9.2.26"
-            },
-            "funding": [
-                {
-                    "url": "https://github.com/sebastianbergmann",
-                    "type": "github"
-                }
-            ],
-            "time": "2023-03-06T12:58:08+00:00"
-        },
-        {
-            "name": "phpunit/php-file-iterator",
-            "version": "3.0.6",
-            "source": {
-                "type": "git",
-                "url": "https://github.com/sebastianbergmann/php-file-iterator.git",
-                "reference": "cf1c2e7c203ac650e352f4cc675a7021e7d1b3cf"
-            },
-            "dist": {
-                "type": "zip",
-                "url": "https://api.github.com/repos/sebastianbergmann/php-file-iterator/zipball/cf1c2e7c203ac650e352f4cc675a7021e7d1b3cf",
-                "reference": "cf1c2e7c203ac650e352f4cc675a7021e7d1b3cf",
-                "shasum": ""
-            },
-            "require": {
-                "php": ">=7.3"
-            },
-            "require-dev": {
-                "phpunit/phpunit": "^9.3"
-            },
-            "type": "library",
-            "extra": {
-                "branch-alias": {
-                    "dev-master": "3.0-dev"
-                }
-            },
-            "autoload": {
-                "classmap": [
-                    "src/"
-                ]
-            },
-            "notification-url": "https://packagist.org/downloads/",
-            "license": [
-                "BSD-3-Clause"
-            ],
-            "authors": [
-                {
-                    "name": "Sebastian Bergmann",
-                    "email": "sebastian@phpunit.de",
-                    "role": "lead"
-                }
-            ],
-            "description": "FilterIterator implementation that filters files based on a list of suffixes.",
-            "homepage": "https://github.com/sebastianbergmann/php-file-iterator/",
-            "keywords": [
-                "filesystem",
-                "iterator"
-            ],
-            "support": {
-                "issues": "https://github.com/sebastianbergmann/php-file-iterator/issues",
-                "source": "https://github.com/sebastianbergmann/php-file-iterator/tree/3.0.6"
-            },
-            "funding": [
-                {
-                    "url": "https://github.com/sebastianbergmann",
-                    "type": "github"
-                }
-            ],
-            "time": "2021-12-02T12:48:52+00:00"
-        },
-        {
-            "name": "phpunit/php-invoker",
-            "version": "3.1.1",
-            "source": {
-                "type": "git",
-                "url": "https://github.com/sebastianbergmann/php-invoker.git",
-                "reference": "5a10147d0aaf65b58940a0b72f71c9ac0423cc67"
-            },
-            "dist": {
-                "type": "zip",
-                "url": "https://api.github.com/repos/sebastianbergmann/php-invoker/zipball/5a10147d0aaf65b58940a0b72f71c9ac0423cc67",
-                "reference": "5a10147d0aaf65b58940a0b72f71c9ac0423cc67",
-                "shasum": ""
-            },
-            "require": {
-                "php": ">=7.3"
-            },
-            "require-dev": {
-                "ext-pcntl": "*",
-                "phpunit/phpunit": "^9.3"
-            },
-            "suggest": {
-                "ext-pcntl": "*"
-            },
-            "type": "library",
-            "extra": {
-                "branch-alias": {
-                    "dev-master": "3.1-dev"
-                }
-            },
-            "autoload": {
-                "classmap": [
-                    "src/"
-                ]
-            },
-            "notification-url": "https://packagist.org/downloads/",
-            "license": [
-                "BSD-3-Clause"
-            ],
-            "authors": [
-                {
-                    "name": "Sebastian Bergmann",
-                    "email": "sebastian@phpunit.de",
-                    "role": "lead"
-                }
-            ],
-            "description": "Invoke callables with a timeout",
-            "homepage": "https://github.com/sebastianbergmann/php-invoker/",
-            "keywords": [
-                "process"
-            ],
-            "support": {
-                "issues": "https://github.com/sebastianbergmann/php-invoker/issues",
-                "source": "https://github.com/sebastianbergmann/php-invoker/tree/3.1.1"
-            },
-            "funding": [
-                {
-                    "url": "https://github.com/sebastianbergmann",
-                    "type": "github"
-                }
-            ],
-            "time": "2020-09-28T05:58:55+00:00"
-        },
-        {
-            "name": "phpunit/php-text-template",
-            "version": "2.0.4",
-            "source": {
-                "type": "git",
-                "url": "https://github.com/sebastianbergmann/php-text-template.git",
-                "reference": "5da5f67fc95621df9ff4c4e5a84d6a8a2acf7c28"
-            },
-            "dist": {
-                "type": "zip",
-                "url": "https://api.github.com/repos/sebastianbergmann/php-text-template/zipball/5da5f67fc95621df9ff4c4e5a84d6a8a2acf7c28",
-                "reference": "5da5f67fc95621df9ff4c4e5a84d6a8a2acf7c28",
-                "shasum": ""
-            },
-            "require": {
-                "php": ">=7.3"
-            },
-            "require-dev": {
-                "phpunit/phpunit": "^9.3"
-            },
-            "type": "library",
-            "extra": {
-                "branch-alias": {
-                    "dev-master": "2.0-dev"
-                }
-            },
-            "autoload": {
-                "classmap": [
-                    "src/"
-                ]
-            },
-            "notification-url": "https://packagist.org/downloads/",
-            "license": [
-                "BSD-3-Clause"
-            ],
-            "authors": [
-                {
-                    "name": "Sebastian Bergmann",
-                    "email": "sebastian@phpunit.de",
-                    "role": "lead"
-                }
-            ],
-            "description": "Simple template engine.",
-            "homepage": "https://github.com/sebastianbergmann/php-text-template/",
-            "keywords": [
-                "template"
-            ],
-            "support": {
-                "issues": "https://github.com/sebastianbergmann/php-text-template/issues",
-                "source": "https://github.com/sebastianbergmann/php-text-template/tree/2.0.4"
-            },
-            "funding": [
-                {
-                    "url": "https://github.com/sebastianbergmann",
-                    "type": "github"
-                }
-            ],
-            "time": "2020-10-26T05:33:50+00:00"
-        },
-        {
-            "name": "phpunit/php-timer",
-            "version": "5.0.3",
-            "source": {
-                "type": "git",
-                "url": "https://github.com/sebastianbergmann/php-timer.git",
-                "reference": "5a63ce20ed1b5bf577850e2c4e87f4aa902afbd2"
-            },
-            "dist": {
-                "type": "zip",
-                "url": "https://api.github.com/repos/sebastianbergmann/php-timer/zipball/5a63ce20ed1b5bf577850e2c4e87f4aa902afbd2",
-                "reference": "5a63ce20ed1b5bf577850e2c4e87f4aa902afbd2",
-                "shasum": ""
-            },
-            "require": {
-                "php": ">=7.3"
-            },
-            "require-dev": {
-                "phpunit/phpunit": "^9.3"
-            },
-            "type": "library",
-            "extra": {
-                "branch-alias": {
-                    "dev-master": "5.0-dev"
-                }
-            },
-            "autoload": {
-                "classmap": [
-                    "src/"
-                ]
-            },
-            "notification-url": "https://packagist.org/downloads/",
-            "license": [
-                "BSD-3-Clause"
-            ],
-            "authors": [
-                {
-                    "name": "Sebastian Bergmann",
-                    "email": "sebastian@phpunit.de",
-                    "role": "lead"
-                }
-            ],
-            "description": "Utility class for timing",
-            "homepage": "https://github.com/sebastianbergmann/php-timer/",
-            "keywords": [
-                "timer"
-            ],
-            "support": {
-                "issues": "https://github.com/sebastianbergmann/php-timer/issues",
-                "source": "https://github.com/sebastianbergmann/php-timer/tree/5.0.3"
-            },
-            "funding": [
-                {
-                    "url": "https://github.com/sebastianbergmann",
-                    "type": "github"
-                }
-            ],
-            "time": "2020-10-26T13:16:10+00:00"
-        },
-        {
-            "name": "phpunit/phpunit",
-            "version": "9.6.5",
-            "source": {
-                "type": "git",
-                "url": "https://github.com/sebastianbergmann/phpunit.git",
-                "reference": "86e761949019ae83f49240b2f2123fb5ab3b2fc5"
-            },
-            "dist": {
-                "type": "zip",
-                "url": "https://api.github.com/repos/sebastianbergmann/phpunit/zipball/86e761949019ae83f49240b2f2123fb5ab3b2fc5",
-                "reference": "86e761949019ae83f49240b2f2123fb5ab3b2fc5",
-                "shasum": ""
-            },
-            "require": {
-                "doctrine/instantiator": "^1.3.1 || ^2",
-                "ext-dom": "*",
-                "ext-json": "*",
-                "ext-libxml": "*",
-                "ext-mbstring": "*",
-                "ext-xml": "*",
-                "ext-xmlwriter": "*",
-                "myclabs/deep-copy": "^1.10.1",
-                "phar-io/manifest": "^2.0.3",
-                "phar-io/version": "^3.0.2",
-                "php": ">=7.3",
-                "phpunit/php-code-coverage": "^9.2.13",
-                "phpunit/php-file-iterator": "^3.0.5",
-                "phpunit/php-invoker": "^3.1.1",
-                "phpunit/php-text-template": "^2.0.3",
-                "phpunit/php-timer": "^5.0.2",
-                "sebastian/cli-parser": "^1.0.1",
-                "sebastian/code-unit": "^1.0.6",
-                "sebastian/comparator": "^4.0.8",
-                "sebastian/diff": "^4.0.3",
-                "sebastian/environment": "^5.1.3",
-                "sebastian/exporter": "^4.0.5",
-                "sebastian/global-state": "^5.0.1",
-                "sebastian/object-enumerator": "^4.0.3",
-                "sebastian/resource-operations": "^3.0.3",
-                "sebastian/type": "^3.2",
-                "sebastian/version": "^3.0.2"
-            },
-            "suggest": {
-                "ext-soap": "To be able to generate mocks based on WSDL files",
-                "ext-xdebug": "PHP extension that provides line coverage as well as branch and path coverage"
-            },
-            "bin": [
-                "phpunit"
-            ],
-            "type": "library",
-            "extra": {
-                "branch-alias": {
-                    "dev-master": "9.6-dev"
-                }
-            },
-            "autoload": {
-                "files": [
-                    "src/Framework/Assert/Functions.php"
-                ],
-                "classmap": [
-                    "src/"
-                ]
-            },
-            "notification-url": "https://packagist.org/downloads/",
-            "license": [
-                "BSD-3-Clause"
-            ],
-            "authors": [
-                {
-                    "name": "Sebastian Bergmann",
-                    "email": "sebastian@phpunit.de",
-                    "role": "lead"
-                }
-            ],
-            "description": "The PHP Unit Testing framework.",
-            "homepage": "https://phpunit.de/",
-            "keywords": [
-                "phpunit",
-                "testing",
-                "xunit"
-            ],
-            "support": {
-                "issues": "https://github.com/sebastianbergmann/phpunit/issues",
-                "source": "https://github.com/sebastianbergmann/phpunit/tree/9.6.5"
-            },
-            "funding": [
-                {
-                    "url": "https://phpunit.de/sponsors.html",
-                    "type": "custom"
-                },
-                {
-                    "url": "https://github.com/sebastianbergmann",
-                    "type": "github"
-                },
-                {
-                    "url": "https://tidelift.com/funding/github/packagist/phpunit/phpunit",
-                    "type": "tidelift"
-                }
-            ],
-            "time": "2023-03-09T06:34:10+00:00"
-        },
-        {
-            "name": "psr/container",
-            "version": "2.0.2",
-            "source": {
-                "type": "git",
-                "url": "https://github.com/php-fig/container.git",
-                "reference": "c71ecc56dfe541dbd90c5360474fbc405f8d5963"
-            },
-            "dist": {
-                "type": "zip",
-                "url": "https://api.github.com/repos/php-fig/container/zipball/c71ecc56dfe541dbd90c5360474fbc405f8d5963",
-                "reference": "c71ecc56dfe541dbd90c5360474fbc405f8d5963",
-                "shasum": ""
-            },
-            "require": {
-                "php": ">=7.4.0"
-            },
-            "type": "library",
-            "extra": {
-                "branch-alias": {
-                    "dev-master": "2.0.x-dev"
-                }
-            },
-            "autoload": {
-                "psr-4": {
-                    "Psr\\Container\\": "src/"
-                }
-            },
-            "notification-url": "https://packagist.org/downloads/",
-            "license": [
-                "MIT"
-            ],
-            "authors": [
-                {
-                    "name": "PHP-FIG",
-                    "homepage": "https://www.php-fig.org/"
-                }
-            ],
-            "description": "Common Container Interface (PHP FIG PSR-11)",
-            "homepage": "https://github.com/php-fig/container",
-            "keywords": [
-                "PSR-11",
-                "container",
-                "container-interface",
-                "container-interop",
-                "psr"
-            ],
-            "support": {
-                "issues": "https://github.com/php-fig/container/issues",
-                "source": "https://github.com/php-fig/container/tree/2.0.2"
-            },
-            "time": "2021-11-05T16:47:00+00:00"
-        },
-        {
-            "name": "roots/wordpress",
-            "version": "6.1.1",
-            "source": {
-                "type": "git",
-                "url": "https://github.com/roots/wordpress.git",
-                "reference": "41ff6e23ccbc3a1691406d69fe8c211a225514e2"
-            },
-            "dist": {
-                "type": "zip",
-                "url": "https://api.github.com/repos/roots/wordpress/zipball/41ff6e23ccbc3a1691406d69fe8c211a225514e2",
-                "reference": "41ff6e23ccbc3a1691406d69fe8c211a225514e2",
-                "shasum": ""
-            },
-            "require": {
-                "roots/wordpress-core-installer": "^1.0.0",
-                "roots/wordpress-no-content": "self.version"
-            },
-            "type": "metapackage",
-            "notification-url": "https://packagist.org/downloads/",
-            "license": [
-                "MIT",
-                "GPL-2.0-or-later"
-            ],
-            "description": "WordPress is open source software you can use to create a beautiful website, blog, or app.",
-            "homepage": "https://wordpress.org/",
-            "keywords": [
-                "blog",
-                "cms",
-                "wordpress"
-            ],
-            "support": {
-                "issues": "https://github.com/roots/wordpress/issues",
-                "source": "https://github.com/roots/wordpress/tree/6.1.1"
-            },
-            "funding": [
-                {
-                    "url": "https://github.com/roots",
-                    "type": "github"
-                },
-                {
-                    "url": "https://www.patreon.com/rootsdev",
-                    "type": "patreon"
-                }
-            ],
-            "time": "2022-06-01T16:54:37+00:00"
-        },
-        {
-            "name": "roots/wordpress-core-installer",
-            "version": "1.100.0",
-            "source": {
-                "type": "git",
-                "url": "https://github.com/roots/wordpress-core-installer.git",
-                "reference": "73f8488e5178c5d54234b919f823a9095e2b1847"
-            },
-            "dist": {
-                "type": "zip",
-                "url": "https://api.github.com/repos/roots/wordpress-core-installer/zipball/73f8488e5178c5d54234b919f823a9095e2b1847",
-                "reference": "73f8488e5178c5d54234b919f823a9095e2b1847",
-                "shasum": ""
-            },
-            "require": {
-                "composer-plugin-api": "^1.0 || ^2.0",
-                "php": ">=5.6.0"
-            },
-            "conflict": {
-                "composer/installers": "<1.0.6"
-            },
-            "replace": {
-                "johnpbloch/wordpress-core-installer": "*"
-            },
-            "require-dev": {
-                "composer/composer": "^1.0 || ^2.0",
-                "phpunit/phpunit": ">=5.7.27"
-            },
-            "type": "composer-plugin",
-            "extra": {
-                "class": "Roots\\Composer\\WordPressCorePlugin"
-            },
-            "autoload": {
-                "psr-4": {
-                    "Roots\\Composer\\": "src/"
-                }
-            },
-            "notification-url": "https://packagist.org/downloads/",
-            "license": [
-                "GPL-2.0-or-later"
-            ],
-            "authors": [
-                {
-                    "name": "John P. Bloch",
-                    "email": "me@johnpbloch.com"
-                },
-                {
-                    "name": "Roots",
-                    "email": "team@roots.io"
-                }
-            ],
-            "description": "A custom installer to handle deploying WordPress with composer",
-            "keywords": [
-                "wordpress"
-            ],
-            "support": {
-                "issues": "https://github.com/roots/wordpress-core-installer/issues",
-                "source": "https://github.com/roots/wordpress-core-installer/tree/master"
-            },
-            "funding": [
-                {
-                    "url": "https://github.com/roots",
-                    "type": "github"
-                },
-                {
-                    "url": "https://www.patreon.com/rootsdev",
-                    "type": "patreon"
-                }
-            ],
-            "time": "2020-08-20T00:27:30+00:00"
-        },
-        {
-            "name": "roots/wordpress-no-content",
-            "version": "6.1.1",
-            "source": {
-                "type": "git",
-                "url": "https://github.com/WordPress/WordPress.git",
-                "reference": "6.1.1"
-            },
-            "dist": {
-                "type": "zip",
-                "url": "https://downloads.wordpress.org/release/wordpress-6.1.1-no-content.zip",
-                "shasum": "ad2d202747c5356e7b6246fbc339b46aebfa0665"
-            },
-            "require": {
-                "php": ">= 5.6.20"
-            },
-            "provide": {
-                "wordpress/core-implementation": "6.1.1"
-            },
-            "suggest": {
-                "ext-curl": "Performs remote request operations.",
-                "ext-dom": "Used to validate Text Widget content and to automatically configuring IIS7+.",
-                "ext-exif": "Works with metadata stored in images.",
-                "ext-fileinfo": "Used to detect mimetype of file uploads.",
-                "ext-hash": "Used for hashing, including passwords and update packages.",
-                "ext-imagick": "Provides better image quality for media uploads.",
-                "ext-json": "Used for communications with other servers.",
-                "ext-libsodium": "Validates Signatures and provides securely random bytes.",
-                "ext-mbstring": "Used to properly handle UTF8 text.",
-                "ext-mysqli": "Connects to MySQL for database interactions.",
-                "ext-openssl": "Permits SSL-based connections to other hosts.",
-                "ext-pcre": "Increases performance of pattern matching in code searches.",
-                "ext-xml": "Used for XML parsing, such as from a third-party site.",
-                "ext-zip": "Used for decompressing Plugins, Themes, and WordPress update packages."
-            },
-            "type": "wordpress-core",
-            "notification-url": "https://packagist.org/downloads/",
-            "license": [
-                "GPL-2.0-or-later"
-            ],
-            "authors": [
-                {
-                    "name": "WordPress Community",
-                    "homepage": "https://wordpress.org/about/"
-                }
-            ],
-            "description": "WordPress is open source software you can use to create a beautiful website, blog, or app.",
-            "homepage": "https://wordpress.org/",
-            "keywords": [
-                "blog",
-                "cms",
-                "wordpress"
-            ],
-            "support": {
-                "docs": "https://developer.wordpress.org/",
-                "forum": "https://wordpress.org/support/",
-                "irc": "irc://irc.freenode.net/wordpress",
-                "issues": "https://core.trac.wordpress.org/",
-                "rss": "https://wordpress.org/news/feed/",
-                "source": "https://core.trac.wordpress.org/browser",
-                "wiki": "https://codex.wordpress.org/"
-            },
-            "funding": [
-                {
-                    "url": "https://wordpressfoundation.org/donate/",
-                    "type": "other"
-                }
-            ],
-            "time": "2022-11-15T19:14:34+00:00"
-        },
-        {
-            "name": "sebastian/cli-parser",
-            "version": "1.0.1",
-            "source": {
-                "type": "git",
-                "url": "https://github.com/sebastianbergmann/cli-parser.git",
-                "reference": "442e7c7e687e42adc03470c7b668bc4b2402c0b2"
-            },
-            "dist": {
-                "type": "zip",
-                "url": "https://api.github.com/repos/sebastianbergmann/cli-parser/zipball/442e7c7e687e42adc03470c7b668bc4b2402c0b2",
-                "reference": "442e7c7e687e42adc03470c7b668bc4b2402c0b2",
-                "shasum": ""
-            },
-            "require": {
-                "php": ">=7.3"
-            },
-            "require-dev": {
-                "phpunit/phpunit": "^9.3"
-            },
-            "type": "library",
-            "extra": {
-                "branch-alias": {
-                    "dev-master": "1.0-dev"
-                }
-            },
-            "autoload": {
-                "classmap": [
-                    "src/"
-                ]
-            },
-            "notification-url": "https://packagist.org/downloads/",
-            "license": [
-                "BSD-3-Clause"
-            ],
-            "authors": [
-                {
-                    "name": "Sebastian Bergmann",
-                    "email": "sebastian@phpunit.de",
-                    "role": "lead"
-                }
-            ],
-            "description": "Library for parsing CLI options",
-            "homepage": "https://github.com/sebastianbergmann/cli-parser",
-            "support": {
-                "issues": "https://github.com/sebastianbergmann/cli-parser/issues",
-                "source": "https://github.com/sebastianbergmann/cli-parser/tree/1.0.1"
-            },
-            "funding": [
-                {
-                    "url": "https://github.com/sebastianbergmann",
-                    "type": "github"
-                }
-            ],
-            "time": "2020-09-28T06:08:49+00:00"
-        },
-        {
-            "name": "sebastian/code-unit",
-            "version": "1.0.8",
-            "source": {
-                "type": "git",
-                "url": "https://github.com/sebastianbergmann/code-unit.git",
-                "reference": "1fc9f64c0927627ef78ba436c9b17d967e68e120"
-            },
-            "dist": {
-                "type": "zip",
-                "url": "https://api.github.com/repos/sebastianbergmann/code-unit/zipball/1fc9f64c0927627ef78ba436c9b17d967e68e120",
-                "reference": "1fc9f64c0927627ef78ba436c9b17d967e68e120",
-                "shasum": ""
-            },
-            "require": {
-                "php": ">=7.3"
-            },
-            "require-dev": {
-                "phpunit/phpunit": "^9.3"
-            },
-            "type": "library",
-            "extra": {
-                "branch-alias": {
-                    "dev-master": "1.0-dev"
-                }
-            },
-            "autoload": {
-                "classmap": [
-                    "src/"
-                ]
-            },
-            "notification-url": "https://packagist.org/downloads/",
-            "license": [
-                "BSD-3-Clause"
-            ],
-            "authors": [
-                {
-                    "name": "Sebastian Bergmann",
-                    "email": "sebastian@phpunit.de",
-                    "role": "lead"
-                }
-            ],
-            "description": "Collection of value objects that represent the PHP code units",
-            "homepage": "https://github.com/sebastianbergmann/code-unit",
-            "support": {
-                "issues": "https://github.com/sebastianbergmann/code-unit/issues",
-                "source": "https://github.com/sebastianbergmann/code-unit/tree/1.0.8"
-            },
-            "funding": [
-                {
-                    "url": "https://github.com/sebastianbergmann",
-                    "type": "github"
-                }
-            ],
-            "time": "2020-10-26T13:08:54+00:00"
-        },
-        {
-            "name": "sebastian/code-unit-reverse-lookup",
-            "version": "2.0.3",
-            "source": {
-                "type": "git",
-                "url": "https://github.com/sebastianbergmann/code-unit-reverse-lookup.git",
-                "reference": "ac91f01ccec49fb77bdc6fd1e548bc70f7faa3e5"
-            },
-            "dist": {
-                "type": "zip",
-                "url": "https://api.github.com/repos/sebastianbergmann/code-unit-reverse-lookup/zipball/ac91f01ccec49fb77bdc6fd1e548bc70f7faa3e5",
-                "reference": "ac91f01ccec49fb77bdc6fd1e548bc70f7faa3e5",
-                "shasum": ""
-            },
-            "require": {
-                "php": ">=7.3"
-            },
-            "require-dev": {
-                "phpunit/phpunit": "^9.3"
-            },
-            "type": "library",
-            "extra": {
-                "branch-alias": {
-                    "dev-master": "2.0-dev"
-                }
-            },
-            "autoload": {
-                "classmap": [
-                    "src/"
-                ]
-            },
-            "notification-url": "https://packagist.org/downloads/",
-            "license": [
-                "BSD-3-Clause"
-            ],
-            "authors": [
-                {
-                    "name": "Sebastian Bergmann",
-                    "email": "sebastian@phpunit.de"
-                }
-            ],
-            "description": "Looks up which function or method a line of code belongs to",
-            "homepage": "https://github.com/sebastianbergmann/code-unit-reverse-lookup/",
-            "support": {
-                "issues": "https://github.com/sebastianbergmann/code-unit-reverse-lookup/issues",
-                "source": "https://github.com/sebastianbergmann/code-unit-reverse-lookup/tree/2.0.3"
-            },
-            "funding": [
-                {
-                    "url": "https://github.com/sebastianbergmann",
-                    "type": "github"
-                }
-            ],
-            "time": "2020-09-28T05:30:19+00:00"
-        },
-        {
-            "name": "sebastian/comparator",
-            "version": "4.0.8",
-            "source": {
-                "type": "git",
-                "url": "https://github.com/sebastianbergmann/comparator.git",
-                "reference": "fa0f136dd2334583309d32b62544682ee972b51a"
-            },
-            "dist": {
-                "type": "zip",
-                "url": "https://api.github.com/repos/sebastianbergmann/comparator/zipball/fa0f136dd2334583309d32b62544682ee972b51a",
-                "reference": "fa0f136dd2334583309d32b62544682ee972b51a",
-                "shasum": ""
-            },
-            "require": {
-                "php": ">=7.3",
-                "sebastian/diff": "^4.0",
-                "sebastian/exporter": "^4.0"
-            },
-            "require-dev": {
-                "phpunit/phpunit": "^9.3"
-            },
-            "type": "library",
-            "extra": {
-                "branch-alias": {
-                    "dev-master": "4.0-dev"
-                }
-            },
-            "autoload": {
-                "classmap": [
-                    "src/"
-                ]
-            },
-            "notification-url": "https://packagist.org/downloads/",
-            "license": [
-                "BSD-3-Clause"
-            ],
-            "authors": [
-                {
-                    "name": "Sebastian Bergmann",
-                    "email": "sebastian@phpunit.de"
-                },
-                {
-                    "name": "Jeff Welch",
-                    "email": "whatthejeff@gmail.com"
-                },
-                {
-                    "name": "Volker Dusch",
-                    "email": "github@wallbash.com"
-                },
-                {
-                    "name": "Bernhard Schussek",
-                    "email": "bschussek@2bepublished.at"
-                }
-            ],
-            "description": "Provides the functionality to compare PHP values for equality",
-            "homepage": "https://github.com/sebastianbergmann/comparator",
-            "keywords": [
-                "comparator",
-                "compare",
-                "equality"
-            ],
-            "support": {
-                "issues": "https://github.com/sebastianbergmann/comparator/issues",
-                "source": "https://github.com/sebastianbergmann/comparator/tree/4.0.8"
-            },
-            "funding": [
-                {
-                    "url": "https://github.com/sebastianbergmann",
-                    "type": "github"
-                }
-            ],
-            "time": "2022-09-14T12:41:17+00:00"
-        },
-        {
-            "name": "sebastian/complexity",
-            "version": "2.0.2",
-            "source": {
-                "type": "git",
-                "url": "https://github.com/sebastianbergmann/complexity.git",
-                "reference": "739b35e53379900cc9ac327b2147867b8b6efd88"
-            },
-            "dist": {
-                "type": "zip",
-                "url": "https://api.github.com/repos/sebastianbergmann/complexity/zipball/739b35e53379900cc9ac327b2147867b8b6efd88",
-                "reference": "739b35e53379900cc9ac327b2147867b8b6efd88",
-                "shasum": ""
-            },
-            "require": {
-                "nikic/php-parser": "^4.7",
-                "php": ">=7.3"
-            },
-            "require-dev": {
-                "phpunit/phpunit": "^9.3"
-            },
-            "type": "library",
-            "extra": {
-                "branch-alias": {
-                    "dev-master": "2.0-dev"
-                }
-            },
-            "autoload": {
-                "classmap": [
-                    "src/"
-                ]
-            },
-            "notification-url": "https://packagist.org/downloads/",
-            "license": [
-                "BSD-3-Clause"
-            ],
-            "authors": [
-                {
-                    "name": "Sebastian Bergmann",
-                    "email": "sebastian@phpunit.de",
-                    "role": "lead"
-                }
-            ],
-            "description": "Library for calculating the complexity of PHP code units",
-            "homepage": "https://github.com/sebastianbergmann/complexity",
-            "support": {
-                "issues": "https://github.com/sebastianbergmann/complexity/issues",
-                "source": "https://github.com/sebastianbergmann/complexity/tree/2.0.2"
-            },
-            "funding": [
-                {
-                    "url": "https://github.com/sebastianbergmann",
-                    "type": "github"
-                }
-            ],
-            "time": "2020-10-26T15:52:27+00:00"
-        },
-        {
-            "name": "sebastian/diff",
-            "version": "4.0.4",
-            "source": {
-                "type": "git",
-                "url": "https://github.com/sebastianbergmann/diff.git",
-                "reference": "3461e3fccc7cfdfc2720be910d3bd73c69be590d"
-            },
-            "dist": {
-                "type": "zip",
-                "url": "https://api.github.com/repos/sebastianbergmann/diff/zipball/3461e3fccc7cfdfc2720be910d3bd73c69be590d",
-                "reference": "3461e3fccc7cfdfc2720be910d3bd73c69be590d",
-                "shasum": ""
-            },
-            "require": {
-                "php": ">=7.3"
-            },
-            "require-dev": {
-                "phpunit/phpunit": "^9.3",
-                "symfony/process": "^4.2 || ^5"
-            },
-            "type": "library",
-            "extra": {
-                "branch-alias": {
-                    "dev-master": "4.0-dev"
-                }
-            },
-            "autoload": {
-                "classmap": [
-                    "src/"
-                ]
-            },
-            "notification-url": "https://packagist.org/downloads/",
-            "license": [
-                "BSD-3-Clause"
-            ],
-            "authors": [
-                {
-                    "name": "Sebastian Bergmann",
-                    "email": "sebastian@phpunit.de"
-                },
-                {
-                    "name": "Kore Nordmann",
-                    "email": "mail@kore-nordmann.de"
-                }
-            ],
-            "description": "Diff implementation",
-            "homepage": "https://github.com/sebastianbergmann/diff",
-            "keywords": [
-                "diff",
-                "udiff",
-                "unidiff",
-                "unified diff"
-            ],
-            "support": {
-                "issues": "https://github.com/sebastianbergmann/diff/issues",
-                "source": "https://github.com/sebastianbergmann/diff/tree/4.0.4"
-            },
-            "funding": [
-                {
-                    "url": "https://github.com/sebastianbergmann",
-                    "type": "github"
-                }
-            ],
-            "time": "2020-10-26T13:10:38+00:00"
-        },
-        {
-            "name": "sebastian/environment",
-            "version": "5.1.5",
-            "source": {
-                "type": "git",
-                "url": "https://github.com/sebastianbergmann/environment.git",
-                "reference": "830c43a844f1f8d5b7a1f6d6076b784454d8b7ed"
-            },
-            "dist": {
-                "type": "zip",
-                "url": "https://api.github.com/repos/sebastianbergmann/environment/zipball/830c43a844f1f8d5b7a1f6d6076b784454d8b7ed",
-                "reference": "830c43a844f1f8d5b7a1f6d6076b784454d8b7ed",
-                "shasum": ""
-            },
-            "require": {
-                "php": ">=7.3"
-            },
-            "require-dev": {
-                "phpunit/phpunit": "^9.3"
-            },
-            "suggest": {
-                "ext-posix": "*"
-            },
-            "type": "library",
-            "extra": {
-                "branch-alias": {
-                    "dev-master": "5.1-dev"
-                }
-            },
-            "autoload": {
-                "classmap": [
-                    "src/"
-                ]
-            },
-            "notification-url": "https://packagist.org/downloads/",
-            "license": [
-                "BSD-3-Clause"
-            ],
-            "authors": [
-                {
-                    "name": "Sebastian Bergmann",
-                    "email": "sebastian@phpunit.de"
-                }
-            ],
-            "description": "Provides functionality to handle HHVM/PHP environments",
-            "homepage": "http://www.github.com/sebastianbergmann/environment",
-            "keywords": [
-                "Xdebug",
-                "environment",
-                "hhvm"
-            ],
-            "support": {
-                "issues": "https://github.com/sebastianbergmann/environment/issues",
-                "source": "https://github.com/sebastianbergmann/environment/tree/5.1.5"
-            },
-            "funding": [
-                {
-                    "url": "https://github.com/sebastianbergmann",
-                    "type": "github"
-                }
-            ],
-            "time": "2023-02-03T06:03:51+00:00"
-        },
-        {
-            "name": "sebastian/exporter",
-            "version": "4.0.5",
-            "source": {
-                "type": "git",
-                "url": "https://github.com/sebastianbergmann/exporter.git",
-                "reference": "ac230ed27f0f98f597c8a2b6eb7ac563af5e5b9d"
-            },
-            "dist": {
-                "type": "zip",
-                "url": "https://api.github.com/repos/sebastianbergmann/exporter/zipball/ac230ed27f0f98f597c8a2b6eb7ac563af5e5b9d",
-                "reference": "ac230ed27f0f98f597c8a2b6eb7ac563af5e5b9d",
-                "shasum": ""
-            },
-            "require": {
-                "php": ">=7.3",
-                "sebastian/recursion-context": "^4.0"
-            },
-            "require-dev": {
-                "ext-mbstring": "*",
-                "phpunit/phpunit": "^9.3"
-            },
-            "type": "library",
-            "extra": {
-                "branch-alias": {
-                    "dev-master": "4.0-dev"
-                }
-            },
-            "autoload": {
-                "classmap": [
-                    "src/"
-                ]
-            },
-            "notification-url": "https://packagist.org/downloads/",
-            "license": [
-                "BSD-3-Clause"
-            ],
-            "authors": [
-                {
-                    "name": "Sebastian Bergmann",
-                    "email": "sebastian@phpunit.de"
-                },
-                {
-                    "name": "Jeff Welch",
-                    "email": "whatthejeff@gmail.com"
-                },
-                {
-                    "name": "Volker Dusch",
-                    "email": "github@wallbash.com"
-                },
-                {
-                    "name": "Adam Harvey",
-                    "email": "aharvey@php.net"
-                },
-                {
-                    "name": "Bernhard Schussek",
-                    "email": "bschussek@gmail.com"
-                }
-            ],
-            "description": "Provides the functionality to export PHP variables for visualization",
-            "homepage": "https://www.github.com/sebastianbergmann/exporter",
-            "keywords": [
-                "export",
-                "exporter"
-            ],
-            "support": {
-                "issues": "https://github.com/sebastianbergmann/exporter/issues",
-                "source": "https://github.com/sebastianbergmann/exporter/tree/4.0.5"
-            },
-            "funding": [
-                {
-                    "url": "https://github.com/sebastianbergmann",
-                    "type": "github"
-                }
-            ],
-            "time": "2022-09-14T06:03:37+00:00"
-        },
-        {
-            "name": "sebastian/global-state",
-            "version": "5.0.5",
-            "source": {
-                "type": "git",
-                "url": "https://github.com/sebastianbergmann/global-state.git",
-                "reference": "0ca8db5a5fc9c8646244e629625ac486fa286bf2"
-            },
-            "dist": {
-                "type": "zip",
-                "url": "https://api.github.com/repos/sebastianbergmann/global-state/zipball/0ca8db5a5fc9c8646244e629625ac486fa286bf2",
-                "reference": "0ca8db5a5fc9c8646244e629625ac486fa286bf2",
-                "shasum": ""
-            },
-            "require": {
-                "php": ">=7.3",
-                "sebastian/object-reflector": "^2.0",
-                "sebastian/recursion-context": "^4.0"
-            },
-            "require-dev": {
-                "ext-dom": "*",
-                "phpunit/phpunit": "^9.3"
-            },
-            "suggest": {
-                "ext-uopz": "*"
-            },
-            "type": "library",
-            "extra": {
-                "branch-alias": {
-                    "dev-master": "5.0-dev"
-                }
-            },
-            "autoload": {
-                "classmap": [
-                    "src/"
-                ]
-            },
-            "notification-url": "https://packagist.org/downloads/",
-            "license": [
-                "BSD-3-Clause"
-            ],
-            "authors": [
-                {
-                    "name": "Sebastian Bergmann",
-                    "email": "sebastian@phpunit.de"
-                }
-            ],
-            "description": "Snapshotting of global state",
-            "homepage": "http://www.github.com/sebastianbergmann/global-state",
-            "keywords": [
-                "global state"
-            ],
-            "support": {
-                "issues": "https://github.com/sebastianbergmann/global-state/issues",
-                "source": "https://github.com/sebastianbergmann/global-state/tree/5.0.5"
-            },
-            "funding": [
-                {
-                    "url": "https://github.com/sebastianbergmann",
-                    "type": "github"
-                }
-            ],
-            "time": "2022-02-14T08:28:10+00:00"
-        },
-        {
-            "name": "sebastian/lines-of-code",
-            "version": "1.0.3",
-            "source": {
-                "type": "git",
-                "url": "https://github.com/sebastianbergmann/lines-of-code.git",
-                "reference": "c1c2e997aa3146983ed888ad08b15470a2e22ecc"
-            },
-            "dist": {
-                "type": "zip",
-                "url": "https://api.github.com/repos/sebastianbergmann/lines-of-code/zipball/c1c2e997aa3146983ed888ad08b15470a2e22ecc",
-                "reference": "c1c2e997aa3146983ed888ad08b15470a2e22ecc",
-                "shasum": ""
-            },
-            "require": {
-                "nikic/php-parser": "^4.6",
-                "php": ">=7.3"
-            },
-            "require-dev": {
-                "phpunit/phpunit": "^9.3"
-            },
-            "type": "library",
-            "extra": {
-                "branch-alias": {
-                    "dev-master": "1.0-dev"
-                }
-            },
-            "autoload": {
-                "classmap": [
-                    "src/"
-                ]
-            },
-            "notification-url": "https://packagist.org/downloads/",
-            "license": [
-                "BSD-3-Clause"
-            ],
-            "authors": [
-                {
-                    "name": "Sebastian Bergmann",
-                    "email": "sebastian@phpunit.de",
-                    "role": "lead"
-                }
-            ],
-            "description": "Library for counting the lines of code in PHP source code",
-            "homepage": "https://github.com/sebastianbergmann/lines-of-code",
-            "support": {
-                "issues": "https://github.com/sebastianbergmann/lines-of-code/issues",
-                "source": "https://github.com/sebastianbergmann/lines-of-code/tree/1.0.3"
-            },
-            "funding": [
-                {
-                    "url": "https://github.com/sebastianbergmann",
-                    "type": "github"
-                }
-            ],
-            "time": "2020-11-28T06:42:11+00:00"
-        },
-        {
-            "name": "sebastian/object-enumerator",
-            "version": "4.0.4",
-            "source": {
-                "type": "git",
-                "url": "https://github.com/sebastianbergmann/object-enumerator.git",
-                "reference": "5c9eeac41b290a3712d88851518825ad78f45c71"
-            },
-            "dist": {
-                "type": "zip",
-                "url": "https://api.github.com/repos/sebastianbergmann/object-enumerator/zipball/5c9eeac41b290a3712d88851518825ad78f45c71",
-                "reference": "5c9eeac41b290a3712d88851518825ad78f45c71",
-                "shasum": ""
-            },
-            "require": {
-                "php": ">=7.3",
-                "sebastian/object-reflector": "^2.0",
-                "sebastian/recursion-context": "^4.0"
-            },
-            "require-dev": {
-                "phpunit/phpunit": "^9.3"
-            },
-            "type": "library",
-            "extra": {
-                "branch-alias": {
-                    "dev-master": "4.0-dev"
-                }
-            },
-            "autoload": {
-                "classmap": [
-                    "src/"
-                ]
-            },
-            "notification-url": "https://packagist.org/downloads/",
-            "license": [
-                "BSD-3-Clause"
-            ],
-            "authors": [
-                {
-                    "name": "Sebastian Bergmann",
-                    "email": "sebastian@phpunit.de"
-                }
-            ],
-            "description": "Traverses array structures and object graphs to enumerate all referenced objects",
-            "homepage": "https://github.com/sebastianbergmann/object-enumerator/",
-            "support": {
-                "issues": "https://github.com/sebastianbergmann/object-enumerator/issues",
-                "source": "https://github.com/sebastianbergmann/object-enumerator/tree/4.0.4"
-            },
-            "funding": [
-                {
-                    "url": "https://github.com/sebastianbergmann",
-                    "type": "github"
-                }
-            ],
-            "time": "2020-10-26T13:12:34+00:00"
-        },
-        {
-            "name": "sebastian/object-reflector",
-            "version": "2.0.4",
-            "source": {
-                "type": "git",
-                "url": "https://github.com/sebastianbergmann/object-reflector.git",
-                "reference": "b4f479ebdbf63ac605d183ece17d8d7fe49c15c7"
-            },
-            "dist": {
-                "type": "zip",
-                "url": "https://api.github.com/repos/sebastianbergmann/object-reflector/zipball/b4f479ebdbf63ac605d183ece17d8d7fe49c15c7",
-                "reference": "b4f479ebdbf63ac605d183ece17d8d7fe49c15c7",
-                "shasum": ""
-            },
-            "require": {
-                "php": ">=7.3"
-            },
-            "require-dev": {
-                "phpunit/phpunit": "^9.3"
-            },
-            "type": "library",
-            "extra": {
-                "branch-alias": {
-                    "dev-master": "2.0-dev"
-                }
-            },
-            "autoload": {
-                "classmap": [
-                    "src/"
-                ]
-            },
-            "notification-url": "https://packagist.org/downloads/",
-            "license": [
-                "BSD-3-Clause"
-            ],
-            "authors": [
-                {
-                    "name": "Sebastian Bergmann",
-                    "email": "sebastian@phpunit.de"
-                }
-            ],
-            "description": "Allows reflection of object attributes, including inherited and non-public ones",
-            "homepage": "https://github.com/sebastianbergmann/object-reflector/",
-            "support": {
-                "issues": "https://github.com/sebastianbergmann/object-reflector/issues",
-                "source": "https://github.com/sebastianbergmann/object-reflector/tree/2.0.4"
-            },
-            "funding": [
-                {
-                    "url": "https://github.com/sebastianbergmann",
-                    "type": "github"
-                }
-            ],
-            "time": "2020-10-26T13:14:26+00:00"
-        },
-        {
-            "name": "sebastian/recursion-context",
-            "version": "4.0.5",
-            "source": {
-                "type": "git",
-                "url": "https://github.com/sebastianbergmann/recursion-context.git",
-                "reference": "e75bd0f07204fec2a0af9b0f3cfe97d05f92efc1"
-            },
-            "dist": {
-                "type": "zip",
-                "url": "https://api.github.com/repos/sebastianbergmann/recursion-context/zipball/e75bd0f07204fec2a0af9b0f3cfe97d05f92efc1",
-                "reference": "e75bd0f07204fec2a0af9b0f3cfe97d05f92efc1",
-                "shasum": ""
-            },
-            "require": {
-                "php": ">=7.3"
-            },
-            "require-dev": {
-                "phpunit/phpunit": "^9.3"
-            },
-            "type": "library",
-            "extra": {
-                "branch-alias": {
-                    "dev-master": "4.0-dev"
-                }
-            },
-            "autoload": {
-                "classmap": [
-                    "src/"
-                ]
-            },
-            "notification-url": "https://packagist.org/downloads/",
-            "license": [
-                "BSD-3-Clause"
-            ],
-            "authors": [
-                {
-                    "name": "Sebastian Bergmann",
-                    "email": "sebastian@phpunit.de"
-                },
-                {
-                    "name": "Jeff Welch",
-                    "email": "whatthejeff@gmail.com"
-                },
-                {
-                    "name": "Adam Harvey",
-                    "email": "aharvey@php.net"
-                }
-            ],
-            "description": "Provides functionality to recursively process PHP variables",
-            "homepage": "https://github.com/sebastianbergmann/recursion-context",
-            "support": {
-                "issues": "https://github.com/sebastianbergmann/recursion-context/issues",
-                "source": "https://github.com/sebastianbergmann/recursion-context/tree/4.0.5"
-            },
-            "funding": [
-                {
-                    "url": "https://github.com/sebastianbergmann",
-                    "type": "github"
-                }
-            ],
-            "time": "2023-02-03T06:07:39+00:00"
-        },
-        {
-            "name": "sebastian/resource-operations",
-            "version": "3.0.3",
-            "source": {
-                "type": "git",
-                "url": "https://github.com/sebastianbergmann/resource-operations.git",
-                "reference": "0f4443cb3a1d92ce809899753bc0d5d5a8dd19a8"
-            },
-            "dist": {
-                "type": "zip",
-                "url": "https://api.github.com/repos/sebastianbergmann/resource-operations/zipball/0f4443cb3a1d92ce809899753bc0d5d5a8dd19a8",
-                "reference": "0f4443cb3a1d92ce809899753bc0d5d5a8dd19a8",
-                "shasum": ""
-            },
-            "require": {
-                "php": ">=7.3"
-            },
-            "require-dev": {
-                "phpunit/phpunit": "^9.0"
-            },
-            "type": "library",
-            "extra": {
-                "branch-alias": {
-                    "dev-master": "3.0-dev"
-                }
-            },
-            "autoload": {
-                "classmap": [
-                    "src/"
-                ]
-            },
-            "notification-url": "https://packagist.org/downloads/",
-            "license": [
-                "BSD-3-Clause"
-            ],
-            "authors": [
-                {
-                    "name": "Sebastian Bergmann",
-                    "email": "sebastian@phpunit.de"
-                }
-            ],
-            "description": "Provides a list of PHP built-in functions that operate on resources",
-            "homepage": "https://www.github.com/sebastianbergmann/resource-operations",
-            "support": {
-                "issues": "https://github.com/sebastianbergmann/resource-operations/issues",
-                "source": "https://github.com/sebastianbergmann/resource-operations/tree/3.0.3"
-            },
-            "funding": [
-                {
-                    "url": "https://github.com/sebastianbergmann",
-                    "type": "github"
-                }
-            ],
-            "time": "2020-09-28T06:45:17+00:00"
-        },
-        {
-            "name": "sebastian/type",
-            "version": "3.2.1",
-            "source": {
-                "type": "git",
-                "url": "https://github.com/sebastianbergmann/type.git",
-                "reference": "75e2c2a32f5e0b3aef905b9ed0b179b953b3d7c7"
-            },
-            "dist": {
-                "type": "zip",
-                "url": "https://api.github.com/repos/sebastianbergmann/type/zipball/75e2c2a32f5e0b3aef905b9ed0b179b953b3d7c7",
-                "reference": "75e2c2a32f5e0b3aef905b9ed0b179b953b3d7c7",
-                "shasum": ""
-            },
-            "require": {
-                "php": ">=7.3"
-            },
-            "require-dev": {
-                "phpunit/phpunit": "^9.5"
-            },
-            "type": "library",
-            "extra": {
-                "branch-alias": {
-                    "dev-master": "3.2-dev"
-                }
-            },
-            "autoload": {
-                "classmap": [
-                    "src/"
-                ]
-            },
-            "notification-url": "https://packagist.org/downloads/",
-            "license": [
-                "BSD-3-Clause"
-            ],
-            "authors": [
-                {
-                    "name": "Sebastian Bergmann",
-                    "email": "sebastian@phpunit.de",
-                    "role": "lead"
-                }
-            ],
-            "description": "Collection of value objects that represent the types of the PHP type system",
-            "homepage": "https://github.com/sebastianbergmann/type",
-            "support": {
-                "issues": "https://github.com/sebastianbergmann/type/issues",
-                "source": "https://github.com/sebastianbergmann/type/tree/3.2.1"
-            },
-            "funding": [
-                {
-                    "url": "https://github.com/sebastianbergmann",
-                    "type": "github"
-                }
-            ],
-            "time": "2023-02-03T06:13:03+00:00"
-        },
-        {
-            "name": "sebastian/version",
-            "version": "3.0.2",
-            "source": {
-                "type": "git",
-                "url": "https://github.com/sebastianbergmann/version.git",
-                "reference": "c6c1022351a901512170118436c764e473f6de8c"
-            },
-            "dist": {
-                "type": "zip",
-                "url": "https://api.github.com/repos/sebastianbergmann/version/zipball/c6c1022351a901512170118436c764e473f6de8c",
-                "reference": "c6c1022351a901512170118436c764e473f6de8c",
-                "shasum": ""
-            },
-            "require": {
-                "php": ">=7.3"
-            },
-            "type": "library",
-            "extra": {
-                "branch-alias": {
-                    "dev-master": "3.0-dev"
-                }
-            },
-            "autoload": {
-                "classmap": [
-                    "src/"
-                ]
-            },
-            "notification-url": "https://packagist.org/downloads/",
-            "license": [
-                "BSD-3-Clause"
-            ],
-            "authors": [
-                {
-                    "name": "Sebastian Bergmann",
-                    "email": "sebastian@phpunit.de",
-                    "role": "lead"
-                }
-            ],
-            "description": "Library that helps with managing the version number of Git-hosted PHP projects",
-            "homepage": "https://github.com/sebastianbergmann/version",
-            "support": {
-                "issues": "https://github.com/sebastianbergmann/version/issues",
-                "source": "https://github.com/sebastianbergmann/version/tree/3.0.2"
-            },
-            "funding": [
-                {
-                    "url": "https://github.com/sebastianbergmann",
-                    "type": "github"
-                }
-            ],
-            "time": "2020-09-28T06:39:44+00:00"
-        },
-        {
-            "name": "symfony/console",
-            "version": "v6.0.19",
-            "source": {
-                "type": "git",
-                "url": "https://github.com/symfony/console.git",
-                "reference": "c3ebc83d031b71c39da318ca8b7a07ecc67507ed"
-            },
-            "dist": {
-                "type": "zip",
-                "url": "https://api.github.com/repos/symfony/console/zipball/c3ebc83d031b71c39da318ca8b7a07ecc67507ed",
-                "reference": "c3ebc83d031b71c39da318ca8b7a07ecc67507ed",
-                "shasum": ""
-            },
-            "require": {
-                "php": ">=8.0.2",
-                "symfony/polyfill-mbstring": "~1.0",
-                "symfony/service-contracts": "^1.1|^2|^3",
-                "symfony/string": "^5.4|^6.0"
-            },
-            "conflict": {
-                "symfony/dependency-injection": "<5.4",
-                "symfony/dotenv": "<5.4",
-                "symfony/event-dispatcher": "<5.4",
-                "symfony/lock": "<5.4",
-                "symfony/process": "<5.4"
-            },
-            "provide": {
-                "psr/log-implementation": "1.0|2.0|3.0"
-            },
-            "require-dev": {
-                "psr/log": "^1|^2|^3",
-                "symfony/config": "^5.4|^6.0",
-                "symfony/dependency-injection": "^5.4|^6.0",
-                "symfony/event-dispatcher": "^5.4|^6.0",
-                "symfony/lock": "^5.4|^6.0",
-                "symfony/process": "^5.4|^6.0",
-                "symfony/var-dumper": "^5.4|^6.0"
-            },
-            "suggest": {
-                "psr/log": "For using the console logger",
-                "symfony/event-dispatcher": "",
-                "symfony/lock": "",
-                "symfony/process": ""
-            },
-            "type": "library",
-            "autoload": {
-                "psr-4": {
-                    "Symfony\\Component\\Console\\": ""
-                },
-                "exclude-from-classmap": [
-                    "/Tests/"
-                ]
-            },
-            "notification-url": "https://packagist.org/downloads/",
-            "license": [
-                "MIT"
-            ],
-            "authors": [
-                {
-                    "name": "Fabien Potencier",
-                    "email": "fabien@symfony.com"
-                },
-                {
-                    "name": "Symfony Community",
-                    "homepage": "https://symfony.com/contributors"
-                }
-            ],
-            "description": "Eases the creation of beautiful and testable command line interfaces",
-            "homepage": "https://symfony.com",
-            "keywords": [
-                "cli",
-                "command line",
-                "console",
-                "terminal"
-            ],
-            "support": {
-                "source": "https://github.com/symfony/console/tree/v6.0.19"
-            },
-            "funding": [
-                {
-                    "url": "https://symfony.com/sponsor",
-                    "type": "custom"
-                },
-                {
-                    "url": "https://github.com/fabpot",
-                    "type": "github"
-                },
-                {
-                    "url": "https://tidelift.com/funding/github/packagist/symfony/symfony",
-                    "type": "tidelift"
-                }
-            ],
-            "time": "2023-01-01T08:36:10+00:00"
-        },
-        {
-            "name": "symfony/polyfill-ctype",
-            "version": "v1.27.0",
-            "source": {
-                "type": "git",
-                "url": "https://github.com/symfony/polyfill-ctype.git",
-                "reference": "5bbc823adecdae860bb64756d639ecfec17b050a"
-            },
-            "dist": {
-                "type": "zip",
-                "url": "https://api.github.com/repos/symfony/polyfill-ctype/zipball/5bbc823adecdae860bb64756d639ecfec17b050a",
-                "reference": "5bbc823adecdae860bb64756d639ecfec17b050a",
-                "shasum": ""
-            },
-            "require": {
-                "php": ">=7.1"
-            },
-            "provide": {
-                "ext-ctype": "*"
-            },
-            "suggest": {
-                "ext-ctype": "For best performance"
-            },
-            "type": "library",
-            "extra": {
-                "branch-alias": {
-                    "dev-main": "1.27-dev"
-                },
-                "thanks": {
-                    "name": "symfony/polyfill",
-                    "url": "https://github.com/symfony/polyfill"
-                }
-            },
-            "autoload": {
-                "files": [
-                    "bootstrap.php"
-                ],
-                "psr-4": {
-                    "Symfony\\Polyfill\\Ctype\\": ""
-                }
-            },
-            "notification-url": "https://packagist.org/downloads/",
-            "license": [
-                "MIT"
-            ],
-            "authors": [
-                {
-                    "name": "Gert de Pagter",
-                    "email": "BackEndTea@gmail.com"
-                },
-                {
-                    "name": "Symfony Community",
-                    "homepage": "https://symfony.com/contributors"
-                }
-            ],
-            "description": "Symfony polyfill for ctype functions",
-            "homepage": "https://symfony.com",
-            "keywords": [
-                "compatibility",
-                "ctype",
-                "polyfill",
-                "portable"
-            ],
-            "support": {
-                "source": "https://github.com/symfony/polyfill-ctype/tree/v1.27.0"
-            },
-            "funding": [
-                {
-                    "url": "https://symfony.com/sponsor",
-                    "type": "custom"
-                },
-                {
-                    "url": "https://github.com/fabpot",
-                    "type": "github"
-                },
-                {
-                    "url": "https://tidelift.com/funding/github/packagist/symfony/symfony",
-                    "type": "tidelift"
-                }
-            ],
-            "time": "2022-11-03T14:55:06+00:00"
-        },
-        {
-            "name": "symfony/polyfill-intl-grapheme",
-            "version": "v1.27.0",
-            "source": {
-                "type": "git",
-                "url": "https://github.com/symfony/polyfill-intl-grapheme.git",
-                "reference": "511a08c03c1960e08a883f4cffcacd219b758354"
-            },
-            "dist": {
-                "type": "zip",
-                "url": "https://api.github.com/repos/symfony/polyfill-intl-grapheme/zipball/511a08c03c1960e08a883f4cffcacd219b758354",
-                "reference": "511a08c03c1960e08a883f4cffcacd219b758354",
-                "shasum": ""
-            },
-            "require": {
-                "php": ">=7.1"
-            },
-            "suggest": {
-                "ext-intl": "For best performance"
-            },
-            "type": "library",
-            "extra": {
-                "branch-alias": {
-                    "dev-main": "1.27-dev"
-                },
-                "thanks": {
-                    "name": "symfony/polyfill",
-                    "url": "https://github.com/symfony/polyfill"
-                }
-            },
-            "autoload": {
-                "files": [
-                    "bootstrap.php"
-                ],
-                "psr-4": {
-                    "Symfony\\Polyfill\\Intl\\Grapheme\\": ""
-                }
-            },
-            "notification-url": "https://packagist.org/downloads/",
-            "license": [
-                "MIT"
-            ],
-            "authors": [
-                {
-                    "name": "Nicolas Grekas",
-                    "email": "p@tchwork.com"
-                },
-                {
-                    "name": "Symfony Community",
-                    "homepage": "https://symfony.com/contributors"
-                }
-            ],
-            "description": "Symfony polyfill for intl's grapheme_* functions",
-            "homepage": "https://symfony.com",
-            "keywords": [
-                "compatibility",
-                "grapheme",
-                "intl",
-                "polyfill",
-                "portable",
-                "shim"
-            ],
-            "support": {
-                "source": "https://github.com/symfony/polyfill-intl-grapheme/tree/v1.27.0"
-            },
-            "funding": [
-                {
-                    "url": "https://symfony.com/sponsor",
-                    "type": "custom"
-                },
-                {
-                    "url": "https://github.com/fabpot",
-                    "type": "github"
-                },
-                {
-                    "url": "https://tidelift.com/funding/github/packagist/symfony/symfony",
-                    "type": "tidelift"
-                }
-            ],
-            "time": "2022-11-03T14:55:06+00:00"
-        },
-        {
-            "name": "symfony/polyfill-intl-normalizer",
-            "version": "v1.27.0",
-            "source": {
-                "type": "git",
-                "url": "https://github.com/symfony/polyfill-intl-normalizer.git",
-                "reference": "19bd1e4fcd5b91116f14d8533c57831ed00571b6"
-            },
-            "dist": {
-                "type": "zip",
-                "url": "https://api.github.com/repos/symfony/polyfill-intl-normalizer/zipball/19bd1e4fcd5b91116f14d8533c57831ed00571b6",
-                "reference": "19bd1e4fcd5b91116f14d8533c57831ed00571b6",
-                "shasum": ""
-            },
-            "require": {
-                "php": ">=7.1"
-            },
-            "suggest": {
-                "ext-intl": "For best performance"
-            },
-            "type": "library",
-            "extra": {
-                "branch-alias": {
-                    "dev-main": "1.27-dev"
-                },
-                "thanks": {
-                    "name": "symfony/polyfill",
-                    "url": "https://github.com/symfony/polyfill"
-                }
-            },
-            "autoload": {
-                "files": [
-                    "bootstrap.php"
-                ],
-                "psr-4": {
-                    "Symfony\\Polyfill\\Intl\\Normalizer\\": ""
-                },
-                "classmap": [
-                    "Resources/stubs"
-                ]
-            },
-            "notification-url": "https://packagist.org/downloads/",
-            "license": [
-                "MIT"
-            ],
-            "authors": [
-                {
-                    "name": "Nicolas Grekas",
-                    "email": "p@tchwork.com"
-                },
-                {
-                    "name": "Symfony Community",
-                    "homepage": "https://symfony.com/contributors"
-                }
-            ],
-            "description": "Symfony polyfill for intl's Normalizer class and related functions",
-            "homepage": "https://symfony.com",
-            "keywords": [
-                "compatibility",
-                "intl",
-                "normalizer",
-                "polyfill",
-                "portable",
-                "shim"
-            ],
-            "support": {
-                "source": "https://github.com/symfony/polyfill-intl-normalizer/tree/v1.27.0"
-            },
-            "funding": [
-                {
-                    "url": "https://symfony.com/sponsor",
-                    "type": "custom"
-                },
-                {
-                    "url": "https://github.com/fabpot",
-                    "type": "github"
-                },
-                {
-                    "url": "https://tidelift.com/funding/github/packagist/symfony/symfony",
-                    "type": "tidelift"
-                }
-            ],
-            "time": "2022-11-03T14:55:06+00:00"
-        },
-        {
-            "name": "symfony/polyfill-mbstring",
-            "version": "v1.27.0",
-            "source": {
-                "type": "git",
-                "url": "https://github.com/symfony/polyfill-mbstring.git",
-                "reference": "8ad114f6b39e2c98a8b0e3bd907732c207c2b534"
-            },
-            "dist": {
-                "type": "zip",
-                "url": "https://api.github.com/repos/symfony/polyfill-mbstring/zipball/8ad114f6b39e2c98a8b0e3bd907732c207c2b534",
-                "reference": "8ad114f6b39e2c98a8b0e3bd907732c207c2b534",
-                "shasum": ""
-            },
-            "require": {
-                "php": ">=7.1"
-            },
-            "provide": {
-                "ext-mbstring": "*"
-            },
-            "suggest": {
-                "ext-mbstring": "For best performance"
-            },
-            "type": "library",
-            "extra": {
-                "branch-alias": {
-                    "dev-main": "1.27-dev"
-                },
-                "thanks": {
-                    "name": "symfony/polyfill",
-                    "url": "https://github.com/symfony/polyfill"
-                }
-            },
-            "autoload": {
-                "files": [
-                    "bootstrap.php"
-                ],
-                "psr-4": {
-                    "Symfony\\Polyfill\\Mbstring\\": ""
-                }
-            },
-            "notification-url": "https://packagist.org/downloads/",
-            "license": [
-                "MIT"
-            ],
-            "authors": [
-                {
-                    "name": "Nicolas Grekas",
-                    "email": "p@tchwork.com"
-                },
-                {
-                    "name": "Symfony Community",
-                    "homepage": "https://symfony.com/contributors"
-                }
-            ],
-            "description": "Symfony polyfill for the Mbstring extension",
-            "homepage": "https://symfony.com",
-            "keywords": [
-                "compatibility",
-                "mbstring",
-                "polyfill",
-                "portable",
-                "shim"
-            ],
-            "support": {
-                "source": "https://github.com/symfony/polyfill-mbstring/tree/v1.27.0"
-            },
-            "funding": [
-                {
-                    "url": "https://symfony.com/sponsor",
-                    "type": "custom"
-                },
-                {
-                    "url": "https://github.com/fabpot",
-                    "type": "github"
-                },
-                {
-                    "url": "https://tidelift.com/funding/github/packagist/symfony/symfony",
-                    "type": "tidelift"
-                }
-            ],
-            "time": "2022-11-03T14:55:06+00:00"
-        },
-        {
-            "name": "symfony/process",
-            "version": "v6.0.19",
-            "source": {
-                "type": "git",
-                "url": "https://github.com/symfony/process.git",
-                "reference": "2114fd60f26a296cc403a7939ab91478475a33d4"
-            },
-            "dist": {
-                "type": "zip",
-                "url": "https://api.github.com/repos/symfony/process/zipball/2114fd60f26a296cc403a7939ab91478475a33d4",
-                "reference": "2114fd60f26a296cc403a7939ab91478475a33d4",
-                "shasum": ""
-            },
-            "require": {
-                "php": ">=8.0.2"
-            },
-            "type": "library",
-            "autoload": {
-                "psr-4": {
-                    "Symfony\\Component\\Process\\": ""
-                },
-                "exclude-from-classmap": [
-                    "/Tests/"
-                ]
-            },
-            "notification-url": "https://packagist.org/downloads/",
-            "license": [
-                "MIT"
-            ],
-            "authors": [
-                {
-                    "name": "Fabien Potencier",
-                    "email": "fabien@symfony.com"
-                },
-                {
-                    "name": "Symfony Community",
-                    "homepage": "https://symfony.com/contributors"
-                }
-            ],
-            "description": "Executes commands in sub-processes",
-            "homepage": "https://symfony.com",
-            "support": {
-                "source": "https://github.com/symfony/process/tree/v6.0.19"
-            },
-            "funding": [
-                {
-                    "url": "https://symfony.com/sponsor",
-                    "type": "custom"
-                },
-                {
-                    "url": "https://github.com/fabpot",
-                    "type": "github"
-                },
-                {
-                    "url": "https://tidelift.com/funding/github/packagist/symfony/symfony",
-                    "type": "tidelift"
-                }
-            ],
-            "time": "2023-01-01T08:36:10+00:00"
-        },
-        {
-            "name": "symfony/service-contracts",
-            "version": "v3.0.2",
-            "source": {
-                "type": "git",
-                "url": "https://github.com/symfony/service-contracts.git",
-                "reference": "d78d39c1599bd1188b8e26bb341da52c3c6d8a66"
-            },
-            "dist": {
-                "type": "zip",
-                "url": "https://api.github.com/repos/symfony/service-contracts/zipball/d78d39c1599bd1188b8e26bb341da52c3c6d8a66",
-                "reference": "d78d39c1599bd1188b8e26bb341da52c3c6d8a66",
-                "shasum": ""
-            },
-            "require": {
-                "php": ">=8.0.2",
-                "psr/container": "^2.0"
-            },
-            "conflict": {
-                "ext-psr": "<1.1|>=2"
-            },
-            "suggest": {
-                "symfony/service-implementation": ""
-            },
-            "type": "library",
-            "extra": {
-                "branch-alias": {
-                    "dev-main": "3.0-dev"
-                },
-                "thanks": {
-                    "name": "symfony/contracts",
-                    "url": "https://github.com/symfony/contracts"
-                }
-            },
-            "autoload": {
-                "psr-4": {
-                    "Symfony\\Contracts\\Service\\": ""
-                }
-            },
-            "notification-url": "https://packagist.org/downloads/",
-            "license": [
-                "MIT"
-            ],
-            "authors": [
-                {
-                    "name": "Nicolas Grekas",
-                    "email": "p@tchwork.com"
-                },
-                {
-                    "name": "Symfony Community",
-                    "homepage": "https://symfony.com/contributors"
-                }
-            ],
-            "description": "Generic abstractions related to writing services",
-            "homepage": "https://symfony.com",
-            "keywords": [
-                "abstractions",
-                "contracts",
-                "decoupling",
-                "interfaces",
-                "interoperability",
-                "standards"
-            ],
-            "support": {
-                "source": "https://github.com/symfony/service-contracts/tree/v3.0.2"
-            },
-            "funding": [
-                {
-                    "url": "https://symfony.com/sponsor",
-                    "type": "custom"
-                },
-                {
-                    "url": "https://github.com/fabpot",
-                    "type": "github"
-                },
-                {
-                    "url": "https://tidelift.com/funding/github/packagist/symfony/symfony",
-                    "type": "tidelift"
-                }
-            ],
-            "time": "2022-05-30T19:17:58+00:00"
-        },
-        {
-            "name": "symfony/string",
-            "version": "v6.0.19",
-            "source": {
-                "type": "git",
-                "url": "https://github.com/symfony/string.git",
-                "reference": "d9e72497367c23e08bf94176d2be45b00a9d232a"
-            },
-            "dist": {
-                "type": "zip",
-                "url": "https://api.github.com/repos/symfony/string/zipball/d9e72497367c23e08bf94176d2be45b00a9d232a",
-                "reference": "d9e72497367c23e08bf94176d2be45b00a9d232a",
-                "shasum": ""
-            },
-            "require": {
-                "php": ">=8.0.2",
-                "symfony/polyfill-ctype": "~1.8",
-                "symfony/polyfill-intl-grapheme": "~1.0",
-                "symfony/polyfill-intl-normalizer": "~1.0",
-                "symfony/polyfill-mbstring": "~1.0"
-            },
-            "conflict": {
-                "symfony/translation-contracts": "<2.0"
-            },
-            "require-dev": {
-                "symfony/error-handler": "^5.4|^6.0",
-                "symfony/http-client": "^5.4|^6.0",
-                "symfony/translation-contracts": "^2.0|^3.0",
-                "symfony/var-exporter": "^5.4|^6.0"
-            },
-            "type": "library",
-            "autoload": {
-                "files": [
-                    "Resources/functions.php"
-                ],
-                "psr-4": {
-                    "Symfony\\Component\\String\\": ""
-                },
-                "exclude-from-classmap": [
-                    "/Tests/"
-                ]
-            },
-            "notification-url": "https://packagist.org/downloads/",
-            "license": [
-                "MIT"
-            ],
-            "authors": [
-                {
-                    "name": "Nicolas Grekas",
-                    "email": "p@tchwork.com"
-                },
-                {
-                    "name": "Symfony Community",
-                    "homepage": "https://symfony.com/contributors"
-                }
-            ],
-            "description": "Provides an object-oriented API to strings and deals with bytes, UTF-8 code points and grapheme clusters in a unified way",
-            "homepage": "https://symfony.com",
-            "keywords": [
-                "grapheme",
-                "i18n",
-                "string",
-                "unicode",
-                "utf-8",
-                "utf8"
-            ],
-            "support": {
-                "source": "https://github.com/symfony/string/tree/v6.0.19"
-            },
-            "funding": [
-                {
-                    "url": "https://symfony.com/sponsor",
-                    "type": "custom"
-                },
-                {
-                    "url": "https://github.com/fabpot",
-                    "type": "github"
-                },
-                {
-                    "url": "https://tidelift.com/funding/github/packagist/symfony/symfony",
-                    "type": "tidelift"
-                }
-            ],
-            "time": "2023-01-01T08:36:10+00:00"
-        },
-        {
-            "name": "theseer/tokenizer",
-            "version": "1.2.1",
-            "source": {
-                "type": "git",
-                "url": "https://github.com/theseer/tokenizer.git",
-                "reference": "34a41e998c2183e22995f158c581e7b5e755ab9e"
-            },
-            "dist": {
-                "type": "zip",
-                "url": "https://api.github.com/repos/theseer/tokenizer/zipball/34a41e998c2183e22995f158c581e7b5e755ab9e",
-                "reference": "34a41e998c2183e22995f158c581e7b5e755ab9e",
-                "shasum": ""
-            },
-            "require": {
-                "ext-dom": "*",
-                "ext-tokenizer": "*",
-                "ext-xmlwriter": "*",
-                "php": "^7.2 || ^8.0"
-            },
-            "type": "library",
-            "autoload": {
-                "classmap": [
-                    "src/"
-                ]
-            },
-            "notification-url": "https://packagist.org/downloads/",
-            "license": [
-                "BSD-3-Clause"
-            ],
-            "authors": [
-                {
-                    "name": "Arne Blankerts",
-                    "email": "arne@blankerts.de",
-                    "role": "Developer"
-                }
-            ],
-            "description": "A small library for converting tokenized PHP source code into XML and potentially other formats",
-            "support": {
-                "issues": "https://github.com/theseer/tokenizer/issues",
-                "source": "https://github.com/theseer/tokenizer/tree/1.2.1"
-            },
-            "funding": [
-                {
-                    "url": "https://github.com/theseer",
-                    "type": "github"
-                }
-            ],
-            "time": "2021-07-28T10:34:58+00:00"
-        },
-        {
-            "name": "wikimedia/at-ease",
-            "version": "v2.1.0",
-            "source": {
-                "type": "git",
-                "url": "https://github.com/wikimedia/at-ease.git",
-                "reference": "e8ebaa7bb7c8a8395481a05f6dc4deaceab11c33"
-            },
-            "dist": {
-                "type": "zip",
-                "url": "https://api.github.com/repos/wikimedia/at-ease/zipball/e8ebaa7bb7c8a8395481a05f6dc4deaceab11c33",
-                "reference": "e8ebaa7bb7c8a8395481a05f6dc4deaceab11c33",
-                "shasum": ""
-            },
-            "require": {
-                "php": ">=7.2.9"
-            },
-            "require-dev": {
-                "mediawiki/mediawiki-codesniffer": "35.0.0",
-                "mediawiki/minus-x": "1.1.1",
-                "ockcyp/covers-validator": "1.3.3",
-                "php-parallel-lint/php-console-highlighter": "0.5.0",
-                "php-parallel-lint/php-parallel-lint": "1.2.0",
-                "phpunit/phpunit": "^8.5"
-            },
-            "type": "library",
-            "autoload": {
-                "files": [
-                    "src/Wikimedia/Functions.php"
-                ],
-                "psr-4": {
-                    "Wikimedia\\AtEase\\": "src/Wikimedia/AtEase/"
-                }
-            },
-            "notification-url": "https://packagist.org/downloads/",
-            "license": [
-                "GPL-2.0-or-later"
-            ],
-            "authors": [
-                {
-                    "name": "Tim Starling",
-                    "email": "tstarling@wikimedia.org"
-                },
-                {
-                    "name": "MediaWiki developers",
-                    "email": "wikitech-l@lists.wikimedia.org"
-                }
-            ],
-            "description": "Safe replacement to @ for suppressing warnings.",
-            "homepage": "https://www.mediawiki.org/wiki/at-ease",
-            "support": {
-                "source": "https://github.com/wikimedia/at-ease/tree/v2.1.0"
-            },
-            "time": "2021-02-27T15:53:37+00:00"
-        },
-        {
-            "name": "yoast/phpunit-polyfills",
-            "version": "1.0.4",
-            "source": {
-                "type": "git",
-                "url": "https://github.com/Yoast/PHPUnit-Polyfills.git",
-                "reference": "3c621ff5429d2b1ff96dc5808ad6cde99d31ea4c"
-            },
-            "dist": {
-                "type": "zip",
-                "url": "https://api.github.com/repos/Yoast/PHPUnit-Polyfills/zipball/3c621ff5429d2b1ff96dc5808ad6cde99d31ea4c",
-                "reference": "3c621ff5429d2b1ff96dc5808ad6cde99d31ea4c",
-                "shasum": ""
-            },
-            "require": {
-                "php": ">=5.4",
-                "phpunit/phpunit": "^4.8.36 || ^5.7.21 || ^6.0 || ^7.0 || ^8.0 || ^9.0"
-            },
-            "require-dev": {
-                "yoast/yoastcs": "^2.2.1"
-            },
-            "type": "library",
-            "extra": {
-                "branch-alias": {
-                    "dev-main": "1.x-dev",
-                    "dev-develop": "1.x-dev"
-                }
-            },
-            "autoload": {
-                "files": [
-                    "phpunitpolyfills-autoload.php"
-                ]
-            },
-            "notification-url": "https://packagist.org/downloads/",
-            "license": [
-                "BSD-3-Clause"
-            ],
-            "authors": [
-                {
-                    "name": "Team Yoast",
-                    "email": "support@yoast.com",
-                    "homepage": "https://yoast.com"
-                },
-                {
-                    "name": "Contributors",
-                    "homepage": "https://github.com/Yoast/PHPUnit-Polyfills/graphs/contributors"
-                }
-            ],
-            "description": "Set of polyfills for changed PHPUnit functionality to allow for creating PHPUnit cross-version compatible tests",
-            "homepage": "https://github.com/Yoast/PHPUnit-Polyfills",
-            "keywords": [
-                "phpunit",
-                "polyfill",
-                "testing"
-            ],
-            "support": {
-                "issues": "https://github.com/Yoast/PHPUnit-Polyfills/issues",
-                "source": "https://github.com/Yoast/PHPUnit-Polyfills"
-            },
-            "time": "2022-11-16T09:07:52+00:00"
-        }
-    ],
-    "aliases": [],
-    "minimum-stability": "dev",
-    "stability-flags": {
-        "automattic/jetpack-admin-ui": 20,
-        "automattic/jetpack-assets": 20,
-        "automattic/jetpack-autoloader": 20,
-        "automattic/jetpack-composer-plugin": 20,
-        "automattic/jetpack-config": 20,
-        "automattic/jetpack-identity-crisis": 20,
-        "automattic/jetpack-publicize": 20,
-        "automattic/jetpack-connection": 20,
-        "automattic/jetpack-my-jetpack": 20,
-        "automattic/jetpack-sync": 20,
-        "automattic/jetpack-status": 20,
-        "automattic/jetpack-plans": 20,
-        "automattic/jetpack-changelogger": 20
-    },
-    "prefer-stable": true,
-    "prefer-lowest": false,
-    "platform": [],
-    "platform-dev": [],
-    "plugin-api-version": "2.3.0"
+	"_readme": [
+		"This file locks the dependencies of your project to a known state",
+		"Read more about it at https://getcomposer.org/doc/01-basic-usage.md#installing-dependencies",
+		"This file is @generated automatically"
+	],
+	"content-hash": "3870fba0a0a82a649a90e144b71a9423",
+	"packages": [
+		{
+			"name": "automattic/jetpack-a8c-mc-stats",
+			"version": "dev-trunk",
+			"dist": {
+				"type": "path",
+				"url": "../../packages/a8c-mc-stats",
+				"reference": "6f0c1b4cf70e07951286c74a74352c56124e70e9"
+			},
+			"require-dev": {
+				"automattic/jetpack-changelogger": "@dev",
+				"yoast/phpunit-polyfills": "1.0.4"
+			},
+			"type": "jetpack-library",
+			"extra": {
+				"autotagger": true,
+				"mirror-repo": "Automattic/jetpack-a8c-mc-stats",
+				"changelogger": {
+					"link-template": "https://github.com/Automattic/jetpack-a8c-mc-stats/compare/v${old}...v${new}"
+				},
+				"branch-alias": {
+					"dev-trunk": "1.4.x-dev"
+				}
+			},
+			"autoload": {
+				"classmap": ["src/"]
+			},
+			"scripts": {
+				"phpunit": ["./vendor/phpunit/phpunit/phpunit --colors=always"],
+				"test-php": ["@composer phpunit"]
+			},
+			"license": ["GPL-2.0-or-later"],
+			"description": "Used to record internal usage stats for Automattic. Not visible to site owners.",
+			"transport-options": {
+				"relative": true
+			}
+		},
+		{
+			"name": "automattic/jetpack-admin-ui",
+			"version": "dev-trunk",
+			"dist": {
+				"type": "path",
+				"url": "../../packages/admin-ui",
+				"reference": "0fc44e6ac6bf9398add8198935f7a293323ed723"
+			},
+			"require-dev": {
+				"automattic/jetpack-changelogger": "@dev",
+				"automattic/wordbless": "dev-master",
+				"yoast/phpunit-polyfills": "1.0.4"
+			},
+			"type": "jetpack-library",
+			"extra": {
+				"autotagger": true,
+				"mirror-repo": "Automattic/jetpack-admin-ui",
+				"textdomain": "jetpack-admin-ui",
+				"changelogger": {
+					"link-template": "https://github.com/Automattic/jetpack-admin-ui/compare/${old}...${new}"
+				},
+				"branch-alias": {
+					"dev-trunk": "0.2.x-dev"
+				},
+				"version-constants": {
+					"::PACKAGE_VERSION": "src/class-admin-menu.php"
+				}
+			},
+			"autoload": {
+				"classmap": ["src/"]
+			},
+			"scripts": {
+				"phpunit": ["./vendor/phpunit/phpunit/phpunit --colors=always"],
+				"test-php": ["@composer phpunit"],
+				"post-install-cmd": ["WorDBless\\Composer\\InstallDropin::copy"],
+				"post-update-cmd": ["WorDBless\\Composer\\InstallDropin::copy"]
+			},
+			"license": ["GPL-2.0-or-later"],
+			"description": "Generic Jetpack wp-admin UI elements",
+			"transport-options": {
+				"relative": true
+			}
+		},
+		{
+			"name": "automattic/jetpack-assets",
+			"version": "dev-trunk",
+			"dist": {
+				"type": "path",
+				"url": "../../packages/assets",
+				"reference": "14557ec7fcb46db1af2b0a11f3bd422e546e4799"
+			},
+			"require": {
+				"automattic/jetpack-constants": "@dev"
+			},
+			"require-dev": {
+				"automattic/jetpack-changelogger": "@dev",
+				"brain/monkey": "2.6.1",
+				"wikimedia/testing-access-wrapper": "^1.0 || ^2.0",
+				"yoast/phpunit-polyfills": "1.0.4"
+			},
+			"type": "jetpack-library",
+			"extra": {
+				"autotagger": true,
+				"mirror-repo": "Automattic/jetpack-assets",
+				"textdomain": "jetpack-assets",
+				"changelogger": {
+					"link-template": "https://github.com/Automattic/jetpack-assets/compare/v${old}...v${new}"
+				},
+				"branch-alias": {
+					"dev-trunk": "1.17.x-dev"
+				}
+			},
+			"autoload": {
+				"files": ["actions.php"],
+				"classmap": ["src/"]
+			},
+			"scripts": {
+				"build-development": ["pnpm run build"],
+				"build-production": ["pnpm run build-production"],
+				"phpunit": ["./vendor/phpunit/phpunit/phpunit --colors=always"],
+				"test-js": ["pnpm run test"],
+				"test-php": ["@composer phpunit"]
+			},
+			"license": ["GPL-2.0-or-later"],
+			"description": "Asset management utilities for Jetpack ecosystem packages",
+			"transport-options": {
+				"relative": true
+			}
+		},
+		{
+			"name": "automattic/jetpack-autoloader",
+			"version": "dev-trunk",
+			"dist": {
+				"type": "path",
+				"url": "../../packages/autoloader",
+				"reference": "46e8df227c3deee5a1fb0e8f43fa4191e3db323a"
+			},
+			"require": {
+				"composer-plugin-api": "^1.1 || ^2.0"
+			},
+			"require-dev": {
+				"automattic/jetpack-changelogger": "@dev",
+				"yoast/phpunit-polyfills": "1.0.4"
+			},
+			"type": "composer-plugin",
+			"extra": {
+				"autotagger": true,
+				"class": "Automattic\\Jetpack\\Autoloader\\CustomAutoloaderPlugin",
+				"mirror-repo": "Automattic/jetpack-autoloader",
+				"changelogger": {
+					"link-template": "https://github.com/Automattic/jetpack-autoloader/compare/v${old}...v${new}"
+				},
+				"branch-alias": {
+					"dev-trunk": "2.11.x-dev"
+				}
+			},
+			"autoload": {
+				"classmap": ["src/AutoloadGenerator.php"],
+				"psr-4": {
+					"Automattic\\Jetpack\\Autoloader\\": "src"
+				}
+			},
+			"scripts": {
+				"phpunit": ["./vendor/phpunit/phpunit/phpunit --colors=always"],
+				"test-php": ["@composer phpunit"]
+			},
+			"license": ["GPL-2.0-or-later"],
+			"description": "Creates a custom autoloader for a plugin or theme.",
+			"transport-options": {
+				"relative": true
+			}
+		},
+		{
+			"name": "automattic/jetpack-composer-plugin",
+			"version": "dev-trunk",
+			"dist": {
+				"type": "path",
+				"url": "../../packages/composer-plugin",
+				"reference": "aa7328bf97fb2ec9ef69857b79ad16215da07f8c"
+			},
+			"require": {
+				"composer-plugin-api": "^2.1.0"
+			},
+			"require-dev": {
+				"automattic/jetpack-changelogger": "@dev",
+				"composer/composer": "^2.2 || ^2.4",
+				"yoast/phpunit-polyfills": "1.0.4"
+			},
+			"type": "composer-plugin",
+			"extra": {
+				"plugin-modifies-install-path": true,
+				"class": "Automattic\\Jetpack\\Composer\\Plugin",
+				"mirror-repo": "Automattic/jetpack-composer-plugin",
+				"changelogger": {
+					"link-template": "https://github.com/Automattic/jetpack-composer-plugin/compare/v${old}...v${new}"
+				},
+				"autotagger": true,
+				"branch-alias": {
+					"dev-trunk": "1.1.x-dev"
+				}
+			},
+			"autoload": {
+				"classmap": ["src/"]
+			},
+			"scripts": {
+				"phpunit": ["./vendor/phpunit/phpunit/phpunit --colors=always"],
+				"test-php": ["@composer phpunit"]
+			},
+			"license": ["GPL-2.0-or-later"],
+			"description": "A custom installer plugin for Composer to move Jetpack packages out of `vendor/` so WordPress's translation infrastructure will find their strings.",
+			"transport-options": {
+				"relative": true
+			}
+		},
+		{
+			"name": "automattic/jetpack-config",
+			"version": "dev-trunk",
+			"dist": {
+				"type": "path",
+				"url": "../../packages/config",
+				"reference": "d90086a6709e7995e301be3d8bc80d31ea3e0fbb"
+			},
+			"require-dev": {
+				"automattic/jetpack-changelogger": "@dev"
+			},
+			"type": "jetpack-library",
+			"extra": {
+				"autotagger": true,
+				"mirror-repo": "Automattic/jetpack-config",
+				"textdomain": "jetpack-config",
+				"changelogger": {
+					"link-template": "https://github.com/Automattic/jetpack-config/compare/v${old}...v${new}"
+				},
+				"branch-alias": {
+					"dev-trunk": "1.14.x-dev"
+				}
+			},
+			"autoload": {
+				"classmap": ["src/"]
+			},
+			"license": ["GPL-2.0-or-later"],
+			"description": "Jetpack configuration package that initializes other packages and configures Jetpack's functionality. Can be used as a base for all variants of Jetpack package usage.",
+			"transport-options": {
+				"relative": true
+			}
+		},
+		{
+			"name": "automattic/jetpack-connection",
+			"version": "dev-trunk",
+			"dist": {
+				"type": "path",
+				"url": "../../packages/connection",
+				"reference": "aa95f3bfbeebc54cd54265be8a87098f246102a7"
+			},
+			"require": {
+				"automattic/jetpack-a8c-mc-stats": "@dev",
+				"automattic/jetpack-admin-ui": "@dev",
+				"automattic/jetpack-constants": "@dev",
+				"automattic/jetpack-redirect": "@dev",
+				"automattic/jetpack-roles": "@dev",
+				"automattic/jetpack-status": "@dev"
+			},
+			"require-dev": {
+				"automattic/jetpack-changelogger": "@dev",
+				"automattic/wordbless": "@dev",
+				"brain/monkey": "2.6.1",
+				"yoast/phpunit-polyfills": "1.0.4"
+			},
+			"type": "jetpack-library",
+			"extra": {
+				"autotagger": true,
+				"mirror-repo": "Automattic/jetpack-connection",
+				"textdomain": "jetpack-connection",
+				"version-constants": {
+					"::PACKAGE_VERSION": "src/class-package-version.php"
+				},
+				"changelogger": {
+					"link-template": "https://github.com/Automattic/jetpack-connection/compare/v${old}...v${new}"
+				},
+				"branch-alias": {
+					"dev-trunk": "1.51.x-dev"
+				}
+			},
+			"autoload": {
+				"classmap": ["legacy", "src/", "src/webhooks"]
+			},
+			"scripts": {
+				"build-production": ["pnpm run build-production"],
+				"build-development": ["pnpm run build"],
+				"phpunit": ["./vendor/phpunit/phpunit/phpunit --colors=always"],
+				"post-install-cmd": ["WorDBless\\Composer\\InstallDropin::copy"],
+				"post-update-cmd": ["WorDBless\\Composer\\InstallDropin::copy"],
+				"test-php": ["@composer phpunit"]
+			},
+			"license": ["GPL-2.0-or-later"],
+			"description": "Everything needed to connect to the Jetpack infrastructure",
+			"transport-options": {
+				"relative": true
+			}
+		},
+		{
+			"name": "automattic/jetpack-constants",
+			"version": "dev-trunk",
+			"dist": {
+				"type": "path",
+				"url": "../../packages/constants",
+				"reference": "f1541ff1d4b84a403937905e480c22711e082518"
+			},
+			"require-dev": {
+				"automattic/jetpack-changelogger": "@dev",
+				"brain/monkey": "2.6.1",
+				"yoast/phpunit-polyfills": "1.0.4"
+			},
+			"type": "jetpack-library",
+			"extra": {
+				"autotagger": true,
+				"mirror-repo": "Automattic/jetpack-constants",
+				"changelogger": {
+					"link-template": "https://github.com/Automattic/jetpack-constants/compare/v${old}...v${new}"
+				},
+				"branch-alias": {
+					"dev-trunk": "1.6.x-dev"
+				}
+			},
+			"autoload": {
+				"classmap": ["src/"]
+			},
+			"scripts": {
+				"phpunit": ["./vendor/phpunit/phpunit/phpunit --colors=always"],
+				"test-php": ["@composer phpunit"]
+			},
+			"license": ["GPL-2.0-or-later"],
+			"description": "A wrapper for defining constants in a more testable way.",
+			"transport-options": {
+				"relative": true
+			}
+		},
+		{
+			"name": "automattic/jetpack-device-detection",
+			"version": "dev-trunk",
+			"dist": {
+				"type": "path",
+				"url": "../../packages/device-detection",
+				"reference": "1b49b50929473de584bf13533d09a6df683cc0dc"
+			},
+			"require-dev": {
+				"automattic/jetpack-changelogger": "@dev",
+				"yoast/phpunit-polyfills": "1.0.4"
+			},
+			"type": "jetpack-library",
+			"extra": {
+				"autotagger": true,
+				"mirror-repo": "Automattic/jetpack-device-detection",
+				"changelogger": {
+					"link-template": "https://github.com/Automattic/jetpack-device-detection/compare/v${old}...v${new}"
+				},
+				"branch-alias": {
+					"dev-trunk": "1.4.x-dev"
+				}
+			},
+			"autoload": {
+				"classmap": ["src/"]
+			},
+			"scripts": {
+				"phpunit": ["./vendor/phpunit/phpunit/phpunit --colors=always"],
+				"test-php": ["@composer phpunit"]
+			},
+			"license": ["GPL-2.0-or-later"],
+			"description": "A way to detect device types based on User-Agent header.",
+			"transport-options": {
+				"relative": true
+			}
+		},
+		{
+			"name": "automattic/jetpack-identity-crisis",
+			"version": "dev-trunk",
+			"dist": {
+				"type": "path",
+				"url": "../../packages/identity-crisis",
+				"reference": "9b84a2607b3bdc711d94e47fcc70c244a92f4ec1"
+			},
+			"require": {
+				"automattic/jetpack-assets": "@dev",
+				"automattic/jetpack-connection": "@dev",
+				"automattic/jetpack-constants": "@dev",
+				"automattic/jetpack-logo": "@dev",
+				"automattic/jetpack-status": "@dev"
+			},
+			"require-dev": {
+				"automattic/jetpack-changelogger": "@dev",
+				"automattic/wordbless": "@dev",
+				"yoast/phpunit-polyfills": "1.0.4"
+			},
+			"type": "jetpack-library",
+			"extra": {
+				"autotagger": true,
+				"mirror-repo": "Automattic/jetpack-identity-crisis",
+				"textdomain": "jetpack-idc",
+				"version-constants": {
+					"::PACKAGE_VERSION": "src/class-identity-crisis.php"
+				},
+				"changelogger": {
+					"link-template": "https://github.com/Automattic/jetpack-identity-crisis/compare/v${old}...v${new}"
+				},
+				"branch-alias": {
+					"dev-trunk": "0.8.x-dev"
+				}
+			},
+			"autoload": {
+				"classmap": ["src/"]
+			},
+			"scripts": {
+				"build-development": ["pnpm run build"],
+				"build-production": ["NODE_ENV='production' pnpm run build"],
+				"phpunit": ["./vendor/phpunit/phpunit/phpunit --colors=always"],
+				"test-php": ["@composer phpunit"],
+				"post-install-cmd": ["WorDBless\\Composer\\InstallDropin::copy"],
+				"post-update-cmd": ["WorDBless\\Composer\\InstallDropin::copy"],
+				"watch": ["Composer\\Config::disableProcessTimeout", "pnpm run watch"]
+			},
+			"license": ["GPL-2.0-or-later"],
+			"description": "Identity Crisis.",
+			"transport-options": {
+				"relative": true
+			}
+		},
+		{
+			"name": "automattic/jetpack-jitm",
+			"version": "dev-trunk",
+			"dist": {
+				"type": "path",
+				"url": "../../packages/jitm",
+				"reference": "3fb97bc8e8e95a5f305c9e8065d9f070555cb0b4"
+			},
+			"require": {
+				"automattic/jetpack-a8c-mc-stats": "@dev",
+				"automattic/jetpack-assets": "@dev",
+				"automattic/jetpack-connection": "@dev",
+				"automattic/jetpack-device-detection": "@dev",
+				"automattic/jetpack-logo": "@dev",
+				"automattic/jetpack-partner": "@dev",
+				"automattic/jetpack-redirect": "@dev",
+				"automattic/jetpack-status": "@dev"
+			},
+			"require-dev": {
+				"automattic/jetpack-changelogger": "@dev",
+				"brain/monkey": "2.6.1",
+				"yoast/phpunit-polyfills": "1.0.4"
+			},
+			"type": "jetpack-library",
+			"extra": {
+				"autotagger": true,
+				"mirror-repo": "Automattic/jetpack-jitm",
+				"textdomain": "jetpack-jitm",
+				"version-constants": {
+					"::PACKAGE_VERSION": "src/class-jitm.php"
+				},
+				"changelogger": {
+					"link-template": "https://github.com/Automattic/jetpack-jitm/compare/v${old}...v${new}"
+				},
+				"branch-alias": {
+					"dev-trunk": "2.3.x-dev"
+				}
+			},
+			"autoload": {
+				"classmap": ["src/"]
+			},
+			"scripts": {
+				"build-production": ["pnpm run build-production"],
+				"build-development": ["pnpm run build"],
+				"phpunit": ["./vendor/phpunit/phpunit/phpunit --colors=always"],
+				"test-php": ["@composer phpunit"],
+				"watch": ["Composer\\Config::disableProcessTimeout", "pnpm run watch"]
+			},
+			"license": ["GPL-2.0-or-later"],
+			"description": "Just in time messages for Jetpack",
+			"transport-options": {
+				"relative": true
+			}
+		},
+		{
+			"name": "automattic/jetpack-licensing",
+			"version": "dev-trunk",
+			"dist": {
+				"type": "path",
+				"url": "../../packages/licensing",
+				"reference": "2e8f4aec618532012f381550e89b4b77b7b7ddab"
+			},
+			"require": {
+				"automattic/jetpack-connection": "@dev"
+			},
+			"require-dev": {
+				"automattic/jetpack-changelogger": "@dev",
+				"automattic/wordbless": "@dev",
+				"yoast/phpunit-polyfills": "1.0.4"
+			},
+			"type": "jetpack-library",
+			"extra": {
+				"autotagger": true,
+				"mirror-repo": "Automattic/jetpack-licensing",
+				"textdomain": "jetpack-licensing",
+				"changelogger": {
+					"link-template": "https://github.com/Automattic/jetpack-licensing/compare/v${old}...v${new}"
+				},
+				"branch-alias": {
+					"dev-trunk": "1.8.x-dev"
+				}
+			},
+			"autoload": {
+				"classmap": ["src/"]
+			},
+			"scripts": {
+				"phpunit": ["./vendor/phpunit/phpunit/phpunit --colors=always"],
+				"post-install-cmd": ["WorDBless\\Composer\\InstallDropin::copy"],
+				"post-update-cmd": ["WorDBless\\Composer\\InstallDropin::copy"],
+				"test-php": ["@composer phpunit"]
+			},
+			"license": ["GPL-2.0-or-later"],
+			"description": "Everything needed to manage Jetpack licenses client-side.",
+			"transport-options": {
+				"relative": true
+			}
+		},
+		{
+			"name": "automattic/jetpack-logo",
+			"version": "dev-trunk",
+			"dist": {
+				"type": "path",
+				"url": "../../packages/logo",
+				"reference": "08e4add23362f34887f31d913b5c93bb6c97fa7e"
+			},
+			"require-dev": {
+				"automattic/jetpack-changelogger": "@dev",
+				"yoast/phpunit-polyfills": "1.0.4"
+			},
+			"type": "jetpack-library",
+			"extra": {
+				"autotagger": true,
+				"mirror-repo": "Automattic/jetpack-logo",
+				"changelogger": {
+					"link-template": "https://github.com/Automattic/jetpack-logo/compare/v${old}...v${new}"
+				},
+				"branch-alias": {
+					"dev-trunk": "1.5.x-dev"
+				}
+			},
+			"autoload": {
+				"classmap": ["src/"]
+			},
+			"scripts": {
+				"phpunit": ["./vendor/phpunit/phpunit/phpunit --colors=always"],
+				"test-php": ["@composer phpunit"]
+			},
+			"license": ["GPL-2.0-or-later"],
+			"description": "A logo for Jetpack",
+			"transport-options": {
+				"relative": true
+			}
+		},
+		{
+			"name": "automattic/jetpack-my-jetpack",
+			"version": "dev-trunk",
+			"dist": {
+				"type": "path",
+				"url": "../../packages/my-jetpack",
+				"reference": "d8bfc30fbd87ba4b6ba30c604bc551ea88f9234f"
+			},
+			"require": {
+				"automattic/jetpack-admin-ui": "@dev",
+				"automattic/jetpack-assets": "@dev",
+				"automattic/jetpack-connection": "@dev",
+				"automattic/jetpack-constants": "@dev",
+				"automattic/jetpack-jitm": "@dev",
+				"automattic/jetpack-licensing": "@dev",
+				"automattic/jetpack-plugins-installer": "@dev",
+				"automattic/jetpack-redirect": "@dev"
+			},
+			"require-dev": {
+				"automattic/jetpack-changelogger": "@dev",
+				"automattic/jetpack-videopress": "@dev",
+				"automattic/wordbless": "@dev",
+				"yoast/phpunit-polyfills": "1.0.4"
+			},
+			"type": "jetpack-library",
+			"extra": {
+				"autotagger": true,
+				"mirror-repo": "Automattic/jetpack-my-jetpack",
+				"textdomain": "jetpack-my-jetpack",
+				"changelogger": {
+					"link-template": "https://github.com/Automattic/jetpack-my-jetpack/compare/${old}...${new}"
+				},
+				"branch-alias": {
+					"dev-trunk": "2.8.x-dev"
+				},
+				"version-constants": {
+					"::PACKAGE_VERSION": "src/class-initializer.php"
+				}
+			},
+			"autoload": {
+				"classmap": ["src/", "src/products"]
+			},
+			"scripts": {
+				"phpunit": ["./vendor/phpunit/phpunit/phpunit --colors=always"],
+				"test-php": ["@composer phpunit"],
+				"test-js": ["pnpm run test"],
+				"test-js-watch": ["Composer\\Config::disableProcessTimeout", "pnpm run test --watch"],
+				"build-development": ["pnpm run build"],
+				"build-production": ["NODE_ENV=production pnpm run build"],
+				"watch": ["Composer\\Config::disableProcessTimeout", "pnpm run watch"],
+				"post-install-cmd": ["WorDBless\\Composer\\InstallDropin::copy"],
+				"post-update-cmd": ["WorDBless\\Composer\\InstallDropin::copy"]
+			},
+			"license": ["GPL-2.0-or-later"],
+			"description": "WP Admin page with information and configuration shared among all Jetpack stand-alone plugins",
+			"transport-options": {
+				"relative": true
+			}
+		},
+		{
+			"name": "automattic/jetpack-partner",
+			"version": "dev-trunk",
+			"dist": {
+				"type": "path",
+				"url": "../../packages/partner",
+				"reference": "0fa875358a1ac50a50ea28e9e95fb2299dbda058"
+			},
+			"require": {
+				"automattic/jetpack-connection": "@dev",
+				"automattic/jetpack-status": "@dev"
+			},
+			"require-dev": {
+				"automattic/jetpack-changelogger": "@dev",
+				"automattic/wordbless": "@dev",
+				"brain/monkey": "2.6.1",
+				"yoast/phpunit-polyfills": "1.0.4"
+			},
+			"type": "jetpack-library",
+			"extra": {
+				"autotagger": true,
+				"mirror-repo": "Automattic/jetpack-partner",
+				"changelogger": {
+					"link-template": "https://github.com/Automattic/jetpack-partner/compare/v${old}...v${new}"
+				},
+				"branch-alias": {
+					"dev-trunk": "1.7.x-dev"
+				}
+			},
+			"autoload": {
+				"classmap": ["src/"]
+			},
+			"scripts": {
+				"phpunit": ["./vendor/phpunit/phpunit/phpunit --colors=always"],
+				"post-install-cmd": ["WorDBless\\Composer\\InstallDropin::copy"],
+				"post-update-cmd": ["WorDBless\\Composer\\InstallDropin::copy"],
+				"test-php": ["@composer phpunit"]
+			},
+			"license": ["GPL-2.0-or-later"],
+			"description": "Support functions for Jetpack hosting partners.",
+			"transport-options": {
+				"relative": true
+			}
+		},
+		{
+			"name": "automattic/jetpack-password-checker",
+			"version": "dev-trunk",
+			"dist": {
+				"type": "path",
+				"url": "../../packages/password-checker",
+				"reference": "68056d7d8b54caad2e147568afc0a5f435dd991d"
+			},
+			"require-dev": {
+				"automattic/jetpack-changelogger": "@dev",
+				"automattic/wordbless": "@dev",
+				"yoast/phpunit-polyfills": "1.0.4"
+			},
+			"type": "jetpack-library",
+			"extra": {
+				"autotagger": true,
+				"mirror-repo": "Automattic/jetpack-password-checker",
+				"textdomain": "jetpack-password-checker",
+				"changelogger": {
+					"link-template": "https://github.com/Automattic/jetpack-password-checker/compare/v${old}...v${new}"
+				},
+				"branch-alias": {
+					"dev-trunk": "0.2.x-dev"
+				}
+			},
+			"autoload": {
+				"classmap": ["src/"]
+			},
+			"scripts": {
+				"phpunit": ["./vendor/phpunit/phpunit/phpunit --colors=always"],
+				"test-php": ["@composer phpunit"],
+				"post-install-cmd": ["WorDBless\\Composer\\InstallDropin::copy"],
+				"post-update-cmd": ["WorDBless\\Composer\\InstallDropin::copy"]
+			},
+			"license": ["GPL-2.0-or-later"],
+			"description": "Password Checker.",
+			"transport-options": {
+				"relative": true
+			}
+		},
+		{
+			"name": "automattic/jetpack-plans",
+			"version": "dev-trunk",
+			"dist": {
+				"type": "path",
+				"url": "../../packages/plans",
+				"reference": "3c5be3ee25556e8b63c1a6cb2e5c84cc03ecb55b"
+			},
+			"require": {
+				"automattic/jetpack-connection": "@dev"
+			},
+			"require-dev": {
+				"automattic/jetpack-changelogger": "@dev",
+				"automattic/jetpack-status": "@dev",
+				"automattic/wordbless": "@dev",
+				"yoast/phpunit-polyfills": "1.0.4"
+			},
+			"type": "library",
+			"extra": {
+				"autotagger": true,
+				"mirror-repo": "Automattic/jetpack-plans",
+				"changelogger": {
+					"link-template": "https://github.com/Automattic/jetpack-plans/compare/v${old}...v${new}"
+				},
+				"branch-alias": {
+					"dev-trunk": "0.2.x-dev"
+				}
+			},
+			"autoload": {
+				"classmap": ["src/"]
+			},
+			"scripts": {
+				"phpunit": ["./vendor/phpunit/phpunit/phpunit --colors=always"],
+				"test-php": ["@composer phpunit"],
+				"post-install-cmd": ["WorDBless\\Composer\\InstallDropin::copy"],
+				"post-update-cmd": ["WorDBless\\Composer\\InstallDropin::copy"],
+				"build-production": ["echo 'Add your build step to composer.json, please!'"],
+				"build-development": ["echo 'Add your build step to composer.json, please!'"]
+			},
+			"license": ["GPL-2.0-or-later"],
+			"description": "Fetch information about Jetpack Plans from wpcom",
+			"transport-options": {
+				"relative": true
+			}
+		},
+		{
+			"name": "automattic/jetpack-plugins-installer",
+			"version": "dev-trunk",
+			"dist": {
+				"type": "path",
+				"url": "../../packages/plugins-installer",
+				"reference": "a6ac7149711088392feb33b2636fca1b4c5d392c"
+			},
+			"require": {
+				"automattic/jetpack-a8c-mc-stats": "@dev"
+			},
+			"require-dev": {
+				"automattic/jetpack-changelogger": "@dev",
+				"yoast/phpunit-polyfills": "1.0.4"
+			},
+			"type": "jetpack-library",
+			"extra": {
+				"branch-alias": {
+					"dev-trunk": "0.2.x-dev"
+				},
+				"mirror-repo": "Automattic/jetpack-plugins-installer",
+				"changelogger": {
+					"link-template": "https://github.com/Automattic/jetpack-plugins-installer/compare/v${old}...v${new}"
+				},
+				"autotagger": true,
+				"textdomain": "jetpack-plugins-installer"
+			},
+			"autoload": {
+				"classmap": ["src/"]
+			},
+			"scripts": {
+				"phpunit": ["./vendor/phpunit/phpunit/phpunit --colors=always"],
+				"test-php": ["@composer phpunit"]
+			},
+			"license": ["GPL-2.0-or-later"],
+			"description": "Handle installation of plugins from WP.org",
+			"transport-options": {
+				"relative": true
+			}
+		},
+		{
+			"name": "automattic/jetpack-publicize",
+			"version": "dev-trunk",
+			"dist": {
+				"type": "path",
+				"url": "../../packages/publicize",
+				"reference": "e3f72273e208811711383b87d4de07ff3d4cb5a9"
+			},
+			"require": {
+				"automattic/jetpack-assets": "@dev",
+				"automattic/jetpack-autoloader": "@dev",
+				"automattic/jetpack-config": "@dev",
+				"automattic/jetpack-connection": "@dev",
+				"automattic/jetpack-redirect": "@dev"
+			},
+			"require-dev": {
+				"automattic/jetpack-changelogger": "@dev",
+				"automattic/wordbless": "0.4.1",
+				"yoast/phpunit-polyfills": "1.0.4"
+			},
+			"type": "jetpack-library",
+			"extra": {
+				"autotagger": true,
+				"mirror-repo": "Automattic/jetpack-publicize",
+				"textdomain": "jetpack-publicize-pkg",
+				"changelogger": {
+					"link-template": "https://github.com/Automattic/jetpack-publicize/compare/v${old}...v${new}"
+				},
+				"branch-alias": {
+					"dev-trunk": "0.21.x-dev"
+				}
+			},
+			"autoload": {
+				"classmap": ["src/"],
+				"files": ["src/social-image-generator/utilities.php"]
+			},
+			"scripts": {
+				"phpunit": ["./vendor/phpunit/phpunit/phpunit --colors=always"],
+				"test-php": ["@composer phpunit"],
+				"post-install-cmd": ["WorDBless\\Composer\\InstallDropin::copy"],
+				"post-update-cmd": ["WorDBless\\Composer\\InstallDropin::copy"],
+				"build-development": ["pnpm run build"],
+				"build-production": ["pnpm run build-production-concurrently"]
+			},
+			"license": ["GPL-2.0-or-later"],
+			"description": "Publicize makes it easy to share your site’s posts on several social media networks automatically when you publish a new post.",
+			"transport-options": {
+				"relative": true
+			}
+		},
+		{
+			"name": "automattic/jetpack-redirect",
+			"version": "dev-trunk",
+			"dist": {
+				"type": "path",
+				"url": "../../packages/redirect",
+				"reference": "5a8773607453eafc9f40bda2d0955a798c4c7e6d"
+			},
+			"require": {
+				"automattic/jetpack-status": "@dev"
+			},
+			"require-dev": {
+				"automattic/jetpack-changelogger": "@dev",
+				"brain/monkey": "2.6.1",
+				"yoast/phpunit-polyfills": "1.0.4"
+			},
+			"type": "jetpack-library",
+			"extra": {
+				"autotagger": true,
+				"mirror-repo": "Automattic/jetpack-redirect",
+				"changelogger": {
+					"link-template": "https://github.com/Automattic/jetpack-redirect/compare/v${old}...v${new}"
+				},
+				"branch-alias": {
+					"dev-trunk": "1.7.x-dev"
+				}
+			},
+			"autoload": {
+				"classmap": ["src/"]
+			},
+			"scripts": {
+				"phpunit": ["./vendor/phpunit/phpunit/phpunit --colors=always"],
+				"test-php": ["@composer phpunit"]
+			},
+			"license": ["GPL-2.0-or-later"],
+			"description": "Utilities to build URLs to the jetpack.com/redirect/ service",
+			"transport-options": {
+				"relative": true
+			}
+		},
+		{
+			"name": "automattic/jetpack-roles",
+			"version": "dev-trunk",
+			"dist": {
+				"type": "path",
+				"url": "../../packages/roles",
+				"reference": "ba0e28e7126be8487b66f610a1550921191f49f3"
+			},
+			"require-dev": {
+				"automattic/jetpack-changelogger": "@dev",
+				"brain/monkey": "2.6.1",
+				"yoast/phpunit-polyfills": "1.0.4"
+			},
+			"type": "jetpack-library",
+			"extra": {
+				"autotagger": true,
+				"mirror-repo": "Automattic/jetpack-roles",
+				"changelogger": {
+					"link-template": "https://github.com/Automattic/jetpack-roles/compare/v${old}...v${new}"
+				},
+				"branch-alias": {
+					"dev-trunk": "1.4.x-dev"
+				}
+			},
+			"autoload": {
+				"classmap": ["src/"]
+			},
+			"scripts": {
+				"phpunit": ["./vendor/phpunit/phpunit/phpunit --colors=always"],
+				"test-php": ["@composer phpunit"]
+			},
+			"license": ["GPL-2.0-or-later"],
+			"description": "Utilities, related with user roles and capabilities.",
+			"transport-options": {
+				"relative": true
+			}
+		},
+		{
+			"name": "automattic/jetpack-status",
+			"version": "dev-trunk",
+			"dist": {
+				"type": "path",
+				"url": "../../packages/status",
+				"reference": "f6102cda899d35efbf6968177b500ccc4c24d7c6"
+			},
+			"require": {
+				"automattic/jetpack-constants": "@dev"
+			},
+			"require-dev": {
+				"automattic/jetpack-changelogger": "@dev",
+				"brain/monkey": "2.6.1",
+				"yoast/phpunit-polyfills": "1.0.4"
+			},
+			"type": "jetpack-library",
+			"extra": {
+				"autotagger": true,
+				"mirror-repo": "Automattic/jetpack-status",
+				"changelogger": {
+					"link-template": "https://github.com/Automattic/jetpack-status/compare/v${old}...v${new}"
+				},
+				"branch-alias": {
+					"dev-trunk": "1.16.x-dev"
+				}
+			},
+			"autoload": {
+				"classmap": ["src/"]
+			},
+			"scripts": {
+				"phpunit": ["./vendor/phpunit/phpunit/phpunit --colors=always"],
+				"test-php": ["@composer phpunit"]
+			},
+			"license": ["GPL-2.0-or-later"],
+			"description": "Used to retrieve information about the current status of Jetpack and the site overall.",
+			"transport-options": {
+				"relative": true
+			}
+		},
+		{
+			"name": "automattic/jetpack-sync",
+			"version": "dev-trunk",
+			"dist": {
+				"type": "path",
+				"url": "../../packages/sync",
+				"reference": "f909e0af647b5e08203392b25aa9baaa0fa99c26"
+			},
+			"require": {
+				"automattic/jetpack-connection": "@dev",
+				"automattic/jetpack-constants": "@dev",
+				"automattic/jetpack-identity-crisis": "@dev",
+				"automattic/jetpack-password-checker": "@dev",
+				"automattic/jetpack-roles": "@dev",
+				"automattic/jetpack-status": "@dev"
+			},
+			"require-dev": {
+				"automattic/jetpack-changelogger": "@dev",
+				"automattic/wordbless": "@dev",
+				"yoast/phpunit-polyfills": "1.0.4"
+			},
+			"type": "jetpack-library",
+			"extra": {
+				"autotagger": true,
+				"mirror-repo": "Automattic/jetpack-sync",
+				"textdomain": "jetpack-sync",
+				"version-constants": {
+					"::PACKAGE_VERSION": "src/class-package-version.php"
+				},
+				"changelogger": {
+					"link-template": "https://github.com/Automattic/jetpack-sync/compare/v${old}...v${new}"
+				},
+				"branch-alias": {
+					"dev-trunk": "1.47.x-dev"
+				}
+			},
+			"autoload": {
+				"classmap": ["src/"]
+			},
+			"scripts": {
+				"phpunit": ["./vendor/phpunit/phpunit/phpunit --colors=always"],
+				"test-php": ["@composer phpunit"],
+				"post-install-cmd": ["WorDBless\\Composer\\InstallDropin::copy"],
+				"post-update-cmd": ["WorDBless\\Composer\\InstallDropin::copy"]
+			},
+			"license": ["GPL-2.0-or-later"],
+			"description": "Everything needed to allow syncing to the WP.com infrastructure.",
+			"transport-options": {
+				"relative": true
+			}
+		}
+	],
+	"packages-dev": [
+		{
+			"name": "antecedent/patchwork",
+			"version": "2.1.25",
+			"source": {
+				"type": "git",
+				"url": "https://github.com/antecedent/patchwork.git",
+				"reference": "17314e042d45e0dacb0a494c2d1ef50e7621136a"
+			},
+			"dist": {
+				"type": "zip",
+				"url": "https://api.github.com/repos/antecedent/patchwork/zipball/17314e042d45e0dacb0a494c2d1ef50e7621136a",
+				"reference": "17314e042d45e0dacb0a494c2d1ef50e7621136a",
+				"shasum": ""
+			},
+			"require": {
+				"php": ">=5.4.0"
+			},
+			"require-dev": {
+				"phpunit/phpunit": ">=4"
+			},
+			"type": "library",
+			"notification-url": "https://packagist.org/downloads/",
+			"license": ["MIT"],
+			"authors": [
+				{
+					"name": "Ignas Rudaitis",
+					"email": "ignas.rudaitis@gmail.com"
+				}
+			],
+			"description": "Method redefinition (monkey-patching) functionality for PHP.",
+			"homepage": "http://patchwork2.org/",
+			"keywords": [
+				"aop",
+				"aspect",
+				"interception",
+				"monkeypatching",
+				"redefinition",
+				"runkit",
+				"testing"
+			],
+			"support": {
+				"issues": "https://github.com/antecedent/patchwork/issues",
+				"source": "https://github.com/antecedent/patchwork/tree/2.1.25"
+			},
+			"time": "2023-02-19T12:51:24+00:00"
+		},
+		{
+			"name": "automattic/jetpack-changelogger",
+			"version": "dev-trunk",
+			"dist": {
+				"type": "path",
+				"url": "../../packages/changelogger",
+				"reference": "6cf3c9cec0a7d620c0389859b50867317301ebba"
+			},
+			"require": {
+				"php": ">=5.6",
+				"symfony/console": "^3.4 || ^5.2 || ^6.0",
+				"symfony/process": "^3.4 || ^5.2 || ^6.0",
+				"wikimedia/at-ease": "^1.2 || ^2.0"
+			},
+			"require-dev": {
+				"wikimedia/testing-access-wrapper": "^1.0 || ^2.0",
+				"yoast/phpunit-polyfills": "1.0.4"
+			},
+			"bin": ["bin/changelogger"],
+			"type": "project",
+			"extra": {
+				"autotagger": true,
+				"branch-alias": {
+					"dev-trunk": "3.3.x-dev"
+				},
+				"mirror-repo": "Automattic/jetpack-changelogger",
+				"version-constants": {
+					"::VERSION": "src/Application.php"
+				},
+				"changelogger": {
+					"link-template": "https://github.com/Automattic/jetpack-changelogger/compare/${old}...${new}"
+				}
+			},
+			"autoload": {
+				"psr-4": {
+					"Automattic\\Jetpack\\Changelogger\\": "src",
+					"Automattic\\Jetpack\\Changelog\\": "lib"
+				}
+			},
+			"autoload-dev": {
+				"psr-4": {
+					"Automattic\\Jetpack\\Changelogger\\Tests\\": "tests/php/includes/src",
+					"Automattic\\Jetpack\\Changelog\\Tests\\": "tests/php/includes/lib"
+				}
+			},
+			"scripts": {
+				"phpunit": ["./vendor/phpunit/phpunit/phpunit --colors=always"],
+				"test-php": ["@composer phpunit"],
+				"post-install-cmd": [
+					"[ -e vendor/bin/changelogger ] || { cd vendor/bin && ln -s ../../bin/changelogger; }"
+				],
+				"post-update-cmd": [
+					"[ -e vendor/bin/changelogger ] || { cd vendor/bin && ln -s ../../bin/changelogger; }"
+				]
+			},
+			"license": ["GPL-2.0-or-later"],
+			"description": "Jetpack Changelogger tool. Allows for managing changelogs by dropping change files into a changelog directory with each PR.",
+			"transport-options": {
+				"relative": true
+			}
+		},
+		{
+			"name": "automattic/wordbless",
+			"version": "0.4.1",
+			"source": {
+				"type": "git",
+				"url": "https://github.com/Automattic/wordbless.git",
+				"reference": "8cd8d874d42a2faf01a979ba36924fe60d1ba399"
+			},
+			"dist": {
+				"type": "zip",
+				"url": "https://api.github.com/repos/Automattic/wordbless/zipball/8cd8d874d42a2faf01a979ba36924fe60d1ba399",
+				"reference": "8cd8d874d42a2faf01a979ba36924fe60d1ba399",
+				"shasum": ""
+			},
+			"require": {
+				"php": ">=5.6.20",
+				"roots/wordpress": "^6.0.2"
+			},
+			"require-dev": {
+				"phpunit/phpunit": "^5.7 || ^6.5 || ^7.5 || ^9.5"
+			},
+			"type": "wordpress-dropin",
+			"autoload": {
+				"psr-4": {
+					"WorDBless\\": "src/",
+					"WorDBless\\Composer\\": "src/Composer/"
+				}
+			},
+			"notification-url": "https://packagist.org/downloads/",
+			"license": ["GPL-2.0-or-later"],
+			"authors": [
+				{
+					"name": "Automattic Inc."
+				}
+			],
+			"description": "WorDBless allows you to use WordPress core functions in your PHPUnit tests without having to set up a database and the whole WordPress environment",
+			"support": {
+				"issues": "https://github.com/Automattic/wordbless/issues",
+				"source": "https://github.com/Automattic/wordbless/tree/0.4.1"
+			},
+			"time": "2022-10-03T13:15:30+00:00"
+		},
+		{
+			"name": "brain/monkey",
+			"version": "2.6.1",
+			"source": {
+				"type": "git",
+				"url": "https://github.com/Brain-WP/BrainMonkey.git",
+				"reference": "a31c84515bb0d49be9310f52ef1733980ea8ffbb"
+			},
+			"dist": {
+				"type": "zip",
+				"url": "https://api.github.com/repos/Brain-WP/BrainMonkey/zipball/a31c84515bb0d49be9310f52ef1733980ea8ffbb",
+				"reference": "a31c84515bb0d49be9310f52ef1733980ea8ffbb",
+				"shasum": ""
+			},
+			"require": {
+				"antecedent/patchwork": "^2.1.17",
+				"mockery/mockery": "^1.3.5 || ^1.4.4",
+				"php": ">=5.6.0"
+			},
+			"require-dev": {
+				"dealerdirect/phpcodesniffer-composer-installer": "^0.7.1",
+				"phpcompatibility/php-compatibility": "^9.3.0",
+				"phpunit/phpunit": "^5.7.26 || ^6.0 || ^7.0 || >=8.0 <8.5.12 || ^8.5.14 || ^9.0"
+			},
+			"type": "library",
+			"extra": {
+				"branch-alias": {
+					"dev-version/1": "1.x-dev",
+					"dev-master": "2.0.x-dev"
+				}
+			},
+			"autoload": {
+				"files": ["inc/api.php"],
+				"psr-4": {
+					"Brain\\Monkey\\": "src/"
+				}
+			},
+			"notification-url": "https://packagist.org/downloads/",
+			"license": ["MIT"],
+			"authors": [
+				{
+					"name": "Giuseppe Mazzapica",
+					"email": "giuseppe.mazzapica@gmail.com",
+					"homepage": "https://gmazzap.me",
+					"role": "Developer"
+				}
+			],
+			"description": "Mocking utility for PHP functions and WordPress plugin API",
+			"keywords": [
+				"Monkey Patching",
+				"interception",
+				"mock",
+				"mock functions",
+				"mockery",
+				"patchwork",
+				"redefinition",
+				"runkit",
+				"test",
+				"testing"
+			],
+			"support": {
+				"issues": "https://github.com/Brain-WP/BrainMonkey/issues",
+				"source": "https://github.com/Brain-WP/BrainMonkey"
+			},
+			"time": "2021-11-11T15:53:55+00:00"
+		},
+		{
+			"name": "doctrine/instantiator",
+			"version": "1.5.0",
+			"source": {
+				"type": "git",
+				"url": "https://github.com/doctrine/instantiator.git",
+				"reference": "0a0fa9780f5d4e507415a065172d26a98d02047b"
+			},
+			"dist": {
+				"type": "zip",
+				"url": "https://api.github.com/repos/doctrine/instantiator/zipball/0a0fa9780f5d4e507415a065172d26a98d02047b",
+				"reference": "0a0fa9780f5d4e507415a065172d26a98d02047b",
+				"shasum": ""
+			},
+			"require": {
+				"php": "^7.1 || ^8.0"
+			},
+			"require-dev": {
+				"doctrine/coding-standard": "^9 || ^11",
+				"ext-pdo": "*",
+				"ext-phar": "*",
+				"phpbench/phpbench": "^0.16 || ^1",
+				"phpstan/phpstan": "^1.4",
+				"phpstan/phpstan-phpunit": "^1",
+				"phpunit/phpunit": "^7.5 || ^8.5 || ^9.5",
+				"vimeo/psalm": "^4.30 || ^5.4"
+			},
+			"type": "library",
+			"autoload": {
+				"psr-4": {
+					"Doctrine\\Instantiator\\": "src/Doctrine/Instantiator/"
+				}
+			},
+			"notification-url": "https://packagist.org/downloads/",
+			"license": ["MIT"],
+			"authors": [
+				{
+					"name": "Marco Pivetta",
+					"email": "ocramius@gmail.com",
+					"homepage": "https://ocramius.github.io/"
+				}
+			],
+			"description": "A small, lightweight utility to instantiate objects in PHP without invoking their constructors",
+			"homepage": "https://www.doctrine-project.org/projects/instantiator.html",
+			"keywords": ["constructor", "instantiate"],
+			"support": {
+				"issues": "https://github.com/doctrine/instantiator/issues",
+				"source": "https://github.com/doctrine/instantiator/tree/1.5.0"
+			},
+			"funding": [
+				{
+					"url": "https://www.doctrine-project.org/sponsorship.html",
+					"type": "custom"
+				},
+				{
+					"url": "https://www.patreon.com/phpdoctrine",
+					"type": "patreon"
+				},
+				{
+					"url": "https://tidelift.com/funding/github/packagist/doctrine%2Finstantiator",
+					"type": "tidelift"
+				}
+			],
+			"time": "2022-12-30T00:15:36+00:00"
+		},
+		{
+			"name": "hamcrest/hamcrest-php",
+			"version": "v2.0.1",
+			"source": {
+				"type": "git",
+				"url": "https://github.com/hamcrest/hamcrest-php.git",
+				"reference": "8c3d0a3f6af734494ad8f6fbbee0ba92422859f3"
+			},
+			"dist": {
+				"type": "zip",
+				"url": "https://api.github.com/repos/hamcrest/hamcrest-php/zipball/8c3d0a3f6af734494ad8f6fbbee0ba92422859f3",
+				"reference": "8c3d0a3f6af734494ad8f6fbbee0ba92422859f3",
+				"shasum": ""
+			},
+			"require": {
+				"php": "^5.3|^7.0|^8.0"
+			},
+			"replace": {
+				"cordoval/hamcrest-php": "*",
+				"davedevelopment/hamcrest-php": "*",
+				"kodova/hamcrest-php": "*"
+			},
+			"require-dev": {
+				"phpunit/php-file-iterator": "^1.4 || ^2.0",
+				"phpunit/phpunit": "^4.8.36 || ^5.7 || ^6.5 || ^7.0"
+			},
+			"type": "library",
+			"extra": {
+				"branch-alias": {
+					"dev-master": "2.1-dev"
+				}
+			},
+			"autoload": {
+				"classmap": ["hamcrest"]
+			},
+			"notification-url": "https://packagist.org/downloads/",
+			"license": ["BSD-3-Clause"],
+			"description": "This is the PHP port of Hamcrest Matchers",
+			"keywords": ["test"],
+			"support": {
+				"issues": "https://github.com/hamcrest/hamcrest-php/issues",
+				"source": "https://github.com/hamcrest/hamcrest-php/tree/v2.0.1"
+			},
+			"time": "2020-07-09T08:09:16+00:00"
+		},
+		{
+			"name": "mockery/mockery",
+			"version": "1.5.1",
+			"source": {
+				"type": "git",
+				"url": "https://github.com/mockery/mockery.git",
+				"reference": "e92dcc83d5a51851baf5f5591d32cb2b16e3684e"
+			},
+			"dist": {
+				"type": "zip",
+				"url": "https://api.github.com/repos/mockery/mockery/zipball/e92dcc83d5a51851baf5f5591d32cb2b16e3684e",
+				"reference": "e92dcc83d5a51851baf5f5591d32cb2b16e3684e",
+				"shasum": ""
+			},
+			"require": {
+				"hamcrest/hamcrest-php": "^2.0.1",
+				"lib-pcre": ">=7.0",
+				"php": "^7.3 || ^8.0"
+			},
+			"conflict": {
+				"phpunit/phpunit": "<8.0"
+			},
+			"require-dev": {
+				"phpunit/phpunit": "^8.5 || ^9.3"
+			},
+			"type": "library",
+			"extra": {
+				"branch-alias": {
+					"dev-master": "1.4.x-dev"
+				}
+			},
+			"autoload": {
+				"psr-0": {
+					"Mockery": "library/"
+				}
+			},
+			"notification-url": "https://packagist.org/downloads/",
+			"license": ["BSD-3-Clause"],
+			"authors": [
+				{
+					"name": "Pádraic Brady",
+					"email": "padraic.brady@gmail.com",
+					"homepage": "http://blog.astrumfutura.com"
+				},
+				{
+					"name": "Dave Marshall",
+					"email": "dave.marshall@atstsolutions.co.uk",
+					"homepage": "http://davedevelopment.co.uk"
+				}
+			],
+			"description": "Mockery is a simple yet flexible PHP mock object framework",
+			"homepage": "https://github.com/mockery/mockery",
+			"keywords": [
+				"BDD",
+				"TDD",
+				"library",
+				"mock",
+				"mock objects",
+				"mockery",
+				"stub",
+				"test",
+				"test double",
+				"testing"
+			],
+			"support": {
+				"issues": "https://github.com/mockery/mockery/issues",
+				"source": "https://github.com/mockery/mockery/tree/1.5.1"
+			},
+			"time": "2022-09-07T15:32:08+00:00"
+		},
+		{
+			"name": "myclabs/deep-copy",
+			"version": "1.11.1",
+			"source": {
+				"type": "git",
+				"url": "https://github.com/myclabs/DeepCopy.git",
+				"reference": "7284c22080590fb39f2ffa3e9057f10a4ddd0e0c"
+			},
+			"dist": {
+				"type": "zip",
+				"url": "https://api.github.com/repos/myclabs/DeepCopy/zipball/7284c22080590fb39f2ffa3e9057f10a4ddd0e0c",
+				"reference": "7284c22080590fb39f2ffa3e9057f10a4ddd0e0c",
+				"shasum": ""
+			},
+			"require": {
+				"php": "^7.1 || ^8.0"
+			},
+			"conflict": {
+				"doctrine/collections": "<1.6.8",
+				"doctrine/common": "<2.13.3 || >=3,<3.2.2"
+			},
+			"require-dev": {
+				"doctrine/collections": "^1.6.8",
+				"doctrine/common": "^2.13.3 || ^3.2.2",
+				"phpunit/phpunit": "^7.5.20 || ^8.5.23 || ^9.5.13"
+			},
+			"type": "library",
+			"autoload": {
+				"files": ["src/DeepCopy/deep_copy.php"],
+				"psr-4": {
+					"DeepCopy\\": "src/DeepCopy/"
+				}
+			},
+			"notification-url": "https://packagist.org/downloads/",
+			"license": ["MIT"],
+			"description": "Create deep copies (clones) of your objects",
+			"keywords": ["clone", "copy", "duplicate", "object", "object graph"],
+			"support": {
+				"issues": "https://github.com/myclabs/DeepCopy/issues",
+				"source": "https://github.com/myclabs/DeepCopy/tree/1.11.1"
+			},
+			"funding": [
+				{
+					"url": "https://tidelift.com/funding/github/packagist/myclabs/deep-copy",
+					"type": "tidelift"
+				}
+			],
+			"time": "2023-03-08T13:26:56+00:00"
+		},
+		{
+			"name": "nikic/php-parser",
+			"version": "v4.15.4",
+			"source": {
+				"type": "git",
+				"url": "https://github.com/nikic/PHP-Parser.git",
+				"reference": "6bb5176bc4af8bcb7d926f88718db9b96a2d4290"
+			},
+			"dist": {
+				"type": "zip",
+				"url": "https://api.github.com/repos/nikic/PHP-Parser/zipball/6bb5176bc4af8bcb7d926f88718db9b96a2d4290",
+				"reference": "6bb5176bc4af8bcb7d926f88718db9b96a2d4290",
+				"shasum": ""
+			},
+			"require": {
+				"ext-tokenizer": "*",
+				"php": ">=7.0"
+			},
+			"require-dev": {
+				"ircmaxell/php-yacc": "^0.0.7",
+				"phpunit/phpunit": "^6.5 || ^7.0 || ^8.0 || ^9.0"
+			},
+			"bin": ["bin/php-parse"],
+			"type": "library",
+			"extra": {
+				"branch-alias": {
+					"dev-master": "4.9-dev"
+				}
+			},
+			"autoload": {
+				"psr-4": {
+					"PhpParser\\": "lib/PhpParser"
+				}
+			},
+			"notification-url": "https://packagist.org/downloads/",
+			"license": ["BSD-3-Clause"],
+			"authors": [
+				{
+					"name": "Nikita Popov"
+				}
+			],
+			"description": "A PHP parser written in PHP",
+			"keywords": ["parser", "php"],
+			"support": {
+				"issues": "https://github.com/nikic/PHP-Parser/issues",
+				"source": "https://github.com/nikic/PHP-Parser/tree/v4.15.4"
+			},
+			"time": "2023-03-05T19:49:14+00:00"
+		},
+		{
+			"name": "phar-io/manifest",
+			"version": "2.0.3",
+			"source": {
+				"type": "git",
+				"url": "https://github.com/phar-io/manifest.git",
+				"reference": "97803eca37d319dfa7826cc2437fc020857acb53"
+			},
+			"dist": {
+				"type": "zip",
+				"url": "https://api.github.com/repos/phar-io/manifest/zipball/97803eca37d319dfa7826cc2437fc020857acb53",
+				"reference": "97803eca37d319dfa7826cc2437fc020857acb53",
+				"shasum": ""
+			},
+			"require": {
+				"ext-dom": "*",
+				"ext-phar": "*",
+				"ext-xmlwriter": "*",
+				"phar-io/version": "^3.0.1",
+				"php": "^7.2 || ^8.0"
+			},
+			"type": "library",
+			"extra": {
+				"branch-alias": {
+					"dev-master": "2.0.x-dev"
+				}
+			},
+			"autoload": {
+				"classmap": ["src/"]
+			},
+			"notification-url": "https://packagist.org/downloads/",
+			"license": ["BSD-3-Clause"],
+			"authors": [
+				{
+					"name": "Arne Blankerts",
+					"email": "arne@blankerts.de",
+					"role": "Developer"
+				},
+				{
+					"name": "Sebastian Heuer",
+					"email": "sebastian@phpeople.de",
+					"role": "Developer"
+				},
+				{
+					"name": "Sebastian Bergmann",
+					"email": "sebastian@phpunit.de",
+					"role": "Developer"
+				}
+			],
+			"description": "Component for reading phar.io manifest information from a PHP Archive (PHAR)",
+			"support": {
+				"issues": "https://github.com/phar-io/manifest/issues",
+				"source": "https://github.com/phar-io/manifest/tree/2.0.3"
+			},
+			"time": "2021-07-20T11:28:43+00:00"
+		},
+		{
+			"name": "phar-io/version",
+			"version": "3.2.1",
+			"source": {
+				"type": "git",
+				"url": "https://github.com/phar-io/version.git",
+				"reference": "4f7fd7836c6f332bb2933569e566a0d6c4cbed74"
+			},
+			"dist": {
+				"type": "zip",
+				"url": "https://api.github.com/repos/phar-io/version/zipball/4f7fd7836c6f332bb2933569e566a0d6c4cbed74",
+				"reference": "4f7fd7836c6f332bb2933569e566a0d6c4cbed74",
+				"shasum": ""
+			},
+			"require": {
+				"php": "^7.2 || ^8.0"
+			},
+			"type": "library",
+			"autoload": {
+				"classmap": ["src/"]
+			},
+			"notification-url": "https://packagist.org/downloads/",
+			"license": ["BSD-3-Clause"],
+			"authors": [
+				{
+					"name": "Arne Blankerts",
+					"email": "arne@blankerts.de",
+					"role": "Developer"
+				},
+				{
+					"name": "Sebastian Heuer",
+					"email": "sebastian@phpeople.de",
+					"role": "Developer"
+				},
+				{
+					"name": "Sebastian Bergmann",
+					"email": "sebastian@phpunit.de",
+					"role": "Developer"
+				}
+			],
+			"description": "Library for handling version information and constraints",
+			"support": {
+				"issues": "https://github.com/phar-io/version/issues",
+				"source": "https://github.com/phar-io/version/tree/3.2.1"
+			},
+			"time": "2022-02-21T01:04:05+00:00"
+		},
+		{
+			"name": "phpunit/php-code-coverage",
+			"version": "9.2.26",
+			"source": {
+				"type": "git",
+				"url": "https://github.com/sebastianbergmann/php-code-coverage.git",
+				"reference": "443bc6912c9bd5b409254a40f4b0f4ced7c80ea1"
+			},
+			"dist": {
+				"type": "zip",
+				"url": "https://api.github.com/repos/sebastianbergmann/php-code-coverage/zipball/443bc6912c9bd5b409254a40f4b0f4ced7c80ea1",
+				"reference": "443bc6912c9bd5b409254a40f4b0f4ced7c80ea1",
+				"shasum": ""
+			},
+			"require": {
+				"ext-dom": "*",
+				"ext-libxml": "*",
+				"ext-xmlwriter": "*",
+				"nikic/php-parser": "^4.15",
+				"php": ">=7.3",
+				"phpunit/php-file-iterator": "^3.0.3",
+				"phpunit/php-text-template": "^2.0.2",
+				"sebastian/code-unit-reverse-lookup": "^2.0.2",
+				"sebastian/complexity": "^2.0",
+				"sebastian/environment": "^5.1.2",
+				"sebastian/lines-of-code": "^1.0.3",
+				"sebastian/version": "^3.0.1",
+				"theseer/tokenizer": "^1.2.0"
+			},
+			"require-dev": {
+				"phpunit/phpunit": "^9.3"
+			},
+			"suggest": {
+				"ext-pcov": "PHP extension that provides line coverage",
+				"ext-xdebug": "PHP extension that provides line coverage as well as branch and path coverage"
+			},
+			"type": "library",
+			"extra": {
+				"branch-alias": {
+					"dev-master": "9.2-dev"
+				}
+			},
+			"autoload": {
+				"classmap": ["src/"]
+			},
+			"notification-url": "https://packagist.org/downloads/",
+			"license": ["BSD-3-Clause"],
+			"authors": [
+				{
+					"name": "Sebastian Bergmann",
+					"email": "sebastian@phpunit.de",
+					"role": "lead"
+				}
+			],
+			"description": "Library that provides collection, processing, and rendering functionality for PHP code coverage information.",
+			"homepage": "https://github.com/sebastianbergmann/php-code-coverage",
+			"keywords": ["coverage", "testing", "xunit"],
+			"support": {
+				"issues": "https://github.com/sebastianbergmann/php-code-coverage/issues",
+				"source": "https://github.com/sebastianbergmann/php-code-coverage/tree/9.2.26"
+			},
+			"funding": [
+				{
+					"url": "https://github.com/sebastianbergmann",
+					"type": "github"
+				}
+			],
+			"time": "2023-03-06T12:58:08+00:00"
+		},
+		{
+			"name": "phpunit/php-file-iterator",
+			"version": "3.0.6",
+			"source": {
+				"type": "git",
+				"url": "https://github.com/sebastianbergmann/php-file-iterator.git",
+				"reference": "cf1c2e7c203ac650e352f4cc675a7021e7d1b3cf"
+			},
+			"dist": {
+				"type": "zip",
+				"url": "https://api.github.com/repos/sebastianbergmann/php-file-iterator/zipball/cf1c2e7c203ac650e352f4cc675a7021e7d1b3cf",
+				"reference": "cf1c2e7c203ac650e352f4cc675a7021e7d1b3cf",
+				"shasum": ""
+			},
+			"require": {
+				"php": ">=7.3"
+			},
+			"require-dev": {
+				"phpunit/phpunit": "^9.3"
+			},
+			"type": "library",
+			"extra": {
+				"branch-alias": {
+					"dev-master": "3.0-dev"
+				}
+			},
+			"autoload": {
+				"classmap": ["src/"]
+			},
+			"notification-url": "https://packagist.org/downloads/",
+			"license": ["BSD-3-Clause"],
+			"authors": [
+				{
+					"name": "Sebastian Bergmann",
+					"email": "sebastian@phpunit.de",
+					"role": "lead"
+				}
+			],
+			"description": "FilterIterator implementation that filters files based on a list of suffixes.",
+			"homepage": "https://github.com/sebastianbergmann/php-file-iterator/",
+			"keywords": ["filesystem", "iterator"],
+			"support": {
+				"issues": "https://github.com/sebastianbergmann/php-file-iterator/issues",
+				"source": "https://github.com/sebastianbergmann/php-file-iterator/tree/3.0.6"
+			},
+			"funding": [
+				{
+					"url": "https://github.com/sebastianbergmann",
+					"type": "github"
+				}
+			],
+			"time": "2021-12-02T12:48:52+00:00"
+		},
+		{
+			"name": "phpunit/php-invoker",
+			"version": "3.1.1",
+			"source": {
+				"type": "git",
+				"url": "https://github.com/sebastianbergmann/php-invoker.git",
+				"reference": "5a10147d0aaf65b58940a0b72f71c9ac0423cc67"
+			},
+			"dist": {
+				"type": "zip",
+				"url": "https://api.github.com/repos/sebastianbergmann/php-invoker/zipball/5a10147d0aaf65b58940a0b72f71c9ac0423cc67",
+				"reference": "5a10147d0aaf65b58940a0b72f71c9ac0423cc67",
+				"shasum": ""
+			},
+			"require": {
+				"php": ">=7.3"
+			},
+			"require-dev": {
+				"ext-pcntl": "*",
+				"phpunit/phpunit": "^9.3"
+			},
+			"suggest": {
+				"ext-pcntl": "*"
+			},
+			"type": "library",
+			"extra": {
+				"branch-alias": {
+					"dev-master": "3.1-dev"
+				}
+			},
+			"autoload": {
+				"classmap": ["src/"]
+			},
+			"notification-url": "https://packagist.org/downloads/",
+			"license": ["BSD-3-Clause"],
+			"authors": [
+				{
+					"name": "Sebastian Bergmann",
+					"email": "sebastian@phpunit.de",
+					"role": "lead"
+				}
+			],
+			"description": "Invoke callables with a timeout",
+			"homepage": "https://github.com/sebastianbergmann/php-invoker/",
+			"keywords": ["process"],
+			"support": {
+				"issues": "https://github.com/sebastianbergmann/php-invoker/issues",
+				"source": "https://github.com/sebastianbergmann/php-invoker/tree/3.1.1"
+			},
+			"funding": [
+				{
+					"url": "https://github.com/sebastianbergmann",
+					"type": "github"
+				}
+			],
+			"time": "2020-09-28T05:58:55+00:00"
+		},
+		{
+			"name": "phpunit/php-text-template",
+			"version": "2.0.4",
+			"source": {
+				"type": "git",
+				"url": "https://github.com/sebastianbergmann/php-text-template.git",
+				"reference": "5da5f67fc95621df9ff4c4e5a84d6a8a2acf7c28"
+			},
+			"dist": {
+				"type": "zip",
+				"url": "https://api.github.com/repos/sebastianbergmann/php-text-template/zipball/5da5f67fc95621df9ff4c4e5a84d6a8a2acf7c28",
+				"reference": "5da5f67fc95621df9ff4c4e5a84d6a8a2acf7c28",
+				"shasum": ""
+			},
+			"require": {
+				"php": ">=7.3"
+			},
+			"require-dev": {
+				"phpunit/phpunit": "^9.3"
+			},
+			"type": "library",
+			"extra": {
+				"branch-alias": {
+					"dev-master": "2.0-dev"
+				}
+			},
+			"autoload": {
+				"classmap": ["src/"]
+			},
+			"notification-url": "https://packagist.org/downloads/",
+			"license": ["BSD-3-Clause"],
+			"authors": [
+				{
+					"name": "Sebastian Bergmann",
+					"email": "sebastian@phpunit.de",
+					"role": "lead"
+				}
+			],
+			"description": "Simple template engine.",
+			"homepage": "https://github.com/sebastianbergmann/php-text-template/",
+			"keywords": ["template"],
+			"support": {
+				"issues": "https://github.com/sebastianbergmann/php-text-template/issues",
+				"source": "https://github.com/sebastianbergmann/php-text-template/tree/2.0.4"
+			},
+			"funding": [
+				{
+					"url": "https://github.com/sebastianbergmann",
+					"type": "github"
+				}
+			],
+			"time": "2020-10-26T05:33:50+00:00"
+		},
+		{
+			"name": "phpunit/php-timer",
+			"version": "5.0.3",
+			"source": {
+				"type": "git",
+				"url": "https://github.com/sebastianbergmann/php-timer.git",
+				"reference": "5a63ce20ed1b5bf577850e2c4e87f4aa902afbd2"
+			},
+			"dist": {
+				"type": "zip",
+				"url": "https://api.github.com/repos/sebastianbergmann/php-timer/zipball/5a63ce20ed1b5bf577850e2c4e87f4aa902afbd2",
+				"reference": "5a63ce20ed1b5bf577850e2c4e87f4aa902afbd2",
+				"shasum": ""
+			},
+			"require": {
+				"php": ">=7.3"
+			},
+			"require-dev": {
+				"phpunit/phpunit": "^9.3"
+			},
+			"type": "library",
+			"extra": {
+				"branch-alias": {
+					"dev-master": "5.0-dev"
+				}
+			},
+			"autoload": {
+				"classmap": ["src/"]
+			},
+			"notification-url": "https://packagist.org/downloads/",
+			"license": ["BSD-3-Clause"],
+			"authors": [
+				{
+					"name": "Sebastian Bergmann",
+					"email": "sebastian@phpunit.de",
+					"role": "lead"
+				}
+			],
+			"description": "Utility class for timing",
+			"homepage": "https://github.com/sebastianbergmann/php-timer/",
+			"keywords": ["timer"],
+			"support": {
+				"issues": "https://github.com/sebastianbergmann/php-timer/issues",
+				"source": "https://github.com/sebastianbergmann/php-timer/tree/5.0.3"
+			},
+			"funding": [
+				{
+					"url": "https://github.com/sebastianbergmann",
+					"type": "github"
+				}
+			],
+			"time": "2020-10-26T13:16:10+00:00"
+		},
+		{
+			"name": "phpunit/phpunit",
+			"version": "9.6.5",
+			"source": {
+				"type": "git",
+				"url": "https://github.com/sebastianbergmann/phpunit.git",
+				"reference": "86e761949019ae83f49240b2f2123fb5ab3b2fc5"
+			},
+			"dist": {
+				"type": "zip",
+				"url": "https://api.github.com/repos/sebastianbergmann/phpunit/zipball/86e761949019ae83f49240b2f2123fb5ab3b2fc5",
+				"reference": "86e761949019ae83f49240b2f2123fb5ab3b2fc5",
+				"shasum": ""
+			},
+			"require": {
+				"doctrine/instantiator": "^1.3.1 || ^2",
+				"ext-dom": "*",
+				"ext-json": "*",
+				"ext-libxml": "*",
+				"ext-mbstring": "*",
+				"ext-xml": "*",
+				"ext-xmlwriter": "*",
+				"myclabs/deep-copy": "^1.10.1",
+				"phar-io/manifest": "^2.0.3",
+				"phar-io/version": "^3.0.2",
+				"php": ">=7.3",
+				"phpunit/php-code-coverage": "^9.2.13",
+				"phpunit/php-file-iterator": "^3.0.5",
+				"phpunit/php-invoker": "^3.1.1",
+				"phpunit/php-text-template": "^2.0.3",
+				"phpunit/php-timer": "^5.0.2",
+				"sebastian/cli-parser": "^1.0.1",
+				"sebastian/code-unit": "^1.0.6",
+				"sebastian/comparator": "^4.0.8",
+				"sebastian/diff": "^4.0.3",
+				"sebastian/environment": "^5.1.3",
+				"sebastian/exporter": "^4.0.5",
+				"sebastian/global-state": "^5.0.1",
+				"sebastian/object-enumerator": "^4.0.3",
+				"sebastian/resource-operations": "^3.0.3",
+				"sebastian/type": "^3.2",
+				"sebastian/version": "^3.0.2"
+			},
+			"suggest": {
+				"ext-soap": "To be able to generate mocks based on WSDL files",
+				"ext-xdebug": "PHP extension that provides line coverage as well as branch and path coverage"
+			},
+			"bin": ["phpunit"],
+			"type": "library",
+			"extra": {
+				"branch-alias": {
+					"dev-master": "9.6-dev"
+				}
+			},
+			"autoload": {
+				"files": ["src/Framework/Assert/Functions.php"],
+				"classmap": ["src/"]
+			},
+			"notification-url": "https://packagist.org/downloads/",
+			"license": ["BSD-3-Clause"],
+			"authors": [
+				{
+					"name": "Sebastian Bergmann",
+					"email": "sebastian@phpunit.de",
+					"role": "lead"
+				}
+			],
+			"description": "The PHP Unit Testing framework.",
+			"homepage": "https://phpunit.de/",
+			"keywords": ["phpunit", "testing", "xunit"],
+			"support": {
+				"issues": "https://github.com/sebastianbergmann/phpunit/issues",
+				"source": "https://github.com/sebastianbergmann/phpunit/tree/9.6.5"
+			},
+			"funding": [
+				{
+					"url": "https://phpunit.de/sponsors.html",
+					"type": "custom"
+				},
+				{
+					"url": "https://github.com/sebastianbergmann",
+					"type": "github"
+				},
+				{
+					"url": "https://tidelift.com/funding/github/packagist/phpunit/phpunit",
+					"type": "tidelift"
+				}
+			],
+			"time": "2023-03-09T06:34:10+00:00"
+		},
+		{
+			"name": "psr/container",
+			"version": "2.0.2",
+			"source": {
+				"type": "git",
+				"url": "https://github.com/php-fig/container.git",
+				"reference": "c71ecc56dfe541dbd90c5360474fbc405f8d5963"
+			},
+			"dist": {
+				"type": "zip",
+				"url": "https://api.github.com/repos/php-fig/container/zipball/c71ecc56dfe541dbd90c5360474fbc405f8d5963",
+				"reference": "c71ecc56dfe541dbd90c5360474fbc405f8d5963",
+				"shasum": ""
+			},
+			"require": {
+				"php": ">=7.4.0"
+			},
+			"type": "library",
+			"extra": {
+				"branch-alias": {
+					"dev-master": "2.0.x-dev"
+				}
+			},
+			"autoload": {
+				"psr-4": {
+					"Psr\\Container\\": "src/"
+				}
+			},
+			"notification-url": "https://packagist.org/downloads/",
+			"license": ["MIT"],
+			"authors": [
+				{
+					"name": "PHP-FIG",
+					"homepage": "https://www.php-fig.org/"
+				}
+			],
+			"description": "Common Container Interface (PHP FIG PSR-11)",
+			"homepage": "https://github.com/php-fig/container",
+			"keywords": ["PSR-11", "container", "container-interface", "container-interop", "psr"],
+			"support": {
+				"issues": "https://github.com/php-fig/container/issues",
+				"source": "https://github.com/php-fig/container/tree/2.0.2"
+			},
+			"time": "2021-11-05T16:47:00+00:00"
+		},
+		{
+			"name": "roots/wordpress",
+			"version": "6.1.1",
+			"source": {
+				"type": "git",
+				"url": "https://github.com/roots/wordpress.git",
+				"reference": "41ff6e23ccbc3a1691406d69fe8c211a225514e2"
+			},
+			"dist": {
+				"type": "zip",
+				"url": "https://api.github.com/repos/roots/wordpress/zipball/41ff6e23ccbc3a1691406d69fe8c211a225514e2",
+				"reference": "41ff6e23ccbc3a1691406d69fe8c211a225514e2",
+				"shasum": ""
+			},
+			"require": {
+				"roots/wordpress-core-installer": "^1.0.0",
+				"roots/wordpress-no-content": "self.version"
+			},
+			"type": "metapackage",
+			"notification-url": "https://packagist.org/downloads/",
+			"license": ["MIT", "GPL-2.0-or-later"],
+			"description": "WordPress is open source software you can use to create a beautiful website, blog, or app.",
+			"homepage": "https://wordpress.org/",
+			"keywords": ["blog", "cms", "wordpress"],
+			"support": {
+				"issues": "https://github.com/roots/wordpress/issues",
+				"source": "https://github.com/roots/wordpress/tree/6.1.1"
+			},
+			"funding": [
+				{
+					"url": "https://github.com/roots",
+					"type": "github"
+				},
+				{
+					"url": "https://www.patreon.com/rootsdev",
+					"type": "patreon"
+				}
+			],
+			"time": "2022-06-01T16:54:37+00:00"
+		},
+		{
+			"name": "roots/wordpress-core-installer",
+			"version": "1.100.0",
+			"source": {
+				"type": "git",
+				"url": "https://github.com/roots/wordpress-core-installer.git",
+				"reference": "73f8488e5178c5d54234b919f823a9095e2b1847"
+			},
+			"dist": {
+				"type": "zip",
+				"url": "https://api.github.com/repos/roots/wordpress-core-installer/zipball/73f8488e5178c5d54234b919f823a9095e2b1847",
+				"reference": "73f8488e5178c5d54234b919f823a9095e2b1847",
+				"shasum": ""
+			},
+			"require": {
+				"composer-plugin-api": "^1.0 || ^2.0",
+				"php": ">=5.6.0"
+			},
+			"conflict": {
+				"composer/installers": "<1.0.6"
+			},
+			"replace": {
+				"johnpbloch/wordpress-core-installer": "*"
+			},
+			"require-dev": {
+				"composer/composer": "^1.0 || ^2.0",
+				"phpunit/phpunit": ">=5.7.27"
+			},
+			"type": "composer-plugin",
+			"extra": {
+				"class": "Roots\\Composer\\WordPressCorePlugin"
+			},
+			"autoload": {
+				"psr-4": {
+					"Roots\\Composer\\": "src/"
+				}
+			},
+			"notification-url": "https://packagist.org/downloads/",
+			"license": ["GPL-2.0-or-later"],
+			"authors": [
+				{
+					"name": "John P. Bloch",
+					"email": "me@johnpbloch.com"
+				},
+				{
+					"name": "Roots",
+					"email": "team@roots.io"
+				}
+			],
+			"description": "A custom installer to handle deploying WordPress with composer",
+			"keywords": ["wordpress"],
+			"support": {
+				"issues": "https://github.com/roots/wordpress-core-installer/issues",
+				"source": "https://github.com/roots/wordpress-core-installer/tree/master"
+			},
+			"funding": [
+				{
+					"url": "https://github.com/roots",
+					"type": "github"
+				},
+				{
+					"url": "https://www.patreon.com/rootsdev",
+					"type": "patreon"
+				}
+			],
+			"time": "2020-08-20T00:27:30+00:00"
+		},
+		{
+			"name": "roots/wordpress-no-content",
+			"version": "6.1.1",
+			"source": {
+				"type": "git",
+				"url": "https://github.com/WordPress/WordPress.git",
+				"reference": "6.1.1"
+			},
+			"dist": {
+				"type": "zip",
+				"url": "https://downloads.wordpress.org/release/wordpress-6.1.1-no-content.zip",
+				"shasum": "ad2d202747c5356e7b6246fbc339b46aebfa0665"
+			},
+			"require": {
+				"php": ">= 5.6.20"
+			},
+			"provide": {
+				"wordpress/core-implementation": "6.1.1"
+			},
+			"suggest": {
+				"ext-curl": "Performs remote request operations.",
+				"ext-dom": "Used to validate Text Widget content and to automatically configuring IIS7+.",
+				"ext-exif": "Works with metadata stored in images.",
+				"ext-fileinfo": "Used to detect mimetype of file uploads.",
+				"ext-hash": "Used for hashing, including passwords and update packages.",
+				"ext-imagick": "Provides better image quality for media uploads.",
+				"ext-json": "Used for communications with other servers.",
+				"ext-libsodium": "Validates Signatures and provides securely random bytes.",
+				"ext-mbstring": "Used to properly handle UTF8 text.",
+				"ext-mysqli": "Connects to MySQL for database interactions.",
+				"ext-openssl": "Permits SSL-based connections to other hosts.",
+				"ext-pcre": "Increases performance of pattern matching in code searches.",
+				"ext-xml": "Used for XML parsing, such as from a third-party site.",
+				"ext-zip": "Used for decompressing Plugins, Themes, and WordPress update packages."
+			},
+			"type": "wordpress-core",
+			"notification-url": "https://packagist.org/downloads/",
+			"license": ["GPL-2.0-or-later"],
+			"authors": [
+				{
+					"name": "WordPress Community",
+					"homepage": "https://wordpress.org/about/"
+				}
+			],
+			"description": "WordPress is open source software you can use to create a beautiful website, blog, or app.",
+			"homepage": "https://wordpress.org/",
+			"keywords": ["blog", "cms", "wordpress"],
+			"support": {
+				"docs": "https://developer.wordpress.org/",
+				"forum": "https://wordpress.org/support/",
+				"irc": "irc://irc.freenode.net/wordpress",
+				"issues": "https://core.trac.wordpress.org/",
+				"rss": "https://wordpress.org/news/feed/",
+				"source": "https://core.trac.wordpress.org/browser",
+				"wiki": "https://codex.wordpress.org/"
+			},
+			"funding": [
+				{
+					"url": "https://wordpressfoundation.org/donate/",
+					"type": "other"
+				}
+			],
+			"time": "2022-11-15T19:14:34+00:00"
+		},
+		{
+			"name": "sebastian/cli-parser",
+			"version": "1.0.1",
+			"source": {
+				"type": "git",
+				"url": "https://github.com/sebastianbergmann/cli-parser.git",
+				"reference": "442e7c7e687e42adc03470c7b668bc4b2402c0b2"
+			},
+			"dist": {
+				"type": "zip",
+				"url": "https://api.github.com/repos/sebastianbergmann/cli-parser/zipball/442e7c7e687e42adc03470c7b668bc4b2402c0b2",
+				"reference": "442e7c7e687e42adc03470c7b668bc4b2402c0b2",
+				"shasum": ""
+			},
+			"require": {
+				"php": ">=7.3"
+			},
+			"require-dev": {
+				"phpunit/phpunit": "^9.3"
+			},
+			"type": "library",
+			"extra": {
+				"branch-alias": {
+					"dev-master": "1.0-dev"
+				}
+			},
+			"autoload": {
+				"classmap": ["src/"]
+			},
+			"notification-url": "https://packagist.org/downloads/",
+			"license": ["BSD-3-Clause"],
+			"authors": [
+				{
+					"name": "Sebastian Bergmann",
+					"email": "sebastian@phpunit.de",
+					"role": "lead"
+				}
+			],
+			"description": "Library for parsing CLI options",
+			"homepage": "https://github.com/sebastianbergmann/cli-parser",
+			"support": {
+				"issues": "https://github.com/sebastianbergmann/cli-parser/issues",
+				"source": "https://github.com/sebastianbergmann/cli-parser/tree/1.0.1"
+			},
+			"funding": [
+				{
+					"url": "https://github.com/sebastianbergmann",
+					"type": "github"
+				}
+			],
+			"time": "2020-09-28T06:08:49+00:00"
+		},
+		{
+			"name": "sebastian/code-unit",
+			"version": "1.0.8",
+			"source": {
+				"type": "git",
+				"url": "https://github.com/sebastianbergmann/code-unit.git",
+				"reference": "1fc9f64c0927627ef78ba436c9b17d967e68e120"
+			},
+			"dist": {
+				"type": "zip",
+				"url": "https://api.github.com/repos/sebastianbergmann/code-unit/zipball/1fc9f64c0927627ef78ba436c9b17d967e68e120",
+				"reference": "1fc9f64c0927627ef78ba436c9b17d967e68e120",
+				"shasum": ""
+			},
+			"require": {
+				"php": ">=7.3"
+			},
+			"require-dev": {
+				"phpunit/phpunit": "^9.3"
+			},
+			"type": "library",
+			"extra": {
+				"branch-alias": {
+					"dev-master": "1.0-dev"
+				}
+			},
+			"autoload": {
+				"classmap": ["src/"]
+			},
+			"notification-url": "https://packagist.org/downloads/",
+			"license": ["BSD-3-Clause"],
+			"authors": [
+				{
+					"name": "Sebastian Bergmann",
+					"email": "sebastian@phpunit.de",
+					"role": "lead"
+				}
+			],
+			"description": "Collection of value objects that represent the PHP code units",
+			"homepage": "https://github.com/sebastianbergmann/code-unit",
+			"support": {
+				"issues": "https://github.com/sebastianbergmann/code-unit/issues",
+				"source": "https://github.com/sebastianbergmann/code-unit/tree/1.0.8"
+			},
+			"funding": [
+				{
+					"url": "https://github.com/sebastianbergmann",
+					"type": "github"
+				}
+			],
+			"time": "2020-10-26T13:08:54+00:00"
+		},
+		{
+			"name": "sebastian/code-unit-reverse-lookup",
+			"version": "2.0.3",
+			"source": {
+				"type": "git",
+				"url": "https://github.com/sebastianbergmann/code-unit-reverse-lookup.git",
+				"reference": "ac91f01ccec49fb77bdc6fd1e548bc70f7faa3e5"
+			},
+			"dist": {
+				"type": "zip",
+				"url": "https://api.github.com/repos/sebastianbergmann/code-unit-reverse-lookup/zipball/ac91f01ccec49fb77bdc6fd1e548bc70f7faa3e5",
+				"reference": "ac91f01ccec49fb77bdc6fd1e548bc70f7faa3e5",
+				"shasum": ""
+			},
+			"require": {
+				"php": ">=7.3"
+			},
+			"require-dev": {
+				"phpunit/phpunit": "^9.3"
+			},
+			"type": "library",
+			"extra": {
+				"branch-alias": {
+					"dev-master": "2.0-dev"
+				}
+			},
+			"autoload": {
+				"classmap": ["src/"]
+			},
+			"notification-url": "https://packagist.org/downloads/",
+			"license": ["BSD-3-Clause"],
+			"authors": [
+				{
+					"name": "Sebastian Bergmann",
+					"email": "sebastian@phpunit.de"
+				}
+			],
+			"description": "Looks up which function or method a line of code belongs to",
+			"homepage": "https://github.com/sebastianbergmann/code-unit-reverse-lookup/",
+			"support": {
+				"issues": "https://github.com/sebastianbergmann/code-unit-reverse-lookup/issues",
+				"source": "https://github.com/sebastianbergmann/code-unit-reverse-lookup/tree/2.0.3"
+			},
+			"funding": [
+				{
+					"url": "https://github.com/sebastianbergmann",
+					"type": "github"
+				}
+			],
+			"time": "2020-09-28T05:30:19+00:00"
+		},
+		{
+			"name": "sebastian/comparator",
+			"version": "4.0.8",
+			"source": {
+				"type": "git",
+				"url": "https://github.com/sebastianbergmann/comparator.git",
+				"reference": "fa0f136dd2334583309d32b62544682ee972b51a"
+			},
+			"dist": {
+				"type": "zip",
+				"url": "https://api.github.com/repos/sebastianbergmann/comparator/zipball/fa0f136dd2334583309d32b62544682ee972b51a",
+				"reference": "fa0f136dd2334583309d32b62544682ee972b51a",
+				"shasum": ""
+			},
+			"require": {
+				"php": ">=7.3",
+				"sebastian/diff": "^4.0",
+				"sebastian/exporter": "^4.0"
+			},
+			"require-dev": {
+				"phpunit/phpunit": "^9.3"
+			},
+			"type": "library",
+			"extra": {
+				"branch-alias": {
+					"dev-master": "4.0-dev"
+				}
+			},
+			"autoload": {
+				"classmap": ["src/"]
+			},
+			"notification-url": "https://packagist.org/downloads/",
+			"license": ["BSD-3-Clause"],
+			"authors": [
+				{
+					"name": "Sebastian Bergmann",
+					"email": "sebastian@phpunit.de"
+				},
+				{
+					"name": "Jeff Welch",
+					"email": "whatthejeff@gmail.com"
+				},
+				{
+					"name": "Volker Dusch",
+					"email": "github@wallbash.com"
+				},
+				{
+					"name": "Bernhard Schussek",
+					"email": "bschussek@2bepublished.at"
+				}
+			],
+			"description": "Provides the functionality to compare PHP values for equality",
+			"homepage": "https://github.com/sebastianbergmann/comparator",
+			"keywords": ["comparator", "compare", "equality"],
+			"support": {
+				"issues": "https://github.com/sebastianbergmann/comparator/issues",
+				"source": "https://github.com/sebastianbergmann/comparator/tree/4.0.8"
+			},
+			"funding": [
+				{
+					"url": "https://github.com/sebastianbergmann",
+					"type": "github"
+				}
+			],
+			"time": "2022-09-14T12:41:17+00:00"
+		},
+		{
+			"name": "sebastian/complexity",
+			"version": "2.0.2",
+			"source": {
+				"type": "git",
+				"url": "https://github.com/sebastianbergmann/complexity.git",
+				"reference": "739b35e53379900cc9ac327b2147867b8b6efd88"
+			},
+			"dist": {
+				"type": "zip",
+				"url": "https://api.github.com/repos/sebastianbergmann/complexity/zipball/739b35e53379900cc9ac327b2147867b8b6efd88",
+				"reference": "739b35e53379900cc9ac327b2147867b8b6efd88",
+				"shasum": ""
+			},
+			"require": {
+				"nikic/php-parser": "^4.7",
+				"php": ">=7.3"
+			},
+			"require-dev": {
+				"phpunit/phpunit": "^9.3"
+			},
+			"type": "library",
+			"extra": {
+				"branch-alias": {
+					"dev-master": "2.0-dev"
+				}
+			},
+			"autoload": {
+				"classmap": ["src/"]
+			},
+			"notification-url": "https://packagist.org/downloads/",
+			"license": ["BSD-3-Clause"],
+			"authors": [
+				{
+					"name": "Sebastian Bergmann",
+					"email": "sebastian@phpunit.de",
+					"role": "lead"
+				}
+			],
+			"description": "Library for calculating the complexity of PHP code units",
+			"homepage": "https://github.com/sebastianbergmann/complexity",
+			"support": {
+				"issues": "https://github.com/sebastianbergmann/complexity/issues",
+				"source": "https://github.com/sebastianbergmann/complexity/tree/2.0.2"
+			},
+			"funding": [
+				{
+					"url": "https://github.com/sebastianbergmann",
+					"type": "github"
+				}
+			],
+			"time": "2020-10-26T15:52:27+00:00"
+		},
+		{
+			"name": "sebastian/diff",
+			"version": "4.0.4",
+			"source": {
+				"type": "git",
+				"url": "https://github.com/sebastianbergmann/diff.git",
+				"reference": "3461e3fccc7cfdfc2720be910d3bd73c69be590d"
+			},
+			"dist": {
+				"type": "zip",
+				"url": "https://api.github.com/repos/sebastianbergmann/diff/zipball/3461e3fccc7cfdfc2720be910d3bd73c69be590d",
+				"reference": "3461e3fccc7cfdfc2720be910d3bd73c69be590d",
+				"shasum": ""
+			},
+			"require": {
+				"php": ">=7.3"
+			},
+			"require-dev": {
+				"phpunit/phpunit": "^9.3",
+				"symfony/process": "^4.2 || ^5"
+			},
+			"type": "library",
+			"extra": {
+				"branch-alias": {
+					"dev-master": "4.0-dev"
+				}
+			},
+			"autoload": {
+				"classmap": ["src/"]
+			},
+			"notification-url": "https://packagist.org/downloads/",
+			"license": ["BSD-3-Clause"],
+			"authors": [
+				{
+					"name": "Sebastian Bergmann",
+					"email": "sebastian@phpunit.de"
+				},
+				{
+					"name": "Kore Nordmann",
+					"email": "mail@kore-nordmann.de"
+				}
+			],
+			"description": "Diff implementation",
+			"homepage": "https://github.com/sebastianbergmann/diff",
+			"keywords": ["diff", "udiff", "unidiff", "unified diff"],
+			"support": {
+				"issues": "https://github.com/sebastianbergmann/diff/issues",
+				"source": "https://github.com/sebastianbergmann/diff/tree/4.0.4"
+			},
+			"funding": [
+				{
+					"url": "https://github.com/sebastianbergmann",
+					"type": "github"
+				}
+			],
+			"time": "2020-10-26T13:10:38+00:00"
+		},
+		{
+			"name": "sebastian/environment",
+			"version": "5.1.5",
+			"source": {
+				"type": "git",
+				"url": "https://github.com/sebastianbergmann/environment.git",
+				"reference": "830c43a844f1f8d5b7a1f6d6076b784454d8b7ed"
+			},
+			"dist": {
+				"type": "zip",
+				"url": "https://api.github.com/repos/sebastianbergmann/environment/zipball/830c43a844f1f8d5b7a1f6d6076b784454d8b7ed",
+				"reference": "830c43a844f1f8d5b7a1f6d6076b784454d8b7ed",
+				"shasum": ""
+			},
+			"require": {
+				"php": ">=7.3"
+			},
+			"require-dev": {
+				"phpunit/phpunit": "^9.3"
+			},
+			"suggest": {
+				"ext-posix": "*"
+			},
+			"type": "library",
+			"extra": {
+				"branch-alias": {
+					"dev-master": "5.1-dev"
+				}
+			},
+			"autoload": {
+				"classmap": ["src/"]
+			},
+			"notification-url": "https://packagist.org/downloads/",
+			"license": ["BSD-3-Clause"],
+			"authors": [
+				{
+					"name": "Sebastian Bergmann",
+					"email": "sebastian@phpunit.de"
+				}
+			],
+			"description": "Provides functionality to handle HHVM/PHP environments",
+			"homepage": "http://www.github.com/sebastianbergmann/environment",
+			"keywords": ["Xdebug", "environment", "hhvm"],
+			"support": {
+				"issues": "https://github.com/sebastianbergmann/environment/issues",
+				"source": "https://github.com/sebastianbergmann/environment/tree/5.1.5"
+			},
+			"funding": [
+				{
+					"url": "https://github.com/sebastianbergmann",
+					"type": "github"
+				}
+			],
+			"time": "2023-02-03T06:03:51+00:00"
+		},
+		{
+			"name": "sebastian/exporter",
+			"version": "4.0.5",
+			"source": {
+				"type": "git",
+				"url": "https://github.com/sebastianbergmann/exporter.git",
+				"reference": "ac230ed27f0f98f597c8a2b6eb7ac563af5e5b9d"
+			},
+			"dist": {
+				"type": "zip",
+				"url": "https://api.github.com/repos/sebastianbergmann/exporter/zipball/ac230ed27f0f98f597c8a2b6eb7ac563af5e5b9d",
+				"reference": "ac230ed27f0f98f597c8a2b6eb7ac563af5e5b9d",
+				"shasum": ""
+			},
+			"require": {
+				"php": ">=7.3",
+				"sebastian/recursion-context": "^4.0"
+			},
+			"require-dev": {
+				"ext-mbstring": "*",
+				"phpunit/phpunit": "^9.3"
+			},
+			"type": "library",
+			"extra": {
+				"branch-alias": {
+					"dev-master": "4.0-dev"
+				}
+			},
+			"autoload": {
+				"classmap": ["src/"]
+			},
+			"notification-url": "https://packagist.org/downloads/",
+			"license": ["BSD-3-Clause"],
+			"authors": [
+				{
+					"name": "Sebastian Bergmann",
+					"email": "sebastian@phpunit.de"
+				},
+				{
+					"name": "Jeff Welch",
+					"email": "whatthejeff@gmail.com"
+				},
+				{
+					"name": "Volker Dusch",
+					"email": "github@wallbash.com"
+				},
+				{
+					"name": "Adam Harvey",
+					"email": "aharvey@php.net"
+				},
+				{
+					"name": "Bernhard Schussek",
+					"email": "bschussek@gmail.com"
+				}
+			],
+			"description": "Provides the functionality to export PHP variables for visualization",
+			"homepage": "https://www.github.com/sebastianbergmann/exporter",
+			"keywords": ["export", "exporter"],
+			"support": {
+				"issues": "https://github.com/sebastianbergmann/exporter/issues",
+				"source": "https://github.com/sebastianbergmann/exporter/tree/4.0.5"
+			},
+			"funding": [
+				{
+					"url": "https://github.com/sebastianbergmann",
+					"type": "github"
+				}
+			],
+			"time": "2022-09-14T06:03:37+00:00"
+		},
+		{
+			"name": "sebastian/global-state",
+			"version": "5.0.5",
+			"source": {
+				"type": "git",
+				"url": "https://github.com/sebastianbergmann/global-state.git",
+				"reference": "0ca8db5a5fc9c8646244e629625ac486fa286bf2"
+			},
+			"dist": {
+				"type": "zip",
+				"url": "https://api.github.com/repos/sebastianbergmann/global-state/zipball/0ca8db5a5fc9c8646244e629625ac486fa286bf2",
+				"reference": "0ca8db5a5fc9c8646244e629625ac486fa286bf2",
+				"shasum": ""
+			},
+			"require": {
+				"php": ">=7.3",
+				"sebastian/object-reflector": "^2.0",
+				"sebastian/recursion-context": "^4.0"
+			},
+			"require-dev": {
+				"ext-dom": "*",
+				"phpunit/phpunit": "^9.3"
+			},
+			"suggest": {
+				"ext-uopz": "*"
+			},
+			"type": "library",
+			"extra": {
+				"branch-alias": {
+					"dev-master": "5.0-dev"
+				}
+			},
+			"autoload": {
+				"classmap": ["src/"]
+			},
+			"notification-url": "https://packagist.org/downloads/",
+			"license": ["BSD-3-Clause"],
+			"authors": [
+				{
+					"name": "Sebastian Bergmann",
+					"email": "sebastian@phpunit.de"
+				}
+			],
+			"description": "Snapshotting of global state",
+			"homepage": "http://www.github.com/sebastianbergmann/global-state",
+			"keywords": ["global state"],
+			"support": {
+				"issues": "https://github.com/sebastianbergmann/global-state/issues",
+				"source": "https://github.com/sebastianbergmann/global-state/tree/5.0.5"
+			},
+			"funding": [
+				{
+					"url": "https://github.com/sebastianbergmann",
+					"type": "github"
+				}
+			],
+			"time": "2022-02-14T08:28:10+00:00"
+		},
+		{
+			"name": "sebastian/lines-of-code",
+			"version": "1.0.3",
+			"source": {
+				"type": "git",
+				"url": "https://github.com/sebastianbergmann/lines-of-code.git",
+				"reference": "c1c2e997aa3146983ed888ad08b15470a2e22ecc"
+			},
+			"dist": {
+				"type": "zip",
+				"url": "https://api.github.com/repos/sebastianbergmann/lines-of-code/zipball/c1c2e997aa3146983ed888ad08b15470a2e22ecc",
+				"reference": "c1c2e997aa3146983ed888ad08b15470a2e22ecc",
+				"shasum": ""
+			},
+			"require": {
+				"nikic/php-parser": "^4.6",
+				"php": ">=7.3"
+			},
+			"require-dev": {
+				"phpunit/phpunit": "^9.3"
+			},
+			"type": "library",
+			"extra": {
+				"branch-alias": {
+					"dev-master": "1.0-dev"
+				}
+			},
+			"autoload": {
+				"classmap": ["src/"]
+			},
+			"notification-url": "https://packagist.org/downloads/",
+			"license": ["BSD-3-Clause"],
+			"authors": [
+				{
+					"name": "Sebastian Bergmann",
+					"email": "sebastian@phpunit.de",
+					"role": "lead"
+				}
+			],
+			"description": "Library for counting the lines of code in PHP source code",
+			"homepage": "https://github.com/sebastianbergmann/lines-of-code",
+			"support": {
+				"issues": "https://github.com/sebastianbergmann/lines-of-code/issues",
+				"source": "https://github.com/sebastianbergmann/lines-of-code/tree/1.0.3"
+			},
+			"funding": [
+				{
+					"url": "https://github.com/sebastianbergmann",
+					"type": "github"
+				}
+			],
+			"time": "2020-11-28T06:42:11+00:00"
+		},
+		{
+			"name": "sebastian/object-enumerator",
+			"version": "4.0.4",
+			"source": {
+				"type": "git",
+				"url": "https://github.com/sebastianbergmann/object-enumerator.git",
+				"reference": "5c9eeac41b290a3712d88851518825ad78f45c71"
+			},
+			"dist": {
+				"type": "zip",
+				"url": "https://api.github.com/repos/sebastianbergmann/object-enumerator/zipball/5c9eeac41b290a3712d88851518825ad78f45c71",
+				"reference": "5c9eeac41b290a3712d88851518825ad78f45c71",
+				"shasum": ""
+			},
+			"require": {
+				"php": ">=7.3",
+				"sebastian/object-reflector": "^2.0",
+				"sebastian/recursion-context": "^4.0"
+			},
+			"require-dev": {
+				"phpunit/phpunit": "^9.3"
+			},
+			"type": "library",
+			"extra": {
+				"branch-alias": {
+					"dev-master": "4.0-dev"
+				}
+			},
+			"autoload": {
+				"classmap": ["src/"]
+			},
+			"notification-url": "https://packagist.org/downloads/",
+			"license": ["BSD-3-Clause"],
+			"authors": [
+				{
+					"name": "Sebastian Bergmann",
+					"email": "sebastian@phpunit.de"
+				}
+			],
+			"description": "Traverses array structures and object graphs to enumerate all referenced objects",
+			"homepage": "https://github.com/sebastianbergmann/object-enumerator/",
+			"support": {
+				"issues": "https://github.com/sebastianbergmann/object-enumerator/issues",
+				"source": "https://github.com/sebastianbergmann/object-enumerator/tree/4.0.4"
+			},
+			"funding": [
+				{
+					"url": "https://github.com/sebastianbergmann",
+					"type": "github"
+				}
+			],
+			"time": "2020-10-26T13:12:34+00:00"
+		},
+		{
+			"name": "sebastian/object-reflector",
+			"version": "2.0.4",
+			"source": {
+				"type": "git",
+				"url": "https://github.com/sebastianbergmann/object-reflector.git",
+				"reference": "b4f479ebdbf63ac605d183ece17d8d7fe49c15c7"
+			},
+			"dist": {
+				"type": "zip",
+				"url": "https://api.github.com/repos/sebastianbergmann/object-reflector/zipball/b4f479ebdbf63ac605d183ece17d8d7fe49c15c7",
+				"reference": "b4f479ebdbf63ac605d183ece17d8d7fe49c15c7",
+				"shasum": ""
+			},
+			"require": {
+				"php": ">=7.3"
+			},
+			"require-dev": {
+				"phpunit/phpunit": "^9.3"
+			},
+			"type": "library",
+			"extra": {
+				"branch-alias": {
+					"dev-master": "2.0-dev"
+				}
+			},
+			"autoload": {
+				"classmap": ["src/"]
+			},
+			"notification-url": "https://packagist.org/downloads/",
+			"license": ["BSD-3-Clause"],
+			"authors": [
+				{
+					"name": "Sebastian Bergmann",
+					"email": "sebastian@phpunit.de"
+				}
+			],
+			"description": "Allows reflection of object attributes, including inherited and non-public ones",
+			"homepage": "https://github.com/sebastianbergmann/object-reflector/",
+			"support": {
+				"issues": "https://github.com/sebastianbergmann/object-reflector/issues",
+				"source": "https://github.com/sebastianbergmann/object-reflector/tree/2.0.4"
+			},
+			"funding": [
+				{
+					"url": "https://github.com/sebastianbergmann",
+					"type": "github"
+				}
+			],
+			"time": "2020-10-26T13:14:26+00:00"
+		},
+		{
+			"name": "sebastian/recursion-context",
+			"version": "4.0.5",
+			"source": {
+				"type": "git",
+				"url": "https://github.com/sebastianbergmann/recursion-context.git",
+				"reference": "e75bd0f07204fec2a0af9b0f3cfe97d05f92efc1"
+			},
+			"dist": {
+				"type": "zip",
+				"url": "https://api.github.com/repos/sebastianbergmann/recursion-context/zipball/e75bd0f07204fec2a0af9b0f3cfe97d05f92efc1",
+				"reference": "e75bd0f07204fec2a0af9b0f3cfe97d05f92efc1",
+				"shasum": ""
+			},
+			"require": {
+				"php": ">=7.3"
+			},
+			"require-dev": {
+				"phpunit/phpunit": "^9.3"
+			},
+			"type": "library",
+			"extra": {
+				"branch-alias": {
+					"dev-master": "4.0-dev"
+				}
+			},
+			"autoload": {
+				"classmap": ["src/"]
+			},
+			"notification-url": "https://packagist.org/downloads/",
+			"license": ["BSD-3-Clause"],
+			"authors": [
+				{
+					"name": "Sebastian Bergmann",
+					"email": "sebastian@phpunit.de"
+				},
+				{
+					"name": "Jeff Welch",
+					"email": "whatthejeff@gmail.com"
+				},
+				{
+					"name": "Adam Harvey",
+					"email": "aharvey@php.net"
+				}
+			],
+			"description": "Provides functionality to recursively process PHP variables",
+			"homepage": "https://github.com/sebastianbergmann/recursion-context",
+			"support": {
+				"issues": "https://github.com/sebastianbergmann/recursion-context/issues",
+				"source": "https://github.com/sebastianbergmann/recursion-context/tree/4.0.5"
+			},
+			"funding": [
+				{
+					"url": "https://github.com/sebastianbergmann",
+					"type": "github"
+				}
+			],
+			"time": "2023-02-03T06:07:39+00:00"
+		},
+		{
+			"name": "sebastian/resource-operations",
+			"version": "3.0.3",
+			"source": {
+				"type": "git",
+				"url": "https://github.com/sebastianbergmann/resource-operations.git",
+				"reference": "0f4443cb3a1d92ce809899753bc0d5d5a8dd19a8"
+			},
+			"dist": {
+				"type": "zip",
+				"url": "https://api.github.com/repos/sebastianbergmann/resource-operations/zipball/0f4443cb3a1d92ce809899753bc0d5d5a8dd19a8",
+				"reference": "0f4443cb3a1d92ce809899753bc0d5d5a8dd19a8",
+				"shasum": ""
+			},
+			"require": {
+				"php": ">=7.3"
+			},
+			"require-dev": {
+				"phpunit/phpunit": "^9.0"
+			},
+			"type": "library",
+			"extra": {
+				"branch-alias": {
+					"dev-master": "3.0-dev"
+				}
+			},
+			"autoload": {
+				"classmap": ["src/"]
+			},
+			"notification-url": "https://packagist.org/downloads/",
+			"license": ["BSD-3-Clause"],
+			"authors": [
+				{
+					"name": "Sebastian Bergmann",
+					"email": "sebastian@phpunit.de"
+				}
+			],
+			"description": "Provides a list of PHP built-in functions that operate on resources",
+			"homepage": "https://www.github.com/sebastianbergmann/resource-operations",
+			"support": {
+				"issues": "https://github.com/sebastianbergmann/resource-operations/issues",
+				"source": "https://github.com/sebastianbergmann/resource-operations/tree/3.0.3"
+			},
+			"funding": [
+				{
+					"url": "https://github.com/sebastianbergmann",
+					"type": "github"
+				}
+			],
+			"time": "2020-09-28T06:45:17+00:00"
+		},
+		{
+			"name": "sebastian/type",
+			"version": "3.2.1",
+			"source": {
+				"type": "git",
+				"url": "https://github.com/sebastianbergmann/type.git",
+				"reference": "75e2c2a32f5e0b3aef905b9ed0b179b953b3d7c7"
+			},
+			"dist": {
+				"type": "zip",
+				"url": "https://api.github.com/repos/sebastianbergmann/type/zipball/75e2c2a32f5e0b3aef905b9ed0b179b953b3d7c7",
+				"reference": "75e2c2a32f5e0b3aef905b9ed0b179b953b3d7c7",
+				"shasum": ""
+			},
+			"require": {
+				"php": ">=7.3"
+			},
+			"require-dev": {
+				"phpunit/phpunit": "^9.5"
+			},
+			"type": "library",
+			"extra": {
+				"branch-alias": {
+					"dev-master": "3.2-dev"
+				}
+			},
+			"autoload": {
+				"classmap": ["src/"]
+			},
+			"notification-url": "https://packagist.org/downloads/",
+			"license": ["BSD-3-Clause"],
+			"authors": [
+				{
+					"name": "Sebastian Bergmann",
+					"email": "sebastian@phpunit.de",
+					"role": "lead"
+				}
+			],
+			"description": "Collection of value objects that represent the types of the PHP type system",
+			"homepage": "https://github.com/sebastianbergmann/type",
+			"support": {
+				"issues": "https://github.com/sebastianbergmann/type/issues",
+				"source": "https://github.com/sebastianbergmann/type/tree/3.2.1"
+			},
+			"funding": [
+				{
+					"url": "https://github.com/sebastianbergmann",
+					"type": "github"
+				}
+			],
+			"time": "2023-02-03T06:13:03+00:00"
+		},
+		{
+			"name": "sebastian/version",
+			"version": "3.0.2",
+			"source": {
+				"type": "git",
+				"url": "https://github.com/sebastianbergmann/version.git",
+				"reference": "c6c1022351a901512170118436c764e473f6de8c"
+			},
+			"dist": {
+				"type": "zip",
+				"url": "https://api.github.com/repos/sebastianbergmann/version/zipball/c6c1022351a901512170118436c764e473f6de8c",
+				"reference": "c6c1022351a901512170118436c764e473f6de8c",
+				"shasum": ""
+			},
+			"require": {
+				"php": ">=7.3"
+			},
+			"type": "library",
+			"extra": {
+				"branch-alias": {
+					"dev-master": "3.0-dev"
+				}
+			},
+			"autoload": {
+				"classmap": ["src/"]
+			},
+			"notification-url": "https://packagist.org/downloads/",
+			"license": ["BSD-3-Clause"],
+			"authors": [
+				{
+					"name": "Sebastian Bergmann",
+					"email": "sebastian@phpunit.de",
+					"role": "lead"
+				}
+			],
+			"description": "Library that helps with managing the version number of Git-hosted PHP projects",
+			"homepage": "https://github.com/sebastianbergmann/version",
+			"support": {
+				"issues": "https://github.com/sebastianbergmann/version/issues",
+				"source": "https://github.com/sebastianbergmann/version/tree/3.0.2"
+			},
+			"funding": [
+				{
+					"url": "https://github.com/sebastianbergmann",
+					"type": "github"
+				}
+			],
+			"time": "2020-09-28T06:39:44+00:00"
+		},
+		{
+			"name": "symfony/console",
+			"version": "v6.0.19",
+			"source": {
+				"type": "git",
+				"url": "https://github.com/symfony/console.git",
+				"reference": "c3ebc83d031b71c39da318ca8b7a07ecc67507ed"
+			},
+			"dist": {
+				"type": "zip",
+				"url": "https://api.github.com/repos/symfony/console/zipball/c3ebc83d031b71c39da318ca8b7a07ecc67507ed",
+				"reference": "c3ebc83d031b71c39da318ca8b7a07ecc67507ed",
+				"shasum": ""
+			},
+			"require": {
+				"php": ">=8.0.2",
+				"symfony/polyfill-mbstring": "~1.0",
+				"symfony/service-contracts": "^1.1|^2|^3",
+				"symfony/string": "^5.4|^6.0"
+			},
+			"conflict": {
+				"symfony/dependency-injection": "<5.4",
+				"symfony/dotenv": "<5.4",
+				"symfony/event-dispatcher": "<5.4",
+				"symfony/lock": "<5.4",
+				"symfony/process": "<5.4"
+			},
+			"provide": {
+				"psr/log-implementation": "1.0|2.0|3.0"
+			},
+			"require-dev": {
+				"psr/log": "^1|^2|^3",
+				"symfony/config": "^5.4|^6.0",
+				"symfony/dependency-injection": "^5.4|^6.0",
+				"symfony/event-dispatcher": "^5.4|^6.0",
+				"symfony/lock": "^5.4|^6.0",
+				"symfony/process": "^5.4|^6.0",
+				"symfony/var-dumper": "^5.4|^6.0"
+			},
+			"suggest": {
+				"psr/log": "For using the console logger",
+				"symfony/event-dispatcher": "",
+				"symfony/lock": "",
+				"symfony/process": ""
+			},
+			"type": "library",
+			"autoload": {
+				"psr-4": {
+					"Symfony\\Component\\Console\\": ""
+				},
+				"exclude-from-classmap": ["/Tests/"]
+			},
+			"notification-url": "https://packagist.org/downloads/",
+			"license": ["MIT"],
+			"authors": [
+				{
+					"name": "Fabien Potencier",
+					"email": "fabien@symfony.com"
+				},
+				{
+					"name": "Symfony Community",
+					"homepage": "https://symfony.com/contributors"
+				}
+			],
+			"description": "Eases the creation of beautiful and testable command line interfaces",
+			"homepage": "https://symfony.com",
+			"keywords": ["cli", "command line", "console", "terminal"],
+			"support": {
+				"source": "https://github.com/symfony/console/tree/v6.0.19"
+			},
+			"funding": [
+				{
+					"url": "https://symfony.com/sponsor",
+					"type": "custom"
+				},
+				{
+					"url": "https://github.com/fabpot",
+					"type": "github"
+				},
+				{
+					"url": "https://tidelift.com/funding/github/packagist/symfony/symfony",
+					"type": "tidelift"
+				}
+			],
+			"time": "2023-01-01T08:36:10+00:00"
+		},
+		{
+			"name": "symfony/polyfill-ctype",
+			"version": "v1.27.0",
+			"source": {
+				"type": "git",
+				"url": "https://github.com/symfony/polyfill-ctype.git",
+				"reference": "5bbc823adecdae860bb64756d639ecfec17b050a"
+			},
+			"dist": {
+				"type": "zip",
+				"url": "https://api.github.com/repos/symfony/polyfill-ctype/zipball/5bbc823adecdae860bb64756d639ecfec17b050a",
+				"reference": "5bbc823adecdae860bb64756d639ecfec17b050a",
+				"shasum": ""
+			},
+			"require": {
+				"php": ">=7.1"
+			},
+			"provide": {
+				"ext-ctype": "*"
+			},
+			"suggest": {
+				"ext-ctype": "For best performance"
+			},
+			"type": "library",
+			"extra": {
+				"branch-alias": {
+					"dev-main": "1.27-dev"
+				},
+				"thanks": {
+					"name": "symfony/polyfill",
+					"url": "https://github.com/symfony/polyfill"
+				}
+			},
+			"autoload": {
+				"files": ["bootstrap.php"],
+				"psr-4": {
+					"Symfony\\Polyfill\\Ctype\\": ""
+				}
+			},
+			"notification-url": "https://packagist.org/downloads/",
+			"license": ["MIT"],
+			"authors": [
+				{
+					"name": "Gert de Pagter",
+					"email": "BackEndTea@gmail.com"
+				},
+				{
+					"name": "Symfony Community",
+					"homepage": "https://symfony.com/contributors"
+				}
+			],
+			"description": "Symfony polyfill for ctype functions",
+			"homepage": "https://symfony.com",
+			"keywords": ["compatibility", "ctype", "polyfill", "portable"],
+			"support": {
+				"source": "https://github.com/symfony/polyfill-ctype/tree/v1.27.0"
+			},
+			"funding": [
+				{
+					"url": "https://symfony.com/sponsor",
+					"type": "custom"
+				},
+				{
+					"url": "https://github.com/fabpot",
+					"type": "github"
+				},
+				{
+					"url": "https://tidelift.com/funding/github/packagist/symfony/symfony",
+					"type": "tidelift"
+				}
+			],
+			"time": "2022-11-03T14:55:06+00:00"
+		},
+		{
+			"name": "symfony/polyfill-intl-grapheme",
+			"version": "v1.27.0",
+			"source": {
+				"type": "git",
+				"url": "https://github.com/symfony/polyfill-intl-grapheme.git",
+				"reference": "511a08c03c1960e08a883f4cffcacd219b758354"
+			},
+			"dist": {
+				"type": "zip",
+				"url": "https://api.github.com/repos/symfony/polyfill-intl-grapheme/zipball/511a08c03c1960e08a883f4cffcacd219b758354",
+				"reference": "511a08c03c1960e08a883f4cffcacd219b758354",
+				"shasum": ""
+			},
+			"require": {
+				"php": ">=7.1"
+			},
+			"suggest": {
+				"ext-intl": "For best performance"
+			},
+			"type": "library",
+			"extra": {
+				"branch-alias": {
+					"dev-main": "1.27-dev"
+				},
+				"thanks": {
+					"name": "symfony/polyfill",
+					"url": "https://github.com/symfony/polyfill"
+				}
+			},
+			"autoload": {
+				"files": ["bootstrap.php"],
+				"psr-4": {
+					"Symfony\\Polyfill\\Intl\\Grapheme\\": ""
+				}
+			},
+			"notification-url": "https://packagist.org/downloads/",
+			"license": ["MIT"],
+			"authors": [
+				{
+					"name": "Nicolas Grekas",
+					"email": "p@tchwork.com"
+				},
+				{
+					"name": "Symfony Community",
+					"homepage": "https://symfony.com/contributors"
+				}
+			],
+			"description": "Symfony polyfill for intl's grapheme_* functions",
+			"homepage": "https://symfony.com",
+			"keywords": ["compatibility", "grapheme", "intl", "polyfill", "portable", "shim"],
+			"support": {
+				"source": "https://github.com/symfony/polyfill-intl-grapheme/tree/v1.27.0"
+			},
+			"funding": [
+				{
+					"url": "https://symfony.com/sponsor",
+					"type": "custom"
+				},
+				{
+					"url": "https://github.com/fabpot",
+					"type": "github"
+				},
+				{
+					"url": "https://tidelift.com/funding/github/packagist/symfony/symfony",
+					"type": "tidelift"
+				}
+			],
+			"time": "2022-11-03T14:55:06+00:00"
+		},
+		{
+			"name": "symfony/polyfill-intl-normalizer",
+			"version": "v1.27.0",
+			"source": {
+				"type": "git",
+				"url": "https://github.com/symfony/polyfill-intl-normalizer.git",
+				"reference": "19bd1e4fcd5b91116f14d8533c57831ed00571b6"
+			},
+			"dist": {
+				"type": "zip",
+				"url": "https://api.github.com/repos/symfony/polyfill-intl-normalizer/zipball/19bd1e4fcd5b91116f14d8533c57831ed00571b6",
+				"reference": "19bd1e4fcd5b91116f14d8533c57831ed00571b6",
+				"shasum": ""
+			},
+			"require": {
+				"php": ">=7.1"
+			},
+			"suggest": {
+				"ext-intl": "For best performance"
+			},
+			"type": "library",
+			"extra": {
+				"branch-alias": {
+					"dev-main": "1.27-dev"
+				},
+				"thanks": {
+					"name": "symfony/polyfill",
+					"url": "https://github.com/symfony/polyfill"
+				}
+			},
+			"autoload": {
+				"files": ["bootstrap.php"],
+				"psr-4": {
+					"Symfony\\Polyfill\\Intl\\Normalizer\\": ""
+				},
+				"classmap": ["Resources/stubs"]
+			},
+			"notification-url": "https://packagist.org/downloads/",
+			"license": ["MIT"],
+			"authors": [
+				{
+					"name": "Nicolas Grekas",
+					"email": "p@tchwork.com"
+				},
+				{
+					"name": "Symfony Community",
+					"homepage": "https://symfony.com/contributors"
+				}
+			],
+			"description": "Symfony polyfill for intl's Normalizer class and related functions",
+			"homepage": "https://symfony.com",
+			"keywords": ["compatibility", "intl", "normalizer", "polyfill", "portable", "shim"],
+			"support": {
+				"source": "https://github.com/symfony/polyfill-intl-normalizer/tree/v1.27.0"
+			},
+			"funding": [
+				{
+					"url": "https://symfony.com/sponsor",
+					"type": "custom"
+				},
+				{
+					"url": "https://github.com/fabpot",
+					"type": "github"
+				},
+				{
+					"url": "https://tidelift.com/funding/github/packagist/symfony/symfony",
+					"type": "tidelift"
+				}
+			],
+			"time": "2022-11-03T14:55:06+00:00"
+		},
+		{
+			"name": "symfony/polyfill-mbstring",
+			"version": "v1.27.0",
+			"source": {
+				"type": "git",
+				"url": "https://github.com/symfony/polyfill-mbstring.git",
+				"reference": "8ad114f6b39e2c98a8b0e3bd907732c207c2b534"
+			},
+			"dist": {
+				"type": "zip",
+				"url": "https://api.github.com/repos/symfony/polyfill-mbstring/zipball/8ad114f6b39e2c98a8b0e3bd907732c207c2b534",
+				"reference": "8ad114f6b39e2c98a8b0e3bd907732c207c2b534",
+				"shasum": ""
+			},
+			"require": {
+				"php": ">=7.1"
+			},
+			"provide": {
+				"ext-mbstring": "*"
+			},
+			"suggest": {
+				"ext-mbstring": "For best performance"
+			},
+			"type": "library",
+			"extra": {
+				"branch-alias": {
+					"dev-main": "1.27-dev"
+				},
+				"thanks": {
+					"name": "symfony/polyfill",
+					"url": "https://github.com/symfony/polyfill"
+				}
+			},
+			"autoload": {
+				"files": ["bootstrap.php"],
+				"psr-4": {
+					"Symfony\\Polyfill\\Mbstring\\": ""
+				}
+			},
+			"notification-url": "https://packagist.org/downloads/",
+			"license": ["MIT"],
+			"authors": [
+				{
+					"name": "Nicolas Grekas",
+					"email": "p@tchwork.com"
+				},
+				{
+					"name": "Symfony Community",
+					"homepage": "https://symfony.com/contributors"
+				}
+			],
+			"description": "Symfony polyfill for the Mbstring extension",
+			"homepage": "https://symfony.com",
+			"keywords": ["compatibility", "mbstring", "polyfill", "portable", "shim"],
+			"support": {
+				"source": "https://github.com/symfony/polyfill-mbstring/tree/v1.27.0"
+			},
+			"funding": [
+				{
+					"url": "https://symfony.com/sponsor",
+					"type": "custom"
+				},
+				{
+					"url": "https://github.com/fabpot",
+					"type": "github"
+				},
+				{
+					"url": "https://tidelift.com/funding/github/packagist/symfony/symfony",
+					"type": "tidelift"
+				}
+			],
+			"time": "2022-11-03T14:55:06+00:00"
+		},
+		{
+			"name": "symfony/process",
+			"version": "v6.0.19",
+			"source": {
+				"type": "git",
+				"url": "https://github.com/symfony/process.git",
+				"reference": "2114fd60f26a296cc403a7939ab91478475a33d4"
+			},
+			"dist": {
+				"type": "zip",
+				"url": "https://api.github.com/repos/symfony/process/zipball/2114fd60f26a296cc403a7939ab91478475a33d4",
+				"reference": "2114fd60f26a296cc403a7939ab91478475a33d4",
+				"shasum": ""
+			},
+			"require": {
+				"php": ">=8.0.2"
+			},
+			"type": "library",
+			"autoload": {
+				"psr-4": {
+					"Symfony\\Component\\Process\\": ""
+				},
+				"exclude-from-classmap": ["/Tests/"]
+			},
+			"notification-url": "https://packagist.org/downloads/",
+			"license": ["MIT"],
+			"authors": [
+				{
+					"name": "Fabien Potencier",
+					"email": "fabien@symfony.com"
+				},
+				{
+					"name": "Symfony Community",
+					"homepage": "https://symfony.com/contributors"
+				}
+			],
+			"description": "Executes commands in sub-processes",
+			"homepage": "https://symfony.com",
+			"support": {
+				"source": "https://github.com/symfony/process/tree/v6.0.19"
+			},
+			"funding": [
+				{
+					"url": "https://symfony.com/sponsor",
+					"type": "custom"
+				},
+				{
+					"url": "https://github.com/fabpot",
+					"type": "github"
+				},
+				{
+					"url": "https://tidelift.com/funding/github/packagist/symfony/symfony",
+					"type": "tidelift"
+				}
+			],
+			"time": "2023-01-01T08:36:10+00:00"
+		},
+		{
+			"name": "symfony/service-contracts",
+			"version": "v3.0.2",
+			"source": {
+				"type": "git",
+				"url": "https://github.com/symfony/service-contracts.git",
+				"reference": "d78d39c1599bd1188b8e26bb341da52c3c6d8a66"
+			},
+			"dist": {
+				"type": "zip",
+				"url": "https://api.github.com/repos/symfony/service-contracts/zipball/d78d39c1599bd1188b8e26bb341da52c3c6d8a66",
+				"reference": "d78d39c1599bd1188b8e26bb341da52c3c6d8a66",
+				"shasum": ""
+			},
+			"require": {
+				"php": ">=8.0.2",
+				"psr/container": "^2.0"
+			},
+			"conflict": {
+				"ext-psr": "<1.1|>=2"
+			},
+			"suggest": {
+				"symfony/service-implementation": ""
+			},
+			"type": "library",
+			"extra": {
+				"branch-alias": {
+					"dev-main": "3.0-dev"
+				},
+				"thanks": {
+					"name": "symfony/contracts",
+					"url": "https://github.com/symfony/contracts"
+				}
+			},
+			"autoload": {
+				"psr-4": {
+					"Symfony\\Contracts\\Service\\": ""
+				}
+			},
+			"notification-url": "https://packagist.org/downloads/",
+			"license": ["MIT"],
+			"authors": [
+				{
+					"name": "Nicolas Grekas",
+					"email": "p@tchwork.com"
+				},
+				{
+					"name": "Symfony Community",
+					"homepage": "https://symfony.com/contributors"
+				}
+			],
+			"description": "Generic abstractions related to writing services",
+			"homepage": "https://symfony.com",
+			"keywords": [
+				"abstractions",
+				"contracts",
+				"decoupling",
+				"interfaces",
+				"interoperability",
+				"standards"
+			],
+			"support": {
+				"source": "https://github.com/symfony/service-contracts/tree/v3.0.2"
+			},
+			"funding": [
+				{
+					"url": "https://symfony.com/sponsor",
+					"type": "custom"
+				},
+				{
+					"url": "https://github.com/fabpot",
+					"type": "github"
+				},
+				{
+					"url": "https://tidelift.com/funding/github/packagist/symfony/symfony",
+					"type": "tidelift"
+				}
+			],
+			"time": "2022-05-30T19:17:58+00:00"
+		},
+		{
+			"name": "symfony/string",
+			"version": "v6.0.19",
+			"source": {
+				"type": "git",
+				"url": "https://github.com/symfony/string.git",
+				"reference": "d9e72497367c23e08bf94176d2be45b00a9d232a"
+			},
+			"dist": {
+				"type": "zip",
+				"url": "https://api.github.com/repos/symfony/string/zipball/d9e72497367c23e08bf94176d2be45b00a9d232a",
+				"reference": "d9e72497367c23e08bf94176d2be45b00a9d232a",
+				"shasum": ""
+			},
+			"require": {
+				"php": ">=8.0.2",
+				"symfony/polyfill-ctype": "~1.8",
+				"symfony/polyfill-intl-grapheme": "~1.0",
+				"symfony/polyfill-intl-normalizer": "~1.0",
+				"symfony/polyfill-mbstring": "~1.0"
+			},
+			"conflict": {
+				"symfony/translation-contracts": "<2.0"
+			},
+			"require-dev": {
+				"symfony/error-handler": "^5.4|^6.0",
+				"symfony/http-client": "^5.4|^6.0",
+				"symfony/translation-contracts": "^2.0|^3.0",
+				"symfony/var-exporter": "^5.4|^6.0"
+			},
+			"type": "library",
+			"autoload": {
+				"files": ["Resources/functions.php"],
+				"psr-4": {
+					"Symfony\\Component\\String\\": ""
+				},
+				"exclude-from-classmap": ["/Tests/"]
+			},
+			"notification-url": "https://packagist.org/downloads/",
+			"license": ["MIT"],
+			"authors": [
+				{
+					"name": "Nicolas Grekas",
+					"email": "p@tchwork.com"
+				},
+				{
+					"name": "Symfony Community",
+					"homepage": "https://symfony.com/contributors"
+				}
+			],
+			"description": "Provides an object-oriented API to strings and deals with bytes, UTF-8 code points and grapheme clusters in a unified way",
+			"homepage": "https://symfony.com",
+			"keywords": ["grapheme", "i18n", "string", "unicode", "utf-8", "utf8"],
+			"support": {
+				"source": "https://github.com/symfony/string/tree/v6.0.19"
+			},
+			"funding": [
+				{
+					"url": "https://symfony.com/sponsor",
+					"type": "custom"
+				},
+				{
+					"url": "https://github.com/fabpot",
+					"type": "github"
+				},
+				{
+					"url": "https://tidelift.com/funding/github/packagist/symfony/symfony",
+					"type": "tidelift"
+				}
+			],
+			"time": "2023-01-01T08:36:10+00:00"
+		},
+		{
+			"name": "theseer/tokenizer",
+			"version": "1.2.1",
+			"source": {
+				"type": "git",
+				"url": "https://github.com/theseer/tokenizer.git",
+				"reference": "34a41e998c2183e22995f158c581e7b5e755ab9e"
+			},
+			"dist": {
+				"type": "zip",
+				"url": "https://api.github.com/repos/theseer/tokenizer/zipball/34a41e998c2183e22995f158c581e7b5e755ab9e",
+				"reference": "34a41e998c2183e22995f158c581e7b5e755ab9e",
+				"shasum": ""
+			},
+			"require": {
+				"ext-dom": "*",
+				"ext-tokenizer": "*",
+				"ext-xmlwriter": "*",
+				"php": "^7.2 || ^8.0"
+			},
+			"type": "library",
+			"autoload": {
+				"classmap": ["src/"]
+			},
+			"notification-url": "https://packagist.org/downloads/",
+			"license": ["BSD-3-Clause"],
+			"authors": [
+				{
+					"name": "Arne Blankerts",
+					"email": "arne@blankerts.de",
+					"role": "Developer"
+				}
+			],
+			"description": "A small library for converting tokenized PHP source code into XML and potentially other formats",
+			"support": {
+				"issues": "https://github.com/theseer/tokenizer/issues",
+				"source": "https://github.com/theseer/tokenizer/tree/1.2.1"
+			},
+			"funding": [
+				{
+					"url": "https://github.com/theseer",
+					"type": "github"
+				}
+			],
+			"time": "2021-07-28T10:34:58+00:00"
+		},
+		{
+			"name": "wikimedia/at-ease",
+			"version": "v2.1.0",
+			"source": {
+				"type": "git",
+				"url": "https://github.com/wikimedia/at-ease.git",
+				"reference": "e8ebaa7bb7c8a8395481a05f6dc4deaceab11c33"
+			},
+			"dist": {
+				"type": "zip",
+				"url": "https://api.github.com/repos/wikimedia/at-ease/zipball/e8ebaa7bb7c8a8395481a05f6dc4deaceab11c33",
+				"reference": "e8ebaa7bb7c8a8395481a05f6dc4deaceab11c33",
+				"shasum": ""
+			},
+			"require": {
+				"php": ">=7.2.9"
+			},
+			"require-dev": {
+				"mediawiki/mediawiki-codesniffer": "35.0.0",
+				"mediawiki/minus-x": "1.1.1",
+				"ockcyp/covers-validator": "1.3.3",
+				"php-parallel-lint/php-console-highlighter": "0.5.0",
+				"php-parallel-lint/php-parallel-lint": "1.2.0",
+				"phpunit/phpunit": "^8.5"
+			},
+			"type": "library",
+			"autoload": {
+				"files": ["src/Wikimedia/Functions.php"],
+				"psr-4": {
+					"Wikimedia\\AtEase\\": "src/Wikimedia/AtEase/"
+				}
+			},
+			"notification-url": "https://packagist.org/downloads/",
+			"license": ["GPL-2.0-or-later"],
+			"authors": [
+				{
+					"name": "Tim Starling",
+					"email": "tstarling@wikimedia.org"
+				},
+				{
+					"name": "MediaWiki developers",
+					"email": "wikitech-l@lists.wikimedia.org"
+				}
+			],
+			"description": "Safe replacement to @ for suppressing warnings.",
+			"homepage": "https://www.mediawiki.org/wiki/at-ease",
+			"support": {
+				"source": "https://github.com/wikimedia/at-ease/tree/v2.1.0"
+			},
+			"time": "2021-02-27T15:53:37+00:00"
+		},
+		{
+			"name": "yoast/phpunit-polyfills",
+			"version": "1.0.4",
+			"source": {
+				"type": "git",
+				"url": "https://github.com/Yoast/PHPUnit-Polyfills.git",
+				"reference": "3c621ff5429d2b1ff96dc5808ad6cde99d31ea4c"
+			},
+			"dist": {
+				"type": "zip",
+				"url": "https://api.github.com/repos/Yoast/PHPUnit-Polyfills/zipball/3c621ff5429d2b1ff96dc5808ad6cde99d31ea4c",
+				"reference": "3c621ff5429d2b1ff96dc5808ad6cde99d31ea4c",
+				"shasum": ""
+			},
+			"require": {
+				"php": ">=5.4",
+				"phpunit/phpunit": "^4.8.36 || ^5.7.21 || ^6.0 || ^7.0 || ^8.0 || ^9.0"
+			},
+			"require-dev": {
+				"yoast/yoastcs": "^2.2.1"
+			},
+			"type": "library",
+			"extra": {
+				"branch-alias": {
+					"dev-main": "1.x-dev",
+					"dev-develop": "1.x-dev"
+				}
+			},
+			"autoload": {
+				"files": ["phpunitpolyfills-autoload.php"]
+			},
+			"notification-url": "https://packagist.org/downloads/",
+			"license": ["BSD-3-Clause"],
+			"authors": [
+				{
+					"name": "Team Yoast",
+					"email": "support@yoast.com",
+					"homepage": "https://yoast.com"
+				},
+				{
+					"name": "Contributors",
+					"homepage": "https://github.com/Yoast/PHPUnit-Polyfills/graphs/contributors"
+				}
+			],
+			"description": "Set of polyfills for changed PHPUnit functionality to allow for creating PHPUnit cross-version compatible tests",
+			"homepage": "https://github.com/Yoast/PHPUnit-Polyfills",
+			"keywords": ["phpunit", "polyfill", "testing"],
+			"support": {
+				"issues": "https://github.com/Yoast/PHPUnit-Polyfills/issues",
+				"source": "https://github.com/Yoast/PHPUnit-Polyfills"
+			},
+			"time": "2022-11-16T09:07:52+00:00"
+		}
+	],
+	"aliases": [],
+	"minimum-stability": "dev",
+	"stability-flags": {
+		"automattic/jetpack-admin-ui": 20,
+		"automattic/jetpack-assets": 20,
+		"automattic/jetpack-autoloader": 20,
+		"automattic/jetpack-composer-plugin": 20,
+		"automattic/jetpack-config": 20,
+		"automattic/jetpack-identity-crisis": 20,
+		"automattic/jetpack-publicize": 20,
+		"automattic/jetpack-connection": 20,
+		"automattic/jetpack-my-jetpack": 20,
+		"automattic/jetpack-sync": 20,
+		"automattic/jetpack-status": 20,
+		"automattic/jetpack-plans": 20,
+		"automattic/jetpack-changelogger": 20
+	},
+	"prefer-stable": true,
+	"prefer-lowest": false,
+	"platform": [],
+	"platform-dev": [],
+	"plugin-api-version": "2.3.0"
 }