{
    "_readme": [
        "This file locks the dependencies of your project to a known state",
        "Read more about it at https://getcomposer.org/doc/01-basic-usage.md#installing-dependencies",
        "This file is @generated automatically"
    ],
    "content-hash": "4b38f0b0ddc60ef61714c9a4e8aaab91",
    "packages": [
        {
            "name": "automattic/jetpack-a8c-mc-stats",
            "version": "dev-master",
            "dist": {
                "type": "path",
                "url": "../../packages/a8c-mc-stats",
                "reference": "05c1399080a50526afc06f85e6494959ca3c1941"
            },
            "require-dev": {
                "automattic/jetpack-changelogger": "^3.0",
                "yoast/phpunit-polyfills": "1.0.3"
            },
            "type": "jetpack-library",
            "extra": {
                "autotagger": true,
                "mirror-repo": "Automattic/jetpack-a8c-mc-stats",
                "changelogger": {
                    "link-template": "https://github.com/Automattic/jetpack-a8c-mc-stats/compare/v${old}...v${new}"
                },
                "branch-alias": {
                    "dev-master": "1.4.x-dev"
                }
            },
            "autoload": {
                "classmap": [
                    "src/"
                ]
            },
            "scripts": {
                "phpunit": [
                    "./vendor/phpunit/phpunit/phpunit --colors=always"
                ],
                "test-coverage": [
                    "php -dpcov.directory=. ./vendor/bin/phpunit --coverage-clover \"$COVERAGE_DIR/clover.xml\""
                ],
                "test-php": [
                    "@composer phpunit"
                ]
            },
            "license": [
                "GPL-2.0-or-later"
            ],
            "description": "Used to record internal usage stats for Automattic. Not visible to site owners.",
            "transport-options": {
                "relative": true
            }
        },
        {
            "name": "automattic/jetpack-admin-ui",
            "version": "dev-master",
            "dist": {
                "type": "path",
                "url": "../../packages/admin-ui",
                "reference": "bbb92b9b9852760e84b7aaee877ee081616efcb3"
            },
            "require-dev": {
                "automattic/jetpack-changelogger": "^3.0",
                "automattic/wordbless": "dev-master",
                "yoast/phpunit-polyfills": "1.0.3"
            },
            "type": "jetpack-library",
            "extra": {
                "autotagger": true,
                "mirror-repo": "Automattic/jetpack-admin-ui",
                "textdomain": "jetpack-admin-ui",
                "changelogger": {
                    "link-template": "https://github.com/Automattic/jetpack-admin-ui/compare/${old}...${new}"
                },
                "branch-alias": {
                    "dev-master": "0.2.x-dev"
                },
                "version-constants": {
                    "::PACKAGE_VERSION": "src/class-admin-menu.php"
                }
            },
            "autoload": {
                "classmap": [
                    "src/"
                ]
            },
            "scripts": {
                "phpunit": [
                    "./vendor/phpunit/phpunit/phpunit --colors=always"
                ],
                "test-coverage": [
                    "php -dpcov.directory=. ./vendor/bin/phpunit --coverage-clover \"$COVERAGE_DIR/clover.xml\""
                ],
                "test-php": [
                    "@composer phpunit"
                ],
                "post-update-cmd": [
                    "php -r \"copy('vendor/automattic/wordbless/src/dbless-wpdb.php', 'wordpress/wp-content/db.php');\""
                ]
            },
            "license": [
                "GPL-2.0-or-later"
            ],
            "description": "Generic Jetpack wp-admin UI elements",
            "transport-options": {
                "relative": true
            }
        },
        {
            "name": "automattic/jetpack-assets",
            "version": "dev-master",
            "dist": {
                "type": "path",
                "url": "../../packages/assets",
                "reference": "52fb1f734112badb778f56637476365c7c81af35"
            },
            "require": {
                "automattic/jetpack-constants": "^1.6"
            },
            "require-dev": {
                "automattic/jetpack-changelogger": "^3.0",
                "brain/monkey": "2.6.1",
                "wikimedia/testing-access-wrapper": "^1.0 || ^2.0",
                "yoast/phpunit-polyfills": "1.0.3"
            },
            "type": "jetpack-library",
            "extra": {
                "autotagger": true,
                "mirror-repo": "Automattic/jetpack-assets",
                "textdomain": "jetpack-assets",
                "changelogger": {
                    "link-template": "https://github.com/Automattic/jetpack-assets/compare/v${old}...v${new}"
                },
                "branch-alias": {
                    "dev-master": "1.17.x-dev"
                }
            },
            "autoload": {
                "files": [
                    "actions.php"
                ],
                "classmap": [
                    "src/"
                ]
            },
            "scripts": {
                "build-development": [
                    "pnpm run build"
                ],
                "build-production": [
                    "pnpm run build-production"
                ],
                "phpunit": [
                    "./vendor/phpunit/phpunit/phpunit --colors=always"
                ],
                "test-coverage": [
                    "php -dpcov.directory=. ./vendor/bin/phpunit --coverage-clover \"$COVERAGE_DIR/php/clover.xml\"",
                    "pnpm run test-coverage"
                ],
                "test-js": [
                    "pnpm run test"
                ],
                "test-php": [
                    "@composer phpunit"
                ]
            },
            "license": [
                "GPL-2.0-or-later"
            ],
            "description": "Asset management utilities for Jetpack ecosystem packages",
            "transport-options": {
                "relative": true
            }
        },
        {
            "name": "automattic/jetpack-autoloader",
            "version": "dev-master",
            "dist": {
                "type": "path",
                "url": "../../packages/autoloader",
                "reference": "0d14c81f42c4da64b4d3b2a7878e3b058d1af7c8"
            },
            "require": {
                "composer-plugin-api": "^1.1 || ^2.0"
            },
            "require-dev": {
                "automattic/jetpack-changelogger": "^3.0",
                "yoast/phpunit-polyfills": "1.0.3"
            },
            "type": "composer-plugin",
            "extra": {
                "autotagger": true,
                "class": "Automattic\\Jetpack\\Autoloader\\CustomAutoloaderPlugin",
                "mirror-repo": "Automattic/jetpack-autoloader",
                "changelogger": {
                    "link-template": "https://github.com/Automattic/jetpack-autoloader/compare/v${old}...v${new}"
                },
                "branch-alias": {
                    "dev-master": "2.11.x-dev"
                }
            },
            "autoload": {
                "classmap": [
                    "src/AutoloadGenerator.php"
                ],
                "psr-4": {
                    "Automattic\\Jetpack\\Autoloader\\": "src"
                }
            },
            "scripts": {
                "phpunit": [
                    "./vendor/phpunit/phpunit/phpunit --colors=always"
                ],
                "test-coverage": [
                    "php -dpcov.directory=. ./vendor/bin/phpunit --coverage-php \"./tests/php/tmp/coverage-report.php\"",
                    "php ./tests/php/bin/test-coverage.php \"$COVERAGE_DIR/clover.xml\""
                ],
                "test-php": [
                    "@composer phpunit"
                ]
            },
            "license": [
                "GPL-2.0-or-later"
            ],
            "description": "Creates a custom autoloader for a plugin or theme.",
            "transport-options": {
                "relative": true
            }
        },
        {
            "name": "automattic/jetpack-composer-plugin",
            "version": "dev-master",
            "dist": {
                "type": "path",
                "url": "../../packages/composer-plugin",
                "reference": "c3fc0e4cf179c619f896174a6c9db8e70cff74c3"
            },
            "require": {
                "composer-plugin-api": "^2.1.0"
            },
            "require-dev": {
                "automattic/jetpack-changelogger": "^3.0",
                "composer/composer": "2.2.3",
                "yoast/phpunit-polyfills": "1.0.3"
            },
            "type": "composer-plugin",
            "extra": {
                "class": "Automattic\\Jetpack\\Composer\\Plugin",
                "mirror-repo": "Automattic/jetpack-composer-plugin",
                "changelogger": {
                    "link-template": "https://github.com/Automattic/jetpack-composer-plugin/compare/v${old}...v${new}"
                },
                "autotagger": true,
                "branch-alias": {
                    "dev-master": "1.1.x-dev"
                }
            },
            "autoload": {
                "classmap": [
                    "src/"
                ]
            },
            "scripts": {
                "phpunit": [
                    "./vendor/phpunit/phpunit/phpunit --colors=always"
                ],
                "test-coverage": [
                    "php -dpcov.directory=. ./vendor/bin/phpunit --coverage-clover \"$COVERAGE_DIR/clover.xml\""
                ],
                "test-php": [
                    "@composer phpunit"
                ]
            },
            "license": [
                "GPL-2.0-or-later"
            ],
            "description": "A custom installer plugin for Composer to move Jetpack packages out of `vendor/` so WordPress's translation infrastructure will find their strings.",
            "transport-options": {
                "relative": true
            }
        },
        {
            "name": "automattic/jetpack-config",
            "version": "dev-master",
            "dist": {
                "type": "path",
                "url": "../../packages/config",
                "reference": "7ed065622e06c9992d7f659458c42b85a9864c8d"
            },
            "require-dev": {
                "automattic/jetpack-changelogger": "^3.0"
            },
            "type": "jetpack-library",
            "extra": {
                "autotagger": true,
                "mirror-repo": "Automattic/jetpack-config",
                "textdomain": "jetpack-config",
                "changelogger": {
                    "link-template": "https://github.com/Automattic/jetpack-config/compare/v${old}...v${new}"
                },
                "branch-alias": {
                    "dev-master": "1.7.x-dev"
                }
            },
            "autoload": {
                "classmap": [
                    "src/"
                ]
            },
            "license": [
                "GPL-2.0-or-later"
            ],
            "description": "Jetpack configuration package that initializes other packages and configures Jetpack's functionality. Can be used as a base for all variants of Jetpack package usage.",
            "transport-options": {
                "relative": true
            }
        },
        {
            "name": "automattic/jetpack-connection",
            "version": "dev-master",
            "dist": {
                "type": "path",
                "url": "../../packages/connection",
<<<<<<< HEAD
                "reference": "bf300e82c55a6913e083c24c2461f72cfed23309"
=======
                "reference": "0c636d1e4e96e1eb97c8b7d0d03a8ebb677fb820"
>>>>>>> 7e42fbfe
            },
            "require": {
                "automattic/jetpack-a8c-mc-stats": "^1.4",
                "automattic/jetpack-admin-ui": "^0.2",
                "automattic/jetpack-constants": "^1.6",
                "automattic/jetpack-heartbeat": "^1.4",
                "automattic/jetpack-options": "^1.15",
                "automattic/jetpack-redirect": "^1.7",
                "automattic/jetpack-roles": "^1.4",
                "automattic/jetpack-status": "^1.13",
                "automattic/jetpack-tracking": "^1.14"
            },
            "require-dev": {
                "automattic/jetpack-changelogger": "^3.0",
                "automattic/wordbless": "@dev",
                "brain/monkey": "2.6.1",
                "yoast/phpunit-polyfills": "1.0.3"
            },
            "type": "jetpack-library",
            "extra": {
                "autotagger": true,
                "mirror-repo": "Automattic/jetpack-connection",
                "textdomain": "jetpack-connection",
                "version-constants": {
                    "::PACKAGE_VERSION": "src/class-package-version.php"
                },
                "changelogger": {
                    "link-template": "https://github.com/Automattic/jetpack-connection/compare/v${old}...v${new}"
                },
                "branch-alias": {
                    "dev-master": "1.37.x-dev"
                }
            },
            "autoload": {
                "classmap": [
                    "legacy",
                    "src/",
                    "src/webhooks"
                ]
            },
            "scripts": {
                "phpunit": [
                    "./vendor/phpunit/phpunit/phpunit --colors=always"
                ],
                "post-update-cmd": [
                    "php -r \"copy('vendor/automattic/wordbless/src/dbless-wpdb.php', 'wordpress/wp-content/db.php');\""
                ],
                "test-coverage": [
                    "php -dpcov.directory=. ./vendor/bin/phpunit --coverage-clover \"$COVERAGE_DIR/clover.xml\""
                ],
                "test-php": [
                    "@composer phpunit"
                ]
            },
            "license": [
                "GPL-2.0-or-later"
            ],
            "description": "Everything needed to connect to the Jetpack infrastructure",
            "transport-options": {
                "relative": true
            }
        },
        {
            "name": "automattic/jetpack-constants",
            "version": "dev-master",
            "dist": {
                "type": "path",
                "url": "../../packages/constants",
                "reference": "c707667b702d06091f8183df68a2a2b0d230c2b3"
            },
            "require-dev": {
                "automattic/jetpack-changelogger": "^3.0",
                "brain/monkey": "2.6.1",
                "yoast/phpunit-polyfills": "1.0.3"
            },
            "type": "jetpack-library",
            "extra": {
                "autotagger": true,
                "mirror-repo": "Automattic/jetpack-constants",
                "changelogger": {
                    "link-template": "https://github.com/Automattic/jetpack-constants/compare/v${old}...v${new}"
                },
                "branch-alias": {
                    "dev-master": "1.6.x-dev"
                }
            },
            "autoload": {
                "classmap": [
                    "src/"
                ]
            },
            "scripts": {
                "phpunit": [
                    "./vendor/phpunit/phpunit/phpunit --colors=always"
                ],
                "test-coverage": [
                    "php -dpcov.directory=. ./vendor/bin/phpunit --coverage-clover \"$COVERAGE_DIR/clover.xml\""
                ],
                "test-php": [
                    "@composer phpunit"
                ]
            },
            "license": [
                "GPL-2.0-or-later"
            ],
            "description": "A wrapper for defining constants in a more testable way.",
            "transport-options": {
                "relative": true
            }
        },
        {
            "name": "automattic/jetpack-heartbeat",
            "version": "dev-master",
            "dist": {
                "type": "path",
                "url": "../../packages/heartbeat",
                "reference": "89d4466f3ccf924afcbe3f6e80a15f2b39895def"
            },
            "require": {
                "automattic/jetpack-a8c-mc-stats": "^1.4",
                "automattic/jetpack-options": "^1.15"
            },
            "require-dev": {
                "automattic/jetpack-changelogger": "^3.0"
            },
            "type": "jetpack-library",
            "extra": {
                "autotagger": true,
                "mirror-repo": "Automattic/jetpack-heartbeat",
                "textdomain": "jetpack-heartbeat",
                "changelogger": {
                    "link-template": "https://github.com/Automattic/jetpack-heartbeat/compare/v${old}...v${new}"
                },
                "branch-alias": {
                    "dev-master": "1.4.x-dev"
                }
            },
            "autoload": {
                "classmap": [
                    "src/"
                ]
            },
            "license": [
                "GPL-2.0-or-later"
            ],
            "description": "This adds a cronjob that sends a batch of internal automattic stats to wp.com once a day",
            "transport-options": {
                "relative": true
            }
        },
        {
            "name": "automattic/jetpack-identity-crisis",
            "version": "dev-master",
            "dist": {
                "type": "path",
                "url": "../../packages/identity-crisis",
<<<<<<< HEAD
                "reference": "57f4aeee2dfb5a68755583b1d5bcd0e1962cb686"
=======
                "reference": "15144436c1118b73062a23d189deee3f60e35fa7"
>>>>>>> 7e42fbfe
            },
            "require": {
                "automattic/jetpack-assets": "^1.17",
                "automattic/jetpack-connection": "^1.37",
                "automattic/jetpack-constants": "^1.6",
                "automattic/jetpack-logo": "^1.5",
<<<<<<< HEAD
                "automattic/jetpack-options": "^1.15",
                "automattic/jetpack-status": "^1.12",
=======
                "automattic/jetpack-options": "^1.14",
                "automattic/jetpack-status": "^1.13",
>>>>>>> 7e42fbfe
                "automattic/jetpack-tracking": "^1.14"
            },
            "require-dev": {
                "automattic/jetpack-changelogger": "^3.0",
                "automattic/wordbless": "@dev",
                "yoast/phpunit-polyfills": "1.0.3"
            },
            "type": "jetpack-library",
            "extra": {
                "autotagger": true,
                "mirror-repo": "Automattic/jetpack-identity-crisis",
                "textdomain": "jetpack-idc",
                "version-constants": {
                    "::PACKAGE_VERSION": "src/class-identity-crisis.php"
                },
                "changelogger": {
                    "link-template": "https://github.com/Automattic/jetpack-identity-crisis/compare/v${old}...v${new}"
                },
                "branch-alias": {
                    "dev-master": "0.8.x-dev"
                }
            },
            "autoload": {
                "classmap": [
                    "src/"
                ]
            },
            "scripts": {
                "build-development": [
                    "pnpm run build"
                ],
                "build-production": [
                    "NODE_ENV='production' pnpm run build"
                ],
                "phpunit": [
                    "./vendor/phpunit/phpunit/phpunit --colors=always"
                ],
                "test-coverage": [
                    "php -dpcov.directory=. ./vendor/bin/phpunit --coverage-clover \"$COVERAGE_DIR/clover.xml\""
                ],
                "test-php": [
                    "@composer phpunit"
                ],
                "post-update-cmd": [
                    "php -r \"copy('vendor/automattic/wordbless/src/dbless-wpdb.php', 'wordpress/wp-content/db.php');\""
                ],
                "watch": [
                    "Composer\\Config::disableProcessTimeout",
                    "pnpm run watch"
                ]
            },
            "license": [
                "GPL-2.0-or-later"
            ],
            "description": "Identity Crisis.",
            "transport-options": {
                "relative": true
            }
        },
        {
            "name": "automattic/jetpack-logo",
            "version": "dev-master",
            "dist": {
                "type": "path",
                "url": "../../packages/logo",
                "reference": "c0d7df78e0ea4d9d09a22ff937fce5ec13a08379"
            },
            "require-dev": {
                "automattic/jetpack-changelogger": "^3.0",
                "yoast/phpunit-polyfills": "1.0.3"
            },
            "type": "jetpack-library",
            "extra": {
                "autotagger": true,
                "mirror-repo": "Automattic/jetpack-logo",
                "changelogger": {
                    "link-template": "https://github.com/Automattic/jetpack-logo/compare/v${old}...v${new}"
                },
                "branch-alias": {
                    "dev-master": "1.5.x-dev"
                }
            },
            "autoload": {
                "classmap": [
                    "src/"
                ]
            },
            "scripts": {
                "phpunit": [
                    "./vendor/phpunit/phpunit/phpunit --colors=always"
                ],
                "test-coverage": [
                    "php -dpcov.directory=. ./vendor/bin/phpunit --coverage-clover \"$COVERAGE_DIR/clover.xml\""
                ],
                "test-php": [
                    "@composer phpunit"
                ]
            },
            "license": [
                "GPL-2.0-or-later"
            ],
            "description": "A logo for Jetpack",
            "transport-options": {
                "relative": true
            }
        },
        {
            "name": "automattic/jetpack-my-jetpack",
            "version": "dev-master",
            "dist": {
                "type": "path",
                "url": "../../packages/my-jetpack",
                "reference": "ae1446eaf61c19907037bec2cff073c722781f59"
            },
            "require": {
                "automattic/jetpack-admin-ui": "^0.2",
                "automattic/jetpack-assets": "^1.17",
                "automattic/jetpack-connection": "^1.37",
                "automattic/jetpack-plugins-installer": "^0.1",
                "automattic/jetpack-redirect": "^1.7",
                "automattic/jetpack-tracking": "^1.14"
            },
            "require-dev": {
                "automattic/jetpack-changelogger": "^3.0",
                "automattic/jetpack-constants": "^1.6",
                "automattic/jetpack-options": "^1.15",
                "automattic/wordbless": "@dev",
                "yoast/phpunit-polyfills": "1.0.3"
            },
            "type": "jetpack-library",
            "extra": {
                "autotagger": true,
                "mirror-repo": "Automattic/jetpack-my-jetpack",
                "textdomain": "jetpack-my-jetpack",
                "changelogger": {
                    "link-template": "https://github.com/Automattic/jetpack-my-jetpack/compare/${old}...${new}"
                },
                "branch-alias": {
                    "dev-master": "0.6.x-dev"
                },
                "version-constants": {
                    "::PACKAGE_VERSION": "src/class-initializer.php"
                }
            },
            "autoload": {
                "classmap": [
                    "src/",
                    "src/products"
                ]
            },
            "scripts": {
                "phpunit": [
                    "./vendor/phpunit/phpunit/phpunit --colors=always"
                ],
                "test-coverage": [
                    "php -dpcov.directory=. ./vendor/bin/phpunit --coverage-clover \"$COVERAGE_DIR/coverage.xml\"",
                    "pnpm run test -- --coverageDirectory=\"$COVERAGE_DIR\" --coverage --coverageReporters=clover"
                ],
                "test-php": [
                    "@composer phpunit"
                ],
                "test-js": [
                    "pnpm run test"
                ],
                "test-js-watch": [
                    "Composer\\Config::disableProcessTimeout",
                    "pnpm run test -- --watch"
                ],
                "build-development": [
                    "pnpm run build"
                ],
                "build-production": [
                    "NODE_ENV=production pnpm run build"
                ],
                "watch": [
                    "Composer\\Config::disableProcessTimeout",
                    "pnpm run watch"
                ],
                "post-update-cmd": [
                    "php -r \"copy('vendor/automattic/wordbless/src/dbless-wpdb.php', 'wordpress/wp-content/db.php');\""
                ]
            },
            "license": [
                "GPL-2.0-or-later"
            ],
            "description": "WP Admin page with information and configuration shared among all Jetpack stand-alone plugins",
            "transport-options": {
                "relative": true
            }
        },
        {
            "name": "automattic/jetpack-options",
            "version": "dev-master",
            "dist": {
                "type": "path",
                "url": "../../packages/options",
                "reference": "780c1a02e1e7040fc0855438f9d57094e3314173"
            },
            "require": {
                "automattic/jetpack-constants": "^1.6"
            },
            "require-dev": {
                "automattic/jetpack-changelogger": "^3.0",
                "yoast/phpunit-polyfills": "1.0.3"
            },
            "type": "jetpack-library",
            "extra": {
                "autotagger": true,
                "mirror-repo": "Automattic/jetpack-options",
                "changelogger": {
                    "link-template": "https://github.com/Automattic/jetpack-options/compare/v${old}...v${new}"
                },
                "branch-alias": {
                    "dev-master": "1.15.x-dev"
                }
            },
            "autoload": {
                "classmap": [
                    "legacy"
                ]
            },
            "license": [
                "GPL-2.0-or-later"
            ],
            "description": "A wrapper for wp-options to manage specific Jetpack options.",
            "transport-options": {
                "relative": true
            }
        },
        {
            "name": "automattic/jetpack-password-checker",
            "version": "dev-master",
            "dist": {
                "type": "path",
                "url": "../../packages/password-checker",
                "reference": "a9dd0d76a2a18a042898111f5ac279e5f32c2258"
            },
            "require-dev": {
                "automattic/jetpack-changelogger": "^3.0",
                "automattic/wordbless": "@dev",
                "yoast/phpunit-polyfills": "1.0.3"
            },
            "type": "jetpack-library",
            "extra": {
                "autotagger": true,
                "mirror-repo": "Automattic/jetpack-password-checker",
                "textdomain": "jetpack-password-checker",
                "changelogger": {
                    "link-template": "https://github.com/Automattic/jetpack-password-checker/compare/v${old}...v${new}"
                },
                "branch-alias": {
                    "dev-master": "0.2.x-dev"
                }
            },
            "autoload": {
                "classmap": [
                    "src/"
                ]
            },
            "scripts": {
                "phpunit": [
                    "./vendor/phpunit/phpunit/phpunit --colors=always"
                ],
                "test-coverage": [
                    "php -dpcov.directory=. ./vendor/bin/phpunit --coverage-clover \"$COVERAGE_DIR/clover.xml\""
                ],
                "test-php": [
                    "@composer phpunit"
                ],
                "post-update-cmd": [
                    "php -r \"copy('vendor/automattic/wordbless/src/dbless-wpdb.php', 'wordpress/wp-content/db.php');\""
                ]
            },
            "license": [
                "GPL-2.0-or-later"
            ],
            "description": "Password Checker.",
            "transport-options": {
                "relative": true
            }
        },
        {
            "name": "automattic/jetpack-plugins-installer",
            "version": "dev-master",
            "dist": {
                "type": "path",
                "url": "../../packages/plugins-installer",
                "reference": "0b68b85dd5075ccbecfe63a877b31a848feecca0"
            },
            "require": {
                "automattic/jetpack-a8c-mc-stats": "^1.4"
            },
            "require-dev": {
                "automattic/jetpack-changelogger": "^3.0",
                "yoast/phpunit-polyfills": "1.0.3"
            },
            "type": "jetpack-library",
            "extra": {
                "branch-alias": {
                    "dev-master": "0.1.x-dev"
                },
                "mirror-repo": "Automattic/jetpack-plugins-installer",
                "changelogger": {
                    "link-template": "https://github.com/Automattic/jetpack-plugins-installer/compare/v${old}...v${new}"
                },
                "autotagger": true,
                "textdomain": "jetpack-plugins-installer"
            },
            "autoload": {
                "classmap": [
                    "src/"
                ]
            },
            "scripts": {
                "phpunit": [
                    "./vendor/phpunit/phpunit/phpunit --colors=always"
                ],
                "test-coverage": [
                    "php -dpcov.directory=. ./vendor/bin/phpunit --coverage-clover \"$COVERAGE_DIR/clover.xml\""
                ],
                "test-php": [
                    "@composer phpunit"
                ]
            },
            "license": [
                "GPL-2.0-or-later"
            ],
            "description": "Handle installation of plugins from WP.org",
            "transport-options": {
                "relative": true
            }
        },
        {
            "name": "automattic/jetpack-redirect",
            "version": "dev-master",
            "dist": {
                "type": "path",
                "url": "../../packages/redirect",
                "reference": "6f4d901d139ae90d55cb772c0cdbe8d08d202792"
            },
            "require": {
                "automattic/jetpack-status": "^1.13"
            },
            "require-dev": {
                "automattic/jetpack-changelogger": "^3.0",
                "brain/monkey": "2.6.1",
                "yoast/phpunit-polyfills": "1.0.3"
            },
            "type": "jetpack-library",
            "extra": {
                "autotagger": true,
                "mirror-repo": "Automattic/jetpack-redirect",
                "changelogger": {
                    "link-template": "https://github.com/Automattic/jetpack-redirect/compare/v${old}...v${new}"
                },
                "branch-alias": {
                    "dev-master": "1.7.x-dev"
                }
            },
            "autoload": {
                "classmap": [
                    "src/"
                ]
            },
            "scripts": {
                "phpunit": [
                    "./vendor/phpunit/phpunit/phpunit --colors=always"
                ],
                "test-coverage": [
                    "php -dpcov.directory=. ./vendor/bin/phpunit --coverage-clover \"$COVERAGE_DIR/clover.xml\""
                ],
                "test-php": [
                    "@composer phpunit"
                ]
            },
            "license": [
                "GPL-2.0-or-later"
            ],
            "description": "Utilities to build URLs to the jetpack.com/redirect/ service",
            "transport-options": {
                "relative": true
            }
        },
        {
            "name": "automattic/jetpack-roles",
            "version": "dev-master",
            "dist": {
                "type": "path",
                "url": "../../packages/roles",
                "reference": "865b6ca769a59af99b25f560a1f0e7e6a19bff1f"
            },
            "require-dev": {
                "automattic/jetpack-changelogger": "^3.0",
                "brain/monkey": "2.6.1",
                "yoast/phpunit-polyfills": "1.0.3"
            },
            "type": "jetpack-library",
            "extra": {
                "autotagger": true,
                "mirror-repo": "Automattic/jetpack-roles",
                "changelogger": {
                    "link-template": "https://github.com/Automattic/jetpack-roles/compare/v${old}...v${new}"
                },
                "branch-alias": {
                    "dev-master": "1.4.x-dev"
                }
            },
            "autoload": {
                "classmap": [
                    "src/"
                ]
            },
            "scripts": {
                "phpunit": [
                    "./vendor/phpunit/phpunit/phpunit --colors=always"
                ],
                "test-coverage": [
                    "php -dpcov.directory=. ./vendor/bin/phpunit --coverage-clover \"$COVERAGE_DIR/clover.xml\""
                ],
                "test-php": [
                    "@composer phpunit"
                ]
            },
            "license": [
                "GPL-2.0-or-later"
            ],
            "description": "Utilities, related with user roles and capabilities.",
            "transport-options": {
                "relative": true
            }
        },
        {
            "name": "automattic/jetpack-status",
            "version": "dev-master",
            "dist": {
                "type": "path",
                "url": "../../packages/status",
                "reference": "818ba9c80f04d1c68607832d91a3e5286662dd12"
            },
            "require": {
                "automattic/jetpack-constants": "^1.6"
            },
            "require-dev": {
                "automattic/jetpack-changelogger": "^3.0",
                "brain/monkey": "2.6.1",
                "yoast/phpunit-polyfills": "1.0.3"
            },
            "type": "jetpack-library",
            "extra": {
                "autotagger": true,
                "mirror-repo": "Automattic/jetpack-status",
                "changelogger": {
                    "link-template": "https://github.com/Automattic/jetpack-status/compare/v${old}...v${new}"
                },
                "branch-alias": {
                    "dev-master": "1.13.x-dev"
                }
            },
            "autoload": {
                "classmap": [
                    "src/"
                ]
            },
            "scripts": {
                "phpunit": [
                    "./vendor/phpunit/phpunit/phpunit --colors=always"
                ],
                "test-coverage": [
                    "php -dpcov.directory=. ./vendor/bin/phpunit --coverage-clover \"$COVERAGE_DIR/clover.xml\""
                ],
                "test-php": [
                    "@composer phpunit"
                ]
            },
            "license": [
                "GPL-2.0-or-later"
            ],
            "description": "Used to retrieve information about the current status of Jetpack and the site overall.",
            "transport-options": {
                "relative": true
            }
        },
        {
            "name": "automattic/jetpack-sync",
            "version": "dev-master",
            "dist": {
                "type": "path",
                "url": "../../packages/sync",
<<<<<<< HEAD
                "reference": "c0dbb026fb29c04f8d40c69169738967bada7d99"
=======
                "reference": "29300dc9febc502e4de6f2e884f29ac3101df8b0"
>>>>>>> 7e42fbfe
            },
            "require": {
                "automattic/jetpack-connection": "^1.37",
                "automattic/jetpack-constants": "^1.6",
                "automattic/jetpack-heartbeat": "^1.4",
                "automattic/jetpack-identity-crisis": "^0.8",
                "automattic/jetpack-options": "^1.15",
                "automattic/jetpack-password-checker": "^0.2",
                "automattic/jetpack-roles": "^1.4",
                "automattic/jetpack-status": "^1.13"
            },
            "require-dev": {
                "automattic/jetpack-changelogger": "^3.0",
                "automattic/wordbless": "@dev",
                "yoast/phpunit-polyfills": "1.0.3"
            },
            "type": "jetpack-library",
            "extra": {
                "autotagger": true,
                "mirror-repo": "Automattic/jetpack-sync",
                "textdomain": "jetpack-sync",
                "version-constants": {
                    "::PACKAGE_VERSION": "src/class-package-version.php"
                },
                "changelogger": {
                    "link-template": "https://github.com/Automattic/jetpack-sync/compare/v${old}...v${new}"
                },
                "branch-alias": {
                    "dev-master": "1.30.x-dev"
                }
            },
            "autoload": {
                "classmap": [
                    "src/"
                ]
            },
            "scripts": {
                "phpunit": [
                    "./vendor/phpunit/phpunit/phpunit --colors=always"
                ],
                "test-coverage": [
                    "php -dpcov.directory=. ./vendor/bin/phpunit --coverage-clover \"$COVERAGE_DIR/clover.xml\""
                ],
                "test-php": [
                    "@composer phpunit"
                ],
                "post-update-cmd": [
                    "php -r \"copy('vendor/automattic/wordbless/src/dbless-wpdb.php', 'wordpress/wp-content/db.php');\""
                ]
            },
            "license": [
                "GPL-2.0-or-later"
            ],
            "description": "Everything needed to allow syncing to the WP.com infrastructure.",
            "transport-options": {
                "relative": true
            }
        },
        {
            "name": "automattic/jetpack-tracking",
            "version": "dev-master",
            "dist": {
                "type": "path",
                "url": "../../packages/tracking",
<<<<<<< HEAD
                "reference": "31fa4f51112aa634a5c2c7aa787a5d2491bdc3fa"
            },
            "require": {
                "automattic/jetpack-assets": "^1.17",
                "automattic/jetpack-options": "^1.15",
                "automattic/jetpack-status": "^1.12"
=======
                "reference": "2f1c18439c5149ec1619ed1b8bd58fe3f16b317f"
            },
            "require": {
                "automattic/jetpack-assets": "^1.17",
                "automattic/jetpack-options": "^1.14",
                "automattic/jetpack-status": "^1.13"
>>>>>>> 7e42fbfe
            },
            "require-dev": {
                "automattic/jetpack-changelogger": "^3.0",
                "brain/monkey": "2.6.1",
                "yoast/phpunit-polyfills": "1.0.3"
            },
            "type": "jetpack-library",
            "extra": {
                "autotagger": true,
                "mirror-repo": "Automattic/jetpack-tracking",
                "textdomain": "jetpack-tracking",
                "changelogger": {
                    "link-template": "https://github.com/Automattic/jetpack-tracking/compare/v${old}...v${new}"
                },
                "branch-alias": {
                    "dev-master": "1.14.x-dev"
                }
            },
            "autoload": {
                "classmap": [
                    "legacy",
                    "src/"
                ]
            },
            "scripts": {
                "phpunit": [
                    "./vendor/phpunit/phpunit/phpunit --colors=always"
                ],
                "test-coverage": [
                    "php -dpcov.directory=. ./vendor/bin/phpunit --coverage-clover \"$COVERAGE_DIR/clover.xml\""
                ],
                "test-php": [
                    "@composer phpunit"
                ]
            },
            "license": [
                "GPL-2.0-or-later"
            ],
            "description": "Tracking for Jetpack",
            "transport-options": {
                "relative": true
            }
        }
    ],
    "packages-dev": [
        {
            "name": "automattic/jetpack-changelogger",
            "version": "dev-master",
            "dist": {
                "type": "path",
                "url": "../../packages/changelogger",
                "reference": "370ad5f2cc8af110c19227a87686028ae8e468b7"
            },
            "require": {
                "php": ">=5.6",
                "symfony/console": "^3.4 || ^5.2",
                "symfony/process": "^3.4 || ^5.2",
                "wikimedia/at-ease": "^1.2 || ^2.0"
            },
            "require-dev": {
                "wikimedia/testing-access-wrapper": "^1.0 || ^2.0",
                "yoast/phpunit-polyfills": "1.0.3"
            },
            "bin": [
                "bin/changelogger"
            ],
            "type": "project",
            "extra": {
                "autotagger": true,
                "branch-alias": {
                    "dev-master": "3.0.x-dev"
                },
                "mirror-repo": "Automattic/jetpack-changelogger",
                "version-constants": {
                    "::VERSION": "src/Application.php"
                },
                "changelogger": {
                    "link-template": "https://github.com/Automattic/jetpack-changelogger/compare/${old}...${new}"
                }
            },
            "autoload": {
                "psr-4": {
                    "Automattic\\Jetpack\\Changelogger\\": "src",
                    "Automattic\\Jetpack\\Changelog\\": "lib"
                }
            },
            "autoload-dev": {
                "psr-4": {
                    "Automattic\\Jetpack\\Changelogger\\Tests\\": "tests/php/includes/src",
                    "Automattic\\Jetpack\\Changelog\\Tests\\": "tests/php/includes/lib"
                }
            },
            "scripts": {
                "phpunit": [
                    "./vendor/phpunit/phpunit/phpunit --colors=always"
                ],
                "test-coverage": [
                    "php -dpcov.directory=. ./vendor/bin/phpunit --coverage-clover \"$COVERAGE_DIR/clover.xml\""
                ],
                "test-php": [
                    "@composer phpunit"
                ],
                "post-install-cmd": [
                    "[ -e vendor/bin/changelogger ] || { cd vendor/bin && ln -s ../../bin/changelogger; }"
                ],
                "post-update-cmd": [
                    "[ -e vendor/bin/changelogger ] || { cd vendor/bin && ln -s ../../bin/changelogger; }"
                ]
            },
            "license": [
                "GPL-2.0-or-later"
            ],
            "description": "Jetpack Changelogger tool. Allows for managing changelogs by dropping change files into a changelog directory with each PR.",
            "transport-options": {
                "relative": true
            }
        },
        {
            "name": "automattic/wordbless",
            "version": "0.3.1",
            "source": {
                "type": "git",
                "url": "https://github.com/Automattic/wordbless.git",
                "reference": "fc36fd22a43a9cfd2a47cd576a0584ee88afe521"
            },
            "dist": {
                "type": "zip",
                "url": "https://api.github.com/repos/Automattic/wordbless/zipball/fc36fd22a43a9cfd2a47cd576a0584ee88afe521",
                "reference": "fc36fd22a43a9cfd2a47cd576a0584ee88afe521",
                "shasum": ""
            },
            "require": {
                "php": ">=5.6.20",
                "roots/wordpress": "^5.4"
            },
            "require-dev": {
                "phpunit/phpunit": "^5.7 || ^6.5 || ^7.5 || ^9.0"
            },
            "type": "wordpress-dropin",
            "autoload": {
                "psr-4": {
                    "WorDBless\\": "src/"
                }
            },
            "notification-url": "https://packagist.org/downloads/",
            "license": [
                "GPL-2.0-or-later"
            ],
            "authors": [
                {
                    "name": "Automattic Inc."
                }
            ],
            "description": "WorDBless allows you to use WordPress core functions in your PHPUnit tests without having to set up a database and the whole WordPress environment",
            "support": {
                "issues": "https://github.com/Automattic/wordbless/issues",
                "source": "https://github.com/Automattic/wordbless/tree/0.3.1"
            },
            "time": "2021-07-07T13:01:21+00:00"
        },
        {
            "name": "doctrine/instantiator",
            "version": "1.4.1",
            "source": {
                "type": "git",
                "url": "https://github.com/doctrine/instantiator.git",
                "reference": "10dcfce151b967d20fde1b34ae6640712c3891bc"
            },
            "dist": {
                "type": "zip",
                "url": "https://api.github.com/repos/doctrine/instantiator/zipball/10dcfce151b967d20fde1b34ae6640712c3891bc",
                "reference": "10dcfce151b967d20fde1b34ae6640712c3891bc",
                "shasum": ""
            },
            "require": {
                "php": "^7.1 || ^8.0"
            },
            "require-dev": {
                "doctrine/coding-standard": "^9",
                "ext-pdo": "*",
                "ext-phar": "*",
                "phpbench/phpbench": "^0.16 || ^1",
                "phpstan/phpstan": "^1.4",
                "phpstan/phpstan-phpunit": "^1",
                "phpunit/phpunit": "^7.5 || ^8.5 || ^9.5",
                "vimeo/psalm": "^4.22"
            },
            "type": "library",
            "autoload": {
                "psr-4": {
                    "Doctrine\\Instantiator\\": "src/Doctrine/Instantiator/"
                }
            },
            "notification-url": "https://packagist.org/downloads/",
            "license": [
                "MIT"
            ],
            "authors": [
                {
                    "name": "Marco Pivetta",
                    "email": "ocramius@gmail.com",
                    "homepage": "https://ocramius.github.io/"
                }
            ],
            "description": "A small, lightweight utility to instantiate objects in PHP without invoking their constructors",
            "homepage": "https://www.doctrine-project.org/projects/instantiator.html",
            "keywords": [
                "constructor",
                "instantiate"
            ],
            "support": {
                "issues": "https://github.com/doctrine/instantiator/issues",
                "source": "https://github.com/doctrine/instantiator/tree/1.4.1"
            },
            "funding": [
                {
                    "url": "https://www.doctrine-project.org/sponsorship.html",
                    "type": "custom"
                },
                {
                    "url": "https://www.patreon.com/phpdoctrine",
                    "type": "patreon"
                },
                {
                    "url": "https://tidelift.com/funding/github/packagist/doctrine%2Finstantiator",
                    "type": "tidelift"
                }
            ],
            "time": "2022-03-03T08:28:38+00:00"
        },
        {
            "name": "myclabs/deep-copy",
            "version": "1.11.0",
            "source": {
                "type": "git",
                "url": "https://github.com/myclabs/DeepCopy.git",
                "reference": "14daed4296fae74d9e3201d2c4925d1acb7aa614"
            },
            "dist": {
                "type": "zip",
                "url": "https://api.github.com/repos/myclabs/DeepCopy/zipball/14daed4296fae74d9e3201d2c4925d1acb7aa614",
                "reference": "14daed4296fae74d9e3201d2c4925d1acb7aa614",
                "shasum": ""
            },
            "require": {
                "php": "^7.1 || ^8.0"
            },
            "conflict": {
                "doctrine/collections": "<1.6.8",
                "doctrine/common": "<2.13.3 || >=3,<3.2.2"
            },
            "require-dev": {
                "doctrine/collections": "^1.6.8",
                "doctrine/common": "^2.13.3 || ^3.2.2",
                "phpunit/phpunit": "^7.5.20 || ^8.5.23 || ^9.5.13"
            },
            "type": "library",
            "autoload": {
                "files": [
                    "src/DeepCopy/deep_copy.php"
                ],
                "psr-4": {
                    "DeepCopy\\": "src/DeepCopy/"
                }
            },
            "notification-url": "https://packagist.org/downloads/",
            "license": [
                "MIT"
            ],
            "description": "Create deep copies (clones) of your objects",
            "keywords": [
                "clone",
                "copy",
                "duplicate",
                "object",
                "object graph"
            ],
            "support": {
                "issues": "https://github.com/myclabs/DeepCopy/issues",
                "source": "https://github.com/myclabs/DeepCopy/tree/1.11.0"
            },
            "funding": [
                {
                    "url": "https://tidelift.com/funding/github/packagist/myclabs/deep-copy",
                    "type": "tidelift"
                }
            ],
            "time": "2022-03-03T13:19:32+00:00"
        },
        {
            "name": "nikic/php-parser",
            "version": "v4.13.2",
            "source": {
                "type": "git",
                "url": "https://github.com/nikic/PHP-Parser.git",
                "reference": "210577fe3cf7badcc5814d99455df46564f3c077"
            },
            "dist": {
                "type": "zip",
                "url": "https://api.github.com/repos/nikic/PHP-Parser/zipball/210577fe3cf7badcc5814d99455df46564f3c077",
                "reference": "210577fe3cf7badcc5814d99455df46564f3c077",
                "shasum": ""
            },
            "require": {
                "ext-tokenizer": "*",
                "php": ">=7.0"
            },
            "require-dev": {
                "ircmaxell/php-yacc": "^0.0.7",
                "phpunit/phpunit": "^6.5 || ^7.0 || ^8.0 || ^9.0"
            },
            "bin": [
                "bin/php-parse"
            ],
            "type": "library",
            "extra": {
                "branch-alias": {
                    "dev-master": "4.9-dev"
                }
            },
            "autoload": {
                "psr-4": {
                    "PhpParser\\": "lib/PhpParser"
                }
            },
            "notification-url": "https://packagist.org/downloads/",
            "license": [
                "BSD-3-Clause"
            ],
            "authors": [
                {
                    "name": "Nikita Popov"
                }
            ],
            "description": "A PHP parser written in PHP",
            "keywords": [
                "parser",
                "php"
            ],
            "support": {
                "issues": "https://github.com/nikic/PHP-Parser/issues",
                "source": "https://github.com/nikic/PHP-Parser/tree/v4.13.2"
            },
            "time": "2021-11-30T19:35:32+00:00"
        },
        {
            "name": "phar-io/manifest",
            "version": "2.0.3",
            "source": {
                "type": "git",
                "url": "https://github.com/phar-io/manifest.git",
                "reference": "97803eca37d319dfa7826cc2437fc020857acb53"
            },
            "dist": {
                "type": "zip",
                "url": "https://api.github.com/repos/phar-io/manifest/zipball/97803eca37d319dfa7826cc2437fc020857acb53",
                "reference": "97803eca37d319dfa7826cc2437fc020857acb53",
                "shasum": ""
            },
            "require": {
                "ext-dom": "*",
                "ext-phar": "*",
                "ext-xmlwriter": "*",
                "phar-io/version": "^3.0.1",
                "php": "^7.2 || ^8.0"
            },
            "type": "library",
            "extra": {
                "branch-alias": {
                    "dev-master": "2.0.x-dev"
                }
            },
            "autoload": {
                "classmap": [
                    "src/"
                ]
            },
            "notification-url": "https://packagist.org/downloads/",
            "license": [
                "BSD-3-Clause"
            ],
            "authors": [
                {
                    "name": "Arne Blankerts",
                    "email": "arne@blankerts.de",
                    "role": "Developer"
                },
                {
                    "name": "Sebastian Heuer",
                    "email": "sebastian@phpeople.de",
                    "role": "Developer"
                },
                {
                    "name": "Sebastian Bergmann",
                    "email": "sebastian@phpunit.de",
                    "role": "Developer"
                }
            ],
            "description": "Component for reading phar.io manifest information from a PHP Archive (PHAR)",
            "support": {
                "issues": "https://github.com/phar-io/manifest/issues",
                "source": "https://github.com/phar-io/manifest/tree/2.0.3"
            },
            "time": "2021-07-20T11:28:43+00:00"
        },
        {
            "name": "phar-io/version",
            "version": "3.2.1",
            "source": {
                "type": "git",
                "url": "https://github.com/phar-io/version.git",
                "reference": "4f7fd7836c6f332bb2933569e566a0d6c4cbed74"
            },
            "dist": {
                "type": "zip",
                "url": "https://api.github.com/repos/phar-io/version/zipball/4f7fd7836c6f332bb2933569e566a0d6c4cbed74",
                "reference": "4f7fd7836c6f332bb2933569e566a0d6c4cbed74",
                "shasum": ""
            },
            "require": {
                "php": "^7.2 || ^8.0"
            },
            "type": "library",
            "autoload": {
                "classmap": [
                    "src/"
                ]
            },
            "notification-url": "https://packagist.org/downloads/",
            "license": [
                "BSD-3-Clause"
            ],
            "authors": [
                {
                    "name": "Arne Blankerts",
                    "email": "arne@blankerts.de",
                    "role": "Developer"
                },
                {
                    "name": "Sebastian Heuer",
                    "email": "sebastian@phpeople.de",
                    "role": "Developer"
                },
                {
                    "name": "Sebastian Bergmann",
                    "email": "sebastian@phpunit.de",
                    "role": "Developer"
                }
            ],
            "description": "Library for handling version information and constraints",
            "support": {
                "issues": "https://github.com/phar-io/version/issues",
                "source": "https://github.com/phar-io/version/tree/3.2.1"
            },
            "time": "2022-02-21T01:04:05+00:00"
        },
        {
            "name": "phpdocumentor/reflection-common",
            "version": "2.2.0",
            "source": {
                "type": "git",
                "url": "https://github.com/phpDocumentor/ReflectionCommon.git",
                "reference": "1d01c49d4ed62f25aa84a747ad35d5a16924662b"
            },
            "dist": {
                "type": "zip",
                "url": "https://api.github.com/repos/phpDocumentor/ReflectionCommon/zipball/1d01c49d4ed62f25aa84a747ad35d5a16924662b",
                "reference": "1d01c49d4ed62f25aa84a747ad35d5a16924662b",
                "shasum": ""
            },
            "require": {
                "php": "^7.2 || ^8.0"
            },
            "type": "library",
            "extra": {
                "branch-alias": {
                    "dev-2.x": "2.x-dev"
                }
            },
            "autoload": {
                "psr-4": {
                    "phpDocumentor\\Reflection\\": "src/"
                }
            },
            "notification-url": "https://packagist.org/downloads/",
            "license": [
                "MIT"
            ],
            "authors": [
                {
                    "name": "Jaap van Otterdijk",
                    "email": "opensource@ijaap.nl"
                }
            ],
            "description": "Common reflection classes used by phpdocumentor to reflect the code structure",
            "homepage": "http://www.phpdoc.org",
            "keywords": [
                "FQSEN",
                "phpDocumentor",
                "phpdoc",
                "reflection",
                "static analysis"
            ],
            "support": {
                "issues": "https://github.com/phpDocumentor/ReflectionCommon/issues",
                "source": "https://github.com/phpDocumentor/ReflectionCommon/tree/2.x"
            },
            "time": "2020-06-27T09:03:43+00:00"
        },
        {
            "name": "phpdocumentor/reflection-docblock",
            "version": "5.3.0",
            "source": {
                "type": "git",
                "url": "https://github.com/phpDocumentor/ReflectionDocBlock.git",
                "reference": "622548b623e81ca6d78b721c5e029f4ce664f170"
            },
            "dist": {
                "type": "zip",
                "url": "https://api.github.com/repos/phpDocumentor/ReflectionDocBlock/zipball/622548b623e81ca6d78b721c5e029f4ce664f170",
                "reference": "622548b623e81ca6d78b721c5e029f4ce664f170",
                "shasum": ""
            },
            "require": {
                "ext-filter": "*",
                "php": "^7.2 || ^8.0",
                "phpdocumentor/reflection-common": "^2.2",
                "phpdocumentor/type-resolver": "^1.3",
                "webmozart/assert": "^1.9.1"
            },
            "require-dev": {
                "mockery/mockery": "~1.3.2",
                "psalm/phar": "^4.8"
            },
            "type": "library",
            "extra": {
                "branch-alias": {
                    "dev-master": "5.x-dev"
                }
            },
            "autoload": {
                "psr-4": {
                    "phpDocumentor\\Reflection\\": "src"
                }
            },
            "notification-url": "https://packagist.org/downloads/",
            "license": [
                "MIT"
            ],
            "authors": [
                {
                    "name": "Mike van Riel",
                    "email": "me@mikevanriel.com"
                },
                {
                    "name": "Jaap van Otterdijk",
                    "email": "account@ijaap.nl"
                }
            ],
            "description": "With this component, a library can provide support for annotations via DocBlocks or otherwise retrieve information that is embedded in a DocBlock.",
            "support": {
                "issues": "https://github.com/phpDocumentor/ReflectionDocBlock/issues",
                "source": "https://github.com/phpDocumentor/ReflectionDocBlock/tree/5.3.0"
            },
            "time": "2021-10-19T17:43:47+00:00"
        },
        {
            "name": "phpdocumentor/type-resolver",
            "version": "1.6.0",
            "source": {
                "type": "git",
                "url": "https://github.com/phpDocumentor/TypeResolver.git",
                "reference": "93ebd0014cab80c4ea9f5e297ea48672f1b87706"
            },
            "dist": {
                "type": "zip",
                "url": "https://api.github.com/repos/phpDocumentor/TypeResolver/zipball/93ebd0014cab80c4ea9f5e297ea48672f1b87706",
                "reference": "93ebd0014cab80c4ea9f5e297ea48672f1b87706",
                "shasum": ""
            },
            "require": {
                "php": "^7.2 || ^8.0",
                "phpdocumentor/reflection-common": "^2.0"
            },
            "require-dev": {
                "ext-tokenizer": "*",
                "psalm/phar": "^4.8"
            },
            "type": "library",
            "extra": {
                "branch-alias": {
                    "dev-1.x": "1.x-dev"
                }
            },
            "autoload": {
                "psr-4": {
                    "phpDocumentor\\Reflection\\": "src"
                }
            },
            "notification-url": "https://packagist.org/downloads/",
            "license": [
                "MIT"
            ],
            "authors": [
                {
                    "name": "Mike van Riel",
                    "email": "me@mikevanriel.com"
                }
            ],
            "description": "A PSR-5 based resolver of Class names, Types and Structural Element Names",
            "support": {
                "issues": "https://github.com/phpDocumentor/TypeResolver/issues",
                "source": "https://github.com/phpDocumentor/TypeResolver/tree/1.6.0"
            },
            "time": "2022-01-04T19:58:01+00:00"
        },
        {
            "name": "phpspec/prophecy",
            "version": "v1.15.0",
            "source": {
                "type": "git",
                "url": "https://github.com/phpspec/prophecy.git",
                "reference": "bbcd7380b0ebf3961ee21409db7b38bc31d69a13"
            },
            "dist": {
                "type": "zip",
                "url": "https://api.github.com/repos/phpspec/prophecy/zipball/bbcd7380b0ebf3961ee21409db7b38bc31d69a13",
                "reference": "bbcd7380b0ebf3961ee21409db7b38bc31d69a13",
                "shasum": ""
            },
            "require": {
                "doctrine/instantiator": "^1.2",
                "php": "^7.2 || ~8.0, <8.2",
                "phpdocumentor/reflection-docblock": "^5.2",
                "sebastian/comparator": "^3.0 || ^4.0",
                "sebastian/recursion-context": "^3.0 || ^4.0"
            },
            "require-dev": {
                "phpspec/phpspec": "^6.0 || ^7.0",
                "phpunit/phpunit": "^8.0 || ^9.0"
            },
            "type": "library",
            "extra": {
                "branch-alias": {
                    "dev-master": "1.x-dev"
                }
            },
            "autoload": {
                "psr-4": {
                    "Prophecy\\": "src/Prophecy"
                }
            },
            "notification-url": "https://packagist.org/downloads/",
            "license": [
                "MIT"
            ],
            "authors": [
                {
                    "name": "Konstantin Kudryashov",
                    "email": "ever.zet@gmail.com",
                    "homepage": "http://everzet.com"
                },
                {
                    "name": "Marcello Duarte",
                    "email": "marcello.duarte@gmail.com"
                }
            ],
            "description": "Highly opinionated mocking framework for PHP 5.3+",
            "homepage": "https://github.com/phpspec/prophecy",
            "keywords": [
                "Double",
                "Dummy",
                "fake",
                "mock",
                "spy",
                "stub"
            ],
            "support": {
                "issues": "https://github.com/phpspec/prophecy/issues",
                "source": "https://github.com/phpspec/prophecy/tree/v1.15.0"
            },
            "time": "2021-12-08T12:19:24+00:00"
        },
        {
            "name": "phpunit/php-code-coverage",
            "version": "9.2.14",
            "source": {
                "type": "git",
                "url": "https://github.com/sebastianbergmann/php-code-coverage.git",
                "reference": "9f4d60b6afe5546421462b76cd4e633ebc364ab4"
            },
            "dist": {
                "type": "zip",
                "url": "https://api.github.com/repos/sebastianbergmann/php-code-coverage/zipball/9f4d60b6afe5546421462b76cd4e633ebc364ab4",
                "reference": "9f4d60b6afe5546421462b76cd4e633ebc364ab4",
                "shasum": ""
            },
            "require": {
                "ext-dom": "*",
                "ext-libxml": "*",
                "ext-xmlwriter": "*",
                "nikic/php-parser": "^4.13.0",
                "php": ">=7.3",
                "phpunit/php-file-iterator": "^3.0.3",
                "phpunit/php-text-template": "^2.0.2",
                "sebastian/code-unit-reverse-lookup": "^2.0.2",
                "sebastian/complexity": "^2.0",
                "sebastian/environment": "^5.1.2",
                "sebastian/lines-of-code": "^1.0.3",
                "sebastian/version": "^3.0.1",
                "theseer/tokenizer": "^1.2.0"
            },
            "require-dev": {
                "phpunit/phpunit": "^9.3"
            },
            "suggest": {
                "ext-pcov": "*",
                "ext-xdebug": "*"
            },
            "type": "library",
            "extra": {
                "branch-alias": {
                    "dev-master": "9.2-dev"
                }
            },
            "autoload": {
                "classmap": [
                    "src/"
                ]
            },
            "notification-url": "https://packagist.org/downloads/",
            "license": [
                "BSD-3-Clause"
            ],
            "authors": [
                {
                    "name": "Sebastian Bergmann",
                    "email": "sebastian@phpunit.de",
                    "role": "lead"
                }
            ],
            "description": "Library that provides collection, processing, and rendering functionality for PHP code coverage information.",
            "homepage": "https://github.com/sebastianbergmann/php-code-coverage",
            "keywords": [
                "coverage",
                "testing",
                "xunit"
            ],
            "support": {
                "issues": "https://github.com/sebastianbergmann/php-code-coverage/issues",
                "source": "https://github.com/sebastianbergmann/php-code-coverage/tree/9.2.14"
            },
            "funding": [
                {
                    "url": "https://github.com/sebastianbergmann",
                    "type": "github"
                }
            ],
            "time": "2022-02-28T12:38:02+00:00"
        },
        {
            "name": "phpunit/php-file-iterator",
            "version": "3.0.6",
            "source": {
                "type": "git",
                "url": "https://github.com/sebastianbergmann/php-file-iterator.git",
                "reference": "cf1c2e7c203ac650e352f4cc675a7021e7d1b3cf"
            },
            "dist": {
                "type": "zip",
                "url": "https://api.github.com/repos/sebastianbergmann/php-file-iterator/zipball/cf1c2e7c203ac650e352f4cc675a7021e7d1b3cf",
                "reference": "cf1c2e7c203ac650e352f4cc675a7021e7d1b3cf",
                "shasum": ""
            },
            "require": {
                "php": ">=7.3"
            },
            "require-dev": {
                "phpunit/phpunit": "^9.3"
            },
            "type": "library",
            "extra": {
                "branch-alias": {
                    "dev-master": "3.0-dev"
                }
            },
            "autoload": {
                "classmap": [
                    "src/"
                ]
            },
            "notification-url": "https://packagist.org/downloads/",
            "license": [
                "BSD-3-Clause"
            ],
            "authors": [
                {
                    "name": "Sebastian Bergmann",
                    "email": "sebastian@phpunit.de",
                    "role": "lead"
                }
            ],
            "description": "FilterIterator implementation that filters files based on a list of suffixes.",
            "homepage": "https://github.com/sebastianbergmann/php-file-iterator/",
            "keywords": [
                "filesystem",
                "iterator"
            ],
            "support": {
                "issues": "https://github.com/sebastianbergmann/php-file-iterator/issues",
                "source": "https://github.com/sebastianbergmann/php-file-iterator/tree/3.0.6"
            },
            "funding": [
                {
                    "url": "https://github.com/sebastianbergmann",
                    "type": "github"
                }
            ],
            "time": "2021-12-02T12:48:52+00:00"
        },
        {
            "name": "phpunit/php-invoker",
            "version": "3.1.1",
            "source": {
                "type": "git",
                "url": "https://github.com/sebastianbergmann/php-invoker.git",
                "reference": "5a10147d0aaf65b58940a0b72f71c9ac0423cc67"
            },
            "dist": {
                "type": "zip",
                "url": "https://api.github.com/repos/sebastianbergmann/php-invoker/zipball/5a10147d0aaf65b58940a0b72f71c9ac0423cc67",
                "reference": "5a10147d0aaf65b58940a0b72f71c9ac0423cc67",
                "shasum": ""
            },
            "require": {
                "php": ">=7.3"
            },
            "require-dev": {
                "ext-pcntl": "*",
                "phpunit/phpunit": "^9.3"
            },
            "suggest": {
                "ext-pcntl": "*"
            },
            "type": "library",
            "extra": {
                "branch-alias": {
                    "dev-master": "3.1-dev"
                }
            },
            "autoload": {
                "classmap": [
                    "src/"
                ]
            },
            "notification-url": "https://packagist.org/downloads/",
            "license": [
                "BSD-3-Clause"
            ],
            "authors": [
                {
                    "name": "Sebastian Bergmann",
                    "email": "sebastian@phpunit.de",
                    "role": "lead"
                }
            ],
            "description": "Invoke callables with a timeout",
            "homepage": "https://github.com/sebastianbergmann/php-invoker/",
            "keywords": [
                "process"
            ],
            "support": {
                "issues": "https://github.com/sebastianbergmann/php-invoker/issues",
                "source": "https://github.com/sebastianbergmann/php-invoker/tree/3.1.1"
            },
            "funding": [
                {
                    "url": "https://github.com/sebastianbergmann",
                    "type": "github"
                }
            ],
            "time": "2020-09-28T05:58:55+00:00"
        },
        {
            "name": "phpunit/php-text-template",
            "version": "2.0.4",
            "source": {
                "type": "git",
                "url": "https://github.com/sebastianbergmann/php-text-template.git",
                "reference": "5da5f67fc95621df9ff4c4e5a84d6a8a2acf7c28"
            },
            "dist": {
                "type": "zip",
                "url": "https://api.github.com/repos/sebastianbergmann/php-text-template/zipball/5da5f67fc95621df9ff4c4e5a84d6a8a2acf7c28",
                "reference": "5da5f67fc95621df9ff4c4e5a84d6a8a2acf7c28",
                "shasum": ""
            },
            "require": {
                "php": ">=7.3"
            },
            "require-dev": {
                "phpunit/phpunit": "^9.3"
            },
            "type": "library",
            "extra": {
                "branch-alias": {
                    "dev-master": "2.0-dev"
                }
            },
            "autoload": {
                "classmap": [
                    "src/"
                ]
            },
            "notification-url": "https://packagist.org/downloads/",
            "license": [
                "BSD-3-Clause"
            ],
            "authors": [
                {
                    "name": "Sebastian Bergmann",
                    "email": "sebastian@phpunit.de",
                    "role": "lead"
                }
            ],
            "description": "Simple template engine.",
            "homepage": "https://github.com/sebastianbergmann/php-text-template/",
            "keywords": [
                "template"
            ],
            "support": {
                "issues": "https://github.com/sebastianbergmann/php-text-template/issues",
                "source": "https://github.com/sebastianbergmann/php-text-template/tree/2.0.4"
            },
            "funding": [
                {
                    "url": "https://github.com/sebastianbergmann",
                    "type": "github"
                }
            ],
            "time": "2020-10-26T05:33:50+00:00"
        },
        {
            "name": "phpunit/php-timer",
            "version": "5.0.3",
            "source": {
                "type": "git",
                "url": "https://github.com/sebastianbergmann/php-timer.git",
                "reference": "5a63ce20ed1b5bf577850e2c4e87f4aa902afbd2"
            },
            "dist": {
                "type": "zip",
                "url": "https://api.github.com/repos/sebastianbergmann/php-timer/zipball/5a63ce20ed1b5bf577850e2c4e87f4aa902afbd2",
                "reference": "5a63ce20ed1b5bf577850e2c4e87f4aa902afbd2",
                "shasum": ""
            },
            "require": {
                "php": ">=7.3"
            },
            "require-dev": {
                "phpunit/phpunit": "^9.3"
            },
            "type": "library",
            "extra": {
                "branch-alias": {
                    "dev-master": "5.0-dev"
                }
            },
            "autoload": {
                "classmap": [
                    "src/"
                ]
            },
            "notification-url": "https://packagist.org/downloads/",
            "license": [
                "BSD-3-Clause"
            ],
            "authors": [
                {
                    "name": "Sebastian Bergmann",
                    "email": "sebastian@phpunit.de",
                    "role": "lead"
                }
            ],
            "description": "Utility class for timing",
            "homepage": "https://github.com/sebastianbergmann/php-timer/",
            "keywords": [
                "timer"
            ],
            "support": {
                "issues": "https://github.com/sebastianbergmann/php-timer/issues",
                "source": "https://github.com/sebastianbergmann/php-timer/tree/5.0.3"
            },
            "funding": [
                {
                    "url": "https://github.com/sebastianbergmann",
                    "type": "github"
                }
            ],
            "time": "2020-10-26T13:16:10+00:00"
        },
        {
            "name": "phpunit/phpunit",
            "version": "9.5.16",
            "source": {
                "type": "git",
                "url": "https://github.com/sebastianbergmann/phpunit.git",
                "reference": "5ff8c545a50226c569310a35f4fa89d79f1ddfdc"
            },
            "dist": {
                "type": "zip",
                "url": "https://api.github.com/repos/sebastianbergmann/phpunit/zipball/5ff8c545a50226c569310a35f4fa89d79f1ddfdc",
                "reference": "5ff8c545a50226c569310a35f4fa89d79f1ddfdc",
                "shasum": ""
            },
            "require": {
                "doctrine/instantiator": "^1.3.1",
                "ext-dom": "*",
                "ext-json": "*",
                "ext-libxml": "*",
                "ext-mbstring": "*",
                "ext-xml": "*",
                "ext-xmlwriter": "*",
                "myclabs/deep-copy": "^1.10.1",
                "phar-io/manifest": "^2.0.3",
                "phar-io/version": "^3.0.2",
                "php": ">=7.3",
                "phpspec/prophecy": "^1.12.1",
                "phpunit/php-code-coverage": "^9.2.13",
                "phpunit/php-file-iterator": "^3.0.5",
                "phpunit/php-invoker": "^3.1.1",
                "phpunit/php-text-template": "^2.0.3",
                "phpunit/php-timer": "^5.0.2",
                "sebastian/cli-parser": "^1.0.1",
                "sebastian/code-unit": "^1.0.6",
                "sebastian/comparator": "^4.0.5",
                "sebastian/diff": "^4.0.3",
                "sebastian/environment": "^5.1.3",
                "sebastian/exporter": "^4.0.3",
                "sebastian/global-state": "^5.0.1",
                "sebastian/object-enumerator": "^4.0.3",
                "sebastian/resource-operations": "^3.0.3",
                "sebastian/type": "^2.3.4",
                "sebastian/version": "^3.0.2"
            },
            "require-dev": {
                "ext-pdo": "*",
                "phpspec/prophecy-phpunit": "^2.0.1"
            },
            "suggest": {
                "ext-soap": "*",
                "ext-xdebug": "*"
            },
            "bin": [
                "phpunit"
            ],
            "type": "library",
            "extra": {
                "branch-alias": {
                    "dev-master": "9.5-dev"
                }
            },
            "autoload": {
                "files": [
                    "src/Framework/Assert/Functions.php"
                ],
                "classmap": [
                    "src/"
                ]
            },
            "notification-url": "https://packagist.org/downloads/",
            "license": [
                "BSD-3-Clause"
            ],
            "authors": [
                {
                    "name": "Sebastian Bergmann",
                    "email": "sebastian@phpunit.de",
                    "role": "lead"
                }
            ],
            "description": "The PHP Unit Testing framework.",
            "homepage": "https://phpunit.de/",
            "keywords": [
                "phpunit",
                "testing",
                "xunit"
            ],
            "support": {
                "issues": "https://github.com/sebastianbergmann/phpunit/issues",
                "source": "https://github.com/sebastianbergmann/phpunit/tree/9.5.16"
            },
            "funding": [
                {
                    "url": "https://phpunit.de/sponsors.html",
                    "type": "custom"
                },
                {
                    "url": "https://github.com/sebastianbergmann",
                    "type": "github"
                }
            ],
            "time": "2022-02-23T17:10:58+00:00"
        },
        {
            "name": "psr/container",
            "version": "2.0.2",
            "source": {
                "type": "git",
                "url": "https://github.com/php-fig/container.git",
                "reference": "c71ecc56dfe541dbd90c5360474fbc405f8d5963"
            },
            "dist": {
                "type": "zip",
                "url": "https://api.github.com/repos/php-fig/container/zipball/c71ecc56dfe541dbd90c5360474fbc405f8d5963",
                "reference": "c71ecc56dfe541dbd90c5360474fbc405f8d5963",
                "shasum": ""
            },
            "require": {
                "php": ">=7.4.0"
            },
            "type": "library",
            "extra": {
                "branch-alias": {
                    "dev-master": "2.0.x-dev"
                }
            },
            "autoload": {
                "psr-4": {
                    "Psr\\Container\\": "src/"
                }
            },
            "notification-url": "https://packagist.org/downloads/",
            "license": [
                "MIT"
            ],
            "authors": [
                {
                    "name": "PHP-FIG",
                    "homepage": "https://www.php-fig.org/"
                }
            ],
            "description": "Common Container Interface (PHP FIG PSR-11)",
            "homepage": "https://github.com/php-fig/container",
            "keywords": [
                "PSR-11",
                "container",
                "container-interface",
                "container-interop",
                "psr"
            ],
            "support": {
                "issues": "https://github.com/php-fig/container/issues",
                "source": "https://github.com/php-fig/container/tree/2.0.2"
            },
            "time": "2021-11-05T16:47:00+00:00"
        },
        {
            "name": "roots/wordpress",
            "version": "5.9.1",
            "source": {
                "type": "git",
                "url": "https://github.com/WordPress/WordPress.git",
                "reference": "5.9.1"
            },
            "dist": {
                "type": "zip",
                "url": "https://api.github.com/repos/WordPress/WordPress/zipball/refs/tags/5.9.1"
            },
            "require": {
                "php": ">=5.3.2",
                "roots/wordpress-core-installer": ">=1.0.0"
            },
            "provide": {
                "wordpress/core-implementation": "5.9.1"
            },
            "type": "wordpress-core",
            "notification-url": "https://packagist.org/downloads/",
            "license": [
                "GPL-2.0-or-later"
            ],
            "authors": [
                {
                    "name": "WordPress Community",
                    "homepage": "https://wordpress.org/about/"
                }
            ],
            "description": "WordPress is web software you can use to create a beautiful website or blog.",
            "homepage": "https://wordpress.org/",
            "keywords": [
                "blog",
                "cms",
                "wordpress"
            ],
            "support": {
                "docs": "https://developer.wordpress.org/",
                "forum": "https://wordpress.org/support/",
                "irc": "irc://irc.freenode.net/wordpress",
                "issues": "https://core.trac.wordpress.org/",
                "rss": "https://wordpress.org/news/feed/",
                "source": "https://core.trac.wordpress.org/browser",
                "wiki": "https://codex.wordpress.org/"
            },
            "funding": [
                {
                    "url": "https://github.com/roots",
                    "type": "github"
                },
                {
                    "url": "https://www.patreon.com/rootsdev",
                    "type": "patreon"
                }
            ],
            "time": "2022-02-22T15:29:52+00:00"
        },
        {
            "name": "roots/wordpress-core-installer",
            "version": "1.100.0",
            "source": {
                "type": "git",
                "url": "https://github.com/roots/wordpress-core-installer.git",
                "reference": "73f8488e5178c5d54234b919f823a9095e2b1847"
            },
            "dist": {
                "type": "zip",
                "url": "https://api.github.com/repos/roots/wordpress-core-installer/zipball/73f8488e5178c5d54234b919f823a9095e2b1847",
                "reference": "73f8488e5178c5d54234b919f823a9095e2b1847",
                "shasum": ""
            },
            "require": {
                "composer-plugin-api": "^1.0 || ^2.0",
                "php": ">=5.6.0"
            },
            "conflict": {
                "composer/installers": "<1.0.6"
            },
            "replace": {
                "johnpbloch/wordpress-core-installer": "*"
            },
            "require-dev": {
                "composer/composer": "^1.0 || ^2.0",
                "phpunit/phpunit": ">=5.7.27"
            },
            "type": "composer-plugin",
            "extra": {
                "class": "Roots\\Composer\\WordPressCorePlugin"
            },
            "autoload": {
                "psr-4": {
                    "Roots\\Composer\\": "src/"
                }
            },
            "notification-url": "https://packagist.org/downloads/",
            "license": [
                "GPL-2.0-or-later"
            ],
            "authors": [
                {
                    "name": "John P. Bloch",
                    "email": "me@johnpbloch.com"
                },
                {
                    "name": "Roots",
                    "email": "team@roots.io"
                }
            ],
            "description": "A custom installer to handle deploying WordPress with composer",
            "keywords": [
                "wordpress"
            ],
            "support": {
                "issues": "https://github.com/roots/wordpress-core-installer/issues",
                "source": "https://github.com/roots/wordpress-core-installer/tree/master"
            },
            "funding": [
                {
                    "url": "https://github.com/roots",
                    "type": "github"
                },
                {
                    "url": "https://www.patreon.com/rootsdev",
                    "type": "patreon"
                }
            ],
            "time": "2020-08-20T00:27:30+00:00"
        },
        {
            "name": "sebastian/cli-parser",
            "version": "1.0.1",
            "source": {
                "type": "git",
                "url": "https://github.com/sebastianbergmann/cli-parser.git",
                "reference": "442e7c7e687e42adc03470c7b668bc4b2402c0b2"
            },
            "dist": {
                "type": "zip",
                "url": "https://api.github.com/repos/sebastianbergmann/cli-parser/zipball/442e7c7e687e42adc03470c7b668bc4b2402c0b2",
                "reference": "442e7c7e687e42adc03470c7b668bc4b2402c0b2",
                "shasum": ""
            },
            "require": {
                "php": ">=7.3"
            },
            "require-dev": {
                "phpunit/phpunit": "^9.3"
            },
            "type": "library",
            "extra": {
                "branch-alias": {
                    "dev-master": "1.0-dev"
                }
            },
            "autoload": {
                "classmap": [
                    "src/"
                ]
            },
            "notification-url": "https://packagist.org/downloads/",
            "license": [
                "BSD-3-Clause"
            ],
            "authors": [
                {
                    "name": "Sebastian Bergmann",
                    "email": "sebastian@phpunit.de",
                    "role": "lead"
                }
            ],
            "description": "Library for parsing CLI options",
            "homepage": "https://github.com/sebastianbergmann/cli-parser",
            "support": {
                "issues": "https://github.com/sebastianbergmann/cli-parser/issues",
                "source": "https://github.com/sebastianbergmann/cli-parser/tree/1.0.1"
            },
            "funding": [
                {
                    "url": "https://github.com/sebastianbergmann",
                    "type": "github"
                }
            ],
            "time": "2020-09-28T06:08:49+00:00"
        },
        {
            "name": "sebastian/code-unit",
            "version": "1.0.8",
            "source": {
                "type": "git",
                "url": "https://github.com/sebastianbergmann/code-unit.git",
                "reference": "1fc9f64c0927627ef78ba436c9b17d967e68e120"
            },
            "dist": {
                "type": "zip",
                "url": "https://api.github.com/repos/sebastianbergmann/code-unit/zipball/1fc9f64c0927627ef78ba436c9b17d967e68e120",
                "reference": "1fc9f64c0927627ef78ba436c9b17d967e68e120",
                "shasum": ""
            },
            "require": {
                "php": ">=7.3"
            },
            "require-dev": {
                "phpunit/phpunit": "^9.3"
            },
            "type": "library",
            "extra": {
                "branch-alias": {
                    "dev-master": "1.0-dev"
                }
            },
            "autoload": {
                "classmap": [
                    "src/"
                ]
            },
            "notification-url": "https://packagist.org/downloads/",
            "license": [
                "BSD-3-Clause"
            ],
            "authors": [
                {
                    "name": "Sebastian Bergmann",
                    "email": "sebastian@phpunit.de",
                    "role": "lead"
                }
            ],
            "description": "Collection of value objects that represent the PHP code units",
            "homepage": "https://github.com/sebastianbergmann/code-unit",
            "support": {
                "issues": "https://github.com/sebastianbergmann/code-unit/issues",
                "source": "https://github.com/sebastianbergmann/code-unit/tree/1.0.8"
            },
            "funding": [
                {
                    "url": "https://github.com/sebastianbergmann",
                    "type": "github"
                }
            ],
            "time": "2020-10-26T13:08:54+00:00"
        },
        {
            "name": "sebastian/code-unit-reverse-lookup",
            "version": "2.0.3",
            "source": {
                "type": "git",
                "url": "https://github.com/sebastianbergmann/code-unit-reverse-lookup.git",
                "reference": "ac91f01ccec49fb77bdc6fd1e548bc70f7faa3e5"
            },
            "dist": {
                "type": "zip",
                "url": "https://api.github.com/repos/sebastianbergmann/code-unit-reverse-lookup/zipball/ac91f01ccec49fb77bdc6fd1e548bc70f7faa3e5",
                "reference": "ac91f01ccec49fb77bdc6fd1e548bc70f7faa3e5",
                "shasum": ""
            },
            "require": {
                "php": ">=7.3"
            },
            "require-dev": {
                "phpunit/phpunit": "^9.3"
            },
            "type": "library",
            "extra": {
                "branch-alias": {
                    "dev-master": "2.0-dev"
                }
            },
            "autoload": {
                "classmap": [
                    "src/"
                ]
            },
            "notification-url": "https://packagist.org/downloads/",
            "license": [
                "BSD-3-Clause"
            ],
            "authors": [
                {
                    "name": "Sebastian Bergmann",
                    "email": "sebastian@phpunit.de"
                }
            ],
            "description": "Looks up which function or method a line of code belongs to",
            "homepage": "https://github.com/sebastianbergmann/code-unit-reverse-lookup/",
            "support": {
                "issues": "https://github.com/sebastianbergmann/code-unit-reverse-lookup/issues",
                "source": "https://github.com/sebastianbergmann/code-unit-reverse-lookup/tree/2.0.3"
            },
            "funding": [
                {
                    "url": "https://github.com/sebastianbergmann",
                    "type": "github"
                }
            ],
            "time": "2020-09-28T05:30:19+00:00"
        },
        {
            "name": "sebastian/comparator",
            "version": "4.0.6",
            "source": {
                "type": "git",
                "url": "https://github.com/sebastianbergmann/comparator.git",
                "reference": "55f4261989e546dc112258c7a75935a81a7ce382"
            },
            "dist": {
                "type": "zip",
                "url": "https://api.github.com/repos/sebastianbergmann/comparator/zipball/55f4261989e546dc112258c7a75935a81a7ce382",
                "reference": "55f4261989e546dc112258c7a75935a81a7ce382",
                "shasum": ""
            },
            "require": {
                "php": ">=7.3",
                "sebastian/diff": "^4.0",
                "sebastian/exporter": "^4.0"
            },
            "require-dev": {
                "phpunit/phpunit": "^9.3"
            },
            "type": "library",
            "extra": {
                "branch-alias": {
                    "dev-master": "4.0-dev"
                }
            },
            "autoload": {
                "classmap": [
                    "src/"
                ]
            },
            "notification-url": "https://packagist.org/downloads/",
            "license": [
                "BSD-3-Clause"
            ],
            "authors": [
                {
                    "name": "Sebastian Bergmann",
                    "email": "sebastian@phpunit.de"
                },
                {
                    "name": "Jeff Welch",
                    "email": "whatthejeff@gmail.com"
                },
                {
                    "name": "Volker Dusch",
                    "email": "github@wallbash.com"
                },
                {
                    "name": "Bernhard Schussek",
                    "email": "bschussek@2bepublished.at"
                }
            ],
            "description": "Provides the functionality to compare PHP values for equality",
            "homepage": "https://github.com/sebastianbergmann/comparator",
            "keywords": [
                "comparator",
                "compare",
                "equality"
            ],
            "support": {
                "issues": "https://github.com/sebastianbergmann/comparator/issues",
                "source": "https://github.com/sebastianbergmann/comparator/tree/4.0.6"
            },
            "funding": [
                {
                    "url": "https://github.com/sebastianbergmann",
                    "type": "github"
                }
            ],
            "time": "2020-10-26T15:49:45+00:00"
        },
        {
            "name": "sebastian/complexity",
            "version": "2.0.2",
            "source": {
                "type": "git",
                "url": "https://github.com/sebastianbergmann/complexity.git",
                "reference": "739b35e53379900cc9ac327b2147867b8b6efd88"
            },
            "dist": {
                "type": "zip",
                "url": "https://api.github.com/repos/sebastianbergmann/complexity/zipball/739b35e53379900cc9ac327b2147867b8b6efd88",
                "reference": "739b35e53379900cc9ac327b2147867b8b6efd88",
                "shasum": ""
            },
            "require": {
                "nikic/php-parser": "^4.7",
                "php": ">=7.3"
            },
            "require-dev": {
                "phpunit/phpunit": "^9.3"
            },
            "type": "library",
            "extra": {
                "branch-alias": {
                    "dev-master": "2.0-dev"
                }
            },
            "autoload": {
                "classmap": [
                    "src/"
                ]
            },
            "notification-url": "https://packagist.org/downloads/",
            "license": [
                "BSD-3-Clause"
            ],
            "authors": [
                {
                    "name": "Sebastian Bergmann",
                    "email": "sebastian@phpunit.de",
                    "role": "lead"
                }
            ],
            "description": "Library for calculating the complexity of PHP code units",
            "homepage": "https://github.com/sebastianbergmann/complexity",
            "support": {
                "issues": "https://github.com/sebastianbergmann/complexity/issues",
                "source": "https://github.com/sebastianbergmann/complexity/tree/2.0.2"
            },
            "funding": [
                {
                    "url": "https://github.com/sebastianbergmann",
                    "type": "github"
                }
            ],
            "time": "2020-10-26T15:52:27+00:00"
        },
        {
            "name": "sebastian/diff",
            "version": "4.0.4",
            "source": {
                "type": "git",
                "url": "https://github.com/sebastianbergmann/diff.git",
                "reference": "3461e3fccc7cfdfc2720be910d3bd73c69be590d"
            },
            "dist": {
                "type": "zip",
                "url": "https://api.github.com/repos/sebastianbergmann/diff/zipball/3461e3fccc7cfdfc2720be910d3bd73c69be590d",
                "reference": "3461e3fccc7cfdfc2720be910d3bd73c69be590d",
                "shasum": ""
            },
            "require": {
                "php": ">=7.3"
            },
            "require-dev": {
                "phpunit/phpunit": "^9.3",
                "symfony/process": "^4.2 || ^5"
            },
            "type": "library",
            "extra": {
                "branch-alias": {
                    "dev-master": "4.0-dev"
                }
            },
            "autoload": {
                "classmap": [
                    "src/"
                ]
            },
            "notification-url": "https://packagist.org/downloads/",
            "license": [
                "BSD-3-Clause"
            ],
            "authors": [
                {
                    "name": "Sebastian Bergmann",
                    "email": "sebastian@phpunit.de"
                },
                {
                    "name": "Kore Nordmann",
                    "email": "mail@kore-nordmann.de"
                }
            ],
            "description": "Diff implementation",
            "homepage": "https://github.com/sebastianbergmann/diff",
            "keywords": [
                "diff",
                "udiff",
                "unidiff",
                "unified diff"
            ],
            "support": {
                "issues": "https://github.com/sebastianbergmann/diff/issues",
                "source": "https://github.com/sebastianbergmann/diff/tree/4.0.4"
            },
            "funding": [
                {
                    "url": "https://github.com/sebastianbergmann",
                    "type": "github"
                }
            ],
            "time": "2020-10-26T13:10:38+00:00"
        },
        {
            "name": "sebastian/environment",
            "version": "5.1.3",
            "source": {
                "type": "git",
                "url": "https://github.com/sebastianbergmann/environment.git",
                "reference": "388b6ced16caa751030f6a69e588299fa09200ac"
            },
            "dist": {
                "type": "zip",
                "url": "https://api.github.com/repos/sebastianbergmann/environment/zipball/388b6ced16caa751030f6a69e588299fa09200ac",
                "reference": "388b6ced16caa751030f6a69e588299fa09200ac",
                "shasum": ""
            },
            "require": {
                "php": ">=7.3"
            },
            "require-dev": {
                "phpunit/phpunit": "^9.3"
            },
            "suggest": {
                "ext-posix": "*"
            },
            "type": "library",
            "extra": {
                "branch-alias": {
                    "dev-master": "5.1-dev"
                }
            },
            "autoload": {
                "classmap": [
                    "src/"
                ]
            },
            "notification-url": "https://packagist.org/downloads/",
            "license": [
                "BSD-3-Clause"
            ],
            "authors": [
                {
                    "name": "Sebastian Bergmann",
                    "email": "sebastian@phpunit.de"
                }
            ],
            "description": "Provides functionality to handle HHVM/PHP environments",
            "homepage": "http://www.github.com/sebastianbergmann/environment",
            "keywords": [
                "Xdebug",
                "environment",
                "hhvm"
            ],
            "support": {
                "issues": "https://github.com/sebastianbergmann/environment/issues",
                "source": "https://github.com/sebastianbergmann/environment/tree/5.1.3"
            },
            "funding": [
                {
                    "url": "https://github.com/sebastianbergmann",
                    "type": "github"
                }
            ],
            "time": "2020-09-28T05:52:38+00:00"
        },
        {
            "name": "sebastian/exporter",
            "version": "4.0.4",
            "source": {
                "type": "git",
                "url": "https://github.com/sebastianbergmann/exporter.git",
                "reference": "65e8b7db476c5dd267e65eea9cab77584d3cfff9"
            },
            "dist": {
                "type": "zip",
                "url": "https://api.github.com/repos/sebastianbergmann/exporter/zipball/65e8b7db476c5dd267e65eea9cab77584d3cfff9",
                "reference": "65e8b7db476c5dd267e65eea9cab77584d3cfff9",
                "shasum": ""
            },
            "require": {
                "php": ">=7.3",
                "sebastian/recursion-context": "^4.0"
            },
            "require-dev": {
                "ext-mbstring": "*",
                "phpunit/phpunit": "^9.3"
            },
            "type": "library",
            "extra": {
                "branch-alias": {
                    "dev-master": "4.0-dev"
                }
            },
            "autoload": {
                "classmap": [
                    "src/"
                ]
            },
            "notification-url": "https://packagist.org/downloads/",
            "license": [
                "BSD-3-Clause"
            ],
            "authors": [
                {
                    "name": "Sebastian Bergmann",
                    "email": "sebastian@phpunit.de"
                },
                {
                    "name": "Jeff Welch",
                    "email": "whatthejeff@gmail.com"
                },
                {
                    "name": "Volker Dusch",
                    "email": "github@wallbash.com"
                },
                {
                    "name": "Adam Harvey",
                    "email": "aharvey@php.net"
                },
                {
                    "name": "Bernhard Schussek",
                    "email": "bschussek@gmail.com"
                }
            ],
            "description": "Provides the functionality to export PHP variables for visualization",
            "homepage": "https://www.github.com/sebastianbergmann/exporter",
            "keywords": [
                "export",
                "exporter"
            ],
            "support": {
                "issues": "https://github.com/sebastianbergmann/exporter/issues",
                "source": "https://github.com/sebastianbergmann/exporter/tree/4.0.4"
            },
            "funding": [
                {
                    "url": "https://github.com/sebastianbergmann",
                    "type": "github"
                }
            ],
            "time": "2021-11-11T14:18:36+00:00"
        },
        {
            "name": "sebastian/global-state",
            "version": "5.0.5",
            "source": {
                "type": "git",
                "url": "https://github.com/sebastianbergmann/global-state.git",
                "reference": "0ca8db5a5fc9c8646244e629625ac486fa286bf2"
            },
            "dist": {
                "type": "zip",
                "url": "https://api.github.com/repos/sebastianbergmann/global-state/zipball/0ca8db5a5fc9c8646244e629625ac486fa286bf2",
                "reference": "0ca8db5a5fc9c8646244e629625ac486fa286bf2",
                "shasum": ""
            },
            "require": {
                "php": ">=7.3",
                "sebastian/object-reflector": "^2.0",
                "sebastian/recursion-context": "^4.0"
            },
            "require-dev": {
                "ext-dom": "*",
                "phpunit/phpunit": "^9.3"
            },
            "suggest": {
                "ext-uopz": "*"
            },
            "type": "library",
            "extra": {
                "branch-alias": {
                    "dev-master": "5.0-dev"
                }
            },
            "autoload": {
                "classmap": [
                    "src/"
                ]
            },
            "notification-url": "https://packagist.org/downloads/",
            "license": [
                "BSD-3-Clause"
            ],
            "authors": [
                {
                    "name": "Sebastian Bergmann",
                    "email": "sebastian@phpunit.de"
                }
            ],
            "description": "Snapshotting of global state",
            "homepage": "http://www.github.com/sebastianbergmann/global-state",
            "keywords": [
                "global state"
            ],
            "support": {
                "issues": "https://github.com/sebastianbergmann/global-state/issues",
                "source": "https://github.com/sebastianbergmann/global-state/tree/5.0.5"
            },
            "funding": [
                {
                    "url": "https://github.com/sebastianbergmann",
                    "type": "github"
                }
            ],
            "time": "2022-02-14T08:28:10+00:00"
        },
        {
            "name": "sebastian/lines-of-code",
            "version": "1.0.3",
            "source": {
                "type": "git",
                "url": "https://github.com/sebastianbergmann/lines-of-code.git",
                "reference": "c1c2e997aa3146983ed888ad08b15470a2e22ecc"
            },
            "dist": {
                "type": "zip",
                "url": "https://api.github.com/repos/sebastianbergmann/lines-of-code/zipball/c1c2e997aa3146983ed888ad08b15470a2e22ecc",
                "reference": "c1c2e997aa3146983ed888ad08b15470a2e22ecc",
                "shasum": ""
            },
            "require": {
                "nikic/php-parser": "^4.6",
                "php": ">=7.3"
            },
            "require-dev": {
                "phpunit/phpunit": "^9.3"
            },
            "type": "library",
            "extra": {
                "branch-alias": {
                    "dev-master": "1.0-dev"
                }
            },
            "autoload": {
                "classmap": [
                    "src/"
                ]
            },
            "notification-url": "https://packagist.org/downloads/",
            "license": [
                "BSD-3-Clause"
            ],
            "authors": [
                {
                    "name": "Sebastian Bergmann",
                    "email": "sebastian@phpunit.de",
                    "role": "lead"
                }
            ],
            "description": "Library for counting the lines of code in PHP source code",
            "homepage": "https://github.com/sebastianbergmann/lines-of-code",
            "support": {
                "issues": "https://github.com/sebastianbergmann/lines-of-code/issues",
                "source": "https://github.com/sebastianbergmann/lines-of-code/tree/1.0.3"
            },
            "funding": [
                {
                    "url": "https://github.com/sebastianbergmann",
                    "type": "github"
                }
            ],
            "time": "2020-11-28T06:42:11+00:00"
        },
        {
            "name": "sebastian/object-enumerator",
            "version": "4.0.4",
            "source": {
                "type": "git",
                "url": "https://github.com/sebastianbergmann/object-enumerator.git",
                "reference": "5c9eeac41b290a3712d88851518825ad78f45c71"
            },
            "dist": {
                "type": "zip",
                "url": "https://api.github.com/repos/sebastianbergmann/object-enumerator/zipball/5c9eeac41b290a3712d88851518825ad78f45c71",
                "reference": "5c9eeac41b290a3712d88851518825ad78f45c71",
                "shasum": ""
            },
            "require": {
                "php": ">=7.3",
                "sebastian/object-reflector": "^2.0",
                "sebastian/recursion-context": "^4.0"
            },
            "require-dev": {
                "phpunit/phpunit": "^9.3"
            },
            "type": "library",
            "extra": {
                "branch-alias": {
                    "dev-master": "4.0-dev"
                }
            },
            "autoload": {
                "classmap": [
                    "src/"
                ]
            },
            "notification-url": "https://packagist.org/downloads/",
            "license": [
                "BSD-3-Clause"
            ],
            "authors": [
                {
                    "name": "Sebastian Bergmann",
                    "email": "sebastian@phpunit.de"
                }
            ],
            "description": "Traverses array structures and object graphs to enumerate all referenced objects",
            "homepage": "https://github.com/sebastianbergmann/object-enumerator/",
            "support": {
                "issues": "https://github.com/sebastianbergmann/object-enumerator/issues",
                "source": "https://github.com/sebastianbergmann/object-enumerator/tree/4.0.4"
            },
            "funding": [
                {
                    "url": "https://github.com/sebastianbergmann",
                    "type": "github"
                }
            ],
            "time": "2020-10-26T13:12:34+00:00"
        },
        {
            "name": "sebastian/object-reflector",
            "version": "2.0.4",
            "source": {
                "type": "git",
                "url": "https://github.com/sebastianbergmann/object-reflector.git",
                "reference": "b4f479ebdbf63ac605d183ece17d8d7fe49c15c7"
            },
            "dist": {
                "type": "zip",
                "url": "https://api.github.com/repos/sebastianbergmann/object-reflector/zipball/b4f479ebdbf63ac605d183ece17d8d7fe49c15c7",
                "reference": "b4f479ebdbf63ac605d183ece17d8d7fe49c15c7",
                "shasum": ""
            },
            "require": {
                "php": ">=7.3"
            },
            "require-dev": {
                "phpunit/phpunit": "^9.3"
            },
            "type": "library",
            "extra": {
                "branch-alias": {
                    "dev-master": "2.0-dev"
                }
            },
            "autoload": {
                "classmap": [
                    "src/"
                ]
            },
            "notification-url": "https://packagist.org/downloads/",
            "license": [
                "BSD-3-Clause"
            ],
            "authors": [
                {
                    "name": "Sebastian Bergmann",
                    "email": "sebastian@phpunit.de"
                }
            ],
            "description": "Allows reflection of object attributes, including inherited and non-public ones",
            "homepage": "https://github.com/sebastianbergmann/object-reflector/",
            "support": {
                "issues": "https://github.com/sebastianbergmann/object-reflector/issues",
                "source": "https://github.com/sebastianbergmann/object-reflector/tree/2.0.4"
            },
            "funding": [
                {
                    "url": "https://github.com/sebastianbergmann",
                    "type": "github"
                }
            ],
            "time": "2020-10-26T13:14:26+00:00"
        },
        {
            "name": "sebastian/recursion-context",
            "version": "4.0.4",
            "source": {
                "type": "git",
                "url": "https://github.com/sebastianbergmann/recursion-context.git",
                "reference": "cd9d8cf3c5804de4341c283ed787f099f5506172"
            },
            "dist": {
                "type": "zip",
                "url": "https://api.github.com/repos/sebastianbergmann/recursion-context/zipball/cd9d8cf3c5804de4341c283ed787f099f5506172",
                "reference": "cd9d8cf3c5804de4341c283ed787f099f5506172",
                "shasum": ""
            },
            "require": {
                "php": ">=7.3"
            },
            "require-dev": {
                "phpunit/phpunit": "^9.3"
            },
            "type": "library",
            "extra": {
                "branch-alias": {
                    "dev-master": "4.0-dev"
                }
            },
            "autoload": {
                "classmap": [
                    "src/"
                ]
            },
            "notification-url": "https://packagist.org/downloads/",
            "license": [
                "BSD-3-Clause"
            ],
            "authors": [
                {
                    "name": "Sebastian Bergmann",
                    "email": "sebastian@phpunit.de"
                },
                {
                    "name": "Jeff Welch",
                    "email": "whatthejeff@gmail.com"
                },
                {
                    "name": "Adam Harvey",
                    "email": "aharvey@php.net"
                }
            ],
            "description": "Provides functionality to recursively process PHP variables",
            "homepage": "http://www.github.com/sebastianbergmann/recursion-context",
            "support": {
                "issues": "https://github.com/sebastianbergmann/recursion-context/issues",
                "source": "https://github.com/sebastianbergmann/recursion-context/tree/4.0.4"
            },
            "funding": [
                {
                    "url": "https://github.com/sebastianbergmann",
                    "type": "github"
                }
            ],
            "time": "2020-10-26T13:17:30+00:00"
        },
        {
            "name": "sebastian/resource-operations",
            "version": "3.0.3",
            "source": {
                "type": "git",
                "url": "https://github.com/sebastianbergmann/resource-operations.git",
                "reference": "0f4443cb3a1d92ce809899753bc0d5d5a8dd19a8"
            },
            "dist": {
                "type": "zip",
                "url": "https://api.github.com/repos/sebastianbergmann/resource-operations/zipball/0f4443cb3a1d92ce809899753bc0d5d5a8dd19a8",
                "reference": "0f4443cb3a1d92ce809899753bc0d5d5a8dd19a8",
                "shasum": ""
            },
            "require": {
                "php": ">=7.3"
            },
            "require-dev": {
                "phpunit/phpunit": "^9.0"
            },
            "type": "library",
            "extra": {
                "branch-alias": {
                    "dev-master": "3.0-dev"
                }
            },
            "autoload": {
                "classmap": [
                    "src/"
                ]
            },
            "notification-url": "https://packagist.org/downloads/",
            "license": [
                "BSD-3-Clause"
            ],
            "authors": [
                {
                    "name": "Sebastian Bergmann",
                    "email": "sebastian@phpunit.de"
                }
            ],
            "description": "Provides a list of PHP built-in functions that operate on resources",
            "homepage": "https://www.github.com/sebastianbergmann/resource-operations",
            "support": {
                "issues": "https://github.com/sebastianbergmann/resource-operations/issues",
                "source": "https://github.com/sebastianbergmann/resource-operations/tree/3.0.3"
            },
            "funding": [
                {
                    "url": "https://github.com/sebastianbergmann",
                    "type": "github"
                }
            ],
            "time": "2020-09-28T06:45:17+00:00"
        },
        {
            "name": "sebastian/type",
            "version": "2.3.4",
            "source": {
                "type": "git",
                "url": "https://github.com/sebastianbergmann/type.git",
                "reference": "b8cd8a1c753c90bc1a0f5372170e3e489136f914"
            },
            "dist": {
                "type": "zip",
                "url": "https://api.github.com/repos/sebastianbergmann/type/zipball/b8cd8a1c753c90bc1a0f5372170e3e489136f914",
                "reference": "b8cd8a1c753c90bc1a0f5372170e3e489136f914",
                "shasum": ""
            },
            "require": {
                "php": ">=7.3"
            },
            "require-dev": {
                "phpunit/phpunit": "^9.3"
            },
            "type": "library",
            "extra": {
                "branch-alias": {
                    "dev-master": "2.3-dev"
                }
            },
            "autoload": {
                "classmap": [
                    "src/"
                ]
            },
            "notification-url": "https://packagist.org/downloads/",
            "license": [
                "BSD-3-Clause"
            ],
            "authors": [
                {
                    "name": "Sebastian Bergmann",
                    "email": "sebastian@phpunit.de",
                    "role": "lead"
                }
            ],
            "description": "Collection of value objects that represent the types of the PHP type system",
            "homepage": "https://github.com/sebastianbergmann/type",
            "support": {
                "issues": "https://github.com/sebastianbergmann/type/issues",
                "source": "https://github.com/sebastianbergmann/type/tree/2.3.4"
            },
            "funding": [
                {
                    "url": "https://github.com/sebastianbergmann",
                    "type": "github"
                }
            ],
            "time": "2021-06-15T12:49:02+00:00"
        },
        {
            "name": "sebastian/version",
            "version": "3.0.2",
            "source": {
                "type": "git",
                "url": "https://github.com/sebastianbergmann/version.git",
                "reference": "c6c1022351a901512170118436c764e473f6de8c"
            },
            "dist": {
                "type": "zip",
                "url": "https://api.github.com/repos/sebastianbergmann/version/zipball/c6c1022351a901512170118436c764e473f6de8c",
                "reference": "c6c1022351a901512170118436c764e473f6de8c",
                "shasum": ""
            },
            "require": {
                "php": ">=7.3"
            },
            "type": "library",
            "extra": {
                "branch-alias": {
                    "dev-master": "3.0-dev"
                }
            },
            "autoload": {
                "classmap": [
                    "src/"
                ]
            },
            "notification-url": "https://packagist.org/downloads/",
            "license": [
                "BSD-3-Clause"
            ],
            "authors": [
                {
                    "name": "Sebastian Bergmann",
                    "email": "sebastian@phpunit.de",
                    "role": "lead"
                }
            ],
            "description": "Library that helps with managing the version number of Git-hosted PHP projects",
            "homepage": "https://github.com/sebastianbergmann/version",
            "support": {
                "issues": "https://github.com/sebastianbergmann/version/issues",
                "source": "https://github.com/sebastianbergmann/version/tree/3.0.2"
            },
            "funding": [
                {
                    "url": "https://github.com/sebastianbergmann",
                    "type": "github"
                }
            ],
            "time": "2020-09-28T06:39:44+00:00"
        },
        {
            "name": "symfony/console",
            "version": "v5.4.5",
            "source": {
                "type": "git",
                "url": "https://github.com/symfony/console.git",
                "reference": "d8111acc99876953f52fe16d4c50eb60940d49ad"
            },
            "dist": {
                "type": "zip",
                "url": "https://api.github.com/repos/symfony/console/zipball/d8111acc99876953f52fe16d4c50eb60940d49ad",
                "reference": "d8111acc99876953f52fe16d4c50eb60940d49ad",
                "shasum": ""
            },
            "require": {
                "php": ">=7.2.5",
                "symfony/deprecation-contracts": "^2.1|^3",
                "symfony/polyfill-mbstring": "~1.0",
                "symfony/polyfill-php73": "^1.9",
                "symfony/polyfill-php80": "^1.16",
                "symfony/service-contracts": "^1.1|^2|^3",
                "symfony/string": "^5.1|^6.0"
            },
            "conflict": {
                "psr/log": ">=3",
                "symfony/dependency-injection": "<4.4",
                "symfony/dotenv": "<5.1",
                "symfony/event-dispatcher": "<4.4",
                "symfony/lock": "<4.4",
                "symfony/process": "<4.4"
            },
            "provide": {
                "psr/log-implementation": "1.0|2.0"
            },
            "require-dev": {
                "psr/log": "^1|^2",
                "symfony/config": "^4.4|^5.0|^6.0",
                "symfony/dependency-injection": "^4.4|^5.0|^6.0",
                "symfony/event-dispatcher": "^4.4|^5.0|^6.0",
                "symfony/lock": "^4.4|^5.0|^6.0",
                "symfony/process": "^4.4|^5.0|^6.0",
                "symfony/var-dumper": "^4.4|^5.0|^6.0"
            },
            "suggest": {
                "psr/log": "For using the console logger",
                "symfony/event-dispatcher": "",
                "symfony/lock": "",
                "symfony/process": ""
            },
            "type": "library",
            "autoload": {
                "psr-4": {
                    "Symfony\\Component\\Console\\": ""
                },
                "exclude-from-classmap": [
                    "/Tests/"
                ]
            },
            "notification-url": "https://packagist.org/downloads/",
            "license": [
                "MIT"
            ],
            "authors": [
                {
                    "name": "Fabien Potencier",
                    "email": "fabien@symfony.com"
                },
                {
                    "name": "Symfony Community",
                    "homepage": "https://symfony.com/contributors"
                }
            ],
            "description": "Eases the creation of beautiful and testable command line interfaces",
            "homepage": "https://symfony.com",
            "keywords": [
                "cli",
                "command line",
                "console",
                "terminal"
            ],
            "support": {
                "source": "https://github.com/symfony/console/tree/v5.4.5"
            },
            "funding": [
                {
                    "url": "https://symfony.com/sponsor",
                    "type": "custom"
                },
                {
                    "url": "https://github.com/fabpot",
                    "type": "github"
                },
                {
                    "url": "https://tidelift.com/funding/github/packagist/symfony/symfony",
                    "type": "tidelift"
                }
            ],
            "time": "2022-02-24T12:45:35+00:00"
        },
        {
            "name": "symfony/deprecation-contracts",
            "version": "v3.0.0",
            "source": {
                "type": "git",
                "url": "https://github.com/symfony/deprecation-contracts.git",
                "reference": "c726b64c1ccfe2896cb7df2e1331c357ad1c8ced"
            },
            "dist": {
                "type": "zip",
                "url": "https://api.github.com/repos/symfony/deprecation-contracts/zipball/c726b64c1ccfe2896cb7df2e1331c357ad1c8ced",
                "reference": "c726b64c1ccfe2896cb7df2e1331c357ad1c8ced",
                "shasum": ""
            },
            "require": {
                "php": ">=8.0.2"
            },
            "type": "library",
            "extra": {
                "branch-alias": {
                    "dev-main": "3.0-dev"
                },
                "thanks": {
                    "name": "symfony/contracts",
                    "url": "https://github.com/symfony/contracts"
                }
            },
            "autoload": {
                "files": [
                    "function.php"
                ]
            },
            "notification-url": "https://packagist.org/downloads/",
            "license": [
                "MIT"
            ],
            "authors": [
                {
                    "name": "Nicolas Grekas",
                    "email": "p@tchwork.com"
                },
                {
                    "name": "Symfony Community",
                    "homepage": "https://symfony.com/contributors"
                }
            ],
            "description": "A generic function and convention to trigger deprecation notices",
            "homepage": "https://symfony.com",
            "support": {
                "source": "https://github.com/symfony/deprecation-contracts/tree/v3.0.0"
            },
            "funding": [
                {
                    "url": "https://symfony.com/sponsor",
                    "type": "custom"
                },
                {
                    "url": "https://github.com/fabpot",
                    "type": "github"
                },
                {
                    "url": "https://tidelift.com/funding/github/packagist/symfony/symfony",
                    "type": "tidelift"
                }
            ],
            "time": "2021-11-01T23:48:49+00:00"
        },
        {
            "name": "symfony/polyfill-ctype",
            "version": "v1.25.0",
            "source": {
                "type": "git",
                "url": "https://github.com/symfony/polyfill-ctype.git",
                "reference": "30885182c981ab175d4d034db0f6f469898070ab"
            },
            "dist": {
                "type": "zip",
                "url": "https://api.github.com/repos/symfony/polyfill-ctype/zipball/30885182c981ab175d4d034db0f6f469898070ab",
                "reference": "30885182c981ab175d4d034db0f6f469898070ab",
                "shasum": ""
            },
            "require": {
                "php": ">=7.1"
            },
            "provide": {
                "ext-ctype": "*"
            },
            "suggest": {
                "ext-ctype": "For best performance"
            },
            "type": "library",
            "extra": {
                "branch-alias": {
                    "dev-main": "1.23-dev"
                },
                "thanks": {
                    "name": "symfony/polyfill",
                    "url": "https://github.com/symfony/polyfill"
                }
            },
            "autoload": {
                "files": [
                    "bootstrap.php"
                ],
                "psr-4": {
                    "Symfony\\Polyfill\\Ctype\\": ""
                }
            },
            "notification-url": "https://packagist.org/downloads/",
            "license": [
                "MIT"
            ],
            "authors": [
                {
                    "name": "Gert de Pagter",
                    "email": "BackEndTea@gmail.com"
                },
                {
                    "name": "Symfony Community",
                    "homepage": "https://symfony.com/contributors"
                }
            ],
            "description": "Symfony polyfill for ctype functions",
            "homepage": "https://symfony.com",
            "keywords": [
                "compatibility",
                "ctype",
                "polyfill",
                "portable"
            ],
            "support": {
                "source": "https://github.com/symfony/polyfill-ctype/tree/v1.25.0"
            },
            "funding": [
                {
                    "url": "https://symfony.com/sponsor",
                    "type": "custom"
                },
                {
                    "url": "https://github.com/fabpot",
                    "type": "github"
                },
                {
                    "url": "https://tidelift.com/funding/github/packagist/symfony/symfony",
                    "type": "tidelift"
                }
            ],
            "time": "2021-10-20T20:35:02+00:00"
        },
        {
            "name": "symfony/polyfill-intl-grapheme",
            "version": "v1.25.0",
            "source": {
                "type": "git",
                "url": "https://github.com/symfony/polyfill-intl-grapheme.git",
                "reference": "81b86b50cf841a64252b439e738e97f4a34e2783"
            },
            "dist": {
                "type": "zip",
                "url": "https://api.github.com/repos/symfony/polyfill-intl-grapheme/zipball/81b86b50cf841a64252b439e738e97f4a34e2783",
                "reference": "81b86b50cf841a64252b439e738e97f4a34e2783",
                "shasum": ""
            },
            "require": {
                "php": ">=7.1"
            },
            "suggest": {
                "ext-intl": "For best performance"
            },
            "type": "library",
            "extra": {
                "branch-alias": {
                    "dev-main": "1.23-dev"
                },
                "thanks": {
                    "name": "symfony/polyfill",
                    "url": "https://github.com/symfony/polyfill"
                }
            },
            "autoload": {
                "files": [
                    "bootstrap.php"
                ],
                "psr-4": {
                    "Symfony\\Polyfill\\Intl\\Grapheme\\": ""
                }
            },
            "notification-url": "https://packagist.org/downloads/",
            "license": [
                "MIT"
            ],
            "authors": [
                {
                    "name": "Nicolas Grekas",
                    "email": "p@tchwork.com"
                },
                {
                    "name": "Symfony Community",
                    "homepage": "https://symfony.com/contributors"
                }
            ],
            "description": "Symfony polyfill for intl's grapheme_* functions",
            "homepage": "https://symfony.com",
            "keywords": [
                "compatibility",
                "grapheme",
                "intl",
                "polyfill",
                "portable",
                "shim"
            ],
            "support": {
                "source": "https://github.com/symfony/polyfill-intl-grapheme/tree/v1.25.0"
            },
            "funding": [
                {
                    "url": "https://symfony.com/sponsor",
                    "type": "custom"
                },
                {
                    "url": "https://github.com/fabpot",
                    "type": "github"
                },
                {
                    "url": "https://tidelift.com/funding/github/packagist/symfony/symfony",
                    "type": "tidelift"
                }
            ],
            "time": "2021-11-23T21:10:46+00:00"
        },
        {
            "name": "symfony/polyfill-intl-normalizer",
            "version": "v1.25.0",
            "source": {
                "type": "git",
                "url": "https://github.com/symfony/polyfill-intl-normalizer.git",
                "reference": "8590a5f561694770bdcd3f9b5c69dde6945028e8"
            },
            "dist": {
                "type": "zip",
                "url": "https://api.github.com/repos/symfony/polyfill-intl-normalizer/zipball/8590a5f561694770bdcd3f9b5c69dde6945028e8",
                "reference": "8590a5f561694770bdcd3f9b5c69dde6945028e8",
                "shasum": ""
            },
            "require": {
                "php": ">=7.1"
            },
            "suggest": {
                "ext-intl": "For best performance"
            },
            "type": "library",
            "extra": {
                "branch-alias": {
                    "dev-main": "1.23-dev"
                },
                "thanks": {
                    "name": "symfony/polyfill",
                    "url": "https://github.com/symfony/polyfill"
                }
            },
            "autoload": {
                "files": [
                    "bootstrap.php"
                ],
                "psr-4": {
                    "Symfony\\Polyfill\\Intl\\Normalizer\\": ""
                },
                "classmap": [
                    "Resources/stubs"
                ]
            },
            "notification-url": "https://packagist.org/downloads/",
            "license": [
                "MIT"
            ],
            "authors": [
                {
                    "name": "Nicolas Grekas",
                    "email": "p@tchwork.com"
                },
                {
                    "name": "Symfony Community",
                    "homepage": "https://symfony.com/contributors"
                }
            ],
            "description": "Symfony polyfill for intl's Normalizer class and related functions",
            "homepage": "https://symfony.com",
            "keywords": [
                "compatibility",
                "intl",
                "normalizer",
                "polyfill",
                "portable",
                "shim"
            ],
            "support": {
                "source": "https://github.com/symfony/polyfill-intl-normalizer/tree/v1.25.0"
            },
            "funding": [
                {
                    "url": "https://symfony.com/sponsor",
                    "type": "custom"
                },
                {
                    "url": "https://github.com/fabpot",
                    "type": "github"
                },
                {
                    "url": "https://tidelift.com/funding/github/packagist/symfony/symfony",
                    "type": "tidelift"
                }
            ],
            "time": "2021-02-19T12:13:01+00:00"
        },
        {
            "name": "symfony/polyfill-mbstring",
            "version": "v1.25.0",
            "source": {
                "type": "git",
                "url": "https://github.com/symfony/polyfill-mbstring.git",
                "reference": "0abb51d2f102e00a4eefcf46ba7fec406d245825"
            },
            "dist": {
                "type": "zip",
                "url": "https://api.github.com/repos/symfony/polyfill-mbstring/zipball/0abb51d2f102e00a4eefcf46ba7fec406d245825",
                "reference": "0abb51d2f102e00a4eefcf46ba7fec406d245825",
                "shasum": ""
            },
            "require": {
                "php": ">=7.1"
            },
            "provide": {
                "ext-mbstring": "*"
            },
            "suggest": {
                "ext-mbstring": "For best performance"
            },
            "type": "library",
            "extra": {
                "branch-alias": {
                    "dev-main": "1.23-dev"
                },
                "thanks": {
                    "name": "symfony/polyfill",
                    "url": "https://github.com/symfony/polyfill"
                }
            },
            "autoload": {
                "files": [
                    "bootstrap.php"
                ],
                "psr-4": {
                    "Symfony\\Polyfill\\Mbstring\\": ""
                }
            },
            "notification-url": "https://packagist.org/downloads/",
            "license": [
                "MIT"
            ],
            "authors": [
                {
                    "name": "Nicolas Grekas",
                    "email": "p@tchwork.com"
                },
                {
                    "name": "Symfony Community",
                    "homepage": "https://symfony.com/contributors"
                }
            ],
            "description": "Symfony polyfill for the Mbstring extension",
            "homepage": "https://symfony.com",
            "keywords": [
                "compatibility",
                "mbstring",
                "polyfill",
                "portable",
                "shim"
            ],
            "support": {
                "source": "https://github.com/symfony/polyfill-mbstring/tree/v1.25.0"
            },
            "funding": [
                {
                    "url": "https://symfony.com/sponsor",
                    "type": "custom"
                },
                {
                    "url": "https://github.com/fabpot",
                    "type": "github"
                },
                {
                    "url": "https://tidelift.com/funding/github/packagist/symfony/symfony",
                    "type": "tidelift"
                }
            ],
            "time": "2021-11-30T18:21:41+00:00"
        },
        {
            "name": "symfony/polyfill-php73",
            "version": "v1.25.0",
            "source": {
                "type": "git",
                "url": "https://github.com/symfony/polyfill-php73.git",
                "reference": "cc5db0e22b3cb4111010e48785a97f670b350ca5"
            },
            "dist": {
                "type": "zip",
                "url": "https://api.github.com/repos/symfony/polyfill-php73/zipball/cc5db0e22b3cb4111010e48785a97f670b350ca5",
                "reference": "cc5db0e22b3cb4111010e48785a97f670b350ca5",
                "shasum": ""
            },
            "require": {
                "php": ">=7.1"
            },
            "type": "library",
            "extra": {
                "branch-alias": {
                    "dev-main": "1.23-dev"
                },
                "thanks": {
                    "name": "symfony/polyfill",
                    "url": "https://github.com/symfony/polyfill"
                }
            },
            "autoload": {
                "files": [
                    "bootstrap.php"
                ],
                "psr-4": {
                    "Symfony\\Polyfill\\Php73\\": ""
                },
                "classmap": [
                    "Resources/stubs"
                ]
            },
            "notification-url": "https://packagist.org/downloads/",
            "license": [
                "MIT"
            ],
            "authors": [
                {
                    "name": "Nicolas Grekas",
                    "email": "p@tchwork.com"
                },
                {
                    "name": "Symfony Community",
                    "homepage": "https://symfony.com/contributors"
                }
            ],
            "description": "Symfony polyfill backporting some PHP 7.3+ features to lower PHP versions",
            "homepage": "https://symfony.com",
            "keywords": [
                "compatibility",
                "polyfill",
                "portable",
                "shim"
            ],
            "support": {
                "source": "https://github.com/symfony/polyfill-php73/tree/v1.25.0"
            },
            "funding": [
                {
                    "url": "https://symfony.com/sponsor",
                    "type": "custom"
                },
                {
                    "url": "https://github.com/fabpot",
                    "type": "github"
                },
                {
                    "url": "https://tidelift.com/funding/github/packagist/symfony/symfony",
                    "type": "tidelift"
                }
            ],
            "time": "2021-06-05T21:20:04+00:00"
        },
        {
            "name": "symfony/polyfill-php80",
            "version": "v1.25.0",
            "source": {
                "type": "git",
                "url": "https://github.com/symfony/polyfill-php80.git",
                "reference": "4407588e0d3f1f52efb65fbe92babe41f37fe50c"
            },
            "dist": {
                "type": "zip",
                "url": "https://api.github.com/repos/symfony/polyfill-php80/zipball/4407588e0d3f1f52efb65fbe92babe41f37fe50c",
                "reference": "4407588e0d3f1f52efb65fbe92babe41f37fe50c",
                "shasum": ""
            },
            "require": {
                "php": ">=7.1"
            },
            "type": "library",
            "extra": {
                "branch-alias": {
                    "dev-main": "1.23-dev"
                },
                "thanks": {
                    "name": "symfony/polyfill",
                    "url": "https://github.com/symfony/polyfill"
                }
            },
            "autoload": {
                "files": [
                    "bootstrap.php"
                ],
                "psr-4": {
                    "Symfony\\Polyfill\\Php80\\": ""
                },
                "classmap": [
                    "Resources/stubs"
                ]
            },
            "notification-url": "https://packagist.org/downloads/",
            "license": [
                "MIT"
            ],
            "authors": [
                {
                    "name": "Ion Bazan",
                    "email": "ion.bazan@gmail.com"
                },
                {
                    "name": "Nicolas Grekas",
                    "email": "p@tchwork.com"
                },
                {
                    "name": "Symfony Community",
                    "homepage": "https://symfony.com/contributors"
                }
            ],
            "description": "Symfony polyfill backporting some PHP 8.0+ features to lower PHP versions",
            "homepage": "https://symfony.com",
            "keywords": [
                "compatibility",
                "polyfill",
                "portable",
                "shim"
            ],
            "support": {
                "source": "https://github.com/symfony/polyfill-php80/tree/v1.25.0"
            },
            "funding": [
                {
                    "url": "https://symfony.com/sponsor",
                    "type": "custom"
                },
                {
                    "url": "https://github.com/fabpot",
                    "type": "github"
                },
                {
                    "url": "https://tidelift.com/funding/github/packagist/symfony/symfony",
                    "type": "tidelift"
                }
            ],
            "time": "2022-03-04T08:16:47+00:00"
        },
        {
            "name": "symfony/process",
            "version": "v5.4.5",
            "source": {
                "type": "git",
                "url": "https://github.com/symfony/process.git",
                "reference": "95440409896f90a5f85db07a32b517ecec17fa4c"
            },
            "dist": {
                "type": "zip",
                "url": "https://api.github.com/repos/symfony/process/zipball/95440409896f90a5f85db07a32b517ecec17fa4c",
                "reference": "95440409896f90a5f85db07a32b517ecec17fa4c",
                "shasum": ""
            },
            "require": {
                "php": ">=7.2.5",
                "symfony/polyfill-php80": "^1.16"
            },
            "type": "library",
            "autoload": {
                "psr-4": {
                    "Symfony\\Component\\Process\\": ""
                },
                "exclude-from-classmap": [
                    "/Tests/"
                ]
            },
            "notification-url": "https://packagist.org/downloads/",
            "license": [
                "MIT"
            ],
            "authors": [
                {
                    "name": "Fabien Potencier",
                    "email": "fabien@symfony.com"
                },
                {
                    "name": "Symfony Community",
                    "homepage": "https://symfony.com/contributors"
                }
            ],
            "description": "Executes commands in sub-processes",
            "homepage": "https://symfony.com",
            "support": {
                "source": "https://github.com/symfony/process/tree/v5.4.5"
            },
            "funding": [
                {
                    "url": "https://symfony.com/sponsor",
                    "type": "custom"
                },
                {
                    "url": "https://github.com/fabpot",
                    "type": "github"
                },
                {
                    "url": "https://tidelift.com/funding/github/packagist/symfony/symfony",
                    "type": "tidelift"
                }
            ],
            "time": "2022-01-30T18:16:22+00:00"
        },
        {
            "name": "symfony/service-contracts",
            "version": "v3.0.0",
            "source": {
                "type": "git",
                "url": "https://github.com/symfony/service-contracts.git",
                "reference": "36715ebf9fb9db73db0cb24263c79077c6fe8603"
            },
            "dist": {
                "type": "zip",
                "url": "https://api.github.com/repos/symfony/service-contracts/zipball/36715ebf9fb9db73db0cb24263c79077c6fe8603",
                "reference": "36715ebf9fb9db73db0cb24263c79077c6fe8603",
                "shasum": ""
            },
            "require": {
                "php": ">=8.0.2",
                "psr/container": "^2.0"
            },
            "conflict": {
                "ext-psr": "<1.1|>=2"
            },
            "suggest": {
                "symfony/service-implementation": ""
            },
            "type": "library",
            "extra": {
                "branch-alias": {
                    "dev-main": "3.0-dev"
                },
                "thanks": {
                    "name": "symfony/contracts",
                    "url": "https://github.com/symfony/contracts"
                }
            },
            "autoload": {
                "psr-4": {
                    "Symfony\\Contracts\\Service\\": ""
                }
            },
            "notification-url": "https://packagist.org/downloads/",
            "license": [
                "MIT"
            ],
            "authors": [
                {
                    "name": "Nicolas Grekas",
                    "email": "p@tchwork.com"
                },
                {
                    "name": "Symfony Community",
                    "homepage": "https://symfony.com/contributors"
                }
            ],
            "description": "Generic abstractions related to writing services",
            "homepage": "https://symfony.com",
            "keywords": [
                "abstractions",
                "contracts",
                "decoupling",
                "interfaces",
                "interoperability",
                "standards"
            ],
            "support": {
                "source": "https://github.com/symfony/service-contracts/tree/v3.0.0"
            },
            "funding": [
                {
                    "url": "https://symfony.com/sponsor",
                    "type": "custom"
                },
                {
                    "url": "https://github.com/fabpot",
                    "type": "github"
                },
                {
                    "url": "https://tidelift.com/funding/github/packagist/symfony/symfony",
                    "type": "tidelift"
                }
            ],
            "time": "2021-11-04T17:53:12+00:00"
        },
        {
            "name": "symfony/string",
            "version": "v6.0.3",
            "source": {
                "type": "git",
                "url": "https://github.com/symfony/string.git",
                "reference": "522144f0c4c004c80d56fa47e40e17028e2eefc2"
            },
            "dist": {
                "type": "zip",
                "url": "https://api.github.com/repos/symfony/string/zipball/522144f0c4c004c80d56fa47e40e17028e2eefc2",
                "reference": "522144f0c4c004c80d56fa47e40e17028e2eefc2",
                "shasum": ""
            },
            "require": {
                "php": ">=8.0.2",
                "symfony/polyfill-ctype": "~1.8",
                "symfony/polyfill-intl-grapheme": "~1.0",
                "symfony/polyfill-intl-normalizer": "~1.0",
                "symfony/polyfill-mbstring": "~1.0"
            },
            "conflict": {
                "symfony/translation-contracts": "<2.0"
            },
            "require-dev": {
                "symfony/error-handler": "^5.4|^6.0",
                "symfony/http-client": "^5.4|^6.0",
                "symfony/translation-contracts": "^2.0|^3.0",
                "symfony/var-exporter": "^5.4|^6.0"
            },
            "type": "library",
            "autoload": {
                "files": [
                    "Resources/functions.php"
                ],
                "psr-4": {
                    "Symfony\\Component\\String\\": ""
                },
                "exclude-from-classmap": [
                    "/Tests/"
                ]
            },
            "notification-url": "https://packagist.org/downloads/",
            "license": [
                "MIT"
            ],
            "authors": [
                {
                    "name": "Nicolas Grekas",
                    "email": "p@tchwork.com"
                },
                {
                    "name": "Symfony Community",
                    "homepage": "https://symfony.com/contributors"
                }
            ],
            "description": "Provides an object-oriented API to strings and deals with bytes, UTF-8 code points and grapheme clusters in a unified way",
            "homepage": "https://symfony.com",
            "keywords": [
                "grapheme",
                "i18n",
                "string",
                "unicode",
                "utf-8",
                "utf8"
            ],
            "support": {
                "source": "https://github.com/symfony/string/tree/v6.0.3"
            },
            "funding": [
                {
                    "url": "https://symfony.com/sponsor",
                    "type": "custom"
                },
                {
                    "url": "https://github.com/fabpot",
                    "type": "github"
                },
                {
                    "url": "https://tidelift.com/funding/github/packagist/symfony/symfony",
                    "type": "tidelift"
                }
            ],
            "time": "2022-01-02T09:55:41+00:00"
        },
        {
            "name": "theseer/tokenizer",
            "version": "1.2.1",
            "source": {
                "type": "git",
                "url": "https://github.com/theseer/tokenizer.git",
                "reference": "34a41e998c2183e22995f158c581e7b5e755ab9e"
            },
            "dist": {
                "type": "zip",
                "url": "https://api.github.com/repos/theseer/tokenizer/zipball/34a41e998c2183e22995f158c581e7b5e755ab9e",
                "reference": "34a41e998c2183e22995f158c581e7b5e755ab9e",
                "shasum": ""
            },
            "require": {
                "ext-dom": "*",
                "ext-tokenizer": "*",
                "ext-xmlwriter": "*",
                "php": "^7.2 || ^8.0"
            },
            "type": "library",
            "autoload": {
                "classmap": [
                    "src/"
                ]
            },
            "notification-url": "https://packagist.org/downloads/",
            "license": [
                "BSD-3-Clause"
            ],
            "authors": [
                {
                    "name": "Arne Blankerts",
                    "email": "arne@blankerts.de",
                    "role": "Developer"
                }
            ],
            "description": "A small library for converting tokenized PHP source code into XML and potentially other formats",
            "support": {
                "issues": "https://github.com/theseer/tokenizer/issues",
                "source": "https://github.com/theseer/tokenizer/tree/1.2.1"
            },
            "funding": [
                {
                    "url": "https://github.com/theseer",
                    "type": "github"
                }
            ],
            "time": "2021-07-28T10:34:58+00:00"
        },
        {
            "name": "webmozart/assert",
            "version": "1.10.0",
            "source": {
                "type": "git",
                "url": "https://github.com/webmozarts/assert.git",
                "reference": "6964c76c7804814a842473e0c8fd15bab0f18e25"
            },
            "dist": {
                "type": "zip",
                "url": "https://api.github.com/repos/webmozarts/assert/zipball/6964c76c7804814a842473e0c8fd15bab0f18e25",
                "reference": "6964c76c7804814a842473e0c8fd15bab0f18e25",
                "shasum": ""
            },
            "require": {
                "php": "^7.2 || ^8.0",
                "symfony/polyfill-ctype": "^1.8"
            },
            "conflict": {
                "phpstan/phpstan": "<0.12.20",
                "vimeo/psalm": "<4.6.1 || 4.6.2"
            },
            "require-dev": {
                "phpunit/phpunit": "^8.5.13"
            },
            "type": "library",
            "extra": {
                "branch-alias": {
                    "dev-master": "1.10-dev"
                }
            },
            "autoload": {
                "psr-4": {
                    "Webmozart\\Assert\\": "src/"
                }
            },
            "notification-url": "https://packagist.org/downloads/",
            "license": [
                "MIT"
            ],
            "authors": [
                {
                    "name": "Bernhard Schussek",
                    "email": "bschussek@gmail.com"
                }
            ],
            "description": "Assertions to validate method input/output with nice error messages.",
            "keywords": [
                "assert",
                "check",
                "validate"
            ],
            "support": {
                "issues": "https://github.com/webmozarts/assert/issues",
                "source": "https://github.com/webmozarts/assert/tree/1.10.0"
            },
            "time": "2021-03-09T10:59:23+00:00"
        },
        {
            "name": "wikimedia/at-ease",
            "version": "v2.1.0",
            "source": {
                "type": "git",
                "url": "https://github.com/wikimedia/at-ease.git",
                "reference": "e8ebaa7bb7c8a8395481a05f6dc4deaceab11c33"
            },
            "dist": {
                "type": "zip",
                "url": "https://api.github.com/repos/wikimedia/at-ease/zipball/e8ebaa7bb7c8a8395481a05f6dc4deaceab11c33",
                "reference": "e8ebaa7bb7c8a8395481a05f6dc4deaceab11c33",
                "shasum": ""
            },
            "require": {
                "php": ">=7.2.9"
            },
            "require-dev": {
                "mediawiki/mediawiki-codesniffer": "35.0.0",
                "mediawiki/minus-x": "1.1.1",
                "ockcyp/covers-validator": "1.3.3",
                "php-parallel-lint/php-console-highlighter": "0.5.0",
                "php-parallel-lint/php-parallel-lint": "1.2.0",
                "phpunit/phpunit": "^8.5"
            },
            "type": "library",
            "autoload": {
                "files": [
                    "src/Wikimedia/Functions.php"
                ],
                "psr-4": {
                    "Wikimedia\\AtEase\\": "src/Wikimedia/AtEase/"
                }
            },
            "notification-url": "https://packagist.org/downloads/",
            "license": [
                "GPL-2.0-or-later"
            ],
            "authors": [
                {
                    "name": "Tim Starling",
                    "email": "tstarling@wikimedia.org"
                },
                {
                    "name": "MediaWiki developers",
                    "email": "wikitech-l@lists.wikimedia.org"
                }
            ],
            "description": "Safe replacement to @ for suppressing warnings.",
            "homepage": "https://www.mediawiki.org/wiki/at-ease",
            "support": {
                "source": "https://github.com/wikimedia/at-ease/tree/v2.1.0"
            },
            "time": "2021-02-27T15:53:37+00:00"
        },
        {
            "name": "yoast/phpunit-polyfills",
            "version": "1.0.3",
            "source": {
                "type": "git",
                "url": "https://github.com/Yoast/PHPUnit-Polyfills.git",
                "reference": "5ea3536428944955f969bc764bbe09738e151ada"
            },
            "dist": {
                "type": "zip",
                "url": "https://api.github.com/repos/Yoast/PHPUnit-Polyfills/zipball/5ea3536428944955f969bc764bbe09738e151ada",
                "reference": "5ea3536428944955f969bc764bbe09738e151ada",
                "shasum": ""
            },
            "require": {
                "php": ">=5.4",
                "phpunit/phpunit": "^4.8.36 || ^5.7.21 || ^6.0 || ^7.0 || ^8.0 || ^9.0"
            },
            "require-dev": {
                "yoast/yoastcs": "^2.2.0"
            },
            "type": "library",
            "extra": {
                "branch-alias": {
                    "dev-main": "1.x-dev",
                    "dev-develop": "1.x-dev"
                }
            },
            "autoload": {
                "files": [
                    "phpunitpolyfills-autoload.php"
                ]
            },
            "notification-url": "https://packagist.org/downloads/",
            "license": [
                "BSD-3-Clause"
            ],
            "authors": [
                {
                    "name": "Team Yoast",
                    "email": "support@yoast.com",
                    "homepage": "https://yoast.com"
                },
                {
                    "name": "Contributors",
                    "homepage": "https://github.com/Yoast/PHPUnit-Polyfills/graphs/contributors"
                }
            ],
            "description": "Set of polyfills for changed PHPUnit functionality to allow for creating PHPUnit cross-version compatible tests",
            "homepage": "https://github.com/Yoast/PHPUnit-Polyfills",
            "keywords": [
                "phpunit",
                "polyfill",
                "testing"
            ],
            "support": {
                "issues": "https://github.com/Yoast/PHPUnit-Polyfills/issues",
                "source": "https://github.com/Yoast/PHPUnit-Polyfills"
            },
            "time": "2021-11-23T01:37:03+00:00"
        }
    ],
    "aliases": [],
    "minimum-stability": "dev",
    "stability-flags": {
        "automattic/jetpack-admin-ui": 20,
        "automattic/jetpack-assets": 20,
        "automattic/jetpack-autoloader": 20,
        "automattic/jetpack-composer-plugin": 20,
        "automattic/jetpack-config": 20,
        "automattic/jetpack-identity-crisis": 20,
        "automattic/jetpack-my-jetpack": 20,
        "automattic/jetpack-sync": 20
    },
    "prefer-stable": true,
    "prefer-lowest": false,
    "platform": [],
    "platform-dev": [],
    "plugin-api-version": "2.2.0"
}<|MERGE_RESOLUTION|>--- conflicted
+++ resolved
@@ -323,11 +323,7 @@
             "dist": {
                 "type": "path",
                 "url": "../../packages/connection",
-<<<<<<< HEAD
                 "reference": "bf300e82c55a6913e083c24c2461f72cfed23309"
-=======
-                "reference": "0c636d1e4e96e1eb97c8b7d0d03a8ebb677fb820"
->>>>>>> 7e42fbfe
             },
             "require": {
                 "automattic/jetpack-a8c-mc-stats": "^1.4",
@@ -484,24 +480,15 @@
             "dist": {
                 "type": "path",
                 "url": "../../packages/identity-crisis",
-<<<<<<< HEAD
                 "reference": "57f4aeee2dfb5a68755583b1d5bcd0e1962cb686"
-=======
-                "reference": "15144436c1118b73062a23d189deee3f60e35fa7"
->>>>>>> 7e42fbfe
             },
             "require": {
                 "automattic/jetpack-assets": "^1.17",
                 "automattic/jetpack-connection": "^1.37",
                 "automattic/jetpack-constants": "^1.6",
                 "automattic/jetpack-logo": "^1.5",
-<<<<<<< HEAD
                 "automattic/jetpack-options": "^1.15",
-                "automattic/jetpack-status": "^1.12",
-=======
-                "automattic/jetpack-options": "^1.14",
                 "automattic/jetpack-status": "^1.13",
->>>>>>> 7e42fbfe
                 "automattic/jetpack-tracking": "^1.14"
             },
             "require-dev": {
@@ -990,11 +977,7 @@
             "dist": {
                 "type": "path",
                 "url": "../../packages/sync",
-<<<<<<< HEAD
                 "reference": "c0dbb026fb29c04f8d40c69169738967bada7d99"
-=======
-                "reference": "29300dc9febc502e4de6f2e884f29ac3101df8b0"
->>>>>>> 7e42fbfe
             },
             "require": {
                 "automattic/jetpack-connection": "^1.37",
@@ -1059,21 +1042,12 @@
             "dist": {
                 "type": "path",
                 "url": "../../packages/tracking",
-<<<<<<< HEAD
                 "reference": "31fa4f51112aa634a5c2c7aa787a5d2491bdc3fa"
             },
             "require": {
                 "automattic/jetpack-assets": "^1.17",
                 "automattic/jetpack-options": "^1.15",
-                "automattic/jetpack-status": "^1.12"
-=======
-                "reference": "2f1c18439c5149ec1619ed1b8bd58fe3f16b317f"
-            },
-            "require": {
-                "automattic/jetpack-assets": "^1.17",
-                "automattic/jetpack-options": "^1.14",
                 "automattic/jetpack-status": "^1.13"
->>>>>>> 7e42fbfe
             },
             "require-dev": {
                 "automattic/jetpack-changelogger": "^3.0",
