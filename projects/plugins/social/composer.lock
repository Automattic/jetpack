{
    "_readme": [
        "This file locks the dependencies of your project to a known state",
        "Read more about it at https://getcomposer.org/doc/01-basic-usage.md#installing-dependencies",
        "This file is @generated automatically"
    ],
<<<<<<< HEAD
    "content-hash": "881cf7d9fa65d5dd6dd88d2017d4b7f7",
=======
    "content-hash": "7466fa1116f2498a408ac571138dab0a",
>>>>>>> e298d700
    "packages": [
        {
            "name": "automattic/jetpack-a8c-mc-stats",
            "version": "dev-trunk",
            "dist": {
                "type": "path",
                "url": "../../packages/a8c-mc-stats",
                "reference": "c5df589f62cd58dc5f1b04938e4e4edc75916812"
            },
            "require-dev": {
                "automattic/jetpack-changelogger": "^3.2",
                "yoast/phpunit-polyfills": "1.0.3"
            },
            "type": "jetpack-library",
            "extra": {
                "autotagger": true,
                "mirror-repo": "Automattic/jetpack-a8c-mc-stats",
                "changelogger": {
                    "link-template": "https://github.com/Automattic/jetpack-a8c-mc-stats/compare/v${old}...v${new}"
                },
                "branch-alias": {
                    "dev-trunk": "1.4.x-dev"
                }
            },
            "autoload": {
                "classmap": [
                    "src/"
                ]
            },
            "scripts": {
                "phpunit": [
                    "./vendor/phpunit/phpunit/phpunit --colors=always"
                ],
                "test-coverage": [
                    "php -dpcov.directory=. ./vendor/bin/phpunit --coverage-clover \"$COVERAGE_DIR/clover.xml\""
                ],
                "test-php": [
                    "@composer phpunit"
                ]
            },
            "license": [
                "GPL-2.0-or-later"
            ],
            "description": "Used to record internal usage stats for Automattic. Not visible to site owners.",
            "transport-options": {
                "relative": true
            }
        },
        {
            "name": "automattic/jetpack-admin-ui",
            "version": "dev-trunk",
            "dist": {
                "type": "path",
                "url": "../../packages/admin-ui",
                "reference": "643ce07d751c26cabbb330339d515ef5a35808f3"
            },
            "require-dev": {
                "automattic/jetpack-changelogger": "^3.2",
                "automattic/wordbless": "dev-master",
                "yoast/phpunit-polyfills": "1.0.3"
            },
            "type": "jetpack-library",
            "extra": {
                "autotagger": true,
                "mirror-repo": "Automattic/jetpack-admin-ui",
                "textdomain": "jetpack-admin-ui",
                "changelogger": {
                    "link-template": "https://github.com/Automattic/jetpack-admin-ui/compare/${old}...${new}"
                },
                "branch-alias": {
                    "dev-trunk": "0.2.x-dev"
                },
                "version-constants": {
                    "::PACKAGE_VERSION": "src/class-admin-menu.php"
                }
            },
            "autoload": {
                "classmap": [
                    "src/"
                ]
            },
            "scripts": {
                "phpunit": [
                    "./vendor/phpunit/phpunit/phpunit --colors=always"
                ],
                "test-coverage": [
                    "php -dpcov.directory=. ./vendor/bin/phpunit --coverage-clover \"$COVERAGE_DIR/clover.xml\""
                ],
                "test-php": [
                    "@composer phpunit"
                ],
                "post-install-cmd": [
                    "WorDBless\\Composer\\InstallDropin::copy"
                ],
                "post-update-cmd": [
                    "WorDBless\\Composer\\InstallDropin::copy"
                ]
            },
            "license": [
                "GPL-2.0-or-later"
            ],
            "description": "Generic Jetpack wp-admin UI elements",
            "transport-options": {
                "relative": true
            }
        },
        {
            "name": "automattic/jetpack-assets",
            "version": "dev-trunk",
            "dist": {
                "type": "path",
                "url": "../../packages/assets",
                "reference": "64ada4d1c3f69e232b27bb0e3a9d986e3f292954"
            },
            "require": {
                "automattic/jetpack-constants": "^1.6"
            },
            "require-dev": {
                "automattic/jetpack-changelogger": "^3.2",
                "brain/monkey": "2.6.1",
                "wikimedia/testing-access-wrapper": "^1.0 || ^2.0",
                "yoast/phpunit-polyfills": "1.0.3"
            },
            "type": "jetpack-library",
            "extra": {
                "autotagger": true,
                "mirror-repo": "Automattic/jetpack-assets",
                "textdomain": "jetpack-assets",
                "changelogger": {
                    "link-template": "https://github.com/Automattic/jetpack-assets/compare/v${old}...v${new}"
                },
                "branch-alias": {
                    "dev-trunk": "1.17.x-dev"
                }
            },
            "autoload": {
                "files": [
                    "actions.php"
                ],
                "classmap": [
                    "src/"
                ]
            },
            "scripts": {
                "build-development": [
                    "pnpm run build"
                ],
                "build-production": [
                    "pnpm run build-production"
                ],
                "phpunit": [
                    "./vendor/phpunit/phpunit/phpunit --colors=always"
                ],
                "test-coverage": [
                    "php -dpcov.directory=. ./vendor/bin/phpunit --coverage-clover \"$COVERAGE_DIR/php/clover.xml\"",
                    "pnpm run test-coverage"
                ],
                "test-js": [
                    "pnpm run test"
                ],
                "test-php": [
                    "@composer phpunit"
                ]
            },
            "license": [
                "GPL-2.0-or-later"
            ],
            "description": "Asset management utilities for Jetpack ecosystem packages",
            "transport-options": {
                "relative": true
            }
        },
        {
            "name": "automattic/jetpack-autoloader",
            "version": "dev-trunk",
            "dist": {
                "type": "path",
                "url": "../../packages/autoloader",
                "reference": "54d19e9ca258cd1731dc5f4a2be175204b93625f"
            },
            "require": {
                "composer-plugin-api": "^1.1 || ^2.0"
            },
            "require-dev": {
                "automattic/jetpack-changelogger": "^3.2",
                "yoast/phpunit-polyfills": "1.0.3"
            },
            "type": "composer-plugin",
            "extra": {
                "autotagger": true,
                "class": "Automattic\\Jetpack\\Autoloader\\CustomAutoloaderPlugin",
                "mirror-repo": "Automattic/jetpack-autoloader",
                "changelogger": {
                    "link-template": "https://github.com/Automattic/jetpack-autoloader/compare/v${old}...v${new}"
                },
                "branch-alias": {
                    "dev-trunk": "2.11.x-dev"
                }
            },
            "autoload": {
                "classmap": [
                    "src/AutoloadGenerator.php"
                ],
                "psr-4": {
                    "Automattic\\Jetpack\\Autoloader\\": "src"
                }
            },
            "scripts": {
                "phpunit": [
                    "./vendor/phpunit/phpunit/phpunit --colors=always"
                ],
                "test-coverage": [
                    "php -dpcov.directory=. ./vendor/bin/phpunit --coverage-php \"./tests/php/tmp/coverage-report.php\"",
                    "php ./tests/php/bin/test-coverage.php \"$COVERAGE_DIR/clover.xml\""
                ],
                "test-php": [
                    "@composer phpunit"
                ]
            },
            "license": [
                "GPL-2.0-or-later"
            ],
            "description": "Creates a custom autoloader for a plugin or theme.",
            "transport-options": {
                "relative": true
            }
        },
        {
            "name": "automattic/jetpack-composer-plugin",
            "version": "dev-trunk",
            "dist": {
                "type": "path",
                "url": "../../packages/composer-plugin",
                "reference": "cbd9a56c7fd43c342d96fb09ee6609d7e7580f9a"
            },
            "require": {
                "composer-plugin-api": "^2.1.0"
            },
            "require-dev": {
                "automattic/jetpack-changelogger": "^3.2",
                "composer/composer": "2.2.12",
                "yoast/phpunit-polyfills": "1.0.3"
            },
            "type": "composer-plugin",
            "extra": {
                "plugin-modifies-install-path": true,
                "class": "Automattic\\Jetpack\\Composer\\Plugin",
                "mirror-repo": "Automattic/jetpack-composer-plugin",
                "changelogger": {
                    "link-template": "https://github.com/Automattic/jetpack-composer-plugin/compare/v${old}...v${new}"
                },
                "autotagger": true,
                "branch-alias": {
                    "dev-trunk": "1.1.x-dev"
                }
            },
            "autoload": {
                "classmap": [
                    "src/"
                ]
            },
            "scripts": {
                "phpunit": [
                    "./vendor/phpunit/phpunit/phpunit --colors=always"
                ],
                "test-coverage": [
                    "php -dpcov.directory=. ./vendor/bin/phpunit --coverage-clover \"$COVERAGE_DIR/clover.xml\""
                ],
                "test-php": [
                    "@composer phpunit"
                ]
            },
            "license": [
                "GPL-2.0-or-later"
            ],
            "description": "A custom installer plugin for Composer to move Jetpack packages out of `vendor/` so WordPress's translation infrastructure will find their strings.",
            "transport-options": {
                "relative": true
            }
        },
        {
            "name": "automattic/jetpack-config",
            "version": "dev-trunk",
            "dist": {
                "type": "path",
                "url": "../../packages/config",
                "reference": "a604f3fbfa5c6d96925eebcf4d4240cb5f07fcf1"
            },
            "require-dev": {
                "automattic/jetpack-changelogger": "^3.2"
            },
            "type": "jetpack-library",
            "extra": {
                "autotagger": true,
                "mirror-repo": "Automattic/jetpack-config",
                "textdomain": "jetpack-config",
                "changelogger": {
                    "link-template": "https://github.com/Automattic/jetpack-config/compare/v${old}...v${new}"
                },
                "branch-alias": {
                    "dev-trunk": "1.11.x-dev"
                }
            },
            "autoload": {
                "classmap": [
                    "src/"
                ]
            },
            "license": [
                "GPL-2.0-or-later"
            ],
            "description": "Jetpack configuration package that initializes other packages and configures Jetpack's functionality. Can be used as a base for all variants of Jetpack package usage.",
            "transport-options": {
                "relative": true
            }
        },
        {
            "name": "automattic/jetpack-connection",
            "version": "dev-trunk",
            "dist": {
                "type": "path",
                "url": "../../packages/connection",
                "reference": "dd23e0be7903fd17711661ba226465b6b035be57"
            },
            "require": {
                "automattic/jetpack-a8c-mc-stats": "^1.4",
                "automattic/jetpack-admin-ui": "^0.2",
                "automattic/jetpack-constants": "^1.6",
                "automattic/jetpack-redirect": "^1.7",
                "automattic/jetpack-roles": "^1.4",
                "automattic/jetpack-status": "^1.14"
            },
            "require-dev": {
                "automattic/jetpack-changelogger": "^3.2",
                "automattic/wordbless": "@dev",
                "brain/monkey": "2.6.1",
                "yoast/phpunit-polyfills": "1.0.3"
            },
            "type": "jetpack-library",
            "extra": {
                "autotagger": true,
                "mirror-repo": "Automattic/jetpack-connection",
                "textdomain": "jetpack-connection",
                "version-constants": {
                    "::PACKAGE_VERSION": "src/class-package-version.php"
                },
                "changelogger": {
                    "link-template": "https://github.com/Automattic/jetpack-connection/compare/v${old}...v${new}"
                },
                "branch-alias": {
                    "dev-trunk": "1.46.x-dev"
                }
            },
            "autoload": {
                "classmap": [
                    "legacy",
                    "src/",
                    "src/webhooks"
                ]
            },
            "scripts": {
                "build-production": [
                    "pnpm run build-production"
                ],
                "build-development": [
                    "pnpm run build"
                ],
                "phpunit": [
                    "./vendor/phpunit/phpunit/phpunit --colors=always"
                ],
                "post-install-cmd": [
                    "WorDBless\\Composer\\InstallDropin::copy"
                ],
                "post-update-cmd": [
                    "WorDBless\\Composer\\InstallDropin::copy"
                ],
                "test-coverage": [
                    "php -dpcov.directory=. ./vendor/bin/phpunit --coverage-clover \"$COVERAGE_DIR/clover.xml\""
                ],
                "test-php": [
                    "@composer phpunit"
                ]
            },
            "license": [
                "GPL-2.0-or-later"
            ],
            "description": "Everything needed to connect to the Jetpack infrastructure",
            "transport-options": {
                "relative": true
            }
        },
        {
            "name": "automattic/jetpack-constants",
            "version": "dev-trunk",
            "dist": {
                "type": "path",
                "url": "../../packages/constants",
                "reference": "71eaf9916aaeeda2abf5a8a19e7534c6d1bc1898"
            },
            "require-dev": {
                "automattic/jetpack-changelogger": "^3.2",
                "brain/monkey": "2.6.1",
                "yoast/phpunit-polyfills": "1.0.3"
            },
            "type": "jetpack-library",
            "extra": {
                "autotagger": true,
                "mirror-repo": "Automattic/jetpack-constants",
                "changelogger": {
                    "link-template": "https://github.com/Automattic/jetpack-constants/compare/v${old}...v${new}"
                },
                "branch-alias": {
                    "dev-trunk": "1.6.x-dev"
                }
            },
            "autoload": {
                "classmap": [
                    "src/"
                ]
            },
            "scripts": {
                "phpunit": [
                    "./vendor/phpunit/phpunit/phpunit --colors=always"
                ],
                "test-coverage": [
                    "php -dpcov.directory=. ./vendor/bin/phpunit --coverage-clover \"$COVERAGE_DIR/clover.xml\""
                ],
                "test-php": [
                    "@composer phpunit"
                ]
            },
            "license": [
                "GPL-2.0-or-later"
            ],
            "description": "A wrapper for defining constants in a more testable way.",
            "transport-options": {
                "relative": true
            }
        },
        {
            "name": "automattic/jetpack-device-detection",
            "version": "dev-trunk",
            "dist": {
                "type": "path",
                "url": "../../packages/device-detection",
                "reference": "7c18edb6992a4c27b9cc2719ee7d1d0abacf5d76"
            },
            "require-dev": {
                "automattic/jetpack-changelogger": "^3.2",
                "yoast/phpunit-polyfills": "1.0.3"
            },
            "type": "jetpack-library",
            "extra": {
                "autotagger": true,
                "mirror-repo": "Automattic/jetpack-device-detection",
                "changelogger": {
                    "link-template": "https://github.com/Automattic/jetpack-device-detection/compare/v${old}...v${new}"
                },
                "branch-alias": {
                    "dev-trunk": "1.4.x-dev"
                }
            },
            "autoload": {
                "classmap": [
                    "src/"
                ]
            },
            "scripts": {
                "phpunit": [
                    "./vendor/phpunit/phpunit/phpunit --colors=always"
                ],
                "test-coverage": [
                    "php -dpcov.directory=. ./vendor/bin/phpunit --coverage-clover \"$COVERAGE_DIR/clover.xml\""
                ],
                "test-php": [
                    "@composer phpunit"
                ]
            },
            "license": [
                "GPL-2.0-or-later"
            ],
            "description": "A way to detect device types based on User-Agent header.",
            "transport-options": {
                "relative": true
            }
        },
        {
            "name": "automattic/jetpack-identity-crisis",
            "version": "dev-trunk",
            "dist": {
                "type": "path",
                "url": "../../packages/identity-crisis",
                "reference": "f0374194ef5ffda95e52932270e985da1f2c9288"
            },
            "require": {
                "automattic/jetpack-assets": "^1.17",
                "automattic/jetpack-connection": "^1.46",
                "automattic/jetpack-constants": "^1.6",
                "automattic/jetpack-logo": "^1.5",
                "automattic/jetpack-status": "^1.14"
            },
            "require-dev": {
                "automattic/jetpack-changelogger": "^3.2",
                "automattic/wordbless": "@dev",
                "yoast/phpunit-polyfills": "1.0.3"
            },
            "type": "jetpack-library",
            "extra": {
                "autotagger": true,
                "mirror-repo": "Automattic/jetpack-identity-crisis",
                "textdomain": "jetpack-idc",
                "version-constants": {
                    "::PACKAGE_VERSION": "src/class-identity-crisis.php"
                },
                "changelogger": {
                    "link-template": "https://github.com/Automattic/jetpack-identity-crisis/compare/v${old}...v${new}"
                },
                "branch-alias": {
                    "dev-trunk": "0.8.x-dev"
                }
            },
            "autoload": {
                "classmap": [
                    "src/"
                ]
            },
            "scripts": {
                "build-development": [
                    "pnpm run build"
                ],
                "build-production": [
                    "NODE_ENV='production' pnpm run build"
                ],
                "phpunit": [
                    "./vendor/phpunit/phpunit/phpunit --colors=always"
                ],
                "test-coverage": [
                    "php -dpcov.directory=. ./vendor/bin/phpunit --coverage-clover \"$COVERAGE_DIR/clover.xml\""
                ],
                "test-php": [
                    "@composer phpunit"
                ],
                "post-install-cmd": [
                    "WorDBless\\Composer\\InstallDropin::copy"
                ],
                "post-update-cmd": [
                    "WorDBless\\Composer\\InstallDropin::copy"
                ],
                "watch": [
                    "Composer\\Config::disableProcessTimeout",
                    "pnpm run watch"
                ]
            },
            "license": [
                "GPL-2.0-or-later"
            ],
            "description": "Identity Crisis.",
            "transport-options": {
                "relative": true
            }
        },
        {
            "name": "automattic/jetpack-jitm",
            "version": "dev-trunk",
            "dist": {
                "type": "path",
                "url": "../../packages/jitm",
                "reference": "e092d87a0cee08fd5386d97e12bd93318fa7ee30"
            },
            "require": {
                "automattic/jetpack-a8c-mc-stats": "^1.4",
                "automattic/jetpack-assets": "^1.17",
                "automattic/jetpack-connection": "^1.46",
                "automattic/jetpack-device-detection": "^1.4",
                "automattic/jetpack-logo": "^1.5",
                "automattic/jetpack-partner": "^1.7",
                "automattic/jetpack-redirect": "^1.7",
                "automattic/jetpack-status": "^1.14"
            },
            "require-dev": {
                "automattic/jetpack-changelogger": "^3.2",
                "brain/monkey": "2.6.1",
                "yoast/phpunit-polyfills": "1.0.3"
            },
            "type": "jetpack-library",
            "extra": {
                "autotagger": true,
                "mirror-repo": "Automattic/jetpack-jitm",
                "textdomain": "jetpack-jitm",
                "version-constants": {
                    "::PACKAGE_VERSION": "src/class-jitm.php"
                },
                "changelogger": {
                    "link-template": "https://github.com/Automattic/jetpack-jitm/compare/v${old}...v${new}"
                },
                "branch-alias": {
                    "dev-trunk": "2.2.x-dev"
                }
            },
            "autoload": {
                "classmap": [
                    "src/"
                ]
            },
            "scripts": {
                "build-production": [
                    "pnpm run build-production"
                ],
                "build-development": [
                    "pnpm run build"
                ],
                "phpunit": [
                    "./vendor/phpunit/phpunit/phpunit --colors=always"
                ],
                "test-coverage": [
                    "php -dpcov.directory=. ./vendor/bin/phpunit --coverage-clover \"$COVERAGE_DIR/clover.xml\""
                ],
                "test-php": [
                    "@composer phpunit"
                ]
            },
            "license": [
                "GPL-2.0-or-later"
            ],
            "description": "Just in time messages for Jetpack",
            "transport-options": {
                "relative": true
            }
        },
        {
            "name": "automattic/jetpack-licensing",
            "version": "dev-trunk",
            "dist": {
                "type": "path",
                "url": "../../packages/licensing",
                "reference": "015a8ffab0a65aac08a7d6be586a0fe70cee462d"
            },
            "require": {
                "automattic/jetpack-connection": "^1.46"
            },
            "require-dev": {
                "automattic/jetpack-changelogger": "^3.2",
                "automattic/wordbless": "@dev",
                "yoast/phpunit-polyfills": "1.0.3"
            },
            "type": "jetpack-library",
            "extra": {
                "autotagger": true,
                "mirror-repo": "Automattic/jetpack-licensing",
                "textdomain": "jetpack-licensing",
                "changelogger": {
                    "link-template": "https://github.com/Automattic/jetpack-licensing/compare/v${old}...v${new}"
                },
                "branch-alias": {
                    "dev-trunk": "1.7.x-dev"
                }
            },
            "autoload": {
                "classmap": [
                    "src/"
                ]
            },
            "scripts": {
                "phpunit": [
                    "./vendor/phpunit/phpunit/phpunit --colors=always"
                ],
                "post-install-cmd": [
                    "WorDBless\\Composer\\InstallDropin::copy"
                ],
                "post-update-cmd": [
                    "WorDBless\\Composer\\InstallDropin::copy"
                ],
                "test-coverage": [
                    "php -dpcov.directory=. ./vendor/bin/phpunit --coverage-clover \"$COVERAGE_DIR/clover.xml\""
                ],
                "test-php": [
                    "@composer phpunit"
                ]
            },
            "license": [
                "GPL-2.0-or-later"
            ],
            "description": "Everything needed to manage Jetpack licenses client-side.",
            "transport-options": {
                "relative": true
            }
        },
        {
            "name": "automattic/jetpack-logo",
            "version": "dev-trunk",
            "dist": {
                "type": "path",
                "url": "../../packages/logo",
                "reference": "0b26b43706ad99ba1e7cd7f7afa23b8f44d28d00"
            },
            "require-dev": {
                "automattic/jetpack-changelogger": "^3.2",
                "yoast/phpunit-polyfills": "1.0.3"
            },
            "type": "jetpack-library",
            "extra": {
                "autotagger": true,
                "mirror-repo": "Automattic/jetpack-logo",
                "changelogger": {
                    "link-template": "https://github.com/Automattic/jetpack-logo/compare/v${old}...v${new}"
                },
                "branch-alias": {
                    "dev-trunk": "1.5.x-dev"
                }
            },
            "autoload": {
                "classmap": [
                    "src/"
                ]
            },
            "scripts": {
                "phpunit": [
                    "./vendor/phpunit/phpunit/phpunit --colors=always"
                ],
                "test-coverage": [
                    "php -dpcov.directory=. ./vendor/bin/phpunit --coverage-clover \"$COVERAGE_DIR/clover.xml\""
                ],
                "test-php": [
                    "@composer phpunit"
                ]
            },
            "license": [
                "GPL-2.0-or-later"
            ],
            "description": "A logo for Jetpack",
            "transport-options": {
                "relative": true
            }
        },
        {
            "name": "automattic/jetpack-my-jetpack",
            "version": "dev-trunk",
            "dist": {
                "type": "path",
                "url": "../../packages/my-jetpack",
<<<<<<< HEAD
                "reference": "30a274af1a3b8e26c9540f4561efb3653a8213cf"
=======
                "reference": "ff9e4c9840a005493770e7a45fd8af700c1c9a6e"
>>>>>>> e298d700
            },
            "require": {
                "automattic/jetpack-admin-ui": "^0.2",
                "automattic/jetpack-assets": "^1.17",
                "automattic/jetpack-connection": "^1.46",
                "automattic/jetpack-constants": "^1.6",
                "automattic/jetpack-jitm": "^2.2",
                "automattic/jetpack-licensing": "^1.7",
                "automattic/jetpack-plugins-installer": "^0.2",
                "automattic/jetpack-redirect": "^1.7"
            },
            "require-dev": {
                "automattic/jetpack-changelogger": "^3.2",
                "automattic/wordbless": "@dev",
                "yoast/phpunit-polyfills": "1.0.3"
            },
            "type": "jetpack-library",
            "extra": {
                "autotagger": true,
                "mirror-repo": "Automattic/jetpack-my-jetpack",
                "textdomain": "jetpack-my-jetpack",
                "changelogger": {
                    "link-template": "https://github.com/Automattic/jetpack-my-jetpack/compare/${old}...${new}"
                },
                "branch-alias": {
                    "dev-trunk": "2.3.x-dev"
                },
                "version-constants": {
                    "::PACKAGE_VERSION": "src/class-initializer.php"
                }
            },
            "autoload": {
                "classmap": [
                    "src/",
                    "src/products"
                ]
            },
            "scripts": {
                "phpunit": [
                    "./vendor/phpunit/phpunit/phpunit --colors=always"
                ],
                "test-coverage": [
                    "php -dpcov.directory=. ./vendor/bin/phpunit --coverage-clover \"$COVERAGE_DIR/coverage.xml\"",
                    "pnpm run test --coverageDirectory=\"$COVERAGE_DIR\" --coverage --coverageReporters=clover"
                ],
                "test-php": [
                    "@composer phpunit"
                ],
                "test-js": [
                    "pnpm run test"
                ],
                "test-js-watch": [
                    "Composer\\Config::disableProcessTimeout",
                    "pnpm run test --watch"
                ],
                "build-development": [
                    "pnpm run build"
                ],
                "build-production": [
                    "NODE_ENV=production pnpm run build"
                ],
                "watch": [
                    "Composer\\Config::disableProcessTimeout",
                    "pnpm run watch"
                ],
                "post-install-cmd": [
                    "WorDBless\\Composer\\InstallDropin::copy"
                ],
                "post-update-cmd": [
                    "WorDBless\\Composer\\InstallDropin::copy"
                ]
            },
            "license": [
                "GPL-2.0-or-later"
            ],
            "description": "WP Admin page with information and configuration shared among all Jetpack stand-alone plugins",
            "transport-options": {
                "relative": true
            }
        },
        {
            "name": "automattic/jetpack-partner",
            "version": "dev-trunk",
            "dist": {
                "type": "path",
                "url": "../../packages/partner",
                "reference": "992548f355ba41fc6ad3de9f59a05ef69241d095"
            },
            "require": {
                "automattic/jetpack-connection": "^1.46",
                "automattic/jetpack-status": "^1.14"
            },
            "require-dev": {
                "automattic/jetpack-changelogger": "^3.2",
                "automattic/wordbless": "@dev",
                "brain/monkey": "2.6.1",
                "yoast/phpunit-polyfills": "1.0.3"
            },
            "type": "jetpack-library",
            "extra": {
                "autotagger": true,
                "mirror-repo": "Automattic/jetpack-partner",
                "changelogger": {
                    "link-template": "https://github.com/Automattic/jetpack-partner/compare/v${old}...v${new}"
                },
                "branch-alias": {
                    "dev-trunk": "1.7.x-dev"
                }
            },
            "autoload": {
                "classmap": [
                    "src/"
                ]
            },
            "scripts": {
                "phpunit": [
                    "./vendor/phpunit/phpunit/phpunit --colors=always"
                ],
                "post-install-cmd": [
                    "WorDBless\\Composer\\InstallDropin::copy"
                ],
                "post-update-cmd": [
                    "WorDBless\\Composer\\InstallDropin::copy"
                ],
                "test-coverage": [
                    "php -dpcov.directory=. ./vendor/bin/phpunit --coverage-clover \"$COVERAGE_DIR/clover.xml\""
                ],
                "test-php": [
                    "@composer phpunit"
                ]
            },
            "license": [
                "GPL-2.0-or-later"
            ],
            "description": "Support functions for Jetpack hosting partners.",
            "transport-options": {
                "relative": true
            }
        },
        {
            "name": "automattic/jetpack-password-checker",
            "version": "dev-trunk",
            "dist": {
                "type": "path",
                "url": "../../packages/password-checker",
                "reference": "0995c8ea7103360f58e87fad6758825b66b9d268"
            },
            "require-dev": {
                "automattic/jetpack-changelogger": "^3.2",
                "automattic/wordbless": "@dev",
                "yoast/phpunit-polyfills": "1.0.3"
            },
            "type": "jetpack-library",
            "extra": {
                "autotagger": true,
                "mirror-repo": "Automattic/jetpack-password-checker",
                "textdomain": "jetpack-password-checker",
                "changelogger": {
                    "link-template": "https://github.com/Automattic/jetpack-password-checker/compare/v${old}...v${new}"
                },
                "branch-alias": {
                    "dev-trunk": "0.2.x-dev"
                }
            },
            "autoload": {
                "classmap": [
                    "src/"
                ]
            },
            "scripts": {
                "phpunit": [
                    "./vendor/phpunit/phpunit/phpunit --colors=always"
                ],
                "test-coverage": [
                    "php -dpcov.directory=. ./vendor/bin/phpunit --coverage-clover \"$COVERAGE_DIR/clover.xml\""
                ],
                "test-php": [
                    "@composer phpunit"
                ],
                "post-install-cmd": [
                    "WorDBless\\Composer\\InstallDropin::copy"
                ],
                "post-update-cmd": [
                    "WorDBless\\Composer\\InstallDropin::copy"
                ]
            },
            "license": [
                "GPL-2.0-or-later"
            ],
            "description": "Password Checker.",
            "transport-options": {
                "relative": true
            }
        },
        {
            "name": "automattic/jetpack-plans",
            "version": "dev-trunk",
            "dist": {
                "type": "path",
                "url": "../../packages/plans",
                "reference": "b1df4ae644c0134de7bd8a4a1ece83a9b93c7830"
            },
            "require": {
                "automattic/jetpack-connection": "^1.46"
            },
            "require-dev": {
                "automattic/jetpack-changelogger": "^3.2",
                "automattic/jetpack-status": "^1.14",
                "automattic/wordbless": "@dev",
                "yoast/phpunit-polyfills": "1.0.3"
            },
            "type": "library",
            "extra": {
                "autotagger": true,
                "mirror-repo": "Automattic/jetpack-plans",
                "changelogger": {
                    "link-template": "https://github.com/Automattic/jetpack-plans/compare/v${old}...v${new}"
                },
                "branch-alias": {
                    "dev-trunk": "0.2.x-dev"
                }
            },
            "autoload": {
                "classmap": [
                    "src/"
                ]
            },
            "scripts": {
                "phpunit": [
                    "./vendor/phpunit/phpunit/phpunit --colors=always"
                ],
                "test-coverage": [
                    "php -dpcov.directory=. ./vendor/bin/phpunit --coverage-clover \"$COVERAGE_DIR/clover.xml\""
                ],
                "test-php": [
                    "@composer phpunit"
                ],
                "post-install-cmd": [
                    "WorDBless\\Composer\\InstallDropin::copy"
                ],
                "post-update-cmd": [
                    "WorDBless\\Composer\\InstallDropin::copy"
                ],
                "build-production": [
                    "echo 'Add your build step to composer.json, please!'"
                ],
                "build-development": [
                    "echo 'Add your build step to composer.json, please!'"
                ]
            },
            "license": [
                "GPL-2.0-or-later"
            ],
            "description": "Fetch information about Jetpack Plans from wpcom",
            "transport-options": {
                "relative": true
            }
        },
        {
            "name": "automattic/jetpack-plugins-installer",
            "version": "dev-trunk",
            "dist": {
                "type": "path",
                "url": "../../packages/plugins-installer",
                "reference": "15b99481e685050e153fa59f5cf5a9dff6f3216e"
            },
            "require": {
                "automattic/jetpack-a8c-mc-stats": "^1.4"
            },
            "require-dev": {
                "automattic/jetpack-changelogger": "^3.2",
                "yoast/phpunit-polyfills": "1.0.3"
            },
            "type": "jetpack-library",
            "extra": {
                "branch-alias": {
                    "dev-trunk": "0.2.x-dev"
                },
                "mirror-repo": "Automattic/jetpack-plugins-installer",
                "changelogger": {
                    "link-template": "https://github.com/Automattic/jetpack-plugins-installer/compare/v${old}...v${new}"
                },
                "autotagger": true,
                "textdomain": "jetpack-plugins-installer"
            },
            "autoload": {
                "classmap": [
                    "src/"
                ]
            },
            "scripts": {
                "phpunit": [
                    "./vendor/phpunit/phpunit/phpunit --colors=always"
                ],
                "test-coverage": [
                    "php -dpcov.directory=. ./vendor/bin/phpunit --coverage-clover \"$COVERAGE_DIR/clover.xml\""
                ],
                "test-php": [
                    "@composer phpunit"
                ]
            },
            "license": [
                "GPL-2.0-or-later"
            ],
            "description": "Handle installation of plugins from WP.org",
            "transport-options": {
                "relative": true
            }
        },
        {
            "name": "automattic/jetpack-publicize",
            "version": "dev-trunk",
            "dist": {
                "type": "path",
                "url": "../../packages/publicize",
                "reference": "426c289f7a8de2f919a228c9b2bd47ba62d2f6d0"
            },
            "require": {
                "automattic/jetpack-assets": "^1.17",
                "automattic/jetpack-autoloader": "^2.11",
                "automattic/jetpack-config": "^1.11",
                "automattic/jetpack-connection": "^1.46",
                "automattic/jetpack-redirect": "^1.7"
            },
            "require-dev": {
                "automattic/jetpack-changelogger": "^3.2",
                "automattic/wordbless": "0.4.0",
                "yoast/phpunit-polyfills": "1.0.3"
            },
            "type": "jetpack-library",
            "extra": {
                "autotagger": true,
                "mirror-repo": "Automattic/jetpack-publicize",
                "textdomain": "jetpack-publicize-pkg",
                "changelogger": {
                    "link-template": "https://github.com/Automattic/jetpack-publicize/compare/v${old}...v${new}"
                },
                "branch-alias": {
                    "dev-trunk": "0.16.x-dev"
                }
            },
            "autoload": {
                "classmap": [
                    "src/"
                ]
            },
            "scripts": {
                "phpunit": [
                    "./vendor/phpunit/phpunit/phpunit --colors=always"
                ],
                "test-coverage": [
                    "php -dpcov.directory=. ./vendor/bin/phpunit --coverage-clover \"$COVERAGE_DIR/clover.xml\""
                ],
                "test-php": [
                    "@composer phpunit"
                ],
                "post-install-cmd": [
                    "WorDBless\\Composer\\InstallDropin::copy"
                ],
                "post-update-cmd": [
                    "WorDBless\\Composer\\InstallDropin::copy"
                ],
                "build-development": [
                    "pnpm run build"
                ],
                "build-production": [
                    "pnpm run build-production-concurrently"
                ]
            },
            "license": [
                "GPL-2.0-or-later"
            ],
            "description": "Publicize makes it easy to share your site’s posts on several social media networks automatically when you publish a new post.",
            "transport-options": {
                "relative": true
            }
        },
        {
            "name": "automattic/jetpack-redirect",
            "version": "dev-trunk",
            "dist": {
                "type": "path",
                "url": "../../packages/redirect",
                "reference": "384df449e82c6792919537add3aa543468d98893"
            },
            "require": {
                "automattic/jetpack-status": "^1.14"
            },
            "require-dev": {
                "automattic/jetpack-changelogger": "^3.2",
                "brain/monkey": "2.6.1",
                "yoast/phpunit-polyfills": "1.0.3"
            },
            "type": "jetpack-library",
            "extra": {
                "autotagger": true,
                "mirror-repo": "Automattic/jetpack-redirect",
                "changelogger": {
                    "link-template": "https://github.com/Automattic/jetpack-redirect/compare/v${old}...v${new}"
                },
                "branch-alias": {
                    "dev-trunk": "1.7.x-dev"
                }
            },
            "autoload": {
                "classmap": [
                    "src/"
                ]
            },
            "scripts": {
                "phpunit": [
                    "./vendor/phpunit/phpunit/phpunit --colors=always"
                ],
                "test-coverage": [
                    "php -dpcov.directory=. ./vendor/bin/phpunit --coverage-clover \"$COVERAGE_DIR/clover.xml\""
                ],
                "test-php": [
                    "@composer phpunit"
                ]
            },
            "license": [
                "GPL-2.0-or-later"
            ],
            "description": "Utilities to build URLs to the jetpack.com/redirect/ service",
            "transport-options": {
                "relative": true
            }
        },
        {
            "name": "automattic/jetpack-roles",
            "version": "dev-trunk",
            "dist": {
                "type": "path",
                "url": "../../packages/roles",
                "reference": "e7d89c4c354ca17ec53d1a2e05454057c1b144da"
            },
            "require-dev": {
                "automattic/jetpack-changelogger": "^3.2",
                "brain/monkey": "2.6.1",
                "yoast/phpunit-polyfills": "1.0.3"
            },
            "type": "jetpack-library",
            "extra": {
                "autotagger": true,
                "mirror-repo": "Automattic/jetpack-roles",
                "changelogger": {
                    "link-template": "https://github.com/Automattic/jetpack-roles/compare/v${old}...v${new}"
                },
                "branch-alias": {
                    "dev-trunk": "1.4.x-dev"
                }
            },
            "autoload": {
                "classmap": [
                    "src/"
                ]
            },
            "scripts": {
                "phpunit": [
                    "./vendor/phpunit/phpunit/phpunit --colors=always"
                ],
                "test-coverage": [
                    "php -dpcov.directory=. ./vendor/bin/phpunit --coverage-clover \"$COVERAGE_DIR/clover.xml\""
                ],
                "test-php": [
                    "@composer phpunit"
                ]
            },
            "license": [
                "GPL-2.0-or-later"
            ],
            "description": "Utilities, related with user roles and capabilities.",
            "transport-options": {
                "relative": true
            }
        },
        {
            "name": "automattic/jetpack-status",
            "version": "dev-trunk",
            "dist": {
                "type": "path",
                "url": "../../packages/status",
                "reference": "1c747edbd6e497fd58eb51ddab48d836b61a5298"
            },
            "require": {
                "automattic/jetpack-constants": "^1.6"
            },
            "require-dev": {
                "automattic/jetpack-changelogger": "^3.2",
                "brain/monkey": "2.6.1",
                "yoast/phpunit-polyfills": "1.0.3"
            },
            "type": "jetpack-library",
            "extra": {
                "autotagger": true,
                "mirror-repo": "Automattic/jetpack-status",
                "changelogger": {
                    "link-template": "https://github.com/Automattic/jetpack-status/compare/v${old}...v${new}"
                },
                "branch-alias": {
                    "dev-trunk": "1.14.x-dev"
                }
            },
            "autoload": {
                "classmap": [
                    "src/"
                ]
            },
            "scripts": {
                "phpunit": [
                    "./vendor/phpunit/phpunit/phpunit --colors=always"
                ],
                "test-coverage": [
                    "php -dpcov.directory=. ./vendor/bin/phpunit --coverage-clover \"$COVERAGE_DIR/clover.xml\""
                ],
                "test-php": [
                    "@composer phpunit"
                ]
            },
            "license": [
                "GPL-2.0-or-later"
            ],
            "description": "Used to retrieve information about the current status of Jetpack and the site overall.",
            "transport-options": {
                "relative": true
            }
        },
        {
            "name": "automattic/jetpack-sync",
            "version": "dev-trunk",
            "dist": {
                "type": "path",
                "url": "../../packages/sync",
                "reference": "c76499655d81a50235aa8edb4f71f1a42a188992"
            },
            "require": {
                "automattic/jetpack-connection": "^1.46",
                "automattic/jetpack-constants": "^1.6",
                "automattic/jetpack-identity-crisis": "^0.8",
                "automattic/jetpack-password-checker": "^0.2",
                "automattic/jetpack-roles": "^1.4",
                "automattic/jetpack-status": "^1.14"
            },
            "require-dev": {
                "automattic/jetpack-changelogger": "^3.2",
                "automattic/wordbless": "@dev",
                "yoast/phpunit-polyfills": "1.0.3"
            },
            "type": "jetpack-library",
            "extra": {
                "autotagger": true,
                "mirror-repo": "Automattic/jetpack-sync",
                "textdomain": "jetpack-sync",
                "version-constants": {
                    "::PACKAGE_VERSION": "src/class-package-version.php"
                },
                "changelogger": {
                    "link-template": "https://github.com/Automattic/jetpack-sync/compare/v${old}...v${new}"
                },
                "branch-alias": {
                    "dev-trunk": "1.40.x-dev"
                }
            },
            "autoload": {
                "classmap": [
                    "src/"
                ]
            },
            "scripts": {
                "phpunit": [
                    "./vendor/phpunit/phpunit/phpunit --colors=always"
                ],
                "test-coverage": [
                    "php -dpcov.directory=. ./vendor/bin/phpunit --coverage-clover \"$COVERAGE_DIR/clover.xml\""
                ],
                "test-php": [
                    "@composer phpunit"
                ],
                "post-install-cmd": [
                    "WorDBless\\Composer\\InstallDropin::copy"
                ],
                "post-update-cmd": [
                    "WorDBless\\Composer\\InstallDropin::copy"
                ]
            },
            "license": [
                "GPL-2.0-or-later"
            ],
            "description": "Everything needed to allow syncing to the WP.com infrastructure.",
            "transport-options": {
                "relative": true
            }
        }
    ],
    "packages-dev": [
        {
            "name": "antecedent/patchwork",
            "version": "2.1.21",
            "source": {
                "type": "git",
                "url": "https://github.com/antecedent/patchwork.git",
                "reference": "25c1fa0cd9a6e6d0d13863d8df8f050b6733f16d"
            },
            "dist": {
                "type": "zip",
                "url": "https://api.github.com/repos/antecedent/patchwork/zipball/25c1fa0cd9a6e6d0d13863d8df8f050b6733f16d",
                "reference": "25c1fa0cd9a6e6d0d13863d8df8f050b6733f16d",
                "shasum": ""
            },
            "require": {
                "php": ">=5.4.0"
            },
            "require-dev": {
                "phpunit/phpunit": ">=4"
            },
            "type": "library",
            "notification-url": "https://packagist.org/downloads/",
            "license": [
                "MIT"
            ],
            "authors": [
                {
                    "name": "Ignas Rudaitis",
                    "email": "ignas.rudaitis@gmail.com"
                }
            ],
            "description": "Method redefinition (monkey-patching) functionality for PHP.",
            "homepage": "http://patchwork2.org/",
            "keywords": [
                "aop",
                "aspect",
                "interception",
                "monkeypatching",
                "redefinition",
                "runkit",
                "testing"
            ],
            "support": {
                "issues": "https://github.com/antecedent/patchwork/issues",
                "source": "https://github.com/antecedent/patchwork/tree/2.1.21"
            },
            "time": "2022-02-07T07:28:34+00:00"
        },
        {
            "name": "automattic/jetpack-changelogger",
            "version": "dev-trunk",
            "dist": {
                "type": "path",
                "url": "../../packages/changelogger",
                "reference": "db7485e80ebcad717977462edf149ea62e134b3b"
            },
            "require": {
                "php": ">=5.6",
                "symfony/console": "^3.4 || ^5.2 || ^6.0",
                "symfony/process": "^3.4 || ^5.2 || ^6.0",
                "wikimedia/at-ease": "^1.2 || ^2.0"
            },
            "require-dev": {
                "wikimedia/testing-access-wrapper": "^1.0 || ^2.0",
                "yoast/phpunit-polyfills": "1.0.3"
            },
            "bin": [
                "bin/changelogger"
            ],
            "type": "project",
            "extra": {
                "autotagger": true,
                "branch-alias": {
                    "dev-trunk": "3.2.x-dev"
                },
                "mirror-repo": "Automattic/jetpack-changelogger",
                "version-constants": {
                    "::VERSION": "src/Application.php"
                },
                "changelogger": {
                    "link-template": "https://github.com/Automattic/jetpack-changelogger/compare/${old}...${new}"
                }
            },
            "autoload": {
                "psr-4": {
                    "Automattic\\Jetpack\\Changelogger\\": "src",
                    "Automattic\\Jetpack\\Changelog\\": "lib"
                }
            },
            "autoload-dev": {
                "psr-4": {
                    "Automattic\\Jetpack\\Changelogger\\Tests\\": "tests/php/includes/src",
                    "Automattic\\Jetpack\\Changelog\\Tests\\": "tests/php/includes/lib"
                }
            },
            "scripts": {
                "phpunit": [
                    "./vendor/phpunit/phpunit/phpunit --colors=always"
                ],
                "test-coverage": [
                    "php -dpcov.directory=. ./vendor/bin/phpunit --coverage-clover \"$COVERAGE_DIR/clover.xml\""
                ],
                "test-php": [
                    "@composer phpunit"
                ],
                "post-install-cmd": [
                    "[ -e vendor/bin/changelogger ] || { cd vendor/bin && ln -s ../../bin/changelogger; }"
                ],
                "post-update-cmd": [
                    "[ -e vendor/bin/changelogger ] || { cd vendor/bin && ln -s ../../bin/changelogger; }"
                ]
            },
            "license": [
                "GPL-2.0-or-later"
            ],
            "description": "Jetpack Changelogger tool. Allows for managing changelogs by dropping change files into a changelog directory with each PR.",
            "transport-options": {
                "relative": true
            }
        },
        {
            "name": "automattic/wordbless",
            "version": "0.4.0",
            "source": {
                "type": "git",
                "url": "https://github.com/Automattic/wordbless.git",
                "reference": "4811e4562e14679dbeedcf84bed2547db4ea5c03"
            },
            "dist": {
                "type": "zip",
                "url": "https://api.github.com/repos/Automattic/wordbless/zipball/4811e4562e14679dbeedcf84bed2547db4ea5c03",
                "reference": "4811e4562e14679dbeedcf84bed2547db4ea5c03",
                "shasum": ""
            },
            "require": {
                "php": ">=5.6.20",
                "roots/wordpress": "^6.0.2"
            },
            "require-dev": {
                "phpunit/phpunit": "^5.7 || ^6.5 || ^7.5 || ^9.5"
            },
            "type": "wordpress-dropin",
            "autoload": {
                "psr-4": {
                    "WorDBless\\": "src/",
                    "WorDBless\\Composer\\": "src/Composer/"
                }
            },
            "notification-url": "https://packagist.org/downloads/",
            "license": [
                "GPL-2.0-or-later"
            ],
            "authors": [
                {
                    "name": "Automattic Inc."
                }
            ],
            "description": "WorDBless allows you to use WordPress core functions in your PHPUnit tests without having to set up a database and the whole WordPress environment",
            "support": {
                "issues": "https://github.com/Automattic/wordbless/issues",
                "source": "https://github.com/Automattic/wordbless/tree/0.4.0"
            },
            "time": "2022-09-14T14:01:05+00:00"
        },
        {
            "name": "brain/monkey",
            "version": "2.6.1",
            "source": {
                "type": "git",
                "url": "https://github.com/Brain-WP/BrainMonkey.git",
                "reference": "a31c84515bb0d49be9310f52ef1733980ea8ffbb"
            },
            "dist": {
                "type": "zip",
                "url": "https://api.github.com/repos/Brain-WP/BrainMonkey/zipball/a31c84515bb0d49be9310f52ef1733980ea8ffbb",
                "reference": "a31c84515bb0d49be9310f52ef1733980ea8ffbb",
                "shasum": ""
            },
            "require": {
                "antecedent/patchwork": "^2.1.17",
                "mockery/mockery": "^1.3.5 || ^1.4.4",
                "php": ">=5.6.0"
            },
            "require-dev": {
                "dealerdirect/phpcodesniffer-composer-installer": "^0.7.1",
                "phpcompatibility/php-compatibility": "^9.3.0",
                "phpunit/phpunit": "^5.7.26 || ^6.0 || ^7.0 || >=8.0 <8.5.12 || ^8.5.14 || ^9.0"
            },
            "type": "library",
            "extra": {
                "branch-alias": {
                    "dev-version/1": "1.x-dev",
                    "dev-master": "2.0.x-dev"
                }
            },
            "autoload": {
                "files": [
                    "inc/api.php"
                ],
                "psr-4": {
                    "Brain\\Monkey\\": "src/"
                }
            },
            "notification-url": "https://packagist.org/downloads/",
            "license": [
                "MIT"
            ],
            "authors": [
                {
                    "name": "Giuseppe Mazzapica",
                    "email": "giuseppe.mazzapica@gmail.com",
                    "homepage": "https://gmazzap.me",
                    "role": "Developer"
                }
            ],
            "description": "Mocking utility for PHP functions and WordPress plugin API",
            "keywords": [
                "Monkey Patching",
                "interception",
                "mock",
                "mock functions",
                "mockery",
                "patchwork",
                "redefinition",
                "runkit",
                "test",
                "testing"
            ],
            "support": {
                "issues": "https://github.com/Brain-WP/BrainMonkey/issues",
                "source": "https://github.com/Brain-WP/BrainMonkey"
            },
            "time": "2021-11-11T15:53:55+00:00"
        },
        {
            "name": "doctrine/instantiator",
            "version": "1.4.1",
            "source": {
                "type": "git",
                "url": "https://github.com/doctrine/instantiator.git",
                "reference": "10dcfce151b967d20fde1b34ae6640712c3891bc"
            },
            "dist": {
                "type": "zip",
                "url": "https://api.github.com/repos/doctrine/instantiator/zipball/10dcfce151b967d20fde1b34ae6640712c3891bc",
                "reference": "10dcfce151b967d20fde1b34ae6640712c3891bc",
                "shasum": ""
            },
            "require": {
                "php": "^7.1 || ^8.0"
            },
            "require-dev": {
                "doctrine/coding-standard": "^9",
                "ext-pdo": "*",
                "ext-phar": "*",
                "phpbench/phpbench": "^0.16 || ^1",
                "phpstan/phpstan": "^1.4",
                "phpstan/phpstan-phpunit": "^1",
                "phpunit/phpunit": "^7.5 || ^8.5 || ^9.5",
                "vimeo/psalm": "^4.22"
            },
            "type": "library",
            "autoload": {
                "psr-4": {
                    "Doctrine\\Instantiator\\": "src/Doctrine/Instantiator/"
                }
            },
            "notification-url": "https://packagist.org/downloads/",
            "license": [
                "MIT"
            ],
            "authors": [
                {
                    "name": "Marco Pivetta",
                    "email": "ocramius@gmail.com",
                    "homepage": "https://ocramius.github.io/"
                }
            ],
            "description": "A small, lightweight utility to instantiate objects in PHP without invoking their constructors",
            "homepage": "https://www.doctrine-project.org/projects/instantiator.html",
            "keywords": [
                "constructor",
                "instantiate"
            ],
            "support": {
                "issues": "https://github.com/doctrine/instantiator/issues",
                "source": "https://github.com/doctrine/instantiator/tree/1.4.1"
            },
            "funding": [
                {
                    "url": "https://www.doctrine-project.org/sponsorship.html",
                    "type": "custom"
                },
                {
                    "url": "https://www.patreon.com/phpdoctrine",
                    "type": "patreon"
                },
                {
                    "url": "https://tidelift.com/funding/github/packagist/doctrine%2Finstantiator",
                    "type": "tidelift"
                }
            ],
            "time": "2022-03-03T08:28:38+00:00"
        },
        {
            "name": "hamcrest/hamcrest-php",
            "version": "v2.0.1",
            "source": {
                "type": "git",
                "url": "https://github.com/hamcrest/hamcrest-php.git",
                "reference": "8c3d0a3f6af734494ad8f6fbbee0ba92422859f3"
            },
            "dist": {
                "type": "zip",
                "url": "https://api.github.com/repos/hamcrest/hamcrest-php/zipball/8c3d0a3f6af734494ad8f6fbbee0ba92422859f3",
                "reference": "8c3d0a3f6af734494ad8f6fbbee0ba92422859f3",
                "shasum": ""
            },
            "require": {
                "php": "^5.3|^7.0|^8.0"
            },
            "replace": {
                "cordoval/hamcrest-php": "*",
                "davedevelopment/hamcrest-php": "*",
                "kodova/hamcrest-php": "*"
            },
            "require-dev": {
                "phpunit/php-file-iterator": "^1.4 || ^2.0",
                "phpunit/phpunit": "^4.8.36 || ^5.7 || ^6.5 || ^7.0"
            },
            "type": "library",
            "extra": {
                "branch-alias": {
                    "dev-master": "2.1-dev"
                }
            },
            "autoload": {
                "classmap": [
                    "hamcrest"
                ]
            },
            "notification-url": "https://packagist.org/downloads/",
            "license": [
                "BSD-3-Clause"
            ],
            "description": "This is the PHP port of Hamcrest Matchers",
            "keywords": [
                "test"
            ],
            "support": {
                "issues": "https://github.com/hamcrest/hamcrest-php/issues",
                "source": "https://github.com/hamcrest/hamcrest-php/tree/v2.0.1"
            },
            "time": "2020-07-09T08:09:16+00:00"
        },
        {
            "name": "mockery/mockery",
            "version": "1.5.1",
            "source": {
                "type": "git",
                "url": "https://github.com/mockery/mockery.git",
                "reference": "e92dcc83d5a51851baf5f5591d32cb2b16e3684e"
            },
            "dist": {
                "type": "zip",
                "url": "https://api.github.com/repos/mockery/mockery/zipball/e92dcc83d5a51851baf5f5591d32cb2b16e3684e",
                "reference": "e92dcc83d5a51851baf5f5591d32cb2b16e3684e",
                "shasum": ""
            },
            "require": {
                "hamcrest/hamcrest-php": "^2.0.1",
                "lib-pcre": ">=7.0",
                "php": "^7.3 || ^8.0"
            },
            "conflict": {
                "phpunit/phpunit": "<8.0"
            },
            "require-dev": {
                "phpunit/phpunit": "^8.5 || ^9.3"
            },
            "type": "library",
            "extra": {
                "branch-alias": {
                    "dev-master": "1.4.x-dev"
                }
            },
            "autoload": {
                "psr-0": {
                    "Mockery": "library/"
                }
            },
            "notification-url": "https://packagist.org/downloads/",
            "license": [
                "BSD-3-Clause"
            ],
            "authors": [
                {
                    "name": "Pádraic Brady",
                    "email": "padraic.brady@gmail.com",
                    "homepage": "http://blog.astrumfutura.com"
                },
                {
                    "name": "Dave Marshall",
                    "email": "dave.marshall@atstsolutions.co.uk",
                    "homepage": "http://davedevelopment.co.uk"
                }
            ],
            "description": "Mockery is a simple yet flexible PHP mock object framework",
            "homepage": "https://github.com/mockery/mockery",
            "keywords": [
                "BDD",
                "TDD",
                "library",
                "mock",
                "mock objects",
                "mockery",
                "stub",
                "test",
                "test double",
                "testing"
            ],
            "support": {
                "issues": "https://github.com/mockery/mockery/issues",
                "source": "https://github.com/mockery/mockery/tree/1.5.1"
            },
            "time": "2022-09-07T15:32:08+00:00"
        },
        {
            "name": "myclabs/deep-copy",
            "version": "1.11.0",
            "source": {
                "type": "git",
                "url": "https://github.com/myclabs/DeepCopy.git",
                "reference": "14daed4296fae74d9e3201d2c4925d1acb7aa614"
            },
            "dist": {
                "type": "zip",
                "url": "https://api.github.com/repos/myclabs/DeepCopy/zipball/14daed4296fae74d9e3201d2c4925d1acb7aa614",
                "reference": "14daed4296fae74d9e3201d2c4925d1acb7aa614",
                "shasum": ""
            },
            "require": {
                "php": "^7.1 || ^8.0"
            },
            "conflict": {
                "doctrine/collections": "<1.6.8",
                "doctrine/common": "<2.13.3 || >=3,<3.2.2"
            },
            "require-dev": {
                "doctrine/collections": "^1.6.8",
                "doctrine/common": "^2.13.3 || ^3.2.2",
                "phpunit/phpunit": "^7.5.20 || ^8.5.23 || ^9.5.13"
            },
            "type": "library",
            "autoload": {
                "files": [
                    "src/DeepCopy/deep_copy.php"
                ],
                "psr-4": {
                    "DeepCopy\\": "src/DeepCopy/"
                }
            },
            "notification-url": "https://packagist.org/downloads/",
            "license": [
                "MIT"
            ],
            "description": "Create deep copies (clones) of your objects",
            "keywords": [
                "clone",
                "copy",
                "duplicate",
                "object",
                "object graph"
            ],
            "support": {
                "issues": "https://github.com/myclabs/DeepCopy/issues",
                "source": "https://github.com/myclabs/DeepCopy/tree/1.11.0"
            },
            "funding": [
                {
                    "url": "https://tidelift.com/funding/github/packagist/myclabs/deep-copy",
                    "type": "tidelift"
                }
            ],
            "time": "2022-03-03T13:19:32+00:00"
        },
        {
            "name": "nikic/php-parser",
            "version": "v4.15.1",
            "source": {
                "type": "git",
                "url": "https://github.com/nikic/PHP-Parser.git",
                "reference": "0ef6c55a3f47f89d7a374e6f835197a0b5fcf900"
            },
            "dist": {
                "type": "zip",
                "url": "https://api.github.com/repos/nikic/PHP-Parser/zipball/0ef6c55a3f47f89d7a374e6f835197a0b5fcf900",
                "reference": "0ef6c55a3f47f89d7a374e6f835197a0b5fcf900",
                "shasum": ""
            },
            "require": {
                "ext-tokenizer": "*",
                "php": ">=7.0"
            },
            "require-dev": {
                "ircmaxell/php-yacc": "^0.0.7",
                "phpunit/phpunit": "^6.5 || ^7.0 || ^8.0 || ^9.0"
            },
            "bin": [
                "bin/php-parse"
            ],
            "type": "library",
            "extra": {
                "branch-alias": {
                    "dev-master": "4.9-dev"
                }
            },
            "autoload": {
                "psr-4": {
                    "PhpParser\\": "lib/PhpParser"
                }
            },
            "notification-url": "https://packagist.org/downloads/",
            "license": [
                "BSD-3-Clause"
            ],
            "authors": [
                {
                    "name": "Nikita Popov"
                }
            ],
            "description": "A PHP parser written in PHP",
            "keywords": [
                "parser",
                "php"
            ],
            "support": {
                "issues": "https://github.com/nikic/PHP-Parser/issues",
                "source": "https://github.com/nikic/PHP-Parser/tree/v4.15.1"
            },
            "time": "2022-09-04T07:30:47+00:00"
        },
        {
            "name": "phar-io/manifest",
            "version": "2.0.3",
            "source": {
                "type": "git",
                "url": "https://github.com/phar-io/manifest.git",
                "reference": "97803eca37d319dfa7826cc2437fc020857acb53"
            },
            "dist": {
                "type": "zip",
                "url": "https://api.github.com/repos/phar-io/manifest/zipball/97803eca37d319dfa7826cc2437fc020857acb53",
                "reference": "97803eca37d319dfa7826cc2437fc020857acb53",
                "shasum": ""
            },
            "require": {
                "ext-dom": "*",
                "ext-phar": "*",
                "ext-xmlwriter": "*",
                "phar-io/version": "^3.0.1",
                "php": "^7.2 || ^8.0"
            },
            "type": "library",
            "extra": {
                "branch-alias": {
                    "dev-master": "2.0.x-dev"
                }
            },
            "autoload": {
                "classmap": [
                    "src/"
                ]
            },
            "notification-url": "https://packagist.org/downloads/",
            "license": [
                "BSD-3-Clause"
            ],
            "authors": [
                {
                    "name": "Arne Blankerts",
                    "email": "arne@blankerts.de",
                    "role": "Developer"
                },
                {
                    "name": "Sebastian Heuer",
                    "email": "sebastian@phpeople.de",
                    "role": "Developer"
                },
                {
                    "name": "Sebastian Bergmann",
                    "email": "sebastian@phpunit.de",
                    "role": "Developer"
                }
            ],
            "description": "Component for reading phar.io manifest information from a PHP Archive (PHAR)",
            "support": {
                "issues": "https://github.com/phar-io/manifest/issues",
                "source": "https://github.com/phar-io/manifest/tree/2.0.3"
            },
            "time": "2021-07-20T11:28:43+00:00"
        },
        {
            "name": "phar-io/version",
            "version": "3.2.1",
            "source": {
                "type": "git",
                "url": "https://github.com/phar-io/version.git",
                "reference": "4f7fd7836c6f332bb2933569e566a0d6c4cbed74"
            },
            "dist": {
                "type": "zip",
                "url": "https://api.github.com/repos/phar-io/version/zipball/4f7fd7836c6f332bb2933569e566a0d6c4cbed74",
                "reference": "4f7fd7836c6f332bb2933569e566a0d6c4cbed74",
                "shasum": ""
            },
            "require": {
                "php": "^7.2 || ^8.0"
            },
            "type": "library",
            "autoload": {
                "classmap": [
                    "src/"
                ]
            },
            "notification-url": "https://packagist.org/downloads/",
            "license": [
                "BSD-3-Clause"
            ],
            "authors": [
                {
                    "name": "Arne Blankerts",
                    "email": "arne@blankerts.de",
                    "role": "Developer"
                },
                {
                    "name": "Sebastian Heuer",
                    "email": "sebastian@phpeople.de",
                    "role": "Developer"
                },
                {
                    "name": "Sebastian Bergmann",
                    "email": "sebastian@phpunit.de",
                    "role": "Developer"
                }
            ],
            "description": "Library for handling version information and constraints",
            "support": {
                "issues": "https://github.com/phar-io/version/issues",
                "source": "https://github.com/phar-io/version/tree/3.2.1"
            },
            "time": "2022-02-21T01:04:05+00:00"
        },
        {
            "name": "phpunit/php-code-coverage",
            "version": "9.2.17",
            "source": {
                "type": "git",
                "url": "https://github.com/sebastianbergmann/php-code-coverage.git",
                "reference": "aa94dc41e8661fe90c7316849907cba3007b10d8"
            },
            "dist": {
                "type": "zip",
                "url": "https://api.github.com/repos/sebastianbergmann/php-code-coverage/zipball/aa94dc41e8661fe90c7316849907cba3007b10d8",
                "reference": "aa94dc41e8661fe90c7316849907cba3007b10d8",
                "shasum": ""
            },
            "require": {
                "ext-dom": "*",
                "ext-libxml": "*",
                "ext-xmlwriter": "*",
                "nikic/php-parser": "^4.14",
                "php": ">=7.3",
                "phpunit/php-file-iterator": "^3.0.3",
                "phpunit/php-text-template": "^2.0.2",
                "sebastian/code-unit-reverse-lookup": "^2.0.2",
                "sebastian/complexity": "^2.0",
                "sebastian/environment": "^5.1.2",
                "sebastian/lines-of-code": "^1.0.3",
                "sebastian/version": "^3.0.1",
                "theseer/tokenizer": "^1.2.0"
            },
            "require-dev": {
                "phpunit/phpunit": "^9.3"
            },
            "suggest": {
                "ext-pcov": "*",
                "ext-xdebug": "*"
            },
            "type": "library",
            "extra": {
                "branch-alias": {
                    "dev-master": "9.2-dev"
                }
            },
            "autoload": {
                "classmap": [
                    "src/"
                ]
            },
            "notification-url": "https://packagist.org/downloads/",
            "license": [
                "BSD-3-Clause"
            ],
            "authors": [
                {
                    "name": "Sebastian Bergmann",
                    "email": "sebastian@phpunit.de",
                    "role": "lead"
                }
            ],
            "description": "Library that provides collection, processing, and rendering functionality for PHP code coverage information.",
            "homepage": "https://github.com/sebastianbergmann/php-code-coverage",
            "keywords": [
                "coverage",
                "testing",
                "xunit"
            ],
            "support": {
                "issues": "https://github.com/sebastianbergmann/php-code-coverage/issues",
                "source": "https://github.com/sebastianbergmann/php-code-coverage/tree/9.2.17"
            },
            "funding": [
                {
                    "url": "https://github.com/sebastianbergmann",
                    "type": "github"
                }
            ],
            "time": "2022-08-30T12:24:04+00:00"
        },
        {
            "name": "phpunit/php-file-iterator",
            "version": "3.0.6",
            "source": {
                "type": "git",
                "url": "https://github.com/sebastianbergmann/php-file-iterator.git",
                "reference": "cf1c2e7c203ac650e352f4cc675a7021e7d1b3cf"
            },
            "dist": {
                "type": "zip",
                "url": "https://api.github.com/repos/sebastianbergmann/php-file-iterator/zipball/cf1c2e7c203ac650e352f4cc675a7021e7d1b3cf",
                "reference": "cf1c2e7c203ac650e352f4cc675a7021e7d1b3cf",
                "shasum": ""
            },
            "require": {
                "php": ">=7.3"
            },
            "require-dev": {
                "phpunit/phpunit": "^9.3"
            },
            "type": "library",
            "extra": {
                "branch-alias": {
                    "dev-master": "3.0-dev"
                }
            },
            "autoload": {
                "classmap": [
                    "src/"
                ]
            },
            "notification-url": "https://packagist.org/downloads/",
            "license": [
                "BSD-3-Clause"
            ],
            "authors": [
                {
                    "name": "Sebastian Bergmann",
                    "email": "sebastian@phpunit.de",
                    "role": "lead"
                }
            ],
            "description": "FilterIterator implementation that filters files based on a list of suffixes.",
            "homepage": "https://github.com/sebastianbergmann/php-file-iterator/",
            "keywords": [
                "filesystem",
                "iterator"
            ],
            "support": {
                "issues": "https://github.com/sebastianbergmann/php-file-iterator/issues",
                "source": "https://github.com/sebastianbergmann/php-file-iterator/tree/3.0.6"
            },
            "funding": [
                {
                    "url": "https://github.com/sebastianbergmann",
                    "type": "github"
                }
            ],
            "time": "2021-12-02T12:48:52+00:00"
        },
        {
            "name": "phpunit/php-invoker",
            "version": "3.1.1",
            "source": {
                "type": "git",
                "url": "https://github.com/sebastianbergmann/php-invoker.git",
                "reference": "5a10147d0aaf65b58940a0b72f71c9ac0423cc67"
            },
            "dist": {
                "type": "zip",
                "url": "https://api.github.com/repos/sebastianbergmann/php-invoker/zipball/5a10147d0aaf65b58940a0b72f71c9ac0423cc67",
                "reference": "5a10147d0aaf65b58940a0b72f71c9ac0423cc67",
                "shasum": ""
            },
            "require": {
                "php": ">=7.3"
            },
            "require-dev": {
                "ext-pcntl": "*",
                "phpunit/phpunit": "^9.3"
            },
            "suggest": {
                "ext-pcntl": "*"
            },
            "type": "library",
            "extra": {
                "branch-alias": {
                    "dev-master": "3.1-dev"
                }
            },
            "autoload": {
                "classmap": [
                    "src/"
                ]
            },
            "notification-url": "https://packagist.org/downloads/",
            "license": [
                "BSD-3-Clause"
            ],
            "authors": [
                {
                    "name": "Sebastian Bergmann",
                    "email": "sebastian@phpunit.de",
                    "role": "lead"
                }
            ],
            "description": "Invoke callables with a timeout",
            "homepage": "https://github.com/sebastianbergmann/php-invoker/",
            "keywords": [
                "process"
            ],
            "support": {
                "issues": "https://github.com/sebastianbergmann/php-invoker/issues",
                "source": "https://github.com/sebastianbergmann/php-invoker/tree/3.1.1"
            },
            "funding": [
                {
                    "url": "https://github.com/sebastianbergmann",
                    "type": "github"
                }
            ],
            "time": "2020-09-28T05:58:55+00:00"
        },
        {
            "name": "phpunit/php-text-template",
            "version": "2.0.4",
            "source": {
                "type": "git",
                "url": "https://github.com/sebastianbergmann/php-text-template.git",
                "reference": "5da5f67fc95621df9ff4c4e5a84d6a8a2acf7c28"
            },
            "dist": {
                "type": "zip",
                "url": "https://api.github.com/repos/sebastianbergmann/php-text-template/zipball/5da5f67fc95621df9ff4c4e5a84d6a8a2acf7c28",
                "reference": "5da5f67fc95621df9ff4c4e5a84d6a8a2acf7c28",
                "shasum": ""
            },
            "require": {
                "php": ">=7.3"
            },
            "require-dev": {
                "phpunit/phpunit": "^9.3"
            },
            "type": "library",
            "extra": {
                "branch-alias": {
                    "dev-master": "2.0-dev"
                }
            },
            "autoload": {
                "classmap": [
                    "src/"
                ]
            },
            "notification-url": "https://packagist.org/downloads/",
            "license": [
                "BSD-3-Clause"
            ],
            "authors": [
                {
                    "name": "Sebastian Bergmann",
                    "email": "sebastian@phpunit.de",
                    "role": "lead"
                }
            ],
            "description": "Simple template engine.",
            "homepage": "https://github.com/sebastianbergmann/php-text-template/",
            "keywords": [
                "template"
            ],
            "support": {
                "issues": "https://github.com/sebastianbergmann/php-text-template/issues",
                "source": "https://github.com/sebastianbergmann/php-text-template/tree/2.0.4"
            },
            "funding": [
                {
                    "url": "https://github.com/sebastianbergmann",
                    "type": "github"
                }
            ],
            "time": "2020-10-26T05:33:50+00:00"
        },
        {
            "name": "phpunit/php-timer",
            "version": "5.0.3",
            "source": {
                "type": "git",
                "url": "https://github.com/sebastianbergmann/php-timer.git",
                "reference": "5a63ce20ed1b5bf577850e2c4e87f4aa902afbd2"
            },
            "dist": {
                "type": "zip",
                "url": "https://api.github.com/repos/sebastianbergmann/php-timer/zipball/5a63ce20ed1b5bf577850e2c4e87f4aa902afbd2",
                "reference": "5a63ce20ed1b5bf577850e2c4e87f4aa902afbd2",
                "shasum": ""
            },
            "require": {
                "php": ">=7.3"
            },
            "require-dev": {
                "phpunit/phpunit": "^9.3"
            },
            "type": "library",
            "extra": {
                "branch-alias": {
                    "dev-master": "5.0-dev"
                }
            },
            "autoload": {
                "classmap": [
                    "src/"
                ]
            },
            "notification-url": "https://packagist.org/downloads/",
            "license": [
                "BSD-3-Clause"
            ],
            "authors": [
                {
                    "name": "Sebastian Bergmann",
                    "email": "sebastian@phpunit.de",
                    "role": "lead"
                }
            ],
            "description": "Utility class for timing",
            "homepage": "https://github.com/sebastianbergmann/php-timer/",
            "keywords": [
                "timer"
            ],
            "support": {
                "issues": "https://github.com/sebastianbergmann/php-timer/issues",
                "source": "https://github.com/sebastianbergmann/php-timer/tree/5.0.3"
            },
            "funding": [
                {
                    "url": "https://github.com/sebastianbergmann",
                    "type": "github"
                }
            ],
            "time": "2020-10-26T13:16:10+00:00"
        },
        {
            "name": "phpunit/phpunit",
            "version": "9.5.25",
            "source": {
                "type": "git",
                "url": "https://github.com/sebastianbergmann/phpunit.git",
                "reference": "3e6f90ca7e3d02025b1d147bd8d4a89fd4ca8a1d"
            },
            "dist": {
                "type": "zip",
                "url": "https://api.github.com/repos/sebastianbergmann/phpunit/zipball/3e6f90ca7e3d02025b1d147bd8d4a89fd4ca8a1d",
                "reference": "3e6f90ca7e3d02025b1d147bd8d4a89fd4ca8a1d",
                "shasum": ""
            },
            "require": {
                "doctrine/instantiator": "^1.3.1",
                "ext-dom": "*",
                "ext-json": "*",
                "ext-libxml": "*",
                "ext-mbstring": "*",
                "ext-xml": "*",
                "ext-xmlwriter": "*",
                "myclabs/deep-copy": "^1.10.1",
                "phar-io/manifest": "^2.0.3",
                "phar-io/version": "^3.0.2",
                "php": ">=7.3",
                "phpunit/php-code-coverage": "^9.2.13",
                "phpunit/php-file-iterator": "^3.0.5",
                "phpunit/php-invoker": "^3.1.1",
                "phpunit/php-text-template": "^2.0.3",
                "phpunit/php-timer": "^5.0.2",
                "sebastian/cli-parser": "^1.0.1",
                "sebastian/code-unit": "^1.0.6",
                "sebastian/comparator": "^4.0.8",
                "sebastian/diff": "^4.0.3",
                "sebastian/environment": "^5.1.3",
                "sebastian/exporter": "^4.0.5",
                "sebastian/global-state": "^5.0.1",
                "sebastian/object-enumerator": "^4.0.3",
                "sebastian/resource-operations": "^3.0.3",
                "sebastian/type": "^3.2",
                "sebastian/version": "^3.0.2"
            },
            "suggest": {
                "ext-soap": "*",
                "ext-xdebug": "*"
            },
            "bin": [
                "phpunit"
            ],
            "type": "library",
            "extra": {
                "branch-alias": {
                    "dev-master": "9.5-dev"
                }
            },
            "autoload": {
                "files": [
                    "src/Framework/Assert/Functions.php"
                ],
                "classmap": [
                    "src/"
                ]
            },
            "notification-url": "https://packagist.org/downloads/",
            "license": [
                "BSD-3-Clause"
            ],
            "authors": [
                {
                    "name": "Sebastian Bergmann",
                    "email": "sebastian@phpunit.de",
                    "role": "lead"
                }
            ],
            "description": "The PHP Unit Testing framework.",
            "homepage": "https://phpunit.de/",
            "keywords": [
                "phpunit",
                "testing",
                "xunit"
            ],
            "support": {
                "issues": "https://github.com/sebastianbergmann/phpunit/issues",
                "source": "https://github.com/sebastianbergmann/phpunit/tree/9.5.25"
            },
            "funding": [
                {
                    "url": "https://phpunit.de/sponsors.html",
                    "type": "custom"
                },
                {
                    "url": "https://github.com/sebastianbergmann",
                    "type": "github"
                },
                {
                    "url": "https://tidelift.com/funding/github/packagist/phpunit/phpunit",
                    "type": "tidelift"
                }
            ],
            "time": "2022-09-25T03:44:45+00:00"
        },
        {
            "name": "psr/container",
            "version": "2.0.2",
            "source": {
                "type": "git",
                "url": "https://github.com/php-fig/container.git",
                "reference": "c71ecc56dfe541dbd90c5360474fbc405f8d5963"
            },
            "dist": {
                "type": "zip",
                "url": "https://api.github.com/repos/php-fig/container/zipball/c71ecc56dfe541dbd90c5360474fbc405f8d5963",
                "reference": "c71ecc56dfe541dbd90c5360474fbc405f8d5963",
                "shasum": ""
            },
            "require": {
                "php": ">=7.4.0"
            },
            "type": "library",
            "extra": {
                "branch-alias": {
                    "dev-master": "2.0.x-dev"
                }
            },
            "autoload": {
                "psr-4": {
                    "Psr\\Container\\": "src/"
                }
            },
            "notification-url": "https://packagist.org/downloads/",
            "license": [
                "MIT"
            ],
            "authors": [
                {
                    "name": "PHP-FIG",
                    "homepage": "https://www.php-fig.org/"
                }
            ],
            "description": "Common Container Interface (PHP FIG PSR-11)",
            "homepage": "https://github.com/php-fig/container",
            "keywords": [
                "PSR-11",
                "container",
                "container-interface",
                "container-interop",
                "psr"
            ],
            "support": {
                "issues": "https://github.com/php-fig/container/issues",
                "source": "https://github.com/php-fig/container/tree/2.0.2"
            },
            "time": "2021-11-05T16:47:00+00:00"
        },
        {
            "name": "roots/wordpress",
            "version": "6.0.2",
            "source": {
                "type": "git",
                "url": "https://github.com/roots/wordpress.git",
                "reference": "41ff6e23ccbc3a1691406d69fe8c211a225514e2"
            },
            "dist": {
                "type": "zip",
                "url": "https://api.github.com/repos/roots/wordpress/zipball/41ff6e23ccbc3a1691406d69fe8c211a225514e2",
                "reference": "41ff6e23ccbc3a1691406d69fe8c211a225514e2",
                "shasum": ""
            },
            "require": {
                "roots/wordpress-core-installer": "^1.0.0",
                "roots/wordpress-no-content": "self.version"
            },
            "type": "metapackage",
            "notification-url": "https://packagist.org/downloads/",
            "license": [
                "MIT",
                "GPL-2.0-or-later"
            ],
            "description": "WordPress is open source software you can use to create a beautiful website, blog, or app.",
            "homepage": "https://wordpress.org/",
            "keywords": [
                "blog",
                "cms",
                "wordpress"
            ],
            "support": {
                "issues": "https://github.com/roots/wordpress/issues",
                "source": "https://github.com/roots/wordpress/tree/6.0.2"
            },
            "funding": [
                {
                    "url": "https://github.com/roots",
                    "type": "github"
                },
                {
                    "url": "https://www.patreon.com/rootsdev",
                    "type": "patreon"
                }
            ],
            "time": "2022-06-01T16:54:37+00:00"
        },
        {
            "name": "roots/wordpress-core-installer",
            "version": "1.100.0",
            "source": {
                "type": "git",
                "url": "https://github.com/roots/wordpress-core-installer.git",
                "reference": "73f8488e5178c5d54234b919f823a9095e2b1847"
            },
            "dist": {
                "type": "zip",
                "url": "https://api.github.com/repos/roots/wordpress-core-installer/zipball/73f8488e5178c5d54234b919f823a9095e2b1847",
                "reference": "73f8488e5178c5d54234b919f823a9095e2b1847",
                "shasum": ""
            },
            "require": {
                "composer-plugin-api": "^1.0 || ^2.0",
                "php": ">=5.6.0"
            },
            "conflict": {
                "composer/installers": "<1.0.6"
            },
            "replace": {
                "johnpbloch/wordpress-core-installer": "*"
            },
            "require-dev": {
                "composer/composer": "^1.0 || ^2.0",
                "phpunit/phpunit": ">=5.7.27"
            },
            "type": "composer-plugin",
            "extra": {
                "class": "Roots\\Composer\\WordPressCorePlugin"
            },
            "autoload": {
                "psr-4": {
                    "Roots\\Composer\\": "src/"
                }
            },
            "notification-url": "https://packagist.org/downloads/",
            "license": [
                "GPL-2.0-or-later"
            ],
            "authors": [
                {
                    "name": "John P. Bloch",
                    "email": "me@johnpbloch.com"
                },
                {
                    "name": "Roots",
                    "email": "team@roots.io"
                }
            ],
            "description": "A custom installer to handle deploying WordPress with composer",
            "keywords": [
                "wordpress"
            ],
            "support": {
                "issues": "https://github.com/roots/wordpress-core-installer/issues",
                "source": "https://github.com/roots/wordpress-core-installer/tree/master"
            },
            "funding": [
                {
                    "url": "https://github.com/roots",
                    "type": "github"
                },
                {
                    "url": "https://www.patreon.com/rootsdev",
                    "type": "patreon"
                }
            ],
            "time": "2020-08-20T00:27:30+00:00"
        },
        {
            "name": "roots/wordpress-no-content",
            "version": "6.0.2",
            "source": {
                "type": "git",
                "url": "https://github.com/WordPress/WordPress.git",
                "reference": "6.0.2"
            },
            "dist": {
                "type": "zip",
                "url": "https://downloads.wordpress.org/release/wordpress-6.0.2-no-content.zip",
                "shasum": "9e78ef932a99d62e6a0b045ff846fe5b2bf35e29"
            },
            "require": {
                "php": ">= 5.6.20"
            },
            "provide": {
                "wordpress/core-implementation": "6.0.2"
            },
            "suggest": {
                "ext-curl": "Performs remote request operations.",
                "ext-dom": "Used to validate Text Widget content and to automatically configuring IIS7+.",
                "ext-exif": "Works with metadata stored in images.",
                "ext-fileinfo": "Used to detect mimetype of file uploads.",
                "ext-hash": "Used for hashing, including passwords and update packages.",
                "ext-imagick": "Provides better image quality for media uploads.",
                "ext-json": "Used for communications with other servers.",
                "ext-libsodium": "Validates Signatures and provides securely random bytes.",
                "ext-mbstring": "Used to properly handle UTF8 text.",
                "ext-mysqli": "Connects to MySQL for database interactions.",
                "ext-openssl": "Permits SSL-based connections to other hosts.",
                "ext-pcre": "Increases performance of pattern matching in code searches.",
                "ext-xml": "Used for XML parsing, such as from a third-party site.",
                "ext-zip": "Used for decompressing Plugins, Themes, and WordPress update packages."
            },
            "type": "wordpress-core",
            "notification-url": "https://packagist.org/downloads/",
            "license": [
                "GPL-2.0-or-later"
            ],
            "authors": [
                {
                    "name": "WordPress Community",
                    "homepage": "https://wordpress.org/about/"
                }
            ],
            "description": "WordPress is open source software you can use to create a beautiful website, blog, or app.",
            "homepage": "https://wordpress.org/",
            "keywords": [
                "blog",
                "cms",
                "wordpress"
            ],
            "support": {
                "docs": "https://developer.wordpress.org/",
                "forum": "https://wordpress.org/support/",
                "irc": "irc://irc.freenode.net/wordpress",
                "issues": "https://core.trac.wordpress.org/",
                "rss": "https://wordpress.org/news/feed/",
                "source": "https://core.trac.wordpress.org/browser",
                "wiki": "https://codex.wordpress.org/"
            },
            "funding": [
                {
                    "url": "https://wordpressfoundation.org/donate/",
                    "type": "other"
                }
            ],
            "time": "2022-08-30T17:52:03+00:00"
        },
        {
            "name": "sebastian/cli-parser",
            "version": "1.0.1",
            "source": {
                "type": "git",
                "url": "https://github.com/sebastianbergmann/cli-parser.git",
                "reference": "442e7c7e687e42adc03470c7b668bc4b2402c0b2"
            },
            "dist": {
                "type": "zip",
                "url": "https://api.github.com/repos/sebastianbergmann/cli-parser/zipball/442e7c7e687e42adc03470c7b668bc4b2402c0b2",
                "reference": "442e7c7e687e42adc03470c7b668bc4b2402c0b2",
                "shasum": ""
            },
            "require": {
                "php": ">=7.3"
            },
            "require-dev": {
                "phpunit/phpunit": "^9.3"
            },
            "type": "library",
            "extra": {
                "branch-alias": {
                    "dev-master": "1.0-dev"
                }
            },
            "autoload": {
                "classmap": [
                    "src/"
                ]
            },
            "notification-url": "https://packagist.org/downloads/",
            "license": [
                "BSD-3-Clause"
            ],
            "authors": [
                {
                    "name": "Sebastian Bergmann",
                    "email": "sebastian@phpunit.de",
                    "role": "lead"
                }
            ],
            "description": "Library for parsing CLI options",
            "homepage": "https://github.com/sebastianbergmann/cli-parser",
            "support": {
                "issues": "https://github.com/sebastianbergmann/cli-parser/issues",
                "source": "https://github.com/sebastianbergmann/cli-parser/tree/1.0.1"
            },
            "funding": [
                {
                    "url": "https://github.com/sebastianbergmann",
                    "type": "github"
                }
            ],
            "time": "2020-09-28T06:08:49+00:00"
        },
        {
            "name": "sebastian/code-unit",
            "version": "1.0.8",
            "source": {
                "type": "git",
                "url": "https://github.com/sebastianbergmann/code-unit.git",
                "reference": "1fc9f64c0927627ef78ba436c9b17d967e68e120"
            },
            "dist": {
                "type": "zip",
                "url": "https://api.github.com/repos/sebastianbergmann/code-unit/zipball/1fc9f64c0927627ef78ba436c9b17d967e68e120",
                "reference": "1fc9f64c0927627ef78ba436c9b17d967e68e120",
                "shasum": ""
            },
            "require": {
                "php": ">=7.3"
            },
            "require-dev": {
                "phpunit/phpunit": "^9.3"
            },
            "type": "library",
            "extra": {
                "branch-alias": {
                    "dev-master": "1.0-dev"
                }
            },
            "autoload": {
                "classmap": [
                    "src/"
                ]
            },
            "notification-url": "https://packagist.org/downloads/",
            "license": [
                "BSD-3-Clause"
            ],
            "authors": [
                {
                    "name": "Sebastian Bergmann",
                    "email": "sebastian@phpunit.de",
                    "role": "lead"
                }
            ],
            "description": "Collection of value objects that represent the PHP code units",
            "homepage": "https://github.com/sebastianbergmann/code-unit",
            "support": {
                "issues": "https://github.com/sebastianbergmann/code-unit/issues",
                "source": "https://github.com/sebastianbergmann/code-unit/tree/1.0.8"
            },
            "funding": [
                {
                    "url": "https://github.com/sebastianbergmann",
                    "type": "github"
                }
            ],
            "time": "2020-10-26T13:08:54+00:00"
        },
        {
            "name": "sebastian/code-unit-reverse-lookup",
            "version": "2.0.3",
            "source": {
                "type": "git",
                "url": "https://github.com/sebastianbergmann/code-unit-reverse-lookup.git",
                "reference": "ac91f01ccec49fb77bdc6fd1e548bc70f7faa3e5"
            },
            "dist": {
                "type": "zip",
                "url": "https://api.github.com/repos/sebastianbergmann/code-unit-reverse-lookup/zipball/ac91f01ccec49fb77bdc6fd1e548bc70f7faa3e5",
                "reference": "ac91f01ccec49fb77bdc6fd1e548bc70f7faa3e5",
                "shasum": ""
            },
            "require": {
                "php": ">=7.3"
            },
            "require-dev": {
                "phpunit/phpunit": "^9.3"
            },
            "type": "library",
            "extra": {
                "branch-alias": {
                    "dev-master": "2.0-dev"
                }
            },
            "autoload": {
                "classmap": [
                    "src/"
                ]
            },
            "notification-url": "https://packagist.org/downloads/",
            "license": [
                "BSD-3-Clause"
            ],
            "authors": [
                {
                    "name": "Sebastian Bergmann",
                    "email": "sebastian@phpunit.de"
                }
            ],
            "description": "Looks up which function or method a line of code belongs to",
            "homepage": "https://github.com/sebastianbergmann/code-unit-reverse-lookup/",
            "support": {
                "issues": "https://github.com/sebastianbergmann/code-unit-reverse-lookup/issues",
                "source": "https://github.com/sebastianbergmann/code-unit-reverse-lookup/tree/2.0.3"
            },
            "funding": [
                {
                    "url": "https://github.com/sebastianbergmann",
                    "type": "github"
                }
            ],
            "time": "2020-09-28T05:30:19+00:00"
        },
        {
            "name": "sebastian/comparator",
            "version": "4.0.8",
            "source": {
                "type": "git",
                "url": "https://github.com/sebastianbergmann/comparator.git",
                "reference": "fa0f136dd2334583309d32b62544682ee972b51a"
            },
            "dist": {
                "type": "zip",
                "url": "https://api.github.com/repos/sebastianbergmann/comparator/zipball/fa0f136dd2334583309d32b62544682ee972b51a",
                "reference": "fa0f136dd2334583309d32b62544682ee972b51a",
                "shasum": ""
            },
            "require": {
                "php": ">=7.3",
                "sebastian/diff": "^4.0",
                "sebastian/exporter": "^4.0"
            },
            "require-dev": {
                "phpunit/phpunit": "^9.3"
            },
            "type": "library",
            "extra": {
                "branch-alias": {
                    "dev-master": "4.0-dev"
                }
            },
            "autoload": {
                "classmap": [
                    "src/"
                ]
            },
            "notification-url": "https://packagist.org/downloads/",
            "license": [
                "BSD-3-Clause"
            ],
            "authors": [
                {
                    "name": "Sebastian Bergmann",
                    "email": "sebastian@phpunit.de"
                },
                {
                    "name": "Jeff Welch",
                    "email": "whatthejeff@gmail.com"
                },
                {
                    "name": "Volker Dusch",
                    "email": "github@wallbash.com"
                },
                {
                    "name": "Bernhard Schussek",
                    "email": "bschussek@2bepublished.at"
                }
            ],
            "description": "Provides the functionality to compare PHP values for equality",
            "homepage": "https://github.com/sebastianbergmann/comparator",
            "keywords": [
                "comparator",
                "compare",
                "equality"
            ],
            "support": {
                "issues": "https://github.com/sebastianbergmann/comparator/issues",
                "source": "https://github.com/sebastianbergmann/comparator/tree/4.0.8"
            },
            "funding": [
                {
                    "url": "https://github.com/sebastianbergmann",
                    "type": "github"
                }
            ],
            "time": "2022-09-14T12:41:17+00:00"
        },
        {
            "name": "sebastian/complexity",
            "version": "2.0.2",
            "source": {
                "type": "git",
                "url": "https://github.com/sebastianbergmann/complexity.git",
                "reference": "739b35e53379900cc9ac327b2147867b8b6efd88"
            },
            "dist": {
                "type": "zip",
                "url": "https://api.github.com/repos/sebastianbergmann/complexity/zipball/739b35e53379900cc9ac327b2147867b8b6efd88",
                "reference": "739b35e53379900cc9ac327b2147867b8b6efd88",
                "shasum": ""
            },
            "require": {
                "nikic/php-parser": "^4.7",
                "php": ">=7.3"
            },
            "require-dev": {
                "phpunit/phpunit": "^9.3"
            },
            "type": "library",
            "extra": {
                "branch-alias": {
                    "dev-master": "2.0-dev"
                }
            },
            "autoload": {
                "classmap": [
                    "src/"
                ]
            },
            "notification-url": "https://packagist.org/downloads/",
            "license": [
                "BSD-3-Clause"
            ],
            "authors": [
                {
                    "name": "Sebastian Bergmann",
                    "email": "sebastian@phpunit.de",
                    "role": "lead"
                }
            ],
            "description": "Library for calculating the complexity of PHP code units",
            "homepage": "https://github.com/sebastianbergmann/complexity",
            "support": {
                "issues": "https://github.com/sebastianbergmann/complexity/issues",
                "source": "https://github.com/sebastianbergmann/complexity/tree/2.0.2"
            },
            "funding": [
                {
                    "url": "https://github.com/sebastianbergmann",
                    "type": "github"
                }
            ],
            "time": "2020-10-26T15:52:27+00:00"
        },
        {
            "name": "sebastian/diff",
            "version": "4.0.4",
            "source": {
                "type": "git",
                "url": "https://github.com/sebastianbergmann/diff.git",
                "reference": "3461e3fccc7cfdfc2720be910d3bd73c69be590d"
            },
            "dist": {
                "type": "zip",
                "url": "https://api.github.com/repos/sebastianbergmann/diff/zipball/3461e3fccc7cfdfc2720be910d3bd73c69be590d",
                "reference": "3461e3fccc7cfdfc2720be910d3bd73c69be590d",
                "shasum": ""
            },
            "require": {
                "php": ">=7.3"
            },
            "require-dev": {
                "phpunit/phpunit": "^9.3",
                "symfony/process": "^4.2 || ^5"
            },
            "type": "library",
            "extra": {
                "branch-alias": {
                    "dev-master": "4.0-dev"
                }
            },
            "autoload": {
                "classmap": [
                    "src/"
                ]
            },
            "notification-url": "https://packagist.org/downloads/",
            "license": [
                "BSD-3-Clause"
            ],
            "authors": [
                {
                    "name": "Sebastian Bergmann",
                    "email": "sebastian@phpunit.de"
                },
                {
                    "name": "Kore Nordmann",
                    "email": "mail@kore-nordmann.de"
                }
            ],
            "description": "Diff implementation",
            "homepage": "https://github.com/sebastianbergmann/diff",
            "keywords": [
                "diff",
                "udiff",
                "unidiff",
                "unified diff"
            ],
            "support": {
                "issues": "https://github.com/sebastianbergmann/diff/issues",
                "source": "https://github.com/sebastianbergmann/diff/tree/4.0.4"
            },
            "funding": [
                {
                    "url": "https://github.com/sebastianbergmann",
                    "type": "github"
                }
            ],
            "time": "2020-10-26T13:10:38+00:00"
        },
        {
            "name": "sebastian/environment",
            "version": "5.1.4",
            "source": {
                "type": "git",
                "url": "https://github.com/sebastianbergmann/environment.git",
                "reference": "1b5dff7bb151a4db11d49d90e5408e4e938270f7"
            },
            "dist": {
                "type": "zip",
                "url": "https://api.github.com/repos/sebastianbergmann/environment/zipball/1b5dff7bb151a4db11d49d90e5408e4e938270f7",
                "reference": "1b5dff7bb151a4db11d49d90e5408e4e938270f7",
                "shasum": ""
            },
            "require": {
                "php": ">=7.3"
            },
            "require-dev": {
                "phpunit/phpunit": "^9.3"
            },
            "suggest": {
                "ext-posix": "*"
            },
            "type": "library",
            "extra": {
                "branch-alias": {
                    "dev-master": "5.1-dev"
                }
            },
            "autoload": {
                "classmap": [
                    "src/"
                ]
            },
            "notification-url": "https://packagist.org/downloads/",
            "license": [
                "BSD-3-Clause"
            ],
            "authors": [
                {
                    "name": "Sebastian Bergmann",
                    "email": "sebastian@phpunit.de"
                }
            ],
            "description": "Provides functionality to handle HHVM/PHP environments",
            "homepage": "http://www.github.com/sebastianbergmann/environment",
            "keywords": [
                "Xdebug",
                "environment",
                "hhvm"
            ],
            "support": {
                "issues": "https://github.com/sebastianbergmann/environment/issues",
                "source": "https://github.com/sebastianbergmann/environment/tree/5.1.4"
            },
            "funding": [
                {
                    "url": "https://github.com/sebastianbergmann",
                    "type": "github"
                }
            ],
            "time": "2022-04-03T09:37:03+00:00"
        },
        {
            "name": "sebastian/exporter",
            "version": "4.0.5",
            "source": {
                "type": "git",
                "url": "https://github.com/sebastianbergmann/exporter.git",
                "reference": "ac230ed27f0f98f597c8a2b6eb7ac563af5e5b9d"
            },
            "dist": {
                "type": "zip",
                "url": "https://api.github.com/repos/sebastianbergmann/exporter/zipball/ac230ed27f0f98f597c8a2b6eb7ac563af5e5b9d",
                "reference": "ac230ed27f0f98f597c8a2b6eb7ac563af5e5b9d",
                "shasum": ""
            },
            "require": {
                "php": ">=7.3",
                "sebastian/recursion-context": "^4.0"
            },
            "require-dev": {
                "ext-mbstring": "*",
                "phpunit/phpunit": "^9.3"
            },
            "type": "library",
            "extra": {
                "branch-alias": {
                    "dev-master": "4.0-dev"
                }
            },
            "autoload": {
                "classmap": [
                    "src/"
                ]
            },
            "notification-url": "https://packagist.org/downloads/",
            "license": [
                "BSD-3-Clause"
            ],
            "authors": [
                {
                    "name": "Sebastian Bergmann",
                    "email": "sebastian@phpunit.de"
                },
                {
                    "name": "Jeff Welch",
                    "email": "whatthejeff@gmail.com"
                },
                {
                    "name": "Volker Dusch",
                    "email": "github@wallbash.com"
                },
                {
                    "name": "Adam Harvey",
                    "email": "aharvey@php.net"
                },
                {
                    "name": "Bernhard Schussek",
                    "email": "bschussek@gmail.com"
                }
            ],
            "description": "Provides the functionality to export PHP variables for visualization",
            "homepage": "https://www.github.com/sebastianbergmann/exporter",
            "keywords": [
                "export",
                "exporter"
            ],
            "support": {
                "issues": "https://github.com/sebastianbergmann/exporter/issues",
                "source": "https://github.com/sebastianbergmann/exporter/tree/4.0.5"
            },
            "funding": [
                {
                    "url": "https://github.com/sebastianbergmann",
                    "type": "github"
                }
            ],
            "time": "2022-09-14T06:03:37+00:00"
        },
        {
            "name": "sebastian/global-state",
            "version": "5.0.5",
            "source": {
                "type": "git",
                "url": "https://github.com/sebastianbergmann/global-state.git",
                "reference": "0ca8db5a5fc9c8646244e629625ac486fa286bf2"
            },
            "dist": {
                "type": "zip",
                "url": "https://api.github.com/repos/sebastianbergmann/global-state/zipball/0ca8db5a5fc9c8646244e629625ac486fa286bf2",
                "reference": "0ca8db5a5fc9c8646244e629625ac486fa286bf2",
                "shasum": ""
            },
            "require": {
                "php": ">=7.3",
                "sebastian/object-reflector": "^2.0",
                "sebastian/recursion-context": "^4.0"
            },
            "require-dev": {
                "ext-dom": "*",
                "phpunit/phpunit": "^9.3"
            },
            "suggest": {
                "ext-uopz": "*"
            },
            "type": "library",
            "extra": {
                "branch-alias": {
                    "dev-master": "5.0-dev"
                }
            },
            "autoload": {
                "classmap": [
                    "src/"
                ]
            },
            "notification-url": "https://packagist.org/downloads/",
            "license": [
                "BSD-3-Clause"
            ],
            "authors": [
                {
                    "name": "Sebastian Bergmann",
                    "email": "sebastian@phpunit.de"
                }
            ],
            "description": "Snapshotting of global state",
            "homepage": "http://www.github.com/sebastianbergmann/global-state",
            "keywords": [
                "global state"
            ],
            "support": {
                "issues": "https://github.com/sebastianbergmann/global-state/issues",
                "source": "https://github.com/sebastianbergmann/global-state/tree/5.0.5"
            },
            "funding": [
                {
                    "url": "https://github.com/sebastianbergmann",
                    "type": "github"
                }
            ],
            "time": "2022-02-14T08:28:10+00:00"
        },
        {
            "name": "sebastian/lines-of-code",
            "version": "1.0.3",
            "source": {
                "type": "git",
                "url": "https://github.com/sebastianbergmann/lines-of-code.git",
                "reference": "c1c2e997aa3146983ed888ad08b15470a2e22ecc"
            },
            "dist": {
                "type": "zip",
                "url": "https://api.github.com/repos/sebastianbergmann/lines-of-code/zipball/c1c2e997aa3146983ed888ad08b15470a2e22ecc",
                "reference": "c1c2e997aa3146983ed888ad08b15470a2e22ecc",
                "shasum": ""
            },
            "require": {
                "nikic/php-parser": "^4.6",
                "php": ">=7.3"
            },
            "require-dev": {
                "phpunit/phpunit": "^9.3"
            },
            "type": "library",
            "extra": {
                "branch-alias": {
                    "dev-master": "1.0-dev"
                }
            },
            "autoload": {
                "classmap": [
                    "src/"
                ]
            },
            "notification-url": "https://packagist.org/downloads/",
            "license": [
                "BSD-3-Clause"
            ],
            "authors": [
                {
                    "name": "Sebastian Bergmann",
                    "email": "sebastian@phpunit.de",
                    "role": "lead"
                }
            ],
            "description": "Library for counting the lines of code in PHP source code",
            "homepage": "https://github.com/sebastianbergmann/lines-of-code",
            "support": {
                "issues": "https://github.com/sebastianbergmann/lines-of-code/issues",
                "source": "https://github.com/sebastianbergmann/lines-of-code/tree/1.0.3"
            },
            "funding": [
                {
                    "url": "https://github.com/sebastianbergmann",
                    "type": "github"
                }
            ],
            "time": "2020-11-28T06:42:11+00:00"
        },
        {
            "name": "sebastian/object-enumerator",
            "version": "4.0.4",
            "source": {
                "type": "git",
                "url": "https://github.com/sebastianbergmann/object-enumerator.git",
                "reference": "5c9eeac41b290a3712d88851518825ad78f45c71"
            },
            "dist": {
                "type": "zip",
                "url": "https://api.github.com/repos/sebastianbergmann/object-enumerator/zipball/5c9eeac41b290a3712d88851518825ad78f45c71",
                "reference": "5c9eeac41b290a3712d88851518825ad78f45c71",
                "shasum": ""
            },
            "require": {
                "php": ">=7.3",
                "sebastian/object-reflector": "^2.0",
                "sebastian/recursion-context": "^4.0"
            },
            "require-dev": {
                "phpunit/phpunit": "^9.3"
            },
            "type": "library",
            "extra": {
                "branch-alias": {
                    "dev-master": "4.0-dev"
                }
            },
            "autoload": {
                "classmap": [
                    "src/"
                ]
            },
            "notification-url": "https://packagist.org/downloads/",
            "license": [
                "BSD-3-Clause"
            ],
            "authors": [
                {
                    "name": "Sebastian Bergmann",
                    "email": "sebastian@phpunit.de"
                }
            ],
            "description": "Traverses array structures and object graphs to enumerate all referenced objects",
            "homepage": "https://github.com/sebastianbergmann/object-enumerator/",
            "support": {
                "issues": "https://github.com/sebastianbergmann/object-enumerator/issues",
                "source": "https://github.com/sebastianbergmann/object-enumerator/tree/4.0.4"
            },
            "funding": [
                {
                    "url": "https://github.com/sebastianbergmann",
                    "type": "github"
                }
            ],
            "time": "2020-10-26T13:12:34+00:00"
        },
        {
            "name": "sebastian/object-reflector",
            "version": "2.0.4",
            "source": {
                "type": "git",
                "url": "https://github.com/sebastianbergmann/object-reflector.git",
                "reference": "b4f479ebdbf63ac605d183ece17d8d7fe49c15c7"
            },
            "dist": {
                "type": "zip",
                "url": "https://api.github.com/repos/sebastianbergmann/object-reflector/zipball/b4f479ebdbf63ac605d183ece17d8d7fe49c15c7",
                "reference": "b4f479ebdbf63ac605d183ece17d8d7fe49c15c7",
                "shasum": ""
            },
            "require": {
                "php": ">=7.3"
            },
            "require-dev": {
                "phpunit/phpunit": "^9.3"
            },
            "type": "library",
            "extra": {
                "branch-alias": {
                    "dev-master": "2.0-dev"
                }
            },
            "autoload": {
                "classmap": [
                    "src/"
                ]
            },
            "notification-url": "https://packagist.org/downloads/",
            "license": [
                "BSD-3-Clause"
            ],
            "authors": [
                {
                    "name": "Sebastian Bergmann",
                    "email": "sebastian@phpunit.de"
                }
            ],
            "description": "Allows reflection of object attributes, including inherited and non-public ones",
            "homepage": "https://github.com/sebastianbergmann/object-reflector/",
            "support": {
                "issues": "https://github.com/sebastianbergmann/object-reflector/issues",
                "source": "https://github.com/sebastianbergmann/object-reflector/tree/2.0.4"
            },
            "funding": [
                {
                    "url": "https://github.com/sebastianbergmann",
                    "type": "github"
                }
            ],
            "time": "2020-10-26T13:14:26+00:00"
        },
        {
            "name": "sebastian/recursion-context",
            "version": "4.0.4",
            "source": {
                "type": "git",
                "url": "https://github.com/sebastianbergmann/recursion-context.git",
                "reference": "cd9d8cf3c5804de4341c283ed787f099f5506172"
            },
            "dist": {
                "type": "zip",
                "url": "https://api.github.com/repos/sebastianbergmann/recursion-context/zipball/cd9d8cf3c5804de4341c283ed787f099f5506172",
                "reference": "cd9d8cf3c5804de4341c283ed787f099f5506172",
                "shasum": ""
            },
            "require": {
                "php": ">=7.3"
            },
            "require-dev": {
                "phpunit/phpunit": "^9.3"
            },
            "type": "library",
            "extra": {
                "branch-alias": {
                    "dev-master": "4.0-dev"
                }
            },
            "autoload": {
                "classmap": [
                    "src/"
                ]
            },
            "notification-url": "https://packagist.org/downloads/",
            "license": [
                "BSD-3-Clause"
            ],
            "authors": [
                {
                    "name": "Sebastian Bergmann",
                    "email": "sebastian@phpunit.de"
                },
                {
                    "name": "Jeff Welch",
                    "email": "whatthejeff@gmail.com"
                },
                {
                    "name": "Adam Harvey",
                    "email": "aharvey@php.net"
                }
            ],
            "description": "Provides functionality to recursively process PHP variables",
            "homepage": "http://www.github.com/sebastianbergmann/recursion-context",
            "support": {
                "issues": "https://github.com/sebastianbergmann/recursion-context/issues",
                "source": "https://github.com/sebastianbergmann/recursion-context/tree/4.0.4"
            },
            "funding": [
                {
                    "url": "https://github.com/sebastianbergmann",
                    "type": "github"
                }
            ],
            "time": "2020-10-26T13:17:30+00:00"
        },
        {
            "name": "sebastian/resource-operations",
            "version": "3.0.3",
            "source": {
                "type": "git",
                "url": "https://github.com/sebastianbergmann/resource-operations.git",
                "reference": "0f4443cb3a1d92ce809899753bc0d5d5a8dd19a8"
            },
            "dist": {
                "type": "zip",
                "url": "https://api.github.com/repos/sebastianbergmann/resource-operations/zipball/0f4443cb3a1d92ce809899753bc0d5d5a8dd19a8",
                "reference": "0f4443cb3a1d92ce809899753bc0d5d5a8dd19a8",
                "shasum": ""
            },
            "require": {
                "php": ">=7.3"
            },
            "require-dev": {
                "phpunit/phpunit": "^9.0"
            },
            "type": "library",
            "extra": {
                "branch-alias": {
                    "dev-master": "3.0-dev"
                }
            },
            "autoload": {
                "classmap": [
                    "src/"
                ]
            },
            "notification-url": "https://packagist.org/downloads/",
            "license": [
                "BSD-3-Clause"
            ],
            "authors": [
                {
                    "name": "Sebastian Bergmann",
                    "email": "sebastian@phpunit.de"
                }
            ],
            "description": "Provides a list of PHP built-in functions that operate on resources",
            "homepage": "https://www.github.com/sebastianbergmann/resource-operations",
            "support": {
                "issues": "https://github.com/sebastianbergmann/resource-operations/issues",
                "source": "https://github.com/sebastianbergmann/resource-operations/tree/3.0.3"
            },
            "funding": [
                {
                    "url": "https://github.com/sebastianbergmann",
                    "type": "github"
                }
            ],
            "time": "2020-09-28T06:45:17+00:00"
        },
        {
            "name": "sebastian/type",
            "version": "3.2.0",
            "source": {
                "type": "git",
                "url": "https://github.com/sebastianbergmann/type.git",
                "reference": "fb3fe09c5f0bae6bc27ef3ce933a1e0ed9464b6e"
            },
            "dist": {
                "type": "zip",
                "url": "https://api.github.com/repos/sebastianbergmann/type/zipball/fb3fe09c5f0bae6bc27ef3ce933a1e0ed9464b6e",
                "reference": "fb3fe09c5f0bae6bc27ef3ce933a1e0ed9464b6e",
                "shasum": ""
            },
            "require": {
                "php": ">=7.3"
            },
            "require-dev": {
                "phpunit/phpunit": "^9.5"
            },
            "type": "library",
            "extra": {
                "branch-alias": {
                    "dev-master": "3.2-dev"
                }
            },
            "autoload": {
                "classmap": [
                    "src/"
                ]
            },
            "notification-url": "https://packagist.org/downloads/",
            "license": [
                "BSD-3-Clause"
            ],
            "authors": [
                {
                    "name": "Sebastian Bergmann",
                    "email": "sebastian@phpunit.de",
                    "role": "lead"
                }
            ],
            "description": "Collection of value objects that represent the types of the PHP type system",
            "homepage": "https://github.com/sebastianbergmann/type",
            "support": {
                "issues": "https://github.com/sebastianbergmann/type/issues",
                "source": "https://github.com/sebastianbergmann/type/tree/3.2.0"
            },
            "funding": [
                {
                    "url": "https://github.com/sebastianbergmann",
                    "type": "github"
                }
            ],
            "time": "2022-09-12T14:47:03+00:00"
        },
        {
            "name": "sebastian/version",
            "version": "3.0.2",
            "source": {
                "type": "git",
                "url": "https://github.com/sebastianbergmann/version.git",
                "reference": "c6c1022351a901512170118436c764e473f6de8c"
            },
            "dist": {
                "type": "zip",
                "url": "https://api.github.com/repos/sebastianbergmann/version/zipball/c6c1022351a901512170118436c764e473f6de8c",
                "reference": "c6c1022351a901512170118436c764e473f6de8c",
                "shasum": ""
            },
            "require": {
                "php": ">=7.3"
            },
            "type": "library",
            "extra": {
                "branch-alias": {
                    "dev-master": "3.0-dev"
                }
            },
            "autoload": {
                "classmap": [
                    "src/"
                ]
            },
            "notification-url": "https://packagist.org/downloads/",
            "license": [
                "BSD-3-Clause"
            ],
            "authors": [
                {
                    "name": "Sebastian Bergmann",
                    "email": "sebastian@phpunit.de",
                    "role": "lead"
                }
            ],
            "description": "Library that helps with managing the version number of Git-hosted PHP projects",
            "homepage": "https://github.com/sebastianbergmann/version",
            "support": {
                "issues": "https://github.com/sebastianbergmann/version/issues",
                "source": "https://github.com/sebastianbergmann/version/tree/3.0.2"
            },
            "funding": [
                {
                    "url": "https://github.com/sebastianbergmann",
                    "type": "github"
                }
            ],
            "time": "2020-09-28T06:39:44+00:00"
        },
        {
            "name": "symfony/console",
            "version": "v6.0.14",
            "source": {
                "type": "git",
                "url": "https://github.com/symfony/console.git",
                "reference": "1f89cab8d52c84424f798495b3f10342a7b1a070"
            },
            "dist": {
                "type": "zip",
                "url": "https://api.github.com/repos/symfony/console/zipball/1f89cab8d52c84424f798495b3f10342a7b1a070",
                "reference": "1f89cab8d52c84424f798495b3f10342a7b1a070",
                "shasum": ""
            },
            "require": {
                "php": ">=8.0.2",
                "symfony/polyfill-mbstring": "~1.0",
                "symfony/service-contracts": "^1.1|^2|^3",
                "symfony/string": "^5.4|^6.0"
            },
            "conflict": {
                "symfony/dependency-injection": "<5.4",
                "symfony/dotenv": "<5.4",
                "symfony/event-dispatcher": "<5.4",
                "symfony/lock": "<5.4",
                "symfony/process": "<5.4"
            },
            "provide": {
                "psr/log-implementation": "1.0|2.0|3.0"
            },
            "require-dev": {
                "psr/log": "^1|^2|^3",
                "symfony/config": "^5.4|^6.0",
                "symfony/dependency-injection": "^5.4|^6.0",
                "symfony/event-dispatcher": "^5.4|^6.0",
                "symfony/lock": "^5.4|^6.0",
                "symfony/process": "^5.4|^6.0",
                "symfony/var-dumper": "^5.4|^6.0"
            },
            "suggest": {
                "psr/log": "For using the console logger",
                "symfony/event-dispatcher": "",
                "symfony/lock": "",
                "symfony/process": ""
            },
            "type": "library",
            "autoload": {
                "psr-4": {
                    "Symfony\\Component\\Console\\": ""
                },
                "exclude-from-classmap": [
                    "/Tests/"
                ]
            },
            "notification-url": "https://packagist.org/downloads/",
            "license": [
                "MIT"
            ],
            "authors": [
                {
                    "name": "Fabien Potencier",
                    "email": "fabien@symfony.com"
                },
                {
                    "name": "Symfony Community",
                    "homepage": "https://symfony.com/contributors"
                }
            ],
            "description": "Eases the creation of beautiful and testable command line interfaces",
            "homepage": "https://symfony.com",
            "keywords": [
                "cli",
                "command line",
                "console",
                "terminal"
            ],
            "support": {
                "source": "https://github.com/symfony/console/tree/v6.0.14"
            },
            "funding": [
                {
                    "url": "https://symfony.com/sponsor",
                    "type": "custom"
                },
                {
                    "url": "https://github.com/fabpot",
                    "type": "github"
                },
                {
                    "url": "https://tidelift.com/funding/github/packagist/symfony/symfony",
                    "type": "tidelift"
                }
            ],
            "time": "2022-10-07T08:02:12+00:00"
        },
        {
            "name": "symfony/polyfill-ctype",
            "version": "v1.26.0",
            "source": {
                "type": "git",
                "url": "https://github.com/symfony/polyfill-ctype.git",
                "reference": "6fd1b9a79f6e3cf65f9e679b23af304cd9e010d4"
            },
            "dist": {
                "type": "zip",
                "url": "https://api.github.com/repos/symfony/polyfill-ctype/zipball/6fd1b9a79f6e3cf65f9e679b23af304cd9e010d4",
                "reference": "6fd1b9a79f6e3cf65f9e679b23af304cd9e010d4",
                "shasum": ""
            },
            "require": {
                "php": ">=7.1"
            },
            "provide": {
                "ext-ctype": "*"
            },
            "suggest": {
                "ext-ctype": "For best performance"
            },
            "type": "library",
            "extra": {
                "branch-alias": {
                    "dev-main": "1.26-dev"
                },
                "thanks": {
                    "name": "symfony/polyfill",
                    "url": "https://github.com/symfony/polyfill"
                }
            },
            "autoload": {
                "files": [
                    "bootstrap.php"
                ],
                "psr-4": {
                    "Symfony\\Polyfill\\Ctype\\": ""
                }
            },
            "notification-url": "https://packagist.org/downloads/",
            "license": [
                "MIT"
            ],
            "authors": [
                {
                    "name": "Gert de Pagter",
                    "email": "BackEndTea@gmail.com"
                },
                {
                    "name": "Symfony Community",
                    "homepage": "https://symfony.com/contributors"
                }
            ],
            "description": "Symfony polyfill for ctype functions",
            "homepage": "https://symfony.com",
            "keywords": [
                "compatibility",
                "ctype",
                "polyfill",
                "portable"
            ],
            "support": {
                "source": "https://github.com/symfony/polyfill-ctype/tree/v1.26.0"
            },
            "funding": [
                {
                    "url": "https://symfony.com/sponsor",
                    "type": "custom"
                },
                {
                    "url": "https://github.com/fabpot",
                    "type": "github"
                },
                {
                    "url": "https://tidelift.com/funding/github/packagist/symfony/symfony",
                    "type": "tidelift"
                }
            ],
            "time": "2022-05-24T11:49:31+00:00"
        },
        {
            "name": "symfony/polyfill-intl-grapheme",
            "version": "v1.26.0",
            "source": {
                "type": "git",
                "url": "https://github.com/symfony/polyfill-intl-grapheme.git",
                "reference": "433d05519ce6990bf3530fba6957499d327395c2"
            },
            "dist": {
                "type": "zip",
                "url": "https://api.github.com/repos/symfony/polyfill-intl-grapheme/zipball/433d05519ce6990bf3530fba6957499d327395c2",
                "reference": "433d05519ce6990bf3530fba6957499d327395c2",
                "shasum": ""
            },
            "require": {
                "php": ">=7.1"
            },
            "suggest": {
                "ext-intl": "For best performance"
            },
            "type": "library",
            "extra": {
                "branch-alias": {
                    "dev-main": "1.26-dev"
                },
                "thanks": {
                    "name": "symfony/polyfill",
                    "url": "https://github.com/symfony/polyfill"
                }
            },
            "autoload": {
                "files": [
                    "bootstrap.php"
                ],
                "psr-4": {
                    "Symfony\\Polyfill\\Intl\\Grapheme\\": ""
                }
            },
            "notification-url": "https://packagist.org/downloads/",
            "license": [
                "MIT"
            ],
            "authors": [
                {
                    "name": "Nicolas Grekas",
                    "email": "p@tchwork.com"
                },
                {
                    "name": "Symfony Community",
                    "homepage": "https://symfony.com/contributors"
                }
            ],
            "description": "Symfony polyfill for intl's grapheme_* functions",
            "homepage": "https://symfony.com",
            "keywords": [
                "compatibility",
                "grapheme",
                "intl",
                "polyfill",
                "portable",
                "shim"
            ],
            "support": {
                "source": "https://github.com/symfony/polyfill-intl-grapheme/tree/v1.26.0"
            },
            "funding": [
                {
                    "url": "https://symfony.com/sponsor",
                    "type": "custom"
                },
                {
                    "url": "https://github.com/fabpot",
                    "type": "github"
                },
                {
                    "url": "https://tidelift.com/funding/github/packagist/symfony/symfony",
                    "type": "tidelift"
                }
            ],
            "time": "2022-05-24T11:49:31+00:00"
        },
        {
            "name": "symfony/polyfill-intl-normalizer",
            "version": "v1.26.0",
            "source": {
                "type": "git",
                "url": "https://github.com/symfony/polyfill-intl-normalizer.git",
                "reference": "219aa369ceff116e673852dce47c3a41794c14bd"
            },
            "dist": {
                "type": "zip",
                "url": "https://api.github.com/repos/symfony/polyfill-intl-normalizer/zipball/219aa369ceff116e673852dce47c3a41794c14bd",
                "reference": "219aa369ceff116e673852dce47c3a41794c14bd",
                "shasum": ""
            },
            "require": {
                "php": ">=7.1"
            },
            "suggest": {
                "ext-intl": "For best performance"
            },
            "type": "library",
            "extra": {
                "branch-alias": {
                    "dev-main": "1.26-dev"
                },
                "thanks": {
                    "name": "symfony/polyfill",
                    "url": "https://github.com/symfony/polyfill"
                }
            },
            "autoload": {
                "files": [
                    "bootstrap.php"
                ],
                "psr-4": {
                    "Symfony\\Polyfill\\Intl\\Normalizer\\": ""
                },
                "classmap": [
                    "Resources/stubs"
                ]
            },
            "notification-url": "https://packagist.org/downloads/",
            "license": [
                "MIT"
            ],
            "authors": [
                {
                    "name": "Nicolas Grekas",
                    "email": "p@tchwork.com"
                },
                {
                    "name": "Symfony Community",
                    "homepage": "https://symfony.com/contributors"
                }
            ],
            "description": "Symfony polyfill for intl's Normalizer class and related functions",
            "homepage": "https://symfony.com",
            "keywords": [
                "compatibility",
                "intl",
                "normalizer",
                "polyfill",
                "portable",
                "shim"
            ],
            "support": {
                "source": "https://github.com/symfony/polyfill-intl-normalizer/tree/v1.26.0"
            },
            "funding": [
                {
                    "url": "https://symfony.com/sponsor",
                    "type": "custom"
                },
                {
                    "url": "https://github.com/fabpot",
                    "type": "github"
                },
                {
                    "url": "https://tidelift.com/funding/github/packagist/symfony/symfony",
                    "type": "tidelift"
                }
            ],
            "time": "2022-05-24T11:49:31+00:00"
        },
        {
            "name": "symfony/polyfill-mbstring",
            "version": "v1.26.0",
            "source": {
                "type": "git",
                "url": "https://github.com/symfony/polyfill-mbstring.git",
                "reference": "9344f9cb97f3b19424af1a21a3b0e75b0a7d8d7e"
            },
            "dist": {
                "type": "zip",
                "url": "https://api.github.com/repos/symfony/polyfill-mbstring/zipball/9344f9cb97f3b19424af1a21a3b0e75b0a7d8d7e",
                "reference": "9344f9cb97f3b19424af1a21a3b0e75b0a7d8d7e",
                "shasum": ""
            },
            "require": {
                "php": ">=7.1"
            },
            "provide": {
                "ext-mbstring": "*"
            },
            "suggest": {
                "ext-mbstring": "For best performance"
            },
            "type": "library",
            "extra": {
                "branch-alias": {
                    "dev-main": "1.26-dev"
                },
                "thanks": {
                    "name": "symfony/polyfill",
                    "url": "https://github.com/symfony/polyfill"
                }
            },
            "autoload": {
                "files": [
                    "bootstrap.php"
                ],
                "psr-4": {
                    "Symfony\\Polyfill\\Mbstring\\": ""
                }
            },
            "notification-url": "https://packagist.org/downloads/",
            "license": [
                "MIT"
            ],
            "authors": [
                {
                    "name": "Nicolas Grekas",
                    "email": "p@tchwork.com"
                },
                {
                    "name": "Symfony Community",
                    "homepage": "https://symfony.com/contributors"
                }
            ],
            "description": "Symfony polyfill for the Mbstring extension",
            "homepage": "https://symfony.com",
            "keywords": [
                "compatibility",
                "mbstring",
                "polyfill",
                "portable",
                "shim"
            ],
            "support": {
                "source": "https://github.com/symfony/polyfill-mbstring/tree/v1.26.0"
            },
            "funding": [
                {
                    "url": "https://symfony.com/sponsor",
                    "type": "custom"
                },
                {
                    "url": "https://github.com/fabpot",
                    "type": "github"
                },
                {
                    "url": "https://tidelift.com/funding/github/packagist/symfony/symfony",
                    "type": "tidelift"
                }
            ],
            "time": "2022-05-24T11:49:31+00:00"
        },
        {
            "name": "symfony/process",
            "version": "v6.0.11",
            "source": {
                "type": "git",
                "url": "https://github.com/symfony/process.git",
                "reference": "44270a08ccb664143dede554ff1c00aaa2247a43"
            },
            "dist": {
                "type": "zip",
                "url": "https://api.github.com/repos/symfony/process/zipball/44270a08ccb664143dede554ff1c00aaa2247a43",
                "reference": "44270a08ccb664143dede554ff1c00aaa2247a43",
                "shasum": ""
            },
            "require": {
                "php": ">=8.0.2"
            },
            "type": "library",
            "autoload": {
                "psr-4": {
                    "Symfony\\Component\\Process\\": ""
                },
                "exclude-from-classmap": [
                    "/Tests/"
                ]
            },
            "notification-url": "https://packagist.org/downloads/",
            "license": [
                "MIT"
            ],
            "authors": [
                {
                    "name": "Fabien Potencier",
                    "email": "fabien@symfony.com"
                },
                {
                    "name": "Symfony Community",
                    "homepage": "https://symfony.com/contributors"
                }
            ],
            "description": "Executes commands in sub-processes",
            "homepage": "https://symfony.com",
            "support": {
                "source": "https://github.com/symfony/process/tree/v6.0.11"
            },
            "funding": [
                {
                    "url": "https://symfony.com/sponsor",
                    "type": "custom"
                },
                {
                    "url": "https://github.com/fabpot",
                    "type": "github"
                },
                {
                    "url": "https://tidelift.com/funding/github/packagist/symfony/symfony",
                    "type": "tidelift"
                }
            ],
            "time": "2022-06-27T17:10:44+00:00"
        },
        {
            "name": "symfony/service-contracts",
            "version": "v3.0.2",
            "source": {
                "type": "git",
                "url": "https://github.com/symfony/service-contracts.git",
                "reference": "d78d39c1599bd1188b8e26bb341da52c3c6d8a66"
            },
            "dist": {
                "type": "zip",
                "url": "https://api.github.com/repos/symfony/service-contracts/zipball/d78d39c1599bd1188b8e26bb341da52c3c6d8a66",
                "reference": "d78d39c1599bd1188b8e26bb341da52c3c6d8a66",
                "shasum": ""
            },
            "require": {
                "php": ">=8.0.2",
                "psr/container": "^2.0"
            },
            "conflict": {
                "ext-psr": "<1.1|>=2"
            },
            "suggest": {
                "symfony/service-implementation": ""
            },
            "type": "library",
            "extra": {
                "branch-alias": {
                    "dev-main": "3.0-dev"
                },
                "thanks": {
                    "name": "symfony/contracts",
                    "url": "https://github.com/symfony/contracts"
                }
            },
            "autoload": {
                "psr-4": {
                    "Symfony\\Contracts\\Service\\": ""
                }
            },
            "notification-url": "https://packagist.org/downloads/",
            "license": [
                "MIT"
            ],
            "authors": [
                {
                    "name": "Nicolas Grekas",
                    "email": "p@tchwork.com"
                },
                {
                    "name": "Symfony Community",
                    "homepage": "https://symfony.com/contributors"
                }
            ],
            "description": "Generic abstractions related to writing services",
            "homepage": "https://symfony.com",
            "keywords": [
                "abstractions",
                "contracts",
                "decoupling",
                "interfaces",
                "interoperability",
                "standards"
            ],
            "support": {
                "source": "https://github.com/symfony/service-contracts/tree/v3.0.2"
            },
            "funding": [
                {
                    "url": "https://symfony.com/sponsor",
                    "type": "custom"
                },
                {
                    "url": "https://github.com/fabpot",
                    "type": "github"
                },
                {
                    "url": "https://tidelift.com/funding/github/packagist/symfony/symfony",
                    "type": "tidelift"
                }
            ],
            "time": "2022-05-30T19:17:58+00:00"
        },
        {
            "name": "symfony/string",
            "version": "v6.0.14",
            "source": {
                "type": "git",
                "url": "https://github.com/symfony/string.git",
                "reference": "3db7da820a6e4a584b714b3933c34c6a7db4d86c"
            },
            "dist": {
                "type": "zip",
                "url": "https://api.github.com/repos/symfony/string/zipball/3db7da820a6e4a584b714b3933c34c6a7db4d86c",
                "reference": "3db7da820a6e4a584b714b3933c34c6a7db4d86c",
                "shasum": ""
            },
            "require": {
                "php": ">=8.0.2",
                "symfony/polyfill-ctype": "~1.8",
                "symfony/polyfill-intl-grapheme": "~1.0",
                "symfony/polyfill-intl-normalizer": "~1.0",
                "symfony/polyfill-mbstring": "~1.0"
            },
            "conflict": {
                "symfony/translation-contracts": "<2.0"
            },
            "require-dev": {
                "symfony/error-handler": "^5.4|^6.0",
                "symfony/http-client": "^5.4|^6.0",
                "symfony/translation-contracts": "^2.0|^3.0",
                "symfony/var-exporter": "^5.4|^6.0"
            },
            "type": "library",
            "autoload": {
                "files": [
                    "Resources/functions.php"
                ],
                "psr-4": {
                    "Symfony\\Component\\String\\": ""
                },
                "exclude-from-classmap": [
                    "/Tests/"
                ]
            },
            "notification-url": "https://packagist.org/downloads/",
            "license": [
                "MIT"
            ],
            "authors": [
                {
                    "name": "Nicolas Grekas",
                    "email": "p@tchwork.com"
                },
                {
                    "name": "Symfony Community",
                    "homepage": "https://symfony.com/contributors"
                }
            ],
            "description": "Provides an object-oriented API to strings and deals with bytes, UTF-8 code points and grapheme clusters in a unified way",
            "homepage": "https://symfony.com",
            "keywords": [
                "grapheme",
                "i18n",
                "string",
                "unicode",
                "utf-8",
                "utf8"
            ],
            "support": {
                "source": "https://github.com/symfony/string/tree/v6.0.14"
            },
            "funding": [
                {
                    "url": "https://symfony.com/sponsor",
                    "type": "custom"
                },
                {
                    "url": "https://github.com/fabpot",
                    "type": "github"
                },
                {
                    "url": "https://tidelift.com/funding/github/packagist/symfony/symfony",
                    "type": "tidelift"
                }
            ],
            "time": "2022-10-10T09:34:08+00:00"
        },
        {
            "name": "theseer/tokenizer",
            "version": "1.2.1",
            "source": {
                "type": "git",
                "url": "https://github.com/theseer/tokenizer.git",
                "reference": "34a41e998c2183e22995f158c581e7b5e755ab9e"
            },
            "dist": {
                "type": "zip",
                "url": "https://api.github.com/repos/theseer/tokenizer/zipball/34a41e998c2183e22995f158c581e7b5e755ab9e",
                "reference": "34a41e998c2183e22995f158c581e7b5e755ab9e",
                "shasum": ""
            },
            "require": {
                "ext-dom": "*",
                "ext-tokenizer": "*",
                "ext-xmlwriter": "*",
                "php": "^7.2 || ^8.0"
            },
            "type": "library",
            "autoload": {
                "classmap": [
                    "src/"
                ]
            },
            "notification-url": "https://packagist.org/downloads/",
            "license": [
                "BSD-3-Clause"
            ],
            "authors": [
                {
                    "name": "Arne Blankerts",
                    "email": "arne@blankerts.de",
                    "role": "Developer"
                }
            ],
            "description": "A small library for converting tokenized PHP source code into XML and potentially other formats",
            "support": {
                "issues": "https://github.com/theseer/tokenizer/issues",
                "source": "https://github.com/theseer/tokenizer/tree/1.2.1"
            },
            "funding": [
                {
                    "url": "https://github.com/theseer",
                    "type": "github"
                }
            ],
            "time": "2021-07-28T10:34:58+00:00"
        },
        {
            "name": "wikimedia/at-ease",
            "version": "v2.1.0",
            "source": {
                "type": "git",
                "url": "https://github.com/wikimedia/at-ease.git",
                "reference": "e8ebaa7bb7c8a8395481a05f6dc4deaceab11c33"
            },
            "dist": {
                "type": "zip",
                "url": "https://api.github.com/repos/wikimedia/at-ease/zipball/e8ebaa7bb7c8a8395481a05f6dc4deaceab11c33",
                "reference": "e8ebaa7bb7c8a8395481a05f6dc4deaceab11c33",
                "shasum": ""
            },
            "require": {
                "php": ">=7.2.9"
            },
            "require-dev": {
                "mediawiki/mediawiki-codesniffer": "35.0.0",
                "mediawiki/minus-x": "1.1.1",
                "ockcyp/covers-validator": "1.3.3",
                "php-parallel-lint/php-console-highlighter": "0.5.0",
                "php-parallel-lint/php-parallel-lint": "1.2.0",
                "phpunit/phpunit": "^8.5"
            },
            "type": "library",
            "autoload": {
                "files": [
                    "src/Wikimedia/Functions.php"
                ],
                "psr-4": {
                    "Wikimedia\\AtEase\\": "src/Wikimedia/AtEase/"
                }
            },
            "notification-url": "https://packagist.org/downloads/",
            "license": [
                "GPL-2.0-or-later"
            ],
            "authors": [
                {
                    "name": "Tim Starling",
                    "email": "tstarling@wikimedia.org"
                },
                {
                    "name": "MediaWiki developers",
                    "email": "wikitech-l@lists.wikimedia.org"
                }
            ],
            "description": "Safe replacement to @ for suppressing warnings.",
            "homepage": "https://www.mediawiki.org/wiki/at-ease",
            "support": {
                "source": "https://github.com/wikimedia/at-ease/tree/v2.1.0"
            },
            "time": "2021-02-27T15:53:37+00:00"
        },
        {
            "name": "yoast/phpunit-polyfills",
            "version": "1.0.3",
            "source": {
                "type": "git",
                "url": "https://github.com/Yoast/PHPUnit-Polyfills.git",
                "reference": "5ea3536428944955f969bc764bbe09738e151ada"
            },
            "dist": {
                "type": "zip",
                "url": "https://api.github.com/repos/Yoast/PHPUnit-Polyfills/zipball/5ea3536428944955f969bc764bbe09738e151ada",
                "reference": "5ea3536428944955f969bc764bbe09738e151ada",
                "shasum": ""
            },
            "require": {
                "php": ">=5.4",
                "phpunit/phpunit": "^4.8.36 || ^5.7.21 || ^6.0 || ^7.0 || ^8.0 || ^9.0"
            },
            "require-dev": {
                "yoast/yoastcs": "^2.2.0"
            },
            "type": "library",
            "extra": {
                "branch-alias": {
                    "dev-main": "1.x-dev",
                    "dev-develop": "1.x-dev"
                }
            },
            "autoload": {
                "files": [
                    "phpunitpolyfills-autoload.php"
                ]
            },
            "notification-url": "https://packagist.org/downloads/",
            "license": [
                "BSD-3-Clause"
            ],
            "authors": [
                {
                    "name": "Team Yoast",
                    "email": "support@yoast.com",
                    "homepage": "https://yoast.com"
                },
                {
                    "name": "Contributors",
                    "homepage": "https://github.com/Yoast/PHPUnit-Polyfills/graphs/contributors"
                }
            ],
            "description": "Set of polyfills for changed PHPUnit functionality to allow for creating PHPUnit cross-version compatible tests",
            "homepage": "https://github.com/Yoast/PHPUnit-Polyfills",
            "keywords": [
                "phpunit",
                "polyfill",
                "testing"
            ],
            "support": {
                "issues": "https://github.com/Yoast/PHPUnit-Polyfills/issues",
                "source": "https://github.com/Yoast/PHPUnit-Polyfills"
            },
            "time": "2021-11-23T01:37:03+00:00"
        }
    ],
    "aliases": [],
    "minimum-stability": "dev",
    "stability-flags": {
        "automattic/jetpack-admin-ui": 20,
        "automattic/jetpack-assets": 20,
        "automattic/jetpack-autoloader": 20,
        "automattic/jetpack-composer-plugin": 20,
        "automattic/jetpack-config": 20,
        "automattic/jetpack-identity-crisis": 20,
        "automattic/jetpack-publicize": 20,
        "automattic/jetpack-connection": 20,
        "automattic/jetpack-my-jetpack": 20,
        "automattic/jetpack-sync": 20,
        "automattic/jetpack-status": 20,
        "automattic/jetpack-plans": 20,
        "automattic/jetpack-changelogger": 20
    },
    "prefer-stable": true,
    "prefer-lowest": false,
    "platform": [],
    "platform-dev": [],
    "plugin-api-version": "2.3.0"
}<|MERGE_RESOLUTION|>--- conflicted
+++ resolved
@@ -4,11 +4,7 @@
         "Read more about it at https://getcomposer.org/doc/01-basic-usage.md#installing-dependencies",
         "This file is @generated automatically"
     ],
-<<<<<<< HEAD
-    "content-hash": "881cf7d9fa65d5dd6dd88d2017d4b7f7",
-=======
-    "content-hash": "7466fa1116f2498a408ac571138dab0a",
->>>>>>> e298d700
+    "content-hash": "6402fa484f50cb2c8930ec0a75b6f13e",
     "packages": [
         {
             "name": "automattic/jetpack-a8c-mc-stats",
@@ -749,11 +745,7 @@
             "dist": {
                 "type": "path",
                 "url": "../../packages/my-jetpack",
-<<<<<<< HEAD
-                "reference": "30a274af1a3b8e26c9540f4561efb3653a8213cf"
-=======
-                "reference": "ff9e4c9840a005493770e7a45fd8af700c1c9a6e"
->>>>>>> e298d700
+                "reference": "2dde4b0b1e42b49923897d0ec6f327623992a7da"
             },
             "require": {
                 "automattic/jetpack-admin-ui": "^0.2",
