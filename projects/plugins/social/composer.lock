{
    "_readme": [
        "This file locks the dependencies of your project to a known state",
        "Read more about it at https://getcomposer.org/doc/01-basic-usage.md#installing-dependencies",
        "This file is @generated automatically"
    ],
<<<<<<< HEAD
    "content-hash": "446778dfa967e06dcd41b65054407d02",
=======
    "content-hash": "5774eeb53be893676664fd5a4f561b36",
>>>>>>> d483314b
    "packages": [
        {
            "name": "automattic/jetpack-a8c-mc-stats",
            "version": "dev-trunk",
            "dist": {
                "type": "path",
                "url": "../../packages/a8c-mc-stats",
                "reference": "c5df589f62cd58dc5f1b04938e4e4edc75916812"
            },
            "require-dev": {
                "automattic/jetpack-changelogger": "^3.2",
                "yoast/phpunit-polyfills": "1.0.3"
            },
            "type": "jetpack-library",
            "extra": {
                "autotagger": true,
                "mirror-repo": "Automattic/jetpack-a8c-mc-stats",
                "changelogger": {
                    "link-template": "https://github.com/Automattic/jetpack-a8c-mc-stats/compare/v${old}...v${new}"
                },
                "branch-alias": {
                    "dev-trunk": "1.4.x-dev"
                }
            },
            "autoload": {
                "classmap": [
                    "src/"
                ]
            },
            "scripts": {
                "phpunit": [
                    "./vendor/phpunit/phpunit/phpunit --colors=always"
                ],
                "test-coverage": [
                    "php -dpcov.directory=. ./vendor/bin/phpunit --coverage-clover \"$COVERAGE_DIR/clover.xml\""
                ],
                "test-php": [
                    "@composer phpunit"
                ]
            },
            "license": [
                "GPL-2.0-or-later"
            ],
            "description": "Used to record internal usage stats for Automattic. Not visible to site owners.",
            "transport-options": {
                "relative": true
            }
        },
        {
            "name": "automattic/jetpack-admin-ui",
            "version": "dev-trunk",
            "dist": {
                "type": "path",
                "url": "../../packages/admin-ui",
                "reference": "643ce07d751c26cabbb330339d515ef5a35808f3"
            },
            "require-dev": {
                "automattic/jetpack-changelogger": "^3.2",
                "automattic/wordbless": "dev-master",
                "yoast/phpunit-polyfills": "1.0.3"
            },
            "type": "jetpack-library",
            "extra": {
                "autotagger": true,
                "mirror-repo": "Automattic/jetpack-admin-ui",
                "textdomain": "jetpack-admin-ui",
                "changelogger": {
                    "link-template": "https://github.com/Automattic/jetpack-admin-ui/compare/${old}...${new}"
                },
                "branch-alias": {
                    "dev-trunk": "0.2.x-dev"
                },
                "version-constants": {
                    "::PACKAGE_VERSION": "src/class-admin-menu.php"
                }
            },
            "autoload": {
                "classmap": [
                    "src/"
                ]
            },
            "scripts": {
                "phpunit": [
                    "./vendor/phpunit/phpunit/phpunit --colors=always"
                ],
                "test-coverage": [
                    "php -dpcov.directory=. ./vendor/bin/phpunit --coverage-clover \"$COVERAGE_DIR/clover.xml\""
                ],
                "test-php": [
                    "@composer phpunit"
                ],
                "post-install-cmd": [
                    "WorDBless\\Composer\\InstallDropin::copy"
                ],
                "post-update-cmd": [
                    "WorDBless\\Composer\\InstallDropin::copy"
                ]
            },
            "license": [
                "GPL-2.0-or-later"
            ],
            "description": "Generic Jetpack wp-admin UI elements",
            "transport-options": {
                "relative": true
            }
        },
        {
            "name": "automattic/jetpack-assets",
            "version": "dev-trunk",
            "dist": {
                "type": "path",
                "url": "../../packages/assets",
                "reference": "64ada4d1c3f69e232b27bb0e3a9d986e3f292954"
            },
            "require": {
                "automattic/jetpack-constants": "^1.6"
            },
            "require-dev": {
                "automattic/jetpack-changelogger": "^3.2",
                "brain/monkey": "2.6.1",
                "wikimedia/testing-access-wrapper": "^1.0 || ^2.0",
                "yoast/phpunit-polyfills": "1.0.3"
            },
            "type": "jetpack-library",
            "extra": {
                "autotagger": true,
                "mirror-repo": "Automattic/jetpack-assets",
                "textdomain": "jetpack-assets",
                "changelogger": {
                    "link-template": "https://github.com/Automattic/jetpack-assets/compare/v${old}...v${new}"
                },
                "branch-alias": {
                    "dev-trunk": "1.17.x-dev"
                }
            },
            "autoload": {
                "files": [
                    "actions.php"
                ],
                "classmap": [
                    "src/"
                ]
            },
            "scripts": {
                "build-development": [
                    "pnpm run build"
                ],
                "build-production": [
                    "pnpm run build-production"
                ],
                "phpunit": [
                    "./vendor/phpunit/phpunit/phpunit --colors=always"
                ],
                "test-coverage": [
                    "php -dpcov.directory=. ./vendor/bin/phpunit --coverage-clover \"$COVERAGE_DIR/php/clover.xml\"",
                    "pnpm run test-coverage"
                ],
                "test-js": [
                    "pnpm run test"
                ],
                "test-php": [
                    "@composer phpunit"
                ]
            },
            "license": [
                "GPL-2.0-or-later"
            ],
            "description": "Asset management utilities for Jetpack ecosystem packages",
            "transport-options": {
                "relative": true
            }
        },
        {
            "name": "automattic/jetpack-autoloader",
            "version": "dev-trunk",
            "dist": {
                "type": "path",
                "url": "../../packages/autoloader",
                "reference": "54d19e9ca258cd1731dc5f4a2be175204b93625f"
            },
            "require": {
                "composer-plugin-api": "^1.1 || ^2.0"
            },
            "require-dev": {
                "automattic/jetpack-changelogger": "^3.2",
                "yoast/phpunit-polyfills": "1.0.3"
            },
            "type": "composer-plugin",
            "extra": {
                "autotagger": true,
                "class": "Automattic\\Jetpack\\Autoloader\\CustomAutoloaderPlugin",
                "mirror-repo": "Automattic/jetpack-autoloader",
                "changelogger": {
                    "link-template": "https://github.com/Automattic/jetpack-autoloader/compare/v${old}...v${new}"
                },
                "branch-alias": {
                    "dev-trunk": "2.11.x-dev"
                }
            },
            "autoload": {
                "classmap": [
                    "src/AutoloadGenerator.php"
                ],
                "psr-4": {
                    "Automattic\\Jetpack\\Autoloader\\": "src"
                }
            },
            "scripts": {
                "phpunit": [
                    "./vendor/phpunit/phpunit/phpunit --colors=always"
                ],
                "test-coverage": [
                    "php -dpcov.directory=. ./vendor/bin/phpunit --coverage-php \"./tests/php/tmp/coverage-report.php\"",
                    "php ./tests/php/bin/test-coverage.php \"$COVERAGE_DIR/clover.xml\""
                ],
                "test-php": [
                    "@composer phpunit"
                ]
            },
            "license": [
                "GPL-2.0-or-later"
            ],
            "description": "Creates a custom autoloader for a plugin or theme.",
            "transport-options": {
                "relative": true
            }
        },
        {
            "name": "automattic/jetpack-composer-plugin",
            "version": "dev-trunk",
            "dist": {
                "type": "path",
                "url": "../../packages/composer-plugin",
                "reference": "cbd9a56c7fd43c342d96fb09ee6609d7e7580f9a"
            },
            "require": {
                "composer-plugin-api": "^2.1.0"
            },
            "require-dev": {
                "automattic/jetpack-changelogger": "^3.2",
                "composer/composer": "2.2.12",
                "yoast/phpunit-polyfills": "1.0.3"
            },
            "type": "composer-plugin",
            "extra": {
                "plugin-modifies-install-path": true,
                "class": "Automattic\\Jetpack\\Composer\\Plugin",
                "mirror-repo": "Automattic/jetpack-composer-plugin",
                "changelogger": {
                    "link-template": "https://github.com/Automattic/jetpack-composer-plugin/compare/v${old}...v${new}"
                },
                "autotagger": true,
                "branch-alias": {
                    "dev-trunk": "1.1.x-dev"
                }
            },
            "autoload": {
                "classmap": [
                    "src/"
                ]
            },
            "scripts": {
                "phpunit": [
                    "./vendor/phpunit/phpunit/phpunit --colors=always"
                ],
                "test-coverage": [
                    "php -dpcov.directory=. ./vendor/bin/phpunit --coverage-clover \"$COVERAGE_DIR/clover.xml\""
                ],
                "test-php": [
                    "@composer phpunit"
                ]
            },
            "license": [
                "GPL-2.0-or-later"
            ],
            "description": "A custom installer plugin for Composer to move Jetpack packages out of `vendor/` so WordPress's translation infrastructure will find their strings.",
            "transport-options": {
                "relative": true
            }
        },
        {
            "name": "automattic/jetpack-config",
            "version": "dev-trunk",
            "dist": {
                "type": "path",
                "url": "../../packages/config",
                "reference": "a604f3fbfa5c6d96925eebcf4d4240cb5f07fcf1"
            },
            "require-dev": {
                "automattic/jetpack-changelogger": "^3.2"
            },
            "type": "jetpack-library",
            "extra": {
                "autotagger": true,
                "mirror-repo": "Automattic/jetpack-config",
                "textdomain": "jetpack-config",
                "changelogger": {
                    "link-template": "https://github.com/Automattic/jetpack-config/compare/v${old}...v${new}"
                },
                "branch-alias": {
                    "dev-trunk": "1.11.x-dev"
                }
            },
            "autoload": {
                "classmap": [
                    "src/"
                ]
            },
            "license": [
                "GPL-2.0-or-later"
            ],
            "description": "Jetpack configuration package that initializes other packages and configures Jetpack's functionality. Can be used as a base for all variants of Jetpack package usage.",
            "transport-options": {
                "relative": true
            }
        },
        {
            "name": "automattic/jetpack-connection",
            "version": "dev-trunk",
            "dist": {
                "type": "path",
                "url": "../../packages/connection",
                "reference": "d76ee17f41bd202a7749b0431cfd38f61c5479e5"
            },
            "require": {
                "automattic/jetpack-a8c-mc-stats": "^1.4",
                "automattic/jetpack-admin-ui": "^0.2",
                "automattic/jetpack-constants": "^1.6",
                "automattic/jetpack-redirect": "^1.7",
                "automattic/jetpack-roles": "^1.4",
                "automattic/jetpack-status": "^1.15"
            },
            "require-dev": {
                "automattic/jetpack-changelogger": "^3.2",
                "automattic/wordbless": "@dev",
                "brain/monkey": "2.6.1",
                "yoast/phpunit-polyfills": "1.0.3"
            },
            "type": "jetpack-library",
            "extra": {
                "autotagger": true,
                "mirror-repo": "Automattic/jetpack-connection",
                "textdomain": "jetpack-connection",
                "version-constants": {
                    "::PACKAGE_VERSION": "src/class-package-version.php"
                },
                "changelogger": {
                    "link-template": "https://github.com/Automattic/jetpack-connection/compare/v${old}...v${new}"
                },
                "branch-alias": {
                    "dev-trunk": "1.46.x-dev"
                }
            },
            "autoload": {
                "classmap": [
                    "legacy",
                    "src/",
                    "src/webhooks"
                ]
            },
            "scripts": {
                "build-production": [
                    "pnpm run build-production"
                ],
                "build-development": [
                    "pnpm run build"
                ],
                "phpunit": [
                    "./vendor/phpunit/phpunit/phpunit --colors=always"
                ],
                "post-install-cmd": [
                    "WorDBless\\Composer\\InstallDropin::copy"
                ],
                "post-update-cmd": [
                    "WorDBless\\Composer\\InstallDropin::copy"
                ],
                "test-coverage": [
                    "php -dpcov.directory=. ./vendor/bin/phpunit --coverage-clover \"$COVERAGE_DIR/clover.xml\""
                ],
                "test-php": [
                    "@composer phpunit"
                ]
            },
            "license": [
                "GPL-2.0-or-later"
            ],
            "description": "Everything needed to connect to the Jetpack infrastructure",
            "transport-options": {
                "relative": true
            }
        },
        {
            "name": "automattic/jetpack-constants",
            "version": "dev-trunk",
            "dist": {
                "type": "path",
                "url": "../../packages/constants",
                "reference": "71eaf9916aaeeda2abf5a8a19e7534c6d1bc1898"
            },
            "require-dev": {
                "automattic/jetpack-changelogger": "^3.2",
                "brain/monkey": "2.6.1",
                "yoast/phpunit-polyfills": "1.0.3"
            },
            "type": "jetpack-library",
            "extra": {
                "autotagger": true,
                "mirror-repo": "Automattic/jetpack-constants",
                "changelogger": {
                    "link-template": "https://github.com/Automattic/jetpack-constants/compare/v${old}...v${new}"
                },
                "branch-alias": {
                    "dev-trunk": "1.6.x-dev"
                }
            },
            "autoload": {
                "classmap": [
                    "src/"
                ]
            },
            "scripts": {
                "phpunit": [
                    "./vendor/phpunit/phpunit/phpunit --colors=always"
                ],
                "test-coverage": [
                    "php -dpcov.directory=. ./vendor/bin/phpunit --coverage-clover \"$COVERAGE_DIR/clover.xml\""
                ],
                "test-php": [
                    "@composer phpunit"
                ]
            },
            "license": [
                "GPL-2.0-or-later"
            ],
            "description": "A wrapper for defining constants in a more testable way.",
            "transport-options": {
                "relative": true
            }
        },
        {
            "name": "automattic/jetpack-device-detection",
            "version": "dev-trunk",
            "dist": {
                "type": "path",
                "url": "../../packages/device-detection",
                "reference": "7c18edb6992a4c27b9cc2719ee7d1d0abacf5d76"
            },
            "require-dev": {
                "automattic/jetpack-changelogger": "^3.2",
                "yoast/phpunit-polyfills": "1.0.3"
            },
            "type": "jetpack-library",
            "extra": {
                "autotagger": true,
                "mirror-repo": "Automattic/jetpack-device-detection",
                "changelogger": {
                    "link-template": "https://github.com/Automattic/jetpack-device-detection/compare/v${old}...v${new}"
                },
                "branch-alias": {
                    "dev-trunk": "1.4.x-dev"
                }
            },
            "autoload": {
                "classmap": [
                    "src/"
                ]
            },
            "scripts": {
                "phpunit": [
                    "./vendor/phpunit/phpunit/phpunit --colors=always"
                ],
                "test-coverage": [
                    "php -dpcov.directory=. ./vendor/bin/phpunit --coverage-clover \"$COVERAGE_DIR/clover.xml\""
                ],
                "test-php": [
                    "@composer phpunit"
                ]
            },
            "license": [
                "GPL-2.0-or-later"
            ],
            "description": "A way to detect device types based on User-Agent header.",
            "transport-options": {
                "relative": true
            }
        },
        {
            "name": "automattic/jetpack-identity-crisis",
            "version": "dev-trunk",
            "dist": {
                "type": "path",
                "url": "../../packages/identity-crisis",
                "reference": "9d9f583a68096f3c62e99aecd38b66e333a98e1e"
            },
            "require": {
                "automattic/jetpack-assets": "^1.17",
                "automattic/jetpack-connection": "^1.46",
                "automattic/jetpack-constants": "^1.6",
                "automattic/jetpack-logo": "^1.5",
                "automattic/jetpack-status": "^1.15"
            },
            "require-dev": {
                "automattic/jetpack-changelogger": "^3.2",
                "automattic/wordbless": "@dev",
                "yoast/phpunit-polyfills": "1.0.3"
            },
            "type": "jetpack-library",
            "extra": {
                "autotagger": true,
                "mirror-repo": "Automattic/jetpack-identity-crisis",
                "textdomain": "jetpack-idc",
                "version-constants": {
                    "::PACKAGE_VERSION": "src/class-identity-crisis.php"
                },
                "changelogger": {
                    "link-template": "https://github.com/Automattic/jetpack-identity-crisis/compare/v${old}...v${new}"
                },
                "branch-alias": {
                    "dev-trunk": "0.8.x-dev"
                }
            },
            "autoload": {
                "classmap": [
                    "src/"
                ]
            },
            "scripts": {
                "build-development": [
                    "pnpm run build"
                ],
                "build-production": [
                    "NODE_ENV='production' pnpm run build"
                ],
                "phpunit": [
                    "./vendor/phpunit/phpunit/phpunit --colors=always"
                ],
                "test-coverage": [
                    "php -dpcov.directory=. ./vendor/bin/phpunit --coverage-clover \"$COVERAGE_DIR/clover.xml\""
                ],
                "test-php": [
                    "@composer phpunit"
                ],
                "post-install-cmd": [
                    "WorDBless\\Composer\\InstallDropin::copy"
                ],
                "post-update-cmd": [
                    "WorDBless\\Composer\\InstallDropin::copy"
                ],
                "watch": [
                    "Composer\\Config::disableProcessTimeout",
                    "pnpm run watch"
                ]
            },
            "license": [
                "GPL-2.0-or-later"
            ],
            "description": "Identity Crisis.",
            "transport-options": {
                "relative": true
            }
        },
        {
            "name": "automattic/jetpack-jitm",
            "version": "dev-trunk",
            "dist": {
                "type": "path",
                "url": "../../packages/jitm",
                "reference": "f4531599eac2ae05073ab7b5d62ed7b7fcde6863"
            },
            "require": {
                "automattic/jetpack-a8c-mc-stats": "^1.4",
                "automattic/jetpack-assets": "^1.17",
                "automattic/jetpack-connection": "^1.46",
                "automattic/jetpack-device-detection": "^1.4",
                "automattic/jetpack-logo": "^1.5",
                "automattic/jetpack-partner": "^1.7",
                "automattic/jetpack-redirect": "^1.7",
                "automattic/jetpack-status": "^1.15"
            },
            "require-dev": {
                "automattic/jetpack-changelogger": "^3.2",
                "brain/monkey": "2.6.1",
                "yoast/phpunit-polyfills": "1.0.3"
            },
            "type": "jetpack-library",
            "extra": {
                "autotagger": true,
                "mirror-repo": "Automattic/jetpack-jitm",
                "textdomain": "jetpack-jitm",
                "version-constants": {
                    "::PACKAGE_VERSION": "src/class-jitm.php"
                },
                "changelogger": {
                    "link-template": "https://github.com/Automattic/jetpack-jitm/compare/v${old}...v${new}"
                },
                "branch-alias": {
                    "dev-trunk": "2.2.x-dev"
                }
            },
            "autoload": {
                "classmap": [
                    "src/"
                ]
            },
            "scripts": {
                "build-production": [
                    "pnpm run build-production"
                ],
                "build-development": [
                    "pnpm run build"
                ],
                "phpunit": [
                    "./vendor/phpunit/phpunit/phpunit --colors=always"
                ],
                "test-coverage": [
                    "php -dpcov.directory=. ./vendor/bin/phpunit --coverage-clover \"$COVERAGE_DIR/clover.xml\""
                ],
                "test-php": [
                    "@composer phpunit"
                ]
            },
            "license": [
                "GPL-2.0-or-later"
            ],
            "description": "Just in time messages for Jetpack",
            "transport-options": {
                "relative": true
            }
        },
        {
            "name": "automattic/jetpack-licensing",
            "version": "dev-trunk",
            "dist": {
                "type": "path",
                "url": "../../packages/licensing",
                "reference": "015a8ffab0a65aac08a7d6be586a0fe70cee462d"
            },
            "require": {
                "automattic/jetpack-connection": "^1.46"
            },
            "require-dev": {
                "automattic/jetpack-changelogger": "^3.2",
                "automattic/wordbless": "@dev",
                "yoast/phpunit-polyfills": "1.0.3"
            },
            "type": "jetpack-library",
            "extra": {
                "autotagger": true,
                "mirror-repo": "Automattic/jetpack-licensing",
                "textdomain": "jetpack-licensing",
                "changelogger": {
                    "link-template": "https://github.com/Automattic/jetpack-licensing/compare/v${old}...v${new}"
                },
                "branch-alias": {
                    "dev-trunk": "1.7.x-dev"
                }
            },
            "autoload": {
                "classmap": [
                    "src/"
                ]
            },
            "scripts": {
                "phpunit": [
                    "./vendor/phpunit/phpunit/phpunit --colors=always"
                ],
                "post-install-cmd": [
                    "WorDBless\\Composer\\InstallDropin::copy"
                ],
                "post-update-cmd": [
                    "WorDBless\\Composer\\InstallDropin::copy"
                ],
                "test-coverage": [
                    "php -dpcov.directory=. ./vendor/bin/phpunit --coverage-clover \"$COVERAGE_DIR/clover.xml\""
                ],
                "test-php": [
                    "@composer phpunit"
                ]
            },
            "license": [
                "GPL-2.0-or-later"
            ],
            "description": "Everything needed to manage Jetpack licenses client-side.",
            "transport-options": {
                "relative": true
            }
        },
        {
            "name": "automattic/jetpack-logo",
            "version": "dev-trunk",
            "dist": {
                "type": "path",
                "url": "../../packages/logo",
                "reference": "0b26b43706ad99ba1e7cd7f7afa23b8f44d28d00"
            },
            "require-dev": {
                "automattic/jetpack-changelogger": "^3.2",
                "yoast/phpunit-polyfills": "1.0.3"
            },
            "type": "jetpack-library",
            "extra": {
                "autotagger": true,
                "mirror-repo": "Automattic/jetpack-logo",
                "changelogger": {
                    "link-template": "https://github.com/Automattic/jetpack-logo/compare/v${old}...v${new}"
                },
                "branch-alias": {
                    "dev-trunk": "1.5.x-dev"
                }
            },
            "autoload": {
                "classmap": [
                    "src/"
                ]
            },
            "scripts": {
                "phpunit": [
                    "./vendor/phpunit/phpunit/phpunit --colors=always"
                ],
                "test-coverage": [
                    "php -dpcov.directory=. ./vendor/bin/phpunit --coverage-clover \"$COVERAGE_DIR/clover.xml\""
                ],
                "test-php": [
                    "@composer phpunit"
                ]
            },
            "license": [
                "GPL-2.0-or-later"
            ],
            "description": "A logo for Jetpack",
            "transport-options": {
                "relative": true
            }
        },
        {
            "name": "automattic/jetpack-my-jetpack",
            "version": "dev-trunk",
            "dist": {
                "type": "path",
                "url": "../../packages/my-jetpack",
                "reference": "682c254c3c4ed63b91d9e8e782b240d9056c3f7d"
            },
            "require": {
                "automattic/jetpack-admin-ui": "^0.2",
                "automattic/jetpack-assets": "^1.17",
                "automattic/jetpack-connection": "^1.46",
                "automattic/jetpack-constants": "^1.6",
                "automattic/jetpack-jitm": "^2.2",
                "automattic/jetpack-licensing": "^1.7",
                "automattic/jetpack-plugins-installer": "^0.2",
                "automattic/jetpack-redirect": "^1.7"
            },
            "require-dev": {
                "automattic/jetpack-changelogger": "^3.2",
                "automattic/wordbless": "@dev",
                "yoast/phpunit-polyfills": "1.0.3"
            },
            "type": "jetpack-library",
            "extra": {
                "autotagger": true,
                "mirror-repo": "Automattic/jetpack-my-jetpack",
                "textdomain": "jetpack-my-jetpack",
                "changelogger": {
                    "link-template": "https://github.com/Automattic/jetpack-my-jetpack/compare/${old}...${new}"
                },
                "branch-alias": {
                    "dev-trunk": "2.4.x-dev"
                },
                "version-constants": {
                    "::PACKAGE_VERSION": "src/class-initializer.php"
                }
            },
            "autoload": {
                "classmap": [
                    "src/",
                    "src/products"
                ]
            },
            "scripts": {
                "phpunit": [
                    "./vendor/phpunit/phpunit/phpunit --colors=always"
                ],
                "test-coverage": [
                    "php -dpcov.directory=. ./vendor/bin/phpunit --coverage-clover \"$COVERAGE_DIR/coverage.xml\"",
                    "pnpm run test --coverageDirectory=\"$COVERAGE_DIR\" --coverage --coverageReporters=clover"
                ],
                "test-php": [
                    "@composer phpunit"
                ],
                "test-js": [
                    "pnpm run test"
                ],
                "test-js-watch": [
                    "Composer\\Config::disableProcessTimeout",
                    "pnpm run test --watch"
                ],
                "build-development": [
                    "pnpm run build"
                ],
                "build-production": [
                    "NODE_ENV=production pnpm run build"
                ],
                "watch": [
                    "Composer\\Config::disableProcessTimeout",
                    "pnpm run watch"
                ],
                "post-install-cmd": [
                    "WorDBless\\Composer\\InstallDropin::copy"
                ],
                "post-update-cmd": [
                    "WorDBless\\Composer\\InstallDropin::copy"
                ]
            },
            "license": [
                "GPL-2.0-or-later"
            ],
            "description": "WP Admin page with information and configuration shared among all Jetpack stand-alone plugins",
            "transport-options": {
                "relative": true
            }
        },
        {
            "name": "automattic/jetpack-partner",
            "version": "dev-trunk",
            "dist": {
                "type": "path",
                "url": "../../packages/partner",
                "reference": "fe539d8bee66ced559d8e5278819f4c2f8422e2c"
            },
            "require": {
                "automattic/jetpack-connection": "^1.46",
                "automattic/jetpack-status": "^1.15"
            },
            "require-dev": {
                "automattic/jetpack-changelogger": "^3.2",
                "automattic/wordbless": "@dev",
                "brain/monkey": "2.6.1",
                "yoast/phpunit-polyfills": "1.0.3"
            },
            "type": "jetpack-library",
            "extra": {
                "autotagger": true,
                "mirror-repo": "Automattic/jetpack-partner",
                "changelogger": {
                    "link-template": "https://github.com/Automattic/jetpack-partner/compare/v${old}...v${new}"
                },
                "branch-alias": {
                    "dev-trunk": "1.7.x-dev"
                }
            },
            "autoload": {
                "classmap": [
                    "src/"
                ]
            },
            "scripts": {
                "phpunit": [
                    "./vendor/phpunit/phpunit/phpunit --colors=always"
                ],
                "post-install-cmd": [
                    "WorDBless\\Composer\\InstallDropin::copy"
                ],
                "post-update-cmd": [
                    "WorDBless\\Composer\\InstallDropin::copy"
                ],
                "test-coverage": [
                    "php -dpcov.directory=. ./vendor/bin/phpunit --coverage-clover \"$COVERAGE_DIR/clover.xml\""
                ],
                "test-php": [
                    "@composer phpunit"
                ]
            },
            "license": [
                "GPL-2.0-or-later"
            ],
            "description": "Support functions for Jetpack hosting partners.",
            "transport-options": {
                "relative": true
            }
        },
        {
            "name": "automattic/jetpack-password-checker",
            "version": "dev-trunk",
            "dist": {
                "type": "path",
                "url": "../../packages/password-checker",
                "reference": "0995c8ea7103360f58e87fad6758825b66b9d268"
            },
            "require-dev": {
                "automattic/jetpack-changelogger": "^3.2",
                "automattic/wordbless": "@dev",
                "yoast/phpunit-polyfills": "1.0.3"
            },
            "type": "jetpack-library",
            "extra": {
                "autotagger": true,
                "mirror-repo": "Automattic/jetpack-password-checker",
                "textdomain": "jetpack-password-checker",
                "changelogger": {
                    "link-template": "https://github.com/Automattic/jetpack-password-checker/compare/v${old}...v${new}"
                },
                "branch-alias": {
                    "dev-trunk": "0.2.x-dev"
                }
            },
            "autoload": {
                "classmap": [
                    "src/"
                ]
            },
            "scripts": {
                "phpunit": [
                    "./vendor/phpunit/phpunit/phpunit --colors=always"
                ],
                "test-coverage": [
                    "php -dpcov.directory=. ./vendor/bin/phpunit --coverage-clover \"$COVERAGE_DIR/clover.xml\""
                ],
                "test-php": [
                    "@composer phpunit"
                ],
                "post-install-cmd": [
                    "WorDBless\\Composer\\InstallDropin::copy"
                ],
                "post-update-cmd": [
                    "WorDBless\\Composer\\InstallDropin::copy"
                ]
            },
            "license": [
                "GPL-2.0-or-later"
            ],
            "description": "Password Checker.",
            "transport-options": {
                "relative": true
            }
        },
        {
            "name": "automattic/jetpack-plans",
            "version": "dev-trunk",
            "dist": {
                "type": "path",
                "url": "../../packages/plans",
                "reference": "9b6218c0359a9c0533b30f3f95c0c847d76b88f4"
            },
            "require": {
                "automattic/jetpack-connection": "^1.46"
            },
            "require-dev": {
                "automattic/jetpack-changelogger": "^3.2",
                "automattic/jetpack-status": "^1.15",
                "automattic/wordbless": "@dev",
                "yoast/phpunit-polyfills": "1.0.3"
            },
            "type": "library",
            "extra": {
                "autotagger": true,
                "mirror-repo": "Automattic/jetpack-plans",
                "changelogger": {
                    "link-template": "https://github.com/Automattic/jetpack-plans/compare/v${old}...v${new}"
                },
                "branch-alias": {
                    "dev-trunk": "0.2.x-dev"
                }
            },
            "autoload": {
                "classmap": [
                    "src/"
                ]
            },
            "scripts": {
                "phpunit": [
                    "./vendor/phpunit/phpunit/phpunit --colors=always"
                ],
                "test-coverage": [
                    "php -dpcov.directory=. ./vendor/bin/phpunit --coverage-clover \"$COVERAGE_DIR/clover.xml\""
                ],
                "test-php": [
                    "@composer phpunit"
                ],
                "post-install-cmd": [
                    "WorDBless\\Composer\\InstallDropin::copy"
                ],
                "post-update-cmd": [
                    "WorDBless\\Composer\\InstallDropin::copy"
                ],
                "build-production": [
                    "echo 'Add your build step to composer.json, please!'"
                ],
                "build-development": [
                    "echo 'Add your build step to composer.json, please!'"
                ]
            },
            "license": [
                "GPL-2.0-or-later"
            ],
            "description": "Fetch information about Jetpack Plans from wpcom",
            "transport-options": {
                "relative": true
            }
        },
        {
            "name": "automattic/jetpack-plugins-installer",
            "version": "dev-trunk",
            "dist": {
                "type": "path",
                "url": "../../packages/plugins-installer",
                "reference": "15b99481e685050e153fa59f5cf5a9dff6f3216e"
            },
            "require": {
                "automattic/jetpack-a8c-mc-stats": "^1.4"
            },
            "require-dev": {
                "automattic/jetpack-changelogger": "^3.2",
                "yoast/phpunit-polyfills": "1.0.3"
            },
            "type": "jetpack-library",
            "extra": {
                "branch-alias": {
                    "dev-trunk": "0.2.x-dev"
                },
                "mirror-repo": "Automattic/jetpack-plugins-installer",
                "changelogger": {
                    "link-template": "https://github.com/Automattic/jetpack-plugins-installer/compare/v${old}...v${new}"
                },
                "autotagger": true,
                "textdomain": "jetpack-plugins-installer"
            },
            "autoload": {
                "classmap": [
                    "src/"
                ]
            },
            "scripts": {
                "phpunit": [
                    "./vendor/phpunit/phpunit/phpunit --colors=always"
                ],
                "test-coverage": [
                    "php -dpcov.directory=. ./vendor/bin/phpunit --coverage-clover \"$COVERAGE_DIR/clover.xml\""
                ],
                "test-php": [
                    "@composer phpunit"
                ]
            },
            "license": [
                "GPL-2.0-or-later"
            ],
            "description": "Handle installation of plugins from WP.org",
            "transport-options": {
                "relative": true
            }
        },
        {
            "name": "automattic/jetpack-publicize",
            "version": "dev-trunk",
            "dist": {
                "type": "path",
                "url": "../../packages/publicize",
                "reference": "06432232c67a2524d06de5db8323852b3d883891"
            },
            "require": {
                "automattic/jetpack-assets": "^1.17",
                "automattic/jetpack-autoloader": "^2.11",
                "automattic/jetpack-config": "^1.11",
                "automattic/jetpack-connection": "^1.46",
                "automattic/jetpack-redirect": "^1.7"
            },
            "require-dev": {
                "automattic/jetpack-changelogger": "^3.2",
                "automattic/wordbless": "0.4.0",
                "yoast/phpunit-polyfills": "1.0.3"
            },
            "type": "jetpack-library",
            "extra": {
                "autotagger": true,
                "mirror-repo": "Automattic/jetpack-publicize",
                "textdomain": "jetpack-publicize-pkg",
                "changelogger": {
                    "link-template": "https://github.com/Automattic/jetpack-publicize/compare/v${old}...v${new}"
                },
                "branch-alias": {
                    "dev-trunk": "0.18.x-dev"
                }
            },
            "autoload": {
                "classmap": [
                    "src/"
                ]
            },
            "scripts": {
                "phpunit": [
                    "./vendor/phpunit/phpunit/phpunit --colors=always"
                ],
                "test-coverage": [
                    "php -dpcov.directory=. ./vendor/bin/phpunit --coverage-clover \"$COVERAGE_DIR/clover.xml\""
                ],
                "test-php": [
                    "@composer phpunit"
                ],
                "post-install-cmd": [
                    "WorDBless\\Composer\\InstallDropin::copy"
                ],
                "post-update-cmd": [
                    "WorDBless\\Composer\\InstallDropin::copy"
                ],
                "build-development": [
                    "pnpm run build"
                ],
                "build-production": [
                    "pnpm run build-production-concurrently"
                ]
            },
            "license": [
                "GPL-2.0-or-later"
            ],
            "description": "Publicize makes it easy to share your site’s posts on several social media networks automatically when you publish a new post.",
            "transport-options": {
                "relative": true
            }
        },
        {
            "name": "automattic/jetpack-redirect",
            "version": "dev-trunk",
            "dist": {
                "type": "path",
                "url": "../../packages/redirect",
                "reference": "94b165af8d09ef555bc6e8895cd8a38435dc2409"
            },
            "require": {
                "automattic/jetpack-status": "^1.15"
            },
            "require-dev": {
                "automattic/jetpack-changelogger": "^3.2",
                "brain/monkey": "2.6.1",
                "yoast/phpunit-polyfills": "1.0.3"
            },
            "type": "jetpack-library",
            "extra": {
                "autotagger": true,
                "mirror-repo": "Automattic/jetpack-redirect",
                "changelogger": {
                    "link-template": "https://github.com/Automattic/jetpack-redirect/compare/v${old}...v${new}"
                },
                "branch-alias": {
                    "dev-trunk": "1.7.x-dev"
                }
            },
            "autoload": {
                "classmap": [
                    "src/"
                ]
            },
            "scripts": {
                "phpunit": [
                    "./vendor/phpunit/phpunit/phpunit --colors=always"
                ],
                "test-coverage": [
                    "php -dpcov.directory=. ./vendor/bin/phpunit --coverage-clover \"$COVERAGE_DIR/clover.xml\""
                ],
                "test-php": [
                    "@composer phpunit"
                ]
            },
            "license": [
                "GPL-2.0-or-later"
            ],
            "description": "Utilities to build URLs to the jetpack.com/redirect/ service",
            "transport-options": {
                "relative": true
            }
        },
        {
            "name": "automattic/jetpack-roles",
            "version": "dev-trunk",
            "dist": {
                "type": "path",
                "url": "../../packages/roles",
                "reference": "e7d89c4c354ca17ec53d1a2e05454057c1b144da"
            },
            "require-dev": {
                "automattic/jetpack-changelogger": "^3.2",
                "brain/monkey": "2.6.1",
                "yoast/phpunit-polyfills": "1.0.3"
            },
            "type": "jetpack-library",
            "extra": {
                "autotagger": true,
                "mirror-repo": "Automattic/jetpack-roles",
                "changelogger": {
                    "link-template": "https://github.com/Automattic/jetpack-roles/compare/v${old}...v${new}"
                },
                "branch-alias": {
                    "dev-trunk": "1.4.x-dev"
                }
            },
            "autoload": {
                "classmap": [
                    "src/"
                ]
            },
            "scripts": {
                "phpunit": [
                    "./vendor/phpunit/phpunit/phpunit --colors=always"
                ],
                "test-coverage": [
                    "php -dpcov.directory=. ./vendor/bin/phpunit --coverage-clover \"$COVERAGE_DIR/clover.xml\""
                ],
                "test-php": [
                    "@composer phpunit"
                ]
            },
            "license": [
                "GPL-2.0-or-later"
            ],
            "description": "Utilities, related with user roles and capabilities.",
            "transport-options": {
                "relative": true
            }
        },
        {
            "name": "automattic/jetpack-status",
            "version": "dev-trunk",
            "dist": {
                "type": "path",
                "url": "../../packages/status",
                "reference": "8c376c3bcefd4b8b4fab64505993ee3818119ca7"
            },
            "require": {
                "automattic/jetpack-constants": "^1.6"
            },
            "require-dev": {
                "automattic/jetpack-changelogger": "^3.2",
                "brain/monkey": "2.6.1",
                "yoast/phpunit-polyfills": "1.0.3"
            },
            "type": "jetpack-library",
            "extra": {
                "autotagger": true,
                "mirror-repo": "Automattic/jetpack-status",
                "changelogger": {
                    "link-template": "https://github.com/Automattic/jetpack-status/compare/v${old}...v${new}"
                },
                "branch-alias": {
                    "dev-trunk": "1.15.x-dev"
                }
            },
            "autoload": {
                "classmap": [
                    "src/"
                ]
            },
            "scripts": {
                "phpunit": [
                    "./vendor/phpunit/phpunit/phpunit --colors=always"
                ],
                "test-coverage": [
                    "php -dpcov.directory=. ./vendor/bin/phpunit --coverage-clover \"$COVERAGE_DIR/clover.xml\""
                ],
                "test-php": [
                    "@composer phpunit"
                ]
            },
            "license": [
                "GPL-2.0-or-later"
            ],
            "description": "Used to retrieve information about the current status of Jetpack and the site overall.",
            "transport-options": {
                "relative": true
            }
        },
        {
            "name": "automattic/jetpack-sync",
            "version": "dev-trunk",
            "dist": {
                "type": "path",
                "url": "../../packages/sync",
                "reference": "1ce60308ee856a01f8fb5374bec9481b9c53e18d"
            },
            "require": {
                "automattic/jetpack-connection": "^1.46",
                "automattic/jetpack-constants": "^1.6",
                "automattic/jetpack-identity-crisis": "^0.8",
                "automattic/jetpack-password-checker": "^0.2",
                "automattic/jetpack-roles": "^1.4",
                "automattic/jetpack-status": "^1.15"
            },
            "require-dev": {
                "automattic/jetpack-changelogger": "^3.2",
                "automattic/wordbless": "@dev",
                "yoast/phpunit-polyfills": "1.0.3"
            },
            "type": "jetpack-library",
            "extra": {
                "autotagger": true,
                "mirror-repo": "Automattic/jetpack-sync",
                "textdomain": "jetpack-sync",
                "version-constants": {
                    "::PACKAGE_VERSION": "src/class-package-version.php"
                },
                "changelogger": {
                    "link-template": "https://github.com/Automattic/jetpack-sync/compare/v${old}...v${new}"
                },
                "branch-alias": {
                    "dev-trunk": "1.42.x-dev"
                }
            },
            "autoload": {
                "classmap": [
                    "src/"
                ]
            },
            "scripts": {
                "phpunit": [
                    "./vendor/phpunit/phpunit/phpunit --colors=always"
                ],
                "test-coverage": [
                    "php -dpcov.directory=. ./vendor/bin/phpunit --coverage-clover \"$COVERAGE_DIR/clover.xml\""
                ],
                "test-php": [
                    "@composer phpunit"
                ],
                "post-install-cmd": [
                    "WorDBless\\Composer\\InstallDropin::copy"
                ],
                "post-update-cmd": [
                    "WorDBless\\Composer\\InstallDropin::copy"
                ]
            },
            "license": [
                "GPL-2.0-or-later"
            ],
            "description": "Everything needed to allow syncing to the WP.com infrastructure.",
            "transport-options": {
                "relative": true
            }
        }
    ],
    "packages-dev": [
        {
            "name": "antecedent/patchwork",
            "version": "2.1.21",
            "source": {
                "type": "git",
                "url": "https://github.com/antecedent/patchwork.git",
                "reference": "25c1fa0cd9a6e6d0d13863d8df8f050b6733f16d"
            },
            "dist": {
                "type": "zip",
                "url": "https://api.github.com/repos/antecedent/patchwork/zipball/25c1fa0cd9a6e6d0d13863d8df8f050b6733f16d",
                "reference": "25c1fa0cd9a6e6d0d13863d8df8f050b6733f16d",
                "shasum": ""
            },
            "require": {
                "php": ">=5.4.0"
            },
            "require-dev": {
                "phpunit/phpunit": ">=4"
            },
            "type": "library",
            "notification-url": "https://packagist.org/downloads/",
            "license": [
                "MIT"
            ],
            "authors": [
                {
                    "name": "Ignas Rudaitis",
                    "email": "ignas.rudaitis@gmail.com"
                }
            ],
            "description": "Method redefinition (monkey-patching) functionality for PHP.",
            "homepage": "http://patchwork2.org/",
            "keywords": [
                "aop",
                "aspect",
                "interception",
                "monkeypatching",
                "redefinition",
                "runkit",
                "testing"
            ],
            "support": {
                "issues": "https://github.com/antecedent/patchwork/issues",
                "source": "https://github.com/antecedent/patchwork/tree/2.1.21"
            },
            "time": "2022-02-07T07:28:34+00:00"
        },
        {
            "name": "automattic/jetpack-changelogger",
            "version": "dev-trunk",
            "dist": {
                "type": "path",
                "url": "../../packages/changelogger",
                "reference": "db7485e80ebcad717977462edf149ea62e134b3b"
            },
            "require": {
                "php": ">=5.6",
                "symfony/console": "^3.4 || ^5.2 || ^6.0",
                "symfony/process": "^3.4 || ^5.2 || ^6.0",
                "wikimedia/at-ease": "^1.2 || ^2.0"
            },
            "require-dev": {
                "wikimedia/testing-access-wrapper": "^1.0 || ^2.0",
                "yoast/phpunit-polyfills": "1.0.3"
            },
            "bin": [
                "bin/changelogger"
            ],
            "type": "project",
            "extra": {
                "autotagger": true,
                "branch-alias": {
                    "dev-trunk": "3.2.x-dev"
                },
                "mirror-repo": "Automattic/jetpack-changelogger",
                "version-constants": {
                    "::VERSION": "src/Application.php"
                },
                "changelogger": {
                    "link-template": "https://github.com/Automattic/jetpack-changelogger/compare/${old}...${new}"
                }
            },
            "autoload": {
                "psr-4": {
                    "Automattic\\Jetpack\\Changelogger\\": "src",
                    "Automattic\\Jetpack\\Changelog\\": "lib"
                }
            },
            "autoload-dev": {
                "psr-4": {
                    "Automattic\\Jetpack\\Changelogger\\Tests\\": "tests/php/includes/src",
                    "Automattic\\Jetpack\\Changelog\\Tests\\": "tests/php/includes/lib"
                }
            },
            "scripts": {
                "phpunit": [
                    "./vendor/phpunit/phpunit/phpunit --colors=always"
                ],
                "test-coverage": [
                    "php -dpcov.directory=. ./vendor/bin/phpunit --coverage-clover \"$COVERAGE_DIR/clover.xml\""
                ],
                "test-php": [
                    "@composer phpunit"
                ],
                "post-install-cmd": [
                    "[ -e vendor/bin/changelogger ] || { cd vendor/bin && ln -s ../../bin/changelogger; }"
                ],
                "post-update-cmd": [
                    "[ -e vendor/bin/changelogger ] || { cd vendor/bin && ln -s ../../bin/changelogger; }"
                ]
            },
            "license": [
                "GPL-2.0-or-later"
            ],
            "description": "Jetpack Changelogger tool. Allows for managing changelogs by dropping change files into a changelog directory with each PR.",
            "transport-options": {
                "relative": true
            }
        },
        {
            "name": "automattic/wordbless",
            "version": "0.4.0",
            "source": {
                "type": "git",
                "url": "https://github.com/Automattic/wordbless.git",
                "reference": "4811e4562e14679dbeedcf84bed2547db4ea5c03"
            },
            "dist": {
                "type": "zip",
                "url": "https://api.github.com/repos/Automattic/wordbless/zipball/4811e4562e14679dbeedcf84bed2547db4ea5c03",
                "reference": "4811e4562e14679dbeedcf84bed2547db4ea5c03",
                "shasum": ""
            },
            "require": {
                "php": ">=5.6.20",
                "roots/wordpress": "^6.0.2"
            },
            "require-dev": {
                "phpunit/phpunit": "^5.7 || ^6.5 || ^7.5 || ^9.5"
            },
            "type": "wordpress-dropin",
            "autoload": {
                "psr-4": {
                    "WorDBless\\": "src/",
                    "WorDBless\\Composer\\": "src/Composer/"
                }
            },
            "notification-url": "https://packagist.org/downloads/",
            "license": [
                "GPL-2.0-or-later"
            ],
            "authors": [
                {
                    "name": "Automattic Inc."
                }
            ],
            "description": "WorDBless allows you to use WordPress core functions in your PHPUnit tests without having to set up a database and the whole WordPress environment",
            "support": {
                "issues": "https://github.com/Automattic/wordbless/issues",
                "source": "https://github.com/Automattic/wordbless/tree/0.4.0"
            },
            "time": "2022-09-14T14:01:05+00:00"
        },
        {
            "name": "brain/monkey",
            "version": "2.6.1",
            "source": {
                "type": "git",
                "url": "https://github.com/Brain-WP/BrainMonkey.git",
                "reference": "a31c84515bb0d49be9310f52ef1733980ea8ffbb"
            },
            "dist": {
                "type": "zip",
                "url": "https://api.github.com/repos/Brain-WP/BrainMonkey/zipball/a31c84515bb0d49be9310f52ef1733980ea8ffbb",
                "reference": "a31c84515bb0d49be9310f52ef1733980ea8ffbb",
                "shasum": ""
            },
            "require": {
                "antecedent/patchwork": "^2.1.17",
                "mockery/mockery": "^1.3.5 || ^1.4.4",
                "php": ">=5.6.0"
            },
            "require-dev": {
                "dealerdirect/phpcodesniffer-composer-installer": "^0.7.1",
                "phpcompatibility/php-compatibility": "^9.3.0",
                "phpunit/phpunit": "^5.7.26 || ^6.0 || ^7.0 || >=8.0 <8.5.12 || ^8.5.14 || ^9.0"
            },
            "type": "library",
            "extra": {
                "branch-alias": {
                    "dev-version/1": "1.x-dev",
                    "dev-master": "2.0.x-dev"
                }
            },
            "autoload": {
                "files": [
                    "inc/api.php"
                ],
                "psr-4": {
                    "Brain\\Monkey\\": "src/"
                }
            },
            "notification-url": "https://packagist.org/downloads/",
            "license": [
                "MIT"
            ],
            "authors": [
                {
                    "name": "Giuseppe Mazzapica",
                    "email": "giuseppe.mazzapica@gmail.com",
                    "homepage": "https://gmazzap.me",
                    "role": "Developer"
                }
            ],
            "description": "Mocking utility for PHP functions and WordPress plugin API",
            "keywords": [
                "Monkey Patching",
                "interception",
                "mock",
                "mock functions",
                "mockery",
                "patchwork",
                "redefinition",
                "runkit",
                "test",
                "testing"
            ],
            "support": {
                "issues": "https://github.com/Brain-WP/BrainMonkey/issues",
                "source": "https://github.com/Brain-WP/BrainMonkey"
            },
            "time": "2021-11-11T15:53:55+00:00"
        },
        {
            "name": "doctrine/instantiator",
            "version": "1.4.1",
            "source": {
                "type": "git",
                "url": "https://github.com/doctrine/instantiator.git",
                "reference": "10dcfce151b967d20fde1b34ae6640712c3891bc"
            },
            "dist": {
                "type": "zip",
                "url": "https://api.github.com/repos/doctrine/instantiator/zipball/10dcfce151b967d20fde1b34ae6640712c3891bc",
                "reference": "10dcfce151b967d20fde1b34ae6640712c3891bc",
                "shasum": ""
            },
            "require": {
                "php": "^7.1 || ^8.0"
            },
            "require-dev": {
                "doctrine/coding-standard": "^9",
                "ext-pdo": "*",
                "ext-phar": "*",
                "phpbench/phpbench": "^0.16 || ^1",
                "phpstan/phpstan": "^1.4",
                "phpstan/phpstan-phpunit": "^1",
                "phpunit/phpunit": "^7.5 || ^8.5 || ^9.5",
                "vimeo/psalm": "^4.22"
            },
            "type": "library",
            "autoload": {
                "psr-4": {
                    "Doctrine\\Instantiator\\": "src/Doctrine/Instantiator/"
                }
            },
            "notification-url": "https://packagist.org/downloads/",
            "license": [
                "MIT"
            ],
            "authors": [
                {
                    "name": "Marco Pivetta",
                    "email": "ocramius@gmail.com",
                    "homepage": "https://ocramius.github.io/"
                }
            ],
            "description": "A small, lightweight utility to instantiate objects in PHP without invoking their constructors",
            "homepage": "https://www.doctrine-project.org/projects/instantiator.html",
            "keywords": [
                "constructor",
                "instantiate"
            ],
            "support": {
                "issues": "https://github.com/doctrine/instantiator/issues",
                "source": "https://github.com/doctrine/instantiator/tree/1.4.1"
            },
            "funding": [
                {
                    "url": "https://www.doctrine-project.org/sponsorship.html",
                    "type": "custom"
                },
                {
                    "url": "https://www.patreon.com/phpdoctrine",
                    "type": "patreon"
                },
                {
                    "url": "https://tidelift.com/funding/github/packagist/doctrine%2Finstantiator",
                    "type": "tidelift"
                }
            ],
            "time": "2022-03-03T08:28:38+00:00"
        },
        {
            "name": "hamcrest/hamcrest-php",
            "version": "v2.0.1",
            "source": {
                "type": "git",
                "url": "https://github.com/hamcrest/hamcrest-php.git",
                "reference": "8c3d0a3f6af734494ad8f6fbbee0ba92422859f3"
            },
            "dist": {
                "type": "zip",
                "url": "https://api.github.com/repos/hamcrest/hamcrest-php/zipball/8c3d0a3f6af734494ad8f6fbbee0ba92422859f3",
                "reference": "8c3d0a3f6af734494ad8f6fbbee0ba92422859f3",
                "shasum": ""
            },
            "require": {
                "php": "^5.3|^7.0|^8.0"
            },
            "replace": {
                "cordoval/hamcrest-php": "*",
                "davedevelopment/hamcrest-php": "*",
                "kodova/hamcrest-php": "*"
            },
            "require-dev": {
                "phpunit/php-file-iterator": "^1.4 || ^2.0",
                "phpunit/phpunit": "^4.8.36 || ^5.7 || ^6.5 || ^7.0"
            },
            "type": "library",
            "extra": {
                "branch-alias": {
                    "dev-master": "2.1-dev"
                }
            },
            "autoload": {
                "classmap": [
                    "hamcrest"
                ]
            },
            "notification-url": "https://packagist.org/downloads/",
            "license": [
                "BSD-3-Clause"
            ],
            "description": "This is the PHP port of Hamcrest Matchers",
            "keywords": [
                "test"
            ],
            "support": {
                "issues": "https://github.com/hamcrest/hamcrest-php/issues",
                "source": "https://github.com/hamcrest/hamcrest-php/tree/v2.0.1"
            },
            "time": "2020-07-09T08:09:16+00:00"
        },
        {
            "name": "mockery/mockery",
            "version": "1.5.1",
            "source": {
                "type": "git",
                "url": "https://github.com/mockery/mockery.git",
                "reference": "e92dcc83d5a51851baf5f5591d32cb2b16e3684e"
            },
            "dist": {
                "type": "zip",
                "url": "https://api.github.com/repos/mockery/mockery/zipball/e92dcc83d5a51851baf5f5591d32cb2b16e3684e",
                "reference": "e92dcc83d5a51851baf5f5591d32cb2b16e3684e",
                "shasum": ""
            },
            "require": {
                "hamcrest/hamcrest-php": "^2.0.1",
                "lib-pcre": ">=7.0",
                "php": "^7.3 || ^8.0"
            },
            "conflict": {
                "phpunit/phpunit": "<8.0"
            },
            "require-dev": {
                "phpunit/phpunit": "^8.5 || ^9.3"
            },
            "type": "library",
            "extra": {
                "branch-alias": {
                    "dev-master": "1.4.x-dev"
                }
            },
            "autoload": {
                "psr-0": {
                    "Mockery": "library/"
                }
            },
            "notification-url": "https://packagist.org/downloads/",
            "license": [
                "BSD-3-Clause"
            ],
            "authors": [
                {
                    "name": "Pádraic Brady",
                    "email": "padraic.brady@gmail.com",
                    "homepage": "http://blog.astrumfutura.com"
                },
                {
                    "name": "Dave Marshall",
                    "email": "dave.marshall@atstsolutions.co.uk",
                    "homepage": "http://davedevelopment.co.uk"
                }
            ],
            "description": "Mockery is a simple yet flexible PHP mock object framework",
            "homepage": "https://github.com/mockery/mockery",
            "keywords": [
                "BDD",
                "TDD",
                "library",
                "mock",
                "mock objects",
                "mockery",
                "stub",
                "test",
                "test double",
                "testing"
            ],
            "support": {
                "issues": "https://github.com/mockery/mockery/issues",
                "source": "https://github.com/mockery/mockery/tree/1.5.1"
            },
            "time": "2022-09-07T15:32:08+00:00"
        },
        {
            "name": "myclabs/deep-copy",
            "version": "1.11.0",
            "source": {
                "type": "git",
                "url": "https://github.com/myclabs/DeepCopy.git",
                "reference": "14daed4296fae74d9e3201d2c4925d1acb7aa614"
            },
            "dist": {
                "type": "zip",
                "url": "https://api.github.com/repos/myclabs/DeepCopy/zipball/14daed4296fae74d9e3201d2c4925d1acb7aa614",
                "reference": "14daed4296fae74d9e3201d2c4925d1acb7aa614",
                "shasum": ""
            },
            "require": {
                "php": "^7.1 || ^8.0"
            },
            "conflict": {
                "doctrine/collections": "<1.6.8",
                "doctrine/common": "<2.13.3 || >=3,<3.2.2"
            },
            "require-dev": {
                "doctrine/collections": "^1.6.8",
                "doctrine/common": "^2.13.3 || ^3.2.2",
                "phpunit/phpunit": "^7.5.20 || ^8.5.23 || ^9.5.13"
            },
            "type": "library",
            "autoload": {
                "files": [
                    "src/DeepCopy/deep_copy.php"
                ],
                "psr-4": {
                    "DeepCopy\\": "src/DeepCopy/"
                }
            },
            "notification-url": "https://packagist.org/downloads/",
            "license": [
                "MIT"
            ],
            "description": "Create deep copies (clones) of your objects",
            "keywords": [
                "clone",
                "copy",
                "duplicate",
                "object",
                "object graph"
            ],
            "support": {
                "issues": "https://github.com/myclabs/DeepCopy/issues",
                "source": "https://github.com/myclabs/DeepCopy/tree/1.11.0"
            },
            "funding": [
                {
                    "url": "https://tidelift.com/funding/github/packagist/myclabs/deep-copy",
                    "type": "tidelift"
                }
            ],
            "time": "2022-03-03T13:19:32+00:00"
        },
        {
            "name": "nikic/php-parser",
            "version": "v4.15.1",
            "source": {
                "type": "git",
                "url": "https://github.com/nikic/PHP-Parser.git",
                "reference": "0ef6c55a3f47f89d7a374e6f835197a0b5fcf900"
            },
            "dist": {
                "type": "zip",
                "url": "https://api.github.com/repos/nikic/PHP-Parser/zipball/0ef6c55a3f47f89d7a374e6f835197a0b5fcf900",
                "reference": "0ef6c55a3f47f89d7a374e6f835197a0b5fcf900",
                "shasum": ""
            },
            "require": {
                "ext-tokenizer": "*",
                "php": ">=7.0"
            },
            "require-dev": {
                "ircmaxell/php-yacc": "^0.0.7",
                "phpunit/phpunit": "^6.5 || ^7.0 || ^8.0 || ^9.0"
            },
            "bin": [
                "bin/php-parse"
            ],
            "type": "library",
            "extra": {
                "branch-alias": {
                    "dev-master": "4.9-dev"
                }
            },
            "autoload": {
                "psr-4": {
                    "PhpParser\\": "lib/PhpParser"
                }
            },
            "notification-url": "https://packagist.org/downloads/",
            "license": [
                "BSD-3-Clause"
            ],
            "authors": [
                {
                    "name": "Nikita Popov"
                }
            ],
            "description": "A PHP parser written in PHP",
            "keywords": [
                "parser",
                "php"
            ],
            "support": {
                "issues": "https://github.com/nikic/PHP-Parser/issues",
                "source": "https://github.com/nikic/PHP-Parser/tree/v4.15.1"
            },
            "time": "2022-09-04T07:30:47+00:00"
        },
        {
            "name": "phar-io/manifest",
            "version": "2.0.3",
            "source": {
                "type": "git",
                "url": "https://github.com/phar-io/manifest.git",
                "reference": "97803eca37d319dfa7826cc2437fc020857acb53"
            },
            "dist": {
                "type": "zip",
                "url": "https://api.github.com/repos/phar-io/manifest/zipball/97803eca37d319dfa7826cc2437fc020857acb53",
                "reference": "97803eca37d319dfa7826cc2437fc020857acb53",
                "shasum": ""
            },
            "require": {
                "ext-dom": "*",
                "ext-phar": "*",
                "ext-xmlwriter": "*",
                "phar-io/version": "^3.0.1",
                "php": "^7.2 || ^8.0"
            },
            "type": "library",
            "extra": {
                "branch-alias": {
                    "dev-master": "2.0.x-dev"
                }
            },
            "autoload": {
                "classmap": [
                    "src/"
                ]
            },
            "notification-url": "https://packagist.org/downloads/",
            "license": [
                "BSD-3-Clause"
            ],
            "authors": [
                {
                    "name": "Arne Blankerts",
                    "email": "arne@blankerts.de",
                    "role": "Developer"
                },
                {
                    "name": "Sebastian Heuer",
                    "email": "sebastian@phpeople.de",
                    "role": "Developer"
                },
                {
                    "name": "Sebastian Bergmann",
                    "email": "sebastian@phpunit.de",
                    "role": "Developer"
                }
            ],
            "description": "Component for reading phar.io manifest information from a PHP Archive (PHAR)",
            "support": {
                "issues": "https://github.com/phar-io/manifest/issues",
                "source": "https://github.com/phar-io/manifest/tree/2.0.3"
            },
            "time": "2021-07-20T11:28:43+00:00"
        },
        {
            "name": "phar-io/version",
            "version": "3.2.1",
            "source": {
                "type": "git",
                "url": "https://github.com/phar-io/version.git",
                "reference": "4f7fd7836c6f332bb2933569e566a0d6c4cbed74"
            },
            "dist": {
                "type": "zip",
                "url": "https://api.github.com/repos/phar-io/version/zipball/4f7fd7836c6f332bb2933569e566a0d6c4cbed74",
                "reference": "4f7fd7836c6f332bb2933569e566a0d6c4cbed74",
                "shasum": ""
            },
            "require": {
                "php": "^7.2 || ^8.0"
            },
            "type": "library",
            "autoload": {
                "classmap": [
                    "src/"
                ]
            },
            "notification-url": "https://packagist.org/downloads/",
            "license": [
                "BSD-3-Clause"
            ],
            "authors": [
                {
                    "name": "Arne Blankerts",
                    "email": "arne@blankerts.de",
                    "role": "Developer"
                },
                {
                    "name": "Sebastian Heuer",
                    "email": "sebastian@phpeople.de",
                    "role": "Developer"
                },
                {
                    "name": "Sebastian Bergmann",
                    "email": "sebastian@phpunit.de",
                    "role": "Developer"
                }
            ],
            "description": "Library for handling version information and constraints",
            "support": {
                "issues": "https://github.com/phar-io/version/issues",
                "source": "https://github.com/phar-io/version/tree/3.2.1"
            },
            "time": "2022-02-21T01:04:05+00:00"
        },
        {
            "name": "phpunit/php-code-coverage",
            "version": "9.2.18",
            "source": {
                "type": "git",
                "url": "https://github.com/sebastianbergmann/php-code-coverage.git",
                "reference": "12fddc491826940cf9b7e88ad9664cf51f0f6d0a"
            },
            "dist": {
                "type": "zip",
                "url": "https://api.github.com/repos/sebastianbergmann/php-code-coverage/zipball/12fddc491826940cf9b7e88ad9664cf51f0f6d0a",
                "reference": "12fddc491826940cf9b7e88ad9664cf51f0f6d0a",
                "shasum": ""
            },
            "require": {
                "ext-dom": "*",
                "ext-libxml": "*",
                "ext-xmlwriter": "*",
                "nikic/php-parser": "^4.14",
                "php": ">=7.3",
                "phpunit/php-file-iterator": "^3.0.3",
                "phpunit/php-text-template": "^2.0.2",
                "sebastian/code-unit-reverse-lookup": "^2.0.2",
                "sebastian/complexity": "^2.0",
                "sebastian/environment": "^5.1.2",
                "sebastian/lines-of-code": "^1.0.3",
                "sebastian/version": "^3.0.1",
                "theseer/tokenizer": "^1.2.0"
            },
            "require-dev": {
                "phpunit/phpunit": "^9.3"
            },
            "suggest": {
                "ext-pcov": "*",
                "ext-xdebug": "*"
            },
            "type": "library",
            "extra": {
                "branch-alias": {
                    "dev-master": "9.2-dev"
                }
            },
            "autoload": {
                "classmap": [
                    "src/"
                ]
            },
            "notification-url": "https://packagist.org/downloads/",
            "license": [
                "BSD-3-Clause"
            ],
            "authors": [
                {
                    "name": "Sebastian Bergmann",
                    "email": "sebastian@phpunit.de",
                    "role": "lead"
                }
            ],
            "description": "Library that provides collection, processing, and rendering functionality for PHP code coverage information.",
            "homepage": "https://github.com/sebastianbergmann/php-code-coverage",
            "keywords": [
                "coverage",
                "testing",
                "xunit"
            ],
            "support": {
                "issues": "https://github.com/sebastianbergmann/php-code-coverage/issues",
                "source": "https://github.com/sebastianbergmann/php-code-coverage/tree/9.2.18"
            },
            "funding": [
                {
                    "url": "https://github.com/sebastianbergmann",
                    "type": "github"
                }
            ],
            "time": "2022-10-27T13:35:33+00:00"
        },
        {
            "name": "phpunit/php-file-iterator",
            "version": "3.0.6",
            "source": {
                "type": "git",
                "url": "https://github.com/sebastianbergmann/php-file-iterator.git",
                "reference": "cf1c2e7c203ac650e352f4cc675a7021e7d1b3cf"
            },
            "dist": {
                "type": "zip",
                "url": "https://api.github.com/repos/sebastianbergmann/php-file-iterator/zipball/cf1c2e7c203ac650e352f4cc675a7021e7d1b3cf",
                "reference": "cf1c2e7c203ac650e352f4cc675a7021e7d1b3cf",
                "shasum": ""
            },
            "require": {
                "php": ">=7.3"
            },
            "require-dev": {
                "phpunit/phpunit": "^9.3"
            },
            "type": "library",
            "extra": {
                "branch-alias": {
                    "dev-master": "3.0-dev"
                }
            },
            "autoload": {
                "classmap": [
                    "src/"
                ]
            },
            "notification-url": "https://packagist.org/downloads/",
            "license": [
                "BSD-3-Clause"
            ],
            "authors": [
                {
                    "name": "Sebastian Bergmann",
                    "email": "sebastian@phpunit.de",
                    "role": "lead"
                }
            ],
            "description": "FilterIterator implementation that filters files based on a list of suffixes.",
            "homepage": "https://github.com/sebastianbergmann/php-file-iterator/",
            "keywords": [
                "filesystem",
                "iterator"
            ],
            "support": {
                "issues": "https://github.com/sebastianbergmann/php-file-iterator/issues",
                "source": "https://github.com/sebastianbergmann/php-file-iterator/tree/3.0.6"
            },
            "funding": [
                {
                    "url": "https://github.com/sebastianbergmann",
                    "type": "github"
                }
            ],
            "time": "2021-12-02T12:48:52+00:00"
        },
        {
            "name": "phpunit/php-invoker",
            "version": "3.1.1",
            "source": {
                "type": "git",
                "url": "https://github.com/sebastianbergmann/php-invoker.git",
                "reference": "5a10147d0aaf65b58940a0b72f71c9ac0423cc67"
            },
            "dist": {
                "type": "zip",
                "url": "https://api.github.com/repos/sebastianbergmann/php-invoker/zipball/5a10147d0aaf65b58940a0b72f71c9ac0423cc67",
                "reference": "5a10147d0aaf65b58940a0b72f71c9ac0423cc67",
                "shasum": ""
            },
            "require": {
                "php": ">=7.3"
            },
            "require-dev": {
                "ext-pcntl": "*",
                "phpunit/phpunit": "^9.3"
            },
            "suggest": {
                "ext-pcntl": "*"
            },
            "type": "library",
            "extra": {
                "branch-alias": {
                    "dev-master": "3.1-dev"
                }
            },
            "autoload": {
                "classmap": [
                    "src/"
                ]
            },
            "notification-url": "https://packagist.org/downloads/",
            "license": [
                "BSD-3-Clause"
            ],
            "authors": [
                {
                    "name": "Sebastian Bergmann",
                    "email": "sebastian@phpunit.de",
                    "role": "lead"
                }
            ],
            "description": "Invoke callables with a timeout",
            "homepage": "https://github.com/sebastianbergmann/php-invoker/",
            "keywords": [
                "process"
            ],
            "support": {
                "issues": "https://github.com/sebastianbergmann/php-invoker/issues",
                "source": "https://github.com/sebastianbergmann/php-invoker/tree/3.1.1"
            },
            "funding": [
                {
                    "url": "https://github.com/sebastianbergmann",
                    "type": "github"
                }
            ],
            "time": "2020-09-28T05:58:55+00:00"
        },
        {
            "name": "phpunit/php-text-template",
            "version": "2.0.4",
            "source": {
                "type": "git",
                "url": "https://github.com/sebastianbergmann/php-text-template.git",
                "reference": "5da5f67fc95621df9ff4c4e5a84d6a8a2acf7c28"
            },
            "dist": {
                "type": "zip",
                "url": "https://api.github.com/repos/sebastianbergmann/php-text-template/zipball/5da5f67fc95621df9ff4c4e5a84d6a8a2acf7c28",
                "reference": "5da5f67fc95621df9ff4c4e5a84d6a8a2acf7c28",
                "shasum": ""
            },
            "require": {
                "php": ">=7.3"
            },
            "require-dev": {
                "phpunit/phpunit": "^9.3"
            },
            "type": "library",
            "extra": {
                "branch-alias": {
                    "dev-master": "2.0-dev"
                }
            },
            "autoload": {
                "classmap": [
                    "src/"
                ]
            },
            "notification-url": "https://packagist.org/downloads/",
            "license": [
                "BSD-3-Clause"
            ],
            "authors": [
                {
                    "name": "Sebastian Bergmann",
                    "email": "sebastian@phpunit.de",
                    "role": "lead"
                }
            ],
            "description": "Simple template engine.",
            "homepage": "https://github.com/sebastianbergmann/php-text-template/",
            "keywords": [
                "template"
            ],
            "support": {
                "issues": "https://github.com/sebastianbergmann/php-text-template/issues",
                "source": "https://github.com/sebastianbergmann/php-text-template/tree/2.0.4"
            },
            "funding": [
                {
                    "url": "https://github.com/sebastianbergmann",
                    "type": "github"
                }
            ],
            "time": "2020-10-26T05:33:50+00:00"
        },
        {
            "name": "phpunit/php-timer",
            "version": "5.0.3",
            "source": {
                "type": "git",
                "url": "https://github.com/sebastianbergmann/php-timer.git",
                "reference": "5a63ce20ed1b5bf577850e2c4e87f4aa902afbd2"
            },
            "dist": {
                "type": "zip",
                "url": "https://api.github.com/repos/sebastianbergmann/php-timer/zipball/5a63ce20ed1b5bf577850e2c4e87f4aa902afbd2",
                "reference": "5a63ce20ed1b5bf577850e2c4e87f4aa902afbd2",
                "shasum": ""
            },
            "require": {
                "php": ">=7.3"
            },
            "require-dev": {
                "phpunit/phpunit": "^9.3"
            },
            "type": "library",
            "extra": {
                "branch-alias": {
                    "dev-master": "5.0-dev"
                }
            },
            "autoload": {
                "classmap": [
                    "src/"
                ]
            },
            "notification-url": "https://packagist.org/downloads/",
            "license": [
                "BSD-3-Clause"
            ],
            "authors": [
                {
                    "name": "Sebastian Bergmann",
                    "email": "sebastian@phpunit.de",
                    "role": "lead"
                }
            ],
            "description": "Utility class for timing",
            "homepage": "https://github.com/sebastianbergmann/php-timer/",
            "keywords": [
                "timer"
            ],
            "support": {
                "issues": "https://github.com/sebastianbergmann/php-timer/issues",
                "source": "https://github.com/sebastianbergmann/php-timer/tree/5.0.3"
            },
            "funding": [
                {
                    "url": "https://github.com/sebastianbergmann",
                    "type": "github"
                }
            ],
            "time": "2020-10-26T13:16:10+00:00"
        },
        {
            "name": "phpunit/phpunit",
            "version": "9.5.26",
            "source": {
                "type": "git",
                "url": "https://github.com/sebastianbergmann/phpunit.git",
                "reference": "851867efcbb6a1b992ec515c71cdcf20d895e9d2"
            },
            "dist": {
                "type": "zip",
                "url": "https://api.github.com/repos/sebastianbergmann/phpunit/zipball/851867efcbb6a1b992ec515c71cdcf20d895e9d2",
                "reference": "851867efcbb6a1b992ec515c71cdcf20d895e9d2",
                "shasum": ""
            },
            "require": {
                "doctrine/instantiator": "^1.3.1",
                "ext-dom": "*",
                "ext-json": "*",
                "ext-libxml": "*",
                "ext-mbstring": "*",
                "ext-xml": "*",
                "ext-xmlwriter": "*",
                "myclabs/deep-copy": "^1.10.1",
                "phar-io/manifest": "^2.0.3",
                "phar-io/version": "^3.0.2",
                "php": ">=7.3",
                "phpunit/php-code-coverage": "^9.2.13",
                "phpunit/php-file-iterator": "^3.0.5",
                "phpunit/php-invoker": "^3.1.1",
                "phpunit/php-text-template": "^2.0.3",
                "phpunit/php-timer": "^5.0.2",
                "sebastian/cli-parser": "^1.0.1",
                "sebastian/code-unit": "^1.0.6",
                "sebastian/comparator": "^4.0.8",
                "sebastian/diff": "^4.0.3",
                "sebastian/environment": "^5.1.3",
                "sebastian/exporter": "^4.0.5",
                "sebastian/global-state": "^5.0.1",
                "sebastian/object-enumerator": "^4.0.3",
                "sebastian/resource-operations": "^3.0.3",
                "sebastian/type": "^3.2",
                "sebastian/version": "^3.0.2"
            },
            "suggest": {
                "ext-soap": "*",
                "ext-xdebug": "*"
            },
            "bin": [
                "phpunit"
            ],
            "type": "library",
            "extra": {
                "branch-alias": {
                    "dev-master": "9.5-dev"
                }
            },
            "autoload": {
                "files": [
                    "src/Framework/Assert/Functions.php"
                ],
                "classmap": [
                    "src/"
                ]
            },
            "notification-url": "https://packagist.org/downloads/",
            "license": [
                "BSD-3-Clause"
            ],
            "authors": [
                {
                    "name": "Sebastian Bergmann",
                    "email": "sebastian@phpunit.de",
                    "role": "lead"
                }
            ],
            "description": "The PHP Unit Testing framework.",
            "homepage": "https://phpunit.de/",
            "keywords": [
                "phpunit",
                "testing",
                "xunit"
            ],
            "support": {
                "issues": "https://github.com/sebastianbergmann/phpunit/issues",
                "source": "https://github.com/sebastianbergmann/phpunit/tree/9.5.26"
            },
            "funding": [
                {
                    "url": "https://phpunit.de/sponsors.html",
                    "type": "custom"
                },
                {
                    "url": "https://github.com/sebastianbergmann",
                    "type": "github"
                },
                {
                    "url": "https://tidelift.com/funding/github/packagist/phpunit/phpunit",
                    "type": "tidelift"
                }
            ],
            "time": "2022-10-28T06:00:21+00:00"
        },
        {
            "name": "psr/container",
            "version": "2.0.2",
            "source": {
                "type": "git",
                "url": "https://github.com/php-fig/container.git",
                "reference": "c71ecc56dfe541dbd90c5360474fbc405f8d5963"
            },
            "dist": {
                "type": "zip",
                "url": "https://api.github.com/repos/php-fig/container/zipball/c71ecc56dfe541dbd90c5360474fbc405f8d5963",
                "reference": "c71ecc56dfe541dbd90c5360474fbc405f8d5963",
                "shasum": ""
            },
            "require": {
                "php": ">=7.4.0"
            },
            "type": "library",
            "extra": {
                "branch-alias": {
                    "dev-master": "2.0.x-dev"
                }
            },
            "autoload": {
                "psr-4": {
                    "Psr\\Container\\": "src/"
                }
            },
            "notification-url": "https://packagist.org/downloads/",
            "license": [
                "MIT"
            ],
            "authors": [
                {
                    "name": "PHP-FIG",
                    "homepage": "https://www.php-fig.org/"
                }
            ],
            "description": "Common Container Interface (PHP FIG PSR-11)",
            "homepage": "https://github.com/php-fig/container",
            "keywords": [
                "PSR-11",
                "container",
                "container-interface",
                "container-interop",
                "psr"
            ],
            "support": {
                "issues": "https://github.com/php-fig/container/issues",
                "source": "https://github.com/php-fig/container/tree/2.0.2"
            },
            "time": "2021-11-05T16:47:00+00:00"
        },
        {
            "name": "roots/wordpress",
            "version": "6.1",
            "source": {
                "type": "git",
                "url": "https://github.com/roots/wordpress.git",
                "reference": "41ff6e23ccbc3a1691406d69fe8c211a225514e2"
            },
            "dist": {
                "type": "zip",
                "url": "https://api.github.com/repos/roots/wordpress/zipball/41ff6e23ccbc3a1691406d69fe8c211a225514e2",
                "reference": "41ff6e23ccbc3a1691406d69fe8c211a225514e2",
                "shasum": ""
            },
            "require": {
                "roots/wordpress-core-installer": "^1.0.0",
                "roots/wordpress-no-content": "self.version"
            },
            "type": "metapackage",
            "notification-url": "https://packagist.org/downloads/",
            "license": [
                "MIT",
                "GPL-2.0-or-later"
            ],
            "description": "WordPress is open source software you can use to create a beautiful website, blog, or app.",
            "homepage": "https://wordpress.org/",
            "keywords": [
                "blog",
                "cms",
                "wordpress"
            ],
            "support": {
                "issues": "https://github.com/roots/wordpress/issues",
                "source": "https://github.com/roots/wordpress/tree/6.1"
            },
            "funding": [
                {
                    "url": "https://github.com/roots",
                    "type": "github"
                },
                {
                    "url": "https://www.patreon.com/rootsdev",
                    "type": "patreon"
                }
            ],
            "time": "2022-06-01T16:54:37+00:00"
        },
        {
            "name": "roots/wordpress-core-installer",
            "version": "1.100.0",
            "source": {
                "type": "git",
                "url": "https://github.com/roots/wordpress-core-installer.git",
                "reference": "73f8488e5178c5d54234b919f823a9095e2b1847"
            },
            "dist": {
                "type": "zip",
                "url": "https://api.github.com/repos/roots/wordpress-core-installer/zipball/73f8488e5178c5d54234b919f823a9095e2b1847",
                "reference": "73f8488e5178c5d54234b919f823a9095e2b1847",
                "shasum": ""
            },
            "require": {
                "composer-plugin-api": "^1.0 || ^2.0",
                "php": ">=5.6.0"
            },
            "conflict": {
                "composer/installers": "<1.0.6"
            },
            "replace": {
                "johnpbloch/wordpress-core-installer": "*"
            },
            "require-dev": {
                "composer/composer": "^1.0 || ^2.0",
                "phpunit/phpunit": ">=5.7.27"
            },
            "type": "composer-plugin",
            "extra": {
                "class": "Roots\\Composer\\WordPressCorePlugin"
            },
            "autoload": {
                "psr-4": {
                    "Roots\\Composer\\": "src/"
                }
            },
            "notification-url": "https://packagist.org/downloads/",
            "license": [
                "GPL-2.0-or-later"
            ],
            "authors": [
                {
                    "name": "John P. Bloch",
                    "email": "me@johnpbloch.com"
                },
                {
                    "name": "Roots",
                    "email": "team@roots.io"
                }
            ],
            "description": "A custom installer to handle deploying WordPress with composer",
            "keywords": [
                "wordpress"
            ],
            "support": {
                "issues": "https://github.com/roots/wordpress-core-installer/issues",
                "source": "https://github.com/roots/wordpress-core-installer/tree/master"
            },
            "funding": [
                {
                    "url": "https://github.com/roots",
                    "type": "github"
                },
                {
                    "url": "https://www.patreon.com/rootsdev",
                    "type": "patreon"
                }
            ],
            "time": "2020-08-20T00:27:30+00:00"
        },
        {
            "name": "roots/wordpress-no-content",
            "version": "6.1",
            "source": {
                "type": "git",
                "url": "https://github.com/WordPress/WordPress.git",
                "reference": "6.1"
            },
            "dist": {
                "type": "zip",
                "url": "https://downloads.wordpress.org/release/wordpress-6.1-no-content.zip",
                "shasum": "e6b0dd73f548828be79c226771dd19a36d692a1d"
            },
            "require": {
                "php": ">= 5.6.20"
            },
            "provide": {
                "wordpress/core-implementation": "6.1"
            },
            "suggest": {
                "ext-curl": "Performs remote request operations.",
                "ext-dom": "Used to validate Text Widget content and to automatically configuring IIS7+.",
                "ext-exif": "Works with metadata stored in images.",
                "ext-fileinfo": "Used to detect mimetype of file uploads.",
                "ext-hash": "Used for hashing, including passwords and update packages.",
                "ext-imagick": "Provides better image quality for media uploads.",
                "ext-json": "Used for communications with other servers.",
                "ext-libsodium": "Validates Signatures and provides securely random bytes.",
                "ext-mbstring": "Used to properly handle UTF8 text.",
                "ext-mysqli": "Connects to MySQL for database interactions.",
                "ext-openssl": "Permits SSL-based connections to other hosts.",
                "ext-pcre": "Increases performance of pattern matching in code searches.",
                "ext-xml": "Used for XML parsing, such as from a third-party site.",
                "ext-zip": "Used for decompressing Plugins, Themes, and WordPress update packages."
            },
            "type": "wordpress-core",
            "notification-url": "https://packagist.org/downloads/",
            "license": [
                "GPL-2.0-or-later"
            ],
            "authors": [
                {
                    "name": "WordPress Community",
                    "homepage": "https://wordpress.org/about/"
                }
            ],
            "description": "WordPress is open source software you can use to create a beautiful website, blog, or app.",
            "homepage": "https://wordpress.org/",
            "keywords": [
                "blog",
                "cms",
                "wordpress"
            ],
            "support": {
                "docs": "https://developer.wordpress.org/",
                "forum": "https://wordpress.org/support/",
                "irc": "irc://irc.freenode.net/wordpress",
                "issues": "https://core.trac.wordpress.org/",
                "rss": "https://wordpress.org/news/feed/",
                "source": "https://core.trac.wordpress.org/browser",
                "wiki": "https://codex.wordpress.org/"
            },
            "funding": [
                {
                    "url": "https://wordpressfoundation.org/donate/",
                    "type": "other"
                }
            ],
            "time": "2022-11-02T00:09:39+00:00"
        },
        {
            "name": "sebastian/cli-parser",
            "version": "1.0.1",
            "source": {
                "type": "git",
                "url": "https://github.com/sebastianbergmann/cli-parser.git",
                "reference": "442e7c7e687e42adc03470c7b668bc4b2402c0b2"
            },
            "dist": {
                "type": "zip",
                "url": "https://api.github.com/repos/sebastianbergmann/cli-parser/zipball/442e7c7e687e42adc03470c7b668bc4b2402c0b2",
                "reference": "442e7c7e687e42adc03470c7b668bc4b2402c0b2",
                "shasum": ""
            },
            "require": {
                "php": ">=7.3"
            },
            "require-dev": {
                "phpunit/phpunit": "^9.3"
            },
            "type": "library",
            "extra": {
                "branch-alias": {
                    "dev-master": "1.0-dev"
                }
            },
            "autoload": {
                "classmap": [
                    "src/"
                ]
            },
            "notification-url": "https://packagist.org/downloads/",
            "license": [
                "BSD-3-Clause"
            ],
            "authors": [
                {
                    "name": "Sebastian Bergmann",
                    "email": "sebastian@phpunit.de",
                    "role": "lead"
                }
            ],
            "description": "Library for parsing CLI options",
            "homepage": "https://github.com/sebastianbergmann/cli-parser",
            "support": {
                "issues": "https://github.com/sebastianbergmann/cli-parser/issues",
                "source": "https://github.com/sebastianbergmann/cli-parser/tree/1.0.1"
            },
            "funding": [
                {
                    "url": "https://github.com/sebastianbergmann",
                    "type": "github"
                }
            ],
            "time": "2020-09-28T06:08:49+00:00"
        },
        {
            "name": "sebastian/code-unit",
            "version": "1.0.8",
            "source": {
                "type": "git",
                "url": "https://github.com/sebastianbergmann/code-unit.git",
                "reference": "1fc9f64c0927627ef78ba436c9b17d967e68e120"
            },
            "dist": {
                "type": "zip",
                "url": "https://api.github.com/repos/sebastianbergmann/code-unit/zipball/1fc9f64c0927627ef78ba436c9b17d967e68e120",
                "reference": "1fc9f64c0927627ef78ba436c9b17d967e68e120",
                "shasum": ""
            },
            "require": {
                "php": ">=7.3"
            },
            "require-dev": {
                "phpunit/phpunit": "^9.3"
            },
            "type": "library",
            "extra": {
                "branch-alias": {
                    "dev-master": "1.0-dev"
                }
            },
            "autoload": {
                "classmap": [
                    "src/"
                ]
            },
            "notification-url": "https://packagist.org/downloads/",
            "license": [
                "BSD-3-Clause"
            ],
            "authors": [
                {
                    "name": "Sebastian Bergmann",
                    "email": "sebastian@phpunit.de",
                    "role": "lead"
                }
            ],
            "description": "Collection of value objects that represent the PHP code units",
            "homepage": "https://github.com/sebastianbergmann/code-unit",
            "support": {
                "issues": "https://github.com/sebastianbergmann/code-unit/issues",
                "source": "https://github.com/sebastianbergmann/code-unit/tree/1.0.8"
            },
            "funding": [
                {
                    "url": "https://github.com/sebastianbergmann",
                    "type": "github"
                }
            ],
            "time": "2020-10-26T13:08:54+00:00"
        },
        {
            "name": "sebastian/code-unit-reverse-lookup",
            "version": "2.0.3",
            "source": {
                "type": "git",
                "url": "https://github.com/sebastianbergmann/code-unit-reverse-lookup.git",
                "reference": "ac91f01ccec49fb77bdc6fd1e548bc70f7faa3e5"
            },
            "dist": {
                "type": "zip",
                "url": "https://api.github.com/repos/sebastianbergmann/code-unit-reverse-lookup/zipball/ac91f01ccec49fb77bdc6fd1e548bc70f7faa3e5",
                "reference": "ac91f01ccec49fb77bdc6fd1e548bc70f7faa3e5",
                "shasum": ""
            },
            "require": {
                "php": ">=7.3"
            },
            "require-dev": {
                "phpunit/phpunit": "^9.3"
            },
            "type": "library",
            "extra": {
                "branch-alias": {
                    "dev-master": "2.0-dev"
                }
            },
            "autoload": {
                "classmap": [
                    "src/"
                ]
            },
            "notification-url": "https://packagist.org/downloads/",
            "license": [
                "BSD-3-Clause"
            ],
            "authors": [
                {
                    "name": "Sebastian Bergmann",
                    "email": "sebastian@phpunit.de"
                }
            ],
            "description": "Looks up which function or method a line of code belongs to",
            "homepage": "https://github.com/sebastianbergmann/code-unit-reverse-lookup/",
            "support": {
                "issues": "https://github.com/sebastianbergmann/code-unit-reverse-lookup/issues",
                "source": "https://github.com/sebastianbergmann/code-unit-reverse-lookup/tree/2.0.3"
            },
            "funding": [
                {
                    "url": "https://github.com/sebastianbergmann",
                    "type": "github"
                }
            ],
            "time": "2020-09-28T05:30:19+00:00"
        },
        {
            "name": "sebastian/comparator",
            "version": "4.0.8",
            "source": {
                "type": "git",
                "url": "https://github.com/sebastianbergmann/comparator.git",
                "reference": "fa0f136dd2334583309d32b62544682ee972b51a"
            },
            "dist": {
                "type": "zip",
                "url": "https://api.github.com/repos/sebastianbergmann/comparator/zipball/fa0f136dd2334583309d32b62544682ee972b51a",
                "reference": "fa0f136dd2334583309d32b62544682ee972b51a",
                "shasum": ""
            },
            "require": {
                "php": ">=7.3",
                "sebastian/diff": "^4.0",
                "sebastian/exporter": "^4.0"
            },
            "require-dev": {
                "phpunit/phpunit": "^9.3"
            },
            "type": "library",
            "extra": {
                "branch-alias": {
                    "dev-master": "4.0-dev"
                }
            },
            "autoload": {
                "classmap": [
                    "src/"
                ]
            },
            "notification-url": "https://packagist.org/downloads/",
            "license": [
                "BSD-3-Clause"
            ],
            "authors": [
                {
                    "name": "Sebastian Bergmann",
                    "email": "sebastian@phpunit.de"
                },
                {
                    "name": "Jeff Welch",
                    "email": "whatthejeff@gmail.com"
                },
                {
                    "name": "Volker Dusch",
                    "email": "github@wallbash.com"
                },
                {
                    "name": "Bernhard Schussek",
                    "email": "bschussek@2bepublished.at"
                }
            ],
            "description": "Provides the functionality to compare PHP values for equality",
            "homepage": "https://github.com/sebastianbergmann/comparator",
            "keywords": [
                "comparator",
                "compare",
                "equality"
            ],
            "support": {
                "issues": "https://github.com/sebastianbergmann/comparator/issues",
                "source": "https://github.com/sebastianbergmann/comparator/tree/4.0.8"
            },
            "funding": [
                {
                    "url": "https://github.com/sebastianbergmann",
                    "type": "github"
                }
            ],
            "time": "2022-09-14T12:41:17+00:00"
        },
        {
            "name": "sebastian/complexity",
            "version": "2.0.2",
            "source": {
                "type": "git",
                "url": "https://github.com/sebastianbergmann/complexity.git",
                "reference": "739b35e53379900cc9ac327b2147867b8b6efd88"
            },
            "dist": {
                "type": "zip",
                "url": "https://api.github.com/repos/sebastianbergmann/complexity/zipball/739b35e53379900cc9ac327b2147867b8b6efd88",
                "reference": "739b35e53379900cc9ac327b2147867b8b6efd88",
                "shasum": ""
            },
            "require": {
                "nikic/php-parser": "^4.7",
                "php": ">=7.3"
            },
            "require-dev": {
                "phpunit/phpunit": "^9.3"
            },
            "type": "library",
            "extra": {
                "branch-alias": {
                    "dev-master": "2.0-dev"
                }
            },
            "autoload": {
                "classmap": [
                    "src/"
                ]
            },
            "notification-url": "https://packagist.org/downloads/",
            "license": [
                "BSD-3-Clause"
            ],
            "authors": [
                {
                    "name": "Sebastian Bergmann",
                    "email": "sebastian@phpunit.de",
                    "role": "lead"
                }
            ],
            "description": "Library for calculating the complexity of PHP code units",
            "homepage": "https://github.com/sebastianbergmann/complexity",
            "support": {
                "issues": "https://github.com/sebastianbergmann/complexity/issues",
                "source": "https://github.com/sebastianbergmann/complexity/tree/2.0.2"
            },
            "funding": [
                {
                    "url": "https://github.com/sebastianbergmann",
                    "type": "github"
                }
            ],
            "time": "2020-10-26T15:52:27+00:00"
        },
        {
            "name": "sebastian/diff",
            "version": "4.0.4",
            "source": {
                "type": "git",
                "url": "https://github.com/sebastianbergmann/diff.git",
                "reference": "3461e3fccc7cfdfc2720be910d3bd73c69be590d"
            },
            "dist": {
                "type": "zip",
                "url": "https://api.github.com/repos/sebastianbergmann/diff/zipball/3461e3fccc7cfdfc2720be910d3bd73c69be590d",
                "reference": "3461e3fccc7cfdfc2720be910d3bd73c69be590d",
                "shasum": ""
            },
            "require": {
                "php": ">=7.3"
            },
            "require-dev": {
                "phpunit/phpunit": "^9.3",
                "symfony/process": "^4.2 || ^5"
            },
            "type": "library",
            "extra": {
                "branch-alias": {
                    "dev-master": "4.0-dev"
                }
            },
            "autoload": {
                "classmap": [
                    "src/"
                ]
            },
            "notification-url": "https://packagist.org/downloads/",
            "license": [
                "BSD-3-Clause"
            ],
            "authors": [
                {
                    "name": "Sebastian Bergmann",
                    "email": "sebastian@phpunit.de"
                },
                {
                    "name": "Kore Nordmann",
                    "email": "mail@kore-nordmann.de"
                }
            ],
            "description": "Diff implementation",
            "homepage": "https://github.com/sebastianbergmann/diff",
            "keywords": [
                "diff",
                "udiff",
                "unidiff",
                "unified diff"
            ],
            "support": {
                "issues": "https://github.com/sebastianbergmann/diff/issues",
                "source": "https://github.com/sebastianbergmann/diff/tree/4.0.4"
            },
            "funding": [
                {
                    "url": "https://github.com/sebastianbergmann",
                    "type": "github"
                }
            ],
            "time": "2020-10-26T13:10:38+00:00"
        },
        {
            "name": "sebastian/environment",
            "version": "5.1.4",
            "source": {
                "type": "git",
                "url": "https://github.com/sebastianbergmann/environment.git",
                "reference": "1b5dff7bb151a4db11d49d90e5408e4e938270f7"
            },
            "dist": {
                "type": "zip",
                "url": "https://api.github.com/repos/sebastianbergmann/environment/zipball/1b5dff7bb151a4db11d49d90e5408e4e938270f7",
                "reference": "1b5dff7bb151a4db11d49d90e5408e4e938270f7",
                "shasum": ""
            },
            "require": {
                "php": ">=7.3"
            },
            "require-dev": {
                "phpunit/phpunit": "^9.3"
            },
            "suggest": {
                "ext-posix": "*"
            },
            "type": "library",
            "extra": {
                "branch-alias": {
                    "dev-master": "5.1-dev"
                }
            },
            "autoload": {
                "classmap": [
                    "src/"
                ]
            },
            "notification-url": "https://packagist.org/downloads/",
            "license": [
                "BSD-3-Clause"
            ],
            "authors": [
                {
                    "name": "Sebastian Bergmann",
                    "email": "sebastian@phpunit.de"
                }
            ],
            "description": "Provides functionality to handle HHVM/PHP environments",
            "homepage": "http://www.github.com/sebastianbergmann/environment",
            "keywords": [
                "Xdebug",
                "environment",
                "hhvm"
            ],
            "support": {
                "issues": "https://github.com/sebastianbergmann/environment/issues",
                "source": "https://github.com/sebastianbergmann/environment/tree/5.1.4"
            },
            "funding": [
                {
                    "url": "https://github.com/sebastianbergmann",
                    "type": "github"
                }
            ],
            "time": "2022-04-03T09:37:03+00:00"
        },
        {
            "name": "sebastian/exporter",
            "version": "4.0.5",
            "source": {
                "type": "git",
                "url": "https://github.com/sebastianbergmann/exporter.git",
                "reference": "ac230ed27f0f98f597c8a2b6eb7ac563af5e5b9d"
            },
            "dist": {
                "type": "zip",
                "url": "https://api.github.com/repos/sebastianbergmann/exporter/zipball/ac230ed27f0f98f597c8a2b6eb7ac563af5e5b9d",
                "reference": "ac230ed27f0f98f597c8a2b6eb7ac563af5e5b9d",
                "shasum": ""
            },
            "require": {
                "php": ">=7.3",
                "sebastian/recursion-context": "^4.0"
            },
            "require-dev": {
                "ext-mbstring": "*",
                "phpunit/phpunit": "^9.3"
            },
            "type": "library",
            "extra": {
                "branch-alias": {
                    "dev-master": "4.0-dev"
                }
            },
            "autoload": {
                "classmap": [
                    "src/"
                ]
            },
            "notification-url": "https://packagist.org/downloads/",
            "license": [
                "BSD-3-Clause"
            ],
            "authors": [
                {
                    "name": "Sebastian Bergmann",
                    "email": "sebastian@phpunit.de"
                },
                {
                    "name": "Jeff Welch",
                    "email": "whatthejeff@gmail.com"
                },
                {
                    "name": "Volker Dusch",
                    "email": "github@wallbash.com"
                },
                {
                    "name": "Adam Harvey",
                    "email": "aharvey@php.net"
                },
                {
                    "name": "Bernhard Schussek",
                    "email": "bschussek@gmail.com"
                }
            ],
            "description": "Provides the functionality to export PHP variables for visualization",
            "homepage": "https://www.github.com/sebastianbergmann/exporter",
            "keywords": [
                "export",
                "exporter"
            ],
            "support": {
                "issues": "https://github.com/sebastianbergmann/exporter/issues",
                "source": "https://github.com/sebastianbergmann/exporter/tree/4.0.5"
            },
            "funding": [
                {
                    "url": "https://github.com/sebastianbergmann",
                    "type": "github"
                }
            ],
            "time": "2022-09-14T06:03:37+00:00"
        },
        {
            "name": "sebastian/global-state",
            "version": "5.0.5",
            "source": {
                "type": "git",
                "url": "https://github.com/sebastianbergmann/global-state.git",
                "reference": "0ca8db5a5fc9c8646244e629625ac486fa286bf2"
            },
            "dist": {
                "type": "zip",
                "url": "https://api.github.com/repos/sebastianbergmann/global-state/zipball/0ca8db5a5fc9c8646244e629625ac486fa286bf2",
                "reference": "0ca8db5a5fc9c8646244e629625ac486fa286bf2",
                "shasum": ""
            },
            "require": {
                "php": ">=7.3",
                "sebastian/object-reflector": "^2.0",
                "sebastian/recursion-context": "^4.0"
            },
            "require-dev": {
                "ext-dom": "*",
                "phpunit/phpunit": "^9.3"
            },
            "suggest": {
                "ext-uopz": "*"
            },
            "type": "library",
            "extra": {
                "branch-alias": {
                    "dev-master": "5.0-dev"
                }
            },
            "autoload": {
                "classmap": [
                    "src/"
                ]
            },
            "notification-url": "https://packagist.org/downloads/",
            "license": [
                "BSD-3-Clause"
            ],
            "authors": [
                {
                    "name": "Sebastian Bergmann",
                    "email": "sebastian@phpunit.de"
                }
            ],
            "description": "Snapshotting of global state",
            "homepage": "http://www.github.com/sebastianbergmann/global-state",
            "keywords": [
                "global state"
            ],
            "support": {
                "issues": "https://github.com/sebastianbergmann/global-state/issues",
                "source": "https://github.com/sebastianbergmann/global-state/tree/5.0.5"
            },
            "funding": [
                {
                    "url": "https://github.com/sebastianbergmann",
                    "type": "github"
                }
            ],
            "time": "2022-02-14T08:28:10+00:00"
        },
        {
            "name": "sebastian/lines-of-code",
            "version": "1.0.3",
            "source": {
                "type": "git",
                "url": "https://github.com/sebastianbergmann/lines-of-code.git",
                "reference": "c1c2e997aa3146983ed888ad08b15470a2e22ecc"
            },
            "dist": {
                "type": "zip",
                "url": "https://api.github.com/repos/sebastianbergmann/lines-of-code/zipball/c1c2e997aa3146983ed888ad08b15470a2e22ecc",
                "reference": "c1c2e997aa3146983ed888ad08b15470a2e22ecc",
                "shasum": ""
            },
            "require": {
                "nikic/php-parser": "^4.6",
                "php": ">=7.3"
            },
            "require-dev": {
                "phpunit/phpunit": "^9.3"
            },
            "type": "library",
            "extra": {
                "branch-alias": {
                    "dev-master": "1.0-dev"
                }
            },
            "autoload": {
                "classmap": [
                    "src/"
                ]
            },
            "notification-url": "https://packagist.org/downloads/",
            "license": [
                "BSD-3-Clause"
            ],
            "authors": [
                {
                    "name": "Sebastian Bergmann",
                    "email": "sebastian@phpunit.de",
                    "role": "lead"
                }
            ],
            "description": "Library for counting the lines of code in PHP source code",
            "homepage": "https://github.com/sebastianbergmann/lines-of-code",
            "support": {
                "issues": "https://github.com/sebastianbergmann/lines-of-code/issues",
                "source": "https://github.com/sebastianbergmann/lines-of-code/tree/1.0.3"
            },
            "funding": [
                {
                    "url": "https://github.com/sebastianbergmann",
                    "type": "github"
                }
            ],
            "time": "2020-11-28T06:42:11+00:00"
        },
        {
            "name": "sebastian/object-enumerator",
            "version": "4.0.4",
            "source": {
                "type": "git",
                "url": "https://github.com/sebastianbergmann/object-enumerator.git",
                "reference": "5c9eeac41b290a3712d88851518825ad78f45c71"
            },
            "dist": {
                "type": "zip",
                "url": "https://api.github.com/repos/sebastianbergmann/object-enumerator/zipball/5c9eeac41b290a3712d88851518825ad78f45c71",
                "reference": "5c9eeac41b290a3712d88851518825ad78f45c71",
                "shasum": ""
            },
            "require": {
                "php": ">=7.3",
                "sebastian/object-reflector": "^2.0",
                "sebastian/recursion-context": "^4.0"
            },
            "require-dev": {
                "phpunit/phpunit": "^9.3"
            },
            "type": "library",
            "extra": {
                "branch-alias": {
                    "dev-master": "4.0-dev"
                }
            },
            "autoload": {
                "classmap": [
                    "src/"
                ]
            },
            "notification-url": "https://packagist.org/downloads/",
            "license": [
                "BSD-3-Clause"
            ],
            "authors": [
                {
                    "name": "Sebastian Bergmann",
                    "email": "sebastian@phpunit.de"
                }
            ],
            "description": "Traverses array structures and object graphs to enumerate all referenced objects",
            "homepage": "https://github.com/sebastianbergmann/object-enumerator/",
            "support": {
                "issues": "https://github.com/sebastianbergmann/object-enumerator/issues",
                "source": "https://github.com/sebastianbergmann/object-enumerator/tree/4.0.4"
            },
            "funding": [
                {
                    "url": "https://github.com/sebastianbergmann",
                    "type": "github"
                }
            ],
            "time": "2020-10-26T13:12:34+00:00"
        },
        {
            "name": "sebastian/object-reflector",
            "version": "2.0.4",
            "source": {
                "type": "git",
                "url": "https://github.com/sebastianbergmann/object-reflector.git",
                "reference": "b4f479ebdbf63ac605d183ece17d8d7fe49c15c7"
            },
            "dist": {
                "type": "zip",
                "url": "https://api.github.com/repos/sebastianbergmann/object-reflector/zipball/b4f479ebdbf63ac605d183ece17d8d7fe49c15c7",
                "reference": "b4f479ebdbf63ac605d183ece17d8d7fe49c15c7",
                "shasum": ""
            },
            "require": {
                "php": ">=7.3"
            },
            "require-dev": {
                "phpunit/phpunit": "^9.3"
            },
            "type": "library",
            "extra": {
                "branch-alias": {
                    "dev-master": "2.0-dev"
                }
            },
            "autoload": {
                "classmap": [
                    "src/"
                ]
            },
            "notification-url": "https://packagist.org/downloads/",
            "license": [
                "BSD-3-Clause"
            ],
            "authors": [
                {
                    "name": "Sebastian Bergmann",
                    "email": "sebastian@phpunit.de"
                }
            ],
            "description": "Allows reflection of object attributes, including inherited and non-public ones",
            "homepage": "https://github.com/sebastianbergmann/object-reflector/",
            "support": {
                "issues": "https://github.com/sebastianbergmann/object-reflector/issues",
                "source": "https://github.com/sebastianbergmann/object-reflector/tree/2.0.4"
            },
            "funding": [
                {
                    "url": "https://github.com/sebastianbergmann",
                    "type": "github"
                }
            ],
            "time": "2020-10-26T13:14:26+00:00"
        },
        {
            "name": "sebastian/recursion-context",
            "version": "4.0.4",
            "source": {
                "type": "git",
                "url": "https://github.com/sebastianbergmann/recursion-context.git",
                "reference": "cd9d8cf3c5804de4341c283ed787f099f5506172"
            },
            "dist": {
                "type": "zip",
                "url": "https://api.github.com/repos/sebastianbergmann/recursion-context/zipball/cd9d8cf3c5804de4341c283ed787f099f5506172",
                "reference": "cd9d8cf3c5804de4341c283ed787f099f5506172",
                "shasum": ""
            },
            "require": {
                "php": ">=7.3"
            },
            "require-dev": {
                "phpunit/phpunit": "^9.3"
            },
            "type": "library",
            "extra": {
                "branch-alias": {
                    "dev-master": "4.0-dev"
                }
            },
            "autoload": {
                "classmap": [
                    "src/"
                ]
            },
            "notification-url": "https://packagist.org/downloads/",
            "license": [
                "BSD-3-Clause"
            ],
            "authors": [
                {
                    "name": "Sebastian Bergmann",
                    "email": "sebastian@phpunit.de"
                },
                {
                    "name": "Jeff Welch",
                    "email": "whatthejeff@gmail.com"
                },
                {
                    "name": "Adam Harvey",
                    "email": "aharvey@php.net"
                }
            ],
            "description": "Provides functionality to recursively process PHP variables",
            "homepage": "http://www.github.com/sebastianbergmann/recursion-context",
            "support": {
                "issues": "https://github.com/sebastianbergmann/recursion-context/issues",
                "source": "https://github.com/sebastianbergmann/recursion-context/tree/4.0.4"
            },
            "funding": [
                {
                    "url": "https://github.com/sebastianbergmann",
                    "type": "github"
                }
            ],
            "time": "2020-10-26T13:17:30+00:00"
        },
        {
            "name": "sebastian/resource-operations",
            "version": "3.0.3",
            "source": {
                "type": "git",
                "url": "https://github.com/sebastianbergmann/resource-operations.git",
                "reference": "0f4443cb3a1d92ce809899753bc0d5d5a8dd19a8"
            },
            "dist": {
                "type": "zip",
                "url": "https://api.github.com/repos/sebastianbergmann/resource-operations/zipball/0f4443cb3a1d92ce809899753bc0d5d5a8dd19a8",
                "reference": "0f4443cb3a1d92ce809899753bc0d5d5a8dd19a8",
                "shasum": ""
            },
            "require": {
                "php": ">=7.3"
            },
            "require-dev": {
                "phpunit/phpunit": "^9.0"
            },
            "type": "library",
            "extra": {
                "branch-alias": {
                    "dev-master": "3.0-dev"
                }
            },
            "autoload": {
                "classmap": [
                    "src/"
                ]
            },
            "notification-url": "https://packagist.org/downloads/",
            "license": [
                "BSD-3-Clause"
            ],
            "authors": [
                {
                    "name": "Sebastian Bergmann",
                    "email": "sebastian@phpunit.de"
                }
            ],
            "description": "Provides a list of PHP built-in functions that operate on resources",
            "homepage": "https://www.github.com/sebastianbergmann/resource-operations",
            "support": {
                "issues": "https://github.com/sebastianbergmann/resource-operations/issues",
                "source": "https://github.com/sebastianbergmann/resource-operations/tree/3.0.3"
            },
            "funding": [
                {
                    "url": "https://github.com/sebastianbergmann",
                    "type": "github"
                }
            ],
            "time": "2020-09-28T06:45:17+00:00"
        },
        {
            "name": "sebastian/type",
            "version": "3.2.0",
            "source": {
                "type": "git",
                "url": "https://github.com/sebastianbergmann/type.git",
                "reference": "fb3fe09c5f0bae6bc27ef3ce933a1e0ed9464b6e"
            },
            "dist": {
                "type": "zip",
                "url": "https://api.github.com/repos/sebastianbergmann/type/zipball/fb3fe09c5f0bae6bc27ef3ce933a1e0ed9464b6e",
                "reference": "fb3fe09c5f0bae6bc27ef3ce933a1e0ed9464b6e",
                "shasum": ""
            },
            "require": {
                "php": ">=7.3"
            },
            "require-dev": {
                "phpunit/phpunit": "^9.5"
            },
            "type": "library",
            "extra": {
                "branch-alias": {
                    "dev-master": "3.2-dev"
                }
            },
            "autoload": {
                "classmap": [
                    "src/"
                ]
            },
            "notification-url": "https://packagist.org/downloads/",
            "license": [
                "BSD-3-Clause"
            ],
            "authors": [
                {
                    "name": "Sebastian Bergmann",
                    "email": "sebastian@phpunit.de",
                    "role": "lead"
                }
            ],
            "description": "Collection of value objects that represent the types of the PHP type system",
            "homepage": "https://github.com/sebastianbergmann/type",
            "support": {
                "issues": "https://github.com/sebastianbergmann/type/issues",
                "source": "https://github.com/sebastianbergmann/type/tree/3.2.0"
            },
            "funding": [
                {
                    "url": "https://github.com/sebastianbergmann",
                    "type": "github"
                }
            ],
            "time": "2022-09-12T14:47:03+00:00"
        },
        {
            "name": "sebastian/version",
            "version": "3.0.2",
            "source": {
                "type": "git",
                "url": "https://github.com/sebastianbergmann/version.git",
                "reference": "c6c1022351a901512170118436c764e473f6de8c"
            },
            "dist": {
                "type": "zip",
                "url": "https://api.github.com/repos/sebastianbergmann/version/zipball/c6c1022351a901512170118436c764e473f6de8c",
                "reference": "c6c1022351a901512170118436c764e473f6de8c",
                "shasum": ""
            },
            "require": {
                "php": ">=7.3"
            },
            "type": "library",
            "extra": {
                "branch-alias": {
                    "dev-master": "3.0-dev"
                }
            },
            "autoload": {
                "classmap": [
                    "src/"
                ]
            },
            "notification-url": "https://packagist.org/downloads/",
            "license": [
                "BSD-3-Clause"
            ],
            "authors": [
                {
                    "name": "Sebastian Bergmann",
                    "email": "sebastian@phpunit.de",
                    "role": "lead"
                }
            ],
            "description": "Library that helps with managing the version number of Git-hosted PHP projects",
            "homepage": "https://github.com/sebastianbergmann/version",
            "support": {
                "issues": "https://github.com/sebastianbergmann/version/issues",
                "source": "https://github.com/sebastianbergmann/version/tree/3.0.2"
            },
            "funding": [
                {
                    "url": "https://github.com/sebastianbergmann",
                    "type": "github"
                }
            ],
            "time": "2020-09-28T06:39:44+00:00"
        },
        {
            "name": "symfony/console",
            "version": "v6.0.15",
            "source": {
                "type": "git",
                "url": "https://github.com/symfony/console.git",
                "reference": "b0b910724a0a0326b4481e4f8a30abb2dd442efb"
            },
            "dist": {
                "type": "zip",
                "url": "https://api.github.com/repos/symfony/console/zipball/b0b910724a0a0326b4481e4f8a30abb2dd442efb",
                "reference": "b0b910724a0a0326b4481e4f8a30abb2dd442efb",
                "shasum": ""
            },
            "require": {
                "php": ">=8.0.2",
                "symfony/polyfill-mbstring": "~1.0",
                "symfony/service-contracts": "^1.1|^2|^3",
                "symfony/string": "^5.4|^6.0"
            },
            "conflict": {
                "symfony/dependency-injection": "<5.4",
                "symfony/dotenv": "<5.4",
                "symfony/event-dispatcher": "<5.4",
                "symfony/lock": "<5.4",
                "symfony/process": "<5.4"
            },
            "provide": {
                "psr/log-implementation": "1.0|2.0|3.0"
            },
            "require-dev": {
                "psr/log": "^1|^2|^3",
                "symfony/config": "^5.4|^6.0",
                "symfony/dependency-injection": "^5.4|^6.0",
                "symfony/event-dispatcher": "^5.4|^6.0",
                "symfony/lock": "^5.4|^6.0",
                "symfony/process": "^5.4|^6.0",
                "symfony/var-dumper": "^5.4|^6.0"
            },
            "suggest": {
                "psr/log": "For using the console logger",
                "symfony/event-dispatcher": "",
                "symfony/lock": "",
                "symfony/process": ""
            },
            "type": "library",
            "autoload": {
                "psr-4": {
                    "Symfony\\Component\\Console\\": ""
                },
                "exclude-from-classmap": [
                    "/Tests/"
                ]
            },
            "notification-url": "https://packagist.org/downloads/",
            "license": [
                "MIT"
            ],
            "authors": [
                {
                    "name": "Fabien Potencier",
                    "email": "fabien@symfony.com"
                },
                {
                    "name": "Symfony Community",
                    "homepage": "https://symfony.com/contributors"
                }
            ],
            "description": "Eases the creation of beautiful and testable command line interfaces",
            "homepage": "https://symfony.com",
            "keywords": [
                "cli",
                "command line",
                "console",
                "terminal"
            ],
            "support": {
                "source": "https://github.com/symfony/console/tree/v6.0.15"
            },
            "funding": [
                {
                    "url": "https://symfony.com/sponsor",
                    "type": "custom"
                },
                {
                    "url": "https://github.com/fabpot",
                    "type": "github"
                },
                {
                    "url": "https://tidelift.com/funding/github/packagist/symfony/symfony",
                    "type": "tidelift"
                }
            ],
            "time": "2022-10-26T21:42:20+00:00"
        },
        {
            "name": "symfony/polyfill-ctype",
            "version": "v1.26.0",
            "source": {
                "type": "git",
                "url": "https://github.com/symfony/polyfill-ctype.git",
                "reference": "6fd1b9a79f6e3cf65f9e679b23af304cd9e010d4"
            },
            "dist": {
                "type": "zip",
                "url": "https://api.github.com/repos/symfony/polyfill-ctype/zipball/6fd1b9a79f6e3cf65f9e679b23af304cd9e010d4",
                "reference": "6fd1b9a79f6e3cf65f9e679b23af304cd9e010d4",
                "shasum": ""
            },
            "require": {
                "php": ">=7.1"
            },
            "provide": {
                "ext-ctype": "*"
            },
            "suggest": {
                "ext-ctype": "For best performance"
            },
            "type": "library",
            "extra": {
                "branch-alias": {
                    "dev-main": "1.26-dev"
                },
                "thanks": {
                    "name": "symfony/polyfill",
                    "url": "https://github.com/symfony/polyfill"
                }
            },
            "autoload": {
                "files": [
                    "bootstrap.php"
                ],
                "psr-4": {
                    "Symfony\\Polyfill\\Ctype\\": ""
                }
            },
            "notification-url": "https://packagist.org/downloads/",
            "license": [
                "MIT"
            ],
            "authors": [
                {
                    "name": "Gert de Pagter",
                    "email": "BackEndTea@gmail.com"
                },
                {
                    "name": "Symfony Community",
                    "homepage": "https://symfony.com/contributors"
                }
            ],
            "description": "Symfony polyfill for ctype functions",
            "homepage": "https://symfony.com",
            "keywords": [
                "compatibility",
                "ctype",
                "polyfill",
                "portable"
            ],
            "support": {
                "source": "https://github.com/symfony/polyfill-ctype/tree/v1.26.0"
            },
            "funding": [
                {
                    "url": "https://symfony.com/sponsor",
                    "type": "custom"
                },
                {
                    "url": "https://github.com/fabpot",
                    "type": "github"
                },
                {
                    "url": "https://tidelift.com/funding/github/packagist/symfony/symfony",
                    "type": "tidelift"
                }
            ],
            "time": "2022-05-24T11:49:31+00:00"
        },
        {
            "name": "symfony/polyfill-intl-grapheme",
            "version": "v1.26.0",
            "source": {
                "type": "git",
                "url": "https://github.com/symfony/polyfill-intl-grapheme.git",
                "reference": "433d05519ce6990bf3530fba6957499d327395c2"
            },
            "dist": {
                "type": "zip",
                "url": "https://api.github.com/repos/symfony/polyfill-intl-grapheme/zipball/433d05519ce6990bf3530fba6957499d327395c2",
                "reference": "433d05519ce6990bf3530fba6957499d327395c2",
                "shasum": ""
            },
            "require": {
                "php": ">=7.1"
            },
            "suggest": {
                "ext-intl": "For best performance"
            },
            "type": "library",
            "extra": {
                "branch-alias": {
                    "dev-main": "1.26-dev"
                },
                "thanks": {
                    "name": "symfony/polyfill",
                    "url": "https://github.com/symfony/polyfill"
                }
            },
            "autoload": {
                "files": [
                    "bootstrap.php"
                ],
                "psr-4": {
                    "Symfony\\Polyfill\\Intl\\Grapheme\\": ""
                }
            },
            "notification-url": "https://packagist.org/downloads/",
            "license": [
                "MIT"
            ],
            "authors": [
                {
                    "name": "Nicolas Grekas",
                    "email": "p@tchwork.com"
                },
                {
                    "name": "Symfony Community",
                    "homepage": "https://symfony.com/contributors"
                }
            ],
            "description": "Symfony polyfill for intl's grapheme_* functions",
            "homepage": "https://symfony.com",
            "keywords": [
                "compatibility",
                "grapheme",
                "intl",
                "polyfill",
                "portable",
                "shim"
            ],
            "support": {
                "source": "https://github.com/symfony/polyfill-intl-grapheme/tree/v1.26.0"
            },
            "funding": [
                {
                    "url": "https://symfony.com/sponsor",
                    "type": "custom"
                },
                {
                    "url": "https://github.com/fabpot",
                    "type": "github"
                },
                {
                    "url": "https://tidelift.com/funding/github/packagist/symfony/symfony",
                    "type": "tidelift"
                }
            ],
            "time": "2022-05-24T11:49:31+00:00"
        },
        {
            "name": "symfony/polyfill-intl-normalizer",
            "version": "v1.26.0",
            "source": {
                "type": "git",
                "url": "https://github.com/symfony/polyfill-intl-normalizer.git",
                "reference": "219aa369ceff116e673852dce47c3a41794c14bd"
            },
            "dist": {
                "type": "zip",
                "url": "https://api.github.com/repos/symfony/polyfill-intl-normalizer/zipball/219aa369ceff116e673852dce47c3a41794c14bd",
                "reference": "219aa369ceff116e673852dce47c3a41794c14bd",
                "shasum": ""
            },
            "require": {
                "php": ">=7.1"
            },
            "suggest": {
                "ext-intl": "For best performance"
            },
            "type": "library",
            "extra": {
                "branch-alias": {
                    "dev-main": "1.26-dev"
                },
                "thanks": {
                    "name": "symfony/polyfill",
                    "url": "https://github.com/symfony/polyfill"
                }
            },
            "autoload": {
                "files": [
                    "bootstrap.php"
                ],
                "psr-4": {
                    "Symfony\\Polyfill\\Intl\\Normalizer\\": ""
                },
                "classmap": [
                    "Resources/stubs"
                ]
            },
            "notification-url": "https://packagist.org/downloads/",
            "license": [
                "MIT"
            ],
            "authors": [
                {
                    "name": "Nicolas Grekas",
                    "email": "p@tchwork.com"
                },
                {
                    "name": "Symfony Community",
                    "homepage": "https://symfony.com/contributors"
                }
            ],
            "description": "Symfony polyfill for intl's Normalizer class and related functions",
            "homepage": "https://symfony.com",
            "keywords": [
                "compatibility",
                "intl",
                "normalizer",
                "polyfill",
                "portable",
                "shim"
            ],
            "support": {
                "source": "https://github.com/symfony/polyfill-intl-normalizer/tree/v1.26.0"
            },
            "funding": [
                {
                    "url": "https://symfony.com/sponsor",
                    "type": "custom"
                },
                {
                    "url": "https://github.com/fabpot",
                    "type": "github"
                },
                {
                    "url": "https://tidelift.com/funding/github/packagist/symfony/symfony",
                    "type": "tidelift"
                }
            ],
            "time": "2022-05-24T11:49:31+00:00"
        },
        {
            "name": "symfony/polyfill-mbstring",
            "version": "v1.26.0",
            "source": {
                "type": "git",
                "url": "https://github.com/symfony/polyfill-mbstring.git",
                "reference": "9344f9cb97f3b19424af1a21a3b0e75b0a7d8d7e"
            },
            "dist": {
                "type": "zip",
                "url": "https://api.github.com/repos/symfony/polyfill-mbstring/zipball/9344f9cb97f3b19424af1a21a3b0e75b0a7d8d7e",
                "reference": "9344f9cb97f3b19424af1a21a3b0e75b0a7d8d7e",
                "shasum": ""
            },
            "require": {
                "php": ">=7.1"
            },
            "provide": {
                "ext-mbstring": "*"
            },
            "suggest": {
                "ext-mbstring": "For best performance"
            },
            "type": "library",
            "extra": {
                "branch-alias": {
                    "dev-main": "1.26-dev"
                },
                "thanks": {
                    "name": "symfony/polyfill",
                    "url": "https://github.com/symfony/polyfill"
                }
            },
            "autoload": {
                "files": [
                    "bootstrap.php"
                ],
                "psr-4": {
                    "Symfony\\Polyfill\\Mbstring\\": ""
                }
            },
            "notification-url": "https://packagist.org/downloads/",
            "license": [
                "MIT"
            ],
            "authors": [
                {
                    "name": "Nicolas Grekas",
                    "email": "p@tchwork.com"
                },
                {
                    "name": "Symfony Community",
                    "homepage": "https://symfony.com/contributors"
                }
            ],
            "description": "Symfony polyfill for the Mbstring extension",
            "homepage": "https://symfony.com",
            "keywords": [
                "compatibility",
                "mbstring",
                "polyfill",
                "portable",
                "shim"
            ],
            "support": {
                "source": "https://github.com/symfony/polyfill-mbstring/tree/v1.26.0"
            },
            "funding": [
                {
                    "url": "https://symfony.com/sponsor",
                    "type": "custom"
                },
                {
                    "url": "https://github.com/fabpot",
                    "type": "github"
                },
                {
                    "url": "https://tidelift.com/funding/github/packagist/symfony/symfony",
                    "type": "tidelift"
                }
            ],
            "time": "2022-05-24T11:49:31+00:00"
        },
        {
            "name": "symfony/process",
            "version": "v6.0.11",
            "source": {
                "type": "git",
                "url": "https://github.com/symfony/process.git",
                "reference": "44270a08ccb664143dede554ff1c00aaa2247a43"
            },
            "dist": {
                "type": "zip",
                "url": "https://api.github.com/repos/symfony/process/zipball/44270a08ccb664143dede554ff1c00aaa2247a43",
                "reference": "44270a08ccb664143dede554ff1c00aaa2247a43",
                "shasum": ""
            },
            "require": {
                "php": ">=8.0.2"
            },
            "type": "library",
            "autoload": {
                "psr-4": {
                    "Symfony\\Component\\Process\\": ""
                },
                "exclude-from-classmap": [
                    "/Tests/"
                ]
            },
            "notification-url": "https://packagist.org/downloads/",
            "license": [
                "MIT"
            ],
            "authors": [
                {
                    "name": "Fabien Potencier",
                    "email": "fabien@symfony.com"
                },
                {
                    "name": "Symfony Community",
                    "homepage": "https://symfony.com/contributors"
                }
            ],
            "description": "Executes commands in sub-processes",
            "homepage": "https://symfony.com",
            "support": {
                "source": "https://github.com/symfony/process/tree/v6.0.11"
            },
            "funding": [
                {
                    "url": "https://symfony.com/sponsor",
                    "type": "custom"
                },
                {
                    "url": "https://github.com/fabpot",
                    "type": "github"
                },
                {
                    "url": "https://tidelift.com/funding/github/packagist/symfony/symfony",
                    "type": "tidelift"
                }
            ],
            "time": "2022-06-27T17:10:44+00:00"
        },
        {
            "name": "symfony/service-contracts",
            "version": "v3.0.2",
            "source": {
                "type": "git",
                "url": "https://github.com/symfony/service-contracts.git",
                "reference": "d78d39c1599bd1188b8e26bb341da52c3c6d8a66"
            },
            "dist": {
                "type": "zip",
                "url": "https://api.github.com/repos/symfony/service-contracts/zipball/d78d39c1599bd1188b8e26bb341da52c3c6d8a66",
                "reference": "d78d39c1599bd1188b8e26bb341da52c3c6d8a66",
                "shasum": ""
            },
            "require": {
                "php": ">=8.0.2",
                "psr/container": "^2.0"
            },
            "conflict": {
                "ext-psr": "<1.1|>=2"
            },
            "suggest": {
                "symfony/service-implementation": ""
            },
            "type": "library",
            "extra": {
                "branch-alias": {
                    "dev-main": "3.0-dev"
                },
                "thanks": {
                    "name": "symfony/contracts",
                    "url": "https://github.com/symfony/contracts"
                }
            },
            "autoload": {
                "psr-4": {
                    "Symfony\\Contracts\\Service\\": ""
                }
            },
            "notification-url": "https://packagist.org/downloads/",
            "license": [
                "MIT"
            ],
            "authors": [
                {
                    "name": "Nicolas Grekas",
                    "email": "p@tchwork.com"
                },
                {
                    "name": "Symfony Community",
                    "homepage": "https://symfony.com/contributors"
                }
            ],
            "description": "Generic abstractions related to writing services",
            "homepage": "https://symfony.com",
            "keywords": [
                "abstractions",
                "contracts",
                "decoupling",
                "interfaces",
                "interoperability",
                "standards"
            ],
            "support": {
                "source": "https://github.com/symfony/service-contracts/tree/v3.0.2"
            },
            "funding": [
                {
                    "url": "https://symfony.com/sponsor",
                    "type": "custom"
                },
                {
                    "url": "https://github.com/fabpot",
                    "type": "github"
                },
                {
                    "url": "https://tidelift.com/funding/github/packagist/symfony/symfony",
                    "type": "tidelift"
                }
            ],
            "time": "2022-05-30T19:17:58+00:00"
        },
        {
            "name": "symfony/string",
            "version": "v6.0.15",
            "source": {
                "type": "git",
                "url": "https://github.com/symfony/string.git",
                "reference": "51ac0fa0ccf132a00519b87c97e8f775fa14e771"
            },
            "dist": {
                "type": "zip",
                "url": "https://api.github.com/repos/symfony/string/zipball/51ac0fa0ccf132a00519b87c97e8f775fa14e771",
                "reference": "51ac0fa0ccf132a00519b87c97e8f775fa14e771",
                "shasum": ""
            },
            "require": {
                "php": ">=8.0.2",
                "symfony/polyfill-ctype": "~1.8",
                "symfony/polyfill-intl-grapheme": "~1.0",
                "symfony/polyfill-intl-normalizer": "~1.0",
                "symfony/polyfill-mbstring": "~1.0"
            },
            "conflict": {
                "symfony/translation-contracts": "<2.0"
            },
            "require-dev": {
                "symfony/error-handler": "^5.4|^6.0",
                "symfony/http-client": "^5.4|^6.0",
                "symfony/translation-contracts": "^2.0|^3.0",
                "symfony/var-exporter": "^5.4|^6.0"
            },
            "type": "library",
            "autoload": {
                "files": [
                    "Resources/functions.php"
                ],
                "psr-4": {
                    "Symfony\\Component\\String\\": ""
                },
                "exclude-from-classmap": [
                    "/Tests/"
                ]
            },
            "notification-url": "https://packagist.org/downloads/",
            "license": [
                "MIT"
            ],
            "authors": [
                {
                    "name": "Nicolas Grekas",
                    "email": "p@tchwork.com"
                },
                {
                    "name": "Symfony Community",
                    "homepage": "https://symfony.com/contributors"
                }
            ],
            "description": "Provides an object-oriented API to strings and deals with bytes, UTF-8 code points and grapheme clusters in a unified way",
            "homepage": "https://symfony.com",
            "keywords": [
                "grapheme",
                "i18n",
                "string",
                "unicode",
                "utf-8",
                "utf8"
            ],
            "support": {
                "source": "https://github.com/symfony/string/tree/v6.0.15"
            },
            "funding": [
                {
                    "url": "https://symfony.com/sponsor",
                    "type": "custom"
                },
                {
                    "url": "https://github.com/fabpot",
                    "type": "github"
                },
                {
                    "url": "https://tidelift.com/funding/github/packagist/symfony/symfony",
                    "type": "tidelift"
                }
            ],
            "time": "2022-10-10T09:34:08+00:00"
        },
        {
            "name": "theseer/tokenizer",
            "version": "1.2.1",
            "source": {
                "type": "git",
                "url": "https://github.com/theseer/tokenizer.git",
                "reference": "34a41e998c2183e22995f158c581e7b5e755ab9e"
            },
            "dist": {
                "type": "zip",
                "url": "https://api.github.com/repos/theseer/tokenizer/zipball/34a41e998c2183e22995f158c581e7b5e755ab9e",
                "reference": "34a41e998c2183e22995f158c581e7b5e755ab9e",
                "shasum": ""
            },
            "require": {
                "ext-dom": "*",
                "ext-tokenizer": "*",
                "ext-xmlwriter": "*",
                "php": "^7.2 || ^8.0"
            },
            "type": "library",
            "autoload": {
                "classmap": [
                    "src/"
                ]
            },
            "notification-url": "https://packagist.org/downloads/",
            "license": [
                "BSD-3-Clause"
            ],
            "authors": [
                {
                    "name": "Arne Blankerts",
                    "email": "arne@blankerts.de",
                    "role": "Developer"
                }
            ],
            "description": "A small library for converting tokenized PHP source code into XML and potentially other formats",
            "support": {
                "issues": "https://github.com/theseer/tokenizer/issues",
                "source": "https://github.com/theseer/tokenizer/tree/1.2.1"
            },
            "funding": [
                {
                    "url": "https://github.com/theseer",
                    "type": "github"
                }
            ],
            "time": "2021-07-28T10:34:58+00:00"
        },
        {
            "name": "wikimedia/at-ease",
            "version": "v2.1.0",
            "source": {
                "type": "git",
                "url": "https://github.com/wikimedia/at-ease.git",
                "reference": "e8ebaa7bb7c8a8395481a05f6dc4deaceab11c33"
            },
            "dist": {
                "type": "zip",
                "url": "https://api.github.com/repos/wikimedia/at-ease/zipball/e8ebaa7bb7c8a8395481a05f6dc4deaceab11c33",
                "reference": "e8ebaa7bb7c8a8395481a05f6dc4deaceab11c33",
                "shasum": ""
            },
            "require": {
                "php": ">=7.2.9"
            },
            "require-dev": {
                "mediawiki/mediawiki-codesniffer": "35.0.0",
                "mediawiki/minus-x": "1.1.1",
                "ockcyp/covers-validator": "1.3.3",
                "php-parallel-lint/php-console-highlighter": "0.5.0",
                "php-parallel-lint/php-parallel-lint": "1.2.0",
                "phpunit/phpunit": "^8.5"
            },
            "type": "library",
            "autoload": {
                "files": [
                    "src/Wikimedia/Functions.php"
                ],
                "psr-4": {
                    "Wikimedia\\AtEase\\": "src/Wikimedia/AtEase/"
                }
            },
            "notification-url": "https://packagist.org/downloads/",
            "license": [
                "GPL-2.0-or-later"
            ],
            "authors": [
                {
                    "name": "Tim Starling",
                    "email": "tstarling@wikimedia.org"
                },
                {
                    "name": "MediaWiki developers",
                    "email": "wikitech-l@lists.wikimedia.org"
                }
            ],
            "description": "Safe replacement to @ for suppressing warnings.",
            "homepage": "https://www.mediawiki.org/wiki/at-ease",
            "support": {
                "source": "https://github.com/wikimedia/at-ease/tree/v2.1.0"
            },
            "time": "2021-02-27T15:53:37+00:00"
        },
        {
            "name": "yoast/phpunit-polyfills",
            "version": "1.0.3",
            "source": {
                "type": "git",
                "url": "https://github.com/Yoast/PHPUnit-Polyfills.git",
                "reference": "5ea3536428944955f969bc764bbe09738e151ada"
            },
            "dist": {
                "type": "zip",
                "url": "https://api.github.com/repos/Yoast/PHPUnit-Polyfills/zipball/5ea3536428944955f969bc764bbe09738e151ada",
                "reference": "5ea3536428944955f969bc764bbe09738e151ada",
                "shasum": ""
            },
            "require": {
                "php": ">=5.4",
                "phpunit/phpunit": "^4.8.36 || ^5.7.21 || ^6.0 || ^7.0 || ^8.0 || ^9.0"
            },
            "require-dev": {
                "yoast/yoastcs": "^2.2.0"
            },
            "type": "library",
            "extra": {
                "branch-alias": {
                    "dev-main": "1.x-dev",
                    "dev-develop": "1.x-dev"
                }
            },
            "autoload": {
                "files": [
                    "phpunitpolyfills-autoload.php"
                ]
            },
            "notification-url": "https://packagist.org/downloads/",
            "license": [
                "BSD-3-Clause"
            ],
            "authors": [
                {
                    "name": "Team Yoast",
                    "email": "support@yoast.com",
                    "homepage": "https://yoast.com"
                },
                {
                    "name": "Contributors",
                    "homepage": "https://github.com/Yoast/PHPUnit-Polyfills/graphs/contributors"
                }
            ],
            "description": "Set of polyfills for changed PHPUnit functionality to allow for creating PHPUnit cross-version compatible tests",
            "homepage": "https://github.com/Yoast/PHPUnit-Polyfills",
            "keywords": [
                "phpunit",
                "polyfill",
                "testing"
            ],
            "support": {
                "issues": "https://github.com/Yoast/PHPUnit-Polyfills/issues",
                "source": "https://github.com/Yoast/PHPUnit-Polyfills"
            },
            "time": "2021-11-23T01:37:03+00:00"
        }
    ],
    "aliases": [],
    "minimum-stability": "dev",
    "stability-flags": {
        "automattic/jetpack-admin-ui": 20,
        "automattic/jetpack-assets": 20,
        "automattic/jetpack-autoloader": 20,
        "automattic/jetpack-composer-plugin": 20,
        "automattic/jetpack-config": 20,
        "automattic/jetpack-identity-crisis": 20,
        "automattic/jetpack-publicize": 20,
        "automattic/jetpack-connection": 20,
        "automattic/jetpack-my-jetpack": 20,
        "automattic/jetpack-sync": 20,
        "automattic/jetpack-status": 20,
        "automattic/jetpack-plans": 20,
        "automattic/jetpack-changelogger": 20
    },
    "prefer-stable": true,
    "prefer-lowest": false,
    "platform": [],
    "platform-dev": [],
    "plugin-api-version": "2.3.0"
}<|MERGE_RESOLUTION|>--- conflicted
+++ resolved
@@ -4,11 +4,7 @@
         "Read more about it at https://getcomposer.org/doc/01-basic-usage.md#installing-dependencies",
         "This file is @generated automatically"
     ],
-<<<<<<< HEAD
-    "content-hash": "446778dfa967e06dcd41b65054407d02",
-=======
-    "content-hash": "5774eeb53be893676664fd5a4f561b36",
->>>>>>> d483314b
+    "content-hash": "7d21d3df14a03887d72fc2aa1629f34d",
     "packages": [
         {
             "name": "automattic/jetpack-a8c-mc-stats",
