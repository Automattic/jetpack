{
    "_readme": [
        "This file locks the dependencies of your project to a known state",
        "Read more about it at https://getcomposer.org/doc/01-basic-usage.md#installing-dependencies",
        "This file is @generated automatically"
    ],
<<<<<<< HEAD
    "content-hash": "2371aa478c2e23f326a111b233b56abe",
=======
    "content-hash": "486d12c313af69513008bf74e44165ae",
>>>>>>> 71a28109
    "packages": [
        {
            "name": "automattic/jetpack-a8c-mc-stats",
            "version": "dev-trunk",
            "dist": {
                "type": "path",
                "url": "../../packages/a8c-mc-stats",
                "reference": "c5df589f62cd58dc5f1b04938e4e4edc75916812"
            },
            "require-dev": {
                "automattic/jetpack-changelogger": "^3.2",
                "yoast/phpunit-polyfills": "1.0.3"
            },
            "type": "jetpack-library",
            "extra": {
                "autotagger": true,
                "mirror-repo": "Automattic/jetpack-a8c-mc-stats",
                "changelogger": {
                    "link-template": "https://github.com/Automattic/jetpack-a8c-mc-stats/compare/v${old}...v${new}"
                },
                "branch-alias": {
                    "dev-trunk": "1.4.x-dev"
                }
            },
            "autoload": {
                "classmap": [
                    "src/"
                ]
            },
            "scripts": {
                "phpunit": [
                    "./vendor/phpunit/phpunit/phpunit --colors=always"
                ],
                "test-coverage": [
                    "php -dpcov.directory=. ./vendor/bin/phpunit --coverage-clover \"$COVERAGE_DIR/clover.xml\""
                ],
                "test-php": [
                    "@composer phpunit"
                ]
            },
            "license": [
                "GPL-2.0-or-later"
            ],
            "description": "Used to record internal usage stats for Automattic. Not visible to site owners.",
            "transport-options": {
                "relative": true
            }
        },
        {
            "name": "automattic/jetpack-admin-ui",
            "version": "dev-trunk",
            "dist": {
                "type": "path",
                "url": "../../packages/admin-ui",
                "reference": "643ce07d751c26cabbb330339d515ef5a35808f3"
            },
            "require-dev": {
                "automattic/jetpack-changelogger": "^3.2",
                "automattic/wordbless": "dev-master",
                "yoast/phpunit-polyfills": "1.0.3"
            },
            "type": "jetpack-library",
            "extra": {
                "autotagger": true,
                "mirror-repo": "Automattic/jetpack-admin-ui",
                "textdomain": "jetpack-admin-ui",
                "changelogger": {
                    "link-template": "https://github.com/Automattic/jetpack-admin-ui/compare/${old}...${new}"
                },
                "branch-alias": {
                    "dev-trunk": "0.2.x-dev"
                },
                "version-constants": {
                    "::PACKAGE_VERSION": "src/class-admin-menu.php"
                }
            },
            "autoload": {
                "classmap": [
                    "src/"
                ]
            },
            "scripts": {
                "phpunit": [
                    "./vendor/phpunit/phpunit/phpunit --colors=always"
                ],
                "test-coverage": [
                    "php -dpcov.directory=. ./vendor/bin/phpunit --coverage-clover \"$COVERAGE_DIR/clover.xml\""
                ],
                "test-php": [
                    "@composer phpunit"
                ],
                "post-install-cmd": [
                    "WorDBless\\Composer\\InstallDropin::copy"
                ],
                "post-update-cmd": [
                    "WorDBless\\Composer\\InstallDropin::copy"
                ]
            },
            "license": [
                "GPL-2.0-or-later"
            ],
            "description": "Generic Jetpack wp-admin UI elements",
            "transport-options": {
                "relative": true
            }
        },
        {
            "name": "automattic/jetpack-assets",
            "version": "dev-trunk",
            "dist": {
                "type": "path",
                "url": "../../packages/assets",
                "reference": "64ada4d1c3f69e232b27bb0e3a9d986e3f292954"
            },
            "require": {
                "automattic/jetpack-constants": "^1.6"
            },
            "require-dev": {
                "automattic/jetpack-changelogger": "^3.2",
                "brain/monkey": "2.6.1",
                "wikimedia/testing-access-wrapper": "^1.0 || ^2.0",
                "yoast/phpunit-polyfills": "1.0.3"
            },
            "type": "jetpack-library",
            "extra": {
                "autotagger": true,
                "mirror-repo": "Automattic/jetpack-assets",
                "textdomain": "jetpack-assets",
                "changelogger": {
                    "link-template": "https://github.com/Automattic/jetpack-assets/compare/v${old}...v${new}"
                },
                "branch-alias": {
                    "dev-trunk": "1.17.x-dev"
                }
            },
            "autoload": {
                "files": [
                    "actions.php"
                ],
                "classmap": [
                    "src/"
                ]
            },
            "scripts": {
                "build-development": [
                    "pnpm run build"
                ],
                "build-production": [
                    "pnpm run build-production"
                ],
                "phpunit": [
                    "./vendor/phpunit/phpunit/phpunit --colors=always"
                ],
                "test-coverage": [
                    "php -dpcov.directory=. ./vendor/bin/phpunit --coverage-clover \"$COVERAGE_DIR/php/clover.xml\"",
                    "pnpm run test-coverage"
                ],
                "test-js": [
                    "pnpm run test"
                ],
                "test-php": [
                    "@composer phpunit"
                ]
            },
            "license": [
                "GPL-2.0-or-later"
            ],
            "description": "Asset management utilities for Jetpack ecosystem packages",
            "transport-options": {
                "relative": true
            }
        },
        {
            "name": "automattic/jetpack-autoloader",
            "version": "dev-trunk",
            "dist": {
                "type": "path",
                "url": "../../packages/autoloader",
                "reference": "54d19e9ca258cd1731dc5f4a2be175204b93625f"
            },
            "require": {
                "composer-plugin-api": "^1.1 || ^2.0"
            },
            "require-dev": {
                "automattic/jetpack-changelogger": "^3.2",
                "yoast/phpunit-polyfills": "1.0.3"
            },
            "type": "composer-plugin",
            "extra": {
                "autotagger": true,
                "class": "Automattic\\Jetpack\\Autoloader\\CustomAutoloaderPlugin",
                "mirror-repo": "Automattic/jetpack-autoloader",
                "changelogger": {
                    "link-template": "https://github.com/Automattic/jetpack-autoloader/compare/v${old}...v${new}"
                },
                "branch-alias": {
                    "dev-trunk": "2.11.x-dev"
                }
            },
            "autoload": {
                "classmap": [
                    "src/AutoloadGenerator.php"
                ],
                "psr-4": {
                    "Automattic\\Jetpack\\Autoloader\\": "src"
                }
            },
            "scripts": {
                "phpunit": [
                    "./vendor/phpunit/phpunit/phpunit --colors=always"
                ],
                "test-coverage": [
                    "php -dpcov.directory=. ./vendor/bin/phpunit --coverage-php \"./tests/php/tmp/coverage-report.php\"",
                    "php ./tests/php/bin/test-coverage.php \"$COVERAGE_DIR/clover.xml\""
                ],
                "test-php": [
                    "@composer phpunit"
                ]
            },
            "license": [
                "GPL-2.0-or-later"
            ],
            "description": "Creates a custom autoloader for a plugin or theme.",
            "transport-options": {
                "relative": true
            }
        },
        {
            "name": "automattic/jetpack-composer-plugin",
            "version": "dev-trunk",
            "dist": {
                "type": "path",
                "url": "../../packages/composer-plugin",
                "reference": "cbd9a56c7fd43c342d96fb09ee6609d7e7580f9a"
            },
            "require": {
                "composer-plugin-api": "^2.1.0"
            },
            "require-dev": {
                "automattic/jetpack-changelogger": "^3.2",
                "composer/composer": "2.2.12",
                "yoast/phpunit-polyfills": "1.0.3"
            },
            "type": "composer-plugin",
            "extra": {
                "plugin-modifies-install-path": true,
                "class": "Automattic\\Jetpack\\Composer\\Plugin",
                "mirror-repo": "Automattic/jetpack-composer-plugin",
                "changelogger": {
                    "link-template": "https://github.com/Automattic/jetpack-composer-plugin/compare/v${old}...v${new}"
                },
                "autotagger": true,
                "branch-alias": {
                    "dev-trunk": "1.1.x-dev"
                }
            },
            "autoload": {
                "classmap": [
                    "src/"
                ]
            },
            "scripts": {
                "phpunit": [
                    "./vendor/phpunit/phpunit/phpunit --colors=always"
                ],
                "test-coverage": [
                    "php -dpcov.directory=. ./vendor/bin/phpunit --coverage-clover \"$COVERAGE_DIR/clover.xml\""
                ],
                "test-php": [
                    "@composer phpunit"
                ]
            },
            "license": [
                "GPL-2.0-or-later"
            ],
            "description": "A custom installer plugin for Composer to move Jetpack packages out of `vendor/` so WordPress's translation infrastructure will find their strings.",
            "transport-options": {
                "relative": true
            }
        },
        {
            "name": "automattic/jetpack-config",
            "version": "dev-trunk",
            "dist": {
                "type": "path",
                "url": "../../packages/config",
                "reference": "a604f3fbfa5c6d96925eebcf4d4240cb5f07fcf1"
            },
            "require-dev": {
                "automattic/jetpack-changelogger": "^3.2"
            },
            "type": "jetpack-library",
            "extra": {
                "autotagger": true,
                "mirror-repo": "Automattic/jetpack-config",
                "textdomain": "jetpack-config",
                "changelogger": {
                    "link-template": "https://github.com/Automattic/jetpack-config/compare/v${old}...v${new}"
                },
                "branch-alias": {
                    "dev-trunk": "1.11.x-dev"
                }
            },
            "autoload": {
                "classmap": [
                    "src/"
                ]
            },
            "license": [
                "GPL-2.0-or-later"
            ],
            "description": "Jetpack configuration package that initializes other packages and configures Jetpack's functionality. Can be used as a base for all variants of Jetpack package usage.",
            "transport-options": {
                "relative": true
            }
        },
        {
            "name": "automattic/jetpack-connection",
            "version": "dev-trunk",
            "dist": {
                "type": "path",
                "url": "../../packages/connection",
                "reference": "dd23e0be7903fd17711661ba226465b6b035be57"
            },
            "require": {
                "automattic/jetpack-a8c-mc-stats": "^1.4",
                "automattic/jetpack-admin-ui": "^0.2",
                "automattic/jetpack-constants": "^1.6",
                "automattic/jetpack-redirect": "^1.7",
                "automattic/jetpack-roles": "^1.4",
                "automattic/jetpack-status": "^1.14"
            },
            "require-dev": {
                "automattic/jetpack-changelogger": "^3.2",
                "automattic/wordbless": "@dev",
                "brain/monkey": "2.6.1",
                "yoast/phpunit-polyfills": "1.0.3"
            },
            "type": "jetpack-library",
            "extra": {
                "autotagger": true,
                "mirror-repo": "Automattic/jetpack-connection",
                "textdomain": "jetpack-connection",
                "version-constants": {
                    "::PACKAGE_VERSION": "src/class-package-version.php"
                },
                "changelogger": {
                    "link-template": "https://github.com/Automattic/jetpack-connection/compare/v${old}...v${new}"
                },
                "branch-alias": {
                    "dev-trunk": "1.46.x-dev"
                }
            },
            "autoload": {
                "classmap": [
                    "legacy",
                    "src/",
                    "src/webhooks"
                ]
            },
            "scripts": {
                "build-production": [
                    "pnpm run build-production"
                ],
                "build-development": [
                    "pnpm run build"
                ],
                "phpunit": [
                    "./vendor/phpunit/phpunit/phpunit --colors=always"
                ],
                "post-install-cmd": [
                    "WorDBless\\Composer\\InstallDropin::copy"
                ],
                "post-update-cmd": [
                    "WorDBless\\Composer\\InstallDropin::copy"
                ],
                "test-coverage": [
                    "php -dpcov.directory=. ./vendor/bin/phpunit --coverage-clover \"$COVERAGE_DIR/clover.xml\""
                ],
                "test-php": [
                    "@composer phpunit"
                ]
            },
            "license": [
                "GPL-2.0-or-later"
            ],
            "description": "Everything needed to connect to the Jetpack infrastructure",
            "transport-options": {
                "relative": true
            }
        },
        {
            "name": "automattic/jetpack-constants",
            "version": "dev-trunk",
            "dist": {
                "type": "path",
                "url": "../../packages/constants",
                "reference": "71eaf9916aaeeda2abf5a8a19e7534c6d1bc1898"
            },
            "require-dev": {
                "automattic/jetpack-changelogger": "^3.2",
                "brain/monkey": "2.6.1",
                "yoast/phpunit-polyfills": "1.0.3"
            },
            "type": "jetpack-library",
            "extra": {
                "autotagger": true,
                "mirror-repo": "Automattic/jetpack-constants",
                "changelogger": {
                    "link-template": "https://github.com/Automattic/jetpack-constants/compare/v${old}...v${new}"
                },
                "branch-alias": {
                    "dev-trunk": "1.6.x-dev"
                }
            },
            "autoload": {
                "classmap": [
                    "src/"
                ]
            },
            "scripts": {
                "phpunit": [
                    "./vendor/phpunit/phpunit/phpunit --colors=always"
                ],
                "test-coverage": [
                    "php -dpcov.directory=. ./vendor/bin/phpunit --coverage-clover \"$COVERAGE_DIR/clover.xml\""
                ],
                "test-php": [
                    "@composer phpunit"
                ]
            },
            "license": [
                "GPL-2.0-or-later"
            ],
            "description": "A wrapper for defining constants in a more testable way.",
            "transport-options": {
                "relative": true
            }
        },
        {
            "name": "automattic/jetpack-device-detection",
            "version": "dev-trunk",
            "dist": {
                "type": "path",
                "url": "../../packages/device-detection",
                "reference": "7c18edb6992a4c27b9cc2719ee7d1d0abacf5d76"
            },
            "require-dev": {
                "automattic/jetpack-changelogger": "^3.2",
                "yoast/phpunit-polyfills": "1.0.3"
            },
            "type": "jetpack-library",
            "extra": {
                "autotagger": true,
                "mirror-repo": "Automattic/jetpack-device-detection",
                "changelogger": {
                    "link-template": "https://github.com/Automattic/jetpack-device-detection/compare/v${old}...v${new}"
                },
                "branch-alias": {
                    "dev-trunk": "1.4.x-dev"
                }
            },
            "autoload": {
                "classmap": [
                    "src/"
                ]
            },
            "scripts": {
                "phpunit": [
                    "./vendor/phpunit/phpunit/phpunit --colors=always"
                ],
                "test-coverage": [
                    "php -dpcov.directory=. ./vendor/bin/phpunit --coverage-clover \"$COVERAGE_DIR/clover.xml\""
                ],
                "test-php": [
                    "@composer phpunit"
                ]
            },
            "license": [
                "GPL-2.0-or-later"
            ],
            "description": "A way to detect device types based on User-Agent header.",
            "transport-options": {
                "relative": true
            }
        },
        {
            "name": "automattic/jetpack-identity-crisis",
            "version": "dev-trunk",
            "dist": {
                "type": "path",
                "url": "../../packages/identity-crisis",
                "reference": "f0374194ef5ffda95e52932270e985da1f2c9288"
            },
            "require": {
                "automattic/jetpack-assets": "^1.17",
                "automattic/jetpack-connection": "^1.46",
                "automattic/jetpack-constants": "^1.6",
                "automattic/jetpack-logo": "^1.5",
                "automattic/jetpack-status": "^1.14"
            },
            "require-dev": {
                "automattic/jetpack-changelogger": "^3.2",
                "automattic/wordbless": "@dev",
                "yoast/phpunit-polyfills": "1.0.3"
            },
            "type": "jetpack-library",
            "extra": {
                "autotagger": true,
                "mirror-repo": "Automattic/jetpack-identity-crisis",
                "textdomain": "jetpack-idc",
                "version-constants": {
                    "::PACKAGE_VERSION": "src/class-identity-crisis.php"
                },
                "changelogger": {
                    "link-template": "https://github.com/Automattic/jetpack-identity-crisis/compare/v${old}...v${new}"
                },
                "branch-alias": {
                    "dev-trunk": "0.8.x-dev"
                }
            },
            "autoload": {
                "classmap": [
                    "src/"
                ]
            },
            "scripts": {
                "build-development": [
                    "pnpm run build"
                ],
                "build-production": [
                    "NODE_ENV='production' pnpm run build"
                ],
                "phpunit": [
                    "./vendor/phpunit/phpunit/phpunit --colors=always"
                ],
                "test-coverage": [
                    "php -dpcov.directory=. ./vendor/bin/phpunit --coverage-clover \"$COVERAGE_DIR/clover.xml\""
                ],
                "test-php": [
                    "@composer phpunit"
                ],
                "post-install-cmd": [
                    "WorDBless\\Composer\\InstallDropin::copy"
                ],
                "post-update-cmd": [
                    "WorDBless\\Composer\\InstallDropin::copy"
                ],
                "watch": [
                    "Composer\\Config::disableProcessTimeout",
                    "pnpm run watch"
                ]
            },
            "license": [
                "GPL-2.0-or-later"
            ],
            "description": "Identity Crisis.",
            "transport-options": {
                "relative": true
            }
        },
        {
            "name": "automattic/jetpack-jitm",
            "version": "dev-trunk",
            "dist": {
                "type": "path",
                "url": "../../packages/jitm",
                "reference": "e092d87a0cee08fd5386d97e12bd93318fa7ee30"
            },
            "require": {
                "automattic/jetpack-a8c-mc-stats": "^1.4",
                "automattic/jetpack-assets": "^1.17",
                "automattic/jetpack-connection": "^1.46",
                "automattic/jetpack-device-detection": "^1.4",
                "automattic/jetpack-logo": "^1.5",
                "automattic/jetpack-partner": "^1.7",
                "automattic/jetpack-redirect": "^1.7",
                "automattic/jetpack-status": "^1.14"
            },
            "require-dev": {
                "automattic/jetpack-changelogger": "^3.2",
                "brain/monkey": "2.6.1",
                "yoast/phpunit-polyfills": "1.0.3"
            },
            "type": "jetpack-library",
            "extra": {
                "autotagger": true,
                "mirror-repo": "Automattic/jetpack-jitm",
                "textdomain": "jetpack-jitm",
                "version-constants": {
                    "::PACKAGE_VERSION": "src/class-jitm.php"
                },
                "changelogger": {
                    "link-template": "https://github.com/Automattic/jetpack-jitm/compare/v${old}...v${new}"
                },
                "branch-alias": {
                    "dev-trunk": "2.2.x-dev"
                }
            },
            "autoload": {
                "classmap": [
                    "src/"
                ]
            },
            "scripts": {
                "build-production": [
                    "pnpm run build-production"
                ],
                "build-development": [
                    "pnpm run build"
                ],
                "phpunit": [
                    "./vendor/phpunit/phpunit/phpunit --colors=always"
                ],
                "test-coverage": [
                    "php -dpcov.directory=. ./vendor/bin/phpunit --coverage-clover \"$COVERAGE_DIR/clover.xml\""
                ],
                "test-php": [
                    "@composer phpunit"
                ]
            },
            "license": [
                "GPL-2.0-or-later"
            ],
            "description": "Just in time messages for Jetpack",
            "transport-options": {
                "relative": true
            }
        },
        {
            "name": "automattic/jetpack-licensing",
            "version": "dev-trunk",
            "dist": {
                "type": "path",
                "url": "../../packages/licensing",
                "reference": "015a8ffab0a65aac08a7d6be586a0fe70cee462d"
            },
            "require": {
                "automattic/jetpack-connection": "^1.46"
            },
            "require-dev": {
                "automattic/jetpack-changelogger": "^3.2",
                "automattic/wordbless": "@dev",
                "yoast/phpunit-polyfills": "1.0.3"
            },
            "type": "jetpack-library",
            "extra": {
                "autotagger": true,
                "mirror-repo": "Automattic/jetpack-licensing",
                "textdomain": "jetpack-licensing",
                "changelogger": {
                    "link-template": "https://github.com/Automattic/jetpack-licensing/compare/v${old}...v${new}"
                },
                "branch-alias": {
                    "dev-trunk": "1.7.x-dev"
                }
            },
            "autoload": {
                "classmap": [
                    "src/"
                ]
            },
            "scripts": {
                "phpunit": [
                    "./vendor/phpunit/phpunit/phpunit --colors=always"
                ],
                "post-install-cmd": [
                    "WorDBless\\Composer\\InstallDropin::copy"
                ],
                "post-update-cmd": [
                    "WorDBless\\Composer\\InstallDropin::copy"
                ],
                "test-coverage": [
                    "php -dpcov.directory=. ./vendor/bin/phpunit --coverage-clover \"$COVERAGE_DIR/clover.xml\""
                ],
                "test-php": [
                    "@composer phpunit"
                ]
            },
            "license": [
                "GPL-2.0-or-later"
            ],
            "description": "Everything needed to manage Jetpack licenses client-side.",
            "transport-options": {
                "relative": true
            }
        },
        {
            "name": "automattic/jetpack-logo",
            "version": "dev-trunk",
            "dist": {
                "type": "path",
                "url": "../../packages/logo",
                "reference": "0b26b43706ad99ba1e7cd7f7afa23b8f44d28d00"
            },
            "require-dev": {
                "automattic/jetpack-changelogger": "^3.2",
                "yoast/phpunit-polyfills": "1.0.3"
            },
            "type": "jetpack-library",
            "extra": {
                "autotagger": true,
                "mirror-repo": "Automattic/jetpack-logo",
                "changelogger": {
                    "link-template": "https://github.com/Automattic/jetpack-logo/compare/v${old}...v${new}"
                },
                "branch-alias": {
                    "dev-trunk": "1.5.x-dev"
                }
            },
            "autoload": {
                "classmap": [
                    "src/"
                ]
            },
            "scripts": {
                "phpunit": [
                    "./vendor/phpunit/phpunit/phpunit --colors=always"
                ],
                "test-coverage": [
                    "php -dpcov.directory=. ./vendor/bin/phpunit --coverage-clover \"$COVERAGE_DIR/clover.xml\""
                ],
                "test-php": [
                    "@composer phpunit"
                ]
            },
            "license": [
                "GPL-2.0-or-later"
            ],
            "description": "A logo for Jetpack",
            "transport-options": {
                "relative": true
            }
        },
        {
            "name": "automattic/jetpack-my-jetpack",
            "version": "dev-trunk",
            "dist": {
                "type": "path",
                "url": "../../packages/my-jetpack",
                "reference": "30a274af1a3b8e26c9540f4561efb3653a8213cf"
            },
            "require": {
                "automattic/jetpack-admin-ui": "^0.2",
                "automattic/jetpack-assets": "^1.17",
                "automattic/jetpack-connection": "^1.46",
                "automattic/jetpack-constants": "^1.6",
                "automattic/jetpack-jitm": "^2.2",
                "automattic/jetpack-licensing": "^1.7",
                "automattic/jetpack-plugins-installer": "^0.2",
                "automattic/jetpack-redirect": "^1.7"
            },
            "require-dev": {
                "automattic/jetpack-changelogger": "^3.2",
                "automattic/wordbless": "@dev",
                "yoast/phpunit-polyfills": "1.0.3"
            },
            "type": "jetpack-library",
            "extra": {
                "autotagger": true,
                "mirror-repo": "Automattic/jetpack-my-jetpack",
                "textdomain": "jetpack-my-jetpack",
                "changelogger": {
                    "link-template": "https://github.com/Automattic/jetpack-my-jetpack/compare/${old}...${new}"
                },
                "branch-alias": {
                    "dev-trunk": "2.2.x-dev"
                },
                "version-constants": {
                    "::PACKAGE_VERSION": "src/class-initializer.php"
                }
            },
            "autoload": {
                "classmap": [
                    "src/",
                    "src/products"
                ]
            },
            "scripts": {
                "phpunit": [
                    "./vendor/phpunit/phpunit/phpunit --colors=always"
                ],
                "test-coverage": [
                    "php -dpcov.directory=. ./vendor/bin/phpunit --coverage-clover \"$COVERAGE_DIR/coverage.xml\"",
                    "pnpm run test --coverageDirectory=\"$COVERAGE_DIR\" --coverage --coverageReporters=clover"
                ],
                "test-php": [
                    "@composer phpunit"
                ],
                "test-js": [
                    "pnpm run test"
                ],
                "test-js-watch": [
                    "Composer\\Config::disableProcessTimeout",
                    "pnpm run test --watch"
                ],
                "build-development": [
                    "pnpm run build"
                ],
                "build-production": [
                    "NODE_ENV=production pnpm run build"
                ],
                "watch": [
                    "Composer\\Config::disableProcessTimeout",
                    "pnpm run watch"
                ],
                "post-install-cmd": [
                    "WorDBless\\Composer\\InstallDropin::copy"
                ],
                "post-update-cmd": [
                    "WorDBless\\Composer\\InstallDropin::copy"
                ]
            },
            "license": [
                "GPL-2.0-or-later"
            ],
            "description": "WP Admin page with information and configuration shared among all Jetpack stand-alone plugins",
            "transport-options": {
                "relative": true
            }
        },
        {
            "name": "automattic/jetpack-partner",
            "version": "dev-trunk",
            "dist": {
                "type": "path",
                "url": "../../packages/partner",
                "reference": "992548f355ba41fc6ad3de9f59a05ef69241d095"
            },
            "require": {
                "automattic/jetpack-connection": "^1.46",
                "automattic/jetpack-status": "^1.14"
            },
            "require-dev": {
                "automattic/jetpack-changelogger": "^3.2",
                "automattic/wordbless": "@dev",
                "brain/monkey": "2.6.1",
                "yoast/phpunit-polyfills": "1.0.3"
            },
            "type": "jetpack-library",
            "extra": {
                "autotagger": true,
                "mirror-repo": "Automattic/jetpack-partner",
                "changelogger": {
                    "link-template": "https://github.com/Automattic/jetpack-partner/compare/v${old}...v${new}"
                },
                "branch-alias": {
                    "dev-trunk": "1.7.x-dev"
                }
            },
            "autoload": {
                "classmap": [
                    "src/"
                ]
            },
            "scripts": {
                "phpunit": [
                    "./vendor/phpunit/phpunit/phpunit --colors=always"
                ],
                "post-install-cmd": [
                    "WorDBless\\Composer\\InstallDropin::copy"
                ],
                "post-update-cmd": [
                    "WorDBless\\Composer\\InstallDropin::copy"
                ],
                "test-coverage": [
                    "php -dpcov.directory=. ./vendor/bin/phpunit --coverage-clover \"$COVERAGE_DIR/clover.xml\""
                ],
                "test-php": [
                    "@composer phpunit"
                ]
            },
            "license": [
                "GPL-2.0-or-later"
            ],
            "description": "Support functions for Jetpack hosting partners.",
            "transport-options": {
                "relative": true
            }
        },
        {
            "name": "automattic/jetpack-password-checker",
            "version": "dev-trunk",
            "dist": {
                "type": "path",
                "url": "../../packages/password-checker",
                "reference": "0995c8ea7103360f58e87fad6758825b66b9d268"
            },
            "require-dev": {
                "automattic/jetpack-changelogger": "^3.2",
                "automattic/wordbless": "@dev",
                "yoast/phpunit-polyfills": "1.0.3"
            },
            "type": "jetpack-library",
            "extra": {
                "autotagger": true,
                "mirror-repo": "Automattic/jetpack-password-checker",
                "textdomain": "jetpack-password-checker",
                "changelogger": {
                    "link-template": "https://github.com/Automattic/jetpack-password-checker/compare/v${old}...v${new}"
                },
                "branch-alias": {
                    "dev-trunk": "0.2.x-dev"
                }
            },
            "autoload": {
                "classmap": [
                    "src/"
                ]
            },
            "scripts": {
                "phpunit": [
                    "./vendor/phpunit/phpunit/phpunit --colors=always"
                ],
                "test-coverage": [
                    "php -dpcov.directory=. ./vendor/bin/phpunit --coverage-clover \"$COVERAGE_DIR/clover.xml\""
                ],
                "test-php": [
                    "@composer phpunit"
                ],
                "post-install-cmd": [
                    "WorDBless\\Composer\\InstallDropin::copy"
                ],
                "post-update-cmd": [
                    "WorDBless\\Composer\\InstallDropin::copy"
                ]
            },
            "license": [
                "GPL-2.0-or-later"
            ],
            "description": "Password Checker.",
            "transport-options": {
                "relative": true
            }
        },
        {
            "name": "automattic/jetpack-plans",
            "version": "dev-trunk",
            "dist": {
                "type": "path",
                "url": "../../packages/plans",
                "reference": "b1df4ae644c0134de7bd8a4a1ece83a9b93c7830"
            },
            "require": {
                "automattic/jetpack-connection": "^1.46"
            },
            "require-dev": {
                "automattic/jetpack-changelogger": "^3.2",
                "automattic/jetpack-status": "^1.14",
                "automattic/wordbless": "@dev",
                "yoast/phpunit-polyfills": "1.0.3"
            },
            "type": "library",
            "extra": {
                "autotagger": true,
                "mirror-repo": "Automattic/jetpack-plans",
                "changelogger": {
                    "link-template": "https://github.com/Automattic/jetpack-plans/compare/v${old}...v${new}"
                },
                "branch-alias": {
                    "dev-trunk": "0.2.x-dev"
                }
            },
            "autoload": {
                "classmap": [
                    "src/"
                ]
            },
            "scripts": {
                "phpunit": [
                    "./vendor/phpunit/phpunit/phpunit --colors=always"
                ],
                "test-coverage": [
                    "php -dpcov.directory=. ./vendor/bin/phpunit --coverage-clover \"$COVERAGE_DIR/clover.xml\""
                ],
                "test-php": [
                    "@composer phpunit"
                ],
                "post-install-cmd": [
                    "WorDBless\\Composer\\InstallDropin::copy"
                ],
                "post-update-cmd": [
                    "WorDBless\\Composer\\InstallDropin::copy"
                ],
                "build-production": [
                    "echo 'Add your build step to composer.json, please!'"
                ],
                "build-development": [
                    "echo 'Add your build step to composer.json, please!'"
                ]
            },
            "license": [
                "GPL-2.0-or-later"
            ],
            "description": "Fetch information about Jetpack Plans from wpcom",
            "transport-options": {
                "relative": true
            }
        },
        {
            "name": "automattic/jetpack-plugins-installer",
            "version": "dev-trunk",
            "dist": {
                "type": "path",
                "url": "../../packages/plugins-installer",
                "reference": "15b99481e685050e153fa59f5cf5a9dff6f3216e"
            },
            "require": {
                "automattic/jetpack-a8c-mc-stats": "^1.4"
            },
            "require-dev": {
                "automattic/jetpack-changelogger": "^3.2",
                "yoast/phpunit-polyfills": "1.0.3"
            },
            "type": "jetpack-library",
            "extra": {
                "branch-alias": {
                    "dev-trunk": "0.2.x-dev"
                },
                "mirror-repo": "Automattic/jetpack-plugins-installer",
                "changelogger": {
                    "link-template": "https://github.com/Automattic/jetpack-plugins-installer/compare/v${old}...v${new}"
                },
                "autotagger": true,
                "textdomain": "jetpack-plugins-installer"
            },
            "autoload": {
                "classmap": [
                    "src/"
                ]
            },
            "scripts": {
                "phpunit": [
                    "./vendor/phpunit/phpunit/phpunit --colors=always"
                ],
                "test-coverage": [
                    "php -dpcov.directory=. ./vendor/bin/phpunit --coverage-clover \"$COVERAGE_DIR/clover.xml\""
                ],
                "test-php": [
                    "@composer phpunit"
                ]
            },
            "license": [
                "GPL-2.0-or-later"
            ],
            "description": "Handle installation of plugins from WP.org",
            "transport-options": {
                "relative": true
            }
        },
        {
            "name": "automattic/jetpack-publicize",
            "version": "dev-trunk",
            "dist": {
                "type": "path",
                "url": "../../packages/publicize",
                "reference": "426c289f7a8de2f919a228c9b2bd47ba62d2f6d0"
            },
            "require": {
                "automattic/jetpack-assets": "^1.17",
                "automattic/jetpack-autoloader": "^2.11",
                "automattic/jetpack-config": "^1.11",
                "automattic/jetpack-connection": "^1.46",
                "automattic/jetpack-redirect": "^1.7"
            },
            "require-dev": {
                "automattic/jetpack-changelogger": "^3.2",
                "automattic/wordbless": "0.4.0",
                "yoast/phpunit-polyfills": "1.0.3"
            },
            "type": "jetpack-library",
            "extra": {
                "autotagger": true,
                "mirror-repo": "Automattic/jetpack-publicize",
                "textdomain": "jetpack-publicize-pkg",
                "changelogger": {
                    "link-template": "https://github.com/Automattic/jetpack-publicize/compare/v${old}...v${new}"
                },
                "branch-alias": {
                    "dev-trunk": "0.16.x-dev"
                }
            },
            "autoload": {
                "classmap": [
                    "src/"
                ]
            },
            "scripts": {
                "phpunit": [
                    "./vendor/phpunit/phpunit/phpunit --colors=always"
                ],
                "test-coverage": [
                    "php -dpcov.directory=. ./vendor/bin/phpunit --coverage-clover \"$COVERAGE_DIR/clover.xml\""
                ],
                "test-php": [
                    "@composer phpunit"
                ],
                "post-install-cmd": [
                    "WorDBless\\Composer\\InstallDropin::copy"
                ],
                "post-update-cmd": [
                    "WorDBless\\Composer\\InstallDropin::copy"
                ],
                "build-development": [
                    "pnpm run build"
                ],
                "build-production": [
                    "pnpm run build-production-concurrently"
                ]
            },
            "license": [
                "GPL-2.0-or-later"
            ],
            "description": "Publicize makes it easy to share your site’s posts on several social media networks automatically when you publish a new post.",
            "transport-options": {
                "relative": true
            }
        },
        {
            "name": "automattic/jetpack-redirect",
            "version": "dev-trunk",
            "dist": {
                "type": "path",
                "url": "../../packages/redirect",
                "reference": "384df449e82c6792919537add3aa543468d98893"
            },
            "require": {
                "automattic/jetpack-status": "^1.14"
            },
            "require-dev": {
                "automattic/jetpack-changelogger": "^3.2",
                "brain/monkey": "2.6.1",
                "yoast/phpunit-polyfills": "1.0.3"
            },
            "type": "jetpack-library",
            "extra": {
                "autotagger": true,
                "mirror-repo": "Automattic/jetpack-redirect",
                "changelogger": {
                    "link-template": "https://github.com/Automattic/jetpack-redirect/compare/v${old}...v${new}"
                },
                "branch-alias": {
                    "dev-trunk": "1.7.x-dev"
                }
            },
            "autoload": {
                "classmap": [
                    "src/"
                ]
            },
            "scripts": {
                "phpunit": [
                    "./vendor/phpunit/phpunit/phpunit --colors=always"
                ],
                "test-coverage": [
                    "php -dpcov.directory=. ./vendor/bin/phpunit --coverage-clover \"$COVERAGE_DIR/clover.xml\""
                ],
                "test-php": [
                    "@composer phpunit"
                ]
            },
            "license": [
                "GPL-2.0-or-later"
            ],
            "description": "Utilities to build URLs to the jetpack.com/redirect/ service",
            "transport-options": {
                "relative": true
            }
        },
        {
            "name": "automattic/jetpack-roles",
            "version": "dev-trunk",
            "dist": {
                "type": "path",
                "url": "../../packages/roles",
                "reference": "e7d89c4c354ca17ec53d1a2e05454057c1b144da"
            },
            "require-dev": {
                "automattic/jetpack-changelogger": "^3.2",
                "brain/monkey": "2.6.1",
                "yoast/phpunit-polyfills": "1.0.3"
            },
            "type": "jetpack-library",
            "extra": {
                "autotagger": true,
                "mirror-repo": "Automattic/jetpack-roles",
                "changelogger": {
                    "link-template": "https://github.com/Automattic/jetpack-roles/compare/v${old}...v${new}"
                },
                "branch-alias": {
                    "dev-trunk": "1.4.x-dev"
                }
            },
            "autoload": {
                "classmap": [
                    "src/"
                ]
            },
            "scripts": {
                "phpunit": [
                    "./vendor/phpunit/phpunit/phpunit --colors=always"
                ],
                "test-coverage": [
                    "php -dpcov.directory=. ./vendor/bin/phpunit --coverage-clover \"$COVERAGE_DIR/clover.xml\""
                ],
                "test-php": [
                    "@composer phpunit"
                ]
            },
            "license": [
                "GPL-2.0-or-later"
            ],
            "description": "Utilities, related with user roles and capabilities.",
            "transport-options": {
                "relative": true
            }
        },
        {
            "name": "automattic/jetpack-status",
            "version": "dev-trunk",
            "dist": {
                "type": "path",
                "url": "../../packages/status",
                "reference": "1c747edbd6e497fd58eb51ddab48d836b61a5298"
            },
            "require": {
                "automattic/jetpack-constants": "^1.6"
            },
            "require-dev": {
                "automattic/jetpack-changelogger": "^3.2",
                "brain/monkey": "2.6.1",
                "yoast/phpunit-polyfills": "1.0.3"
            },
            "type": "jetpack-library",
            "extra": {
                "autotagger": true,
                "mirror-repo": "Automattic/jetpack-status",
                "changelogger": {
                    "link-template": "https://github.com/Automattic/jetpack-status/compare/v${old}...v${new}"
                },
                "branch-alias": {
                    "dev-trunk": "1.14.x-dev"
                }
            },
            "autoload": {
                "classmap": [
                    "src/"
                ]
            },
            "scripts": {
                "phpunit": [
                    "./vendor/phpunit/phpunit/phpunit --colors=always"
                ],
                "test-coverage": [
                    "php -dpcov.directory=. ./vendor/bin/phpunit --coverage-clover \"$COVERAGE_DIR/clover.xml\""
                ],
                "test-php": [
                    "@composer phpunit"
                ]
            },
            "license": [
                "GPL-2.0-or-later"
            ],
            "description": "Used to retrieve information about the current status of Jetpack and the site overall.",
            "transport-options": {
                "relative": true
            }
        },
        {
            "name": "automattic/jetpack-sync",
            "version": "dev-trunk",
            "dist": {
                "type": "path",
                "url": "../../packages/sync",
<<<<<<< HEAD
                "reference": "401a24f44ce5d504b76e91a795bc174937fc1fab"
=======
                "reference": "51ce2fc7796c00360a750383b567584cfb5cf116"
>>>>>>> 71a28109
            },
            "require": {
                "automattic/jetpack-connection": "^1.46",
                "automattic/jetpack-constants": "^1.6",
                "automattic/jetpack-identity-crisis": "^0.8",
                "automattic/jetpack-password-checker": "^0.2",
                "automattic/jetpack-roles": "^1.4",
                "automattic/jetpack-status": "^1.14"
            },
            "require-dev": {
                "automattic/jetpack-changelogger": "^3.2",
                "automattic/wordbless": "@dev",
                "yoast/phpunit-polyfills": "1.0.3"
            },
            "type": "jetpack-library",
            "extra": {
                "autotagger": true,
                "mirror-repo": "Automattic/jetpack-sync",
                "textdomain": "jetpack-sync",
                "version-constants": {
                    "::PACKAGE_VERSION": "src/class-package-version.php"
                },
                "changelogger": {
                    "link-template": "https://github.com/Automattic/jetpack-sync/compare/v${old}...v${new}"
                },
                "branch-alias": {
                    "dev-trunk": "1.40.x-dev"
                }
            },
            "autoload": {
                "classmap": [
                    "src/"
                ]
            },
            "scripts": {
                "phpunit": [
                    "./vendor/phpunit/phpunit/phpunit --colors=always"
                ],
                "test-coverage": [
                    "php -dpcov.directory=. ./vendor/bin/phpunit --coverage-clover \"$COVERAGE_DIR/clover.xml\""
                ],
                "test-php": [
                    "@composer phpunit"
                ],
                "post-install-cmd": [
                    "WorDBless\\Composer\\InstallDropin::copy"
                ],
                "post-update-cmd": [
                    "WorDBless\\Composer\\InstallDropin::copy"
                ]
            },
            "license": [
                "GPL-2.0-or-later"
            ],
            "description": "Everything needed to allow syncing to the WP.com infrastructure.",
            "transport-options": {
                "relative": true
            }
        }
    ],
    "packages-dev": [
        {
            "name": "antecedent/patchwork",
            "version": "2.1.21",
            "source": {
                "type": "git",
                "url": "https://github.com/antecedent/patchwork.git",
                "reference": "25c1fa0cd9a6e6d0d13863d8df8f050b6733f16d"
            },
            "dist": {
                "type": "zip",
                "url": "https://api.github.com/repos/antecedent/patchwork/zipball/25c1fa0cd9a6e6d0d13863d8df8f050b6733f16d",
                "reference": "25c1fa0cd9a6e6d0d13863d8df8f050b6733f16d",
                "shasum": ""
            },
            "require": {
                "php": ">=5.4.0"
            },
            "require-dev": {
                "phpunit/phpunit": ">=4"
            },
            "type": "library",
            "notification-url": "https://packagist.org/downloads/",
            "license": [
                "MIT"
            ],
            "authors": [
                {
                    "name": "Ignas Rudaitis",
                    "email": "ignas.rudaitis@gmail.com"
                }
            ],
            "description": "Method redefinition (monkey-patching) functionality for PHP.",
            "homepage": "http://patchwork2.org/",
            "keywords": [
                "aop",
                "aspect",
                "interception",
                "monkeypatching",
                "redefinition",
                "runkit",
                "testing"
            ],
            "support": {
                "issues": "https://github.com/antecedent/patchwork/issues",
                "source": "https://github.com/antecedent/patchwork/tree/2.1.21"
            },
            "time": "2022-02-07T07:28:34+00:00"
        },
        {
            "name": "automattic/jetpack-changelogger",
            "version": "dev-trunk",
            "dist": {
                "type": "path",
                "url": "../../packages/changelogger",
                "reference": "db7485e80ebcad717977462edf149ea62e134b3b"
            },
            "require": {
                "php": ">=5.6",
                "symfony/console": "^3.4 || ^5.2 || ^6.0",
                "symfony/process": "^3.4 || ^5.2 || ^6.0",
                "wikimedia/at-ease": "^1.2 || ^2.0"
            },
            "require-dev": {
                "wikimedia/testing-access-wrapper": "^1.0 || ^2.0",
                "yoast/phpunit-polyfills": "1.0.3"
            },
            "bin": [
                "bin/changelogger"
            ],
            "type": "project",
            "extra": {
                "autotagger": true,
                "branch-alias": {
                    "dev-trunk": "3.2.x-dev"
                },
                "mirror-repo": "Automattic/jetpack-changelogger",
                "version-constants": {
                    "::VERSION": "src/Application.php"
                },
                "changelogger": {
                    "link-template": "https://github.com/Automattic/jetpack-changelogger/compare/${old}...${new}"
                }
            },
            "autoload": {
                "psr-4": {
                    "Automattic\\Jetpack\\Changelogger\\": "src",
                    "Automattic\\Jetpack\\Changelog\\": "lib"
                }
            },
            "autoload-dev": {
                "psr-4": {
                    "Automattic\\Jetpack\\Changelogger\\Tests\\": "tests/php/includes/src",
                    "Automattic\\Jetpack\\Changelog\\Tests\\": "tests/php/includes/lib"
                }
            },
            "scripts": {
                "phpunit": [
                    "./vendor/phpunit/phpunit/phpunit --colors=always"
                ],
                "test-coverage": [
                    "php -dpcov.directory=. ./vendor/bin/phpunit --coverage-clover \"$COVERAGE_DIR/clover.xml\""
                ],
                "test-php": [
                    "@composer phpunit"
                ],
                "post-install-cmd": [
                    "[ -e vendor/bin/changelogger ] || { cd vendor/bin && ln -s ../../bin/changelogger; }"
                ],
                "post-update-cmd": [
                    "[ -e vendor/bin/changelogger ] || { cd vendor/bin && ln -s ../../bin/changelogger; }"
                ]
            },
            "license": [
                "GPL-2.0-or-later"
            ],
            "description": "Jetpack Changelogger tool. Allows for managing changelogs by dropping change files into a changelog directory with each PR.",
            "transport-options": {
                "relative": true
            }
        },
        {
            "name": "automattic/wordbless",
            "version": "0.4.0",
            "source": {
                "type": "git",
                "url": "https://github.com/Automattic/wordbless.git",
                "reference": "4811e4562e14679dbeedcf84bed2547db4ea5c03"
            },
            "dist": {
                "type": "zip",
                "url": "https://api.github.com/repos/Automattic/wordbless/zipball/4811e4562e14679dbeedcf84bed2547db4ea5c03",
                "reference": "4811e4562e14679dbeedcf84bed2547db4ea5c03",
                "shasum": ""
            },
            "require": {
                "php": ">=5.6.20",
                "roots/wordpress": "^6.0.2"
            },
            "require-dev": {
                "phpunit/phpunit": "^5.7 || ^6.5 || ^7.5 || ^9.5"
            },
            "type": "wordpress-dropin",
            "autoload": {
                "psr-4": {
                    "WorDBless\\": "src/",
                    "WorDBless\\Composer\\": "src/Composer/"
                }
            },
            "notification-url": "https://packagist.org/downloads/",
            "license": [
                "GPL-2.0-or-later"
            ],
            "authors": [
                {
                    "name": "Automattic Inc."
                }
            ],
            "description": "WorDBless allows you to use WordPress core functions in your PHPUnit tests without having to set up a database and the whole WordPress environment",
            "support": {
                "issues": "https://github.com/Automattic/wordbless/issues",
                "source": "https://github.com/Automattic/wordbless/tree/0.4.0"
            },
            "time": "2022-09-14T14:01:05+00:00"
        },
        {
            "name": "brain/monkey",
            "version": "2.6.1",
            "source": {
                "type": "git",
                "url": "https://github.com/Brain-WP/BrainMonkey.git",
                "reference": "a31c84515bb0d49be9310f52ef1733980ea8ffbb"
            },
            "dist": {
                "type": "zip",
                "url": "https://api.github.com/repos/Brain-WP/BrainMonkey/zipball/a31c84515bb0d49be9310f52ef1733980ea8ffbb",
                "reference": "a31c84515bb0d49be9310f52ef1733980ea8ffbb",
                "shasum": ""
            },
            "require": {
                "antecedent/patchwork": "^2.1.17",
                "mockery/mockery": "^1.3.5 || ^1.4.4",
                "php": ">=5.6.0"
            },
            "require-dev": {
                "dealerdirect/phpcodesniffer-composer-installer": "^0.7.1",
                "phpcompatibility/php-compatibility": "^9.3.0",
                "phpunit/phpunit": "^5.7.26 || ^6.0 || ^7.0 || >=8.0 <8.5.12 || ^8.5.14 || ^9.0"
            },
            "type": "library",
            "extra": {
                "branch-alias": {
                    "dev-version/1": "1.x-dev",
                    "dev-master": "2.0.x-dev"
                }
            },
            "autoload": {
                "files": [
                    "inc/api.php"
                ],
                "psr-4": {
                    "Brain\\Monkey\\": "src/"
                }
            },
            "notification-url": "https://packagist.org/downloads/",
            "license": [
                "MIT"
            ],
            "authors": [
                {
                    "name": "Giuseppe Mazzapica",
                    "email": "giuseppe.mazzapica@gmail.com",
                    "homepage": "https://gmazzap.me",
                    "role": "Developer"
                }
            ],
            "description": "Mocking utility for PHP functions and WordPress plugin API",
            "keywords": [
                "Monkey Patching",
                "interception",
                "mock",
                "mock functions",
                "mockery",
                "patchwork",
                "redefinition",
                "runkit",
                "test",
                "testing"
            ],
            "support": {
                "issues": "https://github.com/Brain-WP/BrainMonkey/issues",
                "source": "https://github.com/Brain-WP/BrainMonkey"
            },
            "time": "2021-11-11T15:53:55+00:00"
        },
        {
            "name": "doctrine/instantiator",
            "version": "1.4.1",
            "source": {
                "type": "git",
                "url": "https://github.com/doctrine/instantiator.git",
                "reference": "10dcfce151b967d20fde1b34ae6640712c3891bc"
            },
            "dist": {
                "type": "zip",
                "url": "https://api.github.com/repos/doctrine/instantiator/zipball/10dcfce151b967d20fde1b34ae6640712c3891bc",
                "reference": "10dcfce151b967d20fde1b34ae6640712c3891bc",
                "shasum": ""
            },
            "require": {
                "php": "^7.1 || ^8.0"
            },
            "require-dev": {
                "doctrine/coding-standard": "^9",
                "ext-pdo": "*",
                "ext-phar": "*",
                "phpbench/phpbench": "^0.16 || ^1",
                "phpstan/phpstan": "^1.4",
                "phpstan/phpstan-phpunit": "^1",
                "phpunit/phpunit": "^7.5 || ^8.5 || ^9.5",
                "vimeo/psalm": "^4.22"
            },
            "type": "library",
            "autoload": {
                "psr-4": {
                    "Doctrine\\Instantiator\\": "src/Doctrine/Instantiator/"
                }
            },
            "notification-url": "https://packagist.org/downloads/",
            "license": [
                "MIT"
            ],
            "authors": [
                {
                    "name": "Marco Pivetta",
                    "email": "ocramius@gmail.com",
                    "homepage": "https://ocramius.github.io/"
                }
            ],
            "description": "A small, lightweight utility to instantiate objects in PHP without invoking their constructors",
            "homepage": "https://www.doctrine-project.org/projects/instantiator.html",
            "keywords": [
                "constructor",
                "instantiate"
            ],
            "support": {
                "issues": "https://github.com/doctrine/instantiator/issues",
                "source": "https://github.com/doctrine/instantiator/tree/1.4.1"
            },
            "funding": [
                {
                    "url": "https://www.doctrine-project.org/sponsorship.html",
                    "type": "custom"
                },
                {
                    "url": "https://www.patreon.com/phpdoctrine",
                    "type": "patreon"
                },
                {
                    "url": "https://tidelift.com/funding/github/packagist/doctrine%2Finstantiator",
                    "type": "tidelift"
                }
            ],
            "time": "2022-03-03T08:28:38+00:00"
        },
        {
            "name": "hamcrest/hamcrest-php",
            "version": "v2.0.1",
            "source": {
                "type": "git",
                "url": "https://github.com/hamcrest/hamcrest-php.git",
                "reference": "8c3d0a3f6af734494ad8f6fbbee0ba92422859f3"
            },
            "dist": {
                "type": "zip",
                "url": "https://api.github.com/repos/hamcrest/hamcrest-php/zipball/8c3d0a3f6af734494ad8f6fbbee0ba92422859f3",
                "reference": "8c3d0a3f6af734494ad8f6fbbee0ba92422859f3",
                "shasum": ""
            },
            "require": {
                "php": "^5.3|^7.0|^8.0"
            },
            "replace": {
                "cordoval/hamcrest-php": "*",
                "davedevelopment/hamcrest-php": "*",
                "kodova/hamcrest-php": "*"
            },
            "require-dev": {
                "phpunit/php-file-iterator": "^1.4 || ^2.0",
                "phpunit/phpunit": "^4.8.36 || ^5.7 || ^6.5 || ^7.0"
            },
            "type": "library",
            "extra": {
                "branch-alias": {
                    "dev-master": "2.1-dev"
                }
            },
            "autoload": {
                "classmap": [
                    "hamcrest"
                ]
            },
            "notification-url": "https://packagist.org/downloads/",
            "license": [
                "BSD-3-Clause"
            ],
            "description": "This is the PHP port of Hamcrest Matchers",
            "keywords": [
                "test"
            ],
            "support": {
                "issues": "https://github.com/hamcrest/hamcrest-php/issues",
                "source": "https://github.com/hamcrest/hamcrest-php/tree/v2.0.1"
            },
            "time": "2020-07-09T08:09:16+00:00"
        },
        {
            "name": "mockery/mockery",
            "version": "1.5.1",
            "source": {
                "type": "git",
                "url": "https://github.com/mockery/mockery.git",
                "reference": "e92dcc83d5a51851baf5f5591d32cb2b16e3684e"
            },
            "dist": {
                "type": "zip",
                "url": "https://api.github.com/repos/mockery/mockery/zipball/e92dcc83d5a51851baf5f5591d32cb2b16e3684e",
                "reference": "e92dcc83d5a51851baf5f5591d32cb2b16e3684e",
                "shasum": ""
            },
            "require": {
                "hamcrest/hamcrest-php": "^2.0.1",
                "lib-pcre": ">=7.0",
                "php": "^7.3 || ^8.0"
            },
            "conflict": {
                "phpunit/phpunit": "<8.0"
            },
            "require-dev": {
                "phpunit/phpunit": "^8.5 || ^9.3"
            },
            "type": "library",
            "extra": {
                "branch-alias": {
                    "dev-master": "1.4.x-dev"
                }
            },
            "autoload": {
                "psr-0": {
                    "Mockery": "library/"
                }
            },
            "notification-url": "https://packagist.org/downloads/",
            "license": [
                "BSD-3-Clause"
            ],
            "authors": [
                {
                    "name": "Pádraic Brady",
                    "email": "padraic.brady@gmail.com",
                    "homepage": "http://blog.astrumfutura.com"
                },
                {
                    "name": "Dave Marshall",
                    "email": "dave.marshall@atstsolutions.co.uk",
                    "homepage": "http://davedevelopment.co.uk"
                }
            ],
            "description": "Mockery is a simple yet flexible PHP mock object framework",
            "homepage": "https://github.com/mockery/mockery",
            "keywords": [
                "BDD",
                "TDD",
                "library",
                "mock",
                "mock objects",
                "mockery",
                "stub",
                "test",
                "test double",
                "testing"
            ],
            "support": {
                "issues": "https://github.com/mockery/mockery/issues",
                "source": "https://github.com/mockery/mockery/tree/1.5.1"
            },
            "time": "2022-09-07T15:32:08+00:00"
        },
        {
            "name": "myclabs/deep-copy",
            "version": "1.11.0",
            "source": {
                "type": "git",
                "url": "https://github.com/myclabs/DeepCopy.git",
                "reference": "14daed4296fae74d9e3201d2c4925d1acb7aa614"
            },
            "dist": {
                "type": "zip",
                "url": "https://api.github.com/repos/myclabs/DeepCopy/zipball/14daed4296fae74d9e3201d2c4925d1acb7aa614",
                "reference": "14daed4296fae74d9e3201d2c4925d1acb7aa614",
                "shasum": ""
            },
            "require": {
                "php": "^7.1 || ^8.0"
            },
            "conflict": {
                "doctrine/collections": "<1.6.8",
                "doctrine/common": "<2.13.3 || >=3,<3.2.2"
            },
            "require-dev": {
                "doctrine/collections": "^1.6.8",
                "doctrine/common": "^2.13.3 || ^3.2.2",
                "phpunit/phpunit": "^7.5.20 || ^8.5.23 || ^9.5.13"
            },
            "type": "library",
            "autoload": {
                "files": [
                    "src/DeepCopy/deep_copy.php"
                ],
                "psr-4": {
                    "DeepCopy\\": "src/DeepCopy/"
                }
            },
            "notification-url": "https://packagist.org/downloads/",
            "license": [
                "MIT"
            ],
            "description": "Create deep copies (clones) of your objects",
            "keywords": [
                "clone",
                "copy",
                "duplicate",
                "object",
                "object graph"
            ],
            "support": {
                "issues": "https://github.com/myclabs/DeepCopy/issues",
                "source": "https://github.com/myclabs/DeepCopy/tree/1.11.0"
            },
            "funding": [
                {
                    "url": "https://tidelift.com/funding/github/packagist/myclabs/deep-copy",
                    "type": "tidelift"
                }
            ],
            "time": "2022-03-03T13:19:32+00:00"
        },
        {
            "name": "nikic/php-parser",
            "version": "v4.15.1",
            "source": {
                "type": "git",
                "url": "https://github.com/nikic/PHP-Parser.git",
                "reference": "0ef6c55a3f47f89d7a374e6f835197a0b5fcf900"
            },
            "dist": {
                "type": "zip",
                "url": "https://api.github.com/repos/nikic/PHP-Parser/zipball/0ef6c55a3f47f89d7a374e6f835197a0b5fcf900",
                "reference": "0ef6c55a3f47f89d7a374e6f835197a0b5fcf900",
                "shasum": ""
            },
            "require": {
                "ext-tokenizer": "*",
                "php": ">=7.0"
            },
            "require-dev": {
                "ircmaxell/php-yacc": "^0.0.7",
                "phpunit/phpunit": "^6.5 || ^7.0 || ^8.0 || ^9.0"
            },
            "bin": [
                "bin/php-parse"
            ],
            "type": "library",
            "extra": {
                "branch-alias": {
                    "dev-master": "4.9-dev"
                }
            },
            "autoload": {
                "psr-4": {
                    "PhpParser\\": "lib/PhpParser"
                }
            },
            "notification-url": "https://packagist.org/downloads/",
            "license": [
                "BSD-3-Clause"
            ],
            "authors": [
                {
                    "name": "Nikita Popov"
                }
            ],
            "description": "A PHP parser written in PHP",
            "keywords": [
                "parser",
                "php"
            ],
            "support": {
                "issues": "https://github.com/nikic/PHP-Parser/issues",
                "source": "https://github.com/nikic/PHP-Parser/tree/v4.15.1"
            },
            "time": "2022-09-04T07:30:47+00:00"
        },
        {
            "name": "phar-io/manifest",
            "version": "2.0.3",
            "source": {
                "type": "git",
                "url": "https://github.com/phar-io/manifest.git",
                "reference": "97803eca37d319dfa7826cc2437fc020857acb53"
            },
            "dist": {
                "type": "zip",
                "url": "https://api.github.com/repos/phar-io/manifest/zipball/97803eca37d319dfa7826cc2437fc020857acb53",
                "reference": "97803eca37d319dfa7826cc2437fc020857acb53",
                "shasum": ""
            },
            "require": {
                "ext-dom": "*",
                "ext-phar": "*",
                "ext-xmlwriter": "*",
                "phar-io/version": "^3.0.1",
                "php": "^7.2 || ^8.0"
            },
            "type": "library",
            "extra": {
                "branch-alias": {
                    "dev-master": "2.0.x-dev"
                }
            },
            "autoload": {
                "classmap": [
                    "src/"
                ]
            },
            "notification-url": "https://packagist.org/downloads/",
            "license": [
                "BSD-3-Clause"
            ],
            "authors": [
                {
                    "name": "Arne Blankerts",
                    "email": "arne@blankerts.de",
                    "role": "Developer"
                },
                {
                    "name": "Sebastian Heuer",
                    "email": "sebastian@phpeople.de",
                    "role": "Developer"
                },
                {
                    "name": "Sebastian Bergmann",
                    "email": "sebastian@phpunit.de",
                    "role": "Developer"
                }
            ],
            "description": "Component for reading phar.io manifest information from a PHP Archive (PHAR)",
            "support": {
                "issues": "https://github.com/phar-io/manifest/issues",
                "source": "https://github.com/phar-io/manifest/tree/2.0.3"
            },
            "time": "2021-07-20T11:28:43+00:00"
        },
        {
            "name": "phar-io/version",
            "version": "3.2.1",
            "source": {
                "type": "git",
                "url": "https://github.com/phar-io/version.git",
                "reference": "4f7fd7836c6f332bb2933569e566a0d6c4cbed74"
            },
            "dist": {
                "type": "zip",
                "url": "https://api.github.com/repos/phar-io/version/zipball/4f7fd7836c6f332bb2933569e566a0d6c4cbed74",
                "reference": "4f7fd7836c6f332bb2933569e566a0d6c4cbed74",
                "shasum": ""
            },
            "require": {
                "php": "^7.2 || ^8.0"
            },
            "type": "library",
            "autoload": {
                "classmap": [
                    "src/"
                ]
            },
            "notification-url": "https://packagist.org/downloads/",
            "license": [
                "BSD-3-Clause"
            ],
            "authors": [
                {
                    "name": "Arne Blankerts",
                    "email": "arne@blankerts.de",
                    "role": "Developer"
                },
                {
                    "name": "Sebastian Heuer",
                    "email": "sebastian@phpeople.de",
                    "role": "Developer"
                },
                {
                    "name": "Sebastian Bergmann",
                    "email": "sebastian@phpunit.de",
                    "role": "Developer"
                }
            ],
            "description": "Library for handling version information and constraints",
            "support": {
                "issues": "https://github.com/phar-io/version/issues",
                "source": "https://github.com/phar-io/version/tree/3.2.1"
            },
            "time": "2022-02-21T01:04:05+00:00"
        },
        {
            "name": "phpunit/php-code-coverage",
            "version": "9.2.17",
            "source": {
                "type": "git",
                "url": "https://github.com/sebastianbergmann/php-code-coverage.git",
                "reference": "aa94dc41e8661fe90c7316849907cba3007b10d8"
            },
            "dist": {
                "type": "zip",
                "url": "https://api.github.com/repos/sebastianbergmann/php-code-coverage/zipball/aa94dc41e8661fe90c7316849907cba3007b10d8",
                "reference": "aa94dc41e8661fe90c7316849907cba3007b10d8",
                "shasum": ""
            },
            "require": {
                "ext-dom": "*",
                "ext-libxml": "*",
                "ext-xmlwriter": "*",
                "nikic/php-parser": "^4.14",
                "php": ">=7.3",
                "phpunit/php-file-iterator": "^3.0.3",
                "phpunit/php-text-template": "^2.0.2",
                "sebastian/code-unit-reverse-lookup": "^2.0.2",
                "sebastian/complexity": "^2.0",
                "sebastian/environment": "^5.1.2",
                "sebastian/lines-of-code": "^1.0.3",
                "sebastian/version": "^3.0.1",
                "theseer/tokenizer": "^1.2.0"
            },
            "require-dev": {
                "phpunit/phpunit": "^9.3"
            },
            "suggest": {
                "ext-pcov": "*",
                "ext-xdebug": "*"
            },
            "type": "library",
            "extra": {
                "branch-alias": {
                    "dev-master": "9.2-dev"
                }
            },
            "autoload": {
                "classmap": [
                    "src/"
                ]
            },
            "notification-url": "https://packagist.org/downloads/",
            "license": [
                "BSD-3-Clause"
            ],
            "authors": [
                {
                    "name": "Sebastian Bergmann",
                    "email": "sebastian@phpunit.de",
                    "role": "lead"
                }
            ],
            "description": "Library that provides collection, processing, and rendering functionality for PHP code coverage information.",
            "homepage": "https://github.com/sebastianbergmann/php-code-coverage",
            "keywords": [
                "coverage",
                "testing",
                "xunit"
            ],
            "support": {
                "issues": "https://github.com/sebastianbergmann/php-code-coverage/issues",
                "source": "https://github.com/sebastianbergmann/php-code-coverage/tree/9.2.17"
            },
            "funding": [
                {
                    "url": "https://github.com/sebastianbergmann",
                    "type": "github"
                }
            ],
            "time": "2022-08-30T12:24:04+00:00"
        },
        {
            "name": "phpunit/php-file-iterator",
            "version": "3.0.6",
            "source": {
                "type": "git",
                "url": "https://github.com/sebastianbergmann/php-file-iterator.git",
                "reference": "cf1c2e7c203ac650e352f4cc675a7021e7d1b3cf"
            },
            "dist": {
                "type": "zip",
                "url": "https://api.github.com/repos/sebastianbergmann/php-file-iterator/zipball/cf1c2e7c203ac650e352f4cc675a7021e7d1b3cf",
                "reference": "cf1c2e7c203ac650e352f4cc675a7021e7d1b3cf",
                "shasum": ""
            },
            "require": {
                "php": ">=7.3"
            },
            "require-dev": {
                "phpunit/phpunit": "^9.3"
            },
            "type": "library",
            "extra": {
                "branch-alias": {
                    "dev-master": "3.0-dev"
                }
            },
            "autoload": {
                "classmap": [
                    "src/"
                ]
            },
            "notification-url": "https://packagist.org/downloads/",
            "license": [
                "BSD-3-Clause"
            ],
            "authors": [
                {
                    "name": "Sebastian Bergmann",
                    "email": "sebastian@phpunit.de",
                    "role": "lead"
                }
            ],
            "description": "FilterIterator implementation that filters files based on a list of suffixes.",
            "homepage": "https://github.com/sebastianbergmann/php-file-iterator/",
            "keywords": [
                "filesystem",
                "iterator"
            ],
            "support": {
                "issues": "https://github.com/sebastianbergmann/php-file-iterator/issues",
                "source": "https://github.com/sebastianbergmann/php-file-iterator/tree/3.0.6"
            },
            "funding": [
                {
                    "url": "https://github.com/sebastianbergmann",
                    "type": "github"
                }
            ],
            "time": "2021-12-02T12:48:52+00:00"
        },
        {
            "name": "phpunit/php-invoker",
            "version": "3.1.1",
            "source": {
                "type": "git",
                "url": "https://github.com/sebastianbergmann/php-invoker.git",
                "reference": "5a10147d0aaf65b58940a0b72f71c9ac0423cc67"
            },
            "dist": {
                "type": "zip",
                "url": "https://api.github.com/repos/sebastianbergmann/php-invoker/zipball/5a10147d0aaf65b58940a0b72f71c9ac0423cc67",
                "reference": "5a10147d0aaf65b58940a0b72f71c9ac0423cc67",
                "shasum": ""
            },
            "require": {
                "php": ">=7.3"
            },
            "require-dev": {
                "ext-pcntl": "*",
                "phpunit/phpunit": "^9.3"
            },
            "suggest": {
                "ext-pcntl": "*"
            },
            "type": "library",
            "extra": {
                "branch-alias": {
                    "dev-master": "3.1-dev"
                }
            },
            "autoload": {
                "classmap": [
                    "src/"
                ]
            },
            "notification-url": "https://packagist.org/downloads/",
            "license": [
                "BSD-3-Clause"
            ],
            "authors": [
                {
                    "name": "Sebastian Bergmann",
                    "email": "sebastian@phpunit.de",
                    "role": "lead"
                }
            ],
            "description": "Invoke callables with a timeout",
            "homepage": "https://github.com/sebastianbergmann/php-invoker/",
            "keywords": [
                "process"
            ],
            "support": {
                "issues": "https://github.com/sebastianbergmann/php-invoker/issues",
                "source": "https://github.com/sebastianbergmann/php-invoker/tree/3.1.1"
            },
            "funding": [
                {
                    "url": "https://github.com/sebastianbergmann",
                    "type": "github"
                }
            ],
            "time": "2020-09-28T05:58:55+00:00"
        },
        {
            "name": "phpunit/php-text-template",
            "version": "2.0.4",
            "source": {
                "type": "git",
                "url": "https://github.com/sebastianbergmann/php-text-template.git",
                "reference": "5da5f67fc95621df9ff4c4e5a84d6a8a2acf7c28"
            },
            "dist": {
                "type": "zip",
                "url": "https://api.github.com/repos/sebastianbergmann/php-text-template/zipball/5da5f67fc95621df9ff4c4e5a84d6a8a2acf7c28",
                "reference": "5da5f67fc95621df9ff4c4e5a84d6a8a2acf7c28",
                "shasum": ""
            },
            "require": {
                "php": ">=7.3"
            },
            "require-dev": {
                "phpunit/phpunit": "^9.3"
            },
            "type": "library",
            "extra": {
                "branch-alias": {
                    "dev-master": "2.0-dev"
                }
            },
            "autoload": {
                "classmap": [
                    "src/"
                ]
            },
            "notification-url": "https://packagist.org/downloads/",
            "license": [
                "BSD-3-Clause"
            ],
            "authors": [
                {
                    "name": "Sebastian Bergmann",
                    "email": "sebastian@phpunit.de",
                    "role": "lead"
                }
            ],
            "description": "Simple template engine.",
            "homepage": "https://github.com/sebastianbergmann/php-text-template/",
            "keywords": [
                "template"
            ],
            "support": {
                "issues": "https://github.com/sebastianbergmann/php-text-template/issues",
                "source": "https://github.com/sebastianbergmann/php-text-template/tree/2.0.4"
            },
            "funding": [
                {
                    "url": "https://github.com/sebastianbergmann",
                    "type": "github"
                }
            ],
            "time": "2020-10-26T05:33:50+00:00"
        },
        {
            "name": "phpunit/php-timer",
            "version": "5.0.3",
            "source": {
                "type": "git",
                "url": "https://github.com/sebastianbergmann/php-timer.git",
                "reference": "5a63ce20ed1b5bf577850e2c4e87f4aa902afbd2"
            },
            "dist": {
                "type": "zip",
                "url": "https://api.github.com/repos/sebastianbergmann/php-timer/zipball/5a63ce20ed1b5bf577850e2c4e87f4aa902afbd2",
                "reference": "5a63ce20ed1b5bf577850e2c4e87f4aa902afbd2",
                "shasum": ""
            },
            "require": {
                "php": ">=7.3"
            },
            "require-dev": {
                "phpunit/phpunit": "^9.3"
            },
            "type": "library",
            "extra": {
                "branch-alias": {
                    "dev-master": "5.0-dev"
                }
            },
            "autoload": {
                "classmap": [
                    "src/"
                ]
            },
            "notification-url": "https://packagist.org/downloads/",
            "license": [
                "BSD-3-Clause"
            ],
            "authors": [
                {
                    "name": "Sebastian Bergmann",
                    "email": "sebastian@phpunit.de",
                    "role": "lead"
                }
            ],
            "description": "Utility class for timing",
            "homepage": "https://github.com/sebastianbergmann/php-timer/",
            "keywords": [
                "timer"
            ],
            "support": {
                "issues": "https://github.com/sebastianbergmann/php-timer/issues",
                "source": "https://github.com/sebastianbergmann/php-timer/tree/5.0.3"
            },
            "funding": [
                {
                    "url": "https://github.com/sebastianbergmann",
                    "type": "github"
                }
            ],
            "time": "2020-10-26T13:16:10+00:00"
        },
        {
            "name": "phpunit/phpunit",
            "version": "9.5.25",
            "source": {
                "type": "git",
                "url": "https://github.com/sebastianbergmann/phpunit.git",
                "reference": "3e6f90ca7e3d02025b1d147bd8d4a89fd4ca8a1d"
            },
            "dist": {
                "type": "zip",
                "url": "https://api.github.com/repos/sebastianbergmann/phpunit/zipball/3e6f90ca7e3d02025b1d147bd8d4a89fd4ca8a1d",
                "reference": "3e6f90ca7e3d02025b1d147bd8d4a89fd4ca8a1d",
                "shasum": ""
            },
            "require": {
                "doctrine/instantiator": "^1.3.1",
                "ext-dom": "*",
                "ext-json": "*",
                "ext-libxml": "*",
                "ext-mbstring": "*",
                "ext-xml": "*",
                "ext-xmlwriter": "*",
                "myclabs/deep-copy": "^1.10.1",
                "phar-io/manifest": "^2.0.3",
                "phar-io/version": "^3.0.2",
                "php": ">=7.3",
                "phpunit/php-code-coverage": "^9.2.13",
                "phpunit/php-file-iterator": "^3.0.5",
                "phpunit/php-invoker": "^3.1.1",
                "phpunit/php-text-template": "^2.0.3",
                "phpunit/php-timer": "^5.0.2",
                "sebastian/cli-parser": "^1.0.1",
                "sebastian/code-unit": "^1.0.6",
                "sebastian/comparator": "^4.0.8",
                "sebastian/diff": "^4.0.3",
                "sebastian/environment": "^5.1.3",
                "sebastian/exporter": "^4.0.5",
                "sebastian/global-state": "^5.0.1",
                "sebastian/object-enumerator": "^4.0.3",
                "sebastian/resource-operations": "^3.0.3",
                "sebastian/type": "^3.2",
                "sebastian/version": "^3.0.2"
            },
            "suggest": {
                "ext-soap": "*",
                "ext-xdebug": "*"
            },
            "bin": [
                "phpunit"
            ],
            "type": "library",
            "extra": {
                "branch-alias": {
                    "dev-master": "9.5-dev"
                }
            },
            "autoload": {
                "files": [
                    "src/Framework/Assert/Functions.php"
                ],
                "classmap": [
                    "src/"
                ]
            },
            "notification-url": "https://packagist.org/downloads/",
            "license": [
                "BSD-3-Clause"
            ],
            "authors": [
                {
                    "name": "Sebastian Bergmann",
                    "email": "sebastian@phpunit.de",
                    "role": "lead"
                }
            ],
            "description": "The PHP Unit Testing framework.",
            "homepage": "https://phpunit.de/",
            "keywords": [
                "phpunit",
                "testing",
                "xunit"
            ],
            "support": {
                "issues": "https://github.com/sebastianbergmann/phpunit/issues",
                "source": "https://github.com/sebastianbergmann/phpunit/tree/9.5.25"
            },
            "funding": [
                {
                    "url": "https://phpunit.de/sponsors.html",
                    "type": "custom"
                },
                {
                    "url": "https://github.com/sebastianbergmann",
                    "type": "github"
                },
                {
                    "url": "https://tidelift.com/funding/github/packagist/phpunit/phpunit",
                    "type": "tidelift"
                }
            ],
            "time": "2022-09-25T03:44:45+00:00"
        },
        {
            "name": "psr/container",
            "version": "2.0.2",
            "source": {
                "type": "git",
                "url": "https://github.com/php-fig/container.git",
                "reference": "c71ecc56dfe541dbd90c5360474fbc405f8d5963"
            },
            "dist": {
                "type": "zip",
                "url": "https://api.github.com/repos/php-fig/container/zipball/c71ecc56dfe541dbd90c5360474fbc405f8d5963",
                "reference": "c71ecc56dfe541dbd90c5360474fbc405f8d5963",
                "shasum": ""
            },
            "require": {
                "php": ">=7.4.0"
            },
            "type": "library",
            "extra": {
                "branch-alias": {
                    "dev-master": "2.0.x-dev"
                }
            },
            "autoload": {
                "psr-4": {
                    "Psr\\Container\\": "src/"
                }
            },
            "notification-url": "https://packagist.org/downloads/",
            "license": [
                "MIT"
            ],
            "authors": [
                {
                    "name": "PHP-FIG",
                    "homepage": "https://www.php-fig.org/"
                }
            ],
            "description": "Common Container Interface (PHP FIG PSR-11)",
            "homepage": "https://github.com/php-fig/container",
            "keywords": [
                "PSR-11",
                "container",
                "container-interface",
                "container-interop",
                "psr"
            ],
            "support": {
                "issues": "https://github.com/php-fig/container/issues",
                "source": "https://github.com/php-fig/container/tree/2.0.2"
            },
            "time": "2021-11-05T16:47:00+00:00"
        },
        {
            "name": "roots/wordpress",
            "version": "6.0.2",
            "source": {
                "type": "git",
                "url": "https://github.com/roots/wordpress.git",
                "reference": "41ff6e23ccbc3a1691406d69fe8c211a225514e2"
            },
            "dist": {
                "type": "zip",
                "url": "https://api.github.com/repos/roots/wordpress/zipball/41ff6e23ccbc3a1691406d69fe8c211a225514e2",
                "reference": "41ff6e23ccbc3a1691406d69fe8c211a225514e2",
                "shasum": ""
            },
            "require": {
                "roots/wordpress-core-installer": "^1.0.0",
                "roots/wordpress-no-content": "self.version"
            },
            "type": "metapackage",
            "notification-url": "https://packagist.org/downloads/",
            "license": [
                "MIT",
                "GPL-2.0-or-later"
            ],
            "description": "WordPress is open source software you can use to create a beautiful website, blog, or app.",
            "homepage": "https://wordpress.org/",
            "keywords": [
                "blog",
                "cms",
                "wordpress"
            ],
            "support": {
                "issues": "https://github.com/roots/wordpress/issues",
                "source": "https://github.com/roots/wordpress/tree/6.0.2"
            },
            "funding": [
                {
                    "url": "https://github.com/roots",
                    "type": "github"
                },
                {
                    "url": "https://www.patreon.com/rootsdev",
                    "type": "patreon"
                }
            ],
            "time": "2022-06-01T16:54:37+00:00"
        },
        {
            "name": "roots/wordpress-core-installer",
            "version": "1.100.0",
            "source": {
                "type": "git",
                "url": "https://github.com/roots/wordpress-core-installer.git",
                "reference": "73f8488e5178c5d54234b919f823a9095e2b1847"
            },
            "dist": {
                "type": "zip",
                "url": "https://api.github.com/repos/roots/wordpress-core-installer/zipball/73f8488e5178c5d54234b919f823a9095e2b1847",
                "reference": "73f8488e5178c5d54234b919f823a9095e2b1847",
                "shasum": ""
            },
            "require": {
                "composer-plugin-api": "^1.0 || ^2.0",
                "php": ">=5.6.0"
            },
            "conflict": {
                "composer/installers": "<1.0.6"
            },
            "replace": {
                "johnpbloch/wordpress-core-installer": "*"
            },
            "require-dev": {
                "composer/composer": "^1.0 || ^2.0",
                "phpunit/phpunit": ">=5.7.27"
            },
            "type": "composer-plugin",
            "extra": {
                "class": "Roots\\Composer\\WordPressCorePlugin"
            },
            "autoload": {
                "psr-4": {
                    "Roots\\Composer\\": "src/"
                }
            },
            "notification-url": "https://packagist.org/downloads/",
            "license": [
                "GPL-2.0-or-later"
            ],
            "authors": [
                {
                    "name": "John P. Bloch",
                    "email": "me@johnpbloch.com"
                },
                {
                    "name": "Roots",
                    "email": "team@roots.io"
                }
            ],
            "description": "A custom installer to handle deploying WordPress with composer",
            "keywords": [
                "wordpress"
            ],
            "support": {
                "issues": "https://github.com/roots/wordpress-core-installer/issues",
                "source": "https://github.com/roots/wordpress-core-installer/tree/master"
            },
            "funding": [
                {
                    "url": "https://github.com/roots",
                    "type": "github"
                },
                {
                    "url": "https://www.patreon.com/rootsdev",
                    "type": "patreon"
                }
            ],
            "time": "2020-08-20T00:27:30+00:00"
        },
        {
            "name": "roots/wordpress-no-content",
            "version": "6.0.2",
            "source": {
                "type": "git",
                "url": "https://github.com/WordPress/WordPress.git",
                "reference": "6.0.2"
            },
            "dist": {
                "type": "zip",
                "url": "https://downloads.wordpress.org/release/wordpress-6.0.2-no-content.zip",
                "shasum": "9e78ef932a99d62e6a0b045ff846fe5b2bf35e29"
            },
            "require": {
                "php": ">= 5.6.20"
            },
            "provide": {
                "wordpress/core-implementation": "6.0.2"
            },
            "suggest": {
                "ext-curl": "Performs remote request operations.",
                "ext-dom": "Used to validate Text Widget content and to automatically configuring IIS7+.",
                "ext-exif": "Works with metadata stored in images.",
                "ext-fileinfo": "Used to detect mimetype of file uploads.",
                "ext-hash": "Used for hashing, including passwords and update packages.",
                "ext-imagick": "Provides better image quality for media uploads.",
                "ext-json": "Used for communications with other servers.",
                "ext-libsodium": "Validates Signatures and provides securely random bytes.",
                "ext-mbstring": "Used to properly handle UTF8 text.",
                "ext-mysqli": "Connects to MySQL for database interactions.",
                "ext-openssl": "Permits SSL-based connections to other hosts.",
                "ext-pcre": "Increases performance of pattern matching in code searches.",
                "ext-xml": "Used for XML parsing, such as from a third-party site.",
                "ext-zip": "Used for decompressing Plugins, Themes, and WordPress update packages."
            },
            "type": "wordpress-core",
            "notification-url": "https://packagist.org/downloads/",
            "license": [
                "GPL-2.0-or-later"
            ],
            "authors": [
                {
                    "name": "WordPress Community",
                    "homepage": "https://wordpress.org/about/"
                }
            ],
            "description": "WordPress is open source software you can use to create a beautiful website, blog, or app.",
            "homepage": "https://wordpress.org/",
            "keywords": [
                "blog",
                "cms",
                "wordpress"
            ],
            "support": {
                "docs": "https://developer.wordpress.org/",
                "forum": "https://wordpress.org/support/",
                "irc": "irc://irc.freenode.net/wordpress",
                "issues": "https://core.trac.wordpress.org/",
                "rss": "https://wordpress.org/news/feed/",
                "source": "https://core.trac.wordpress.org/browser",
                "wiki": "https://codex.wordpress.org/"
            },
            "funding": [
                {
                    "url": "https://wordpressfoundation.org/donate/",
                    "type": "other"
                }
            ],
            "time": "2022-08-30T17:52:03+00:00"
        },
        {
            "name": "sebastian/cli-parser",
            "version": "1.0.1",
            "source": {
                "type": "git",
                "url": "https://github.com/sebastianbergmann/cli-parser.git",
                "reference": "442e7c7e687e42adc03470c7b668bc4b2402c0b2"
            },
            "dist": {
                "type": "zip",
                "url": "https://api.github.com/repos/sebastianbergmann/cli-parser/zipball/442e7c7e687e42adc03470c7b668bc4b2402c0b2",
                "reference": "442e7c7e687e42adc03470c7b668bc4b2402c0b2",
                "shasum": ""
            },
            "require": {
                "php": ">=7.3"
            },
            "require-dev": {
                "phpunit/phpunit": "^9.3"
            },
            "type": "library",
            "extra": {
                "branch-alias": {
                    "dev-master": "1.0-dev"
                }
            },
            "autoload": {
                "classmap": [
                    "src/"
                ]
            },
            "notification-url": "https://packagist.org/downloads/",
            "license": [
                "BSD-3-Clause"
            ],
            "authors": [
                {
                    "name": "Sebastian Bergmann",
                    "email": "sebastian@phpunit.de",
                    "role": "lead"
                }
            ],
            "description": "Library for parsing CLI options",
            "homepage": "https://github.com/sebastianbergmann/cli-parser",
            "support": {
                "issues": "https://github.com/sebastianbergmann/cli-parser/issues",
                "source": "https://github.com/sebastianbergmann/cli-parser/tree/1.0.1"
            },
            "funding": [
                {
                    "url": "https://github.com/sebastianbergmann",
                    "type": "github"
                }
            ],
            "time": "2020-09-28T06:08:49+00:00"
        },
        {
            "name": "sebastian/code-unit",
            "version": "1.0.8",
            "source": {
                "type": "git",
                "url": "https://github.com/sebastianbergmann/code-unit.git",
                "reference": "1fc9f64c0927627ef78ba436c9b17d967e68e120"
            },
            "dist": {
                "type": "zip",
                "url": "https://api.github.com/repos/sebastianbergmann/code-unit/zipball/1fc9f64c0927627ef78ba436c9b17d967e68e120",
                "reference": "1fc9f64c0927627ef78ba436c9b17d967e68e120",
                "shasum": ""
            },
            "require": {
                "php": ">=7.3"
            },
            "require-dev": {
                "phpunit/phpunit": "^9.3"
            },
            "type": "library",
            "extra": {
                "branch-alias": {
                    "dev-master": "1.0-dev"
                }
            },
            "autoload": {
                "classmap": [
                    "src/"
                ]
            },
            "notification-url": "https://packagist.org/downloads/",
            "license": [
                "BSD-3-Clause"
            ],
            "authors": [
                {
                    "name": "Sebastian Bergmann",
                    "email": "sebastian@phpunit.de",
                    "role": "lead"
                }
            ],
            "description": "Collection of value objects that represent the PHP code units",
            "homepage": "https://github.com/sebastianbergmann/code-unit",
            "support": {
                "issues": "https://github.com/sebastianbergmann/code-unit/issues",
                "source": "https://github.com/sebastianbergmann/code-unit/tree/1.0.8"
            },
            "funding": [
                {
                    "url": "https://github.com/sebastianbergmann",
                    "type": "github"
                }
            ],
            "time": "2020-10-26T13:08:54+00:00"
        },
        {
            "name": "sebastian/code-unit-reverse-lookup",
            "version": "2.0.3",
            "source": {
                "type": "git",
                "url": "https://github.com/sebastianbergmann/code-unit-reverse-lookup.git",
                "reference": "ac91f01ccec49fb77bdc6fd1e548bc70f7faa3e5"
            },
            "dist": {
                "type": "zip",
                "url": "https://api.github.com/repos/sebastianbergmann/code-unit-reverse-lookup/zipball/ac91f01ccec49fb77bdc6fd1e548bc70f7faa3e5",
                "reference": "ac91f01ccec49fb77bdc6fd1e548bc70f7faa3e5",
                "shasum": ""
            },
            "require": {
                "php": ">=7.3"
            },
            "require-dev": {
                "phpunit/phpunit": "^9.3"
            },
            "type": "library",
            "extra": {
                "branch-alias": {
                    "dev-master": "2.0-dev"
                }
            },
            "autoload": {
                "classmap": [
                    "src/"
                ]
            },
            "notification-url": "https://packagist.org/downloads/",
            "license": [
                "BSD-3-Clause"
            ],
            "authors": [
                {
                    "name": "Sebastian Bergmann",
                    "email": "sebastian@phpunit.de"
                }
            ],
            "description": "Looks up which function or method a line of code belongs to",
            "homepage": "https://github.com/sebastianbergmann/code-unit-reverse-lookup/",
            "support": {
                "issues": "https://github.com/sebastianbergmann/code-unit-reverse-lookup/issues",
                "source": "https://github.com/sebastianbergmann/code-unit-reverse-lookup/tree/2.0.3"
            },
            "funding": [
                {
                    "url": "https://github.com/sebastianbergmann",
                    "type": "github"
                }
            ],
            "time": "2020-09-28T05:30:19+00:00"
        },
        {
            "name": "sebastian/comparator",
            "version": "4.0.8",
            "source": {
                "type": "git",
                "url": "https://github.com/sebastianbergmann/comparator.git",
                "reference": "fa0f136dd2334583309d32b62544682ee972b51a"
            },
            "dist": {
                "type": "zip",
                "url": "https://api.github.com/repos/sebastianbergmann/comparator/zipball/fa0f136dd2334583309d32b62544682ee972b51a",
                "reference": "fa0f136dd2334583309d32b62544682ee972b51a",
                "shasum": ""
            },
            "require": {
                "php": ">=7.3",
                "sebastian/diff": "^4.0",
                "sebastian/exporter": "^4.0"
            },
            "require-dev": {
                "phpunit/phpunit": "^9.3"
            },
            "type": "library",
            "extra": {
                "branch-alias": {
                    "dev-master": "4.0-dev"
                }
            },
            "autoload": {
                "classmap": [
                    "src/"
                ]
            },
            "notification-url": "https://packagist.org/downloads/",
            "license": [
                "BSD-3-Clause"
            ],
            "authors": [
                {
                    "name": "Sebastian Bergmann",
                    "email": "sebastian@phpunit.de"
                },
                {
                    "name": "Jeff Welch",
                    "email": "whatthejeff@gmail.com"
                },
                {
                    "name": "Volker Dusch",
                    "email": "github@wallbash.com"
                },
                {
                    "name": "Bernhard Schussek",
                    "email": "bschussek@2bepublished.at"
                }
            ],
            "description": "Provides the functionality to compare PHP values for equality",
            "homepage": "https://github.com/sebastianbergmann/comparator",
            "keywords": [
                "comparator",
                "compare",
                "equality"
            ],
            "support": {
                "issues": "https://github.com/sebastianbergmann/comparator/issues",
                "source": "https://github.com/sebastianbergmann/comparator/tree/4.0.8"
            },
            "funding": [
                {
                    "url": "https://github.com/sebastianbergmann",
                    "type": "github"
                }
            ],
            "time": "2022-09-14T12:41:17+00:00"
        },
        {
            "name": "sebastian/complexity",
            "version": "2.0.2",
            "source": {
                "type": "git",
                "url": "https://github.com/sebastianbergmann/complexity.git",
                "reference": "739b35e53379900cc9ac327b2147867b8b6efd88"
            },
            "dist": {
                "type": "zip",
                "url": "https://api.github.com/repos/sebastianbergmann/complexity/zipball/739b35e53379900cc9ac327b2147867b8b6efd88",
                "reference": "739b35e53379900cc9ac327b2147867b8b6efd88",
                "shasum": ""
            },
            "require": {
                "nikic/php-parser": "^4.7",
                "php": ">=7.3"
            },
            "require-dev": {
                "phpunit/phpunit": "^9.3"
            },
            "type": "library",
            "extra": {
                "branch-alias": {
                    "dev-master": "2.0-dev"
                }
            },
            "autoload": {
                "classmap": [
                    "src/"
                ]
            },
            "notification-url": "https://packagist.org/downloads/",
            "license": [
                "BSD-3-Clause"
            ],
            "authors": [
                {
                    "name": "Sebastian Bergmann",
                    "email": "sebastian@phpunit.de",
                    "role": "lead"
                }
            ],
            "description": "Library for calculating the complexity of PHP code units",
            "homepage": "https://github.com/sebastianbergmann/complexity",
            "support": {
                "issues": "https://github.com/sebastianbergmann/complexity/issues",
                "source": "https://github.com/sebastianbergmann/complexity/tree/2.0.2"
            },
            "funding": [
                {
                    "url": "https://github.com/sebastianbergmann",
                    "type": "github"
                }
            ],
            "time": "2020-10-26T15:52:27+00:00"
        },
        {
            "name": "sebastian/diff",
            "version": "4.0.4",
            "source": {
                "type": "git",
                "url": "https://github.com/sebastianbergmann/diff.git",
                "reference": "3461e3fccc7cfdfc2720be910d3bd73c69be590d"
            },
            "dist": {
                "type": "zip",
                "url": "https://api.github.com/repos/sebastianbergmann/diff/zipball/3461e3fccc7cfdfc2720be910d3bd73c69be590d",
                "reference": "3461e3fccc7cfdfc2720be910d3bd73c69be590d",
                "shasum": ""
            },
            "require": {
                "php": ">=7.3"
            },
            "require-dev": {
                "phpunit/phpunit": "^9.3",
                "symfony/process": "^4.2 || ^5"
            },
            "type": "library",
            "extra": {
                "branch-alias": {
                    "dev-master": "4.0-dev"
                }
            },
            "autoload": {
                "classmap": [
                    "src/"
                ]
            },
            "notification-url": "https://packagist.org/downloads/",
            "license": [
                "BSD-3-Clause"
            ],
            "authors": [
                {
                    "name": "Sebastian Bergmann",
                    "email": "sebastian@phpunit.de"
                },
                {
                    "name": "Kore Nordmann",
                    "email": "mail@kore-nordmann.de"
                }
            ],
            "description": "Diff implementation",
            "homepage": "https://github.com/sebastianbergmann/diff",
            "keywords": [
                "diff",
                "udiff",
                "unidiff",
                "unified diff"
            ],
            "support": {
                "issues": "https://github.com/sebastianbergmann/diff/issues",
                "source": "https://github.com/sebastianbergmann/diff/tree/4.0.4"
            },
            "funding": [
                {
                    "url": "https://github.com/sebastianbergmann",
                    "type": "github"
                }
            ],
            "time": "2020-10-26T13:10:38+00:00"
        },
        {
            "name": "sebastian/environment",
            "version": "5.1.4",
            "source": {
                "type": "git",
                "url": "https://github.com/sebastianbergmann/environment.git",
                "reference": "1b5dff7bb151a4db11d49d90e5408e4e938270f7"
            },
            "dist": {
                "type": "zip",
                "url": "https://api.github.com/repos/sebastianbergmann/environment/zipball/1b5dff7bb151a4db11d49d90e5408e4e938270f7",
                "reference": "1b5dff7bb151a4db11d49d90e5408e4e938270f7",
                "shasum": ""
            },
            "require": {
                "php": ">=7.3"
            },
            "require-dev": {
                "phpunit/phpunit": "^9.3"
            },
            "suggest": {
                "ext-posix": "*"
            },
            "type": "library",
            "extra": {
                "branch-alias": {
                    "dev-master": "5.1-dev"
                }
            },
            "autoload": {
                "classmap": [
                    "src/"
                ]
            },
            "notification-url": "https://packagist.org/downloads/",
            "license": [
                "BSD-3-Clause"
            ],
            "authors": [
                {
                    "name": "Sebastian Bergmann",
                    "email": "sebastian@phpunit.de"
                }
            ],
            "description": "Provides functionality to handle HHVM/PHP environments",
            "homepage": "http://www.github.com/sebastianbergmann/environment",
            "keywords": [
                "Xdebug",
                "environment",
                "hhvm"
            ],
            "support": {
                "issues": "https://github.com/sebastianbergmann/environment/issues",
                "source": "https://github.com/sebastianbergmann/environment/tree/5.1.4"
            },
            "funding": [
                {
                    "url": "https://github.com/sebastianbergmann",
                    "type": "github"
                }
            ],
            "time": "2022-04-03T09:37:03+00:00"
        },
        {
            "name": "sebastian/exporter",
            "version": "4.0.5",
            "source": {
                "type": "git",
                "url": "https://github.com/sebastianbergmann/exporter.git",
                "reference": "ac230ed27f0f98f597c8a2b6eb7ac563af5e5b9d"
            },
            "dist": {
                "type": "zip",
                "url": "https://api.github.com/repos/sebastianbergmann/exporter/zipball/ac230ed27f0f98f597c8a2b6eb7ac563af5e5b9d",
                "reference": "ac230ed27f0f98f597c8a2b6eb7ac563af5e5b9d",
                "shasum": ""
            },
            "require": {
                "php": ">=7.3",
                "sebastian/recursion-context": "^4.0"
            },
            "require-dev": {
                "ext-mbstring": "*",
                "phpunit/phpunit": "^9.3"
            },
            "type": "library",
            "extra": {
                "branch-alias": {
                    "dev-master": "4.0-dev"
                }
            },
            "autoload": {
                "classmap": [
                    "src/"
                ]
            },
            "notification-url": "https://packagist.org/downloads/",
            "license": [
                "BSD-3-Clause"
            ],
            "authors": [
                {
                    "name": "Sebastian Bergmann",
                    "email": "sebastian@phpunit.de"
                },
                {
                    "name": "Jeff Welch",
                    "email": "whatthejeff@gmail.com"
                },
                {
                    "name": "Volker Dusch",
                    "email": "github@wallbash.com"
                },
                {
                    "name": "Adam Harvey",
                    "email": "aharvey@php.net"
                },
                {
                    "name": "Bernhard Schussek",
                    "email": "bschussek@gmail.com"
                }
            ],
            "description": "Provides the functionality to export PHP variables for visualization",
            "homepage": "https://www.github.com/sebastianbergmann/exporter",
            "keywords": [
                "export",
                "exporter"
            ],
            "support": {
                "issues": "https://github.com/sebastianbergmann/exporter/issues",
                "source": "https://github.com/sebastianbergmann/exporter/tree/4.0.5"
            },
            "funding": [
                {
                    "url": "https://github.com/sebastianbergmann",
                    "type": "github"
                }
            ],
            "time": "2022-09-14T06:03:37+00:00"
        },
        {
            "name": "sebastian/global-state",
            "version": "5.0.5",
            "source": {
                "type": "git",
                "url": "https://github.com/sebastianbergmann/global-state.git",
                "reference": "0ca8db5a5fc9c8646244e629625ac486fa286bf2"
            },
            "dist": {
                "type": "zip",
                "url": "https://api.github.com/repos/sebastianbergmann/global-state/zipball/0ca8db5a5fc9c8646244e629625ac486fa286bf2",
                "reference": "0ca8db5a5fc9c8646244e629625ac486fa286bf2",
                "shasum": ""
            },
            "require": {
                "php": ">=7.3",
                "sebastian/object-reflector": "^2.0",
                "sebastian/recursion-context": "^4.0"
            },
            "require-dev": {
                "ext-dom": "*",
                "phpunit/phpunit": "^9.3"
            },
            "suggest": {
                "ext-uopz": "*"
            },
            "type": "library",
            "extra": {
                "branch-alias": {
                    "dev-master": "5.0-dev"
                }
            },
            "autoload": {
                "classmap": [
                    "src/"
                ]
            },
            "notification-url": "https://packagist.org/downloads/",
            "license": [
                "BSD-3-Clause"
            ],
            "authors": [
                {
                    "name": "Sebastian Bergmann",
                    "email": "sebastian@phpunit.de"
                }
            ],
            "description": "Snapshotting of global state",
            "homepage": "http://www.github.com/sebastianbergmann/global-state",
            "keywords": [
                "global state"
            ],
            "support": {
                "issues": "https://github.com/sebastianbergmann/global-state/issues",
                "source": "https://github.com/sebastianbergmann/global-state/tree/5.0.5"
            },
            "funding": [
                {
                    "url": "https://github.com/sebastianbergmann",
                    "type": "github"
                }
            ],
            "time": "2022-02-14T08:28:10+00:00"
        },
        {
            "name": "sebastian/lines-of-code",
            "version": "1.0.3",
            "source": {
                "type": "git",
                "url": "https://github.com/sebastianbergmann/lines-of-code.git",
                "reference": "c1c2e997aa3146983ed888ad08b15470a2e22ecc"
            },
            "dist": {
                "type": "zip",
                "url": "https://api.github.com/repos/sebastianbergmann/lines-of-code/zipball/c1c2e997aa3146983ed888ad08b15470a2e22ecc",
                "reference": "c1c2e997aa3146983ed888ad08b15470a2e22ecc",
                "shasum": ""
            },
            "require": {
                "nikic/php-parser": "^4.6",
                "php": ">=7.3"
            },
            "require-dev": {
                "phpunit/phpunit": "^9.3"
            },
            "type": "library",
            "extra": {
                "branch-alias": {
                    "dev-master": "1.0-dev"
                }
            },
            "autoload": {
                "classmap": [
                    "src/"
                ]
            },
            "notification-url": "https://packagist.org/downloads/",
            "license": [
                "BSD-3-Clause"
            ],
            "authors": [
                {
                    "name": "Sebastian Bergmann",
                    "email": "sebastian@phpunit.de",
                    "role": "lead"
                }
            ],
            "description": "Library for counting the lines of code in PHP source code",
            "homepage": "https://github.com/sebastianbergmann/lines-of-code",
            "support": {
                "issues": "https://github.com/sebastianbergmann/lines-of-code/issues",
                "source": "https://github.com/sebastianbergmann/lines-of-code/tree/1.0.3"
            },
            "funding": [
                {
                    "url": "https://github.com/sebastianbergmann",
                    "type": "github"
                }
            ],
            "time": "2020-11-28T06:42:11+00:00"
        },
        {
            "name": "sebastian/object-enumerator",
            "version": "4.0.4",
            "source": {
                "type": "git",
                "url": "https://github.com/sebastianbergmann/object-enumerator.git",
                "reference": "5c9eeac41b290a3712d88851518825ad78f45c71"
            },
            "dist": {
                "type": "zip",
                "url": "https://api.github.com/repos/sebastianbergmann/object-enumerator/zipball/5c9eeac41b290a3712d88851518825ad78f45c71",
                "reference": "5c9eeac41b290a3712d88851518825ad78f45c71",
                "shasum": ""
            },
            "require": {
                "php": ">=7.3",
                "sebastian/object-reflector": "^2.0",
                "sebastian/recursion-context": "^4.0"
            },
            "require-dev": {
                "phpunit/phpunit": "^9.3"
            },
            "type": "library",
            "extra": {
                "branch-alias": {
                    "dev-master": "4.0-dev"
                }
            },
            "autoload": {
                "classmap": [
                    "src/"
                ]
            },
            "notification-url": "https://packagist.org/downloads/",
            "license": [
                "BSD-3-Clause"
            ],
            "authors": [
                {
                    "name": "Sebastian Bergmann",
                    "email": "sebastian@phpunit.de"
                }
            ],
            "description": "Traverses array structures and object graphs to enumerate all referenced objects",
            "homepage": "https://github.com/sebastianbergmann/object-enumerator/",
            "support": {
                "issues": "https://github.com/sebastianbergmann/object-enumerator/issues",
                "source": "https://github.com/sebastianbergmann/object-enumerator/tree/4.0.4"
            },
            "funding": [
                {
                    "url": "https://github.com/sebastianbergmann",
                    "type": "github"
                }
            ],
            "time": "2020-10-26T13:12:34+00:00"
        },
        {
            "name": "sebastian/object-reflector",
            "version": "2.0.4",
            "source": {
                "type": "git",
                "url": "https://github.com/sebastianbergmann/object-reflector.git",
                "reference": "b4f479ebdbf63ac605d183ece17d8d7fe49c15c7"
            },
            "dist": {
                "type": "zip",
                "url": "https://api.github.com/repos/sebastianbergmann/object-reflector/zipball/b4f479ebdbf63ac605d183ece17d8d7fe49c15c7",
                "reference": "b4f479ebdbf63ac605d183ece17d8d7fe49c15c7",
                "shasum": ""
            },
            "require": {
                "php": ">=7.3"
            },
            "require-dev": {
                "phpunit/phpunit": "^9.3"
            },
            "type": "library",
            "extra": {
                "branch-alias": {
                    "dev-master": "2.0-dev"
                }
            },
            "autoload": {
                "classmap": [
                    "src/"
                ]
            },
            "notification-url": "https://packagist.org/downloads/",
            "license": [
                "BSD-3-Clause"
            ],
            "authors": [
                {
                    "name": "Sebastian Bergmann",
                    "email": "sebastian@phpunit.de"
                }
            ],
            "description": "Allows reflection of object attributes, including inherited and non-public ones",
            "homepage": "https://github.com/sebastianbergmann/object-reflector/",
            "support": {
                "issues": "https://github.com/sebastianbergmann/object-reflector/issues",
                "source": "https://github.com/sebastianbergmann/object-reflector/tree/2.0.4"
            },
            "funding": [
                {
                    "url": "https://github.com/sebastianbergmann",
                    "type": "github"
                }
            ],
            "time": "2020-10-26T13:14:26+00:00"
        },
        {
            "name": "sebastian/recursion-context",
            "version": "4.0.4",
            "source": {
                "type": "git",
                "url": "https://github.com/sebastianbergmann/recursion-context.git",
                "reference": "cd9d8cf3c5804de4341c283ed787f099f5506172"
            },
            "dist": {
                "type": "zip",
                "url": "https://api.github.com/repos/sebastianbergmann/recursion-context/zipball/cd9d8cf3c5804de4341c283ed787f099f5506172",
                "reference": "cd9d8cf3c5804de4341c283ed787f099f5506172",
                "shasum": ""
            },
            "require": {
                "php": ">=7.3"
            },
            "require-dev": {
                "phpunit/phpunit": "^9.3"
            },
            "type": "library",
            "extra": {
                "branch-alias": {
                    "dev-master": "4.0-dev"
                }
            },
            "autoload": {
                "classmap": [
                    "src/"
                ]
            },
            "notification-url": "https://packagist.org/downloads/",
            "license": [
                "BSD-3-Clause"
            ],
            "authors": [
                {
                    "name": "Sebastian Bergmann",
                    "email": "sebastian@phpunit.de"
                },
                {
                    "name": "Jeff Welch",
                    "email": "whatthejeff@gmail.com"
                },
                {
                    "name": "Adam Harvey",
                    "email": "aharvey@php.net"
                }
            ],
            "description": "Provides functionality to recursively process PHP variables",
            "homepage": "http://www.github.com/sebastianbergmann/recursion-context",
            "support": {
                "issues": "https://github.com/sebastianbergmann/recursion-context/issues",
                "source": "https://github.com/sebastianbergmann/recursion-context/tree/4.0.4"
            },
            "funding": [
                {
                    "url": "https://github.com/sebastianbergmann",
                    "type": "github"
                }
            ],
            "time": "2020-10-26T13:17:30+00:00"
        },
        {
            "name": "sebastian/resource-operations",
            "version": "3.0.3",
            "source": {
                "type": "git",
                "url": "https://github.com/sebastianbergmann/resource-operations.git",
                "reference": "0f4443cb3a1d92ce809899753bc0d5d5a8dd19a8"
            },
            "dist": {
                "type": "zip",
                "url": "https://api.github.com/repos/sebastianbergmann/resource-operations/zipball/0f4443cb3a1d92ce809899753bc0d5d5a8dd19a8",
                "reference": "0f4443cb3a1d92ce809899753bc0d5d5a8dd19a8",
                "shasum": ""
            },
            "require": {
                "php": ">=7.3"
            },
            "require-dev": {
                "phpunit/phpunit": "^9.0"
            },
            "type": "library",
            "extra": {
                "branch-alias": {
                    "dev-master": "3.0-dev"
                }
            },
            "autoload": {
                "classmap": [
                    "src/"
                ]
            },
            "notification-url": "https://packagist.org/downloads/",
            "license": [
                "BSD-3-Clause"
            ],
            "authors": [
                {
                    "name": "Sebastian Bergmann",
                    "email": "sebastian@phpunit.de"
                }
            ],
            "description": "Provides a list of PHP built-in functions that operate on resources",
            "homepage": "https://www.github.com/sebastianbergmann/resource-operations",
            "support": {
                "issues": "https://github.com/sebastianbergmann/resource-operations/issues",
                "source": "https://github.com/sebastianbergmann/resource-operations/tree/3.0.3"
            },
            "funding": [
                {
                    "url": "https://github.com/sebastianbergmann",
                    "type": "github"
                }
            ],
            "time": "2020-09-28T06:45:17+00:00"
        },
        {
            "name": "sebastian/type",
            "version": "3.2.0",
            "source": {
                "type": "git",
                "url": "https://github.com/sebastianbergmann/type.git",
                "reference": "fb3fe09c5f0bae6bc27ef3ce933a1e0ed9464b6e"
            },
            "dist": {
                "type": "zip",
                "url": "https://api.github.com/repos/sebastianbergmann/type/zipball/fb3fe09c5f0bae6bc27ef3ce933a1e0ed9464b6e",
                "reference": "fb3fe09c5f0bae6bc27ef3ce933a1e0ed9464b6e",
                "shasum": ""
            },
            "require": {
                "php": ">=7.3"
            },
            "require-dev": {
                "phpunit/phpunit": "^9.5"
            },
            "type": "library",
            "extra": {
                "branch-alias": {
                    "dev-master": "3.2-dev"
                }
            },
            "autoload": {
                "classmap": [
                    "src/"
                ]
            },
            "notification-url": "https://packagist.org/downloads/",
            "license": [
                "BSD-3-Clause"
            ],
            "authors": [
                {
                    "name": "Sebastian Bergmann",
                    "email": "sebastian@phpunit.de",
                    "role": "lead"
                }
            ],
            "description": "Collection of value objects that represent the types of the PHP type system",
            "homepage": "https://github.com/sebastianbergmann/type",
            "support": {
                "issues": "https://github.com/sebastianbergmann/type/issues",
                "source": "https://github.com/sebastianbergmann/type/tree/3.2.0"
            },
            "funding": [
                {
                    "url": "https://github.com/sebastianbergmann",
                    "type": "github"
                }
            ],
            "time": "2022-09-12T14:47:03+00:00"
        },
        {
            "name": "sebastian/version",
            "version": "3.0.2",
            "source": {
                "type": "git",
                "url": "https://github.com/sebastianbergmann/version.git",
                "reference": "c6c1022351a901512170118436c764e473f6de8c"
            },
            "dist": {
                "type": "zip",
                "url": "https://api.github.com/repos/sebastianbergmann/version/zipball/c6c1022351a901512170118436c764e473f6de8c",
                "reference": "c6c1022351a901512170118436c764e473f6de8c",
                "shasum": ""
            },
            "require": {
                "php": ">=7.3"
            },
            "type": "library",
            "extra": {
                "branch-alias": {
                    "dev-master": "3.0-dev"
                }
            },
            "autoload": {
                "classmap": [
                    "src/"
                ]
            },
            "notification-url": "https://packagist.org/downloads/",
            "license": [
                "BSD-3-Clause"
            ],
            "authors": [
                {
                    "name": "Sebastian Bergmann",
                    "email": "sebastian@phpunit.de",
                    "role": "lead"
                }
            ],
            "description": "Library that helps with managing the version number of Git-hosted PHP projects",
            "homepage": "https://github.com/sebastianbergmann/version",
            "support": {
                "issues": "https://github.com/sebastianbergmann/version/issues",
                "source": "https://github.com/sebastianbergmann/version/tree/3.0.2"
            },
            "funding": [
                {
                    "url": "https://github.com/sebastianbergmann",
                    "type": "github"
                }
            ],
            "time": "2020-09-28T06:39:44+00:00"
        },
        {
            "name": "symfony/console",
            "version": "v6.0.14",
            "source": {
                "type": "git",
                "url": "https://github.com/symfony/console.git",
                "reference": "1f89cab8d52c84424f798495b3f10342a7b1a070"
            },
            "dist": {
                "type": "zip",
                "url": "https://api.github.com/repos/symfony/console/zipball/1f89cab8d52c84424f798495b3f10342a7b1a070",
                "reference": "1f89cab8d52c84424f798495b3f10342a7b1a070",
                "shasum": ""
            },
            "require": {
                "php": ">=8.0.2",
                "symfony/polyfill-mbstring": "~1.0",
                "symfony/service-contracts": "^1.1|^2|^3",
                "symfony/string": "^5.4|^6.0"
            },
            "conflict": {
                "symfony/dependency-injection": "<5.4",
                "symfony/dotenv": "<5.4",
                "symfony/event-dispatcher": "<5.4",
                "symfony/lock": "<5.4",
                "symfony/process": "<5.4"
            },
            "provide": {
                "psr/log-implementation": "1.0|2.0|3.0"
            },
            "require-dev": {
                "psr/log": "^1|^2|^3",
                "symfony/config": "^5.4|^6.0",
                "symfony/dependency-injection": "^5.4|^6.0",
                "symfony/event-dispatcher": "^5.4|^6.0",
                "symfony/lock": "^5.4|^6.0",
                "symfony/process": "^5.4|^6.0",
                "symfony/var-dumper": "^5.4|^6.0"
            },
            "suggest": {
                "psr/log": "For using the console logger",
                "symfony/event-dispatcher": "",
                "symfony/lock": "",
                "symfony/process": ""
            },
            "type": "library",
            "autoload": {
                "psr-4": {
                    "Symfony\\Component\\Console\\": ""
                },
                "exclude-from-classmap": [
                    "/Tests/"
                ]
            },
            "notification-url": "https://packagist.org/downloads/",
            "license": [
                "MIT"
            ],
            "authors": [
                {
                    "name": "Fabien Potencier",
                    "email": "fabien@symfony.com"
                },
                {
                    "name": "Symfony Community",
                    "homepage": "https://symfony.com/contributors"
                }
            ],
            "description": "Eases the creation of beautiful and testable command line interfaces",
            "homepage": "https://symfony.com",
            "keywords": [
                "cli",
                "command line",
                "console",
                "terminal"
            ],
            "support": {
                "source": "https://github.com/symfony/console/tree/v6.0.14"
            },
            "funding": [
                {
                    "url": "https://symfony.com/sponsor",
                    "type": "custom"
                },
                {
                    "url": "https://github.com/fabpot",
                    "type": "github"
                },
                {
                    "url": "https://tidelift.com/funding/github/packagist/symfony/symfony",
                    "type": "tidelift"
                }
            ],
            "time": "2022-10-07T08:02:12+00:00"
        },
        {
            "name": "symfony/polyfill-ctype",
            "version": "v1.26.0",
            "source": {
                "type": "git",
                "url": "https://github.com/symfony/polyfill-ctype.git",
                "reference": "6fd1b9a79f6e3cf65f9e679b23af304cd9e010d4"
            },
            "dist": {
                "type": "zip",
                "url": "https://api.github.com/repos/symfony/polyfill-ctype/zipball/6fd1b9a79f6e3cf65f9e679b23af304cd9e010d4",
                "reference": "6fd1b9a79f6e3cf65f9e679b23af304cd9e010d4",
                "shasum": ""
            },
            "require": {
                "php": ">=7.1"
            },
            "provide": {
                "ext-ctype": "*"
            },
            "suggest": {
                "ext-ctype": "For best performance"
            },
            "type": "library",
            "extra": {
                "branch-alias": {
                    "dev-main": "1.26-dev"
                },
                "thanks": {
                    "name": "symfony/polyfill",
                    "url": "https://github.com/symfony/polyfill"
                }
            },
            "autoload": {
                "files": [
                    "bootstrap.php"
                ],
                "psr-4": {
                    "Symfony\\Polyfill\\Ctype\\": ""
                }
            },
            "notification-url": "https://packagist.org/downloads/",
            "license": [
                "MIT"
            ],
            "authors": [
                {
                    "name": "Gert de Pagter",
                    "email": "BackEndTea@gmail.com"
                },
                {
                    "name": "Symfony Community",
                    "homepage": "https://symfony.com/contributors"
                }
            ],
            "description": "Symfony polyfill for ctype functions",
            "homepage": "https://symfony.com",
            "keywords": [
                "compatibility",
                "ctype",
                "polyfill",
                "portable"
            ],
            "support": {
                "source": "https://github.com/symfony/polyfill-ctype/tree/v1.26.0"
            },
            "funding": [
                {
                    "url": "https://symfony.com/sponsor",
                    "type": "custom"
                },
                {
                    "url": "https://github.com/fabpot",
                    "type": "github"
                },
                {
                    "url": "https://tidelift.com/funding/github/packagist/symfony/symfony",
                    "type": "tidelift"
                }
            ],
            "time": "2022-05-24T11:49:31+00:00"
        },
        {
            "name": "symfony/polyfill-intl-grapheme",
            "version": "v1.26.0",
            "source": {
                "type": "git",
                "url": "https://github.com/symfony/polyfill-intl-grapheme.git",
                "reference": "433d05519ce6990bf3530fba6957499d327395c2"
            },
            "dist": {
                "type": "zip",
                "url": "https://api.github.com/repos/symfony/polyfill-intl-grapheme/zipball/433d05519ce6990bf3530fba6957499d327395c2",
                "reference": "433d05519ce6990bf3530fba6957499d327395c2",
                "shasum": ""
            },
            "require": {
                "php": ">=7.1"
            },
            "suggest": {
                "ext-intl": "For best performance"
            },
            "type": "library",
            "extra": {
                "branch-alias": {
                    "dev-main": "1.26-dev"
                },
                "thanks": {
                    "name": "symfony/polyfill",
                    "url": "https://github.com/symfony/polyfill"
                }
            },
            "autoload": {
                "files": [
                    "bootstrap.php"
                ],
                "psr-4": {
                    "Symfony\\Polyfill\\Intl\\Grapheme\\": ""
                }
            },
            "notification-url": "https://packagist.org/downloads/",
            "license": [
                "MIT"
            ],
            "authors": [
                {
                    "name": "Nicolas Grekas",
                    "email": "p@tchwork.com"
                },
                {
                    "name": "Symfony Community",
                    "homepage": "https://symfony.com/contributors"
                }
            ],
            "description": "Symfony polyfill for intl's grapheme_* functions",
            "homepage": "https://symfony.com",
            "keywords": [
                "compatibility",
                "grapheme",
                "intl",
                "polyfill",
                "portable",
                "shim"
            ],
            "support": {
                "source": "https://github.com/symfony/polyfill-intl-grapheme/tree/v1.26.0"
            },
            "funding": [
                {
                    "url": "https://symfony.com/sponsor",
                    "type": "custom"
                },
                {
                    "url": "https://github.com/fabpot",
                    "type": "github"
                },
                {
                    "url": "https://tidelift.com/funding/github/packagist/symfony/symfony",
                    "type": "tidelift"
                }
            ],
            "time": "2022-05-24T11:49:31+00:00"
        },
        {
            "name": "symfony/polyfill-intl-normalizer",
            "version": "v1.26.0",
            "source": {
                "type": "git",
                "url": "https://github.com/symfony/polyfill-intl-normalizer.git",
                "reference": "219aa369ceff116e673852dce47c3a41794c14bd"
            },
            "dist": {
                "type": "zip",
                "url": "https://api.github.com/repos/symfony/polyfill-intl-normalizer/zipball/219aa369ceff116e673852dce47c3a41794c14bd",
                "reference": "219aa369ceff116e673852dce47c3a41794c14bd",
                "shasum": ""
            },
            "require": {
                "php": ">=7.1"
            },
            "suggest": {
                "ext-intl": "For best performance"
            },
            "type": "library",
            "extra": {
                "branch-alias": {
                    "dev-main": "1.26-dev"
                },
                "thanks": {
                    "name": "symfony/polyfill",
                    "url": "https://github.com/symfony/polyfill"
                }
            },
            "autoload": {
                "files": [
                    "bootstrap.php"
                ],
                "psr-4": {
                    "Symfony\\Polyfill\\Intl\\Normalizer\\": ""
                },
                "classmap": [
                    "Resources/stubs"
                ]
            },
            "notification-url": "https://packagist.org/downloads/",
            "license": [
                "MIT"
            ],
            "authors": [
                {
                    "name": "Nicolas Grekas",
                    "email": "p@tchwork.com"
                },
                {
                    "name": "Symfony Community",
                    "homepage": "https://symfony.com/contributors"
                }
            ],
            "description": "Symfony polyfill for intl's Normalizer class and related functions",
            "homepage": "https://symfony.com",
            "keywords": [
                "compatibility",
                "intl",
                "normalizer",
                "polyfill",
                "portable",
                "shim"
            ],
            "support": {
                "source": "https://github.com/symfony/polyfill-intl-normalizer/tree/v1.26.0"
            },
            "funding": [
                {
                    "url": "https://symfony.com/sponsor",
                    "type": "custom"
                },
                {
                    "url": "https://github.com/fabpot",
                    "type": "github"
                },
                {
                    "url": "https://tidelift.com/funding/github/packagist/symfony/symfony",
                    "type": "tidelift"
                }
            ],
            "time": "2022-05-24T11:49:31+00:00"
        },
        {
            "name": "symfony/polyfill-mbstring",
            "version": "v1.26.0",
            "source": {
                "type": "git",
                "url": "https://github.com/symfony/polyfill-mbstring.git",
                "reference": "9344f9cb97f3b19424af1a21a3b0e75b0a7d8d7e"
            },
            "dist": {
                "type": "zip",
                "url": "https://api.github.com/repos/symfony/polyfill-mbstring/zipball/9344f9cb97f3b19424af1a21a3b0e75b0a7d8d7e",
                "reference": "9344f9cb97f3b19424af1a21a3b0e75b0a7d8d7e",
                "shasum": ""
            },
            "require": {
                "php": ">=7.1"
            },
            "provide": {
                "ext-mbstring": "*"
            },
            "suggest": {
                "ext-mbstring": "For best performance"
            },
            "type": "library",
            "extra": {
                "branch-alias": {
                    "dev-main": "1.26-dev"
                },
                "thanks": {
                    "name": "symfony/polyfill",
                    "url": "https://github.com/symfony/polyfill"
                }
            },
            "autoload": {
                "files": [
                    "bootstrap.php"
                ],
                "psr-4": {
                    "Symfony\\Polyfill\\Mbstring\\": ""
                }
            },
            "notification-url": "https://packagist.org/downloads/",
            "license": [
                "MIT"
            ],
            "authors": [
                {
                    "name": "Nicolas Grekas",
                    "email": "p@tchwork.com"
                },
                {
                    "name": "Symfony Community",
                    "homepage": "https://symfony.com/contributors"
                }
            ],
            "description": "Symfony polyfill for the Mbstring extension",
            "homepage": "https://symfony.com",
            "keywords": [
                "compatibility",
                "mbstring",
                "polyfill",
                "portable",
                "shim"
            ],
            "support": {
                "source": "https://github.com/symfony/polyfill-mbstring/tree/v1.26.0"
            },
            "funding": [
                {
                    "url": "https://symfony.com/sponsor",
                    "type": "custom"
                },
                {
                    "url": "https://github.com/fabpot",
                    "type": "github"
                },
                {
                    "url": "https://tidelift.com/funding/github/packagist/symfony/symfony",
                    "type": "tidelift"
                }
            ],
            "time": "2022-05-24T11:49:31+00:00"
        },
        {
            "name": "symfony/process",
            "version": "v6.0.11",
            "source": {
                "type": "git",
                "url": "https://github.com/symfony/process.git",
                "reference": "44270a08ccb664143dede554ff1c00aaa2247a43"
            },
            "dist": {
                "type": "zip",
                "url": "https://api.github.com/repos/symfony/process/zipball/44270a08ccb664143dede554ff1c00aaa2247a43",
                "reference": "44270a08ccb664143dede554ff1c00aaa2247a43",
                "shasum": ""
            },
            "require": {
                "php": ">=8.0.2"
            },
            "type": "library",
            "autoload": {
                "psr-4": {
                    "Symfony\\Component\\Process\\": ""
                },
                "exclude-from-classmap": [
                    "/Tests/"
                ]
            },
            "notification-url": "https://packagist.org/downloads/",
            "license": [
                "MIT"
            ],
            "authors": [
                {
                    "name": "Fabien Potencier",
                    "email": "fabien@symfony.com"
                },
                {
                    "name": "Symfony Community",
                    "homepage": "https://symfony.com/contributors"
                }
            ],
            "description": "Executes commands in sub-processes",
            "homepage": "https://symfony.com",
            "support": {
                "source": "https://github.com/symfony/process/tree/v6.0.11"
            },
            "funding": [
                {
                    "url": "https://symfony.com/sponsor",
                    "type": "custom"
                },
                {
                    "url": "https://github.com/fabpot",
                    "type": "github"
                },
                {
                    "url": "https://tidelift.com/funding/github/packagist/symfony/symfony",
                    "type": "tidelift"
                }
            ],
            "time": "2022-06-27T17:10:44+00:00"
        },
        {
            "name": "symfony/service-contracts",
            "version": "v3.0.2",
            "source": {
                "type": "git",
                "url": "https://github.com/symfony/service-contracts.git",
                "reference": "d78d39c1599bd1188b8e26bb341da52c3c6d8a66"
            },
            "dist": {
                "type": "zip",
                "url": "https://api.github.com/repos/symfony/service-contracts/zipball/d78d39c1599bd1188b8e26bb341da52c3c6d8a66",
                "reference": "d78d39c1599bd1188b8e26bb341da52c3c6d8a66",
                "shasum": ""
            },
            "require": {
                "php": ">=8.0.2",
                "psr/container": "^2.0"
            },
            "conflict": {
                "ext-psr": "<1.1|>=2"
            },
            "suggest": {
                "symfony/service-implementation": ""
            },
            "type": "library",
            "extra": {
                "branch-alias": {
                    "dev-main": "3.0-dev"
                },
                "thanks": {
                    "name": "symfony/contracts",
                    "url": "https://github.com/symfony/contracts"
                }
            },
            "autoload": {
                "psr-4": {
                    "Symfony\\Contracts\\Service\\": ""
                }
            },
            "notification-url": "https://packagist.org/downloads/",
            "license": [
                "MIT"
            ],
            "authors": [
                {
                    "name": "Nicolas Grekas",
                    "email": "p@tchwork.com"
                },
                {
                    "name": "Symfony Community",
                    "homepage": "https://symfony.com/contributors"
                }
            ],
            "description": "Generic abstractions related to writing services",
            "homepage": "https://symfony.com",
            "keywords": [
                "abstractions",
                "contracts",
                "decoupling",
                "interfaces",
                "interoperability",
                "standards"
            ],
            "support": {
                "source": "https://github.com/symfony/service-contracts/tree/v3.0.2"
            },
            "funding": [
                {
                    "url": "https://symfony.com/sponsor",
                    "type": "custom"
                },
                {
                    "url": "https://github.com/fabpot",
                    "type": "github"
                },
                {
                    "url": "https://tidelift.com/funding/github/packagist/symfony/symfony",
                    "type": "tidelift"
                }
            ],
            "time": "2022-05-30T19:17:58+00:00"
        },
        {
            "name": "symfony/string",
            "version": "v6.0.14",
            "source": {
                "type": "git",
                "url": "https://github.com/symfony/string.git",
                "reference": "3db7da820a6e4a584b714b3933c34c6a7db4d86c"
            },
            "dist": {
                "type": "zip",
                "url": "https://api.github.com/repos/symfony/string/zipball/3db7da820a6e4a584b714b3933c34c6a7db4d86c",
                "reference": "3db7da820a6e4a584b714b3933c34c6a7db4d86c",
                "shasum": ""
            },
            "require": {
                "php": ">=8.0.2",
                "symfony/polyfill-ctype": "~1.8",
                "symfony/polyfill-intl-grapheme": "~1.0",
                "symfony/polyfill-intl-normalizer": "~1.0",
                "symfony/polyfill-mbstring": "~1.0"
            },
            "conflict": {
                "symfony/translation-contracts": "<2.0"
            },
            "require-dev": {
                "symfony/error-handler": "^5.4|^6.0",
                "symfony/http-client": "^5.4|^6.0",
                "symfony/translation-contracts": "^2.0|^3.0",
                "symfony/var-exporter": "^5.4|^6.0"
            },
            "type": "library",
            "autoload": {
                "files": [
                    "Resources/functions.php"
                ],
                "psr-4": {
                    "Symfony\\Component\\String\\": ""
                },
                "exclude-from-classmap": [
                    "/Tests/"
                ]
            },
            "notification-url": "https://packagist.org/downloads/",
            "license": [
                "MIT"
            ],
            "authors": [
                {
                    "name": "Nicolas Grekas",
                    "email": "p@tchwork.com"
                },
                {
                    "name": "Symfony Community",
                    "homepage": "https://symfony.com/contributors"
                }
            ],
            "description": "Provides an object-oriented API to strings and deals with bytes, UTF-8 code points and grapheme clusters in a unified way",
            "homepage": "https://symfony.com",
            "keywords": [
                "grapheme",
                "i18n",
                "string",
                "unicode",
                "utf-8",
                "utf8"
            ],
            "support": {
                "source": "https://github.com/symfony/string/tree/v6.0.14"
            },
            "funding": [
                {
                    "url": "https://symfony.com/sponsor",
                    "type": "custom"
                },
                {
                    "url": "https://github.com/fabpot",
                    "type": "github"
                },
                {
                    "url": "https://tidelift.com/funding/github/packagist/symfony/symfony",
                    "type": "tidelift"
                }
            ],
            "time": "2022-10-10T09:34:08+00:00"
        },
        {
            "name": "theseer/tokenizer",
            "version": "1.2.1",
            "source": {
                "type": "git",
                "url": "https://github.com/theseer/tokenizer.git",
                "reference": "34a41e998c2183e22995f158c581e7b5e755ab9e"
            },
            "dist": {
                "type": "zip",
                "url": "https://api.github.com/repos/theseer/tokenizer/zipball/34a41e998c2183e22995f158c581e7b5e755ab9e",
                "reference": "34a41e998c2183e22995f158c581e7b5e755ab9e",
                "shasum": ""
            },
            "require": {
                "ext-dom": "*",
                "ext-tokenizer": "*",
                "ext-xmlwriter": "*",
                "php": "^7.2 || ^8.0"
            },
            "type": "library",
            "autoload": {
                "classmap": [
                    "src/"
                ]
            },
            "notification-url": "https://packagist.org/downloads/",
            "license": [
                "BSD-3-Clause"
            ],
            "authors": [
                {
                    "name": "Arne Blankerts",
                    "email": "arne@blankerts.de",
                    "role": "Developer"
                }
            ],
            "description": "A small library for converting tokenized PHP source code into XML and potentially other formats",
            "support": {
                "issues": "https://github.com/theseer/tokenizer/issues",
                "source": "https://github.com/theseer/tokenizer/tree/1.2.1"
            },
            "funding": [
                {
                    "url": "https://github.com/theseer",
                    "type": "github"
                }
            ],
            "time": "2021-07-28T10:34:58+00:00"
        },
        {
            "name": "wikimedia/at-ease",
            "version": "v2.1.0",
            "source": {
                "type": "git",
                "url": "https://github.com/wikimedia/at-ease.git",
                "reference": "e8ebaa7bb7c8a8395481a05f6dc4deaceab11c33"
            },
            "dist": {
                "type": "zip",
                "url": "https://api.github.com/repos/wikimedia/at-ease/zipball/e8ebaa7bb7c8a8395481a05f6dc4deaceab11c33",
                "reference": "e8ebaa7bb7c8a8395481a05f6dc4deaceab11c33",
                "shasum": ""
            },
            "require": {
                "php": ">=7.2.9"
            },
            "require-dev": {
                "mediawiki/mediawiki-codesniffer": "35.0.0",
                "mediawiki/minus-x": "1.1.1",
                "ockcyp/covers-validator": "1.3.3",
                "php-parallel-lint/php-console-highlighter": "0.5.0",
                "php-parallel-lint/php-parallel-lint": "1.2.0",
                "phpunit/phpunit": "^8.5"
            },
            "type": "library",
            "autoload": {
                "files": [
                    "src/Wikimedia/Functions.php"
                ],
                "psr-4": {
                    "Wikimedia\\AtEase\\": "src/Wikimedia/AtEase/"
                }
            },
            "notification-url": "https://packagist.org/downloads/",
            "license": [
                "GPL-2.0-or-later"
            ],
            "authors": [
                {
                    "name": "Tim Starling",
                    "email": "tstarling@wikimedia.org"
                },
                {
                    "name": "MediaWiki developers",
                    "email": "wikitech-l@lists.wikimedia.org"
                }
            ],
            "description": "Safe replacement to @ for suppressing warnings.",
            "homepage": "https://www.mediawiki.org/wiki/at-ease",
            "support": {
                "source": "https://github.com/wikimedia/at-ease/tree/v2.1.0"
            },
            "time": "2021-02-27T15:53:37+00:00"
        },
        {
            "name": "yoast/phpunit-polyfills",
            "version": "1.0.3",
            "source": {
                "type": "git",
                "url": "https://github.com/Yoast/PHPUnit-Polyfills.git",
                "reference": "5ea3536428944955f969bc764bbe09738e151ada"
            },
            "dist": {
                "type": "zip",
                "url": "https://api.github.com/repos/Yoast/PHPUnit-Polyfills/zipball/5ea3536428944955f969bc764bbe09738e151ada",
                "reference": "5ea3536428944955f969bc764bbe09738e151ada",
                "shasum": ""
            },
            "require": {
                "php": ">=5.4",
                "phpunit/phpunit": "^4.8.36 || ^5.7.21 || ^6.0 || ^7.0 || ^8.0 || ^9.0"
            },
            "require-dev": {
                "yoast/yoastcs": "^2.2.0"
            },
            "type": "library",
            "extra": {
                "branch-alias": {
                    "dev-main": "1.x-dev",
                    "dev-develop": "1.x-dev"
                }
            },
            "autoload": {
                "files": [
                    "phpunitpolyfills-autoload.php"
                ]
            },
            "notification-url": "https://packagist.org/downloads/",
            "license": [
                "BSD-3-Clause"
            ],
            "authors": [
                {
                    "name": "Team Yoast",
                    "email": "support@yoast.com",
                    "homepage": "https://yoast.com"
                },
                {
                    "name": "Contributors",
                    "homepage": "https://github.com/Yoast/PHPUnit-Polyfills/graphs/contributors"
                }
            ],
            "description": "Set of polyfills for changed PHPUnit functionality to allow for creating PHPUnit cross-version compatible tests",
            "homepage": "https://github.com/Yoast/PHPUnit-Polyfills",
            "keywords": [
                "phpunit",
                "polyfill",
                "testing"
            ],
            "support": {
                "issues": "https://github.com/Yoast/PHPUnit-Polyfills/issues",
                "source": "https://github.com/Yoast/PHPUnit-Polyfills"
            },
            "time": "2021-11-23T01:37:03+00:00"
        }
    ],
    "aliases": [],
    "minimum-stability": "dev",
    "stability-flags": {
        "automattic/jetpack-admin-ui": 20,
        "automattic/jetpack-assets": 20,
        "automattic/jetpack-autoloader": 20,
        "automattic/jetpack-composer-plugin": 20,
        "automattic/jetpack-config": 20,
        "automattic/jetpack-identity-crisis": 20,
        "automattic/jetpack-publicize": 20,
        "automattic/jetpack-connection": 20,
        "automattic/jetpack-my-jetpack": 20,
        "automattic/jetpack-sync": 20,
        "automattic/jetpack-status": 20,
        "automattic/jetpack-plans": 20,
        "automattic/jetpack-changelogger": 20
    },
    "prefer-stable": true,
    "prefer-lowest": false,
    "platform": [],
    "platform-dev": [],
    "plugin-api-version": "2.3.0"
}<|MERGE_RESOLUTION|>--- conflicted
+++ resolved
@@ -4,11 +4,7 @@
         "Read more about it at https://getcomposer.org/doc/01-basic-usage.md#installing-dependencies",
         "This file is @generated automatically"
     ],
-<<<<<<< HEAD
-    "content-hash": "2371aa478c2e23f326a111b233b56abe",
-=======
-    "content-hash": "486d12c313af69513008bf74e44165ae",
->>>>>>> 71a28109
+    "content-hash": "881cf7d9fa65d5dd6dd88d2017d4b7f7",
     "packages": [
         {
             "name": "automattic/jetpack-a8c-mc-stats",
@@ -1283,11 +1279,7 @@
             "dist": {
                 "type": "path",
                 "url": "../../packages/sync",
-<<<<<<< HEAD
-                "reference": "401a24f44ce5d504b76e91a795bc174937fc1fab"
-=======
-                "reference": "51ce2fc7796c00360a750383b567584cfb5cf116"
->>>>>>> 71a28109
+                "reference": "c76499655d81a50235aa8edb4f71f1a42a188992"
             },
             "require": {
                 "automattic/jetpack-connection": "^1.46",
