--- conflicted
+++ resolved
@@ -4,11 +4,7 @@
         "Read more about it at https://getcomposer.org/doc/01-basic-usage.md#installing-dependencies",
         "This file is @generated automatically"
     ],
-<<<<<<< HEAD
-    "content-hash": "ec8a346d3f351082d3e0ccc1a9a610ad",
-=======
-    "content-hash": "b112c4b15b8366e5bfb73393d64fbbd7",
->>>>>>> 64e1ca22
+    "content-hash": "d3d2707b794dd6ff03f0d21678a2e5e7",
     "packages": [
         {
             "name": "automattic/jetpack-a8c-mc-stats",
@@ -1061,11 +1057,7 @@
             "dist": {
                 "type": "path",
                 "url": "../../packages/sync",
-<<<<<<< HEAD
-                "reference": "538eb1ea283cd148015e4b1ede39a7509ab707d6"
-=======
-                "reference": "4f4132a5723a0e8865c8b00c457c759156330680"
->>>>>>> 64e1ca22
+                "reference": "829beb9898247ce84f1a39f6d8a8b6b04b468ef3"
             },
             "require": {
                 "automattic/jetpack-connection": "^1.41",
