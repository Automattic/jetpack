--- conflicted
+++ resolved
@@ -4,11 +4,7 @@
         "Read more about it at https://getcomposer.org/doc/01-basic-usage.md#installing-dependencies",
         "This file is @generated automatically"
     ],
-<<<<<<< HEAD
-    "content-hash": "7a7988d8037a734ffb8539c172f81fba",
-=======
-    "content-hash": "2132c575fa3e9b48d106e5d1e927b1a8",
->>>>>>> c9fb7906
+    "content-hash": "9dd0c53d7746f992814ec589b7b0f417",
     "packages": [
         {
             "name": "automattic/jetpack-a8c-mc-stats",
