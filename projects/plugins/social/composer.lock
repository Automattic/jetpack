--- conflicted
+++ resolved
@@ -4,11 +4,7 @@
         "Read more about it at https://getcomposer.org/doc/01-basic-usage.md#installing-dependencies",
         "This file is @generated automatically"
     ],
-<<<<<<< HEAD
-    "content-hash": "7714e57fc51920fea93f783ea14cd028",
-=======
     "content-hash": "5e76ec64f627d7d1d07bfa799fe8366b",
->>>>>>> db266239
     "packages": [
         {
             "name": "automattic/jetpack-a8c-mc-stats",
@@ -604,11 +600,7 @@
             "dist": {
                 "type": "path",
                 "url": "../../packages/my-jetpack",
-<<<<<<< HEAD
-                "reference": "fd9569d632fd853932963d5115e8be6695a148bd"
-=======
                 "reference": "6baa42d9f139fe8115cfedee1b7b649acad66b45"
->>>>>>> db266239
             },
             "require": {
                 "automattic/jetpack-admin-ui": "^0.2",
