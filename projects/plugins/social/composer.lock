--- conflicted
+++ resolved
@@ -4,11 +4,7 @@
         "Read more about it at https://getcomposer.org/doc/01-basic-usage.md#installing-dependencies",
         "This file is @generated automatically"
     ],
-<<<<<<< HEAD
-    "content-hash": "3b3a23a61337f55100a8a4c29f21ddd1",
-=======
     "content-hash": "c954bfeb43bafaf15bb28a9639aaa147",
->>>>>>> 42c2f3fe
     "packages": [
         {
             "name": "automattic/jetpack-a8c-mc-stats",
