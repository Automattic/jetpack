<?php
/**
 *
 * Plugin Name: Jetpack Social
 * Plugin URI: https://wordpress.org/plugins/jetpack-social
 * Description: Share your site’s posts on several social media networks automatically when you publish a new post.
<<<<<<< HEAD
 * Version: 2.1.0-alpha
=======
 * Version: 2.2.0-alpha
>>>>>>> 222f282b
 * Author: Automattic - Jetpack Social team
 * Author URI: https://jetpack.com/social/
 * License: GPLv2 or later
 * Text Domain: jetpack-social
 *
 * @package automattic/jetpack-social
 */

/*
This program is free software; you can redistribute it and/or
modify it under the terms of the GNU General Public License
as published by the Free Software Foundation; either version 2
of the License, or (at your option) any later version.

This program is distributed in the hope that it will be useful,
but WITHOUT ANY WARRANTY; without even the implied warranty of
MERCHANTABILITY or FITNESS FOR A PARTICULAR PURPOSE.  See the
GNU General Public License for more details.

You should have received a copy of the GNU General Public License
along with this program; if not, write to the Free Software
Foundation, Inc., 51 Franklin Street, Fifth Floor, Boston, MA  02110-1301, USA.
*/

if ( ! defined( 'ABSPATH' ) ) {
	exit;
}

define( 'JETPACK_SOCIAL_PLUGIN_DIR', plugin_dir_path( __FILE__ ) );
define( 'JETPACK_SOCIAL_PLUGIN_ROOT_FILE', __FILE__ );
define( 'JETPACK_SOCIAL_PLUGIN_ROOT_FILE_RELATIVE_PATH', plugin_basename( __FILE__ ) );
define( 'JETPACK_SOCIAL_PLUGIN_SLUG', 'jetpack-social' );
define( 'JETPACK_SOCIAL_PLUGIN_NAME', 'Jetpack Social' );
define( 'JETPACK_SOCIAL_PLUGIN_URI', 'https://jetpack.com/jetpack-social' );
define( 'JETPACK_SOCIAL_PLUGIN_FOLDER', dirname( plugin_basename( __FILE__ ) ) );

// Jetpack Autoloader.
$jetpack_autoloader = JETPACK_SOCIAL_PLUGIN_DIR . 'vendor/autoload_packages.php';
if ( is_readable( $jetpack_autoloader ) ) {
	require_once $jetpack_autoloader;
	if ( method_exists( \Automattic\Jetpack\Assets::class, 'alias_textdomains_from_file' ) ) {
		\Automattic\Jetpack\Assets::alias_textdomains_from_file( JETPACK_SOCIAL_PLUGIN_DIR . 'jetpack_vendor/i18n-map.php' );
	}
} else { // Something very unexpected. Error out gently with an admin_notice and exit loading.
	if ( defined( 'WP_DEBUG' ) && WP_DEBUG ) {
		error_log( // phpcs:ignore WordPress.PHP.DevelopmentFunctions.error_log_error_log
			__( 'Error loading autoloader file for Jetpack Social plugin', 'jetpack-social' )
		);
	}

	add_action(
		'admin_notices',
		function () {
			?>
		<div class="notice notice-error is-dismissible">
			<p>
				<?php
				printf(
					wp_kses(
						/* translators: Placeholder is a link to a support document. */
						__( 'Your installation of Jetpack Social is incomplete. If you installed Jetpack Social from GitHub, please refer to <a href="%1$s" target="_blank" rel="noopener noreferrer">this document</a> to set up your development environment. Jetpack Social must have Composer dependencies installed and built via the build command.', 'jetpack-social' ),
						array(
							'a' => array(
								'href'   => array(),
								'target' => array(),
								'rel'    => array(),
							),
						)
					),
					'https://github.com/Automattic/jetpack/blob/trunk/docs/development-environment.md#building-your-project'
				);
				?>
			</p>
		</div>
			<?php
		}
	);

	return;
}

register_activation_hook( JETPACK_SOCIAL_PLUGIN_ROOT_FILE_RELATIVE_PATH, array( 'Jetpack_Social', 'plugin_activation' ) );

// Main plugin class.
new Jetpack_Social();<|MERGE_RESOLUTION|>--- conflicted
+++ resolved
@@ -4,11 +4,7 @@
  * Plugin Name: Jetpack Social
  * Plugin URI: https://wordpress.org/plugins/jetpack-social
  * Description: Share your site’s posts on several social media networks automatically when you publish a new post.
-<<<<<<< HEAD
- * Version: 2.1.0-alpha
-=======
  * Version: 2.2.0-alpha
->>>>>>> 222f282b
  * Author: Automattic - Jetpack Social team
  * Author URI: https://jetpack.com/social/
  * License: GPLv2 or later
