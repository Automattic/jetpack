<?php
/**
 *
 * Plugin Name: Jetpack Social
 * Plugin URI: https://wordpress.org/plugins/jetpack-social
 * Description: Share your site’s posts on several social media networks automatically when you publish a new post.
<<<<<<< HEAD
 * Version: 4.4.1-alpha
=======
 * Version: 4.5.0-alpha
>>>>>>> c732d0b4
 * Author: Automattic - Jetpack Social team
 * Author URI: https://jetpack.com/social/
 * License: GPLv2 or later
 * Text Domain: jetpack-social
 *
 * @package automattic/jetpack-social
 */

/*
This program is free software; you can redistribute it and/or
modify it under the terms of the GNU General Public License
as published by the Free Software Foundation; either version 2
of the License, or (at your option) any later version.

This program is distributed in the hope that it will be useful,
but WITHOUT ANY WARRANTY; without even the implied warranty of
MERCHANTABILITY or FITNESS FOR A PARTICULAR PURPOSE.  See the
GNU General Public License for more details.

You should have received a copy of the GNU General Public License
along with this program; if not, write to the Free Software
Foundation, Inc., 51 Franklin Street, Fifth Floor, Boston, MA  02110-1301, USA.
*/

if ( ! defined( 'ABSPATH' ) ) {
	exit;
}

define( 'JETPACK_SOCIAL_PLUGIN_DIR', plugin_dir_path( __FILE__ ) );
define( 'JETPACK_SOCIAL_PLUGIN_ROOT_FILE', __FILE__ );
define( 'JETPACK_SOCIAL_PLUGIN_ROOT_FILE_RELATIVE_PATH', plugin_basename( __FILE__ ) );
define( 'JETPACK_SOCIAL_PLUGIN_SLUG', 'jetpack-social' );
define( 'JETPACK_SOCIAL_PLUGIN_NAME', 'Jetpack Social' );
define( 'JETPACK_SOCIAL_PLUGIN_URI', 'https://jetpack.com/jetpack-social' );
define( 'JETPACK_SOCIAL_PLUGIN_FOLDER', dirname( plugin_basename( __FILE__ ) ) );

// Jetpack Autoloader.
$jetpack_autoloader = JETPACK_SOCIAL_PLUGIN_DIR . 'vendor/autoload_packages.php';
if ( is_readable( $jetpack_autoloader ) ) {
	require_once $jetpack_autoloader;
	if ( method_exists( \Automattic\Jetpack\Assets::class, 'alias_textdomains_from_file' ) ) {
		\Automattic\Jetpack\Assets::alias_textdomains_from_file( JETPACK_SOCIAL_PLUGIN_DIR . 'jetpack_vendor/i18n-map.php' );
	}
} else { // Something very unexpected. Error out gently with an admin_notice and exit loading.
	if ( defined( 'WP_DEBUG' ) && WP_DEBUG ) {
		error_log( // phpcs:ignore WordPress.PHP.DevelopmentFunctions.error_log_error_log
			__( 'Error loading autoloader file for Jetpack Social plugin', 'jetpack-social' )
		);
	}

	// Add a red bubble notification to My Jetpack if the installation is bad.
	add_filter(
		'my_jetpack_red_bubble_notification_slugs',
		function ( $slugs ) {
			$slugs['jetpack-social-plugin-bad-installation'] = array(
				'data' => array(
					'plugin' => 'Jetpack Social',
				),
			);

			return $slugs;
		}
	);

	add_action(
		'admin_notices',
		function () {
			if ( get_current_screen()->id !== 'plugins' ) {
				return;
			}

			$message = sprintf(
				wp_kses(
					/* translators: Placeholder is a link to a support document. */
					__( 'Your installation of Jetpack Social is incomplete. If you installed Jetpack Social from GitHub, please refer to <a href="%1$s" target="_blank" rel="noopener noreferrer">this document</a> to set up your development environment. Jetpack Social must have Composer dependencies installed and built via the build command.', 'jetpack-social' ),
					array(
						'a' => array(
							'href'   => array(),
							'target' => array(),
							'rel'    => array(),
						),
					)
				),
				'https://github.com/Automattic/jetpack/blob/trunk/docs/development-environment.md#building-your-project'
			);
			wp_admin_notice(
				$message,
				array(
					'type'        => 'error',
					'dismissible' => true,
				)
			);
		}
	);

	return;
}

register_activation_hook( JETPACK_SOCIAL_PLUGIN_ROOT_FILE_RELATIVE_PATH, array( 'Jetpack_Social', 'plugin_activation' ) );

// Main plugin class.
new Jetpack_Social();<|MERGE_RESOLUTION|>--- conflicted
+++ resolved
@@ -4,11 +4,7 @@
  * Plugin Name: Jetpack Social
  * Plugin URI: https://wordpress.org/plugins/jetpack-social
  * Description: Share your site’s posts on several social media networks automatically when you publish a new post.
-<<<<<<< HEAD
- * Version: 4.4.1-alpha
-=======
  * Version: 4.5.0-alpha
->>>>>>> c732d0b4
  * Author: Automattic - Jetpack Social team
  * Author URI: https://jetpack.com/social/
  * License: GPLv2 or later
