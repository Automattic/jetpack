<?php
/**
 * Primary class file for the Jetpack Social plugin.
 *
 * @package automattic/jetpack-social-plugin
 */

if ( ! defined( 'ABSPATH' ) ) {
	exit;
}

use Automattic\Jetpack\Admin_UI\Admin_Menu;
use Automattic\Jetpack\Assets;
use Automattic\Jetpack\Connection\Initial_State as Connection_Initial_State;
use Automattic\Jetpack\Connection\Manager as Connection_Manager;
use Automattic\Jetpack\Connection\Rest_Authentication as Connection_Rest_Authentication;
use Automattic\Jetpack\Modules;
use Automattic\Jetpack\My_Jetpack\Initializer as My_Jetpack_Initializer;

/**
 * Class Jetpack_Social
 */
class Jetpack_Social {
	const JETPACK_PUBLICIZE_MODULE_SLUG    = 'publicize';
	const JETPACK_SOCIAL_ACTIVATION_OPTION = JETPACK_SOCIAL_PLUGIN_SLUG . '_activated';

	/**
	 * The connection manager used to check if we have a Jetpack connection.
	 *
	 * @var Connection_Manager
	 */
	private $manager = null;

	/**
	 * Constructor.
	 *
	 * @param Connection_Manager $connection_manager The Jetpack connection manager to use.
	 */
	public function __construct( $connection_manager = null ) {
		// Set up the REST authentication hooks.
		Connection_Rest_Authentication::init();

		$page_suffix = Admin_Menu::add_menu(
			__( 'Jetpack Social', 'jetpack-social' ),
			_x( 'Social', 'The Jetpack Social product name, without the Jetpack prefix', 'jetpack-social' ),
			'manage_options',
			'jetpack-social',
			array( $this, 'plugin_settings_page' ),
			99
		);
		add_action( 'load-' . $page_suffix, array( $this, 'admin_init' ) );

		// Init Jetpack packages and ConnectionUI.
		add_action(
			'plugins_loaded',
			function () {
				$config = new Automattic\Jetpack\Config();
				// Connection package.
				$config->ensure(
					'connection',
					array(
						'slug'     => JETPACK_SOCIAL_PLUGIN_SLUG,
						'name'     => JETPACK_SOCIAL_PLUGIN_NAME,
						'url_info' => JETPACK_SOCIAL_PLUGIN_URI,
					)
				);
				// Sync package.
				$config->ensure( 'sync' );

				// Identity crisis package.
				$config->ensure( 'identity_crisis' );

				// Publicize package.
				$config->ensure( 'publicize' );
			},
			1
		);

		// Activate the module as the plugin is activated
		add_action( 'admin_init', array( $this, 'activate_module_on_plugin_activation' ) );

		My_Jetpack_Initializer::init();

		$this->manager = $connection_manager ? $connection_manager : new Connection_Manager();

		// Add REST routes
		add_action( 'rest_api_init', array( new Automattic\Jetpack\Social\REST_Controller(), 'register_rest_routes' ) );

		// Add block editor assets
		add_action( 'enqueue_block_editor_assets', array( $this, 'enqueue_block_editor_scripts' ) );

<<<<<<< HEAD
		// Add meta tags.
		add_action( 'wp_head', array( new Automattic\Jetpack\Social\Meta_Tags(), 'render_tags' ) );
=======
		add_filter( 'jetpack_get_available_standalone_modules', array( $this, 'social_filter_available_modules' ), 10, 1 );
>>>>>>> ddf71003
	}

	/**
	 * Initialize the admin resources.
	 */
	public function admin_init() {
		add_action( 'admin_enqueue_scripts', array( $this, 'enqueue_admin_scripts' ) );
	}

	/**
	 * Enqueue plugin admin scripts and styles.
	 */
	public function enqueue_admin_scripts() {

		Assets::register_script(
			'jetpack-social',
			'build/index.js',
			JETPACK_SOCIAL_PLUGIN_ROOT_FILE,
			array(
				'in_footer'  => true,
				'textdomain' => 'jetpack-social',
			)
		);

		Assets::enqueue_script( 'jetpack-social' );
		// Initial JS state including JP Connection data.
		wp_add_inline_script( 'jetpack-social', Connection_Initial_State::render(), 'before' );
		wp_add_inline_script( 'jetpack-social', $this->render_initial_state(), 'before' );
	}

	/**
	 * Render the initial state into a JavaScript variable.
	 *
	 * @return string
	 */
	public function render_initial_state() {
		return 'var jetpackSocialInitialState=JSON.parse(decodeURIComponent("' . rawurlencode( wp_json_encode( $this->initial_state() ) ) . '"));';
	}

	/**
	 * Get the initial state data for hydrating the React UI.
	 *
	 * @return array
	 */
	public function initial_state() {
		global $publicize;

		return array(
			'siteData'                         => array(
				'apiRoot'           => esc_url_raw( rest_url() ),
				'apiNonce'          => wp_create_nonce( 'wp_rest' ),
				'registrationNonce' => wp_create_nonce( 'jetpack-registration-nonce' ),
			),
			'jetpackSettings'                  => array(
				'publicize_active' => ( new Modules() )->is_active( self::JETPACK_PUBLICIZE_MODULE_SLUG ),
			),
			'connections'                      => $publicize->get_all_connections_for_user(), // TODO: Sanitize the array
			'jetpackSocialConnectionsAdminUrl' => esc_url_raw( $publicize->publicize_connections_url( 'jetpack-social-connections-admin-page' ) ),
		);
	}

	/**
	 * Enqueue block editor scripts and styles.
	 */
	public function enqueue_block_editor_scripts() {
		Assets::register_script(
			'jetpack-social-editor',
			'build/editor.js',
			JETPACK_SOCIAL_PLUGIN_ROOT_FILE,
			array(
				'in_footer'  => true,
				'textdomain' => 'jetpack-social',
			)
		);

		Assets::enqueue_script( 'jetpack-social-editor' );
	}

	/**
	 * Main plugin settings page.
	 */
	public function plugin_settings_page() {
		?>
			<div id="jetpack-social-root"></div>
		<?php
	}

	/**
	 * Activate the Publicize module on plugin activation.
	 *
	 * @static
	 */
	public static function plugin_activation() {
		add_option( self::JETPACK_SOCIAL_ACTIVATION_OPTION, true );
	}

	/**
	 * Helper to check that we have a Jetpack connection.
	 */
	private function is_connected() {
		return $this->manager->is_connected();
	}

	/**
	 * Runs an admin_init and checks the activation option to work out
	 * if we should activate the module. This needs to be run after the
	 * activation hook, as that results in a redirect, and we need the
	 * sync module's actions and filters to be registered.
	 */
	public function activate_module_on_plugin_activation() {
		if ( get_option( self::JETPACK_SOCIAL_ACTIVATION_OPTION ) && $this->is_connected() ) {
			delete_option( self::JETPACK_SOCIAL_ACTIVATION_OPTION );
			( new Modules() )->activate( self::JETPACK_PUBLICIZE_MODULE_SLUG, false, false );
		}
	}

	/**
	 * Adds module to the list of available modules
	 *
	 * @param array $modules The available modules.
	 * @return array
	 */
	public function social_filter_available_modules( $modules ) {
		return array_merge( array( self::JETPACK_PUBLICIZE_MODULE_SLUG ), $modules );
	}
}<|MERGE_RESOLUTION|>--- conflicted
+++ resolved
@@ -89,12 +89,10 @@
 		// Add block editor assets
 		add_action( 'enqueue_block_editor_assets', array( $this, 'enqueue_block_editor_scripts' ) );
 
-<<<<<<< HEAD
 		// Add meta tags.
 		add_action( 'wp_head', array( new Automattic\Jetpack\Social\Meta_Tags(), 'render_tags' ) );
-=======
+
 		add_filter( 'jetpack_get_available_standalone_modules', array( $this, 'social_filter_available_modules' ), 10, 1 );
->>>>>>> ddf71003
 	}
 
 	/**
