<?php
/**
 * Primary class file for the Jetpack Social plugin.
 *
 * @package automattic/jetpack-social-plugin
 */

if ( ! defined( 'ABSPATH' ) ) {
	exit;
}

use Automattic\Jetpack\Admin_UI\Admin_Menu;
use Automattic\Jetpack\Assets;
use Automattic\Jetpack\Connection\Initial_State as Connection_Initial_State;
use Automattic\Jetpack\Connection\Manager as Connection_Manager;
use Automattic\Jetpack\Connection\Rest_Authentication as Connection_Rest_Authentication;
use Automattic\Jetpack\Modules;
use Automattic\Jetpack\My_Jetpack\Initializer as My_Jetpack_Initializer;

/**
 * Class Jetpack_Social
 */
class Jetpack_Social {
	const JETPACK_PUBLICIZE_MODULE_SLUG    = 'publicize';
	const JETPACK_SOCIAL_ACTIVATION_OPTION = JETPACK_SOCIAL_PLUGIN_SLUG . '_activated';

	/**
	 * The connection manager used to check if we have a Jetpack connection.
	 *
	 * @var Connection_Manager
	 */
	private $manager = null;

	/**
	 * Constructor.
	 *
	 * @param Connection_Manager $connection_manager The Jetpack connection manager to use.
	 */
	public function __construct( $connection_manager = null ) {
		// Set up the REST authentication hooks.
		Connection_Rest_Authentication::init();

		$page_suffix = Admin_Menu::add_menu(
			__( 'Jetpack Social', 'jetpack-social' ),
			_x( 'Social', 'The Jetpack Social product name, without the Jetpack prefix', 'jetpack-social' ),
			'manage_options',
			'jetpack-social',
			array( $this, 'plugin_settings_page' ),
			99
		);
		add_action( 'load-' . $page_suffix, array( $this, 'admin_init' ) );

		// Init Jetpack packages and ConnectionUI.
		add_action(
			'plugins_loaded',
			function () {
				$config = new Automattic\Jetpack\Config();
				// Connection package.
				$config->ensure(
					'connection',
					array(
						'slug'     => JETPACK_SOCIAL_PLUGIN_SLUG,
						'name'     => JETPACK_SOCIAL_PLUGIN_NAME,
						'url_info' => JETPACK_SOCIAL_PLUGIN_URI,
					)
				);
				// Sync package.
				$config->ensure( 'sync' );

				// Identity crisis package.
				$config->ensure( 'identity_crisis' );

				// Publicize package.
				$config->ensure( 'publicize' );
			},
			1
		);

		// Activate the module as the plugin is activated
		add_action( 'admin_init', array( $this, 'activate_module_on_plugin_activation' ) );

		My_Jetpack_Initializer::init();

		$this->manager = $connection_manager ? $connection_manager : new Connection_Manager();

<<<<<<< HEAD
		// Add REST routes
		add_action( 'rest_api_init', array( new Automattic\Jetpack\Social\REST_Controller(), 'register_rest_routes' ) );
=======
		// Add block editor assets
		add_action( 'enqueue_block_editor_assets', array( $this, 'enqueue_block_editor_scripts' ) );
>>>>>>> 809d3985
	}

	/**
	 * Initialize the admin resources.
	 */
	public function admin_init() {
		add_action( 'admin_enqueue_scripts', array( $this, 'enqueue_admin_scripts' ) );
	}

	/**
	 * Enqueue plugin admin scripts and styles.
	 */
	public function enqueue_admin_scripts() {

		Assets::register_script(
			'jetpack-social',
			'build/index.js',
			JETPACK_SOCIAL_PLUGIN_ROOT_FILE,
			array(
				'in_footer'  => true,
				'textdomain' => 'jetpack-social',
			)
		);

		Assets::enqueue_script( 'jetpack-social' );
		// Initial JS state including JP Connection data.
		wp_add_inline_script( 'jetpack-social', Connection_Initial_State::render(), 'before' );
		wp_add_inline_script( 'jetpack-social', $this->render_initial_state(), 'before' );
	}

	/**
	 * Render the initial state into a JavaScript variable.
	 *
	 * @return string
	 */
	public function render_initial_state() {
		return 'var jetpackSocialInitialState=JSON.parse(decodeURIComponent("' . rawurlencode( wp_json_encode( $this->initial_state() ) ) . '"));';
	}

	/**
	 * Get the initial state data for hydrating the React UI.
	 *
	 * @return array
	 */
	public function initial_state() {
		global $publicize;

		return array(
			'siteData'                         => array(
				'apiRoot'           => esc_url_raw( rest_url() ),
				'apiNonce'          => wp_create_nonce( 'wp_rest' ),
				'registrationNonce' => wp_create_nonce( 'jetpack-registration-nonce' ),
			),
			'jetpackSettings'                  => array(
				'publicize_active' => ( new Modules() )->is_active( self::JETPACK_PUBLICIZE_MODULE_SLUG ),
			),
			'connections'                      => $publicize->get_all_connections_for_user(), // TODO: Sanitize the array
			'jetpackSocialConnectionsAdminUrl' => esc_url_raw( $publicize->publicize_connections_url( 'jetpack-social-connections-admin-page' ) ),
		);
	}

	/**
	 * Enqueue block editor scripts and styles.
	 */
	public function enqueue_block_editor_scripts() {
		Assets::register_script(
			'jetpack-social-editor',
			'build/editor.js',
			JETPACK_SOCIAL_PLUGIN_ROOT_FILE,
			array(
				'in_footer'  => true,
				'textdomain' => 'jetpack-social',
			)
		);

		Assets::enqueue_script( 'jetpack-social-editor' );
	}

	/**
	 * Main plugin settings page.
	 */
	public function plugin_settings_page() {
		?>
			<div id="jetpack-social-root"></div>
		<?php
	}

	/**
	 * Activate the Publicize module on plugin activation.
	 *
	 * @static
	 */
	public static function plugin_activation() {
		add_option( self::JETPACK_SOCIAL_ACTIVATION_OPTION, true );
	}

	/**
	 * Helper to check that we have a Jetpack connection.
	 */
	private function is_connected() {
		return $this->manager->is_connected();
	}

	/**
	 * Runs an admin_init and checks the activation option to work out
	 * if we should activate the module. This needs to be run after the
	 * activation hook, as that results in a redirect, and we need the
	 * sync module's actions and filters to be registered.
	 */
	public function activate_module_on_plugin_activation() {
		if ( get_option( self::JETPACK_SOCIAL_ACTIVATION_OPTION ) && $this->is_connected() ) {
			delete_option( self::JETPACK_SOCIAL_ACTIVATION_OPTION );
			( new Modules() )->activate( self::JETPACK_PUBLICIZE_MODULE_SLUG, false, false );
		}
	}
}<|MERGE_RESOLUTION|>--- conflicted
+++ resolved
@@ -83,13 +83,11 @@
 
 		$this->manager = $connection_manager ? $connection_manager : new Connection_Manager();
 
-<<<<<<< HEAD
 		// Add REST routes
 		add_action( 'rest_api_init', array( new Automattic\Jetpack\Social\REST_Controller(), 'register_rest_routes' ) );
-=======
+
 		// Add block editor assets
 		add_action( 'enqueue_block_editor_assets', array( $this, 'enqueue_block_editor_scripts' ) );
->>>>>>> 809d3985
 	}
 
 	/**
