--- conflicted
+++ resolved
@@ -299,25 +299,9 @@
 		if ( $this->has_paid_plan() ) {
 			return;
 		}
+
 		global $publicize;
 
-<<<<<<< HEAD
 		$publicize->set_up_sharing_limits();
-=======
-		$info = $publicize->get_publicize_shares_info( \Jetpack_Options::get_option( 'id' ) );
-
-		if ( is_wp_error( $info ) ) {
-			return;
-		}
-
-		if ( empty( $info['is_share_limit_enabled'] ) ) {
-			return;
-		}
-
-		$connections      = $publicize->get_filtered_connection_data();
-		$shares_remaining = $info['shares_remaining'];
-		$share_limits     = new Automattic\Jetpack\Social\Share_Limits( $connections, $shares_remaining );
-		$share_limits->enforce_share_limits();
->>>>>>> fcef1c6a
 	}
 }