<?php
/**
 * Primary class file for the Jetpack Social plugin.
 *
 * @package automattic/jetpack-social-plugin
 */

if ( ! defined( 'ABSPATH' ) ) {
	exit;
}

use Automattic\Jetpack\Admin_UI\Admin_Menu;
use Automattic\Jetpack\Assets;
use Automattic\Jetpack\Connection\Initial_State as Connection_Initial_State;
use Automattic\Jetpack\Connection\Manager as Connection_Manager;
use Automattic\Jetpack\Connection\Rest_Authentication as Connection_Rest_Authentication;
use Automattic\Jetpack\Modules;
use Automattic\Jetpack\My_Jetpack\Initializer as My_Jetpack_Initializer;
use Automattic\Jetpack\Status;

/**
 * Class Jetpack_Social
 */
class Jetpack_Social {
	const JETPACK_PUBLICIZE_MODULE_SLUG           = 'publicize';
	const JETPACK_SOCIAL_ACTIVATION_OPTION        = JETPACK_SOCIAL_PLUGIN_SLUG . '_activated';
	const JETPACK_SOCIAL_SHOW_PRICING_PAGE_OPTION = JETPACK_SOCIAL_PLUGIN_SLUG . '_show_pricing_page';

	/**
	 * The connection manager used to check if we have a Jetpack connection.
	 *
	 * @var Connection_Manager
	 */
	private $manager = null;

	/**
	 * Constructor.
	 *
	 * @param Connection_Manager $connection_manager The Jetpack connection manager to use.
	 */
	public function __construct( $connection_manager = null ) {
		// Set up the REST authentication hooks.
		Connection_Rest_Authentication::init();

		$page_suffix = Admin_Menu::add_menu(
			__( 'Jetpack Social', 'jetpack-social' ),
			_x( 'Social', 'The Jetpack Social product name, without the Jetpack prefix', 'jetpack-social' ),
			'manage_options',
			'jetpack-social',
			array( $this, 'plugin_settings_page' ),
			99
		);

		add_action( 'load-' . $page_suffix, array( $this, 'admin_init' ) );

		// Init Jetpack packages
		add_action(
			'plugins_loaded',
			function () {
				$config = new Automattic\Jetpack\Config();
				// Connection package.
				$config->ensure(
					'connection',
					array(
						'slug'     => JETPACK_SOCIAL_PLUGIN_SLUG,
						'name'     => JETPACK_SOCIAL_PLUGIN_NAME,
						'url_info' => JETPACK_SOCIAL_PLUGIN_URI,
					)
				);
				// Sync package.
				$config->ensure( 'sync' );

				// Identity crisis package.
				$config->ensure( 'identity_crisis' );

				// Publicize package.
				$config->ensure(
					'publicize',
					array(
						'force_refresh' => true,
					)
				);
			},
			1
		);

		// Activate the module as the plugin is activated
		add_action( 'admin_init', array( $this, 'do_plugin_activation_activities' ) );

		add_action(
			'plugins_loaded',
			function () {
				My_Jetpack_Initializer::init();
			}
		);

		$this->manager = $connection_manager ? $connection_manager : new Connection_Manager();

		// Add REST routes
		add_action( 'rest_api_init', array( new Automattic\Jetpack\Social\REST_Settings_Controller(), 'register_rest_routes' ) );

		// Add block editor assets
		add_action( 'enqueue_block_editor_assets', array( $this, 'enqueue_block_editor_scripts' ) );

		// Add meta tags.
		add_action( 'wp_head', array( new Automattic\Jetpack\Social\Meta_Tags(), 'render_tags' ) );

		add_filter( 'jetpack_get_available_standalone_modules', array( $this, 'social_filter_available_modules' ), 10, 1 );
	}

	/**
	 * Initialize the admin resources.
	 */
	public function admin_init() {
		add_action( 'admin_enqueue_scripts', array( $this, 'enqueue_admin_scripts' ) );
	}

	/**
	 * Check if we have a paid Jetpack Social plan.
	 */
	/**
	 * Check if the Publicize module is active.
	 *
	 * @return bool
	 */
	public static function is_publicize_active() {
		return ( new Modules() )->is_active( self::JETPACK_PUBLICIZE_MODULE_SLUG );
	}

	/**
	 * Get the version number of the plugin.
	 *
	 * @return string
	 */
	public function get_plugin_version() {
		$plugin_data    = get_plugin_data( JETPACK_SOCIAL_PLUGIN_ROOT_FILE );
		$plugin_version = $plugin_data['Version'];

		return ! empty( $plugin_version ) ? $plugin_version : '';
	}

	/**
	 * Enqueue plugin admin scripts and styles.
	 */
	public function enqueue_admin_scripts() {

		Assets::register_script(
			'jetpack-social',
			'build/index.js',
			JETPACK_SOCIAL_PLUGIN_ROOT_FILE,
			array(
				'in_footer'  => true,
				'textdomain' => 'jetpack-social',
			)
		);

		Assets::enqueue_script( 'jetpack-social' );
		// Initial JS state including JP Connection data.
		wp_add_inline_script( 'jetpack-social', Connection_Initial_State::render(), 'before' );
		wp_add_inline_script( 'jetpack-social', $this->render_initial_state(), 'before' );
	}

	/**
	 * Render the initial state into a JavaScript variable.
	 *
	 * @return string
	 */
	public function render_initial_state() {
		return 'var jetpackSocialInitialState=JSON.parse(decodeURIComponent("' . rawurlencode( wp_json_encode( $this->initial_state() ) ) . '"));';
	}

	/**
	 * Get the initial state data for hydrating the React UI.
	 *
	 * @return array
	 */
	public function initial_state() {
		global $publicize;

		$shares     = $publicize->get_publicize_shares_info( Jetpack_Options::get_option( 'id' ) );
		$show_nudge = ! $publicize->has_paid_plan();
		return array(
			'siteData'        => array(
				'apiRoot'           => esc_url_raw( rest_url() ),
				'apiNonce'          => wp_create_nonce( 'wp_rest' ),
				'registrationNonce' => wp_create_nonce( 'jetpack-registration-nonce' ),
				'siteSuffix'        => ( new Status() )->get_site_suffix(),
				'pluginVersion'     => $this->get_plugin_version(),
			),
			'jetpackSettings' => array(
				'publicize_active'  => self::is_publicize_active(),
				'show_pricing_page' => self::should_show_pricing_page(),
			),
			'connectionData'  => array(
				'connections' => $publicize->get_all_connections_for_user(), // TODO: Sanitize the array
				'adminUrl'    => esc_url_raw( $publicize->publicize_connections_url( 'jetpack-social-connections-admin-page' ) ),
			),
			'sharesData'      => ! is_wp_error( $shares ) ? $shares : null,
			'showNudge'       => $show_nudge,
		);
	}

	/**
	 * Checks to see if the current post supports Publicize
	 *
	 * @return boolean True if Publicize is supported
	 */
	public function is_supported_post() {
		$post_type = get_post_type();
		return ! empty( $post_type ) && post_type_supports( $post_type, 'publicize' );
	}

	/**
	 * Enqueue block editor scripts and styles.
	 */
	public function enqueue_block_editor_scripts() {
		if ( ! self::is_publicize_active() || class_exists( 'Jetpack' ) || ! $this->is_supported_post() ) {
			return;
		}

		Assets::register_script(
			'jetpack-social-editor',
			'build/editor.js',
			JETPACK_SOCIAL_PLUGIN_ROOT_FILE,
			array(
				'in_footer'  => true,
				'textdomain' => 'jetpack-social',
			)
		);

		Assets::enqueue_script( 'jetpack-social-editor' );

		wp_add_inline_script( 'jetpack-social-editor', $this->render_initial_state(), 'before' );

		wp_localize_script(
			'jetpack-social-editor',
			'Jetpack_Editor_Initial_State',
			array(
				'siteFragment'            => ( new Status() )->get_site_suffix(),
				'connectionRefreshPath'   => '/jetpack/v4/publicize/connection-test-results',
				'publicizeConnectionsUrl' => esc_url_raw( 'https://jetpack.com/redirect/?source=jetpack-social-connections-block-editor&site=' ),
			)
		);

	}

	/**
	 * Main plugin settings page.
	 */
	public function plugin_settings_page() {
		?>
			<div id="jetpack-social-root"></div>
		<?php
	}

	/**
	 * Activate the Publicize module on plugin activation.
	 *
	 * @static
	 */
	public static function plugin_activation() {
		add_option( self::JETPACK_SOCIAL_ACTIVATION_OPTION, true );
	}

	/**
	 * Helper to check that we have a Jetpack connection.
	 */
	private function is_connected() {
		return $this->manager->is_connected();
	}

	/**
	 * Runs on admin_init, and does actions required on plugin activation, based on
	 * the activation option.
	 *
	 * This needs to be run after the activation hook, as that results in a redirect,
	 * and we need the sync module's actions and filters to be registered.
	 */
	public function do_plugin_activation_activities() {
		if ( get_option( self::JETPACK_SOCIAL_ACTIVATION_OPTION ) && $this->is_connected() ) {
			$this->calculate_scheduled_shares();
			$this->activate_module();
		}
	}

	/**
	 * Activates the Publicize module and disables the activation option
	 */
	public function activate_module() {
		delete_option( self::JETPACK_SOCIAL_ACTIVATION_OPTION );
		( new Modules() )->activate( self::JETPACK_PUBLICIZE_MODULE_SLUG, false, false );
	}

	/**
	 * Calls out to WPCOM to calculate the scheduled shares.
	 */
	public function calculate_scheduled_shares() {
		global $publicize;
		$publicize->calculate_scheduled_shares( Jetpack_Options::get_option( 'id' ) );
	}

	/**
	 * Adds module to the list of available modules
	 *
	 * @param array $modules The available modules.
	 * @return array
	 */
	public function social_filter_available_modules( $modules ) {
		return array_merge( array( self::JETPACK_PUBLICIZE_MODULE_SLUG ), $modules );
	}
<<<<<<< HEAD
=======

	/**
	 * Check if the pricing page should be displayed.
	 *
	 * @return bool
	 */
	public static function should_show_pricing_page() {
		return (bool) get_option( self::JETPACK_SOCIAL_SHOW_PRICING_PAGE_OPTION, 1 );
	}

	/**
	 * Set up sharing limits.
	 */
	public function set_up_sharing_limits() {
		if ( $this->has_paid_plan() ) {
			return;
		}
		global $publicize;

		$info = $publicize->get_publicize_shares_info( \Jetpack_Options::get_option( 'id' ) );

		if ( is_wp_error( $info ) ) {
			return;
		}

		if ( empty( $info['is_share_limit_enabled'] ) ) {
			return;
		}

		$connections      = $publicize->get_filtered_connection_data();
		$shares_remaining = $info['shares_remaining'];
		$share_limits     = new Automattic\Jetpack\Social\Share_Limits( $connections, $shares_remaining );
		$share_limits->enforce_share_limits();
	}
>>>>>>> 722b7e37
}<|MERGE_RESOLUTION|>--- conflicted
+++ resolved
@@ -308,8 +308,6 @@
 	public function social_filter_available_modules( $modules ) {
 		return array_merge( array( self::JETPACK_PUBLICIZE_MODULE_SLUG ), $modules );
 	}
-<<<<<<< HEAD
-=======
 
 	/**
 	 * Check if the pricing page should be displayed.
@@ -319,30 +317,4 @@
 	public static function should_show_pricing_page() {
 		return (bool) get_option( self::JETPACK_SOCIAL_SHOW_PRICING_PAGE_OPTION, 1 );
 	}
-
-	/**
-	 * Set up sharing limits.
-	 */
-	public function set_up_sharing_limits() {
-		if ( $this->has_paid_plan() ) {
-			return;
-		}
-		global $publicize;
-
-		$info = $publicize->get_publicize_shares_info( \Jetpack_Options::get_option( 'id' ) );
-
-		if ( is_wp_error( $info ) ) {
-			return;
-		}
-
-		if ( empty( $info['is_share_limit_enabled'] ) ) {
-			return;
-		}
-
-		$connections      = $publicize->get_filtered_connection_data();
-		$shares_remaining = $info['shares_remaining'];
-		$share_limits     = new Automattic\Jetpack\Social\Share_Limits( $connections, $shares_remaining );
-		$share_limits->enforce_share_limits();
-	}
->>>>>>> 722b7e37
 }