--- conflicted
+++ resolved
@@ -29,13 +29,6 @@
 );
 
 const Header = () => {
-<<<<<<< HEAD
-	const dispatch = useDispatch( STORE_ID );
-
-	useEffect( () => {
-		dispatch.getSharesCount();
-	}, [ dispatch ] );
-
 	const { hasConnections, sharesCount } = useSelect( select => {
 		const store = select( STORE_ID );
 		return {
@@ -44,11 +37,6 @@
 		};
 	} );
 
-=======
-	const sharesCount = useSelect(
-		select => select( STORE_ID ).getSharesCount()?.results?.total ?? null
-	);
->>>>>>> 0995e3a6
 	const formatter = Intl.NumberFormat( getUserLocale(), {
 		notation: 'compact',
 		compactDisplay: 'short',
