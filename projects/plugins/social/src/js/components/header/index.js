import {
	Container,
	ContextualUpgradeTrigger,
	Col,
	H3,
	Button,
	SocialIcon,
	getRedirectUrl,
	getUserLocale,
} from '@automattic/jetpack-components';
import { useSelect } from '@wordpress/data';
import { __ } from '@wordpress/i18n';
import { Icon, postList } from '@wordpress/icons';
import { STORE_ID } from '../../store';
import ShareCounter from '../share-counter';
import StatCards from '../stat-cards';
import styles from './styles.module.scss';

const Header = () => {
	const {
		hasConnections,
		isModuleEnabled,
		connectionsAdminUrl,
		sharesCount,
		postsCount,
		isShareLimitEnabled,
		hasPaidPlan,
	} = useSelect( select => {
		const store = select( STORE_ID );
		return {
			hasConnections: store.hasConnections(),
			isModuleEnabled: store.isModuleEnabled(),
			connectionsAdminUrl: store.getConnectionsAdminUrl(),
			sharesCount: select( STORE_ID ).getSharesCount(),
			postsCount: select( STORE_ID ).getPostsCount(),
			isShareLimitEnabled: select( STORE_ID ).isShareLimitEnabled(),
			hasPaidPlan: select( STORE_ID ).hasPaidPlan(),
		};
	} );

	const formatter = Intl.NumberFormat( getUserLocale(), {
		notation: 'compact',
		compactDisplay: 'short',
	} );

	return (
		<>
			<Container horizontalSpacing={ 0 }>
				<Col>
					<div id="jp-admin-notices" className="jetpack-social-jitm-card" />
				</Col>
			</Container>
			<Container horizontalSpacing={ 3 } horizontalGap={ 3 } className={ styles.container }>
				<Col sm={ 4 } md={ 4 } lg={ 5 }>
					<H3 mt={ 2 }>{ __( 'Write once, post everywhere', 'jetpack-social' ) }</H3>
					<div className={ styles.actions }>
						{ isModuleEnabled && ! hasConnections && (
							<Button href={ connectionsAdminUrl } isExternalLink={ true }>
								{ __( 'Connect accounts', 'jetpack-social' ) }
							</Button>
						) }
						<Button href={ '/wp-admin/post-new.php' } variant="secondary">
							{ __( 'Write a post', 'jetpack-social' ) }
						</Button>
					</div>
				</Col>
				<Col sm={ 4 } md={ 4 } lg={ { start: 7, end: 12 } }>
<<<<<<< HEAD
					{ isShareLimitEnabled ? (
						<>
							<ShareCounter value={ sharesCount } max={ 30 } />
							<ContextualUpgradeTrigger
								className={ styles.cut }
								description={ __(
									'Get more shares, schedule posts and world-class support',
									'jetpack-social'
								) }
								cta={ __( 'Upgrade Jetpack Social', 'jetpack-social' ) }
								href={ getRedirectUrl( 'jetpack-social-admin-page-upsell' ) }
							/>
						</>
=======
					{ isShareLimitEnabled && ! hasPaidPlan ? (
						<ShareCounter value={ sharesCount } max={ 30 } />
>>>>>>> 8916dcc7
					) : (
						<StatCards
							stats={ [
								{
									icon: <SocialIcon />,
									label: __( 'Total shares this month', 'jetpack-social' ),
									loading: null === sharesCount,
									value: formatter.format( sharesCount ),
								},
								{
									icon: <Icon icon={ postList } />,
									label: __( 'Posted this month', 'jetpack-social' ),
									loading: null === postsCount,
									value: formatter.format( postsCount ),
								},
							] }
						/>
					) }
				</Col>
			</Container>
		</>
	);
};

export default Header;<|MERGE_RESOLUTION|>--- conflicted
+++ resolved
@@ -65,8 +65,7 @@
 					</div>
 				</Col>
 				<Col sm={ 4 } md={ 4 } lg={ { start: 7, end: 12 } }>
-<<<<<<< HEAD
-					{ isShareLimitEnabled ? (
+					{ isShareLimitEnabled && ! hasPaidPlan ? (
 						<>
 							<ShareCounter value={ sharesCount } max={ 30 } />
 							<ContextualUpgradeTrigger
@@ -79,10 +78,6 @@
 								href={ getRedirectUrl( 'jetpack-social-admin-page-upsell' ) }
 							/>
 						</>
-=======
-					{ isShareLimitEnabled && ! hasPaidPlan ? (
-						<ShareCounter value={ sharesCount } max={ 30 } />
->>>>>>> 8916dcc7
 					) : (
 						<StatCards
 							stats={ [
