import {
	Container,
	Col,
	H3,
	Button,
	SocialIcon,
	getUserLocale,
} from '@automattic/jetpack-components';
import { ConnectionError, useConnectionErrorNotice } from '@automattic/jetpack-connection';
import {
	store as socialStore,
<<<<<<< HEAD
	getSocialScriptData,
} from '@automattic/jetpack-publicize-components';
import { getAdminUrl } from '@automattic/jetpack-script-data';
=======
	getTotalSharesCount,
	getSharedPostsCount,
} from '@automattic/jetpack-publicize-components';
import { getScriptData } from '@automattic/jetpack-script-data';
>>>>>>> bae165e1
import { useDispatch, useSelect } from '@wordpress/data';
import { __ } from '@wordpress/i18n';
import { Icon, postList } from '@wordpress/icons';
import StatCards from '../stat-cards';
import styles from './styles.module.scss';

const Header = () => {
	const {
<<<<<<< HEAD
		// TODO replace some of these from script data (initial state)
		hasConnections,
		isModuleEnabled,
		postsCount,
		totalShareCount,
=======
		// TODO - Replace some of these with data from initial state
		connectionsAdminUrl,
		hasConnections,
		isModuleEnabled,
		newPostUrl,
>>>>>>> bae165e1
	} = useSelect( select => {
		const store = select( socialStore );
		return {
			hasConnections: store.getConnections().length > 0,
			isModuleEnabled: store.isModuleEnabled(),
<<<<<<< HEAD
			postsCount: store.getSharedPostsCount(),
			totalShareCount: store.getTotalSharesCount(),
=======
			newPostUrl: `${ store.getAdminUrl() }post-new.php`,
>>>>>>> bae165e1
		};
	} );

	const {
		feature_flags: { useAdminUiV1 },
		urls,
	} = getSocialScriptData();

	const { hasConnectionError } = useConnectionErrorNotice();

	const formatter = Intl.NumberFormat( getUserLocale(), {
		notation: 'compact',
		compactDisplay: 'short',
	} );

	const { openConnectionsModal } = useDispatch( socialStore );

	return (
		<>
			<Container horizontalSpacing={ 0 }>
				{ hasConnectionError && (
					<Col className={ styles[ 'connection-error-col' ] }>
						<ConnectionError />
					</Col>
				) }
				<Col>
					<div id="jp-admin-notices" className="jetpack-social-jitm-card" />
				</Col>
			</Container>
			<Container horizontalSpacing={ 3 } horizontalGap={ 3 } className={ styles.container }>
				<Col sm={ 4 } md={ 4 } lg={ 5 }>
					<H3 mt={ 2 }>{ __( 'Write once, post everywhere', 'jetpack-social' ) }</H3>
					<div className={ styles.actions }>
						{ isModuleEnabled && ! hasConnections && (
							<>
								{ useAdminUiV1 ? (
									<Button onClick={ openConnectionsModal }>
										{ __( 'Connect accounts', 'jetpack-social' ) }
									</Button>
								) : (
									<Button href={ urls.connectionsManagementPage } isExternalLink={ true }>
										{ __( 'Connect accounts', 'jetpack-social' ) }
									</Button>
								) }
							</>
						) }
						<Button
							href={ getAdminUrl( 'post-new.php' ) }
							variant={ hasConnections ? 'primary' : 'secondary' }
						>
							{ __( 'Write a post', 'jetpack-social' ) }
						</Button>
					</div>
				</Col>
				<Col sm={ 4 } md={ 4 } lg={ { start: 7, end: 12 } }>
					<StatCards
						stats={ [
							{
								icon: <SocialIcon />,
								label: __( 'Total shares past 30 days', 'jetpack-social' ),
								value: formatter.format( getTotalSharesCount() ),
							},
							{
								icon: <Icon icon={ postList } />,
								label: __( 'Posted this month', 'jetpack-social' ),
								value: formatter.format( getSharedPostsCount() ),
							},
						] }
					/>
				</Col>
			</Container>
		</>
	);
};

export default Header;<|MERGE_RESOLUTION|>--- conflicted
+++ resolved
@@ -9,16 +9,11 @@
 import { ConnectionError, useConnectionErrorNotice } from '@automattic/jetpack-connection';
 import {
 	store as socialStore,
-<<<<<<< HEAD
 	getSocialScriptData,
-} from '@automattic/jetpack-publicize-components';
-import { getAdminUrl } from '@automattic/jetpack-script-data';
-=======
 	getTotalSharesCount,
 	getSharedPostsCount,
 } from '@automattic/jetpack-publicize-components';
-import { getScriptData } from '@automattic/jetpack-script-data';
->>>>>>> bae165e1
+import { getAdminUrl } from '@automattic/jetpack-script-data';
 import { useDispatch, useSelect } from '@wordpress/data';
 import { __ } from '@wordpress/i18n';
 import { Icon, postList } from '@wordpress/icons';
@@ -26,31 +21,11 @@
 import styles from './styles.module.scss';
 
 const Header = () => {
-	const {
-<<<<<<< HEAD
-		// TODO replace some of these from script data (initial state)
-		hasConnections,
-		isModuleEnabled,
-		postsCount,
-		totalShareCount,
-=======
-		// TODO - Replace some of these with data from initial state
-		connectionsAdminUrl,
-		hasConnections,
-		isModuleEnabled,
-		newPostUrl,
->>>>>>> bae165e1
-	} = useSelect( select => {
+	const { hasConnections, isModuleEnabled } = useSelect( select => {
 		const store = select( socialStore );
 		return {
 			hasConnections: store.getConnections().length > 0,
 			isModuleEnabled: store.isModuleEnabled(),
-<<<<<<< HEAD
-			postsCount: store.getSharedPostsCount(),
-			totalShareCount: store.getTotalSharesCount(),
-=======
-			newPostUrl: `${ store.getAdminUrl() }post-new.php`,
->>>>>>> bae165e1
 		};
 	} );
 
