import {
	Container,
	Col,
	H3,
	Button,
	SocialIcon,
	getUserLocale,
} from '@automattic/jetpack-components';
import { ConnectionError, useConnectionErrorNotice } from '@automattic/jetpack-connection';
<<<<<<< HEAD
import {
	getSocialScriptData,
	ShareLimitsBar,
	store as socialStore,
	useShareLimits,
} from '@automattic/jetpack-publicize-components';
=======
import { store as socialStore } from '@automattic/jetpack-publicize-components';
import { getScriptData } from '@automattic/jetpack-script-data';
>>>>>>> accb8c6c
import { useDispatch, useSelect } from '@wordpress/data';
import { __ } from '@wordpress/i18n';
import { Icon, postList } from '@wordpress/icons';
import StatCards from '../stat-cards';
import styles from './styles.module.scss';

const Header = () => {
	const connectionData = window.jetpackSocialInitialState.connectionData ?? {};
	const {
		connectionsAdminUrl,
		hasConnections,
		isModuleEnabled,
		newPostUrl,
		postsCount,
		totalShareCount,
	} = useSelect( select => {
		const store = select( socialStore );
		return {
			connectionsAdminUrl: connectionData.adminUrl,
			hasConnections: store.getConnections().length > 0,
			isModuleEnabled: store.isModuleEnabled(),
			newPostUrl: `${ store.getAdminUrl() }post-new.php`,
			postsCount: store.getSharedPostsCount(),
			totalShareCount: store.getTotalSharesCount(),
		};
	} );

	const { useAdminUiV1 } = getSocialScriptData().feature_flags;

	const { hasConnectionError } = useConnectionErrorNotice();

	const formatter = Intl.NumberFormat( getUserLocale(), {
		notation: 'compact',
		compactDisplay: 'short',
	} );

	const { openConnectionsModal } = useDispatch( socialStore );

	return (
		<>
			<Container horizontalSpacing={ 0 }>
				{ hasConnectionError && (
					<Col className={ styles[ 'connection-error-col' ] }>
						<ConnectionError />
					</Col>
				) }
				<Col>
					<div id="jp-admin-notices" className="jetpack-social-jitm-card" />
				</Col>
			</Container>
			<Container horizontalSpacing={ 3 } horizontalGap={ 3 } className={ styles.container }>
				<Col sm={ 4 } md={ 4 } lg={ 5 }>
					<H3 mt={ 2 }>{ __( 'Write once, post everywhere', 'jetpack-social' ) }</H3>
					<div className={ styles.actions }>
						{ isModuleEnabled && ! hasConnections && (
							<>
								{ useAdminUiV1 ? (
									<Button onClick={ openConnectionsModal }>
										{ __( 'Connect accounts', 'jetpack-social' ) }
									</Button>
								) : (
									<Button href={ connectionsAdminUrl } isExternalLink={ true }>
										{ __( 'Connect accounts', 'jetpack-social' ) }
									</Button>
								) }
							</>
						) }
						<Button href={ newPostUrl } variant={ hasConnections ? 'primary' : 'secondary' }>
							{ __( 'Write a post', 'jetpack-social' ) }
						</Button>
					</div>
				</Col>
				<Col sm={ 4 } md={ 4 } lg={ { start: 7, end: 12 } }>
					<StatCards
						stats={ [
							{
								icon: <SocialIcon />,
								label: __( 'Total shares past 30 days', 'jetpack-social' ),
								loading: null === totalShareCount,
								value: formatter.format( totalShareCount ),
							},
							{
								icon: <Icon icon={ postList } />,
								label: __( 'Posted this month', 'jetpack-social' ),
								loading: null === postsCount,
								value: formatter.format( postsCount ),
							},
						] }
					/>
				</Col>
			</Container>
		</>
	);
};

export default Header;<|MERGE_RESOLUTION|>--- conflicted
+++ resolved
@@ -7,17 +7,10 @@
 	getUserLocale,
 } from '@automattic/jetpack-components';
 import { ConnectionError, useConnectionErrorNotice } from '@automattic/jetpack-connection';
-<<<<<<< HEAD
 import {
 	getSocialScriptData,
-	ShareLimitsBar,
 	store as socialStore,
-	useShareLimits,
 } from '@automattic/jetpack-publicize-components';
-=======
-import { store as socialStore } from '@automattic/jetpack-publicize-components';
-import { getScriptData } from '@automattic/jetpack-script-data';
->>>>>>> accb8c6c
 import { useDispatch, useSelect } from '@wordpress/data';
 import { __ } from '@wordpress/i18n';
 import { Icon, postList } from '@wordpress/icons';
