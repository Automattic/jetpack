import {
	AdminPage,
	AdminSection,
	AdminSectionHero,
	Container,
	Col,
	GlobalNotices,
} from '@automattic/jetpack-components';
import { useConnection } from '@automattic/jetpack-connection';
<<<<<<< HEAD
import { store as socialStore, features } from '@automattic/jetpack-publicize-components';
import { siteHasFeature } from '@automattic/jetpack-script-data';
=======
import {
	hasSocialPaidFeatures,
	store as socialStore,
} from '@automattic/jetpack-publicize-components';
>>>>>>> cf5f21b9
import { useSelect, useDispatch } from '@wordpress/data';
import { useState, useCallback, useEffect, useRef } from '@wordpress/element';
import React from 'react';
import PricingPage from '../pricing-page';
import SocialImageGeneratorToggle from '../social-image-generator-toggle';
import SocialModuleToggle from '../social-module-toggle';
import SocialNotesToggle from '../social-notes-toggle';
import SupportSection from '../support-section';
import ConnectionScreen from './../connection-screen';
import Header from './../header';
import InfoSection from './../info-section';
import AdminPageHeader from './header';
import './styles.module.scss';

const Admin = () => {
	const { isUserConnected, isRegistered } = useConnection();
	const showConnectionCard = ! isRegistered || ! isUserConnected;
	const [ forceDisplayPricingPage, setForceDisplayPricingPage ] = useState( false );

	const refreshJetpackSocialSettings = useDispatch( socialStore ).refreshJetpackSocialSettings;

	const onPricingPageDismiss = useCallback( () => setForceDisplayPricingPage( false ), [] );

	const {
		isModuleEnabled,
		showPricingPage,
		pluginVersion,
		isUpdatingJetpackSettings,
	} = useSelect( select => {
		const store = select( socialStore );
		return {
			isModuleEnabled: store.isModuleEnabled(),
			showPricingPage: store.showPricingPage(),
			pluginVersion: store.getPluginVersion(),
			isUpdatingJetpackSettings: store.isUpdatingJetpackSettings(),
		};
	} );

	const hasEnabledModule = useRef( isModuleEnabled );

	useEffect( () => {
		if (
			isModuleEnabled &&
			! hasEnabledModule.current &&
			siteHasFeature( features.IMAGE_GENERATOR )
		) {
			hasEnabledModule.current = true;
			refreshJetpackSocialSettings();
		}
	}, [ isModuleEnabled, refreshJetpackSocialSettings ] );

	const moduleName = `Jetpack Social ${ pluginVersion }`;

	if ( showConnectionCard ) {
		return (
			<AdminPage moduleName={ moduleName } showHeader={ false } showBackground={ false }>
				<Container horizontalSpacing={ 3 } horizontalGap={ 3 }>
					<Col>
						<ConnectionScreen />
					</Col>
				</Container>
			</AdminPage>
		);
	}

	return (
		<AdminPage moduleName={ moduleName } header={ <AdminPageHeader /> }>
			<GlobalNotices />
			{ ( ! hasSocialPaidFeatures() && showPricingPage ) || forceDisplayPricingPage ? (
				<AdminSectionHero>
					<Container horizontalSpacing={ 3 } horizontalGap={ 3 }>
						<Col>
							<PricingPage onDismiss={ onPricingPageDismiss } />
						</Col>
					</Container>
				</AdminSectionHero>
			) : (
				<>
					<AdminSectionHero>
						<Header />
					</AdminSectionHero>
					<AdminSection>
						<SocialModuleToggle />
						{ isModuleEnabled && <SocialNotesToggle disabled={ isUpdatingJetpackSettings } /> }
						{ isModuleEnabled && siteHasFeature( features.IMAGE_GENERATOR ) && (
							<SocialImageGeneratorToggle disabled={ isUpdatingJetpackSettings } />
						) }
					</AdminSection>
					<AdminSectionHero>
						<InfoSection />
					</AdminSectionHero>
					<AdminSection>
						<SupportSection />
					</AdminSection>
				</>
			) }
		</AdminPage>
	);
};

export default Admin;<|MERGE_RESOLUTION|>--- conflicted
+++ resolved
@@ -7,15 +7,12 @@
 	GlobalNotices,
 } from '@automattic/jetpack-components';
 import { useConnection } from '@automattic/jetpack-connection';
-<<<<<<< HEAD
-import { store as socialStore, features } from '@automattic/jetpack-publicize-components';
-import { siteHasFeature } from '@automattic/jetpack-script-data';
-=======
 import {
 	hasSocialPaidFeatures,
 	store as socialStore,
+	features,
 } from '@automattic/jetpack-publicize-components';
->>>>>>> cf5f21b9
+import { siteHasFeature } from '@automattic/jetpack-script-data';
 import { useSelect, useDispatch } from '@wordpress/data';
 import { useState, useCallback, useEffect, useRef } from '@wordpress/element';
 import React from 'react';
@@ -39,20 +36,17 @@
 
 	const onPricingPageDismiss = useCallback( () => setForceDisplayPricingPage( false ), [] );
 
-	const {
-		isModuleEnabled,
-		showPricingPage,
-		pluginVersion,
-		isUpdatingJetpackSettings,
-	} = useSelect( select => {
-		const store = select( socialStore );
-		return {
-			isModuleEnabled: store.isModuleEnabled(),
-			showPricingPage: store.showPricingPage(),
-			pluginVersion: store.getPluginVersion(),
-			isUpdatingJetpackSettings: store.isUpdatingJetpackSettings(),
-		};
-	} );
+	const { isModuleEnabled, showPricingPage, pluginVersion, isUpdatingJetpackSettings } = useSelect(
+		select => {
+			const store = select( socialStore );
+			return {
+				isModuleEnabled: store.isModuleEnabled(),
+				showPricingPage: store.showPricingPage(),
+				pluginVersion: store.getPluginVersion(),
+				isUpdatingJetpackSettings: store.isUpdatingJetpackSettings(),
+			};
+		}
+	);
 
 	const hasEnabledModule = useRef( isModuleEnabled );
 
