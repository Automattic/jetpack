/**
 * External dependencies
 */
import { __ } from '@wordpress/i18n';
import { ToggleControl } from '@wordpress/components';
import { AdminPage, AdminSectionHero, Container, Col } from '@automattic/jetpack-components';
<<<<<<< HEAD
import { useSelect, select as syncSelect, useDispatch } from '@wordpress/data';
=======
import { useSelect } from '@wordpress/data';
import { Button } from '@wordpress/components';
>>>>>>> d1dd13e6
import { ConnectScreen, CONNECTION_STORE_ID } from '@automattic/jetpack-connection';
import React, { useMemo, useCallback } from 'react';

/**
 * Internal dependencies
 */
import restApi from '@automattic/jetpack-api';
import { STORE_ID } from '../../store';
import styles from './styles.module.scss';

const ConnectionItem = props => {
	const { connections } = window.jetpackSocialInitialState;

	return props.connectionIds.map( connectionId => {
		const connection = connections[ props.provider ][ connectionId ];
		return (
			<div key={ connectionId }>
				<tr>
					<th className={ styles.connectionRow }> { __( 'Name', 'jetpack-social' ) }</th>
					<th className={ styles.connectionRow }>{ __( 'Image', 'jetpack-social' ) }</th>
				</tr>
				<tr>
					<td className={ styles.connectionRow }>{ connection.external_display }</td>
					<td className={ styles.connectionRow }>
						{ connection.profile_picture && (
							<img
								alt="connection avatar"
								src={ connection.profile_picture }
								height="50px"
								width="50px"
							/>
						) }
					</td>
				</tr>
			</div>
		);
	} );
};

const ConnectionItems = () => {
	const { connections } = window.jetpackSocialInitialState;

	if ( ! connections ) {
		return null;
	}

	const providers = Object.keys( connections );
	return providers.map( provider => {
		return (
			<div key={ provider }>
				<h2> { provider.charAt( 0 ).toUpperCase() + provider.slice( 1 ) } Connections</h2>
				<table className={ styles.connectionTable }>
					<ConnectionItem
						connectionIds={ Object.keys( connections[ provider ] ) }
						provider={ provider }
					/>
				</table>
			</div>
		);
	} );
};

const ModuleToggle = () => {
	const updateOptions = useDispatch( STORE_ID ).updateJetpackSettings;
	const isModuleEnabled = useSelect( select => select( STORE_ID ).isModuleEnabled() );
	const isUpdating = useSelect( select => select( STORE_ID ).isUpdatingJetpackSettings() );

	const toggleModule = useCallback( () => {
		const newOption = {
			publicize_active: ! isModuleEnabled,
		};
		updateOptions( newOption );
	}, [ isModuleEnabled, updateOptions ] );

	const label = isModuleEnabled
		? __( 'Jetpack Social is active', 'jetpack-social' )
		: __( 'Jetpack Social is inactive', 'jetpack-social' );

	return (
		<ToggleControl
			label={ __( 'Activate Jetpack Social', 'jetpack-social' ) }
			help={ isUpdating ? __( 'Updating…', 'jetpack-social' ) : label }
			disabled={ isUpdating }
			checked={ isModuleEnabled }
			onChange={ toggleModule }
		/>
	);
};

const Admin = () => {
	useMemo( () => {
		const apiRootUrl = syncSelect( STORE_ID ).getAPIRootUrl();
		const apiNonce = syncSelect( STORE_ID ).getAPINonce();
		apiRootUrl && restApi.setApiRoot( apiRootUrl );
		apiNonce && restApi.setApiNonce( apiNonce );
	}, [] );

	const connectionStatus = useSelect(
		select => select( CONNECTION_STORE_ID ).getConnectionStatus(),
		[]
	);
	const { jetpackSocialConnectionsAdminUrl } = window.jetpackSocialInitialState;
	const { isUserConnected, isRegistered } = connectionStatus;
	const showConnectionCard = ! isRegistered || ! isUserConnected;

	return (
		<AdminPage moduleName={ __( 'Jetpack Social', 'jetpack-social' ) }>
			<AdminSectionHero>
				<Container horizontalSpacing={ 3 } horizontalGap={ 3 }>
					<Col sm={ 4 } md={ 8 } lg={ 12 }>
						{ showConnectionCard ? (
							<ConnectionSection />
						) : (
<<<<<<< HEAD
							<div className={ styles.publicizeConnectionsList }>
								<ModuleToggle />
								<ConnectionItems />
=======
							<div>
								<div className={ styles.manageConnectionsHeader }>
									<Button
										href={ jetpackSocialConnectionsAdminUrl }
										variant="primary"
										target="_blank"
									>
										Manage your connections
									</Button>
								</div>
								<div className={ styles.publicizeConnectionsList }>
									<ConnectionItems />
								</div>
>>>>>>> d1dd13e6
							</div>
						) }
					</Col>
				</Container>
			</AdminSectionHero>
		</AdminPage>
	);
};

export default Admin;

const ConnectionSection = () => {
	const { apiNonce, apiRoot, registrationNonce } = window.jetpackSocialInitialState;

	return (
		<ConnectScreen
			buttonLabel={ __( 'Connect Jetpack Social', 'jetpack-social' ) }
			pricingTitle={ __( 'Jetpack Social', 'jetpack-social' ) }
			title={ __( 'Social Media Automation for WordPress Sites', 'jetpack-social' ) }
			apiRoot={ apiRoot }
			apiNonce={ apiNonce }
			registrationNonce={ registrationNonce }
			from="jetpack-social"
			redirectUri="admin.php?page=jetpack-social"
		>
			<h3>
				{ __(
					'Share your site’s posts on several social media networks automatically when you publish a new post',
					'jetpack-social'
				) }
			</h3>
			<ul>
				<li>
					{ __(
						'Reach your maximum potential audience, not just those who visit your site',
						'jetpack-social'
					) }
				</li>
				<li>
					{ __(
						'Be found by prospective readers or customers on their preferred social site or network',
						'jetpack-social'
					) }
				</li>
				<li>
					{ __(
						'Allow people who like your content to easily share it with their own followers, giving you even greater visibility',
						'jetpack-social'
					) }
				</li>
			</ul>
		</ConnectScreen>
	);
};<|MERGE_RESOLUTION|>--- conflicted
+++ resolved
@@ -2,14 +2,9 @@
  * External dependencies
  */
 import { __ } from '@wordpress/i18n';
-import { ToggleControl } from '@wordpress/components';
+import { Button, ToggleControl } from '@wordpress/components';
 import { AdminPage, AdminSectionHero, Container, Col } from '@automattic/jetpack-components';
-<<<<<<< HEAD
 import { useSelect, select as syncSelect, useDispatch } from '@wordpress/data';
-=======
-import { useSelect } from '@wordpress/data';
-import { Button } from '@wordpress/components';
->>>>>>> d1dd13e6
 import { ConnectScreen, CONNECTION_STORE_ID } from '@automattic/jetpack-connection';
 import React, { useMemo, useCallback } from 'react';
 
@@ -123,11 +118,6 @@
 						{ showConnectionCard ? (
 							<ConnectionSection />
 						) : (
-<<<<<<< HEAD
-							<div className={ styles.publicizeConnectionsList }>
-								<ModuleToggle />
-								<ConnectionItems />
-=======
 							<div>
 								<div className={ styles.manageConnectionsHeader }>
 									<Button
@@ -139,9 +129,9 @@
 									</Button>
 								</div>
 								<div className={ styles.publicizeConnectionsList }>
+									<ModuleToggle />
 									<ConnectionItems />
 								</div>
->>>>>>> d1dd13e6
 							</div>
 						) }
 					</Col>
