--- conflicted
+++ resolved
@@ -192,11 +192,7 @@
             "dist": {
                 "type": "path",
                 "url": "../../packages/classic-theme-helper",
-<<<<<<< HEAD
-                "reference": "4e9717827c7da3d71d4b566fb742c5c226b40f52"
-=======
                 "reference": "2ef40dc91652b8370108a7d3cb358947e43b0218"
->>>>>>> 82ceac05
             },
             "require": {
                 "automattic/jetpack-assets": "@dev",
@@ -214,7 +210,7 @@
             "extra": {
                 "autotagger": true,
                 "branch-alias": {
-                    "dev-trunk": "0.4.x-dev"
+                    "dev-trunk": "0.5.x-dev"
                 },
                 "changelogger": {
                     "link-template": "https://github.com/Automattic/jetpack-classic-theme-helper/compare/v${old}...v${new}"
