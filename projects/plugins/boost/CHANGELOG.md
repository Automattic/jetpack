--- conflicted
+++ resolved
@@ -5,29 +5,11 @@
 The format is based on [Keep a Changelog](https://keepachangelog.com/en/1.0.0/)
 and this project adheres to [Semantic Versioning](https://semver.org/spec/v2.0.0.html).
 
-<<<<<<< HEAD
-## [1.9.1] - 2023-05-31
-=======
 ## [1.9.0-beta] - 2023-05-11
->>>>>>> e52edf7d
 ### Added
 - New Feature: Added JS and CSS file minification [#30005]
 
 ### Changed
-<<<<<<< HEAD
-- General: Improved the way modules are toggled internally [#29451]
-- General: Updated package dependencies
-- Image CDN: Improved Image CDN description [#29962]
-- User Experience: Removed back button from purchase success page [#30180]
-
-### Fixed
-- Cloud CSS: Don't run local regenerate automagically when using cloud css [#29968]
-- Cloud CSS: Fixed a mismatch in cloud-css key [#29972]
-- Critical CSS: Fixed Critical CSS from making redundant requests on page load [#30053]
-- Deferred JS: Fixed some extremely short pages (such as WooCommerce Box Office tickets being printed) from resulting in a blank page [#30025]
-- General: Fixed some PHP 8.2 Warnings [#30150]
-- User Experience: Fixed some language choices around Boost popups [#30048]
-=======
 - Image CDN: Improved Image CDN description [#29962]
 - User Experience: Removed back button from purchase success page [#30180]
 - General: Improved the way modules are toggled internally [#29451]
@@ -40,7 +22,6 @@
 - Critical CSS: Fixed Critical CSS from making redundant requests on page load [#30053]
 - User Experience: Fixed some language choices around Boost popups [#30048]
 - General: Fixed some PHP 8.2 Warnings [#30150]
->>>>>>> e52edf7d
 
 ## [1.8.0] - 2023-04-06
 ### Added
@@ -268,11 +249,7 @@
 
 - First public alpha release
 
-<<<<<<< HEAD
 [1.9.1]: https://github.com/Automattic/jetpack-boost-production/compare/boost/branch-1.8.0...boost/branch-1.9.1
-=======
-[1.9.0-beta]: https://github.com/Automattic/jetpack-boost-production/compare/boost/branch-1.8.0...boost/branch-1.9.0-beta
->>>>>>> e52edf7d
 [1.8.0]: https://github.com/Automattic/jetpack-boost-production/compare/boost/branch-1.7.0...boost/branch-1.8.0
 [1.7.0]: https://github.com/Automattic/jetpack-boost-production/compare/boost/branch-1.6.0...boost/branch-1.7.0
 [1.6.0]: https://github.com/Automattic/jetpack-boost-production/compare/boost/branch-1.5.4...boost/branch-1.6.0
