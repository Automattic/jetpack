--- conflicted
+++ resolved
@@ -3,11 +3,7 @@
 	"description": "Boost your WordPress site's performance, from the creators of Jetpack",
 	"type": "library",
 	"license": "GPL-2.0-or-later",
-<<<<<<< HEAD
-	"version": "1.9.2-alpha",
-=======
 	"version": "2.0.0-alpha",
->>>>>>> e52edf7d
 	"authors": [
 		{
 			"name": "Automattic, Inc.",
@@ -18,21 +14,6 @@
 	"prefer-stable": true,
 	"require": {
 		"ext-json": "*",
-<<<<<<< HEAD
-		"automattic/jetpack-admin-ui": "^0.2.20",
-		"automattic/jetpack-assets": "^1.18.2",
-		"automattic/jetpack-autoloader": "^2.11.20",
-		"automattic/jetpack-composer-plugin": "^1.1.10",
-		"automattic/jetpack-config": "^1.15.2",
-		"automattic/jetpack-connection": "^1.51.8",
-		"automattic/jetpack-device-detection": "^1.4.25",
-		"automattic/jetpack-image-cdn": "^0.2.1",
-		"automattic/jetpack-lazy-images": "^2.1.38",
-		"automattic/jetpack-my-jetpack": "^2.12.2",
-		"automattic/jetpack-plugin-deactivation": "^0.1.4",
-		"automattic/jetpack-plugins-installer": "^0.2.4",
-		"automattic/jetpack-wp-js-data-sync": "^0.2.0",
-=======
 		"automattic/jetpack-admin-ui": "@dev",
 		"automattic/jetpack-assets": "@dev",
 		"automattic/jetpack-autoloader": "@dev",
@@ -47,7 +28,6 @@
 		"automattic/jetpack-plugin-deactivation": "@dev",
 		"automattic/jetpack-plugins-installer": "@dev",
 		"automattic/jetpack-wp-js-data-sync": "@dev",
->>>>>>> e52edf7d
 		"tedivm/jshrink": "1.4.0",
 		"tubalmartin/cssmin": "^4.1"
 	},
@@ -92,11 +72,7 @@
 		"platform": {
 			"ext-intl": "0.0.0"
 		},
-<<<<<<< HEAD
 		"autoloader-suffix": "b1e77e6231d50e7663f84529b6a3dfda_jetpack_boostⓥ1_9_2_alpha",
-=======
-		"autoloader-suffix": "b1e77e6231d50e7663f84529b6a3dfda_jetpack_boostⓥ2_0_0_alpha",
->>>>>>> e52edf7d
 		"allow-plugins": {
 			"roots/wordpress-core-installer": true,
 			"automattic/jetpack-autoloader": true,
