--- conflicted
+++ resolved
@@ -18,17 +18,6 @@
 		"env-start": "e2e-env start --activate-plugins boost",
 		"env-stop": "e2e-env stop",
 		"env-reset": "e2e-env reset --activate-plugins boost",
-<<<<<<< HEAD
-	  	"tunnel-on": "pm2 start ./node_modules/jetpack-e2e-commons/config/ecosystem.config.js && pm2 logs --nostream --lines 4",
-	  	"tunnel-reset": "rm -rf config/tmp && pnpm run tunnel-on",
-	  	"tunnel-off": "pm2 delete ./node_modules/jetpack-e2e-commons/config/ecosystem.config.js && NODE_ENV=test tunnel off",
-	  	"tunnel-write-logs": "pm2 logs --nostream --lines 10000 > output/logs/tunnel.log",
-	  	"pretest-e2e": "pnpm run clean",
-	  	"test-e2e": ". ./node_modules/jetpack-e2e-commons/bin/app-password.sh && NODE_CONFIG_DIR='./config' jest --config jest.config.js --runInBand --verbose --detectOpenHandles --json --outputFile=output/summary.json",
-	  	"test-decrypt-config": "openssl enc -md sha1 -aes-256-cbc -d -pass env:CONFIG_KEY -in ./node_modules/jetpack-e2e-commons/config/encrypted.enc -out ./config/local-test.js",
-	  	"slack": "NODE_ENV=test NODE_CONFIG_DIR='./config' slack",
-	  	"preinstall": "pnpm --prefix ../../../../../tools/e2e-commons install"
-=======
 		"tunnel-on": "pm2 start ./node_modules/jetpack-e2e-commons/config/ecosystem.config.js && pm2 logs --nostream --lines 4",
 		"tunnel-reset": "rm -rf config/tmp && pnpm run tunnel-on",
 		"tunnel-off": "pm2 delete ./node_modules/jetpack-e2e-commons/config/ecosystem.config.js && NODE_ENV=test tunnel off",
@@ -36,8 +25,8 @@
 		"pretest-e2e": "pnpm run clean",
 		"test-e2e": ". ./node_modules/jetpack-e2e-commons/bin/app-password.sh && NODE_CONFIG_DIR='./config' jest --config jest.config.js --runInBand --verbose --detectOpenHandles --json --outputFile=output/summary.json",
 		"test-decrypt-config": "openssl enc -md sha1 -aes-256-cbc -d -pass env:CONFIG_KEY -in ./node_modules/jetpack-e2e-commons/config/encrypted.enc -out ./config/local-test.js",
+		"slack": "NODE_ENV=test NODE_CONFIG_DIR='./config' slack",
 		"preinstall": "pnpm --prefix ../../../../../tools/e2e-commons install"
->>>>>>> 7392d658
 	},
 	"devDependencies": {
 		"@babel/core": "^7.15.5",
