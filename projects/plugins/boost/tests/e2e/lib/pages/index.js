export { default as JetpackBoostPage } from './wp-admin/JetpackBoostPage.js';
<<<<<<< HEAD
export { default as PermalinksPage } from './wp-admin/PermalinksPage.js';
=======
export { default as FirstPostPage } from './frontend/FirstPostPage.js';
>>>>>>> de395b0a
<|MERGE_RESOLUTION|>--- conflicted
+++ resolved
@@ -1,6 +1,3 @@
 export { default as JetpackBoostPage } from './wp-admin/JetpackBoostPage.js';
-<<<<<<< HEAD
 export { default as PermalinksPage } from './wp-admin/PermalinksPage.js';
-=======
-export { default as FirstPostPage } from './frontend/FirstPostPage.js';
->>>>>>> de395b0a
+export { default as FirstPostPage } from './frontend/FirstPostPage.js';