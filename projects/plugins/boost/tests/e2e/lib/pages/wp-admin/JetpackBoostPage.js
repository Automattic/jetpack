import WpPage from 'jetpack-e2e-commons/pages/wp-page.js';
import { resolveSiteUrl } from 'jetpack-e2e-commons/helpers/utils-helper.js';

const apiEndpointsRegex = {
	'modules-state': /jetpack-boost-ds\/modules-state\/set/,
	connection: /jetpack-boost\/v1\/connection/,
};

export default class JetpackBoostPage extends WpPage {
	constructor( page ) {
		const url = resolveSiteUrl() + '/wp-admin/admin.php?page=jetpack-boost';
		super( page, { expectedSelectors: [ '#jb-dashboard' ], url } );
	}

	/**
	 * Select the free plan from getting started page.
	 */
	async chooseFreePlan() {
		const button = this.page.locator( 'text=Start for free' );
		await button.click();
		await this.waitForElementToBeVisible( '[data-testid="speed-scores"]' );
	}

	/**
	 * Check if the site looks disconnected from WordPress.com based on elements on the dashboard page.
	 * Specifically checks for a "Connect" button.
	 *
	 * @return {boolean}  - True if the dashboard looks disconnected. (Not offline mode)
	 */
	async isAwaitingConnection() {
		return await this.isElementVisible( '.jb-connection button' );
	}

	/**
	 * Check if the site looks connected to WordPress.com based on elements on the dashboard page.
	 * Looks for a "Site Score" area, which is not in "offline" mode.
	 *
	 * @return {boolean} - True if the dashboard looks connected to WordPRess.com.
	 */
	async isConnected() {
		const [ showingScoreArea, isOffline ] = await Promise.all( [
			this.isElementVisible( '[data-testid="speed-scores"]' ),
			this.isElementVisible( '[data-testid="speed-scores-offline"]' ),
		] );

		return showingScoreArea && ! isOffline;
	}

	async isOverallScoreHeaderShown() {
		return await this.isElementVisible( '[data-testid="speed-scores"]' );
	}

	async isSiteScoreLoading() {
		const selector = await this.waitForElementToBeVisible( '[data-testid="speed-scores"]' );
		const classNames = await selector.getAttribute( 'class' );
		return classNames.includes( 'loading' );
	}

	async waitForApiResponse( apiEndpointId ) {
		await this.page.waitForResponse(
			response =>
				response.url().match( apiEndpointsRegex[ apiEndpointId ] ) && response.status() === 200,
			{ timeout: 2 * 60 * 1000 }
		);
	}

	async toggleModule( moduleName ) {
		this.page.click( `.jb-feature-toggle-${ moduleName }` );
		await this.waitForApiResponse( 'modules-state' );
	}

	async isModuleEnabled( moduleName ) {
		const toggle = await this.page.waitForSelector( `.jb-feature-toggle-${ moduleName }` );
		const toggleSwitch = await toggle.waitForSelector( '.components-form-toggle' );
		const classNames = await toggleSwitch.getAttribute( 'class' );

		return classNames.includes( 'is-checked' );
	}

	async getSpeedScore( platform ) {
		const parent = `div.jb-score-bar--${ platform }  .jb-score-bar__filler`;

		await this.page.waitForSelector( parent + ' .jb-score-bar__score', {
			state: 'visible',
			timeout: 40 * 1000,
		} );

		return Number(
			await this.page.evaluate(
				"document.querySelector( '" + parent + " .jb-score-bar__score' ).textContent"
			)
		);
	}

	async isScorebarLoading( platform ) {
		const selector = `div.jb-score-bar--${ platform }  .jb-score-bar__loading`;
		return this.page.isVisible( selector );
	}

	async isTheCriticalCssMetaInformationVisible() {
		const selector = '[data-testid="critical-css-meta"]';
		return this.page.isVisible( selector );
	}

	async waitForCriticalCssMetaInfoVisibility() {
		const selector = '[data-testid="critical-css-meta"]';
		return this.waitForElementToBeVisible( selector, 3 * 60 * 1000 );
	}

	async waitForCriticalCssGenerationProgressUIVisibility() {
		const selector = '.jb-critical-css-progress';
		return this.waitForElementToBeVisible( selector );
	}

	async isTheCriticalCssFailureMessageVisible() {
		const selector = '[data-testid="critical-css-meta"] .failures';
		return this.page.isVisible( selector );
	}

	async navigateToCriticalCSSAdvancedRecommendations() {
		await this.page.click( 'text=Advanced Recommendations' );
	}

	async isCriticalCSSAdvancedRecommendationsVisible() {
		const selector = '.jb-critical-css__advanced';
		return this.waitForElementToBeVisible( selector );
	}

<<<<<<< HEAD
	async isConcatenateJsMetaVisible() {
		const selector = '[data-testid="meta-minify_js_excludes"]';
		return this.page.isVisible( selector );
	}

	async isConcatenateCssMetaVisible() {
		const selector = '[data-testid="meta-minify_css_excludes"]';
=======
	async isImageCdnUpgradeSectionVisible() {
		const selector = '[data-testid="module-image_cdn"] >> text=For more control over image quality';
>>>>>>> a3e579b1
		return this.page.isVisible( selector );
	}

	async navigateToMainSettingsPage() {
		await this.page.click( 'text=Go back' );
	}

	async clickRefreshSpeedScore() {
		const selector = '[data-testid="speed-scores-top"] >> text=Refresh';
		await this.page.click( selector );
	}

	async currentPageTitleIs( expected ) {
		const actualTitle = await this.page.evaluate( () => {
			const selector = '[data-testid="speed-scores-top"] h2';
			// eslint-disable-next-line no-undef
			return document.querySelector( selector ).textContent;
		} );

		return actualTitle.match( expected );
	}

	async waitForScoreLoadingToFinish() {
		const selector = '[data-testid="speed-scores-top"] h2:text("Loading…")';
		/* It needs a large timeout because speed score updates take time */
		return this.waitForElementToBeDetached( selector, 180000 ); // 3 minutes
	}

	async isScoreDescriptionPopinVisible() {
		const selector =
			'[data-testid="speed-scores-top"] .icon-tooltip-wrapper .components-popover__content';
		return this.page.isVisible( selector );
	}

	async isScoreLoading() {
		return (
			( await this.currentPageTitleIs( 'Loading…' ) ) &&
			( await this.isScorebarLoading( 'desktop' ) ) &&
			( await this.isScorebarLoading( 'mobile' ) )
		);
	}

	async isScoreVisible() {
		return (
			( await this.getSpeedScore( 'mobile' ) ) > 0 &&
			( await this.getSpeedScore( 'desktop' ) ) > 0 &&
			( await this.currentPageTitleIs( /Overall Score: [A-Z]/i ) )
		);
	}
}<|MERGE_RESOLUTION|>--- conflicted
+++ resolved
@@ -126,7 +126,6 @@
 		return this.waitForElementToBeVisible( selector );
 	}
 
-<<<<<<< HEAD
 	async isConcatenateJsMetaVisible() {
 		const selector = '[data-testid="meta-minify_js_excludes"]';
 		return this.page.isVisible( selector );
@@ -134,10 +133,11 @@
 
 	async isConcatenateCssMetaVisible() {
 		const selector = '[data-testid="meta-minify_css_excludes"]';
-=======
+		return this.page.isVisible( selector );
+	}
+
 	async isImageCdnUpgradeSectionVisible() {
 		const selector = '[data-testid="module-image_cdn"] >> text=For more control over image quality';
->>>>>>> a3e579b1
 		return this.page.isVisible( selector );
 	}
 
