import logger from 'jetpack-e2e-commons/logger.js';
import { execWpCommand } from 'jetpack-e2e-commons/helpers/utils-helper.js';

import { expect } from '@playwright/test';
import { JetpackBoostPage } from '../pages/index.js';

export function boostPrerequisitesBuilder( page ) {
	const state = {
		testPostTitles: [],
		clean: undefined,
		modules: { active: undefined, inactive: undefined },
		connected: undefined,
		jetpackDeactivated: undefined,
		mockSpeedScore: undefined,
<<<<<<< HEAD
		enqueuedAssets: undefined,
=======
		appendImage: undefined,
>>>>>>> 5bfd7a99
	};

	return {
		withActiveModules( modules = [] ) {
			state.modules.active = modules;
			return this;
		},
		withInactiveModules( modules = [] ) {
			state.modules.inactive = modules;
			return this;
		},
		withConnection( shouldBeConnected ) {
			state.connected = shouldBeConnected;
			return this;
		},
		withTestContent( testPostTitles = [] ) {
			state.testPostTitles = testPostTitles;
			return this;
		},
		withSpeedScoreMocked( shouldMockSpeedScore ) {
			state.mockSpeedScore = shouldMockSpeedScore;
			return this;
		},
<<<<<<< HEAD
		withEnqueuedAssets( shouldEnqueueAssets ) {
			state.enqueuedAssets = shouldEnqueueAssets;
=======
		withAppendedImage( shouldAppendImage ) {
			state.appendImage = shouldAppendImage;
>>>>>>> 5bfd7a99
			return this;
		},
		withCleanEnv() {
			state.clean = true;
			return this;
		},
		async build() {
			await buildPrerequisites( state, page );
		},
	};
}

async function buildPrerequisites( state, page ) {
	const functions = {
		modules: () => ensureModulesState( state.modules ),
		connected: () => ensureConnectedState( state.connected, page ),
		testPostTitles: () => ensureTestPosts( state.testPostTitles ),
		clean: () => ensureCleanState( state.clean ),
		mockSpeedScore: () => ensureMockSpeedScoreState( state.mockSpeedScore ),
<<<<<<< HEAD
		enqueuedAssets: () => ensureEnqueuedAssets( state.enqueuedAssets ),
=======
		appendImage: () => ensureAppendedImage( state.appendImage ),
>>>>>>> 5bfd7a99
	};

	logger.prerequisites( JSON.stringify( state, null, 2 ) );

	for ( const option of Object.keys( state ) ) {
		if ( state[ option ] !== undefined ) {
			if ( functions[ option ] ) {
				logger.prerequisites( `Ensuring '${ option }' prerequisite state` );
				await functions[ option ]();
			} else {
				throw Error( `Unknown state "${ option }: ${ state[ option ] }"!` );
			}
		}
	}
}

export async function ensureModulesState( modules ) {
	if ( modules.active ) {
		await activateModules( modules.active );
	} else {
		logger.prerequisites( 'Cannot find list of modules to activate!' );
	}

	if ( modules.inactive ) {
		await deactivateModules( modules.inactive );
	} else {
		logger.prerequisites( 'Cannot find list of modules to deactivate!' );
	}
}

export async function ensureMockSpeedScoreState( mockSpeedScore ) {
	if ( mockSpeedScore ) {
		logger.prerequisites( 'Mocking Speed Score' );
		// Enable the speed score mock plugin.
		await execWpCommand( 'plugin activate e2e-mock-speed-score-api' );
	} else {
		logger.prerequisites( 'Unmocking Speed Score' );
		await execWpCommand( 'plugin deactivate e2e-mock-speed-score-api' );
	}
}

<<<<<<< HEAD
export async function ensureEnqueuedAssets( enqueue ) {
	if ( enqueue ) {
		logger.prerequisites( 'Enqueuing assets' );
		await execWpCommand( 'plugin activate e2e-concatenate-enqueue/e2e-concatenate-enqueue.php' );
	} else {
		logger.prerequisites( 'Deactivating assets' );
		await execWpCommand( 'plugin deactivate e2e-concatenate-enqueue/e2e-concatenate-enqueue.php' );
=======
export async function ensureAppendedImage( append ) {
	if ( append ) {
		logger.prerequisites( 'Appending image' );
		await execWpCommand( 'plugin activate e2e-appended-image/e2e-appended-image.php' );
	} else {
		logger.prerequisites( 'Removing appended image' );
		await execWpCommand( 'plugin deactivate e2e-appended-image/e2e-appended-image.php' );
>>>>>>> 5bfd7a99
	}
}

export async function activateModules( modules ) {
	for ( const module of modules ) {
		logger.prerequisites( `Activating module ${ module }` );
		const result = await execWpCommand( `jetpack-boost module activate ${ module }` );
		expect( result ).toMatch( new RegExp( `Success: .* has been activated.`, 'i' ) );
	}
}

export async function deactivateModules( modules ) {
	for ( const module of modules ) {
		logger.prerequisites( `Deactivating module ${ module }` );
		const result = await execWpCommand( `jetpack-boost module deactivate ${ module }` );
		expect( result ).toMatch( new RegExp( `Success: .* has been deactivated.`, 'i' ) );
	}
}

export async function ensureConnectedState( requiredConnected, page ) {
	const isConnected = await checkIfConnected();

	if ( requiredConnected && isConnected ) {
		logger.prerequisites( 'Jetpack Boost is already connected, moving on' );
	} else if ( requiredConnected && ! isConnected ) {
		logger.prerequisites( 'Connecting Jetpack Boost' );
		await connect( page );
	} else if ( ! requiredConnected && isConnected ) {
		logger.prerequisites( 'Disconnecting Jetpack Boost' );
		await disconnect();
	} else {
		logger.prerequisites( 'Jetpack Boost is already disconnected, moving on' );
	}
}

export async function connect( page ) {
	const jetpackBoostPage = await JetpackBoostPage.visit( page );
	await jetpackBoostPage.chooseFreePlan();
	await jetpackBoostPage.isOverallScoreHeaderShown();
}

export async function disconnect() {
	logger.prerequisites( `Disconnecting Boost plugin to WP.com` );
	const cliCmd = 'jetpack disconnect blog';
	const result = await execWpCommand( cliCmd );
	expect( result ).toContain( 'Success: Jetpack has been successfully disconnected' );
}

export async function checkIfConnected() {
	const cliCmd = 'jetpack-boost connection status';
	const result = await execWpCommand( cliCmd );
	if ( typeof result !== 'object' ) {
		return result === 'connected';
	}
	const txt = result.toString();
	if ( txt.includes( "Error: 'jetpack-boost' is not a registered wp command" ) ) {
		return false;
	}
	throw result;
}

async function ensureTestPosts( testPostTitles ) {
	const testPostTitlesCommands = {
		'Hello World with image':
			"post create --post_status='publish' --post_title='Hello World with image' --post_content='<h1>Hello World with image</h1><div><p>This is just a test post with an image</p><img src=\"https://picsum.photos/seed/picsum/600/600\" alt=\"placeholder Image\"></div>'",
		'Hello World with JavaScript':
			'post create --post_status=\'publish\' --post_title=\'Hello World with JavaScript\' --post_content=\'<h1>Hello World with JavaScript</h1><div class="render-blocking-js"><script id="blockingScript">document.getElementById("testDiv").style.display = "block";</script></div><div id="testDiv" style="display: none">This is made visible by JavaScript</div>\'',
	};
	for ( const testPostTitle of testPostTitles ) {
		if ( testPostTitle in testPostTitlesCommands ) {
			const result = await execWpCommand( 'post list --fields=post_title' );
			if ( result.includes( testPostTitle ) ) {
				logger.prerequisites( 'The test content post already exists' );
			} else {
				logger.prerequisites( 'Creating test content post...' );
				await execWpCommand( testPostTitlesCommands[ testPostTitle ] );
			}
		}
	}
}

async function ensureCleanState( shouldReset ) {
	if ( shouldReset ) {
		logger.prerequisites( 'Resetting Jetpack Boost' );
		await execWpCommand( 'jetpack-boost reset' );
	}
}<|MERGE_RESOLUTION|>--- conflicted
+++ resolved
@@ -12,11 +12,8 @@
 		connected: undefined,
 		jetpackDeactivated: undefined,
 		mockSpeedScore: undefined,
-<<<<<<< HEAD
 		enqueuedAssets: undefined,
-=======
 		appendImage: undefined,
->>>>>>> 5bfd7a99
 	};
 
 	return {
@@ -40,13 +37,12 @@
 			state.mockSpeedScore = shouldMockSpeedScore;
 			return this;
 		},
-<<<<<<< HEAD
 		withEnqueuedAssets( shouldEnqueueAssets ) {
 			state.enqueuedAssets = shouldEnqueueAssets;
-=======
+			return this;
+		},
 		withAppendedImage( shouldAppendImage ) {
 			state.appendImage = shouldAppendImage;
->>>>>>> 5bfd7a99
 			return this;
 		},
 		withCleanEnv() {
@@ -66,11 +62,8 @@
 		testPostTitles: () => ensureTestPosts( state.testPostTitles ),
 		clean: () => ensureCleanState( state.clean ),
 		mockSpeedScore: () => ensureMockSpeedScoreState( state.mockSpeedScore ),
-<<<<<<< HEAD
 		enqueuedAssets: () => ensureEnqueuedAssets( state.enqueuedAssets ),
-=======
 		appendImage: () => ensureAppendedImage( state.appendImage ),
->>>>>>> 5bfd7a99
 	};
 
 	logger.prerequisites( JSON.stringify( state, null, 2 ) );
@@ -112,7 +105,6 @@
 	}
 }
 
-<<<<<<< HEAD
 export async function ensureEnqueuedAssets( enqueue ) {
 	if ( enqueue ) {
 		logger.prerequisites( 'Enqueuing assets' );
@@ -120,7 +112,9 @@
 	} else {
 		logger.prerequisites( 'Deactivating assets' );
 		await execWpCommand( 'plugin deactivate e2e-concatenate-enqueue/e2e-concatenate-enqueue.php' );
-=======
+	}
+}
+
 export async function ensureAppendedImage( append ) {
 	if ( append ) {
 		logger.prerequisites( 'Appending image' );
@@ -128,7 +122,6 @@
 	} else {
 		logger.prerequisites( 'Removing appended image' );
 		await execWpCommand( 'plugin deactivate e2e-appended-image/e2e-appended-image.php' );
->>>>>>> 5bfd7a99
 	}
 }
 
