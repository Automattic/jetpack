<?php

use Automattic\Jetpack\WP_JS_Data_Sync\Contracts\Data_Sync_Entry;
use Automattic\Jetpack\WP_JS_Data_Sync\Data_Sync;
use Automattic\Jetpack\WP_JS_Data_Sync\Schema\Schema;
use Automattic\Jetpack_Boost\Data_Sync\Critical_CSS_Meta_Entry;
use Automattic\Jetpack_Boost\Data_Sync\Mergeable_Array_Entry;
use Automattic\Jetpack_Boost\Data_Sync\Minify_Excludes_State_Entry;
use Automattic\Jetpack_Boost\Data_Sync\Modules_State_Entry;
use Automattic\Jetpack_Boost\Data_Sync\Premium_Features_Entry;
use Automattic\Jetpack_Boost\Modules\Optimizations\Minify\Minify_CSS;
use Automattic\Jetpack_Boost\Modules\Optimizations\Minify\Minify_JS;

if ( ! defined( 'JETPACK_BOOST_DATASYNC_NAMESPACE' ) ) {
	define( 'JETPACK_BOOST_DATASYNC_NAMESPACE', 'jetpack_boost_ds' );
}

/**
 * Make it easier to register a Jetpack Boost Data-Sync option.
 *
 * @param $key    string - The key for this option.
 * @param $schema Schema - The schema for this option.
 * @param $entry  Automattic\Jetpack\WP_JS_Data_Sync\Contracts\Data_Sync_Entry|null - The entry handler for this option.
 */
function jetpack_boost_register_option( $key, $schema, $entry = null ) {
	Data_Sync::get_instance( JETPACK_BOOST_DATASYNC_NAMESPACE )
			->register( $key, $schema, $entry );
}

/**
 * @param $key
 *
 * @return Data_Sync_Entry
 */
function jetpack_boost_ds_entry( $key ) {
	return Data_Sync::get_instance( JETPACK_BOOST_DATASYNC_NAMESPACE )
					->get_registry()
					->get_entry( $key );
}

function jetpack_boost_ds_get( $key ) {
	$entry = jetpack_boost_ds_entry( $key );
	if ( ! $entry ) {
		return null;
	}
	return $entry->get();
}

function jetpack_boost_ds_set( $key, $value ) {
	$entry = jetpack_boost_ds_entry( $key );
	if ( ! $entry ) {
		return null;
	}
	return $entry->set( $value );
}

function jetpack_boost_ds_delete( $key ) {
	$entry = jetpack_boost_ds_entry( $key );
	if ( ! $entry ) {
		return null;
	}
	return $entry->delete();
}

/**
 * Ensure that Async Options are passed to the relevant scripts.
 */
function jetpack_boost_initialize_datasync() {
	$data_sync = Data_Sync::get_instance( JETPACK_BOOST_DATASYNC_NAMESPACE );
	$data_sync->attach_to_plugin( 'jetpack-boost-admin', 'jetpack_page_jetpack-boost' );
}

add_action( 'admin_init', 'jetpack_boost_initialize_datasync' );

$critical_css_state_schema = Schema::as_assoc_array(
	array(
		'providers'    => Schema::as_array(
			Schema::as_assoc_array(
				array(
					'key'           => Schema::as_string(),
					'label'         => Schema::as_string(),
					'urls'          => Schema::as_array( Schema::as_string() ),
					'success_ratio' => Schema::as_float(),
					'status'        => Schema::enum( array( 'success', 'pending', 'error', 'validation-error' ) )->fallback( 'validation-error' ),
					'error_status'  => Schema::enum( array( 'active', 'dismissed' ) )->nullable(),
					'errors'        => Schema::as_array(
						Schema::as_assoc_array(
							array(
								'url'     => Schema::as_string(),
								'message' => Schema::as_string(),
								'type'    => Schema::as_string(),
								'meta'    => Schema::any_json_data()->nullable(),
							)
						)->fallback( array() )
					)->nullable(),
				)
			)
		)->nullable(),
		'status'       => Schema::enum( array( 'not_generated', 'generated', 'pending', 'error' ) )->fallback( 'not_generated' ),
		'created'      => Schema::as_float()->nullable(),
		'updated'      => Schema::as_float()->nullable(),
		'status_error' => Schema::as_string()->nullable(),
	)
)->fallback(
	array(
		'providers' => array(),
		'status'    => 'not_generated',
		'created'   => null,
		'updated'   => null,
	)
);

$critical_css_meta_schema = Schema::as_assoc_array(
	array(
		'callback_passthrough' => Schema::any_json_data()->nullable(),
		'proxy_nonce'          => Schema::as_string()->nullable(),
		'viewports'            => Schema::as_array(
			Schema::as_assoc_array(
				array(
					'type'   => Schema::as_string(),
					'width'  => Schema::as_number(),
					'height' => Schema::as_number(),
				)
			)
		)->fallback( array() ),
	)
);

$critical_css_suggest_regenerate_schema = Schema::enum(
	array(
		'1', // Old versions of Boost stored a boolean in the DB.
		'page_saved',
		'post_saved',
		'switched_theme',
		'plugin_change',
	)
)->nullable();

$premium_features_schema = Schema::as_array( Schema::as_string() )->fallback( array() );

/**
 * Register Data Sync Stores
 */
jetpack_boost_register_option( 'critical_css_state', $critical_css_state_schema );
jetpack_boost_register_option( 'critical_css_meta', $critical_css_meta_schema, new Critical_CSS_Meta_Entry() );
jetpack_boost_register_option( 'critical_css_suggest_regenerate', $critical_css_suggest_regenerate_schema );

$modules_state_schema = Schema::as_array(
	Schema::as_assoc_array(
		array(
			'active'    => Schema::as_boolean()->fallback( false ),
			'available' => Schema::as_boolean()->nullable(),
		)
	)
)->fallback( array() );

$entry = new Modules_State_Entry();
jetpack_boost_register_option( 'modules_state', $modules_state_schema, $entry );

require_once __DIR__ . '/app/modules/image-size-analysis/data-sync/init.php';

/**
 * Register Minify Excludes stores.
 */
$js_excludes_entry  = new Minify_Excludes_State_Entry( 'minify_js_excludes' );
$css_excludes_entry = new Minify_Excludes_State_Entry( 'minify_css_excludes' );
jetpack_boost_register_option( 'minify_js_excludes', Schema::as_array( Schema::as_string() )->fallback( Minify_JS::$default_excludes ), $js_excludes_entry );
jetpack_boost_register_option( 'minify_css_excludes', Schema::as_array( Schema::as_string() )->fallback( Minify_CSS::$default_excludes ), $css_excludes_entry );
jetpack_boost_register_option(
	'image_cdn_quality',
	Schema::as_assoc_array(
		array(
			'jpg'  => Schema::as_assoc_array(
				array(
					'quality'  => Schema::as_number(),
					'lossless' => Schema::as_boolean(),
				)
			),
			'png'  => Schema::as_assoc_array(
				array(
					'quality'  => Schema::as_number(),
					'lossless' => Schema::as_boolean(),
				)
			),
			'webp' => Schema::as_assoc_array(
				array(
					'quality'  => Schema::as_number(),
					'lossless' => Schema::as_boolean(),
				)
			),
		)
	)->fallback(
		array(
			'jpg'  => array(
				'quality'  => 89,
				'lossless' => false,
			),
			'png'  => array(
				'quality'  => 80,
				'lossless' => false,
			),
			'webp' => array(
				'quality'  => 80,
				'lossless' => false,
			),
		)
	)
);

jetpack_boost_register_option( 'premium_features', $premium_features_schema, new Premium_Features_Entry() );

jetpack_boost_register_option( 'performance_history_toggle', Schema::as_boolean()->fallback( false ) );

/**
 * Register Super Cache Notice Disabled store.
 */
jetpack_boost_register_option( 'super_cache_notice_disabled', Schema::as_boolean()->fallback( false ) );

/**
<<<<<<< HEAD
 * Entry to store alerts that shouldn't be shown again.
 */
jetpack_boost_register_option(
	'dismissed_alerts',
	Schema::as_assoc_array(
		array(
			'performance_history_fresh_start' => Schema::as_boolean(),
		)
	)->fallback(
		array(
			'performance_history_fresh_start' => false,
		)
	),
	new Mergeable_Array_Entry( JETPACK_BOOST_DATASYNC_NAMESPACE . '_dismissed_alerts' )
=======
 * Register Score Prompt store.
 */
jetpack_boost_register_option(
	'dismissed_score_prompt',
	Schema::as_array( Schema::as_string() )->fallback( array() )
>>>>>>> 3505b166
);<|MERGE_RESOLUTION|>--- conflicted
+++ resolved
@@ -217,7 +217,6 @@
 jetpack_boost_register_option( 'super_cache_notice_disabled', Schema::as_boolean()->fallback( false ) );
 
 /**
-<<<<<<< HEAD
  * Entry to store alerts that shouldn't be shown again.
  */
 jetpack_boost_register_option(
@@ -232,11 +231,12 @@
 		)
 	),
 	new Mergeable_Array_Entry( JETPACK_BOOST_DATASYNC_NAMESPACE . '_dismissed_alerts' )
-=======
+);
+
+/**
  * Register Score Prompt store.
  */
 jetpack_boost_register_option(
 	'dismissed_score_prompt',
 	Schema::as_array( Schema::as_string() )->fallback( array() )
->>>>>>> 3505b166
 );