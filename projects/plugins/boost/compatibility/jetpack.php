--- conflicted
+++ resolved
@@ -9,8 +9,8 @@
 
 require_once __DIR__ . '/lib/class-sync-jetpack-module-status.php';
 
-( new Sync_Jetpack_Module_Status( 'lazy-images', 'lazy-images' ) )->init();
-( new Sync_Jetpack_Module_Status( 'image-cdn', 'photon' ) )->init();
+( new Sync_Jetpack_Module_Status( 'lazy_images', 'lazy-images' ) )->init();
+( new Sync_Jetpack_Module_Status( 'image_cdn', 'photon' ) )->init();
 
 /**
  * Exclude Jetpack likes scripts from deferred JS. They are already in the footer,
@@ -39,59 +39,4 @@
 	return $exclusions;
 }
 
-<<<<<<< HEAD
-add_filter( 'jetpack_boost_render_blocking_js_exclude_handles', __NAMESPACE__ . '\exclude_jetpack_likes_scripts_defer', 10, 1 );
-
-/**
- * Use Jetpack options as the single source of truth,
- * when Jetpack is active
- *
- * @return string
- */
-function lazy_images_override_status() {
-	return (string) \Jetpack::is_module_active( 'lazy-images' );
-}
-
-add_filter( 'default_option_jetpack_boost_ds_module_status_lazy_images', __NAMESPACE__ . '\lazy_images_override_status' );
-add_filter( 'option_jetpack_boost_ds_module_status_lazy_images', __NAMESPACE__ . '\lazy_images_override_status' );
-
-/**
- * Forward all lazy image settings changes to Jetpack
- * when interacting with Jetpack Boost dashboard.
- */
-function lazy_images_sync_status( $_unused, $new_value ) {
-	if ( $new_value ) {
-		\Jetpack::activate_module( 'lazy-images', false, false );
-	} else {
-		\Jetpack::deactivate_module( 'lazy-images' );
-	}
-
-	return $new_value;
-}
-
-add_action( 'add_option_jetpack_boost_ds_module_status_lazy_images', __NAMESPACE__ . '\lazy_images_sync_status', 10, 2 );
-add_action( 'update_option_jetpack_boost_ds_module_status_lazy_images', __NAMESPACE__ . '\lazy_images_sync_status', 10, 2 );
-
-/**
- * The compatibility layer uses Jetpack as the single source of truth for lazy images.
- * As a fallback, Boost still keeps track of the value in the database,
- * This ensures that the value is still present when Jetpack is deactivated.
- *
- * This filter is going to track changes to the Jetpack lazy-images option
- * And make sure that Jetpack Boost is in sync.
- */
-function lazy_images_sync_with_jetpack() {
-	update_option( 'jetpack_boost_ds_module_status_lazy_images', \Jetpack::is_module_active( 'lazy-images' ) );
-}
-
-add_action( 'jetpack_deactivate_module_lazy-images', __NAMESPACE__ . '\lazy_images_sync_with_jetpack', 10, 2 );
-add_action( 'jetpack_activate_module_lazy-images', __NAMESPACE__ . '\lazy_images_sync_with_jetpack', 10, 2 );
-
-/**
- * Update the Jetpack Boost option to match the Jetpack option,
- * in case the options are out of sync when the page is loaded.
- */
-add_action( 'load-jetpack_page_jetpack-boost', __NAMESPACE__ . '\lazy_images_sync_with_jetpack' );
-=======
-add_filter( 'jetpack_boost_render_blocking_js_exclude_handles', __NAMESPACE__ . '\exclude_jetpack_likes_scripts_defer', 10, 1 );
->>>>>>> 6967c73d
+add_filter( 'jetpack_boost_render_blocking_js_exclude_handles', __NAMESPACE__ . '\exclude_jetpack_likes_scripts_defer', 10, 1 );