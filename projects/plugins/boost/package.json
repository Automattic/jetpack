--- conflicted
+++ resolved
@@ -1,10 +1,6 @@
 {
 	"name": "jetpack-boost",
-<<<<<<< HEAD
-	"version": "1.9.2-alpha",
-=======
 	"version": "2.0.0-alpha",
->>>>>>> e52edf7d
 	"description": "Boost your WordPress site's performance, from the creators of Jetpack",
 	"directories": {
 		"test": "tests"
