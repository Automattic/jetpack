{
	"name": "jetpack-boost",
	"version": "1.4.3-alpha",
	"description": "Boost your WordPress site's performance, from the creators of Jetpack",
	"directories": {
		"test": "tests"
	},
	"dependencies": {
		"@automattic/jetpack-base-styles": "workspace:* || ^0.3",
		"@wordpress/components": "19.11.0",
		"@wordpress/element": "4.7.0",
		"history": "5.3.0",
		"jetpack-boost-critical-css-gen": "github:automattic/jetpack-boost-critical-css-gen#release-0.0.4",
		"prettier": "2.6.2",
		"svelte-navigator": "3.1.5"
	},
	"devDependencies": {
		"@automattic/jetpack-components": "workspace:* || ^0.15",
		"@babel/core": "7.17.10",
		"@babel/preset-env": "7.17.10",
		"@babel/preset-react": "7.16.7",
		"@rollup/plugin-babel": "5.3.1",
		"@rollup/plugin-commonjs": "19.0.2",
		"@rollup/plugin-json": "4.1.0",
		"@rollup/plugin-node-resolve": "13.0.6",
		"@rollup/plugin-replace": "4.0.0",
<<<<<<< HEAD
		"@rollup/plugin-typescript": "8.3.2",
=======
		"@rollup/plugin-typescript": "8.2.5",
		"@types/jquery": "3.5.14",
>>>>>>> 612ffcd8
		"@wordpress/i18n": "4.9.0",
		"concurrently": "6.0.2",
		"postcss": "8.4.13",
		"prettier-plugin-svelte": "2.4.0",
		"react": "17.0.2",
		"react-dom": "17.0.2",
		"rollup": "2.56.3",
		"rollup-plugin-copy": "3.4.0",
		"rollup-plugin-css-only": "3.1.0",
		"rollup-plugin-node-globals": "1.4.0",
		"rollup-plugin-postcss": "4.0.2",
		"rollup-plugin-svelte": "7.1.0",
		"rollup-plugin-svelte-svg": "0.2.3",
		"rollup-plugin-terser": "7.0.2",
		"sass": "1.43.3",
		"svelte": "3.42.4",
		"svelte-preprocess": "4.9.2",
		"tslib": "2.3.1",
		"typescript": "4.7.2"
	},
	"scripts": {
		"build-concurrently": "pnpm run clear-dist && concurrently 'pnpm:compile-ts' 'rollup -c'",
		"build-development": "pnpm run build-concurrently",
		"build-production": "NODE_ENV=production BABEL_ENV=production pnpm run build-concurrently",
		"compile-ts": "tsc --pretty",
		"dev-serve": "rollup -c -w --environment SERVE",
		"dev": "pnpm run clear-dist && rollup -c -w",
		"reformat-files": "../../../tools/js-tools/node_modules/.bin/prettier --ignore-path ../../../.eslintignore --write --plugin-search-dir=. ./**/*.{svelte,js,ts,json}",
		"lint": "pnpm run reformat-files && echo 'Running eslint...' && pnpm eslint app/assets/src/js tests/e2e --fix && echo '✔ prettier and eslint ran successfully.'",
		"clear-dist": "rm -rf app/assets/dist/*",
		"test-e2e:start": "pnpm --prefix tests/e2e run tunnel:up && pnpm --prefix tests/e2e run env:up",
		"test-e2e:run": "pnpm --prefix tests/e2e run test:run",
		"test-e2e:stop": "pnpm --prefix tests/e2e run tunnel:down && pnpm --prefix tests/e2e run env:down",
		"test-e2e:decrypt-config": "pnpm --prefix tests/e2e run config:decrypt"
	},
	"private": true,
	"repository": {
		"type": "git",
		"url": "https://github.com/Automattic/jetpack",
		"directory": "projects/plugins/boost"
	},
	"author": "Automattic",
	"license": "GPL-2.0-or-later",
	"bugs": {
		"url": "https://github.com/Automattic/jetpack/labels/[Plugin] Boost"
	},
	"homepage": "https://jetpack.com/boost/",
	"engines": {
		"node": "^14.18.3 || ^16.13.2",
		"pnpm": "^6.32.3",
		"yarn": "use pnpm instead - see docs/yarn-upgrade.md"
	}
}<|MERGE_RESOLUTION|>--- conflicted
+++ resolved
@@ -24,12 +24,8 @@
 		"@rollup/plugin-json": "4.1.0",
 		"@rollup/plugin-node-resolve": "13.0.6",
 		"@rollup/plugin-replace": "4.0.0",
-<<<<<<< HEAD
 		"@rollup/plugin-typescript": "8.3.2",
-=======
-		"@rollup/plugin-typescript": "8.2.5",
 		"@types/jquery": "3.5.14",
->>>>>>> 612ffcd8
 		"@wordpress/i18n": "4.9.0",
 		"concurrently": "6.0.2",
 		"postcss": "8.4.13",
