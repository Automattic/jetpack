--- conflicted
+++ resolved
@@ -6,7 +6,6 @@
 		"test": "tests"
 	},
 	"dependencies": {
-<<<<<<< HEAD
 		"@automattic/jetpack-base-styles": "workspace:0.1.10",
 		"@wordpress/components": "19.5.0",
 		"@wordpress/element": "4.1.1",
@@ -16,17 +15,10 @@
 	},
 	"devDependencies": {
 		"@automattic/jetpack-components": "workspace:^0.10.11-alpha",
-		"@babel/core": "7.16.0",
-		"@babel/preset-env": "7.16.4",
+		"@babel/core": "7.17.8",
+		"@babel/preset-env": "7.16.11",
 		"@babel/preset-react": "^7.13.13",
 		"@rollup/plugin-babel": "^5.3.1",
-=======
-		"jetpack-boost-critical-css-gen": "github:automattic/jetpack-boost-critical-css-gen#release-0.0.4"
-	},
-	"devDependencies": {
-		"@babel/core": "7.17.8",
-		"@babel/preset-env": "7.16.11",
->>>>>>> b1d9aad9
 		"@rollup/plugin-commonjs": "19.0.2",
 		"@rollup/plugin-json": "4.1.0",
 		"@rollup/plugin-node-resolve": "13.0.6",
@@ -42,13 +34,10 @@
 		"eslint-plugin-svelte3": "3.2.1",
 		"node-wp-i18n": "1.2.6",
 		"npm-run-all": "4.1.5",
-<<<<<<< HEAD
 		"postcss": ">=8.1.0 <9.0.0",
 		"prettier-plugin-svelte": "2.4.0",
 		"react": "17.0.2",
 		"react-dom": ">=17.0.1 <18.0.0",
-=======
->>>>>>> b1d9aad9
 		"rollup": "2.56.3",
 		"rollup-plugin-copy": "3.4.0",
 		"rollup-plugin-css-only": "3.1.0",
