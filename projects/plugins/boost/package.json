{
	"name": "jetpack-boost",
	"version": "1.4.2-alpha",
	"description": "Boost your WordPress site's performance, from the creators of Jetpack",
	"directories": {
		"test": "tests"
	},
	"dependencies": {
<<<<<<< HEAD
		"@automattic/jetpack-base-styles": "workspace:0.1.10",
=======
		"@automattic/jetpack-base-styles": "workspace:*",
>>>>>>> adf9f588
		"@wordpress/components": "19.5.0",
		"@wordpress/element": "4.1.1",
		"history": "5.3.0",
		"jetpack-boost-critical-css-gen": "github:automattic/jetpack-boost-critical-css-gen#release-0.0.4",
<<<<<<< HEAD
		"svelte-navigator": "^3.1.5"
	},
	"devDependencies": {
		"@automattic/jetpack-components": "workspace:^0.10.11-alpha",
		"@babel/core": "7.16.0",
		"@babel/preset-env": "7.16.4",
		"@babel/preset-react": "^7.13.13",
=======
		"prettier": "^2.6.1",
		"svelte-navigator": "^3.1.5"
	},
	"devDependencies": {
		"@automattic/jetpack-components": "workspace:*",
		"@babel/core": "7.17.8",
		"@babel/preset-env": "7.16.11",
		"@babel/preset-react": "^7.16.7",
>>>>>>> adf9f588
		"@rollup/plugin-babel": "^5.3.1",
		"@rollup/plugin-commonjs": "19.0.2",
		"@rollup/plugin-json": "4.1.0",
		"@rollup/plugin-node-resolve": "13.0.6",
		"@rollup/plugin-replace": "4.0.0",
		"@rollup/plugin-typescript": "8.2.5",
		"@tsconfig/svelte": "2.0.1",
		"@wordpress/i18n": "4.3.1",
<<<<<<< HEAD
		"babel-loader": "^8.0.0",
=======
		"babel-loader": "^8.2.4",
>>>>>>> adf9f588
		"eslint-plugin-import": "2.25.4",
		"eslint-plugin-svelte3": "3.2.1",
		"node-wp-i18n": "1.2.6",
		"npm-run-all": "4.1.5",
<<<<<<< HEAD
		"postcss": ">=8.1.0 <9.0.0",
		"prettier-plugin-svelte": "2.4.0",
		"react": "17.0.2",
		"react-dom": ">=17.0.1 <18.0.0",
=======
		"postcss": "^8.4.12",
		"prettier-plugin-svelte": "2.4.0",
		"react": "17.0.2",
		"react-dom": "^17.0.2",
>>>>>>> adf9f588
		"rollup": "2.56.3",
		"rollup-plugin-copy": "3.4.0",
		"rollup-plugin-css-only": "3.1.0",
		"rollup-plugin-node-builtins": "2.1.2",
		"rollup-plugin-node-globals": "1.4.0",
		"rollup-plugin-postcss": "4.0.2",
		"rollup-plugin-svelte": "7.1.0",
		"rollup-plugin-svelte-svg": "0.2.3",
		"rollup-plugin-terser": "7.0.2",
		"svelte": "3.42.4",
		"svelte-preprocess": "4.9.2",
		"tslib": "2.3.1",
		"typescript": "4.3.5",
		"webpack": "5.65.0"
	},
	"scripts": {
		"add-textdomain": "wpi18n addtextdomain --textdomain=jetpack-boost --exclude=node_modules,tests,vendor *.php **/*.php",
		"build-development": "pnpm run clear-dist && rollup -c",
		"build-production": "pnpm run clear-dist && NODE_ENV=production BABEL_ENV=production rollup -c",
		"dev-serve": "rollup -c -w --environment SERVE",
		"dev": "pnpm run clear-dist && rollup -c -w",
		"reformat-files": "../../../tools/js-tools/node_modules/.bin/prettier --ignore-path ../../../.eslintignore --write --plugin-search-dir=. ./**/*.{svelte,js,ts,json}",
		"lint": "pnpm run reformat-files && echo 'Running eslint...' && ../../../tools/js-tools/node_modules/.bin/eslint app/assets/src/js tests/e2e --fix && echo '✔ prettier and eslint ran successfully.'",
		"clear-dist": "rm -rf app/assets/dist/*",
		"test-e2e:start": "pnpm --prefix tests/e2e run tunnel:up && pnpm --prefix tests/e2e run env:up",
		"test-e2e:run": "pnpm --prefix tests/e2e run test:run",
		"test-e2e:stop": "pnpm --prefix tests/e2e run tunnel:down && pnpm --prefix tests/e2e run env:down",
		"test-e2e:decrypt-config": "pnpm --prefix tests/e2e run config:decrypt"
	},
	"private": true,
	"repository": {
		"type": "git",
		"url": "git+https://github.com/Automattic/jetpack-boost-production.git"
	},
	"author": "Automattic",
	"license": "GPL-2.0-or-later",
	"bugs": {
		"url": "https://github.com/Automattic/jetpack/issues"
	},
	"homepage": "https://jetpack.com/boost/",
	"engines": {
		"node": "^14.18.3 || ^16.13.2",
		"pnpm": "^6.23.6",
		"yarn": "use pnpm instead - see docs/yarn-upgrade.md"
	}
}<|MERGE_RESOLUTION|>--- conflicted
+++ resolved
@@ -6,24 +6,11 @@
 		"test": "tests"
 	},
 	"dependencies": {
-<<<<<<< HEAD
-		"@automattic/jetpack-base-styles": "workspace:0.1.10",
-=======
 		"@automattic/jetpack-base-styles": "workspace:*",
->>>>>>> adf9f588
 		"@wordpress/components": "19.5.0",
 		"@wordpress/element": "4.1.1",
 		"history": "5.3.0",
 		"jetpack-boost-critical-css-gen": "github:automattic/jetpack-boost-critical-css-gen#release-0.0.4",
-<<<<<<< HEAD
-		"svelte-navigator": "^3.1.5"
-	},
-	"devDependencies": {
-		"@automattic/jetpack-components": "workspace:^0.10.11-alpha",
-		"@babel/core": "7.16.0",
-		"@babel/preset-env": "7.16.4",
-		"@babel/preset-react": "^7.13.13",
-=======
 		"prettier": "^2.6.1",
 		"svelte-navigator": "^3.1.5"
 	},
@@ -32,7 +19,6 @@
 		"@babel/core": "7.17.8",
 		"@babel/preset-env": "7.16.11",
 		"@babel/preset-react": "^7.16.7",
->>>>>>> adf9f588
 		"@rollup/plugin-babel": "^5.3.1",
 		"@rollup/plugin-commonjs": "19.0.2",
 		"@rollup/plugin-json": "4.1.0",
@@ -41,26 +27,15 @@
 		"@rollup/plugin-typescript": "8.2.5",
 		"@tsconfig/svelte": "2.0.1",
 		"@wordpress/i18n": "4.3.1",
-<<<<<<< HEAD
-		"babel-loader": "^8.0.0",
-=======
 		"babel-loader": "^8.2.4",
->>>>>>> adf9f588
 		"eslint-plugin-import": "2.25.4",
 		"eslint-plugin-svelte3": "3.2.1",
 		"node-wp-i18n": "1.2.6",
 		"npm-run-all": "4.1.5",
-<<<<<<< HEAD
-		"postcss": ">=8.1.0 <9.0.0",
-		"prettier-plugin-svelte": "2.4.0",
-		"react": "17.0.2",
-		"react-dom": ">=17.0.1 <18.0.0",
-=======
 		"postcss": "^8.4.12",
 		"prettier-plugin-svelte": "2.4.0",
 		"react": "17.0.2",
 		"react-dom": "^17.0.2",
->>>>>>> adf9f588
 		"rollup": "2.56.3",
 		"rollup-plugin-copy": "3.4.0",
 		"rollup-plugin-css-only": "3.1.0",
