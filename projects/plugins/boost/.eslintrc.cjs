--- conflicted
+++ resolved
@@ -46,10 +46,6 @@
 		],
 
 		'prettier/prettier': 0,
-<<<<<<< HEAD
-
-=======
->>>>>>> 07f84aaa
 		camelcase: 0,
 	},
 };