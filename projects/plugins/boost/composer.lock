--- conflicted
+++ resolved
@@ -4,11 +4,7 @@
         "Read more about it at https://getcomposer.org/doc/01-basic-usage.md#installing-dependencies",
         "This file is @generated automatically"
     ],
-<<<<<<< HEAD
-    "content-hash": "acc2e5cb4377f73fdd0a00a6fc72567e",
-=======
     "content-hash": "25fd1c38981085929ebd496fde4267e0",
->>>>>>> 017c22e9
     "packages": [
         {
             "name": "automattic/jetpack-a8c-mc-stats",
