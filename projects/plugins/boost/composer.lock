{
    "_readme": [
        "This file locks the dependencies of your project to a known state",
        "Read more about it at https://getcomposer.org/doc/01-basic-usage.md#installing-dependencies",
        "This file is @generated automatically"
    ],
<<<<<<< HEAD
    "content-hash": "5cae37a247250b0ec5dfccb888ecba86",
=======
    "content-hash": "2cfa4baf0adfd3e4eb46e07aec514cf6",
>>>>>>> db6ff69a
    "packages": [
        {
            "name": "automattic/jetpack-a8c-mc-stats",
            "version": "dev-trunk",
            "dist": {
                "type": "path",
                "url": "../../packages/a8c-mc-stats",
                "reference": "c5df589f62cd58dc5f1b04938e4e4edc75916812"
            },
            "require-dev": {
                "automattic/jetpack-changelogger": "^3.2",
                "yoast/phpunit-polyfills": "1.0.3"
            },
            "type": "jetpack-library",
            "extra": {
                "autotagger": true,
                "mirror-repo": "Automattic/jetpack-a8c-mc-stats",
                "changelogger": {
                    "link-template": "https://github.com/Automattic/jetpack-a8c-mc-stats/compare/v${old}...v${new}"
                },
                "branch-alias": {
                    "dev-trunk": "1.4.x-dev"
                }
            },
            "autoload": {
                "classmap": [
                    "src/"
                ]
            },
            "scripts": {
                "phpunit": [
                    "./vendor/phpunit/phpunit/phpunit --colors=always"
                ],
                "test-coverage": [
                    "php -dpcov.directory=. ./vendor/bin/phpunit --coverage-clover \"$COVERAGE_DIR/clover.xml\""
                ],
                "test-php": [
                    "@composer phpunit"
                ]
            },
            "license": [
                "GPL-2.0-or-later"
            ],
            "description": "Used to record internal usage stats for Automattic. Not visible to site owners.",
            "transport-options": {
                "relative": true
            }
        },
        {
            "name": "automattic/jetpack-admin-ui",
            "version": "dev-trunk",
            "dist": {
                "type": "path",
                "url": "../../packages/admin-ui",
                "reference": "643ce07d751c26cabbb330339d515ef5a35808f3"
            },
            "require-dev": {
                "automattic/jetpack-changelogger": "^3.2",
                "automattic/wordbless": "dev-master",
                "yoast/phpunit-polyfills": "1.0.3"
            },
            "type": "jetpack-library",
            "extra": {
                "autotagger": true,
                "mirror-repo": "Automattic/jetpack-admin-ui",
                "textdomain": "jetpack-admin-ui",
                "changelogger": {
                    "link-template": "https://github.com/Automattic/jetpack-admin-ui/compare/${old}...${new}"
                },
                "branch-alias": {
                    "dev-trunk": "0.2.x-dev"
                },
                "version-constants": {
                    "::PACKAGE_VERSION": "src/class-admin-menu.php"
                }
            },
            "autoload": {
                "classmap": [
                    "src/"
                ]
            },
            "scripts": {
                "phpunit": [
                    "./vendor/phpunit/phpunit/phpunit --colors=always"
                ],
                "test-coverage": [
                    "php -dpcov.directory=. ./vendor/bin/phpunit --coverage-clover \"$COVERAGE_DIR/clover.xml\""
                ],
                "test-php": [
                    "@composer phpunit"
                ],
                "post-install-cmd": [
                    "WorDBless\\Composer\\InstallDropin::copy"
                ],
                "post-update-cmd": [
                    "WorDBless\\Composer\\InstallDropin::copy"
                ]
            },
            "license": [
                "GPL-2.0-or-later"
            ],
            "description": "Generic Jetpack wp-admin UI elements",
            "transport-options": {
                "relative": true
            }
        },
        {
            "name": "automattic/jetpack-assets",
            "version": "dev-trunk",
            "dist": {
                "type": "path",
                "url": "../../packages/assets",
                "reference": "64ada4d1c3f69e232b27bb0e3a9d986e3f292954"
            },
            "require": {
                "automattic/jetpack-constants": "^1.6"
            },
            "require-dev": {
                "automattic/jetpack-changelogger": "^3.2",
                "brain/monkey": "2.6.1",
                "wikimedia/testing-access-wrapper": "^1.0 || ^2.0",
                "yoast/phpunit-polyfills": "1.0.3"
            },
            "type": "jetpack-library",
            "extra": {
                "autotagger": true,
                "mirror-repo": "Automattic/jetpack-assets",
                "textdomain": "jetpack-assets",
                "changelogger": {
                    "link-template": "https://github.com/Automattic/jetpack-assets/compare/v${old}...v${new}"
                },
                "branch-alias": {
                    "dev-trunk": "1.17.x-dev"
                }
            },
            "autoload": {
                "files": [
                    "actions.php"
                ],
                "classmap": [
                    "src/"
                ]
            },
            "scripts": {
                "build-development": [
                    "pnpm run build"
                ],
                "build-production": [
                    "pnpm run build-production"
                ],
                "phpunit": [
                    "./vendor/phpunit/phpunit/phpunit --colors=always"
                ],
                "test-coverage": [
                    "php -dpcov.directory=. ./vendor/bin/phpunit --coverage-clover \"$COVERAGE_DIR/php/clover.xml\"",
                    "pnpm run test-coverage"
                ],
                "test-js": [
                    "pnpm run test"
                ],
                "test-php": [
                    "@composer phpunit"
                ]
            },
            "license": [
                "GPL-2.0-or-later"
            ],
            "description": "Asset management utilities for Jetpack ecosystem packages",
            "transport-options": {
                "relative": true
            }
        },
        {
            "name": "automattic/jetpack-autoloader",
            "version": "dev-trunk",
            "dist": {
                "type": "path",
                "url": "../../packages/autoloader",
                "reference": "54d19e9ca258cd1731dc5f4a2be175204b93625f"
            },
            "require": {
                "composer-plugin-api": "^1.1 || ^2.0"
            },
            "require-dev": {
                "automattic/jetpack-changelogger": "^3.2",
                "yoast/phpunit-polyfills": "1.0.3"
            },
            "type": "composer-plugin",
            "extra": {
                "autotagger": true,
                "class": "Automattic\\Jetpack\\Autoloader\\CustomAutoloaderPlugin",
                "mirror-repo": "Automattic/jetpack-autoloader",
                "changelogger": {
                    "link-template": "https://github.com/Automattic/jetpack-autoloader/compare/v${old}...v${new}"
                },
                "branch-alias": {
                    "dev-trunk": "2.11.x-dev"
                }
            },
            "autoload": {
                "classmap": [
                    "src/AutoloadGenerator.php"
                ],
                "psr-4": {
                    "Automattic\\Jetpack\\Autoloader\\": "src"
                }
            },
            "scripts": {
                "phpunit": [
                    "./vendor/phpunit/phpunit/phpunit --colors=always"
                ],
                "test-coverage": [
                    "php -dpcov.directory=. ./vendor/bin/phpunit --coverage-php \"./tests/php/tmp/coverage-report.php\"",
                    "php ./tests/php/bin/test-coverage.php \"$COVERAGE_DIR/clover.xml\""
                ],
                "test-php": [
                    "@composer phpunit"
                ]
            },
            "license": [
                "GPL-2.0-or-later"
            ],
            "description": "Creates a custom autoloader for a plugin or theme.",
            "transport-options": {
                "relative": true
            }
        },
        {
            "name": "automattic/jetpack-composer-plugin",
            "version": "dev-trunk",
            "dist": {
                "type": "path",
                "url": "../../packages/composer-plugin",
                "reference": "cbd9a56c7fd43c342d96fb09ee6609d7e7580f9a"
            },
            "require": {
                "composer-plugin-api": "^2.1.0"
            },
            "require-dev": {
                "automattic/jetpack-changelogger": "^3.2",
                "composer/composer": "2.2.12",
                "yoast/phpunit-polyfills": "1.0.3"
            },
            "type": "composer-plugin",
            "extra": {
                "plugin-modifies-install-path": true,
                "class": "Automattic\\Jetpack\\Composer\\Plugin",
                "mirror-repo": "Automattic/jetpack-composer-plugin",
                "changelogger": {
                    "link-template": "https://github.com/Automattic/jetpack-composer-plugin/compare/v${old}...v${new}"
                },
                "autotagger": true,
                "branch-alias": {
                    "dev-trunk": "1.1.x-dev"
                }
            },
            "autoload": {
                "classmap": [
                    "src/"
                ]
            },
            "scripts": {
                "phpunit": [
                    "./vendor/phpunit/phpunit/phpunit --colors=always"
                ],
                "test-coverage": [
                    "php -dpcov.directory=. ./vendor/bin/phpunit --coverage-clover \"$COVERAGE_DIR/clover.xml\""
                ],
                "test-php": [
                    "@composer phpunit"
                ]
            },
            "license": [
                "GPL-2.0-or-later"
            ],
            "description": "A custom installer plugin for Composer to move Jetpack packages out of `vendor/` so WordPress's translation infrastructure will find their strings.",
            "transport-options": {
                "relative": true
            }
        },
        {
            "name": "automattic/jetpack-config",
            "version": "dev-trunk",
            "dist": {
                "type": "path",
                "url": "../../packages/config",
                "reference": "a604f3fbfa5c6d96925eebcf4d4240cb5f07fcf1"
            },
            "require-dev": {
                "automattic/jetpack-changelogger": "^3.2"
            },
            "type": "jetpack-library",
            "extra": {
                "autotagger": true,
                "mirror-repo": "Automattic/jetpack-config",
                "textdomain": "jetpack-config",
                "changelogger": {
                    "link-template": "https://github.com/Automattic/jetpack-config/compare/v${old}...v${new}"
                },
                "branch-alias": {
                    "dev-trunk": "1.11.x-dev"
                }
            },
            "autoload": {
                "classmap": [
                    "src/"
                ]
            },
            "license": [
                "GPL-2.0-or-later"
            ],
            "description": "Jetpack configuration package that initializes other packages and configures Jetpack's functionality. Can be used as a base for all variants of Jetpack package usage.",
            "transport-options": {
                "relative": true
            }
        },
        {
            "name": "automattic/jetpack-connection",
            "version": "dev-trunk",
            "dist": {
                "type": "path",
                "url": "../../packages/connection",
                "reference": "dd23e0be7903fd17711661ba226465b6b035be57"
            },
            "require": {
                "automattic/jetpack-a8c-mc-stats": "^1.4",
                "automattic/jetpack-admin-ui": "^0.2",
                "automattic/jetpack-constants": "^1.6",
                "automattic/jetpack-redirect": "^1.7",
                "automattic/jetpack-roles": "^1.4",
                "automattic/jetpack-status": "^1.14"
            },
            "require-dev": {
                "automattic/jetpack-changelogger": "^3.2",
                "automattic/wordbless": "@dev",
                "brain/monkey": "2.6.1",
                "yoast/phpunit-polyfills": "1.0.3"
            },
            "type": "jetpack-library",
            "extra": {
                "autotagger": true,
                "mirror-repo": "Automattic/jetpack-connection",
                "textdomain": "jetpack-connection",
                "version-constants": {
                    "::PACKAGE_VERSION": "src/class-package-version.php"
                },
                "changelogger": {
                    "link-template": "https://github.com/Automattic/jetpack-connection/compare/v${old}...v${new}"
                },
                "branch-alias": {
                    "dev-trunk": "1.46.x-dev"
                }
            },
            "autoload": {
                "classmap": [
                    "legacy",
                    "src/",
                    "src/webhooks"
                ]
            },
            "scripts": {
                "build-production": [
                    "pnpm run build-production"
                ],
                "build-development": [
                    "pnpm run build"
                ],
                "phpunit": [
                    "./vendor/phpunit/phpunit/phpunit --colors=always"
                ],
                "post-install-cmd": [
                    "WorDBless\\Composer\\InstallDropin::copy"
                ],
                "post-update-cmd": [
                    "WorDBless\\Composer\\InstallDropin::copy"
                ],
                "test-coverage": [
                    "php -dpcov.directory=. ./vendor/bin/phpunit --coverage-clover \"$COVERAGE_DIR/clover.xml\""
                ],
                "test-php": [
                    "@composer phpunit"
                ]
            },
            "license": [
                "GPL-2.0-or-later"
            ],
            "description": "Everything needed to connect to the Jetpack infrastructure",
            "transport-options": {
                "relative": true
            }
        },
        {
            "name": "automattic/jetpack-constants",
            "version": "dev-trunk",
            "dist": {
                "type": "path",
                "url": "../../packages/constants",
                "reference": "71eaf9916aaeeda2abf5a8a19e7534c6d1bc1898"
            },
            "require-dev": {
                "automattic/jetpack-changelogger": "^3.2",
                "brain/monkey": "2.6.1",
                "yoast/phpunit-polyfills": "1.0.3"
            },
            "type": "jetpack-library",
            "extra": {
                "autotagger": true,
                "mirror-repo": "Automattic/jetpack-constants",
                "changelogger": {
                    "link-template": "https://github.com/Automattic/jetpack-constants/compare/v${old}...v${new}"
                },
                "branch-alias": {
                    "dev-trunk": "1.6.x-dev"
                }
            },
            "autoload": {
                "classmap": [
                    "src/"
                ]
            },
            "scripts": {
                "phpunit": [
                    "./vendor/phpunit/phpunit/phpunit --colors=always"
                ],
                "test-coverage": [
                    "php -dpcov.directory=. ./vendor/bin/phpunit --coverage-clover \"$COVERAGE_DIR/clover.xml\""
                ],
                "test-php": [
                    "@composer phpunit"
                ]
            },
            "license": [
                "GPL-2.0-or-later"
            ],
            "description": "A wrapper for defining constants in a more testable way.",
            "transport-options": {
                "relative": true
            }
        },
        {
            "name": "automattic/jetpack-device-detection",
            "version": "dev-trunk",
            "dist": {
                "type": "path",
                "url": "../../packages/device-detection",
                "reference": "7c18edb6992a4c27b9cc2719ee7d1d0abacf5d76"
            },
            "require-dev": {
                "automattic/jetpack-changelogger": "^3.2",
                "yoast/phpunit-polyfills": "1.0.3"
            },
            "type": "jetpack-library",
            "extra": {
                "autotagger": true,
                "mirror-repo": "Automattic/jetpack-device-detection",
                "changelogger": {
                    "link-template": "https://github.com/Automattic/jetpack-device-detection/compare/v${old}...v${new}"
                },
                "branch-alias": {
                    "dev-trunk": "1.4.x-dev"
                }
            },
            "autoload": {
                "classmap": [
                    "src/"
                ]
            },
            "scripts": {
                "phpunit": [
                    "./vendor/phpunit/phpunit/phpunit --colors=always"
                ],
                "test-coverage": [
                    "php -dpcov.directory=. ./vendor/bin/phpunit --coverage-clover \"$COVERAGE_DIR/clover.xml\""
                ],
                "test-php": [
                    "@composer phpunit"
                ]
            },
            "license": [
                "GPL-2.0-or-later"
            ],
            "description": "A way to detect device types based on User-Agent header.",
            "transport-options": {
                "relative": true
            }
        },
        {
            "name": "automattic/jetpack-jitm",
            "version": "dev-trunk",
            "dist": {
                "type": "path",
                "url": "../../packages/jitm",
                "reference": "e092d87a0cee08fd5386d97e12bd93318fa7ee30"
            },
            "require": {
                "automattic/jetpack-a8c-mc-stats": "^1.4",
                "automattic/jetpack-assets": "^1.17",
                "automattic/jetpack-connection": "^1.46",
                "automattic/jetpack-device-detection": "^1.4",
                "automattic/jetpack-logo": "^1.5",
                "automattic/jetpack-partner": "^1.7",
                "automattic/jetpack-redirect": "^1.7",
                "automattic/jetpack-status": "^1.14"
            },
            "require-dev": {
                "automattic/jetpack-changelogger": "^3.2",
                "brain/monkey": "2.6.1",
                "yoast/phpunit-polyfills": "1.0.3"
            },
            "type": "jetpack-library",
            "extra": {
                "autotagger": true,
                "mirror-repo": "Automattic/jetpack-jitm",
                "textdomain": "jetpack-jitm",
                "version-constants": {
                    "::PACKAGE_VERSION": "src/class-jitm.php"
                },
                "changelogger": {
                    "link-template": "https://github.com/Automattic/jetpack-jitm/compare/v${old}...v${new}"
                },
                "branch-alias": {
                    "dev-trunk": "2.2.x-dev"
                }
            },
            "autoload": {
                "classmap": [
                    "src/"
                ]
            },
            "scripts": {
                "build-production": [
                    "pnpm run build-production"
                ],
                "build-development": [
                    "pnpm run build"
                ],
                "phpunit": [
                    "./vendor/phpunit/phpunit/phpunit --colors=always"
                ],
                "test-coverage": [
                    "php -dpcov.directory=. ./vendor/bin/phpunit --coverage-clover \"$COVERAGE_DIR/clover.xml\""
                ],
                "test-php": [
                    "@composer phpunit"
                ]
            },
            "license": [
                "GPL-2.0-or-later"
            ],
            "description": "Just in time messages for Jetpack",
            "transport-options": {
                "relative": true
            }
        },
        {
            "name": "automattic/jetpack-lazy-images",
            "version": "dev-trunk",
            "dist": {
                "type": "path",
                "url": "../../packages/lazy-images",
                "reference": "8692acc24b2a4a918d6aed907396368adfa170f3"
            },
            "require": {
                "automattic/jetpack-assets": "^1.17",
                "automattic/jetpack-constants": "^1.6"
            },
            "require-dev": {
                "automattic/jetpack-changelogger": "^3.2",
                "automattic/wordbless": "dev-master",
                "yoast/phpunit-polyfills": "1.0.3"
            },
            "type": "jetpack-library",
            "extra": {
                "autotagger": true,
                "mirror-repo": "Automattic/jetpack-lazy-images",
                "textdomain": "jetpack-lazy-images",
                "changelogger": {
                    "link-template": "https://github.com/Automattic/jetpack-lazy-images/compare/v${old}...v${new}"
                },
                "branch-alias": {
                    "dev-trunk": "2.1.x-dev"
                }
            },
            "autoload": {
                "classmap": [
                    "src/"
                ]
            },
            "scripts": {
                "build-production": [
                    "pnpm run build-production"
                ],
                "build-development": [
                    "pnpm run build"
                ],
                "phpunit": [
                    "./vendor/phpunit/phpunit/phpunit --colors=always"
                ],
                "post-install-cmd": [
                    "WorDBless\\Composer\\InstallDropin::copy"
                ],
                "post-update-cmd": [
                    "WorDBless\\Composer\\InstallDropin::copy"
                ],
                "test-coverage": [
                    "php -dpcov.directory=. ./vendor/bin/phpunit --coverage-clover \"$COVERAGE_DIR/clover.xml\""
                ],
                "test-php": [
                    "@composer phpunit"
                ]
            },
            "license": [
                "GPL-2.0-or-later"
            ],
            "description": "Speed up your site and create a smoother viewing experience by loading images as visitors scroll down the screen, instead of all at once.",
            "transport-options": {
                "relative": true
            }
        },
        {
            "name": "automattic/jetpack-licensing",
            "version": "dev-trunk",
            "dist": {
                "type": "path",
                "url": "../../packages/licensing",
                "reference": "015a8ffab0a65aac08a7d6be586a0fe70cee462d"
            },
            "require": {
                "automattic/jetpack-connection": "^1.46"
            },
            "require-dev": {
                "automattic/jetpack-changelogger": "^3.2",
                "automattic/wordbless": "@dev",
                "yoast/phpunit-polyfills": "1.0.3"
            },
            "type": "jetpack-library",
            "extra": {
                "autotagger": true,
                "mirror-repo": "Automattic/jetpack-licensing",
                "textdomain": "jetpack-licensing",
                "changelogger": {
                    "link-template": "https://github.com/Automattic/jetpack-licensing/compare/v${old}...v${new}"
                },
                "branch-alias": {
                    "dev-trunk": "1.7.x-dev"
                }
            },
            "autoload": {
                "classmap": [
                    "src/"
                ]
            },
            "scripts": {
                "phpunit": [
                    "./vendor/phpunit/phpunit/phpunit --colors=always"
                ],
                "post-install-cmd": [
                    "WorDBless\\Composer\\InstallDropin::copy"
                ],
                "post-update-cmd": [
                    "WorDBless\\Composer\\InstallDropin::copy"
                ],
                "test-coverage": [
                    "php -dpcov.directory=. ./vendor/bin/phpunit --coverage-clover \"$COVERAGE_DIR/clover.xml\""
                ],
                "test-php": [
                    "@composer phpunit"
                ]
            },
            "license": [
                "GPL-2.0-or-later"
            ],
            "description": "Everything needed to manage Jetpack licenses client-side.",
            "transport-options": {
                "relative": true
            }
        },
        {
            "name": "automattic/jetpack-logo",
            "version": "dev-trunk",
            "dist": {
                "type": "path",
                "url": "../../packages/logo",
                "reference": "0b26b43706ad99ba1e7cd7f7afa23b8f44d28d00"
            },
            "require-dev": {
                "automattic/jetpack-changelogger": "^3.2",
                "yoast/phpunit-polyfills": "1.0.3"
            },
            "type": "jetpack-library",
            "extra": {
                "autotagger": true,
                "mirror-repo": "Automattic/jetpack-logo",
                "changelogger": {
                    "link-template": "https://github.com/Automattic/jetpack-logo/compare/v${old}...v${new}"
                },
                "branch-alias": {
                    "dev-trunk": "1.5.x-dev"
                }
            },
            "autoload": {
                "classmap": [
                    "src/"
                ]
            },
            "scripts": {
                "phpunit": [
                    "./vendor/phpunit/phpunit/phpunit --colors=always"
                ],
                "test-coverage": [
                    "php -dpcov.directory=. ./vendor/bin/phpunit --coverage-clover \"$COVERAGE_DIR/clover.xml\""
                ],
                "test-php": [
                    "@composer phpunit"
                ]
            },
            "license": [
                "GPL-2.0-or-later"
            ],
            "description": "A logo for Jetpack",
            "transport-options": {
                "relative": true
            }
        },
        {
            "name": "automattic/jetpack-my-jetpack",
            "version": "dev-trunk",
            "dist": {
                "type": "path",
                "url": "../../packages/my-jetpack",
                "reference": "2dde4b0b1e42b49923897d0ec6f327623992a7da"
            },
            "require": {
                "automattic/jetpack-admin-ui": "^0.2",
                "automattic/jetpack-assets": "^1.17",
                "automattic/jetpack-connection": "^1.46",
                "automattic/jetpack-constants": "^1.6",
                "automattic/jetpack-jitm": "^2.2",
                "automattic/jetpack-licensing": "^1.7",
                "automattic/jetpack-plugins-installer": "^0.2",
                "automattic/jetpack-redirect": "^1.7"
            },
            "require-dev": {
                "automattic/jetpack-changelogger": "^3.2",
                "automattic/wordbless": "@dev",
                "yoast/phpunit-polyfills": "1.0.3"
            },
            "type": "jetpack-library",
            "extra": {
                "autotagger": true,
                "mirror-repo": "Automattic/jetpack-my-jetpack",
                "textdomain": "jetpack-my-jetpack",
                "changelogger": {
                    "link-template": "https://github.com/Automattic/jetpack-my-jetpack/compare/${old}...${new}"
                },
                "branch-alias": {
                    "dev-trunk": "2.3.x-dev"
                },
                "version-constants": {
                    "::PACKAGE_VERSION": "src/class-initializer.php"
                }
            },
            "autoload": {
                "classmap": [
                    "src/",
                    "src/products"
                ]
            },
            "scripts": {
                "phpunit": [
                    "./vendor/phpunit/phpunit/phpunit --colors=always"
                ],
                "test-coverage": [
                    "php -dpcov.directory=. ./vendor/bin/phpunit --coverage-clover \"$COVERAGE_DIR/coverage.xml\"",
                    "pnpm run test --coverageDirectory=\"$COVERAGE_DIR\" --coverage --coverageReporters=clover"
                ],
                "test-php": [
                    "@composer phpunit"
                ],
                "test-js": [
                    "pnpm run test"
                ],
                "test-js-watch": [
                    "Composer\\Config::disableProcessTimeout",
                    "pnpm run test --watch"
                ],
                "build-development": [
                    "pnpm run build"
                ],
                "build-production": [
                    "NODE_ENV=production pnpm run build"
                ],
                "watch": [
                    "Composer\\Config::disableProcessTimeout",
                    "pnpm run watch"
                ],
                "post-install-cmd": [
                    "WorDBless\\Composer\\InstallDropin::copy"
                ],
                "post-update-cmd": [
                    "WorDBless\\Composer\\InstallDropin::copy"
                ]
            },
            "license": [
                "GPL-2.0-or-later"
            ],
            "description": "WP Admin page with information and configuration shared among all Jetpack stand-alone plugins",
            "transport-options": {
                "relative": true
            }
        },
        {
            "name": "automattic/jetpack-partner",
            "version": "dev-trunk",
            "dist": {
                "type": "path",
                "url": "../../packages/partner",
                "reference": "992548f355ba41fc6ad3de9f59a05ef69241d095"
            },
            "require": {
                "automattic/jetpack-connection": "^1.46",
                "automattic/jetpack-status": "^1.14"
            },
            "require-dev": {
                "automattic/jetpack-changelogger": "^3.2",
                "automattic/wordbless": "@dev",
                "brain/monkey": "2.6.1",
                "yoast/phpunit-polyfills": "1.0.3"
            },
            "type": "jetpack-library",
            "extra": {
                "autotagger": true,
                "mirror-repo": "Automattic/jetpack-partner",
                "changelogger": {
                    "link-template": "https://github.com/Automattic/jetpack-partner/compare/v${old}...v${new}"
                },
                "branch-alias": {
                    "dev-trunk": "1.7.x-dev"
                }
            },
            "autoload": {
                "classmap": [
                    "src/"
                ]
            },
            "scripts": {
                "phpunit": [
                    "./vendor/phpunit/phpunit/phpunit --colors=always"
                ],
                "post-install-cmd": [
                    "WorDBless\\Composer\\InstallDropin::copy"
                ],
                "post-update-cmd": [
                    "WorDBless\\Composer\\InstallDropin::copy"
                ],
                "test-coverage": [
                    "php -dpcov.directory=. ./vendor/bin/phpunit --coverage-clover \"$COVERAGE_DIR/clover.xml\""
                ],
                "test-php": [
                    "@composer phpunit"
                ]
            },
            "license": [
                "GPL-2.0-or-later"
            ],
            "description": "Support functions for Jetpack hosting partners.",
            "transport-options": {
                "relative": true
            }
        },
        {
            "name": "automattic/jetpack-plugins-installer",
            "version": "dev-trunk",
            "dist": {
                "type": "path",
                "url": "../../packages/plugins-installer",
                "reference": "15b99481e685050e153fa59f5cf5a9dff6f3216e"
            },
            "require": {
                "automattic/jetpack-a8c-mc-stats": "^1.4"
            },
            "require-dev": {
                "automattic/jetpack-changelogger": "^3.2",
                "yoast/phpunit-polyfills": "1.0.3"
            },
            "type": "jetpack-library",
            "extra": {
                "branch-alias": {
                    "dev-trunk": "0.2.x-dev"
                },
                "mirror-repo": "Automattic/jetpack-plugins-installer",
                "changelogger": {
                    "link-template": "https://github.com/Automattic/jetpack-plugins-installer/compare/v${old}...v${new}"
                },
                "autotagger": true,
                "textdomain": "jetpack-plugins-installer"
            },
            "autoload": {
                "classmap": [
                    "src/"
                ]
            },
            "scripts": {
                "phpunit": [
                    "./vendor/phpunit/phpunit/phpunit --colors=always"
                ],
                "test-coverage": [
                    "php -dpcov.directory=. ./vendor/bin/phpunit --coverage-clover \"$COVERAGE_DIR/clover.xml\""
                ],
                "test-php": [
                    "@composer phpunit"
                ]
            },
            "license": [
                "GPL-2.0-or-later"
            ],
            "description": "Handle installation of plugins from WP.org",
            "transport-options": {
                "relative": true
            }
        },
        {
            "name": "automattic/jetpack-redirect",
            "version": "dev-trunk",
            "dist": {
                "type": "path",
                "url": "../../packages/redirect",
                "reference": "384df449e82c6792919537add3aa543468d98893"
            },
            "require": {
                "automattic/jetpack-status": "^1.14"
            },
            "require-dev": {
                "automattic/jetpack-changelogger": "^3.2",
                "brain/monkey": "2.6.1",
                "yoast/phpunit-polyfills": "1.0.3"
            },
            "type": "jetpack-library",
            "extra": {
                "autotagger": true,
                "mirror-repo": "Automattic/jetpack-redirect",
                "changelogger": {
                    "link-template": "https://github.com/Automattic/jetpack-redirect/compare/v${old}...v${new}"
                },
                "branch-alias": {
                    "dev-trunk": "1.7.x-dev"
                }
            },
            "autoload": {
                "classmap": [
                    "src/"
                ]
            },
            "scripts": {
                "phpunit": [
                    "./vendor/phpunit/phpunit/phpunit --colors=always"
                ],
                "test-coverage": [
                    "php -dpcov.directory=. ./vendor/bin/phpunit --coverage-clover \"$COVERAGE_DIR/clover.xml\""
                ],
                "test-php": [
                    "@composer phpunit"
                ]
            },
            "license": [
                "GPL-2.0-or-later"
            ],
            "description": "Utilities to build URLs to the jetpack.com/redirect/ service",
            "transport-options": {
                "relative": true
            }
        },
        {
            "name": "automattic/jetpack-roles",
            "version": "dev-trunk",
            "dist": {
                "type": "path",
                "url": "../../packages/roles",
                "reference": "e7d89c4c354ca17ec53d1a2e05454057c1b144da"
            },
            "require-dev": {
                "automattic/jetpack-changelogger": "^3.2",
                "brain/monkey": "2.6.1",
                "yoast/phpunit-polyfills": "1.0.3"
            },
            "type": "jetpack-library",
            "extra": {
                "autotagger": true,
                "mirror-repo": "Automattic/jetpack-roles",
                "changelogger": {
                    "link-template": "https://github.com/Automattic/jetpack-roles/compare/v${old}...v${new}"
                },
                "branch-alias": {
                    "dev-trunk": "1.4.x-dev"
                }
            },
            "autoload": {
                "classmap": [
                    "src/"
                ]
            },
            "scripts": {
                "phpunit": [
                    "./vendor/phpunit/phpunit/phpunit --colors=always"
                ],
                "test-coverage": [
                    "php -dpcov.directory=. ./vendor/bin/phpunit --coverage-clover \"$COVERAGE_DIR/clover.xml\""
                ],
                "test-php": [
                    "@composer phpunit"
                ]
            },
            "license": [
                "GPL-2.0-or-later"
            ],
            "description": "Utilities, related with user roles and capabilities.",
            "transport-options": {
                "relative": true
            }
        },
        {
            "name": "automattic/jetpack-status",
            "version": "dev-trunk",
            "dist": {
                "type": "path",
                "url": "../../packages/status",
                "reference": "1c747edbd6e497fd58eb51ddab48d836b61a5298"
            },
            "require": {
                "automattic/jetpack-constants": "^1.6"
            },
            "require-dev": {
                "automattic/jetpack-changelogger": "^3.2",
                "brain/monkey": "2.6.1",
                "yoast/phpunit-polyfills": "1.0.3"
            },
            "type": "jetpack-library",
            "extra": {
                "autotagger": true,
                "mirror-repo": "Automattic/jetpack-status",
                "changelogger": {
                    "link-template": "https://github.com/Automattic/jetpack-status/compare/v${old}...v${new}"
                },
                "branch-alias": {
                    "dev-trunk": "1.14.x-dev"
                }
            },
            "autoload": {
                "classmap": [
                    "src/"
                ]
            },
            "scripts": {
                "phpunit": [
                    "./vendor/phpunit/phpunit/phpunit --colors=always"
                ],
                "test-coverage": [
                    "php -dpcov.directory=. ./vendor/bin/phpunit --coverage-clover \"$COVERAGE_DIR/clover.xml\""
                ],
                "test-php": [
                    "@composer phpunit"
                ]
            },
            "license": [
                "GPL-2.0-or-later"
            ],
            "description": "Used to retrieve information about the current status of Jetpack and the site overall.",
            "transport-options": {
                "relative": true
            }
        },
        {
            "name": "tedivm/jshrink",
            "version": "v1.4.0",
            "source": {
                "type": "git",
                "url": "https://github.com/tedious/JShrink.git",
                "reference": "0513ba1407b1f235518a939455855e6952a48bbc"
            },
            "dist": {
                "type": "zip",
                "url": "https://api.github.com/repos/tedious/JShrink/zipball/0513ba1407b1f235518a939455855e6952a48bbc",
                "reference": "0513ba1407b1f235518a939455855e6952a48bbc",
                "shasum": ""
            },
            "require": {
                "php": "^5.6|^7.0|^8.0"
            },
            "require-dev": {
                "friendsofphp/php-cs-fixer": "^2.8",
                "php-coveralls/php-coveralls": "^1.1.0",
                "phpunit/phpunit": "^6"
            },
            "type": "library",
            "autoload": {
                "psr-0": {
                    "JShrink": "src/"
                }
            },
            "notification-url": "https://packagist.org/downloads/",
            "license": [
                "BSD-3-Clause"
            ],
            "authors": [
                {
                    "name": "Robert Hafner",
                    "email": "tedivm@tedivm.com"
                }
            ],
            "description": "Javascript Minifier built in PHP",
            "homepage": "http://github.com/tedious/JShrink",
            "keywords": [
                "javascript",
                "minifier"
            ],
            "support": {
                "issues": "https://github.com/tedious/JShrink/issues",
                "source": "https://github.com/tedious/JShrink/tree/v1.4.0"
            },
            "funding": [
                {
                    "url": "https://tidelift.com/funding/github/packagist/tedivm/jshrink",
                    "type": "tidelift"
                }
            ],
            "time": "2020-11-30T18:10:21+00:00"
        }
    ],
    "packages-dev": [
        {
            "name": "antecedent/patchwork",
            "version": "2.1.21",
            "source": {
                "type": "git",
                "url": "https://github.com/antecedent/patchwork.git",
                "reference": "25c1fa0cd9a6e6d0d13863d8df8f050b6733f16d"
            },
            "dist": {
                "type": "zip",
                "url": "https://api.github.com/repos/antecedent/patchwork/zipball/25c1fa0cd9a6e6d0d13863d8df8f050b6733f16d",
                "reference": "25c1fa0cd9a6e6d0d13863d8df8f050b6733f16d",
                "shasum": ""
            },
            "require": {
                "php": ">=5.4.0"
            },
            "require-dev": {
                "phpunit/phpunit": ">=4"
            },
            "type": "library",
            "notification-url": "https://packagist.org/downloads/",
            "license": [
                "MIT"
            ],
            "authors": [
                {
                    "name": "Ignas Rudaitis",
                    "email": "ignas.rudaitis@gmail.com"
                }
            ],
            "description": "Method redefinition (monkey-patching) functionality for PHP.",
            "homepage": "http://patchwork2.org/",
            "keywords": [
                "aop",
                "aspect",
                "interception",
                "monkeypatching",
                "redefinition",
                "runkit",
                "testing"
            ],
            "support": {
                "issues": "https://github.com/antecedent/patchwork/issues",
                "source": "https://github.com/antecedent/patchwork/tree/2.1.21"
            },
            "time": "2022-02-07T07:28:34+00:00"
        },
        {
            "name": "automattic/jetpack-changelogger",
            "version": "dev-trunk",
            "dist": {
                "type": "path",
                "url": "../../packages/changelogger",
                "reference": "db7485e80ebcad717977462edf149ea62e134b3b"
            },
            "require": {
                "php": ">=5.6",
                "symfony/console": "^3.4 || ^5.2 || ^6.0",
                "symfony/process": "^3.4 || ^5.2 || ^6.0",
                "wikimedia/at-ease": "^1.2 || ^2.0"
            },
            "require-dev": {
                "wikimedia/testing-access-wrapper": "^1.0 || ^2.0",
                "yoast/phpunit-polyfills": "1.0.3"
            },
            "bin": [
                "bin/changelogger"
            ],
            "type": "project",
            "extra": {
                "autotagger": true,
                "branch-alias": {
                    "dev-trunk": "3.2.x-dev"
                },
                "mirror-repo": "Automattic/jetpack-changelogger",
                "version-constants": {
                    "::VERSION": "src/Application.php"
                },
                "changelogger": {
                    "link-template": "https://github.com/Automattic/jetpack-changelogger/compare/${old}...${new}"
                }
            },
            "autoload": {
                "psr-4": {
                    "Automattic\\Jetpack\\Changelogger\\": "src",
                    "Automattic\\Jetpack\\Changelog\\": "lib"
                }
            },
            "autoload-dev": {
                "psr-4": {
                    "Automattic\\Jetpack\\Changelogger\\Tests\\": "tests/php/includes/src",
                    "Automattic\\Jetpack\\Changelog\\Tests\\": "tests/php/includes/lib"
                }
            },
            "scripts": {
                "phpunit": [
                    "./vendor/phpunit/phpunit/phpunit --colors=always"
                ],
                "test-coverage": [
                    "php -dpcov.directory=. ./vendor/bin/phpunit --coverage-clover \"$COVERAGE_DIR/clover.xml\""
                ],
                "test-php": [
                    "@composer phpunit"
                ],
                "post-install-cmd": [
                    "[ -e vendor/bin/changelogger ] || { cd vendor/bin && ln -s ../../bin/changelogger; }"
                ],
                "post-update-cmd": [
                    "[ -e vendor/bin/changelogger ] || { cd vendor/bin && ln -s ../../bin/changelogger; }"
                ]
            },
            "license": [
                "GPL-2.0-or-later"
            ],
            "description": "Jetpack Changelogger tool. Allows for managing changelogs by dropping change files into a changelog directory with each PR.",
            "transport-options": {
                "relative": true
            }
        },
        {
            "name": "automattic/wordbless",
            "version": "0.4.0",
            "source": {
                "type": "git",
                "url": "https://github.com/Automattic/wordbless.git",
                "reference": "4811e4562e14679dbeedcf84bed2547db4ea5c03"
            },
            "dist": {
                "type": "zip",
                "url": "https://api.github.com/repos/Automattic/wordbless/zipball/4811e4562e14679dbeedcf84bed2547db4ea5c03",
                "reference": "4811e4562e14679dbeedcf84bed2547db4ea5c03",
                "shasum": ""
            },
            "require": {
                "php": ">=5.6.20",
                "roots/wordpress": "^6.0.2"
            },
            "require-dev": {
                "phpunit/phpunit": "^5.7 || ^6.5 || ^7.5 || ^9.5"
            },
            "type": "wordpress-dropin",
            "autoload": {
                "psr-4": {
                    "WorDBless\\": "src/",
                    "WorDBless\\Composer\\": "src/Composer/"
                }
            },
            "notification-url": "https://packagist.org/downloads/",
            "license": [
                "GPL-2.0-or-later"
            ],
            "authors": [
                {
                    "name": "Automattic Inc."
                }
            ],
            "description": "WorDBless allows you to use WordPress core functions in your PHPUnit tests without having to set up a database and the whole WordPress environment",
            "support": {
                "issues": "https://github.com/Automattic/wordbless/issues",
                "source": "https://github.com/Automattic/wordbless/tree/0.4.0"
            },
            "time": "2022-09-14T14:01:05+00:00"
        },
        {
            "name": "brain/monkey",
            "version": "2.6.1",
            "source": {
                "type": "git",
                "url": "https://github.com/Brain-WP/BrainMonkey.git",
                "reference": "a31c84515bb0d49be9310f52ef1733980ea8ffbb"
            },
            "dist": {
                "type": "zip",
                "url": "https://api.github.com/repos/Brain-WP/BrainMonkey/zipball/a31c84515bb0d49be9310f52ef1733980ea8ffbb",
                "reference": "a31c84515bb0d49be9310f52ef1733980ea8ffbb",
                "shasum": ""
            },
            "require": {
                "antecedent/patchwork": "^2.1.17",
                "mockery/mockery": "^1.3.5 || ^1.4.4",
                "php": ">=5.6.0"
            },
            "require-dev": {
                "dealerdirect/phpcodesniffer-composer-installer": "^0.7.1",
                "phpcompatibility/php-compatibility": "^9.3.0",
                "phpunit/phpunit": "^5.7.26 || ^6.0 || ^7.0 || >=8.0 <8.5.12 || ^8.5.14 || ^9.0"
            },
            "type": "library",
            "extra": {
                "branch-alias": {
                    "dev-version/1": "1.x-dev",
                    "dev-master": "2.0.x-dev"
                }
            },
            "autoload": {
                "files": [
                    "inc/api.php"
                ],
                "psr-4": {
                    "Brain\\Monkey\\": "src/"
                }
            },
            "notification-url": "https://packagist.org/downloads/",
            "license": [
                "MIT"
            ],
            "authors": [
                {
                    "name": "Giuseppe Mazzapica",
                    "email": "giuseppe.mazzapica@gmail.com",
                    "homepage": "https://gmazzap.me",
                    "role": "Developer"
                }
            ],
            "description": "Mocking utility for PHP functions and WordPress plugin API",
            "keywords": [
                "Monkey Patching",
                "interception",
                "mock",
                "mock functions",
                "mockery",
                "patchwork",
                "redefinition",
                "runkit",
                "test",
                "testing"
            ],
            "support": {
                "issues": "https://github.com/Brain-WP/BrainMonkey/issues",
                "source": "https://github.com/Brain-WP/BrainMonkey"
            },
            "time": "2021-11-11T15:53:55+00:00"
        },
        {
            "name": "doctrine/instantiator",
            "version": "1.4.1",
            "source": {
                "type": "git",
                "url": "https://github.com/doctrine/instantiator.git",
                "reference": "10dcfce151b967d20fde1b34ae6640712c3891bc"
            },
            "dist": {
                "type": "zip",
                "url": "https://api.github.com/repos/doctrine/instantiator/zipball/10dcfce151b967d20fde1b34ae6640712c3891bc",
                "reference": "10dcfce151b967d20fde1b34ae6640712c3891bc",
                "shasum": ""
            },
            "require": {
                "php": "^7.1 || ^8.0"
            },
            "require-dev": {
                "doctrine/coding-standard": "^9",
                "ext-pdo": "*",
                "ext-phar": "*",
                "phpbench/phpbench": "^0.16 || ^1",
                "phpstan/phpstan": "^1.4",
                "phpstan/phpstan-phpunit": "^1",
                "phpunit/phpunit": "^7.5 || ^8.5 || ^9.5",
                "vimeo/psalm": "^4.22"
            },
            "type": "library",
            "autoload": {
                "psr-4": {
                    "Doctrine\\Instantiator\\": "src/Doctrine/Instantiator/"
                }
            },
            "notification-url": "https://packagist.org/downloads/",
            "license": [
                "MIT"
            ],
            "authors": [
                {
                    "name": "Marco Pivetta",
                    "email": "ocramius@gmail.com",
                    "homepage": "https://ocramius.github.io/"
                }
            ],
            "description": "A small, lightweight utility to instantiate objects in PHP without invoking their constructors",
            "homepage": "https://www.doctrine-project.org/projects/instantiator.html",
            "keywords": [
                "constructor",
                "instantiate"
            ],
            "support": {
                "issues": "https://github.com/doctrine/instantiator/issues",
                "source": "https://github.com/doctrine/instantiator/tree/1.4.1"
            },
            "funding": [
                {
                    "url": "https://www.doctrine-project.org/sponsorship.html",
                    "type": "custom"
                },
                {
                    "url": "https://www.patreon.com/phpdoctrine",
                    "type": "patreon"
                },
                {
                    "url": "https://tidelift.com/funding/github/packagist/doctrine%2Finstantiator",
                    "type": "tidelift"
                }
            ],
            "time": "2022-03-03T08:28:38+00:00"
        },
        {
            "name": "hamcrest/hamcrest-php",
            "version": "v2.0.1",
            "source": {
                "type": "git",
                "url": "https://github.com/hamcrest/hamcrest-php.git",
                "reference": "8c3d0a3f6af734494ad8f6fbbee0ba92422859f3"
            },
            "dist": {
                "type": "zip",
                "url": "https://api.github.com/repos/hamcrest/hamcrest-php/zipball/8c3d0a3f6af734494ad8f6fbbee0ba92422859f3",
                "reference": "8c3d0a3f6af734494ad8f6fbbee0ba92422859f3",
                "shasum": ""
            },
            "require": {
                "php": "^5.3|^7.0|^8.0"
            },
            "replace": {
                "cordoval/hamcrest-php": "*",
                "davedevelopment/hamcrest-php": "*",
                "kodova/hamcrest-php": "*"
            },
            "require-dev": {
                "phpunit/php-file-iterator": "^1.4 || ^2.0",
                "phpunit/phpunit": "^4.8.36 || ^5.7 || ^6.5 || ^7.0"
            },
            "type": "library",
            "extra": {
                "branch-alias": {
                    "dev-master": "2.1-dev"
                }
            },
            "autoload": {
                "classmap": [
                    "hamcrest"
                ]
            },
            "notification-url": "https://packagist.org/downloads/",
            "license": [
                "BSD-3-Clause"
            ],
            "description": "This is the PHP port of Hamcrest Matchers",
            "keywords": [
                "test"
            ],
            "support": {
                "issues": "https://github.com/hamcrest/hamcrest-php/issues",
                "source": "https://github.com/hamcrest/hamcrest-php/tree/v2.0.1"
            },
            "time": "2020-07-09T08:09:16+00:00"
        },
        {
            "name": "mockery/mockery",
            "version": "1.5.1",
            "source": {
                "type": "git",
                "url": "https://github.com/mockery/mockery.git",
                "reference": "e92dcc83d5a51851baf5f5591d32cb2b16e3684e"
            },
            "dist": {
                "type": "zip",
                "url": "https://api.github.com/repos/mockery/mockery/zipball/e92dcc83d5a51851baf5f5591d32cb2b16e3684e",
                "reference": "e92dcc83d5a51851baf5f5591d32cb2b16e3684e",
                "shasum": ""
            },
            "require": {
                "hamcrest/hamcrest-php": "^2.0.1",
                "lib-pcre": ">=7.0",
                "php": "^7.3 || ^8.0"
            },
            "conflict": {
                "phpunit/phpunit": "<8.0"
            },
            "require-dev": {
                "phpunit/phpunit": "^8.5 || ^9.3"
            },
            "type": "library",
            "extra": {
                "branch-alias": {
                    "dev-master": "1.4.x-dev"
                }
            },
            "autoload": {
                "psr-0": {
                    "Mockery": "library/"
                }
            },
            "notification-url": "https://packagist.org/downloads/",
            "license": [
                "BSD-3-Clause"
            ],
            "authors": [
                {
                    "name": "Pádraic Brady",
                    "email": "padraic.brady@gmail.com",
                    "homepage": "http://blog.astrumfutura.com"
                },
                {
                    "name": "Dave Marshall",
                    "email": "dave.marshall@atstsolutions.co.uk",
                    "homepage": "http://davedevelopment.co.uk"
                }
            ],
            "description": "Mockery is a simple yet flexible PHP mock object framework",
            "homepage": "https://github.com/mockery/mockery",
            "keywords": [
                "BDD",
                "TDD",
                "library",
                "mock",
                "mock objects",
                "mockery",
                "stub",
                "test",
                "test double",
                "testing"
            ],
            "support": {
                "issues": "https://github.com/mockery/mockery/issues",
                "source": "https://github.com/mockery/mockery/tree/1.5.1"
            },
            "time": "2022-09-07T15:32:08+00:00"
        },
        {
            "name": "myclabs/deep-copy",
            "version": "1.11.0",
            "source": {
                "type": "git",
                "url": "https://github.com/myclabs/DeepCopy.git",
                "reference": "14daed4296fae74d9e3201d2c4925d1acb7aa614"
            },
            "dist": {
                "type": "zip",
                "url": "https://api.github.com/repos/myclabs/DeepCopy/zipball/14daed4296fae74d9e3201d2c4925d1acb7aa614",
                "reference": "14daed4296fae74d9e3201d2c4925d1acb7aa614",
                "shasum": ""
            },
            "require": {
                "php": "^7.1 || ^8.0"
            },
            "conflict": {
                "doctrine/collections": "<1.6.8",
                "doctrine/common": "<2.13.3 || >=3,<3.2.2"
            },
            "require-dev": {
                "doctrine/collections": "^1.6.8",
                "doctrine/common": "^2.13.3 || ^3.2.2",
                "phpunit/phpunit": "^7.5.20 || ^8.5.23 || ^9.5.13"
            },
            "type": "library",
            "autoload": {
                "files": [
                    "src/DeepCopy/deep_copy.php"
                ],
                "psr-4": {
                    "DeepCopy\\": "src/DeepCopy/"
                }
            },
            "notification-url": "https://packagist.org/downloads/",
            "license": [
                "MIT"
            ],
            "description": "Create deep copies (clones) of your objects",
            "keywords": [
                "clone",
                "copy",
                "duplicate",
                "object",
                "object graph"
            ],
            "support": {
                "issues": "https://github.com/myclabs/DeepCopy/issues",
                "source": "https://github.com/myclabs/DeepCopy/tree/1.11.0"
            },
            "funding": [
                {
                    "url": "https://tidelift.com/funding/github/packagist/myclabs/deep-copy",
                    "type": "tidelift"
                }
            ],
            "time": "2022-03-03T13:19:32+00:00"
        },
        {
            "name": "nikic/php-parser",
            "version": "v4.15.1",
            "source": {
                "type": "git",
                "url": "https://github.com/nikic/PHP-Parser.git",
                "reference": "0ef6c55a3f47f89d7a374e6f835197a0b5fcf900"
            },
            "dist": {
                "type": "zip",
                "url": "https://api.github.com/repos/nikic/PHP-Parser/zipball/0ef6c55a3f47f89d7a374e6f835197a0b5fcf900",
                "reference": "0ef6c55a3f47f89d7a374e6f835197a0b5fcf900",
                "shasum": ""
            },
            "require": {
                "ext-tokenizer": "*",
                "php": ">=7.0"
            },
            "require-dev": {
                "ircmaxell/php-yacc": "^0.0.7",
                "phpunit/phpunit": "^6.5 || ^7.0 || ^8.0 || ^9.0"
            },
            "bin": [
                "bin/php-parse"
            ],
            "type": "library",
            "extra": {
                "branch-alias": {
                    "dev-master": "4.9-dev"
                }
            },
            "autoload": {
                "psr-4": {
                    "PhpParser\\": "lib/PhpParser"
                }
            },
            "notification-url": "https://packagist.org/downloads/",
            "license": [
                "BSD-3-Clause"
            ],
            "authors": [
                {
                    "name": "Nikita Popov"
                }
            ],
            "description": "A PHP parser written in PHP",
            "keywords": [
                "parser",
                "php"
            ],
            "support": {
                "issues": "https://github.com/nikic/PHP-Parser/issues",
                "source": "https://github.com/nikic/PHP-Parser/tree/v4.15.1"
            },
            "time": "2022-09-04T07:30:47+00:00"
        },
        {
            "name": "phar-io/manifest",
            "version": "2.0.3",
            "source": {
                "type": "git",
                "url": "https://github.com/phar-io/manifest.git",
                "reference": "97803eca37d319dfa7826cc2437fc020857acb53"
            },
            "dist": {
                "type": "zip",
                "url": "https://api.github.com/repos/phar-io/manifest/zipball/97803eca37d319dfa7826cc2437fc020857acb53",
                "reference": "97803eca37d319dfa7826cc2437fc020857acb53",
                "shasum": ""
            },
            "require": {
                "ext-dom": "*",
                "ext-phar": "*",
                "ext-xmlwriter": "*",
                "phar-io/version": "^3.0.1",
                "php": "^7.2 || ^8.0"
            },
            "type": "library",
            "extra": {
                "branch-alias": {
                    "dev-master": "2.0.x-dev"
                }
            },
            "autoload": {
                "classmap": [
                    "src/"
                ]
            },
            "notification-url": "https://packagist.org/downloads/",
            "license": [
                "BSD-3-Clause"
            ],
            "authors": [
                {
                    "name": "Arne Blankerts",
                    "email": "arne@blankerts.de",
                    "role": "Developer"
                },
                {
                    "name": "Sebastian Heuer",
                    "email": "sebastian@phpeople.de",
                    "role": "Developer"
                },
                {
                    "name": "Sebastian Bergmann",
                    "email": "sebastian@phpunit.de",
                    "role": "Developer"
                }
            ],
            "description": "Component for reading phar.io manifest information from a PHP Archive (PHAR)",
            "support": {
                "issues": "https://github.com/phar-io/manifest/issues",
                "source": "https://github.com/phar-io/manifest/tree/2.0.3"
            },
            "time": "2021-07-20T11:28:43+00:00"
        },
        {
            "name": "phar-io/version",
            "version": "3.2.1",
            "source": {
                "type": "git",
                "url": "https://github.com/phar-io/version.git",
                "reference": "4f7fd7836c6f332bb2933569e566a0d6c4cbed74"
            },
            "dist": {
                "type": "zip",
                "url": "https://api.github.com/repos/phar-io/version/zipball/4f7fd7836c6f332bb2933569e566a0d6c4cbed74",
                "reference": "4f7fd7836c6f332bb2933569e566a0d6c4cbed74",
                "shasum": ""
            },
            "require": {
                "php": "^7.2 || ^8.0"
            },
            "type": "library",
            "autoload": {
                "classmap": [
                    "src/"
                ]
            },
            "notification-url": "https://packagist.org/downloads/",
            "license": [
                "BSD-3-Clause"
            ],
            "authors": [
                {
                    "name": "Arne Blankerts",
                    "email": "arne@blankerts.de",
                    "role": "Developer"
                },
                {
                    "name": "Sebastian Heuer",
                    "email": "sebastian@phpeople.de",
                    "role": "Developer"
                },
                {
                    "name": "Sebastian Bergmann",
                    "email": "sebastian@phpunit.de",
                    "role": "Developer"
                }
            ],
            "description": "Library for handling version information and constraints",
            "support": {
                "issues": "https://github.com/phar-io/version/issues",
                "source": "https://github.com/phar-io/version/tree/3.2.1"
            },
            "time": "2022-02-21T01:04:05+00:00"
        },
        {
            "name": "phpunit/php-code-coverage",
            "version": "9.2.17",
            "source": {
                "type": "git",
                "url": "https://github.com/sebastianbergmann/php-code-coverage.git",
                "reference": "aa94dc41e8661fe90c7316849907cba3007b10d8"
            },
            "dist": {
                "type": "zip",
                "url": "https://api.github.com/repos/sebastianbergmann/php-code-coverage/zipball/aa94dc41e8661fe90c7316849907cba3007b10d8",
                "reference": "aa94dc41e8661fe90c7316849907cba3007b10d8",
                "shasum": ""
            },
            "require": {
                "ext-dom": "*",
                "ext-libxml": "*",
                "ext-xmlwriter": "*",
                "nikic/php-parser": "^4.14",
                "php": ">=7.3",
                "phpunit/php-file-iterator": "^3.0.3",
                "phpunit/php-text-template": "^2.0.2",
                "sebastian/code-unit-reverse-lookup": "^2.0.2",
                "sebastian/complexity": "^2.0",
                "sebastian/environment": "^5.1.2",
                "sebastian/lines-of-code": "^1.0.3",
                "sebastian/version": "^3.0.1",
                "theseer/tokenizer": "^1.2.0"
            },
            "require-dev": {
                "phpunit/phpunit": "^9.3"
            },
            "suggest": {
                "ext-pcov": "*",
                "ext-xdebug": "*"
            },
            "type": "library",
            "extra": {
                "branch-alias": {
                    "dev-master": "9.2-dev"
                }
            },
            "autoload": {
                "classmap": [
                    "src/"
                ]
            },
            "notification-url": "https://packagist.org/downloads/",
            "license": [
                "BSD-3-Clause"
            ],
            "authors": [
                {
                    "name": "Sebastian Bergmann",
                    "email": "sebastian@phpunit.de",
                    "role": "lead"
                }
            ],
            "description": "Library that provides collection, processing, and rendering functionality for PHP code coverage information.",
            "homepage": "https://github.com/sebastianbergmann/php-code-coverage",
            "keywords": [
                "coverage",
                "testing",
                "xunit"
            ],
            "support": {
                "issues": "https://github.com/sebastianbergmann/php-code-coverage/issues",
                "source": "https://github.com/sebastianbergmann/php-code-coverage/tree/9.2.17"
            },
            "funding": [
                {
                    "url": "https://github.com/sebastianbergmann",
                    "type": "github"
                }
            ],
            "time": "2022-08-30T12:24:04+00:00"
        },
        {
            "name": "phpunit/php-file-iterator",
            "version": "3.0.6",
            "source": {
                "type": "git",
                "url": "https://github.com/sebastianbergmann/php-file-iterator.git",
                "reference": "cf1c2e7c203ac650e352f4cc675a7021e7d1b3cf"
            },
            "dist": {
                "type": "zip",
                "url": "https://api.github.com/repos/sebastianbergmann/php-file-iterator/zipball/cf1c2e7c203ac650e352f4cc675a7021e7d1b3cf",
                "reference": "cf1c2e7c203ac650e352f4cc675a7021e7d1b3cf",
                "shasum": ""
            },
            "require": {
                "php": ">=7.3"
            },
            "require-dev": {
                "phpunit/phpunit": "^9.3"
            },
            "type": "library",
            "extra": {
                "branch-alias": {
                    "dev-master": "3.0-dev"
                }
            },
            "autoload": {
                "classmap": [
                    "src/"
                ]
            },
            "notification-url": "https://packagist.org/downloads/",
            "license": [
                "BSD-3-Clause"
            ],
            "authors": [
                {
                    "name": "Sebastian Bergmann",
                    "email": "sebastian@phpunit.de",
                    "role": "lead"
                }
            ],
            "description": "FilterIterator implementation that filters files based on a list of suffixes.",
            "homepage": "https://github.com/sebastianbergmann/php-file-iterator/",
            "keywords": [
                "filesystem",
                "iterator"
            ],
            "support": {
                "issues": "https://github.com/sebastianbergmann/php-file-iterator/issues",
                "source": "https://github.com/sebastianbergmann/php-file-iterator/tree/3.0.6"
            },
            "funding": [
                {
                    "url": "https://github.com/sebastianbergmann",
                    "type": "github"
                }
            ],
            "time": "2021-12-02T12:48:52+00:00"
        },
        {
            "name": "phpunit/php-invoker",
            "version": "3.1.1",
            "source": {
                "type": "git",
                "url": "https://github.com/sebastianbergmann/php-invoker.git",
                "reference": "5a10147d0aaf65b58940a0b72f71c9ac0423cc67"
            },
            "dist": {
                "type": "zip",
                "url": "https://api.github.com/repos/sebastianbergmann/php-invoker/zipball/5a10147d0aaf65b58940a0b72f71c9ac0423cc67",
                "reference": "5a10147d0aaf65b58940a0b72f71c9ac0423cc67",
                "shasum": ""
            },
            "require": {
                "php": ">=7.3"
            },
            "require-dev": {
                "ext-pcntl": "*",
                "phpunit/phpunit": "^9.3"
            },
            "suggest": {
                "ext-pcntl": "*"
            },
            "type": "library",
            "extra": {
                "branch-alias": {
                    "dev-master": "3.1-dev"
                }
            },
            "autoload": {
                "classmap": [
                    "src/"
                ]
            },
            "notification-url": "https://packagist.org/downloads/",
            "license": [
                "BSD-3-Clause"
            ],
            "authors": [
                {
                    "name": "Sebastian Bergmann",
                    "email": "sebastian@phpunit.de",
                    "role": "lead"
                }
            ],
            "description": "Invoke callables with a timeout",
            "homepage": "https://github.com/sebastianbergmann/php-invoker/",
            "keywords": [
                "process"
            ],
            "support": {
                "issues": "https://github.com/sebastianbergmann/php-invoker/issues",
                "source": "https://github.com/sebastianbergmann/php-invoker/tree/3.1.1"
            },
            "funding": [
                {
                    "url": "https://github.com/sebastianbergmann",
                    "type": "github"
                }
            ],
            "time": "2020-09-28T05:58:55+00:00"
        },
        {
            "name": "phpunit/php-text-template",
            "version": "2.0.4",
            "source": {
                "type": "git",
                "url": "https://github.com/sebastianbergmann/php-text-template.git",
                "reference": "5da5f67fc95621df9ff4c4e5a84d6a8a2acf7c28"
            },
            "dist": {
                "type": "zip",
                "url": "https://api.github.com/repos/sebastianbergmann/php-text-template/zipball/5da5f67fc95621df9ff4c4e5a84d6a8a2acf7c28",
                "reference": "5da5f67fc95621df9ff4c4e5a84d6a8a2acf7c28",
                "shasum": ""
            },
            "require": {
                "php": ">=7.3"
            },
            "require-dev": {
                "phpunit/phpunit": "^9.3"
            },
            "type": "library",
            "extra": {
                "branch-alias": {
                    "dev-master": "2.0-dev"
                }
            },
            "autoload": {
                "classmap": [
                    "src/"
                ]
            },
            "notification-url": "https://packagist.org/downloads/",
            "license": [
                "BSD-3-Clause"
            ],
            "authors": [
                {
                    "name": "Sebastian Bergmann",
                    "email": "sebastian@phpunit.de",
                    "role": "lead"
                }
            ],
            "description": "Simple template engine.",
            "homepage": "https://github.com/sebastianbergmann/php-text-template/",
            "keywords": [
                "template"
            ],
            "support": {
                "issues": "https://github.com/sebastianbergmann/php-text-template/issues",
                "source": "https://github.com/sebastianbergmann/php-text-template/tree/2.0.4"
            },
            "funding": [
                {
                    "url": "https://github.com/sebastianbergmann",
                    "type": "github"
                }
            ],
            "time": "2020-10-26T05:33:50+00:00"
        },
        {
            "name": "phpunit/php-timer",
            "version": "5.0.3",
            "source": {
                "type": "git",
                "url": "https://github.com/sebastianbergmann/php-timer.git",
                "reference": "5a63ce20ed1b5bf577850e2c4e87f4aa902afbd2"
            },
            "dist": {
                "type": "zip",
                "url": "https://api.github.com/repos/sebastianbergmann/php-timer/zipball/5a63ce20ed1b5bf577850e2c4e87f4aa902afbd2",
                "reference": "5a63ce20ed1b5bf577850e2c4e87f4aa902afbd2",
                "shasum": ""
            },
            "require": {
                "php": ">=7.3"
            },
            "require-dev": {
                "phpunit/phpunit": "^9.3"
            },
            "type": "library",
            "extra": {
                "branch-alias": {
                    "dev-master": "5.0-dev"
                }
            },
            "autoload": {
                "classmap": [
                    "src/"
                ]
            },
            "notification-url": "https://packagist.org/downloads/",
            "license": [
                "BSD-3-Clause"
            ],
            "authors": [
                {
                    "name": "Sebastian Bergmann",
                    "email": "sebastian@phpunit.de",
                    "role": "lead"
                }
            ],
            "description": "Utility class for timing",
            "homepage": "https://github.com/sebastianbergmann/php-timer/",
            "keywords": [
                "timer"
            ],
            "support": {
                "issues": "https://github.com/sebastianbergmann/php-timer/issues",
                "source": "https://github.com/sebastianbergmann/php-timer/tree/5.0.3"
            },
            "funding": [
                {
                    "url": "https://github.com/sebastianbergmann",
                    "type": "github"
                }
            ],
            "time": "2020-10-26T13:16:10+00:00"
        },
        {
            "name": "phpunit/phpunit",
            "version": "9.5.25",
            "source": {
                "type": "git",
                "url": "https://github.com/sebastianbergmann/phpunit.git",
                "reference": "3e6f90ca7e3d02025b1d147bd8d4a89fd4ca8a1d"
            },
            "dist": {
                "type": "zip",
                "url": "https://api.github.com/repos/sebastianbergmann/phpunit/zipball/3e6f90ca7e3d02025b1d147bd8d4a89fd4ca8a1d",
                "reference": "3e6f90ca7e3d02025b1d147bd8d4a89fd4ca8a1d",
                "shasum": ""
            },
            "require": {
                "doctrine/instantiator": "^1.3.1",
                "ext-dom": "*",
                "ext-json": "*",
                "ext-libxml": "*",
                "ext-mbstring": "*",
                "ext-xml": "*",
                "ext-xmlwriter": "*",
                "myclabs/deep-copy": "^1.10.1",
                "phar-io/manifest": "^2.0.3",
                "phar-io/version": "^3.0.2",
                "php": ">=7.3",
                "phpunit/php-code-coverage": "^9.2.13",
                "phpunit/php-file-iterator": "^3.0.5",
                "phpunit/php-invoker": "^3.1.1",
                "phpunit/php-text-template": "^2.0.3",
                "phpunit/php-timer": "^5.0.2",
                "sebastian/cli-parser": "^1.0.1",
                "sebastian/code-unit": "^1.0.6",
                "sebastian/comparator": "^4.0.8",
                "sebastian/diff": "^4.0.3",
                "sebastian/environment": "^5.1.3",
                "sebastian/exporter": "^4.0.5",
                "sebastian/global-state": "^5.0.1",
                "sebastian/object-enumerator": "^4.0.3",
                "sebastian/resource-operations": "^3.0.3",
                "sebastian/type": "^3.2",
                "sebastian/version": "^3.0.2"
            },
            "suggest": {
                "ext-soap": "*",
                "ext-xdebug": "*"
            },
            "bin": [
                "phpunit"
            ],
            "type": "library",
            "extra": {
                "branch-alias": {
                    "dev-master": "9.5-dev"
                }
            },
            "autoload": {
                "files": [
                    "src/Framework/Assert/Functions.php"
                ],
                "classmap": [
                    "src/"
                ]
            },
            "notification-url": "https://packagist.org/downloads/",
            "license": [
                "BSD-3-Clause"
            ],
            "authors": [
                {
                    "name": "Sebastian Bergmann",
                    "email": "sebastian@phpunit.de",
                    "role": "lead"
                }
            ],
            "description": "The PHP Unit Testing framework.",
            "homepage": "https://phpunit.de/",
            "keywords": [
                "phpunit",
                "testing",
                "xunit"
            ],
            "support": {
                "issues": "https://github.com/sebastianbergmann/phpunit/issues",
                "source": "https://github.com/sebastianbergmann/phpunit/tree/9.5.25"
            },
            "funding": [
                {
                    "url": "https://phpunit.de/sponsors.html",
                    "type": "custom"
                },
                {
                    "url": "https://github.com/sebastianbergmann",
                    "type": "github"
                },
                {
                    "url": "https://tidelift.com/funding/github/packagist/phpunit/phpunit",
                    "type": "tidelift"
                }
            ],
            "time": "2022-09-25T03:44:45+00:00"
        },
        {
            "name": "psr/container",
            "version": "2.0.2",
            "source": {
                "type": "git",
                "url": "https://github.com/php-fig/container.git",
                "reference": "c71ecc56dfe541dbd90c5360474fbc405f8d5963"
            },
            "dist": {
                "type": "zip",
                "url": "https://api.github.com/repos/php-fig/container/zipball/c71ecc56dfe541dbd90c5360474fbc405f8d5963",
                "reference": "c71ecc56dfe541dbd90c5360474fbc405f8d5963",
                "shasum": ""
            },
            "require": {
                "php": ">=7.4.0"
            },
            "type": "library",
            "extra": {
                "branch-alias": {
                    "dev-master": "2.0.x-dev"
                }
            },
            "autoload": {
                "psr-4": {
                    "Psr\\Container\\": "src/"
                }
            },
            "notification-url": "https://packagist.org/downloads/",
            "license": [
                "MIT"
            ],
            "authors": [
                {
                    "name": "PHP-FIG",
                    "homepage": "https://www.php-fig.org/"
                }
            ],
            "description": "Common Container Interface (PHP FIG PSR-11)",
            "homepage": "https://github.com/php-fig/container",
            "keywords": [
                "PSR-11",
                "container",
                "container-interface",
                "container-interop",
                "psr"
            ],
            "support": {
                "issues": "https://github.com/php-fig/container/issues",
                "source": "https://github.com/php-fig/container/tree/2.0.2"
            },
            "time": "2021-11-05T16:47:00+00:00"
        },
        {
            "name": "roots/wordpress",
            "version": "6.0.2",
            "source": {
                "type": "git",
                "url": "https://github.com/roots/wordpress.git",
                "reference": "41ff6e23ccbc3a1691406d69fe8c211a225514e2"
            },
            "dist": {
                "type": "zip",
                "url": "https://api.github.com/repos/roots/wordpress/zipball/41ff6e23ccbc3a1691406d69fe8c211a225514e2",
                "reference": "41ff6e23ccbc3a1691406d69fe8c211a225514e2",
                "shasum": ""
            },
            "require": {
                "roots/wordpress-core-installer": "^1.0.0",
                "roots/wordpress-no-content": "self.version"
            },
            "type": "metapackage",
            "notification-url": "https://packagist.org/downloads/",
            "license": [
                "MIT",
                "GPL-2.0-or-later"
            ],
            "description": "WordPress is open source software you can use to create a beautiful website, blog, or app.",
            "homepage": "https://wordpress.org/",
            "keywords": [
                "blog",
                "cms",
                "wordpress"
            ],
            "support": {
                "issues": "https://github.com/roots/wordpress/issues",
                "source": "https://github.com/roots/wordpress/tree/6.0.2"
            },
            "funding": [
                {
                    "url": "https://github.com/roots",
                    "type": "github"
                },
                {
                    "url": "https://www.patreon.com/rootsdev",
                    "type": "patreon"
                }
            ],
            "time": "2022-06-01T16:54:37+00:00"
        },
        {
            "name": "roots/wordpress-core-installer",
            "version": "1.100.0",
            "source": {
                "type": "git",
                "url": "https://github.com/roots/wordpress-core-installer.git",
                "reference": "73f8488e5178c5d54234b919f823a9095e2b1847"
            },
            "dist": {
                "type": "zip",
                "url": "https://api.github.com/repos/roots/wordpress-core-installer/zipball/73f8488e5178c5d54234b919f823a9095e2b1847",
                "reference": "73f8488e5178c5d54234b919f823a9095e2b1847",
                "shasum": ""
            },
            "require": {
                "composer-plugin-api": "^1.0 || ^2.0",
                "php": ">=5.6.0"
            },
            "conflict": {
                "composer/installers": "<1.0.6"
            },
            "replace": {
                "johnpbloch/wordpress-core-installer": "*"
            },
            "require-dev": {
                "composer/composer": "^1.0 || ^2.0",
                "phpunit/phpunit": ">=5.7.27"
            },
            "type": "composer-plugin",
            "extra": {
                "class": "Roots\\Composer\\WordPressCorePlugin"
            },
            "autoload": {
                "psr-4": {
                    "Roots\\Composer\\": "src/"
                }
            },
            "notification-url": "https://packagist.org/downloads/",
            "license": [
                "GPL-2.0-or-later"
            ],
            "authors": [
                {
                    "name": "John P. Bloch",
                    "email": "me@johnpbloch.com"
                },
                {
                    "name": "Roots",
                    "email": "team@roots.io"
                }
            ],
            "description": "A custom installer to handle deploying WordPress with composer",
            "keywords": [
                "wordpress"
            ],
            "support": {
                "issues": "https://github.com/roots/wordpress-core-installer/issues",
                "source": "https://github.com/roots/wordpress-core-installer/tree/master"
            },
            "funding": [
                {
                    "url": "https://github.com/roots",
                    "type": "github"
                },
                {
                    "url": "https://www.patreon.com/rootsdev",
                    "type": "patreon"
                }
            ],
            "time": "2020-08-20T00:27:30+00:00"
        },
        {
            "name": "roots/wordpress-no-content",
            "version": "6.0.2",
            "source": {
                "type": "git",
                "url": "https://github.com/WordPress/WordPress.git",
                "reference": "6.0.2"
            },
            "dist": {
                "type": "zip",
                "url": "https://downloads.wordpress.org/release/wordpress-6.0.2-no-content.zip",
                "shasum": "9e78ef932a99d62e6a0b045ff846fe5b2bf35e29"
            },
            "require": {
                "php": ">= 5.6.20"
            },
            "provide": {
                "wordpress/core-implementation": "6.0.2"
            },
            "suggest": {
                "ext-curl": "Performs remote request operations.",
                "ext-dom": "Used to validate Text Widget content and to automatically configuring IIS7+.",
                "ext-exif": "Works with metadata stored in images.",
                "ext-fileinfo": "Used to detect mimetype of file uploads.",
                "ext-hash": "Used for hashing, including passwords and update packages.",
                "ext-imagick": "Provides better image quality for media uploads.",
                "ext-json": "Used for communications with other servers.",
                "ext-libsodium": "Validates Signatures and provides securely random bytes.",
                "ext-mbstring": "Used to properly handle UTF8 text.",
                "ext-mysqli": "Connects to MySQL for database interactions.",
                "ext-openssl": "Permits SSL-based connections to other hosts.",
                "ext-pcre": "Increases performance of pattern matching in code searches.",
                "ext-xml": "Used for XML parsing, such as from a third-party site.",
                "ext-zip": "Used for decompressing Plugins, Themes, and WordPress update packages."
            },
            "type": "wordpress-core",
            "notification-url": "https://packagist.org/downloads/",
            "license": [
                "GPL-2.0-or-later"
            ],
            "authors": [
                {
                    "name": "WordPress Community",
                    "homepage": "https://wordpress.org/about/"
                }
            ],
            "description": "WordPress is open source software you can use to create a beautiful website, blog, or app.",
            "homepage": "https://wordpress.org/",
            "keywords": [
                "blog",
                "cms",
                "wordpress"
            ],
            "support": {
                "docs": "https://developer.wordpress.org/",
                "forum": "https://wordpress.org/support/",
                "irc": "irc://irc.freenode.net/wordpress",
                "issues": "https://core.trac.wordpress.org/",
                "rss": "https://wordpress.org/news/feed/",
                "source": "https://core.trac.wordpress.org/browser",
                "wiki": "https://codex.wordpress.org/"
            },
            "funding": [
                {
                    "url": "https://wordpressfoundation.org/donate/",
                    "type": "other"
                }
            ],
            "time": "2022-08-30T17:52:03+00:00"
        },
        {
            "name": "sebastian/cli-parser",
            "version": "1.0.1",
            "source": {
                "type": "git",
                "url": "https://github.com/sebastianbergmann/cli-parser.git",
                "reference": "442e7c7e687e42adc03470c7b668bc4b2402c0b2"
            },
            "dist": {
                "type": "zip",
                "url": "https://api.github.com/repos/sebastianbergmann/cli-parser/zipball/442e7c7e687e42adc03470c7b668bc4b2402c0b2",
                "reference": "442e7c7e687e42adc03470c7b668bc4b2402c0b2",
                "shasum": ""
            },
            "require": {
                "php": ">=7.3"
            },
            "require-dev": {
                "phpunit/phpunit": "^9.3"
            },
            "type": "library",
            "extra": {
                "branch-alias": {
                    "dev-master": "1.0-dev"
                }
            },
            "autoload": {
                "classmap": [
                    "src/"
                ]
            },
            "notification-url": "https://packagist.org/downloads/",
            "license": [
                "BSD-3-Clause"
            ],
            "authors": [
                {
                    "name": "Sebastian Bergmann",
                    "email": "sebastian@phpunit.de",
                    "role": "lead"
                }
            ],
            "description": "Library for parsing CLI options",
            "homepage": "https://github.com/sebastianbergmann/cli-parser",
            "support": {
                "issues": "https://github.com/sebastianbergmann/cli-parser/issues",
                "source": "https://github.com/sebastianbergmann/cli-parser/tree/1.0.1"
            },
            "funding": [
                {
                    "url": "https://github.com/sebastianbergmann",
                    "type": "github"
                }
            ],
            "time": "2020-09-28T06:08:49+00:00"
        },
        {
            "name": "sebastian/code-unit",
            "version": "1.0.8",
            "source": {
                "type": "git",
                "url": "https://github.com/sebastianbergmann/code-unit.git",
                "reference": "1fc9f64c0927627ef78ba436c9b17d967e68e120"
            },
            "dist": {
                "type": "zip",
                "url": "https://api.github.com/repos/sebastianbergmann/code-unit/zipball/1fc9f64c0927627ef78ba436c9b17d967e68e120",
                "reference": "1fc9f64c0927627ef78ba436c9b17d967e68e120",
                "shasum": ""
            },
            "require": {
                "php": ">=7.3"
            },
            "require-dev": {
                "phpunit/phpunit": "^9.3"
            },
            "type": "library",
            "extra": {
                "branch-alias": {
                    "dev-master": "1.0-dev"
                }
            },
            "autoload": {
                "classmap": [
                    "src/"
                ]
            },
            "notification-url": "https://packagist.org/downloads/",
            "license": [
                "BSD-3-Clause"
            ],
            "authors": [
                {
                    "name": "Sebastian Bergmann",
                    "email": "sebastian@phpunit.de",
                    "role": "lead"
                }
            ],
            "description": "Collection of value objects that represent the PHP code units",
            "homepage": "https://github.com/sebastianbergmann/code-unit",
            "support": {
                "issues": "https://github.com/sebastianbergmann/code-unit/issues",
                "source": "https://github.com/sebastianbergmann/code-unit/tree/1.0.8"
            },
            "funding": [
                {
                    "url": "https://github.com/sebastianbergmann",
                    "type": "github"
                }
            ],
            "time": "2020-10-26T13:08:54+00:00"
        },
        {
            "name": "sebastian/code-unit-reverse-lookup",
            "version": "2.0.3",
            "source": {
                "type": "git",
                "url": "https://github.com/sebastianbergmann/code-unit-reverse-lookup.git",
                "reference": "ac91f01ccec49fb77bdc6fd1e548bc70f7faa3e5"
            },
            "dist": {
                "type": "zip",
                "url": "https://api.github.com/repos/sebastianbergmann/code-unit-reverse-lookup/zipball/ac91f01ccec49fb77bdc6fd1e548bc70f7faa3e5",
                "reference": "ac91f01ccec49fb77bdc6fd1e548bc70f7faa3e5",
                "shasum": ""
            },
            "require": {
                "php": ">=7.3"
            },
            "require-dev": {
                "phpunit/phpunit": "^9.3"
            },
            "type": "library",
            "extra": {
                "branch-alias": {
                    "dev-master": "2.0-dev"
                }
            },
            "autoload": {
                "classmap": [
                    "src/"
                ]
            },
            "notification-url": "https://packagist.org/downloads/",
            "license": [
                "BSD-3-Clause"
            ],
            "authors": [
                {
                    "name": "Sebastian Bergmann",
                    "email": "sebastian@phpunit.de"
                }
            ],
            "description": "Looks up which function or method a line of code belongs to",
            "homepage": "https://github.com/sebastianbergmann/code-unit-reverse-lookup/",
            "support": {
                "issues": "https://github.com/sebastianbergmann/code-unit-reverse-lookup/issues",
                "source": "https://github.com/sebastianbergmann/code-unit-reverse-lookup/tree/2.0.3"
            },
            "funding": [
                {
                    "url": "https://github.com/sebastianbergmann",
                    "type": "github"
                }
            ],
            "time": "2020-09-28T05:30:19+00:00"
        },
        {
            "name": "sebastian/comparator",
            "version": "4.0.8",
            "source": {
                "type": "git",
                "url": "https://github.com/sebastianbergmann/comparator.git",
                "reference": "fa0f136dd2334583309d32b62544682ee972b51a"
            },
            "dist": {
                "type": "zip",
                "url": "https://api.github.com/repos/sebastianbergmann/comparator/zipball/fa0f136dd2334583309d32b62544682ee972b51a",
                "reference": "fa0f136dd2334583309d32b62544682ee972b51a",
                "shasum": ""
            },
            "require": {
                "php": ">=7.3",
                "sebastian/diff": "^4.0",
                "sebastian/exporter": "^4.0"
            },
            "require-dev": {
                "phpunit/phpunit": "^9.3"
            },
            "type": "library",
            "extra": {
                "branch-alias": {
                    "dev-master": "4.0-dev"
                }
            },
            "autoload": {
                "classmap": [
                    "src/"
                ]
            },
            "notification-url": "https://packagist.org/downloads/",
            "license": [
                "BSD-3-Clause"
            ],
            "authors": [
                {
                    "name": "Sebastian Bergmann",
                    "email": "sebastian@phpunit.de"
                },
                {
                    "name": "Jeff Welch",
                    "email": "whatthejeff@gmail.com"
                },
                {
                    "name": "Volker Dusch",
                    "email": "github@wallbash.com"
                },
                {
                    "name": "Bernhard Schussek",
                    "email": "bschussek@2bepublished.at"
                }
            ],
            "description": "Provides the functionality to compare PHP values for equality",
            "homepage": "https://github.com/sebastianbergmann/comparator",
            "keywords": [
                "comparator",
                "compare",
                "equality"
            ],
            "support": {
                "issues": "https://github.com/sebastianbergmann/comparator/issues",
                "source": "https://github.com/sebastianbergmann/comparator/tree/4.0.8"
            },
            "funding": [
                {
                    "url": "https://github.com/sebastianbergmann",
                    "type": "github"
                }
            ],
            "time": "2022-09-14T12:41:17+00:00"
        },
        {
            "name": "sebastian/complexity",
            "version": "2.0.2",
            "source": {
                "type": "git",
                "url": "https://github.com/sebastianbergmann/complexity.git",
                "reference": "739b35e53379900cc9ac327b2147867b8b6efd88"
            },
            "dist": {
                "type": "zip",
                "url": "https://api.github.com/repos/sebastianbergmann/complexity/zipball/739b35e53379900cc9ac327b2147867b8b6efd88",
                "reference": "739b35e53379900cc9ac327b2147867b8b6efd88",
                "shasum": ""
            },
            "require": {
                "nikic/php-parser": "^4.7",
                "php": ">=7.3"
            },
            "require-dev": {
                "phpunit/phpunit": "^9.3"
            },
            "type": "library",
            "extra": {
                "branch-alias": {
                    "dev-master": "2.0-dev"
                }
            },
            "autoload": {
                "classmap": [
                    "src/"
                ]
            },
            "notification-url": "https://packagist.org/downloads/",
            "license": [
                "BSD-3-Clause"
            ],
            "authors": [
                {
                    "name": "Sebastian Bergmann",
                    "email": "sebastian@phpunit.de",
                    "role": "lead"
                }
            ],
            "description": "Library for calculating the complexity of PHP code units",
            "homepage": "https://github.com/sebastianbergmann/complexity",
            "support": {
                "issues": "https://github.com/sebastianbergmann/complexity/issues",
                "source": "https://github.com/sebastianbergmann/complexity/tree/2.0.2"
            },
            "funding": [
                {
                    "url": "https://github.com/sebastianbergmann",
                    "type": "github"
                }
            ],
            "time": "2020-10-26T15:52:27+00:00"
        },
        {
            "name": "sebastian/diff",
            "version": "4.0.4",
            "source": {
                "type": "git",
                "url": "https://github.com/sebastianbergmann/diff.git",
                "reference": "3461e3fccc7cfdfc2720be910d3bd73c69be590d"
            },
            "dist": {
                "type": "zip",
                "url": "https://api.github.com/repos/sebastianbergmann/diff/zipball/3461e3fccc7cfdfc2720be910d3bd73c69be590d",
                "reference": "3461e3fccc7cfdfc2720be910d3bd73c69be590d",
                "shasum": ""
            },
            "require": {
                "php": ">=7.3"
            },
            "require-dev": {
                "phpunit/phpunit": "^9.3",
                "symfony/process": "^4.2 || ^5"
            },
            "type": "library",
            "extra": {
                "branch-alias": {
                    "dev-master": "4.0-dev"
                }
            },
            "autoload": {
                "classmap": [
                    "src/"
                ]
            },
            "notification-url": "https://packagist.org/downloads/",
            "license": [
                "BSD-3-Clause"
            ],
            "authors": [
                {
                    "name": "Sebastian Bergmann",
                    "email": "sebastian@phpunit.de"
                },
                {
                    "name": "Kore Nordmann",
                    "email": "mail@kore-nordmann.de"
                }
            ],
            "description": "Diff implementation",
            "homepage": "https://github.com/sebastianbergmann/diff",
            "keywords": [
                "diff",
                "udiff",
                "unidiff",
                "unified diff"
            ],
            "support": {
                "issues": "https://github.com/sebastianbergmann/diff/issues",
                "source": "https://github.com/sebastianbergmann/diff/tree/4.0.4"
            },
            "funding": [
                {
                    "url": "https://github.com/sebastianbergmann",
                    "type": "github"
                }
            ],
            "time": "2020-10-26T13:10:38+00:00"
        },
        {
            "name": "sebastian/environment",
            "version": "5.1.4",
            "source": {
                "type": "git",
                "url": "https://github.com/sebastianbergmann/environment.git",
                "reference": "1b5dff7bb151a4db11d49d90e5408e4e938270f7"
            },
            "dist": {
                "type": "zip",
                "url": "https://api.github.com/repos/sebastianbergmann/environment/zipball/1b5dff7bb151a4db11d49d90e5408e4e938270f7",
                "reference": "1b5dff7bb151a4db11d49d90e5408e4e938270f7",
                "shasum": ""
            },
            "require": {
                "php": ">=7.3"
            },
            "require-dev": {
                "phpunit/phpunit": "^9.3"
            },
            "suggest": {
                "ext-posix": "*"
            },
            "type": "library",
            "extra": {
                "branch-alias": {
                    "dev-master": "5.1-dev"
                }
            },
            "autoload": {
                "classmap": [
                    "src/"
                ]
            },
            "notification-url": "https://packagist.org/downloads/",
            "license": [
                "BSD-3-Clause"
            ],
            "authors": [
                {
                    "name": "Sebastian Bergmann",
                    "email": "sebastian@phpunit.de"
                }
            ],
            "description": "Provides functionality to handle HHVM/PHP environments",
            "homepage": "http://www.github.com/sebastianbergmann/environment",
            "keywords": [
                "Xdebug",
                "environment",
                "hhvm"
            ],
            "support": {
                "issues": "https://github.com/sebastianbergmann/environment/issues",
                "source": "https://github.com/sebastianbergmann/environment/tree/5.1.4"
            },
            "funding": [
                {
                    "url": "https://github.com/sebastianbergmann",
                    "type": "github"
                }
            ],
            "time": "2022-04-03T09:37:03+00:00"
        },
        {
            "name": "sebastian/exporter",
            "version": "4.0.5",
            "source": {
                "type": "git",
                "url": "https://github.com/sebastianbergmann/exporter.git",
                "reference": "ac230ed27f0f98f597c8a2b6eb7ac563af5e5b9d"
            },
            "dist": {
                "type": "zip",
                "url": "https://api.github.com/repos/sebastianbergmann/exporter/zipball/ac230ed27f0f98f597c8a2b6eb7ac563af5e5b9d",
                "reference": "ac230ed27f0f98f597c8a2b6eb7ac563af5e5b9d",
                "shasum": ""
            },
            "require": {
                "php": ">=7.3",
                "sebastian/recursion-context": "^4.0"
            },
            "require-dev": {
                "ext-mbstring": "*",
                "phpunit/phpunit": "^9.3"
            },
            "type": "library",
            "extra": {
                "branch-alias": {
                    "dev-master": "4.0-dev"
                }
            },
            "autoload": {
                "classmap": [
                    "src/"
                ]
            },
            "notification-url": "https://packagist.org/downloads/",
            "license": [
                "BSD-3-Clause"
            ],
            "authors": [
                {
                    "name": "Sebastian Bergmann",
                    "email": "sebastian@phpunit.de"
                },
                {
                    "name": "Jeff Welch",
                    "email": "whatthejeff@gmail.com"
                },
                {
                    "name": "Volker Dusch",
                    "email": "github@wallbash.com"
                },
                {
                    "name": "Adam Harvey",
                    "email": "aharvey@php.net"
                },
                {
                    "name": "Bernhard Schussek",
                    "email": "bschussek@gmail.com"
                }
            ],
            "description": "Provides the functionality to export PHP variables for visualization",
            "homepage": "https://www.github.com/sebastianbergmann/exporter",
            "keywords": [
                "export",
                "exporter"
            ],
            "support": {
                "issues": "https://github.com/sebastianbergmann/exporter/issues",
                "source": "https://github.com/sebastianbergmann/exporter/tree/4.0.5"
            },
            "funding": [
                {
                    "url": "https://github.com/sebastianbergmann",
                    "type": "github"
                }
            ],
            "time": "2022-09-14T06:03:37+00:00"
        },
        {
            "name": "sebastian/global-state",
            "version": "5.0.5",
            "source": {
                "type": "git",
                "url": "https://github.com/sebastianbergmann/global-state.git",
                "reference": "0ca8db5a5fc9c8646244e629625ac486fa286bf2"
            },
            "dist": {
                "type": "zip",
                "url": "https://api.github.com/repos/sebastianbergmann/global-state/zipball/0ca8db5a5fc9c8646244e629625ac486fa286bf2",
                "reference": "0ca8db5a5fc9c8646244e629625ac486fa286bf2",
                "shasum": ""
            },
            "require": {
                "php": ">=7.3",
                "sebastian/object-reflector": "^2.0",
                "sebastian/recursion-context": "^4.0"
            },
            "require-dev": {
                "ext-dom": "*",
                "phpunit/phpunit": "^9.3"
            },
            "suggest": {
                "ext-uopz": "*"
            },
            "type": "library",
            "extra": {
                "branch-alias": {
                    "dev-master": "5.0-dev"
                }
            },
            "autoload": {
                "classmap": [
                    "src/"
                ]
            },
            "notification-url": "https://packagist.org/downloads/",
            "license": [
                "BSD-3-Clause"
            ],
            "authors": [
                {
                    "name": "Sebastian Bergmann",
                    "email": "sebastian@phpunit.de"
                }
            ],
            "description": "Snapshotting of global state",
            "homepage": "http://www.github.com/sebastianbergmann/global-state",
            "keywords": [
                "global state"
            ],
            "support": {
                "issues": "https://github.com/sebastianbergmann/global-state/issues",
                "source": "https://github.com/sebastianbergmann/global-state/tree/5.0.5"
            },
            "funding": [
                {
                    "url": "https://github.com/sebastianbergmann",
                    "type": "github"
                }
            ],
            "time": "2022-02-14T08:28:10+00:00"
        },
        {
            "name": "sebastian/lines-of-code",
            "version": "1.0.3",
            "source": {
                "type": "git",
                "url": "https://github.com/sebastianbergmann/lines-of-code.git",
                "reference": "c1c2e997aa3146983ed888ad08b15470a2e22ecc"
            },
            "dist": {
                "type": "zip",
                "url": "https://api.github.com/repos/sebastianbergmann/lines-of-code/zipball/c1c2e997aa3146983ed888ad08b15470a2e22ecc",
                "reference": "c1c2e997aa3146983ed888ad08b15470a2e22ecc",
                "shasum": ""
            },
            "require": {
                "nikic/php-parser": "^4.6",
                "php": ">=7.3"
            },
            "require-dev": {
                "phpunit/phpunit": "^9.3"
            },
            "type": "library",
            "extra": {
                "branch-alias": {
                    "dev-master": "1.0-dev"
                }
            },
            "autoload": {
                "classmap": [
                    "src/"
                ]
            },
            "notification-url": "https://packagist.org/downloads/",
            "license": [
                "BSD-3-Clause"
            ],
            "authors": [
                {
                    "name": "Sebastian Bergmann",
                    "email": "sebastian@phpunit.de",
                    "role": "lead"
                }
            ],
            "description": "Library for counting the lines of code in PHP source code",
            "homepage": "https://github.com/sebastianbergmann/lines-of-code",
            "support": {
                "issues": "https://github.com/sebastianbergmann/lines-of-code/issues",
                "source": "https://github.com/sebastianbergmann/lines-of-code/tree/1.0.3"
            },
            "funding": [
                {
                    "url": "https://github.com/sebastianbergmann",
                    "type": "github"
                }
            ],
            "time": "2020-11-28T06:42:11+00:00"
        },
        {
            "name": "sebastian/object-enumerator",
            "version": "4.0.4",
            "source": {
                "type": "git",
                "url": "https://github.com/sebastianbergmann/object-enumerator.git",
                "reference": "5c9eeac41b290a3712d88851518825ad78f45c71"
            },
            "dist": {
                "type": "zip",
                "url": "https://api.github.com/repos/sebastianbergmann/object-enumerator/zipball/5c9eeac41b290a3712d88851518825ad78f45c71",
                "reference": "5c9eeac41b290a3712d88851518825ad78f45c71",
                "shasum": ""
            },
            "require": {
                "php": ">=7.3",
                "sebastian/object-reflector": "^2.0",
                "sebastian/recursion-context": "^4.0"
            },
            "require-dev": {
                "phpunit/phpunit": "^9.3"
            },
            "type": "library",
            "extra": {
                "branch-alias": {
                    "dev-master": "4.0-dev"
                }
            },
            "autoload": {
                "classmap": [
                    "src/"
                ]
            },
            "notification-url": "https://packagist.org/downloads/",
            "license": [
                "BSD-3-Clause"
            ],
            "authors": [
                {
                    "name": "Sebastian Bergmann",
                    "email": "sebastian@phpunit.de"
                }
            ],
            "description": "Traverses array structures and object graphs to enumerate all referenced objects",
            "homepage": "https://github.com/sebastianbergmann/object-enumerator/",
            "support": {
                "issues": "https://github.com/sebastianbergmann/object-enumerator/issues",
                "source": "https://github.com/sebastianbergmann/object-enumerator/tree/4.0.4"
            },
            "funding": [
                {
                    "url": "https://github.com/sebastianbergmann",
                    "type": "github"
                }
            ],
            "time": "2020-10-26T13:12:34+00:00"
        },
        {
            "name": "sebastian/object-reflector",
            "version": "2.0.4",
            "source": {
                "type": "git",
                "url": "https://github.com/sebastianbergmann/object-reflector.git",
                "reference": "b4f479ebdbf63ac605d183ece17d8d7fe49c15c7"
            },
            "dist": {
                "type": "zip",
                "url": "https://api.github.com/repos/sebastianbergmann/object-reflector/zipball/b4f479ebdbf63ac605d183ece17d8d7fe49c15c7",
                "reference": "b4f479ebdbf63ac605d183ece17d8d7fe49c15c7",
                "shasum": ""
            },
            "require": {
                "php": ">=7.3"
            },
            "require-dev": {
                "phpunit/phpunit": "^9.3"
            },
            "type": "library",
            "extra": {
                "branch-alias": {
                    "dev-master": "2.0-dev"
                }
            },
            "autoload": {
                "classmap": [
                    "src/"
                ]
            },
            "notification-url": "https://packagist.org/downloads/",
            "license": [
                "BSD-3-Clause"
            ],
            "authors": [
                {
                    "name": "Sebastian Bergmann",
                    "email": "sebastian@phpunit.de"
                }
            ],
            "description": "Allows reflection of object attributes, including inherited and non-public ones",
            "homepage": "https://github.com/sebastianbergmann/object-reflector/",
            "support": {
                "issues": "https://github.com/sebastianbergmann/object-reflector/issues",
                "source": "https://github.com/sebastianbergmann/object-reflector/tree/2.0.4"
            },
            "funding": [
                {
                    "url": "https://github.com/sebastianbergmann",
                    "type": "github"
                }
            ],
            "time": "2020-10-26T13:14:26+00:00"
        },
        {
            "name": "sebastian/recursion-context",
            "version": "4.0.4",
            "source": {
                "type": "git",
                "url": "https://github.com/sebastianbergmann/recursion-context.git",
                "reference": "cd9d8cf3c5804de4341c283ed787f099f5506172"
            },
            "dist": {
                "type": "zip",
                "url": "https://api.github.com/repos/sebastianbergmann/recursion-context/zipball/cd9d8cf3c5804de4341c283ed787f099f5506172",
                "reference": "cd9d8cf3c5804de4341c283ed787f099f5506172",
                "shasum": ""
            },
            "require": {
                "php": ">=7.3"
            },
            "require-dev": {
                "phpunit/phpunit": "^9.3"
            },
            "type": "library",
            "extra": {
                "branch-alias": {
                    "dev-master": "4.0-dev"
                }
            },
            "autoload": {
                "classmap": [
                    "src/"
                ]
            },
            "notification-url": "https://packagist.org/downloads/",
            "license": [
                "BSD-3-Clause"
            ],
            "authors": [
                {
                    "name": "Sebastian Bergmann",
                    "email": "sebastian@phpunit.de"
                },
                {
                    "name": "Jeff Welch",
                    "email": "whatthejeff@gmail.com"
                },
                {
                    "name": "Adam Harvey",
                    "email": "aharvey@php.net"
                }
            ],
            "description": "Provides functionality to recursively process PHP variables",
            "homepage": "http://www.github.com/sebastianbergmann/recursion-context",
            "support": {
                "issues": "https://github.com/sebastianbergmann/recursion-context/issues",
                "source": "https://github.com/sebastianbergmann/recursion-context/tree/4.0.4"
            },
            "funding": [
                {
                    "url": "https://github.com/sebastianbergmann",
                    "type": "github"
                }
            ],
            "time": "2020-10-26T13:17:30+00:00"
        },
        {
            "name": "sebastian/resource-operations",
            "version": "3.0.3",
            "source": {
                "type": "git",
                "url": "https://github.com/sebastianbergmann/resource-operations.git",
                "reference": "0f4443cb3a1d92ce809899753bc0d5d5a8dd19a8"
            },
            "dist": {
                "type": "zip",
                "url": "https://api.github.com/repos/sebastianbergmann/resource-operations/zipball/0f4443cb3a1d92ce809899753bc0d5d5a8dd19a8",
                "reference": "0f4443cb3a1d92ce809899753bc0d5d5a8dd19a8",
                "shasum": ""
            },
            "require": {
                "php": ">=7.3"
            },
            "require-dev": {
                "phpunit/phpunit": "^9.0"
            },
            "type": "library",
            "extra": {
                "branch-alias": {
                    "dev-master": "3.0-dev"
                }
            },
            "autoload": {
                "classmap": [
                    "src/"
                ]
            },
            "notification-url": "https://packagist.org/downloads/",
            "license": [
                "BSD-3-Clause"
            ],
            "authors": [
                {
                    "name": "Sebastian Bergmann",
                    "email": "sebastian@phpunit.de"
                }
            ],
            "description": "Provides a list of PHP built-in functions that operate on resources",
            "homepage": "https://www.github.com/sebastianbergmann/resource-operations",
            "support": {
                "issues": "https://github.com/sebastianbergmann/resource-operations/issues",
                "source": "https://github.com/sebastianbergmann/resource-operations/tree/3.0.3"
            },
            "funding": [
                {
                    "url": "https://github.com/sebastianbergmann",
                    "type": "github"
                }
            ],
            "time": "2020-09-28T06:45:17+00:00"
        },
        {
            "name": "sebastian/type",
            "version": "3.2.0",
            "source": {
                "type": "git",
                "url": "https://github.com/sebastianbergmann/type.git",
                "reference": "fb3fe09c5f0bae6bc27ef3ce933a1e0ed9464b6e"
            },
            "dist": {
                "type": "zip",
                "url": "https://api.github.com/repos/sebastianbergmann/type/zipball/fb3fe09c5f0bae6bc27ef3ce933a1e0ed9464b6e",
                "reference": "fb3fe09c5f0bae6bc27ef3ce933a1e0ed9464b6e",
                "shasum": ""
            },
            "require": {
                "php": ">=7.3"
            },
            "require-dev": {
                "phpunit/phpunit": "^9.5"
            },
            "type": "library",
            "extra": {
                "branch-alias": {
                    "dev-master": "3.2-dev"
                }
            },
            "autoload": {
                "classmap": [
                    "src/"
                ]
            },
            "notification-url": "https://packagist.org/downloads/",
            "license": [
                "BSD-3-Clause"
            ],
            "authors": [
                {
                    "name": "Sebastian Bergmann",
                    "email": "sebastian@phpunit.de",
                    "role": "lead"
                }
            ],
            "description": "Collection of value objects that represent the types of the PHP type system",
            "homepage": "https://github.com/sebastianbergmann/type",
            "support": {
                "issues": "https://github.com/sebastianbergmann/type/issues",
                "source": "https://github.com/sebastianbergmann/type/tree/3.2.0"
            },
            "funding": [
                {
                    "url": "https://github.com/sebastianbergmann",
                    "type": "github"
                }
            ],
            "time": "2022-09-12T14:47:03+00:00"
        },
        {
            "name": "sebastian/version",
            "version": "3.0.2",
            "source": {
                "type": "git",
                "url": "https://github.com/sebastianbergmann/version.git",
                "reference": "c6c1022351a901512170118436c764e473f6de8c"
            },
            "dist": {
                "type": "zip",
                "url": "https://api.github.com/repos/sebastianbergmann/version/zipball/c6c1022351a901512170118436c764e473f6de8c",
                "reference": "c6c1022351a901512170118436c764e473f6de8c",
                "shasum": ""
            },
            "require": {
                "php": ">=7.3"
            },
            "type": "library",
            "extra": {
                "branch-alias": {
                    "dev-master": "3.0-dev"
                }
            },
            "autoload": {
                "classmap": [
                    "src/"
                ]
            },
            "notification-url": "https://packagist.org/downloads/",
            "license": [
                "BSD-3-Clause"
            ],
            "authors": [
                {
                    "name": "Sebastian Bergmann",
                    "email": "sebastian@phpunit.de",
                    "role": "lead"
                }
            ],
            "description": "Library that helps with managing the version number of Git-hosted PHP projects",
            "homepage": "https://github.com/sebastianbergmann/version",
            "support": {
                "issues": "https://github.com/sebastianbergmann/version/issues",
                "source": "https://github.com/sebastianbergmann/version/tree/3.0.2"
            },
            "funding": [
                {
                    "url": "https://github.com/sebastianbergmann",
                    "type": "github"
                }
            ],
            "time": "2020-09-28T06:39:44+00:00"
        },
        {
            "name": "symfony/console",
            "version": "v6.0.14",
            "source": {
                "type": "git",
                "url": "https://github.com/symfony/console.git",
                "reference": "1f89cab8d52c84424f798495b3f10342a7b1a070"
            },
            "dist": {
                "type": "zip",
                "url": "https://api.github.com/repos/symfony/console/zipball/1f89cab8d52c84424f798495b3f10342a7b1a070",
                "reference": "1f89cab8d52c84424f798495b3f10342a7b1a070",
                "shasum": ""
            },
            "require": {
                "php": ">=8.0.2",
                "symfony/polyfill-mbstring": "~1.0",
                "symfony/service-contracts": "^1.1|^2|^3",
                "symfony/string": "^5.4|^6.0"
            },
            "conflict": {
                "symfony/dependency-injection": "<5.4",
                "symfony/dotenv": "<5.4",
                "symfony/event-dispatcher": "<5.4",
                "symfony/lock": "<5.4",
                "symfony/process": "<5.4"
            },
            "provide": {
                "psr/log-implementation": "1.0|2.0|3.0"
            },
            "require-dev": {
                "psr/log": "^1|^2|^3",
                "symfony/config": "^5.4|^6.0",
                "symfony/dependency-injection": "^5.4|^6.0",
                "symfony/event-dispatcher": "^5.4|^6.0",
                "symfony/lock": "^5.4|^6.0",
                "symfony/process": "^5.4|^6.0",
                "symfony/var-dumper": "^5.4|^6.0"
            },
            "suggest": {
                "psr/log": "For using the console logger",
                "symfony/event-dispatcher": "",
                "symfony/lock": "",
                "symfony/process": ""
            },
            "type": "library",
            "autoload": {
                "psr-4": {
                    "Symfony\\Component\\Console\\": ""
                },
                "exclude-from-classmap": [
                    "/Tests/"
                ]
            },
            "notification-url": "https://packagist.org/downloads/",
            "license": [
                "MIT"
            ],
            "authors": [
                {
                    "name": "Fabien Potencier",
                    "email": "fabien@symfony.com"
                },
                {
                    "name": "Symfony Community",
                    "homepage": "https://symfony.com/contributors"
                }
            ],
            "description": "Eases the creation of beautiful and testable command line interfaces",
            "homepage": "https://symfony.com",
            "keywords": [
                "cli",
                "command line",
                "console",
                "terminal"
            ],
            "support": {
                "source": "https://github.com/symfony/console/tree/v6.0.14"
            },
            "funding": [
                {
                    "url": "https://symfony.com/sponsor",
                    "type": "custom"
                },
                {
                    "url": "https://github.com/fabpot",
                    "type": "github"
                },
                {
                    "url": "https://tidelift.com/funding/github/packagist/symfony/symfony",
                    "type": "tidelift"
                }
            ],
            "time": "2022-10-07T08:02:12+00:00"
        },
        {
            "name": "symfony/polyfill-ctype",
            "version": "v1.26.0",
            "source": {
                "type": "git",
                "url": "https://github.com/symfony/polyfill-ctype.git",
                "reference": "6fd1b9a79f6e3cf65f9e679b23af304cd9e010d4"
            },
            "dist": {
                "type": "zip",
                "url": "https://api.github.com/repos/symfony/polyfill-ctype/zipball/6fd1b9a79f6e3cf65f9e679b23af304cd9e010d4",
                "reference": "6fd1b9a79f6e3cf65f9e679b23af304cd9e010d4",
                "shasum": ""
            },
            "require": {
                "php": ">=7.1"
            },
            "provide": {
                "ext-ctype": "*"
            },
            "suggest": {
                "ext-ctype": "For best performance"
            },
            "type": "library",
            "extra": {
                "branch-alias": {
                    "dev-main": "1.26-dev"
                },
                "thanks": {
                    "name": "symfony/polyfill",
                    "url": "https://github.com/symfony/polyfill"
                }
            },
            "autoload": {
                "files": [
                    "bootstrap.php"
                ],
                "psr-4": {
                    "Symfony\\Polyfill\\Ctype\\": ""
                }
            },
            "notification-url": "https://packagist.org/downloads/",
            "license": [
                "MIT"
            ],
            "authors": [
                {
                    "name": "Gert de Pagter",
                    "email": "BackEndTea@gmail.com"
                },
                {
                    "name": "Symfony Community",
                    "homepage": "https://symfony.com/contributors"
                }
            ],
            "description": "Symfony polyfill for ctype functions",
            "homepage": "https://symfony.com",
            "keywords": [
                "compatibility",
                "ctype",
                "polyfill",
                "portable"
            ],
            "support": {
                "source": "https://github.com/symfony/polyfill-ctype/tree/v1.26.0"
            },
            "funding": [
                {
                    "url": "https://symfony.com/sponsor",
                    "type": "custom"
                },
                {
                    "url": "https://github.com/fabpot",
                    "type": "github"
                },
                {
                    "url": "https://tidelift.com/funding/github/packagist/symfony/symfony",
                    "type": "tidelift"
                }
            ],
            "time": "2022-05-24T11:49:31+00:00"
        },
        {
            "name": "symfony/polyfill-intl-grapheme",
            "version": "v1.26.0",
            "source": {
                "type": "git",
                "url": "https://github.com/symfony/polyfill-intl-grapheme.git",
                "reference": "433d05519ce6990bf3530fba6957499d327395c2"
            },
            "dist": {
                "type": "zip",
                "url": "https://api.github.com/repos/symfony/polyfill-intl-grapheme/zipball/433d05519ce6990bf3530fba6957499d327395c2",
                "reference": "433d05519ce6990bf3530fba6957499d327395c2",
                "shasum": ""
            },
            "require": {
                "php": ">=7.1"
            },
            "suggest": {
                "ext-intl": "For best performance"
            },
            "type": "library",
            "extra": {
                "branch-alias": {
                    "dev-main": "1.26-dev"
                },
                "thanks": {
                    "name": "symfony/polyfill",
                    "url": "https://github.com/symfony/polyfill"
                }
            },
            "autoload": {
                "files": [
                    "bootstrap.php"
                ],
                "psr-4": {
                    "Symfony\\Polyfill\\Intl\\Grapheme\\": ""
                }
            },
            "notification-url": "https://packagist.org/downloads/",
            "license": [
                "MIT"
            ],
            "authors": [
                {
                    "name": "Nicolas Grekas",
                    "email": "p@tchwork.com"
                },
                {
                    "name": "Symfony Community",
                    "homepage": "https://symfony.com/contributors"
                }
            ],
            "description": "Symfony polyfill for intl's grapheme_* functions",
            "homepage": "https://symfony.com",
            "keywords": [
                "compatibility",
                "grapheme",
                "intl",
                "polyfill",
                "portable",
                "shim"
            ],
            "support": {
                "source": "https://github.com/symfony/polyfill-intl-grapheme/tree/v1.26.0"
            },
            "funding": [
                {
                    "url": "https://symfony.com/sponsor",
                    "type": "custom"
                },
                {
                    "url": "https://github.com/fabpot",
                    "type": "github"
                },
                {
                    "url": "https://tidelift.com/funding/github/packagist/symfony/symfony",
                    "type": "tidelift"
                }
            ],
            "time": "2022-05-24T11:49:31+00:00"
        },
        {
            "name": "symfony/polyfill-intl-normalizer",
            "version": "v1.26.0",
            "source": {
                "type": "git",
                "url": "https://github.com/symfony/polyfill-intl-normalizer.git",
                "reference": "219aa369ceff116e673852dce47c3a41794c14bd"
            },
            "dist": {
                "type": "zip",
                "url": "https://api.github.com/repos/symfony/polyfill-intl-normalizer/zipball/219aa369ceff116e673852dce47c3a41794c14bd",
                "reference": "219aa369ceff116e673852dce47c3a41794c14bd",
                "shasum": ""
            },
            "require": {
                "php": ">=7.1"
            },
            "suggest": {
                "ext-intl": "For best performance"
            },
            "type": "library",
            "extra": {
                "branch-alias": {
                    "dev-main": "1.26-dev"
                },
                "thanks": {
                    "name": "symfony/polyfill",
                    "url": "https://github.com/symfony/polyfill"
                }
            },
            "autoload": {
                "files": [
                    "bootstrap.php"
                ],
                "psr-4": {
                    "Symfony\\Polyfill\\Intl\\Normalizer\\": ""
                },
                "classmap": [
                    "Resources/stubs"
                ]
            },
            "notification-url": "https://packagist.org/downloads/",
            "license": [
                "MIT"
            ],
            "authors": [
                {
                    "name": "Nicolas Grekas",
                    "email": "p@tchwork.com"
                },
                {
                    "name": "Symfony Community",
                    "homepage": "https://symfony.com/contributors"
                }
            ],
            "description": "Symfony polyfill for intl's Normalizer class and related functions",
            "homepage": "https://symfony.com",
            "keywords": [
                "compatibility",
                "intl",
                "normalizer",
                "polyfill",
                "portable",
                "shim"
            ],
            "support": {
                "source": "https://github.com/symfony/polyfill-intl-normalizer/tree/v1.26.0"
            },
            "funding": [
                {
                    "url": "https://symfony.com/sponsor",
                    "type": "custom"
                },
                {
                    "url": "https://github.com/fabpot",
                    "type": "github"
                },
                {
                    "url": "https://tidelift.com/funding/github/packagist/symfony/symfony",
                    "type": "tidelift"
                }
            ],
            "time": "2022-05-24T11:49:31+00:00"
        },
        {
            "name": "symfony/polyfill-mbstring",
            "version": "v1.26.0",
            "source": {
                "type": "git",
                "url": "https://github.com/symfony/polyfill-mbstring.git",
                "reference": "9344f9cb97f3b19424af1a21a3b0e75b0a7d8d7e"
            },
            "dist": {
                "type": "zip",
                "url": "https://api.github.com/repos/symfony/polyfill-mbstring/zipball/9344f9cb97f3b19424af1a21a3b0e75b0a7d8d7e",
                "reference": "9344f9cb97f3b19424af1a21a3b0e75b0a7d8d7e",
                "shasum": ""
            },
            "require": {
                "php": ">=7.1"
            },
            "provide": {
                "ext-mbstring": "*"
            },
            "suggest": {
                "ext-mbstring": "For best performance"
            },
            "type": "library",
            "extra": {
                "branch-alias": {
                    "dev-main": "1.26-dev"
                },
                "thanks": {
                    "name": "symfony/polyfill",
                    "url": "https://github.com/symfony/polyfill"
                }
            },
            "autoload": {
                "files": [
                    "bootstrap.php"
                ],
                "psr-4": {
                    "Symfony\\Polyfill\\Mbstring\\": ""
                }
            },
            "notification-url": "https://packagist.org/downloads/",
            "license": [
                "MIT"
            ],
            "authors": [
                {
                    "name": "Nicolas Grekas",
                    "email": "p@tchwork.com"
                },
                {
                    "name": "Symfony Community",
                    "homepage": "https://symfony.com/contributors"
                }
            ],
            "description": "Symfony polyfill for the Mbstring extension",
            "homepage": "https://symfony.com",
            "keywords": [
                "compatibility",
                "mbstring",
                "polyfill",
                "portable",
                "shim"
            ],
            "support": {
                "source": "https://github.com/symfony/polyfill-mbstring/tree/v1.26.0"
            },
            "funding": [
                {
                    "url": "https://symfony.com/sponsor",
                    "type": "custom"
                },
                {
                    "url": "https://github.com/fabpot",
                    "type": "github"
                },
                {
                    "url": "https://tidelift.com/funding/github/packagist/symfony/symfony",
                    "type": "tidelift"
                }
            ],
            "time": "2022-05-24T11:49:31+00:00"
        },
        {
            "name": "symfony/process",
            "version": "v6.0.11",
            "source": {
                "type": "git",
                "url": "https://github.com/symfony/process.git",
                "reference": "44270a08ccb664143dede554ff1c00aaa2247a43"
            },
            "dist": {
                "type": "zip",
                "url": "https://api.github.com/repos/symfony/process/zipball/44270a08ccb664143dede554ff1c00aaa2247a43",
                "reference": "44270a08ccb664143dede554ff1c00aaa2247a43",
                "shasum": ""
            },
            "require": {
                "php": ">=8.0.2"
            },
            "type": "library",
            "autoload": {
                "psr-4": {
                    "Symfony\\Component\\Process\\": ""
                },
                "exclude-from-classmap": [
                    "/Tests/"
                ]
            },
            "notification-url": "https://packagist.org/downloads/",
            "license": [
                "MIT"
            ],
            "authors": [
                {
                    "name": "Fabien Potencier",
                    "email": "fabien@symfony.com"
                },
                {
                    "name": "Symfony Community",
                    "homepage": "https://symfony.com/contributors"
                }
            ],
            "description": "Executes commands in sub-processes",
            "homepage": "https://symfony.com",
            "support": {
                "source": "https://github.com/symfony/process/tree/v6.0.11"
            },
            "funding": [
                {
                    "url": "https://symfony.com/sponsor",
                    "type": "custom"
                },
                {
                    "url": "https://github.com/fabpot",
                    "type": "github"
                },
                {
                    "url": "https://tidelift.com/funding/github/packagist/symfony/symfony",
                    "type": "tidelift"
                }
            ],
            "time": "2022-06-27T17:10:44+00:00"
        },
        {
            "name": "symfony/service-contracts",
            "version": "v3.0.2",
            "source": {
                "type": "git",
                "url": "https://github.com/symfony/service-contracts.git",
                "reference": "d78d39c1599bd1188b8e26bb341da52c3c6d8a66"
            },
            "dist": {
                "type": "zip",
                "url": "https://api.github.com/repos/symfony/service-contracts/zipball/d78d39c1599bd1188b8e26bb341da52c3c6d8a66",
                "reference": "d78d39c1599bd1188b8e26bb341da52c3c6d8a66",
                "shasum": ""
            },
            "require": {
                "php": ">=8.0.2",
                "psr/container": "^2.0"
            },
            "conflict": {
                "ext-psr": "<1.1|>=2"
            },
            "suggest": {
                "symfony/service-implementation": ""
            },
            "type": "library",
            "extra": {
                "branch-alias": {
                    "dev-main": "3.0-dev"
                },
                "thanks": {
                    "name": "symfony/contracts",
                    "url": "https://github.com/symfony/contracts"
                }
            },
            "autoload": {
                "psr-4": {
                    "Symfony\\Contracts\\Service\\": ""
                }
            },
            "notification-url": "https://packagist.org/downloads/",
            "license": [
                "MIT"
            ],
            "authors": [
                {
                    "name": "Nicolas Grekas",
                    "email": "p@tchwork.com"
                },
                {
                    "name": "Symfony Community",
                    "homepage": "https://symfony.com/contributors"
                }
            ],
            "description": "Generic abstractions related to writing services",
            "homepage": "https://symfony.com",
            "keywords": [
                "abstractions",
                "contracts",
                "decoupling",
                "interfaces",
                "interoperability",
                "standards"
            ],
            "support": {
                "source": "https://github.com/symfony/service-contracts/tree/v3.0.2"
            },
            "funding": [
                {
                    "url": "https://symfony.com/sponsor",
                    "type": "custom"
                },
                {
                    "url": "https://github.com/fabpot",
                    "type": "github"
                },
                {
                    "url": "https://tidelift.com/funding/github/packagist/symfony/symfony",
                    "type": "tidelift"
                }
            ],
            "time": "2022-05-30T19:17:58+00:00"
        },
        {
            "name": "symfony/string",
            "version": "v6.0.14",
            "source": {
                "type": "git",
                "url": "https://github.com/symfony/string.git",
                "reference": "3db7da820a6e4a584b714b3933c34c6a7db4d86c"
            },
            "dist": {
                "type": "zip",
                "url": "https://api.github.com/repos/symfony/string/zipball/3db7da820a6e4a584b714b3933c34c6a7db4d86c",
                "reference": "3db7da820a6e4a584b714b3933c34c6a7db4d86c",
                "shasum": ""
            },
            "require": {
                "php": ">=8.0.2",
                "symfony/polyfill-ctype": "~1.8",
                "symfony/polyfill-intl-grapheme": "~1.0",
                "symfony/polyfill-intl-normalizer": "~1.0",
                "symfony/polyfill-mbstring": "~1.0"
            },
            "conflict": {
                "symfony/translation-contracts": "<2.0"
            },
            "require-dev": {
                "symfony/error-handler": "^5.4|^6.0",
                "symfony/http-client": "^5.4|^6.0",
                "symfony/translation-contracts": "^2.0|^3.0",
                "symfony/var-exporter": "^5.4|^6.0"
            },
            "type": "library",
            "autoload": {
                "files": [
                    "Resources/functions.php"
                ],
                "psr-4": {
                    "Symfony\\Component\\String\\": ""
                },
                "exclude-from-classmap": [
                    "/Tests/"
                ]
            },
            "notification-url": "https://packagist.org/downloads/",
            "license": [
                "MIT"
            ],
            "authors": [
                {
                    "name": "Nicolas Grekas",
                    "email": "p@tchwork.com"
                },
                {
                    "name": "Symfony Community",
                    "homepage": "https://symfony.com/contributors"
                }
            ],
            "description": "Provides an object-oriented API to strings and deals with bytes, UTF-8 code points and grapheme clusters in a unified way",
            "homepage": "https://symfony.com",
            "keywords": [
                "grapheme",
                "i18n",
                "string",
                "unicode",
                "utf-8",
                "utf8"
            ],
            "support": {
                "source": "https://github.com/symfony/string/tree/v6.0.14"
            },
            "funding": [
                {
                    "url": "https://symfony.com/sponsor",
                    "type": "custom"
                },
                {
                    "url": "https://github.com/fabpot",
                    "type": "github"
                },
                {
                    "url": "https://tidelift.com/funding/github/packagist/symfony/symfony",
                    "type": "tidelift"
                }
            ],
            "time": "2022-10-10T09:34:08+00:00"
        },
        {
            "name": "theseer/tokenizer",
            "version": "1.2.1",
            "source": {
                "type": "git",
                "url": "https://github.com/theseer/tokenizer.git",
                "reference": "34a41e998c2183e22995f158c581e7b5e755ab9e"
            },
            "dist": {
                "type": "zip",
                "url": "https://api.github.com/repos/theseer/tokenizer/zipball/34a41e998c2183e22995f158c581e7b5e755ab9e",
                "reference": "34a41e998c2183e22995f158c581e7b5e755ab9e",
                "shasum": ""
            },
            "require": {
                "ext-dom": "*",
                "ext-tokenizer": "*",
                "ext-xmlwriter": "*",
                "php": "^7.2 || ^8.0"
            },
            "type": "library",
            "autoload": {
                "classmap": [
                    "src/"
                ]
            },
            "notification-url": "https://packagist.org/downloads/",
            "license": [
                "BSD-3-Clause"
            ],
            "authors": [
                {
                    "name": "Arne Blankerts",
                    "email": "arne@blankerts.de",
                    "role": "Developer"
                }
            ],
            "description": "A small library for converting tokenized PHP source code into XML and potentially other formats",
            "support": {
                "issues": "https://github.com/theseer/tokenizer/issues",
                "source": "https://github.com/theseer/tokenizer/tree/1.2.1"
            },
            "funding": [
                {
                    "url": "https://github.com/theseer",
                    "type": "github"
                }
            ],
            "time": "2021-07-28T10:34:58+00:00"
        },
        {
            "name": "wikimedia/at-ease",
            "version": "v2.1.0",
            "source": {
                "type": "git",
                "url": "https://github.com/wikimedia/at-ease.git",
                "reference": "e8ebaa7bb7c8a8395481a05f6dc4deaceab11c33"
            },
            "dist": {
                "type": "zip",
                "url": "https://api.github.com/repos/wikimedia/at-ease/zipball/e8ebaa7bb7c8a8395481a05f6dc4deaceab11c33",
                "reference": "e8ebaa7bb7c8a8395481a05f6dc4deaceab11c33",
                "shasum": ""
            },
            "require": {
                "php": ">=7.2.9"
            },
            "require-dev": {
                "mediawiki/mediawiki-codesniffer": "35.0.0",
                "mediawiki/minus-x": "1.1.1",
                "ockcyp/covers-validator": "1.3.3",
                "php-parallel-lint/php-console-highlighter": "0.5.0",
                "php-parallel-lint/php-parallel-lint": "1.2.0",
                "phpunit/phpunit": "^8.5"
            },
            "type": "library",
            "autoload": {
                "files": [
                    "src/Wikimedia/Functions.php"
                ],
                "psr-4": {
                    "Wikimedia\\AtEase\\": "src/Wikimedia/AtEase/"
                }
            },
            "notification-url": "https://packagist.org/downloads/",
            "license": [
                "GPL-2.0-or-later"
            ],
            "authors": [
                {
                    "name": "Tim Starling",
                    "email": "tstarling@wikimedia.org"
                },
                {
                    "name": "MediaWiki developers",
                    "email": "wikitech-l@lists.wikimedia.org"
                }
            ],
            "description": "Safe replacement to @ for suppressing warnings.",
            "homepage": "https://www.mediawiki.org/wiki/at-ease",
            "support": {
                "source": "https://github.com/wikimedia/at-ease/tree/v2.1.0"
            },
            "time": "2021-02-27T15:53:37+00:00"
        },
        {
            "name": "yoast/phpunit-polyfills",
            "version": "1.0.3",
            "source": {
                "type": "git",
                "url": "https://github.com/Yoast/PHPUnit-Polyfills.git",
                "reference": "5ea3536428944955f969bc764bbe09738e151ada"
            },
            "dist": {
                "type": "zip",
                "url": "https://api.github.com/repos/Yoast/PHPUnit-Polyfills/zipball/5ea3536428944955f969bc764bbe09738e151ada",
                "reference": "5ea3536428944955f969bc764bbe09738e151ada",
                "shasum": ""
            },
            "require": {
                "php": ">=5.4",
                "phpunit/phpunit": "^4.8.36 || ^5.7.21 || ^6.0 || ^7.0 || ^8.0 || ^9.0"
            },
            "require-dev": {
                "yoast/yoastcs": "^2.2.0"
            },
            "type": "library",
            "extra": {
                "branch-alias": {
                    "dev-main": "1.x-dev",
                    "dev-develop": "1.x-dev"
                }
            },
            "autoload": {
                "files": [
                    "phpunitpolyfills-autoload.php"
                ]
            },
            "notification-url": "https://packagist.org/downloads/",
            "license": [
                "BSD-3-Clause"
            ],
            "authors": [
                {
                    "name": "Team Yoast",
                    "email": "support@yoast.com",
                    "homepage": "https://yoast.com"
                },
                {
                    "name": "Contributors",
                    "homepage": "https://github.com/Yoast/PHPUnit-Polyfills/graphs/contributors"
                }
            ],
            "description": "Set of polyfills for changed PHPUnit functionality to allow for creating PHPUnit cross-version compatible tests",
            "homepage": "https://github.com/Yoast/PHPUnit-Polyfills",
            "keywords": [
                "phpunit",
                "polyfill",
                "testing"
            ],
            "support": {
                "issues": "https://github.com/Yoast/PHPUnit-Polyfills/issues",
                "source": "https://github.com/Yoast/PHPUnit-Polyfills"
            },
            "time": "2021-11-23T01:37:03+00:00"
        }
    ],
    "aliases": [],
    "minimum-stability": "dev",
    "stability-flags": {
        "automattic/jetpack-assets": 20,
        "automattic/jetpack-admin-ui": 20,
        "automattic/jetpack-autoloader": 20,
        "automattic/jetpack-composer-plugin": 20,
        "automattic/jetpack-config": 20,
        "automattic/jetpack-connection": 20,
        "automattic/jetpack-my-jetpack": 20,
        "automattic/jetpack-device-detection": 20,
        "automattic/jetpack-lazy-images": 20,
        "automattic/jetpack-changelogger": 20
    },
    "prefer-stable": true,
    "prefer-lowest": false,
    "platform": {
        "ext-json": "*"
    },
    "platform-dev": [],
    "platform-overrides": {
        "ext-intl": "0.0.0"
    },
    "plugin-api-version": "2.3.0"
}<|MERGE_RESOLUTION|>--- conflicted
+++ resolved
@@ -4,11 +4,7 @@
         "Read more about it at https://getcomposer.org/doc/01-basic-usage.md#installing-dependencies",
         "This file is @generated automatically"
     ],
-<<<<<<< HEAD
-    "content-hash": "5cae37a247250b0ec5dfccb888ecba86",
-=======
-    "content-hash": "2cfa4baf0adfd3e4eb46e07aec514cf6",
->>>>>>> db6ff69a
+    "content-hash": "3ab85456e42cada5d149d05301530287",
     "packages": [
         {
             "name": "automattic/jetpack-a8c-mc-stats",
