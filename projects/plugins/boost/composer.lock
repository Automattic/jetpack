{
    "_readme": [
        "This file locks the dependencies of your project to a known state",
        "Read more about it at https://getcomposer.org/doc/01-basic-usage.md#installing-dependencies",
        "This file is @generated automatically"
    ],
    "content-hash": "8912315214e84f72ec87b02e6f7fd597",
    "packages": [
        {
            "name": "automattic/jetpack-a8c-mc-stats",
            "version": "dev-trunk",
            "dist": {
                "type": "path",
                "url": "../../packages/a8c-mc-stats",
                "reference": "c5df589f62cd58dc5f1b04938e4e4edc75916812"
            },
            "require-dev": {
                "automattic/jetpack-changelogger": "^3.2",
                "yoast/phpunit-polyfills": "1.0.3"
            },
            "type": "jetpack-library",
            "extra": {
                "autotagger": true,
                "mirror-repo": "Automattic/jetpack-a8c-mc-stats",
                "changelogger": {
                    "link-template": "https://github.com/Automattic/jetpack-a8c-mc-stats/compare/v${old}...v${new}"
                },
                "branch-alias": {
                    "dev-trunk": "1.4.x-dev"
                }
            },
            "autoload": {
                "classmap": [
                    "src/"
                ]
            },
            "scripts": {
                "phpunit": [
                    "./vendor/phpunit/phpunit/phpunit --colors=always"
                ],
                "test-coverage": [
                    "php -dpcov.directory=. ./vendor/bin/phpunit --coverage-clover \"$COVERAGE_DIR/clover.xml\""
                ],
                "test-php": [
                    "@composer phpunit"
                ]
            },
            "license": [
                "GPL-2.0-or-later"
            ],
            "description": "Used to record internal usage stats for Automattic. Not visible to site owners.",
            "transport-options": {
                "relative": true
            }
        },
        {
            "name": "automattic/jetpack-admin-ui",
            "version": "dev-trunk",
            "dist": {
                "type": "path",
                "url": "../../packages/admin-ui",
                "reference": "4498cbcc23a16ae1159bb69b9482660a9aaad9a5"
            },
            "require-dev": {
                "automattic/jetpack-changelogger": "^3.2",
                "automattic/wordbless": "dev-master",
                "yoast/phpunit-polyfills": "1.0.3"
            },
            "type": "jetpack-library",
            "extra": {
                "autotagger": true,
                "mirror-repo": "Automattic/jetpack-admin-ui",
                "textdomain": "jetpack-admin-ui",
                "changelogger": {
                    "link-template": "https://github.com/Automattic/jetpack-admin-ui/compare/${old}...${new}"
                },
                "branch-alias": {
                    "dev-trunk": "0.2.x-dev"
                },
                "version-constants": {
                    "::PACKAGE_VERSION": "src/class-admin-menu.php"
                }
            },
            "autoload": {
                "classmap": [
                    "src/"
                ]
            },
            "scripts": {
                "phpunit": [
                    "./vendor/phpunit/phpunit/phpunit --colors=always"
                ],
                "test-coverage": [
                    "php -dpcov.directory=. ./vendor/bin/phpunit --coverage-clover \"$COVERAGE_DIR/clover.xml\""
                ],
                "test-php": [
                    "@composer phpunit"
                ],
                "post-update-cmd": [
                    "php -r \"copy('vendor/automattic/wordbless/src/dbless-wpdb.php', 'wordpress/wp-content/db.php');\""
                ]
            },
            "license": [
                "GPL-2.0-or-later"
            ],
            "description": "Generic Jetpack wp-admin UI elements",
            "transport-options": {
                "relative": true
            }
        },
        {
            "name": "automattic/jetpack-assets",
            "version": "dev-trunk",
            "dist": {
                "type": "path",
                "url": "../../packages/assets",
                "reference": "64ada4d1c3f69e232b27bb0e3a9d986e3f292954"
            },
            "require": {
                "automattic/jetpack-constants": "^1.6"
            },
            "require-dev": {
                "automattic/jetpack-changelogger": "^3.2",
                "brain/monkey": "2.6.1",
                "wikimedia/testing-access-wrapper": "^1.0 || ^2.0",
                "yoast/phpunit-polyfills": "1.0.3"
            },
            "type": "jetpack-library",
            "extra": {
                "autotagger": true,
                "mirror-repo": "Automattic/jetpack-assets",
                "textdomain": "jetpack-assets",
                "changelogger": {
                    "link-template": "https://github.com/Automattic/jetpack-assets/compare/v${old}...v${new}"
                },
                "branch-alias": {
                    "dev-trunk": "1.17.x-dev"
                }
            },
            "autoload": {
                "files": [
                    "actions.php"
                ],
                "classmap": [
                    "src/"
                ]
            },
            "scripts": {
                "build-development": [
                    "pnpm run build"
                ],
                "build-production": [
                    "pnpm run build-production"
                ],
                "phpunit": [
                    "./vendor/phpunit/phpunit/phpunit --colors=always"
                ],
                "test-coverage": [
                    "php -dpcov.directory=. ./vendor/bin/phpunit --coverage-clover \"$COVERAGE_DIR/php/clover.xml\"",
                    "pnpm run test-coverage"
                ],
                "test-js": [
                    "pnpm run test"
                ],
                "test-php": [
                    "@composer phpunit"
                ]
            },
            "license": [
                "GPL-2.0-or-later"
            ],
            "description": "Asset management utilities for Jetpack ecosystem packages",
            "transport-options": {
                "relative": true
            }
        },
        {
            "name": "automattic/jetpack-autoloader",
            "version": "dev-trunk",
            "dist": {
                "type": "path",
                "url": "../../packages/autoloader",
                "reference": "54d19e9ca258cd1731dc5f4a2be175204b93625f"
            },
            "require": {
                "composer-plugin-api": "^1.1 || ^2.0"
            },
            "require-dev": {
                "automattic/jetpack-changelogger": "^3.2",
                "yoast/phpunit-polyfills": "1.0.3"
            },
            "type": "composer-plugin",
            "extra": {
                "autotagger": true,
                "class": "Automattic\\Jetpack\\Autoloader\\CustomAutoloaderPlugin",
                "mirror-repo": "Automattic/jetpack-autoloader",
                "changelogger": {
                    "link-template": "https://github.com/Automattic/jetpack-autoloader/compare/v${old}...v${new}"
                },
                "branch-alias": {
                    "dev-trunk": "2.11.x-dev"
                }
            },
            "autoload": {
                "classmap": [
                    "src/AutoloadGenerator.php"
                ],
                "psr-4": {
                    "Automattic\\Jetpack\\Autoloader\\": "src"
                }
            },
            "scripts": {
                "phpunit": [
                    "./vendor/phpunit/phpunit/phpunit --colors=always"
                ],
                "test-coverage": [
                    "php -dpcov.directory=. ./vendor/bin/phpunit --coverage-php \"./tests/php/tmp/coverage-report.php\"",
                    "php ./tests/php/bin/test-coverage.php \"$COVERAGE_DIR/clover.xml\""
                ],
                "test-php": [
                    "@composer phpunit"
                ]
            },
            "license": [
                "GPL-2.0-or-later"
            ],
            "description": "Creates a custom autoloader for a plugin or theme.",
            "transport-options": {
                "relative": true
            }
        },
        {
            "name": "automattic/jetpack-composer-plugin",
            "version": "dev-trunk",
            "dist": {
                "type": "path",
                "url": "../../packages/composer-plugin",
                "reference": "cbd9a56c7fd43c342d96fb09ee6609d7e7580f9a"
            },
            "require": {
                "composer-plugin-api": "^2.1.0"
            },
            "require-dev": {
                "automattic/jetpack-changelogger": "^3.2",
                "composer/composer": "2.2.12",
                "yoast/phpunit-polyfills": "1.0.3"
            },
            "type": "composer-plugin",
            "extra": {
                "plugin-modifies-install-path": true,
                "class": "Automattic\\Jetpack\\Composer\\Plugin",
                "mirror-repo": "Automattic/jetpack-composer-plugin",
                "changelogger": {
                    "link-template": "https://github.com/Automattic/jetpack-composer-plugin/compare/v${old}...v${new}"
                },
                "autotagger": true,
                "branch-alias": {
                    "dev-trunk": "1.1.x-dev"
                }
            },
            "autoload": {
                "classmap": [
                    "src/"
                ]
            },
            "scripts": {
                "phpunit": [
                    "./vendor/phpunit/phpunit/phpunit --colors=always"
                ],
                "test-coverage": [
                    "php -dpcov.directory=. ./vendor/bin/phpunit --coverage-clover \"$COVERAGE_DIR/clover.xml\""
                ],
                "test-php": [
                    "@composer phpunit"
                ]
            },
            "license": [
                "GPL-2.0-or-later"
            ],
            "description": "A custom installer plugin for Composer to move Jetpack packages out of `vendor/` so WordPress's translation infrastructure will find their strings.",
            "transport-options": {
                "relative": true
            }
        },
        {
            "name": "automattic/jetpack-config",
            "version": "dev-trunk",
            "dist": {
                "type": "path",
                "url": "../../packages/config",
                "reference": "5bb0040805d51698efd2489b015f60661a39245f"
            },
            "require-dev": {
                "automattic/jetpack-changelogger": "^3.2"
            },
            "type": "jetpack-library",
            "extra": {
                "autotagger": true,
                "mirror-repo": "Automattic/jetpack-config",
                "textdomain": "jetpack-config",
                "changelogger": {
                    "link-template": "https://github.com/Automattic/jetpack-config/compare/v${old}...v${new}"
                },
                "branch-alias": {
                    "dev-trunk": "1.9.x-dev"
                }
            },
            "autoload": {
                "classmap": [
                    "src/"
                ]
            },
            "license": [
                "GPL-2.0-or-later"
            ],
            "description": "Jetpack configuration package that initializes other packages and configures Jetpack's functionality. Can be used as a base for all variants of Jetpack package usage.",
            "transport-options": {
                "relative": true
            }
        },
        {
            "name": "automattic/jetpack-connection",
            "version": "dev-trunk",
            "dist": {
                "type": "path",
                "url": "../../packages/connection",
                "reference": "792f880df7c67c9ec497af1918dbd4b7319fc9e1"
            },
            "require": {
                "automattic/jetpack-a8c-mc-stats": "^1.4",
                "automattic/jetpack-admin-ui": "^0.2",
                "automattic/jetpack-constants": "^1.6",
                "automattic/jetpack-redirect": "^1.7",
                "automattic/jetpack-roles": "^1.4",
                "automattic/jetpack-status": "^1.14"
            },
            "require-dev": {
                "automattic/jetpack-changelogger": "^3.2",
                "automattic/wordbless": "@dev",
                "brain/monkey": "2.6.1",
                "yoast/phpunit-polyfills": "1.0.3"
            },
            "type": "jetpack-library",
            "extra": {
                "autotagger": true,
                "mirror-repo": "Automattic/jetpack-connection",
                "textdomain": "jetpack-connection",
                "version-constants": {
                    "::PACKAGE_VERSION": "src/class-package-version.php"
                },
                "changelogger": {
                    "link-template": "https://github.com/Automattic/jetpack-connection/compare/v${old}...v${new}"
                },
                "branch-alias": {
                    "dev-trunk": "1.43.x-dev"
                }
            },
            "autoload": {
                "classmap": [
                    "legacy",
                    "src/",
                    "src/webhooks"
                ]
            },
            "scripts": {
                "build-production": [
                    "pnpm run build-production"
                ],
                "build-development": [
                    "pnpm run build"
                ],
                "phpunit": [
                    "./vendor/phpunit/phpunit/phpunit --colors=always"
                ],
                "post-update-cmd": [
                    "php -r \"copy('vendor/automattic/wordbless/src/dbless-wpdb.php', 'wordpress/wp-content/db.php');\""
                ],
                "test-coverage": [
                    "php -dpcov.directory=. ./vendor/bin/phpunit --coverage-clover \"$COVERAGE_DIR/clover.xml\""
                ],
                "test-php": [
                    "@composer phpunit"
                ]
            },
            "license": [
                "GPL-2.0-or-later"
            ],
            "description": "Everything needed to connect to the Jetpack infrastructure",
            "transport-options": {
                "relative": true
            }
        },
        {
            "name": "automattic/jetpack-constants",
            "version": "dev-trunk",
            "dist": {
                "type": "path",
                "url": "../../packages/constants",
                "reference": "71eaf9916aaeeda2abf5a8a19e7534c6d1bc1898"
            },
            "require-dev": {
                "automattic/jetpack-changelogger": "^3.2",
                "brain/monkey": "2.6.1",
                "yoast/phpunit-polyfills": "1.0.3"
            },
            "type": "jetpack-library",
            "extra": {
                "autotagger": true,
                "mirror-repo": "Automattic/jetpack-constants",
                "changelogger": {
                    "link-template": "https://github.com/Automattic/jetpack-constants/compare/v${old}...v${new}"
                },
                "branch-alias": {
                    "dev-trunk": "1.6.x-dev"
                }
            },
            "autoload": {
                "classmap": [
                    "src/"
                ]
            },
            "scripts": {
                "phpunit": [
                    "./vendor/phpunit/phpunit/phpunit --colors=always"
                ],
                "test-coverage": [
                    "php -dpcov.directory=. ./vendor/bin/phpunit --coverage-clover \"$COVERAGE_DIR/clover.xml\""
                ],
                "test-php": [
                    "@composer phpunit"
                ]
            },
            "license": [
                "GPL-2.0-or-later"
            ],
            "description": "A wrapper for defining constants in a more testable way.",
            "transport-options": {
                "relative": true
            }
        },
        {
            "name": "automattic/jetpack-device-detection",
            "version": "dev-trunk",
            "dist": {
                "type": "path",
                "url": "../../packages/device-detection",
                "reference": "7c18edb6992a4c27b9cc2719ee7d1d0abacf5d76"
            },
            "require-dev": {
                "automattic/jetpack-changelogger": "^3.2",
                "yoast/phpunit-polyfills": "1.0.3"
            },
            "type": "jetpack-library",
            "extra": {
                "autotagger": true,
                "mirror-repo": "Automattic/jetpack-device-detection",
                "changelogger": {
                    "link-template": "https://github.com/Automattic/jetpack-device-detection/compare/v${old}...v${new}"
                },
                "branch-alias": {
                    "dev-trunk": "1.4.x-dev"
                }
            },
            "autoload": {
                "classmap": [
                    "src/"
                ]
            },
            "scripts": {
                "phpunit": [
                    "./vendor/phpunit/phpunit/phpunit --colors=always"
                ],
                "test-coverage": [
                    "php -dpcov.directory=. ./vendor/bin/phpunit --coverage-clover \"$COVERAGE_DIR/clover.xml\""
                ],
                "test-php": [
                    "@composer phpunit"
                ]
            },
            "license": [
                "GPL-2.0-or-later"
            ],
            "description": "A way to detect device types based on User-Agent header.",
            "transport-options": {
                "relative": true
            }
        },
        {
            "name": "automattic/jetpack-lazy-images",
            "version": "dev-trunk",
            "dist": {
                "type": "path",
                "url": "../../packages/lazy-images",
                "reference": "040cc32c8bdfad547b067faa93e75351a8a86f90"
            },
            "require": {
                "automattic/jetpack-assets": "^1.17",
                "automattic/jetpack-constants": "^1.6"
            },
            "require-dev": {
                "automattic/jetpack-changelogger": "^3.2",
                "automattic/wordbless": "dev-master",
                "yoast/phpunit-polyfills": "1.0.3"
            },
            "type": "jetpack-library",
            "extra": {
                "autotagger": true,
                "mirror-repo": "Automattic/jetpack-lazy-images",
                "textdomain": "jetpack-lazy-images",
                "changelogger": {
                    "link-template": "https://github.com/Automattic/jetpack-lazy-images/compare/v${old}...v${new}"
                },
                "branch-alias": {
                    "dev-trunk": "2.1.x-dev"
                }
            },
            "autoload": {
                "classmap": [
                    "src/"
                ]
            },
            "scripts": {
                "build-production": [
                    "pnpm run build-production"
                ],
                "build-development": [
                    "pnpm run build"
                ],
                "phpunit": [
                    "./vendor/phpunit/phpunit/phpunit --colors=always"
                ],
                "post-update-cmd": [
                    "php -r \"copy('vendor/automattic/wordbless/src/dbless-wpdb.php', 'wordpress/wp-content/db.php');\""
                ],
                "test-coverage": [
                    "php -dpcov.directory=. ./vendor/bin/phpunit --coverage-clover \"$COVERAGE_DIR/clover.xml\""
                ],
                "test-php": [
                    "@composer phpunit"
                ]
            },
            "license": [
                "GPL-2.0-or-later"
            ],
            "description": "Speed up your site and create a smoother viewing experience by loading images as visitors scroll down the screen, instead of all at once.",
            "transport-options": {
                "relative": true
            }
        },
        {
            "name": "automattic/jetpack-licensing",
            "version": "dev-trunk",
            "dist": {
                "type": "path",
                "url": "../../packages/licensing",
                "reference": "7509f508c7148df1b5807c2e201c5a252f2c94ee"
            },
            "require": {
                "automattic/jetpack-connection": "^1.43"
            },
            "require-dev": {
                "automattic/jetpack-changelogger": "^3.2",
                "automattic/wordbless": "@dev",
                "yoast/phpunit-polyfills": "1.0.3"
            },
            "type": "jetpack-library",
            "extra": {
                "autotagger": true,
                "mirror-repo": "Automattic/jetpack-licensing",
                "textdomain": "jetpack-licensing",
                "changelogger": {
                    "link-template": "https://github.com/Automattic/jetpack-licensing/compare/v${old}...v${new}"
                },
                "branch-alias": {
                    "dev-trunk": "1.7.x-dev"
                }
            },
            "autoload": {
                "classmap": [
                    "src/"
                ]
            },
            "scripts": {
                "phpunit": [
                    "./vendor/phpunit/phpunit/phpunit --colors=always"
                ],
                "post-update-cmd": [
                    "php -r \"copy('vendor/automattic/wordbless/src/dbless-wpdb.php', 'wordpress/wp-content/db.php');\""
                ],
                "test-coverage": [
                    "php -dpcov.directory=. ./vendor/bin/phpunit --coverage-clover \"$COVERAGE_DIR/clover.xml\""
                ],
                "test-php": [
                    "@composer phpunit"
                ]
            },
            "license": [
                "GPL-2.0-or-later"
            ],
            "description": "Everything needed to manage Jetpack licenses client-side.",
            "transport-options": {
                "relative": true
            }
        },
        {
            "name": "automattic/jetpack-my-jetpack",
            "version": "dev-trunk",
            "dist": {
                "type": "path",
                "url": "../../packages/my-jetpack",
<<<<<<< HEAD
                "reference": "efb9323a047b71dd0f7e9239e3de56d767fecb5f"
=======
                "reference": "9c0d1d88d8142f67f93eefb07b116ed6c1053e13"
>>>>>>> c4b0f0fb
            },
            "require": {
                "automattic/jetpack-admin-ui": "^0.2",
                "automattic/jetpack-assets": "^1.17",
                "automattic/jetpack-connection": "^1.43",
                "automattic/jetpack-constants": "^1.6",
                "automattic/jetpack-licensing": "^1.7",
                "automattic/jetpack-plugins-installer": "^0.2",
                "automattic/jetpack-redirect": "^1.7"
            },
            "require-dev": {
                "automattic/jetpack-changelogger": "^3.2",
                "automattic/wordbless": "@dev",
                "yoast/phpunit-polyfills": "1.0.3"
            },
            "type": "jetpack-library",
            "extra": {
                "autotagger": true,
                "mirror-repo": "Automattic/jetpack-my-jetpack",
                "textdomain": "jetpack-my-jetpack",
                "changelogger": {
                    "link-template": "https://github.com/Automattic/jetpack-my-jetpack/compare/${old}...${new}"
                },
                "branch-alias": {
                    "dev-trunk": "2.0.x-dev"
                },
                "version-constants": {
                    "::PACKAGE_VERSION": "src/class-initializer.php"
                }
            },
            "autoload": {
                "classmap": [
                    "src/",
                    "src/products"
                ]
            },
            "scripts": {
                "phpunit": [
                    "./vendor/phpunit/phpunit/phpunit --colors=always"
                ],
                "test-coverage": [
                    "php -dpcov.directory=. ./vendor/bin/phpunit --coverage-clover \"$COVERAGE_DIR/coverage.xml\"",
                    "pnpm run test --coverageDirectory=\"$COVERAGE_DIR\" --coverage --coverageReporters=clover"
                ],
                "test-php": [
                    "@composer phpunit"
                ],
                "test-js": [
                    "pnpm run test"
                ],
                "test-js-watch": [
                    "Composer\\Config::disableProcessTimeout",
                    "pnpm run test --watch"
                ],
                "build-development": [
                    "pnpm run build"
                ],
                "build-production": [
                    "NODE_ENV=production pnpm run build"
                ],
                "watch": [
                    "Composer\\Config::disableProcessTimeout",
                    "pnpm run watch"
                ],
                "post-update-cmd": [
                    "php -r \"copy('vendor/automattic/wordbless/src/dbless-wpdb.php', 'wordpress/wp-content/db.php');\""
                ]
            },
            "license": [
                "GPL-2.0-or-later"
            ],
            "description": "WP Admin page with information and configuration shared among all Jetpack stand-alone plugins",
            "transport-options": {
                "relative": true
            }
        },
        {
            "name": "automattic/jetpack-plugins-installer",
            "version": "dev-trunk",
            "dist": {
                "type": "path",
                "url": "../../packages/plugins-installer",
                "reference": "15b99481e685050e153fa59f5cf5a9dff6f3216e"
            },
            "require": {
                "automattic/jetpack-a8c-mc-stats": "^1.4"
            },
            "require-dev": {
                "automattic/jetpack-changelogger": "^3.2",
                "yoast/phpunit-polyfills": "1.0.3"
            },
            "type": "jetpack-library",
            "extra": {
                "branch-alias": {
                    "dev-trunk": "0.2.x-dev"
                },
                "mirror-repo": "Automattic/jetpack-plugins-installer",
                "changelogger": {
                    "link-template": "https://github.com/Automattic/jetpack-plugins-installer/compare/v${old}...v${new}"
                },
                "autotagger": true,
                "textdomain": "jetpack-plugins-installer"
            },
            "autoload": {
                "classmap": [
                    "src/"
                ]
            },
            "scripts": {
                "phpunit": [
                    "./vendor/phpunit/phpunit/phpunit --colors=always"
                ],
                "test-coverage": [
                    "php -dpcov.directory=. ./vendor/bin/phpunit --coverage-clover \"$COVERAGE_DIR/clover.xml\""
                ],
                "test-php": [
                    "@composer phpunit"
                ]
            },
            "license": [
                "GPL-2.0-or-later"
            ],
            "description": "Handle installation of plugins from WP.org",
            "transport-options": {
                "relative": true
            }
        },
        {
            "name": "automattic/jetpack-redirect",
            "version": "dev-trunk",
            "dist": {
                "type": "path",
                "url": "../../packages/redirect",
                "reference": "384df449e82c6792919537add3aa543468d98893"
            },
            "require": {
                "automattic/jetpack-status": "^1.14"
            },
            "require-dev": {
                "automattic/jetpack-changelogger": "^3.2",
                "brain/monkey": "2.6.1",
                "yoast/phpunit-polyfills": "1.0.3"
            },
            "type": "jetpack-library",
            "extra": {
                "autotagger": true,
                "mirror-repo": "Automattic/jetpack-redirect",
                "changelogger": {
                    "link-template": "https://github.com/Automattic/jetpack-redirect/compare/v${old}...v${new}"
                },
                "branch-alias": {
                    "dev-trunk": "1.7.x-dev"
                }
            },
            "autoload": {
                "classmap": [
                    "src/"
                ]
            },
            "scripts": {
                "phpunit": [
                    "./vendor/phpunit/phpunit/phpunit --colors=always"
                ],
                "test-coverage": [
                    "php -dpcov.directory=. ./vendor/bin/phpunit --coverage-clover \"$COVERAGE_DIR/clover.xml\""
                ],
                "test-php": [
                    "@composer phpunit"
                ]
            },
            "license": [
                "GPL-2.0-or-later"
            ],
            "description": "Utilities to build URLs to the jetpack.com/redirect/ service",
            "transport-options": {
                "relative": true
            }
        },
        {
            "name": "automattic/jetpack-roles",
            "version": "dev-trunk",
            "dist": {
                "type": "path",
                "url": "../../packages/roles",
                "reference": "e7d89c4c354ca17ec53d1a2e05454057c1b144da"
            },
            "require-dev": {
                "automattic/jetpack-changelogger": "^3.2",
                "brain/monkey": "2.6.1",
                "yoast/phpunit-polyfills": "1.0.3"
            },
            "type": "jetpack-library",
            "extra": {
                "autotagger": true,
                "mirror-repo": "Automattic/jetpack-roles",
                "changelogger": {
                    "link-template": "https://github.com/Automattic/jetpack-roles/compare/v${old}...v${new}"
                },
                "branch-alias": {
                    "dev-trunk": "1.4.x-dev"
                }
            },
            "autoload": {
                "classmap": [
                    "src/"
                ]
            },
            "scripts": {
                "phpunit": [
                    "./vendor/phpunit/phpunit/phpunit --colors=always"
                ],
                "test-coverage": [
                    "php -dpcov.directory=. ./vendor/bin/phpunit --coverage-clover \"$COVERAGE_DIR/clover.xml\""
                ],
                "test-php": [
                    "@composer phpunit"
                ]
            },
            "license": [
                "GPL-2.0-or-later"
            ],
            "description": "Utilities, related with user roles and capabilities.",
            "transport-options": {
                "relative": true
            }
        },
        {
            "name": "automattic/jetpack-status",
            "version": "dev-trunk",
            "dist": {
                "type": "path",
                "url": "../../packages/status",
                "reference": "1c747edbd6e497fd58eb51ddab48d836b61a5298"
            },
            "require": {
                "automattic/jetpack-constants": "^1.6"
            },
            "require-dev": {
                "automattic/jetpack-changelogger": "^3.2",
                "brain/monkey": "2.6.1",
                "yoast/phpunit-polyfills": "1.0.3"
            },
            "type": "jetpack-library",
            "extra": {
                "autotagger": true,
                "mirror-repo": "Automattic/jetpack-status",
                "changelogger": {
                    "link-template": "https://github.com/Automattic/jetpack-status/compare/v${old}...v${new}"
                },
                "branch-alias": {
                    "dev-trunk": "1.14.x-dev"
                }
            },
            "autoload": {
                "classmap": [
                    "src/"
                ]
            },
            "scripts": {
                "phpunit": [
                    "./vendor/phpunit/phpunit/phpunit --colors=always"
                ],
                "test-coverage": [
                    "php -dpcov.directory=. ./vendor/bin/phpunit --coverage-clover \"$COVERAGE_DIR/clover.xml\""
                ],
                "test-php": [
                    "@composer phpunit"
                ]
            },
            "license": [
                "GPL-2.0-or-later"
            ],
            "description": "Used to retrieve information about the current status of Jetpack and the site overall.",
            "transport-options": {
                "relative": true
            }
        },
        {
            "name": "tedivm/jshrink",
            "version": "v1.4.0",
            "source": {
                "type": "git",
                "url": "https://github.com/tedious/JShrink.git",
                "reference": "0513ba1407b1f235518a939455855e6952a48bbc"
            },
            "dist": {
                "type": "zip",
                "url": "https://api.github.com/repos/tedious/JShrink/zipball/0513ba1407b1f235518a939455855e6952a48bbc",
                "reference": "0513ba1407b1f235518a939455855e6952a48bbc",
                "shasum": ""
            },
            "require": {
                "php": "^5.6|^7.0|^8.0"
            },
            "require-dev": {
                "friendsofphp/php-cs-fixer": "^2.8",
                "php-coveralls/php-coveralls": "^1.1.0",
                "phpunit/phpunit": "^6"
            },
            "type": "library",
            "autoload": {
                "psr-0": {
                    "JShrink": "src/"
                }
            },
            "notification-url": "https://packagist.org/downloads/",
            "license": [
                "BSD-3-Clause"
            ],
            "authors": [
                {
                    "name": "Robert Hafner",
                    "email": "tedivm@tedivm.com"
                }
            ],
            "description": "Javascript Minifier built in PHP",
            "homepage": "http://github.com/tedious/JShrink",
            "keywords": [
                "javascript",
                "minifier"
            ],
            "support": {
                "issues": "https://github.com/tedious/JShrink/issues",
                "source": "https://github.com/tedious/JShrink/tree/v1.4.0"
            },
            "funding": [
                {
                    "url": "https://tidelift.com/funding/github/packagist/tedivm/jshrink",
                    "type": "tidelift"
                }
            ],
            "time": "2020-11-30T18:10:21+00:00"
        }
    ],
    "packages-dev": [
        {
            "name": "antecedent/patchwork",
            "version": "2.1.21",
            "source": {
                "type": "git",
                "url": "https://github.com/antecedent/patchwork.git",
                "reference": "25c1fa0cd9a6e6d0d13863d8df8f050b6733f16d"
            },
            "dist": {
                "type": "zip",
                "url": "https://api.github.com/repos/antecedent/patchwork/zipball/25c1fa0cd9a6e6d0d13863d8df8f050b6733f16d",
                "reference": "25c1fa0cd9a6e6d0d13863d8df8f050b6733f16d",
                "shasum": ""
            },
            "require": {
                "php": ">=5.4.0"
            },
            "require-dev": {
                "phpunit/phpunit": ">=4"
            },
            "type": "library",
            "notification-url": "https://packagist.org/downloads/",
            "license": [
                "MIT"
            ],
            "authors": [
                {
                    "name": "Ignas Rudaitis",
                    "email": "ignas.rudaitis@gmail.com"
                }
            ],
            "description": "Method redefinition (monkey-patching) functionality for PHP.",
            "homepage": "http://patchwork2.org/",
            "keywords": [
                "aop",
                "aspect",
                "interception",
                "monkeypatching",
                "redefinition",
                "runkit",
                "testing"
            ],
            "support": {
                "issues": "https://github.com/antecedent/patchwork/issues",
                "source": "https://github.com/antecedent/patchwork/tree/2.1.21"
            },
            "time": "2022-02-07T07:28:34+00:00"
        },
        {
            "name": "automattic/jetpack-changelogger",
            "version": "dev-trunk",
            "dist": {
                "type": "path",
                "url": "../../packages/changelogger",
                "reference": "db7485e80ebcad717977462edf149ea62e134b3b"
            },
            "require": {
                "php": ">=5.6",
                "symfony/console": "^3.4 || ^5.2 || ^6.0",
                "symfony/process": "^3.4 || ^5.2 || ^6.0",
                "wikimedia/at-ease": "^1.2 || ^2.0"
            },
            "require-dev": {
                "wikimedia/testing-access-wrapper": "^1.0 || ^2.0",
                "yoast/phpunit-polyfills": "1.0.3"
            },
            "bin": [
                "bin/changelogger"
            ],
            "type": "project",
            "extra": {
                "autotagger": true,
                "branch-alias": {
                    "dev-trunk": "3.2.x-dev"
                },
                "mirror-repo": "Automattic/jetpack-changelogger",
                "version-constants": {
                    "::VERSION": "src/Application.php"
                },
                "changelogger": {
                    "link-template": "https://github.com/Automattic/jetpack-changelogger/compare/${old}...${new}"
                }
            },
            "autoload": {
                "psr-4": {
                    "Automattic\\Jetpack\\Changelogger\\": "src",
                    "Automattic\\Jetpack\\Changelog\\": "lib"
                }
            },
            "autoload-dev": {
                "psr-4": {
                    "Automattic\\Jetpack\\Changelogger\\Tests\\": "tests/php/includes/src",
                    "Automattic\\Jetpack\\Changelog\\Tests\\": "tests/php/includes/lib"
                }
            },
            "scripts": {
                "phpunit": [
                    "./vendor/phpunit/phpunit/phpunit --colors=always"
                ],
                "test-coverage": [
                    "php -dpcov.directory=. ./vendor/bin/phpunit --coverage-clover \"$COVERAGE_DIR/clover.xml\""
                ],
                "test-php": [
                    "@composer phpunit"
                ],
                "post-install-cmd": [
                    "[ -e vendor/bin/changelogger ] || { cd vendor/bin && ln -s ../../bin/changelogger; }"
                ],
                "post-update-cmd": [
                    "[ -e vendor/bin/changelogger ] || { cd vendor/bin && ln -s ../../bin/changelogger; }"
                ]
            },
            "license": [
                "GPL-2.0-or-later"
            ],
            "description": "Jetpack Changelogger tool. Allows for managing changelogs by dropping change files into a changelog directory with each PR.",
            "transport-options": {
                "relative": true
            }
        },
        {
            "name": "automattic/wordbless",
            "version": "0.3.1",
            "source": {
                "type": "git",
                "url": "https://github.com/Automattic/wordbless.git",
                "reference": "fc36fd22a43a9cfd2a47cd576a0584ee88afe521"
            },
            "dist": {
                "type": "zip",
                "url": "https://api.github.com/repos/Automattic/wordbless/zipball/fc36fd22a43a9cfd2a47cd576a0584ee88afe521",
                "reference": "fc36fd22a43a9cfd2a47cd576a0584ee88afe521",
                "shasum": ""
            },
            "require": {
                "php": ">=5.6.20",
                "roots/wordpress": "^5.4"
            },
            "require-dev": {
                "phpunit/phpunit": "^5.7 || ^6.5 || ^7.5 || ^9.0"
            },
            "type": "wordpress-dropin",
            "autoload": {
                "psr-4": {
                    "WorDBless\\": "src/"
                }
            },
            "notification-url": "https://packagist.org/downloads/",
            "license": [
                "GPL-2.0-or-later"
            ],
            "authors": [
                {
                    "name": "Automattic Inc."
                }
            ],
            "description": "WorDBless allows you to use WordPress core functions in your PHPUnit tests without having to set up a database and the whole WordPress environment",
            "support": {
                "issues": "https://github.com/Automattic/wordbless/issues",
                "source": "https://github.com/Automattic/wordbless/tree/0.3.1"
            },
            "time": "2021-07-07T13:01:21+00:00"
        },
        {
            "name": "brain/monkey",
            "version": "2.6.1",
            "source": {
                "type": "git",
                "url": "https://github.com/Brain-WP/BrainMonkey.git",
                "reference": "a31c84515bb0d49be9310f52ef1733980ea8ffbb"
            },
            "dist": {
                "type": "zip",
                "url": "https://api.github.com/repos/Brain-WP/BrainMonkey/zipball/a31c84515bb0d49be9310f52ef1733980ea8ffbb",
                "reference": "a31c84515bb0d49be9310f52ef1733980ea8ffbb",
                "shasum": ""
            },
            "require": {
                "antecedent/patchwork": "^2.1.17",
                "mockery/mockery": "^1.3.5 || ^1.4.4",
                "php": ">=5.6.0"
            },
            "require-dev": {
                "dealerdirect/phpcodesniffer-composer-installer": "^0.7.1",
                "phpcompatibility/php-compatibility": "^9.3.0",
                "phpunit/phpunit": "^5.7.26 || ^6.0 || ^7.0 || >=8.0 <8.5.12 || ^8.5.14 || ^9.0"
            },
            "type": "library",
            "extra": {
                "branch-alias": {
                    "dev-version/1": "1.x-dev",
                    "dev-master": "2.0.x-dev"
                }
            },
            "autoload": {
                "files": [
                    "inc/api.php"
                ],
                "psr-4": {
                    "Brain\\Monkey\\": "src/"
                }
            },
            "notification-url": "https://packagist.org/downloads/",
            "license": [
                "MIT"
            ],
            "authors": [
                {
                    "name": "Giuseppe Mazzapica",
                    "email": "giuseppe.mazzapica@gmail.com",
                    "homepage": "https://gmazzap.me",
                    "role": "Developer"
                }
            ],
            "description": "Mocking utility for PHP functions and WordPress plugin API",
            "keywords": [
                "Monkey Patching",
                "interception",
                "mock",
                "mock functions",
                "mockery",
                "patchwork",
                "redefinition",
                "runkit",
                "test",
                "testing"
            ],
            "support": {
                "issues": "https://github.com/Brain-WP/BrainMonkey/issues",
                "source": "https://github.com/Brain-WP/BrainMonkey"
            },
            "time": "2021-11-11T15:53:55+00:00"
        },
        {
            "name": "doctrine/instantiator",
            "version": "1.4.1",
            "source": {
                "type": "git",
                "url": "https://github.com/doctrine/instantiator.git",
                "reference": "10dcfce151b967d20fde1b34ae6640712c3891bc"
            },
            "dist": {
                "type": "zip",
                "url": "https://api.github.com/repos/doctrine/instantiator/zipball/10dcfce151b967d20fde1b34ae6640712c3891bc",
                "reference": "10dcfce151b967d20fde1b34ae6640712c3891bc",
                "shasum": ""
            },
            "require": {
                "php": "^7.1 || ^8.0"
            },
            "require-dev": {
                "doctrine/coding-standard": "^9",
                "ext-pdo": "*",
                "ext-phar": "*",
                "phpbench/phpbench": "^0.16 || ^1",
                "phpstan/phpstan": "^1.4",
                "phpstan/phpstan-phpunit": "^1",
                "phpunit/phpunit": "^7.5 || ^8.5 || ^9.5",
                "vimeo/psalm": "^4.22"
            },
            "type": "library",
            "autoload": {
                "psr-4": {
                    "Doctrine\\Instantiator\\": "src/Doctrine/Instantiator/"
                }
            },
            "notification-url": "https://packagist.org/downloads/",
            "license": [
                "MIT"
            ],
            "authors": [
                {
                    "name": "Marco Pivetta",
                    "email": "ocramius@gmail.com",
                    "homepage": "https://ocramius.github.io/"
                }
            ],
            "description": "A small, lightweight utility to instantiate objects in PHP without invoking their constructors",
            "homepage": "https://www.doctrine-project.org/projects/instantiator.html",
            "keywords": [
                "constructor",
                "instantiate"
            ],
            "support": {
                "issues": "https://github.com/doctrine/instantiator/issues",
                "source": "https://github.com/doctrine/instantiator/tree/1.4.1"
            },
            "funding": [
                {
                    "url": "https://www.doctrine-project.org/sponsorship.html",
                    "type": "custom"
                },
                {
                    "url": "https://www.patreon.com/phpdoctrine",
                    "type": "patreon"
                },
                {
                    "url": "https://tidelift.com/funding/github/packagist/doctrine%2Finstantiator",
                    "type": "tidelift"
                }
            ],
            "time": "2022-03-03T08:28:38+00:00"
        },
        {
            "name": "hamcrest/hamcrest-php",
            "version": "v2.0.1",
            "source": {
                "type": "git",
                "url": "https://github.com/hamcrest/hamcrest-php.git",
                "reference": "8c3d0a3f6af734494ad8f6fbbee0ba92422859f3"
            },
            "dist": {
                "type": "zip",
                "url": "https://api.github.com/repos/hamcrest/hamcrest-php/zipball/8c3d0a3f6af734494ad8f6fbbee0ba92422859f3",
                "reference": "8c3d0a3f6af734494ad8f6fbbee0ba92422859f3",
                "shasum": ""
            },
            "require": {
                "php": "^5.3|^7.0|^8.0"
            },
            "replace": {
                "cordoval/hamcrest-php": "*",
                "davedevelopment/hamcrest-php": "*",
                "kodova/hamcrest-php": "*"
            },
            "require-dev": {
                "phpunit/php-file-iterator": "^1.4 || ^2.0",
                "phpunit/phpunit": "^4.8.36 || ^5.7 || ^6.5 || ^7.0"
            },
            "type": "library",
            "extra": {
                "branch-alias": {
                    "dev-master": "2.1-dev"
                }
            },
            "autoload": {
                "classmap": [
                    "hamcrest"
                ]
            },
            "notification-url": "https://packagist.org/downloads/",
            "license": [
                "BSD-3-Clause"
            ],
            "description": "This is the PHP port of Hamcrest Matchers",
            "keywords": [
                "test"
            ],
            "support": {
                "issues": "https://github.com/hamcrest/hamcrest-php/issues",
                "source": "https://github.com/hamcrest/hamcrest-php/tree/v2.0.1"
            },
            "time": "2020-07-09T08:09:16+00:00"
        },
        {
            "name": "mockery/mockery",
            "version": "1.5.0",
            "source": {
                "type": "git",
                "url": "https://github.com/mockery/mockery.git",
                "reference": "c10a5f6e06fc2470ab1822fa13fa2a7380f8fbac"
            },
            "dist": {
                "type": "zip",
                "url": "https://api.github.com/repos/mockery/mockery/zipball/c10a5f6e06fc2470ab1822fa13fa2a7380f8fbac",
                "reference": "c10a5f6e06fc2470ab1822fa13fa2a7380f8fbac",
                "shasum": ""
            },
            "require": {
                "hamcrest/hamcrest-php": "^2.0.1",
                "lib-pcre": ">=7.0",
                "php": "^7.3 || ^8.0"
            },
            "conflict": {
                "phpunit/phpunit": "<8.0"
            },
            "require-dev": {
                "phpunit/phpunit": "^8.5 || ^9.3"
            },
            "type": "library",
            "extra": {
                "branch-alias": {
                    "dev-master": "1.4.x-dev"
                }
            },
            "autoload": {
                "psr-0": {
                    "Mockery": "library/"
                }
            },
            "notification-url": "https://packagist.org/downloads/",
            "license": [
                "BSD-3-Clause"
            ],
            "authors": [
                {
                    "name": "Pádraic Brady",
                    "email": "padraic.brady@gmail.com",
                    "homepage": "http://blog.astrumfutura.com"
                },
                {
                    "name": "Dave Marshall",
                    "email": "dave.marshall@atstsolutions.co.uk",
                    "homepage": "http://davedevelopment.co.uk"
                }
            ],
            "description": "Mockery is a simple yet flexible PHP mock object framework",
            "homepage": "https://github.com/mockery/mockery",
            "keywords": [
                "BDD",
                "TDD",
                "library",
                "mock",
                "mock objects",
                "mockery",
                "stub",
                "test",
                "test double",
                "testing"
            ],
            "support": {
                "issues": "https://github.com/mockery/mockery/issues",
                "source": "https://github.com/mockery/mockery/tree/1.5.0"
            },
            "time": "2022-01-20T13:18:17+00:00"
        },
        {
            "name": "myclabs/deep-copy",
            "version": "1.11.0",
            "source": {
                "type": "git",
                "url": "https://github.com/myclabs/DeepCopy.git",
                "reference": "14daed4296fae74d9e3201d2c4925d1acb7aa614"
            },
            "dist": {
                "type": "zip",
                "url": "https://api.github.com/repos/myclabs/DeepCopy/zipball/14daed4296fae74d9e3201d2c4925d1acb7aa614",
                "reference": "14daed4296fae74d9e3201d2c4925d1acb7aa614",
                "shasum": ""
            },
            "require": {
                "php": "^7.1 || ^8.0"
            },
            "conflict": {
                "doctrine/collections": "<1.6.8",
                "doctrine/common": "<2.13.3 || >=3,<3.2.2"
            },
            "require-dev": {
                "doctrine/collections": "^1.6.8",
                "doctrine/common": "^2.13.3 || ^3.2.2",
                "phpunit/phpunit": "^7.5.20 || ^8.5.23 || ^9.5.13"
            },
            "type": "library",
            "autoload": {
                "files": [
                    "src/DeepCopy/deep_copy.php"
                ],
                "psr-4": {
                    "DeepCopy\\": "src/DeepCopy/"
                }
            },
            "notification-url": "https://packagist.org/downloads/",
            "license": [
                "MIT"
            ],
            "description": "Create deep copies (clones) of your objects",
            "keywords": [
                "clone",
                "copy",
                "duplicate",
                "object",
                "object graph"
            ],
            "support": {
                "issues": "https://github.com/myclabs/DeepCopy/issues",
                "source": "https://github.com/myclabs/DeepCopy/tree/1.11.0"
            },
            "funding": [
                {
                    "url": "https://tidelift.com/funding/github/packagist/myclabs/deep-copy",
                    "type": "tidelift"
                }
            ],
            "time": "2022-03-03T13:19:32+00:00"
        },
        {
            "name": "nikic/php-parser",
            "version": "v4.14.0",
            "source": {
                "type": "git",
                "url": "https://github.com/nikic/PHP-Parser.git",
                "reference": "34bea19b6e03d8153165d8f30bba4c3be86184c1"
            },
            "dist": {
                "type": "zip",
                "url": "https://api.github.com/repos/nikic/PHP-Parser/zipball/34bea19b6e03d8153165d8f30bba4c3be86184c1",
                "reference": "34bea19b6e03d8153165d8f30bba4c3be86184c1",
                "shasum": ""
            },
            "require": {
                "ext-tokenizer": "*",
                "php": ">=7.0"
            },
            "require-dev": {
                "ircmaxell/php-yacc": "^0.0.7",
                "phpunit/phpunit": "^6.5 || ^7.0 || ^8.0 || ^9.0"
            },
            "bin": [
                "bin/php-parse"
            ],
            "type": "library",
            "extra": {
                "branch-alias": {
                    "dev-master": "4.9-dev"
                }
            },
            "autoload": {
                "psr-4": {
                    "PhpParser\\": "lib/PhpParser"
                }
            },
            "notification-url": "https://packagist.org/downloads/",
            "license": [
                "BSD-3-Clause"
            ],
            "authors": [
                {
                    "name": "Nikita Popov"
                }
            ],
            "description": "A PHP parser written in PHP",
            "keywords": [
                "parser",
                "php"
            ],
            "support": {
                "issues": "https://github.com/nikic/PHP-Parser/issues",
                "source": "https://github.com/nikic/PHP-Parser/tree/v4.14.0"
            },
            "time": "2022-05-31T20:59:12+00:00"
        },
        {
            "name": "phar-io/manifest",
            "version": "2.0.3",
            "source": {
                "type": "git",
                "url": "https://github.com/phar-io/manifest.git",
                "reference": "97803eca37d319dfa7826cc2437fc020857acb53"
            },
            "dist": {
                "type": "zip",
                "url": "https://api.github.com/repos/phar-io/manifest/zipball/97803eca37d319dfa7826cc2437fc020857acb53",
                "reference": "97803eca37d319dfa7826cc2437fc020857acb53",
                "shasum": ""
            },
            "require": {
                "ext-dom": "*",
                "ext-phar": "*",
                "ext-xmlwriter": "*",
                "phar-io/version": "^3.0.1",
                "php": "^7.2 || ^8.0"
            },
            "type": "library",
            "extra": {
                "branch-alias": {
                    "dev-master": "2.0.x-dev"
                }
            },
            "autoload": {
                "classmap": [
                    "src/"
                ]
            },
            "notification-url": "https://packagist.org/downloads/",
            "license": [
                "BSD-3-Clause"
            ],
            "authors": [
                {
                    "name": "Arne Blankerts",
                    "email": "arne@blankerts.de",
                    "role": "Developer"
                },
                {
                    "name": "Sebastian Heuer",
                    "email": "sebastian@phpeople.de",
                    "role": "Developer"
                },
                {
                    "name": "Sebastian Bergmann",
                    "email": "sebastian@phpunit.de",
                    "role": "Developer"
                }
            ],
            "description": "Component for reading phar.io manifest information from a PHP Archive (PHAR)",
            "support": {
                "issues": "https://github.com/phar-io/manifest/issues",
                "source": "https://github.com/phar-io/manifest/tree/2.0.3"
            },
            "time": "2021-07-20T11:28:43+00:00"
        },
        {
            "name": "phar-io/version",
            "version": "3.2.1",
            "source": {
                "type": "git",
                "url": "https://github.com/phar-io/version.git",
                "reference": "4f7fd7836c6f332bb2933569e566a0d6c4cbed74"
            },
            "dist": {
                "type": "zip",
                "url": "https://api.github.com/repos/phar-io/version/zipball/4f7fd7836c6f332bb2933569e566a0d6c4cbed74",
                "reference": "4f7fd7836c6f332bb2933569e566a0d6c4cbed74",
                "shasum": ""
            },
            "require": {
                "php": "^7.2 || ^8.0"
            },
            "type": "library",
            "autoload": {
                "classmap": [
                    "src/"
                ]
            },
            "notification-url": "https://packagist.org/downloads/",
            "license": [
                "BSD-3-Clause"
            ],
            "authors": [
                {
                    "name": "Arne Blankerts",
                    "email": "arne@blankerts.de",
                    "role": "Developer"
                },
                {
                    "name": "Sebastian Heuer",
                    "email": "sebastian@phpeople.de",
                    "role": "Developer"
                },
                {
                    "name": "Sebastian Bergmann",
                    "email": "sebastian@phpunit.de",
                    "role": "Developer"
                }
            ],
            "description": "Library for handling version information and constraints",
            "support": {
                "issues": "https://github.com/phar-io/version/issues",
                "source": "https://github.com/phar-io/version/tree/3.2.1"
            },
            "time": "2022-02-21T01:04:05+00:00"
        },
        {
            "name": "phpdocumentor/reflection-common",
            "version": "2.2.0",
            "source": {
                "type": "git",
                "url": "https://github.com/phpDocumentor/ReflectionCommon.git",
                "reference": "1d01c49d4ed62f25aa84a747ad35d5a16924662b"
            },
            "dist": {
                "type": "zip",
                "url": "https://api.github.com/repos/phpDocumentor/ReflectionCommon/zipball/1d01c49d4ed62f25aa84a747ad35d5a16924662b",
                "reference": "1d01c49d4ed62f25aa84a747ad35d5a16924662b",
                "shasum": ""
            },
            "require": {
                "php": "^7.2 || ^8.0"
            },
            "type": "library",
            "extra": {
                "branch-alias": {
                    "dev-2.x": "2.x-dev"
                }
            },
            "autoload": {
                "psr-4": {
                    "phpDocumentor\\Reflection\\": "src/"
                }
            },
            "notification-url": "https://packagist.org/downloads/",
            "license": [
                "MIT"
            ],
            "authors": [
                {
                    "name": "Jaap van Otterdijk",
                    "email": "opensource@ijaap.nl"
                }
            ],
            "description": "Common reflection classes used by phpdocumentor to reflect the code structure",
            "homepage": "http://www.phpdoc.org",
            "keywords": [
                "FQSEN",
                "phpDocumentor",
                "phpdoc",
                "reflection",
                "static analysis"
            ],
            "support": {
                "issues": "https://github.com/phpDocumentor/ReflectionCommon/issues",
                "source": "https://github.com/phpDocumentor/ReflectionCommon/tree/2.x"
            },
            "time": "2020-06-27T09:03:43+00:00"
        },
        {
            "name": "phpdocumentor/reflection-docblock",
            "version": "5.3.0",
            "source": {
                "type": "git",
                "url": "https://github.com/phpDocumentor/ReflectionDocBlock.git",
                "reference": "622548b623e81ca6d78b721c5e029f4ce664f170"
            },
            "dist": {
                "type": "zip",
                "url": "https://api.github.com/repos/phpDocumentor/ReflectionDocBlock/zipball/622548b623e81ca6d78b721c5e029f4ce664f170",
                "reference": "622548b623e81ca6d78b721c5e029f4ce664f170",
                "shasum": ""
            },
            "require": {
                "ext-filter": "*",
                "php": "^7.2 || ^8.0",
                "phpdocumentor/reflection-common": "^2.2",
                "phpdocumentor/type-resolver": "^1.3",
                "webmozart/assert": "^1.9.1"
            },
            "require-dev": {
                "mockery/mockery": "~1.3.2",
                "psalm/phar": "^4.8"
            },
            "type": "library",
            "extra": {
                "branch-alias": {
                    "dev-master": "5.x-dev"
                }
            },
            "autoload": {
                "psr-4": {
                    "phpDocumentor\\Reflection\\": "src"
                }
            },
            "notification-url": "https://packagist.org/downloads/",
            "license": [
                "MIT"
            ],
            "authors": [
                {
                    "name": "Mike van Riel",
                    "email": "me@mikevanriel.com"
                },
                {
                    "name": "Jaap van Otterdijk",
                    "email": "account@ijaap.nl"
                }
            ],
            "description": "With this component, a library can provide support for annotations via DocBlocks or otherwise retrieve information that is embedded in a DocBlock.",
            "support": {
                "issues": "https://github.com/phpDocumentor/ReflectionDocBlock/issues",
                "source": "https://github.com/phpDocumentor/ReflectionDocBlock/tree/5.3.0"
            },
            "time": "2021-10-19T17:43:47+00:00"
        },
        {
            "name": "phpdocumentor/type-resolver",
            "version": "1.6.1",
            "source": {
                "type": "git",
                "url": "https://github.com/phpDocumentor/TypeResolver.git",
                "reference": "77a32518733312af16a44300404e945338981de3"
            },
            "dist": {
                "type": "zip",
                "url": "https://api.github.com/repos/phpDocumentor/TypeResolver/zipball/77a32518733312af16a44300404e945338981de3",
                "reference": "77a32518733312af16a44300404e945338981de3",
                "shasum": ""
            },
            "require": {
                "php": "^7.2 || ^8.0",
                "phpdocumentor/reflection-common": "^2.0"
            },
            "require-dev": {
                "ext-tokenizer": "*",
                "psalm/phar": "^4.8"
            },
            "type": "library",
            "extra": {
                "branch-alias": {
                    "dev-1.x": "1.x-dev"
                }
            },
            "autoload": {
                "psr-4": {
                    "phpDocumentor\\Reflection\\": "src"
                }
            },
            "notification-url": "https://packagist.org/downloads/",
            "license": [
                "MIT"
            ],
            "authors": [
                {
                    "name": "Mike van Riel",
                    "email": "me@mikevanriel.com"
                }
            ],
            "description": "A PSR-5 based resolver of Class names, Types and Structural Element Names",
            "support": {
                "issues": "https://github.com/phpDocumentor/TypeResolver/issues",
                "source": "https://github.com/phpDocumentor/TypeResolver/tree/1.6.1"
            },
            "time": "2022-03-15T21:29:03+00:00"
        },
        {
            "name": "phpspec/prophecy",
            "version": "v1.15.0",
            "source": {
                "type": "git",
                "url": "https://github.com/phpspec/prophecy.git",
                "reference": "bbcd7380b0ebf3961ee21409db7b38bc31d69a13"
            },
            "dist": {
                "type": "zip",
                "url": "https://api.github.com/repos/phpspec/prophecy/zipball/bbcd7380b0ebf3961ee21409db7b38bc31d69a13",
                "reference": "bbcd7380b0ebf3961ee21409db7b38bc31d69a13",
                "shasum": ""
            },
            "require": {
                "doctrine/instantiator": "^1.2",
                "php": "^7.2 || ~8.0, <8.2",
                "phpdocumentor/reflection-docblock": "^5.2",
                "sebastian/comparator": "^3.0 || ^4.0",
                "sebastian/recursion-context": "^3.0 || ^4.0"
            },
            "require-dev": {
                "phpspec/phpspec": "^6.0 || ^7.0",
                "phpunit/phpunit": "^8.0 || ^9.0"
            },
            "type": "library",
            "extra": {
                "branch-alias": {
                    "dev-master": "1.x-dev"
                }
            },
            "autoload": {
                "psr-4": {
                    "Prophecy\\": "src/Prophecy"
                }
            },
            "notification-url": "https://packagist.org/downloads/",
            "license": [
                "MIT"
            ],
            "authors": [
                {
                    "name": "Konstantin Kudryashov",
                    "email": "ever.zet@gmail.com",
                    "homepage": "http://everzet.com"
                },
                {
                    "name": "Marcello Duarte",
                    "email": "marcello.duarte@gmail.com"
                }
            ],
            "description": "Highly opinionated mocking framework for PHP 5.3+",
            "homepage": "https://github.com/phpspec/prophecy",
            "keywords": [
                "Double",
                "Dummy",
                "fake",
                "mock",
                "spy",
                "stub"
            ],
            "support": {
                "issues": "https://github.com/phpspec/prophecy/issues",
                "source": "https://github.com/phpspec/prophecy/tree/v1.15.0"
            },
            "time": "2021-12-08T12:19:24+00:00"
        },
        {
            "name": "phpunit/php-code-coverage",
            "version": "9.2.15",
            "source": {
                "type": "git",
                "url": "https://github.com/sebastianbergmann/php-code-coverage.git",
                "reference": "2e9da11878c4202f97915c1cb4bb1ca318a63f5f"
            },
            "dist": {
                "type": "zip",
                "url": "https://api.github.com/repos/sebastianbergmann/php-code-coverage/zipball/2e9da11878c4202f97915c1cb4bb1ca318a63f5f",
                "reference": "2e9da11878c4202f97915c1cb4bb1ca318a63f5f",
                "shasum": ""
            },
            "require": {
                "ext-dom": "*",
                "ext-libxml": "*",
                "ext-xmlwriter": "*",
                "nikic/php-parser": "^4.13.0",
                "php": ">=7.3",
                "phpunit/php-file-iterator": "^3.0.3",
                "phpunit/php-text-template": "^2.0.2",
                "sebastian/code-unit-reverse-lookup": "^2.0.2",
                "sebastian/complexity": "^2.0",
                "sebastian/environment": "^5.1.2",
                "sebastian/lines-of-code": "^1.0.3",
                "sebastian/version": "^3.0.1",
                "theseer/tokenizer": "^1.2.0"
            },
            "require-dev": {
                "phpunit/phpunit": "^9.3"
            },
            "suggest": {
                "ext-pcov": "*",
                "ext-xdebug": "*"
            },
            "type": "library",
            "extra": {
                "branch-alias": {
                    "dev-master": "9.2-dev"
                }
            },
            "autoload": {
                "classmap": [
                    "src/"
                ]
            },
            "notification-url": "https://packagist.org/downloads/",
            "license": [
                "BSD-3-Clause"
            ],
            "authors": [
                {
                    "name": "Sebastian Bergmann",
                    "email": "sebastian@phpunit.de",
                    "role": "lead"
                }
            ],
            "description": "Library that provides collection, processing, and rendering functionality for PHP code coverage information.",
            "homepage": "https://github.com/sebastianbergmann/php-code-coverage",
            "keywords": [
                "coverage",
                "testing",
                "xunit"
            ],
            "support": {
                "issues": "https://github.com/sebastianbergmann/php-code-coverage/issues",
                "source": "https://github.com/sebastianbergmann/php-code-coverage/tree/9.2.15"
            },
            "funding": [
                {
                    "url": "https://github.com/sebastianbergmann",
                    "type": "github"
                }
            ],
            "time": "2022-03-07T09:28:20+00:00"
        },
        {
            "name": "phpunit/php-file-iterator",
            "version": "3.0.6",
            "source": {
                "type": "git",
                "url": "https://github.com/sebastianbergmann/php-file-iterator.git",
                "reference": "cf1c2e7c203ac650e352f4cc675a7021e7d1b3cf"
            },
            "dist": {
                "type": "zip",
                "url": "https://api.github.com/repos/sebastianbergmann/php-file-iterator/zipball/cf1c2e7c203ac650e352f4cc675a7021e7d1b3cf",
                "reference": "cf1c2e7c203ac650e352f4cc675a7021e7d1b3cf",
                "shasum": ""
            },
            "require": {
                "php": ">=7.3"
            },
            "require-dev": {
                "phpunit/phpunit": "^9.3"
            },
            "type": "library",
            "extra": {
                "branch-alias": {
                    "dev-master": "3.0-dev"
                }
            },
            "autoload": {
                "classmap": [
                    "src/"
                ]
            },
            "notification-url": "https://packagist.org/downloads/",
            "license": [
                "BSD-3-Clause"
            ],
            "authors": [
                {
                    "name": "Sebastian Bergmann",
                    "email": "sebastian@phpunit.de",
                    "role": "lead"
                }
            ],
            "description": "FilterIterator implementation that filters files based on a list of suffixes.",
            "homepage": "https://github.com/sebastianbergmann/php-file-iterator/",
            "keywords": [
                "filesystem",
                "iterator"
            ],
            "support": {
                "issues": "https://github.com/sebastianbergmann/php-file-iterator/issues",
                "source": "https://github.com/sebastianbergmann/php-file-iterator/tree/3.0.6"
            },
            "funding": [
                {
                    "url": "https://github.com/sebastianbergmann",
                    "type": "github"
                }
            ],
            "time": "2021-12-02T12:48:52+00:00"
        },
        {
            "name": "phpunit/php-invoker",
            "version": "3.1.1",
            "source": {
                "type": "git",
                "url": "https://github.com/sebastianbergmann/php-invoker.git",
                "reference": "5a10147d0aaf65b58940a0b72f71c9ac0423cc67"
            },
            "dist": {
                "type": "zip",
                "url": "https://api.github.com/repos/sebastianbergmann/php-invoker/zipball/5a10147d0aaf65b58940a0b72f71c9ac0423cc67",
                "reference": "5a10147d0aaf65b58940a0b72f71c9ac0423cc67",
                "shasum": ""
            },
            "require": {
                "php": ">=7.3"
            },
            "require-dev": {
                "ext-pcntl": "*",
                "phpunit/phpunit": "^9.3"
            },
            "suggest": {
                "ext-pcntl": "*"
            },
            "type": "library",
            "extra": {
                "branch-alias": {
                    "dev-master": "3.1-dev"
                }
            },
            "autoload": {
                "classmap": [
                    "src/"
                ]
            },
            "notification-url": "https://packagist.org/downloads/",
            "license": [
                "BSD-3-Clause"
            ],
            "authors": [
                {
                    "name": "Sebastian Bergmann",
                    "email": "sebastian@phpunit.de",
                    "role": "lead"
                }
            ],
            "description": "Invoke callables with a timeout",
            "homepage": "https://github.com/sebastianbergmann/php-invoker/",
            "keywords": [
                "process"
            ],
            "support": {
                "issues": "https://github.com/sebastianbergmann/php-invoker/issues",
                "source": "https://github.com/sebastianbergmann/php-invoker/tree/3.1.1"
            },
            "funding": [
                {
                    "url": "https://github.com/sebastianbergmann",
                    "type": "github"
                }
            ],
            "time": "2020-09-28T05:58:55+00:00"
        },
        {
            "name": "phpunit/php-text-template",
            "version": "2.0.4",
            "source": {
                "type": "git",
                "url": "https://github.com/sebastianbergmann/php-text-template.git",
                "reference": "5da5f67fc95621df9ff4c4e5a84d6a8a2acf7c28"
            },
            "dist": {
                "type": "zip",
                "url": "https://api.github.com/repos/sebastianbergmann/php-text-template/zipball/5da5f67fc95621df9ff4c4e5a84d6a8a2acf7c28",
                "reference": "5da5f67fc95621df9ff4c4e5a84d6a8a2acf7c28",
                "shasum": ""
            },
            "require": {
                "php": ">=7.3"
            },
            "require-dev": {
                "phpunit/phpunit": "^9.3"
            },
            "type": "library",
            "extra": {
                "branch-alias": {
                    "dev-master": "2.0-dev"
                }
            },
            "autoload": {
                "classmap": [
                    "src/"
                ]
            },
            "notification-url": "https://packagist.org/downloads/",
            "license": [
                "BSD-3-Clause"
            ],
            "authors": [
                {
                    "name": "Sebastian Bergmann",
                    "email": "sebastian@phpunit.de",
                    "role": "lead"
                }
            ],
            "description": "Simple template engine.",
            "homepage": "https://github.com/sebastianbergmann/php-text-template/",
            "keywords": [
                "template"
            ],
            "support": {
                "issues": "https://github.com/sebastianbergmann/php-text-template/issues",
                "source": "https://github.com/sebastianbergmann/php-text-template/tree/2.0.4"
            },
            "funding": [
                {
                    "url": "https://github.com/sebastianbergmann",
                    "type": "github"
                }
            ],
            "time": "2020-10-26T05:33:50+00:00"
        },
        {
            "name": "phpunit/php-timer",
            "version": "5.0.3",
            "source": {
                "type": "git",
                "url": "https://github.com/sebastianbergmann/php-timer.git",
                "reference": "5a63ce20ed1b5bf577850e2c4e87f4aa902afbd2"
            },
            "dist": {
                "type": "zip",
                "url": "https://api.github.com/repos/sebastianbergmann/php-timer/zipball/5a63ce20ed1b5bf577850e2c4e87f4aa902afbd2",
                "reference": "5a63ce20ed1b5bf577850e2c4e87f4aa902afbd2",
                "shasum": ""
            },
            "require": {
                "php": ">=7.3"
            },
            "require-dev": {
                "phpunit/phpunit": "^9.3"
            },
            "type": "library",
            "extra": {
                "branch-alias": {
                    "dev-master": "5.0-dev"
                }
            },
            "autoload": {
                "classmap": [
                    "src/"
                ]
            },
            "notification-url": "https://packagist.org/downloads/",
            "license": [
                "BSD-3-Clause"
            ],
            "authors": [
                {
                    "name": "Sebastian Bergmann",
                    "email": "sebastian@phpunit.de",
                    "role": "lead"
                }
            ],
            "description": "Utility class for timing",
            "homepage": "https://github.com/sebastianbergmann/php-timer/",
            "keywords": [
                "timer"
            ],
            "support": {
                "issues": "https://github.com/sebastianbergmann/php-timer/issues",
                "source": "https://github.com/sebastianbergmann/php-timer/tree/5.0.3"
            },
            "funding": [
                {
                    "url": "https://github.com/sebastianbergmann",
                    "type": "github"
                }
            ],
            "time": "2020-10-26T13:16:10+00:00"
        },
        {
            "name": "phpunit/phpunit",
            "version": "9.5.21",
            "source": {
                "type": "git",
                "url": "https://github.com/sebastianbergmann/phpunit.git",
                "reference": "0e32b76be457de00e83213528f6bb37e2a38fcb1"
            },
            "dist": {
                "type": "zip",
                "url": "https://api.github.com/repos/sebastianbergmann/phpunit/zipball/0e32b76be457de00e83213528f6bb37e2a38fcb1",
                "reference": "0e32b76be457de00e83213528f6bb37e2a38fcb1",
                "shasum": ""
            },
            "require": {
                "doctrine/instantiator": "^1.3.1",
                "ext-dom": "*",
                "ext-json": "*",
                "ext-libxml": "*",
                "ext-mbstring": "*",
                "ext-xml": "*",
                "ext-xmlwriter": "*",
                "myclabs/deep-copy": "^1.10.1",
                "phar-io/manifest": "^2.0.3",
                "phar-io/version": "^3.0.2",
                "php": ">=7.3",
                "phpspec/prophecy": "^1.12.1",
                "phpunit/php-code-coverage": "^9.2.13",
                "phpunit/php-file-iterator": "^3.0.5",
                "phpunit/php-invoker": "^3.1.1",
                "phpunit/php-text-template": "^2.0.3",
                "phpunit/php-timer": "^5.0.2",
                "sebastian/cli-parser": "^1.0.1",
                "sebastian/code-unit": "^1.0.6",
                "sebastian/comparator": "^4.0.5",
                "sebastian/diff": "^4.0.3",
                "sebastian/environment": "^5.1.3",
                "sebastian/exporter": "^4.0.3",
                "sebastian/global-state": "^5.0.1",
                "sebastian/object-enumerator": "^4.0.3",
                "sebastian/resource-operations": "^3.0.3",
                "sebastian/type": "^3.0",
                "sebastian/version": "^3.0.2"
            },
            "require-dev": {
                "phpspec/prophecy-phpunit": "^2.0.1"
            },
            "suggest": {
                "ext-soap": "*",
                "ext-xdebug": "*"
            },
            "bin": [
                "phpunit"
            ],
            "type": "library",
            "extra": {
                "branch-alias": {
                    "dev-master": "9.5-dev"
                }
            },
            "autoload": {
                "files": [
                    "src/Framework/Assert/Functions.php"
                ],
                "classmap": [
                    "src/"
                ]
            },
            "notification-url": "https://packagist.org/downloads/",
            "license": [
                "BSD-3-Clause"
            ],
            "authors": [
                {
                    "name": "Sebastian Bergmann",
                    "email": "sebastian@phpunit.de",
                    "role": "lead"
                }
            ],
            "description": "The PHP Unit Testing framework.",
            "homepage": "https://phpunit.de/",
            "keywords": [
                "phpunit",
                "testing",
                "xunit"
            ],
            "support": {
                "issues": "https://github.com/sebastianbergmann/phpunit/issues",
                "source": "https://github.com/sebastianbergmann/phpunit/tree/9.5.21"
            },
            "funding": [
                {
                    "url": "https://phpunit.de/sponsors.html",
                    "type": "custom"
                },
                {
                    "url": "https://github.com/sebastianbergmann",
                    "type": "github"
                }
            ],
            "time": "2022-06-19T12:14:25+00:00"
        },
        {
            "name": "psr/container",
            "version": "2.0.2",
            "source": {
                "type": "git",
                "url": "https://github.com/php-fig/container.git",
                "reference": "c71ecc56dfe541dbd90c5360474fbc405f8d5963"
            },
            "dist": {
                "type": "zip",
                "url": "https://api.github.com/repos/php-fig/container/zipball/c71ecc56dfe541dbd90c5360474fbc405f8d5963",
                "reference": "c71ecc56dfe541dbd90c5360474fbc405f8d5963",
                "shasum": ""
            },
            "require": {
                "php": ">=7.4.0"
            },
            "type": "library",
            "extra": {
                "branch-alias": {
                    "dev-master": "2.0.x-dev"
                }
            },
            "autoload": {
                "psr-4": {
                    "Psr\\Container\\": "src/"
                }
            },
            "notification-url": "https://packagist.org/downloads/",
            "license": [
                "MIT"
            ],
            "authors": [
                {
                    "name": "PHP-FIG",
                    "homepage": "https://www.php-fig.org/"
                }
            ],
            "description": "Common Container Interface (PHP FIG PSR-11)",
            "homepage": "https://github.com/php-fig/container",
            "keywords": [
                "PSR-11",
                "container",
                "container-interface",
                "container-interop",
                "psr"
            ],
            "support": {
                "issues": "https://github.com/php-fig/container/issues",
                "source": "https://github.com/php-fig/container/tree/2.0.2"
            },
            "time": "2021-11-05T16:47:00+00:00"
        },
        {
            "name": "roots/wordpress",
            "version": "5.9.3",
            "source": {
                "type": "git",
                "url": "https://github.com/WordPress/WordPress.git",
                "reference": "5.9.3"
            },
            "dist": {
                "type": "zip",
                "url": "https://api.github.com/repos/WordPress/WordPress/zipball/refs/tags/5.9.3"
            },
            "require": {
                "php": ">=5.3.2",
                "roots/wordpress-core-installer": ">=1.0.0"
            },
            "provide": {
                "wordpress/core-implementation": "5.9.3"
            },
            "type": "wordpress-core",
            "notification-url": "https://packagist.org/downloads/",
            "license": [
                "GPL-2.0-or-later"
            ],
            "authors": [
                {
                    "name": "WordPress Community",
                    "homepage": "https://wordpress.org/about/"
                }
            ],
            "description": "WordPress is web software you can use to create a beautiful website or blog.",
            "homepage": "https://wordpress.org/",
            "keywords": [
                "blog",
                "cms",
                "wordpress"
            ],
            "support": {
                "docs": "https://developer.wordpress.org/",
                "forum": "https://wordpress.org/support/",
                "irc": "irc://irc.freenode.net/wordpress",
                "issues": "https://core.trac.wordpress.org/",
                "rss": "https://wordpress.org/news/feed/",
                "source": "https://core.trac.wordpress.org/browser",
                "wiki": "https://codex.wordpress.org/"
            },
            "funding": [
                {
                    "url": "https://github.com/roots",
                    "type": "github"
                },
                {
                    "url": "https://www.patreon.com/rootsdev",
                    "type": "patreon"
                }
            ],
            "time": "2022-04-06T02:26:36+00:00"
        },
        {
            "name": "roots/wordpress-core-installer",
            "version": "1.100.0",
            "source": {
                "type": "git",
                "url": "https://github.com/roots/wordpress-core-installer.git",
                "reference": "73f8488e5178c5d54234b919f823a9095e2b1847"
            },
            "dist": {
                "type": "zip",
                "url": "https://api.github.com/repos/roots/wordpress-core-installer/zipball/73f8488e5178c5d54234b919f823a9095e2b1847",
                "reference": "73f8488e5178c5d54234b919f823a9095e2b1847",
                "shasum": ""
            },
            "require": {
                "composer-plugin-api": "^1.0 || ^2.0",
                "php": ">=5.6.0"
            },
            "conflict": {
                "composer/installers": "<1.0.6"
            },
            "replace": {
                "johnpbloch/wordpress-core-installer": "*"
            },
            "require-dev": {
                "composer/composer": "^1.0 || ^2.0",
                "phpunit/phpunit": ">=5.7.27"
            },
            "type": "composer-plugin",
            "extra": {
                "class": "Roots\\Composer\\WordPressCorePlugin"
            },
            "autoload": {
                "psr-4": {
                    "Roots\\Composer\\": "src/"
                }
            },
            "notification-url": "https://packagist.org/downloads/",
            "license": [
                "GPL-2.0-or-later"
            ],
            "authors": [
                {
                    "name": "John P. Bloch",
                    "email": "me@johnpbloch.com"
                },
                {
                    "name": "Roots",
                    "email": "team@roots.io"
                }
            ],
            "description": "A custom installer to handle deploying WordPress with composer",
            "keywords": [
                "wordpress"
            ],
            "support": {
                "issues": "https://github.com/roots/wordpress-core-installer/issues",
                "source": "https://github.com/roots/wordpress-core-installer/tree/master"
            },
            "funding": [
                {
                    "url": "https://github.com/roots",
                    "type": "github"
                },
                {
                    "url": "https://www.patreon.com/rootsdev",
                    "type": "patreon"
                }
            ],
            "time": "2020-08-20T00:27:30+00:00"
        },
        {
            "name": "sebastian/cli-parser",
            "version": "1.0.1",
            "source": {
                "type": "git",
                "url": "https://github.com/sebastianbergmann/cli-parser.git",
                "reference": "442e7c7e687e42adc03470c7b668bc4b2402c0b2"
            },
            "dist": {
                "type": "zip",
                "url": "https://api.github.com/repos/sebastianbergmann/cli-parser/zipball/442e7c7e687e42adc03470c7b668bc4b2402c0b2",
                "reference": "442e7c7e687e42adc03470c7b668bc4b2402c0b2",
                "shasum": ""
            },
            "require": {
                "php": ">=7.3"
            },
            "require-dev": {
                "phpunit/phpunit": "^9.3"
            },
            "type": "library",
            "extra": {
                "branch-alias": {
                    "dev-master": "1.0-dev"
                }
            },
            "autoload": {
                "classmap": [
                    "src/"
                ]
            },
            "notification-url": "https://packagist.org/downloads/",
            "license": [
                "BSD-3-Clause"
            ],
            "authors": [
                {
                    "name": "Sebastian Bergmann",
                    "email": "sebastian@phpunit.de",
                    "role": "lead"
                }
            ],
            "description": "Library for parsing CLI options",
            "homepage": "https://github.com/sebastianbergmann/cli-parser",
            "support": {
                "issues": "https://github.com/sebastianbergmann/cli-parser/issues",
                "source": "https://github.com/sebastianbergmann/cli-parser/tree/1.0.1"
            },
            "funding": [
                {
                    "url": "https://github.com/sebastianbergmann",
                    "type": "github"
                }
            ],
            "time": "2020-09-28T06:08:49+00:00"
        },
        {
            "name": "sebastian/code-unit",
            "version": "1.0.8",
            "source": {
                "type": "git",
                "url": "https://github.com/sebastianbergmann/code-unit.git",
                "reference": "1fc9f64c0927627ef78ba436c9b17d967e68e120"
            },
            "dist": {
                "type": "zip",
                "url": "https://api.github.com/repos/sebastianbergmann/code-unit/zipball/1fc9f64c0927627ef78ba436c9b17d967e68e120",
                "reference": "1fc9f64c0927627ef78ba436c9b17d967e68e120",
                "shasum": ""
            },
            "require": {
                "php": ">=7.3"
            },
            "require-dev": {
                "phpunit/phpunit": "^9.3"
            },
            "type": "library",
            "extra": {
                "branch-alias": {
                    "dev-master": "1.0-dev"
                }
            },
            "autoload": {
                "classmap": [
                    "src/"
                ]
            },
            "notification-url": "https://packagist.org/downloads/",
            "license": [
                "BSD-3-Clause"
            ],
            "authors": [
                {
                    "name": "Sebastian Bergmann",
                    "email": "sebastian@phpunit.de",
                    "role": "lead"
                }
            ],
            "description": "Collection of value objects that represent the PHP code units",
            "homepage": "https://github.com/sebastianbergmann/code-unit",
            "support": {
                "issues": "https://github.com/sebastianbergmann/code-unit/issues",
                "source": "https://github.com/sebastianbergmann/code-unit/tree/1.0.8"
            },
            "funding": [
                {
                    "url": "https://github.com/sebastianbergmann",
                    "type": "github"
                }
            ],
            "time": "2020-10-26T13:08:54+00:00"
        },
        {
            "name": "sebastian/code-unit-reverse-lookup",
            "version": "2.0.3",
            "source": {
                "type": "git",
                "url": "https://github.com/sebastianbergmann/code-unit-reverse-lookup.git",
                "reference": "ac91f01ccec49fb77bdc6fd1e548bc70f7faa3e5"
            },
            "dist": {
                "type": "zip",
                "url": "https://api.github.com/repos/sebastianbergmann/code-unit-reverse-lookup/zipball/ac91f01ccec49fb77bdc6fd1e548bc70f7faa3e5",
                "reference": "ac91f01ccec49fb77bdc6fd1e548bc70f7faa3e5",
                "shasum": ""
            },
            "require": {
                "php": ">=7.3"
            },
            "require-dev": {
                "phpunit/phpunit": "^9.3"
            },
            "type": "library",
            "extra": {
                "branch-alias": {
                    "dev-master": "2.0-dev"
                }
            },
            "autoload": {
                "classmap": [
                    "src/"
                ]
            },
            "notification-url": "https://packagist.org/downloads/",
            "license": [
                "BSD-3-Clause"
            ],
            "authors": [
                {
                    "name": "Sebastian Bergmann",
                    "email": "sebastian@phpunit.de"
                }
            ],
            "description": "Looks up which function or method a line of code belongs to",
            "homepage": "https://github.com/sebastianbergmann/code-unit-reverse-lookup/",
            "support": {
                "issues": "https://github.com/sebastianbergmann/code-unit-reverse-lookup/issues",
                "source": "https://github.com/sebastianbergmann/code-unit-reverse-lookup/tree/2.0.3"
            },
            "funding": [
                {
                    "url": "https://github.com/sebastianbergmann",
                    "type": "github"
                }
            ],
            "time": "2020-09-28T05:30:19+00:00"
        },
        {
            "name": "sebastian/comparator",
            "version": "4.0.6",
            "source": {
                "type": "git",
                "url": "https://github.com/sebastianbergmann/comparator.git",
                "reference": "55f4261989e546dc112258c7a75935a81a7ce382"
            },
            "dist": {
                "type": "zip",
                "url": "https://api.github.com/repos/sebastianbergmann/comparator/zipball/55f4261989e546dc112258c7a75935a81a7ce382",
                "reference": "55f4261989e546dc112258c7a75935a81a7ce382",
                "shasum": ""
            },
            "require": {
                "php": ">=7.3",
                "sebastian/diff": "^4.0",
                "sebastian/exporter": "^4.0"
            },
            "require-dev": {
                "phpunit/phpunit": "^9.3"
            },
            "type": "library",
            "extra": {
                "branch-alias": {
                    "dev-master": "4.0-dev"
                }
            },
            "autoload": {
                "classmap": [
                    "src/"
                ]
            },
            "notification-url": "https://packagist.org/downloads/",
            "license": [
                "BSD-3-Clause"
            ],
            "authors": [
                {
                    "name": "Sebastian Bergmann",
                    "email": "sebastian@phpunit.de"
                },
                {
                    "name": "Jeff Welch",
                    "email": "whatthejeff@gmail.com"
                },
                {
                    "name": "Volker Dusch",
                    "email": "github@wallbash.com"
                },
                {
                    "name": "Bernhard Schussek",
                    "email": "bschussek@2bepublished.at"
                }
            ],
            "description": "Provides the functionality to compare PHP values for equality",
            "homepage": "https://github.com/sebastianbergmann/comparator",
            "keywords": [
                "comparator",
                "compare",
                "equality"
            ],
            "support": {
                "issues": "https://github.com/sebastianbergmann/comparator/issues",
                "source": "https://github.com/sebastianbergmann/comparator/tree/4.0.6"
            },
            "funding": [
                {
                    "url": "https://github.com/sebastianbergmann",
                    "type": "github"
                }
            ],
            "time": "2020-10-26T15:49:45+00:00"
        },
        {
            "name": "sebastian/complexity",
            "version": "2.0.2",
            "source": {
                "type": "git",
                "url": "https://github.com/sebastianbergmann/complexity.git",
                "reference": "739b35e53379900cc9ac327b2147867b8b6efd88"
            },
            "dist": {
                "type": "zip",
                "url": "https://api.github.com/repos/sebastianbergmann/complexity/zipball/739b35e53379900cc9ac327b2147867b8b6efd88",
                "reference": "739b35e53379900cc9ac327b2147867b8b6efd88",
                "shasum": ""
            },
            "require": {
                "nikic/php-parser": "^4.7",
                "php": ">=7.3"
            },
            "require-dev": {
                "phpunit/phpunit": "^9.3"
            },
            "type": "library",
            "extra": {
                "branch-alias": {
                    "dev-master": "2.0-dev"
                }
            },
            "autoload": {
                "classmap": [
                    "src/"
                ]
            },
            "notification-url": "https://packagist.org/downloads/",
            "license": [
                "BSD-3-Clause"
            ],
            "authors": [
                {
                    "name": "Sebastian Bergmann",
                    "email": "sebastian@phpunit.de",
                    "role": "lead"
                }
            ],
            "description": "Library for calculating the complexity of PHP code units",
            "homepage": "https://github.com/sebastianbergmann/complexity",
            "support": {
                "issues": "https://github.com/sebastianbergmann/complexity/issues",
                "source": "https://github.com/sebastianbergmann/complexity/tree/2.0.2"
            },
            "funding": [
                {
                    "url": "https://github.com/sebastianbergmann",
                    "type": "github"
                }
            ],
            "time": "2020-10-26T15:52:27+00:00"
        },
        {
            "name": "sebastian/diff",
            "version": "4.0.4",
            "source": {
                "type": "git",
                "url": "https://github.com/sebastianbergmann/diff.git",
                "reference": "3461e3fccc7cfdfc2720be910d3bd73c69be590d"
            },
            "dist": {
                "type": "zip",
                "url": "https://api.github.com/repos/sebastianbergmann/diff/zipball/3461e3fccc7cfdfc2720be910d3bd73c69be590d",
                "reference": "3461e3fccc7cfdfc2720be910d3bd73c69be590d",
                "shasum": ""
            },
            "require": {
                "php": ">=7.3"
            },
            "require-dev": {
                "phpunit/phpunit": "^9.3",
                "symfony/process": "^4.2 || ^5"
            },
            "type": "library",
            "extra": {
                "branch-alias": {
                    "dev-master": "4.0-dev"
                }
            },
            "autoload": {
                "classmap": [
                    "src/"
                ]
            },
            "notification-url": "https://packagist.org/downloads/",
            "license": [
                "BSD-3-Clause"
            ],
            "authors": [
                {
                    "name": "Sebastian Bergmann",
                    "email": "sebastian@phpunit.de"
                },
                {
                    "name": "Kore Nordmann",
                    "email": "mail@kore-nordmann.de"
                }
            ],
            "description": "Diff implementation",
            "homepage": "https://github.com/sebastianbergmann/diff",
            "keywords": [
                "diff",
                "udiff",
                "unidiff",
                "unified diff"
            ],
            "support": {
                "issues": "https://github.com/sebastianbergmann/diff/issues",
                "source": "https://github.com/sebastianbergmann/diff/tree/4.0.4"
            },
            "funding": [
                {
                    "url": "https://github.com/sebastianbergmann",
                    "type": "github"
                }
            ],
            "time": "2020-10-26T13:10:38+00:00"
        },
        {
            "name": "sebastian/environment",
            "version": "5.1.4",
            "source": {
                "type": "git",
                "url": "https://github.com/sebastianbergmann/environment.git",
                "reference": "1b5dff7bb151a4db11d49d90e5408e4e938270f7"
            },
            "dist": {
                "type": "zip",
                "url": "https://api.github.com/repos/sebastianbergmann/environment/zipball/1b5dff7bb151a4db11d49d90e5408e4e938270f7",
                "reference": "1b5dff7bb151a4db11d49d90e5408e4e938270f7",
                "shasum": ""
            },
            "require": {
                "php": ">=7.3"
            },
            "require-dev": {
                "phpunit/phpunit": "^9.3"
            },
            "suggest": {
                "ext-posix": "*"
            },
            "type": "library",
            "extra": {
                "branch-alias": {
                    "dev-master": "5.1-dev"
                }
            },
            "autoload": {
                "classmap": [
                    "src/"
                ]
            },
            "notification-url": "https://packagist.org/downloads/",
            "license": [
                "BSD-3-Clause"
            ],
            "authors": [
                {
                    "name": "Sebastian Bergmann",
                    "email": "sebastian@phpunit.de"
                }
            ],
            "description": "Provides functionality to handle HHVM/PHP environments",
            "homepage": "http://www.github.com/sebastianbergmann/environment",
            "keywords": [
                "Xdebug",
                "environment",
                "hhvm"
            ],
            "support": {
                "issues": "https://github.com/sebastianbergmann/environment/issues",
                "source": "https://github.com/sebastianbergmann/environment/tree/5.1.4"
            },
            "funding": [
                {
                    "url": "https://github.com/sebastianbergmann",
                    "type": "github"
                }
            ],
            "time": "2022-04-03T09:37:03+00:00"
        },
        {
            "name": "sebastian/exporter",
            "version": "4.0.4",
            "source": {
                "type": "git",
                "url": "https://github.com/sebastianbergmann/exporter.git",
                "reference": "65e8b7db476c5dd267e65eea9cab77584d3cfff9"
            },
            "dist": {
                "type": "zip",
                "url": "https://api.github.com/repos/sebastianbergmann/exporter/zipball/65e8b7db476c5dd267e65eea9cab77584d3cfff9",
                "reference": "65e8b7db476c5dd267e65eea9cab77584d3cfff9",
                "shasum": ""
            },
            "require": {
                "php": ">=7.3",
                "sebastian/recursion-context": "^4.0"
            },
            "require-dev": {
                "ext-mbstring": "*",
                "phpunit/phpunit": "^9.3"
            },
            "type": "library",
            "extra": {
                "branch-alias": {
                    "dev-master": "4.0-dev"
                }
            },
            "autoload": {
                "classmap": [
                    "src/"
                ]
            },
            "notification-url": "https://packagist.org/downloads/",
            "license": [
                "BSD-3-Clause"
            ],
            "authors": [
                {
                    "name": "Sebastian Bergmann",
                    "email": "sebastian@phpunit.de"
                },
                {
                    "name": "Jeff Welch",
                    "email": "whatthejeff@gmail.com"
                },
                {
                    "name": "Volker Dusch",
                    "email": "github@wallbash.com"
                },
                {
                    "name": "Adam Harvey",
                    "email": "aharvey@php.net"
                },
                {
                    "name": "Bernhard Schussek",
                    "email": "bschussek@gmail.com"
                }
            ],
            "description": "Provides the functionality to export PHP variables for visualization",
            "homepage": "https://www.github.com/sebastianbergmann/exporter",
            "keywords": [
                "export",
                "exporter"
            ],
            "support": {
                "issues": "https://github.com/sebastianbergmann/exporter/issues",
                "source": "https://github.com/sebastianbergmann/exporter/tree/4.0.4"
            },
            "funding": [
                {
                    "url": "https://github.com/sebastianbergmann",
                    "type": "github"
                }
            ],
            "time": "2021-11-11T14:18:36+00:00"
        },
        {
            "name": "sebastian/global-state",
            "version": "5.0.5",
            "source": {
                "type": "git",
                "url": "https://github.com/sebastianbergmann/global-state.git",
                "reference": "0ca8db5a5fc9c8646244e629625ac486fa286bf2"
            },
            "dist": {
                "type": "zip",
                "url": "https://api.github.com/repos/sebastianbergmann/global-state/zipball/0ca8db5a5fc9c8646244e629625ac486fa286bf2",
                "reference": "0ca8db5a5fc9c8646244e629625ac486fa286bf2",
                "shasum": ""
            },
            "require": {
                "php": ">=7.3",
                "sebastian/object-reflector": "^2.0",
                "sebastian/recursion-context": "^4.0"
            },
            "require-dev": {
                "ext-dom": "*",
                "phpunit/phpunit": "^9.3"
            },
            "suggest": {
                "ext-uopz": "*"
            },
            "type": "library",
            "extra": {
                "branch-alias": {
                    "dev-master": "5.0-dev"
                }
            },
            "autoload": {
                "classmap": [
                    "src/"
                ]
            },
            "notification-url": "https://packagist.org/downloads/",
            "license": [
                "BSD-3-Clause"
            ],
            "authors": [
                {
                    "name": "Sebastian Bergmann",
                    "email": "sebastian@phpunit.de"
                }
            ],
            "description": "Snapshotting of global state",
            "homepage": "http://www.github.com/sebastianbergmann/global-state",
            "keywords": [
                "global state"
            ],
            "support": {
                "issues": "https://github.com/sebastianbergmann/global-state/issues",
                "source": "https://github.com/sebastianbergmann/global-state/tree/5.0.5"
            },
            "funding": [
                {
                    "url": "https://github.com/sebastianbergmann",
                    "type": "github"
                }
            ],
            "time": "2022-02-14T08:28:10+00:00"
        },
        {
            "name": "sebastian/lines-of-code",
            "version": "1.0.3",
            "source": {
                "type": "git",
                "url": "https://github.com/sebastianbergmann/lines-of-code.git",
                "reference": "c1c2e997aa3146983ed888ad08b15470a2e22ecc"
            },
            "dist": {
                "type": "zip",
                "url": "https://api.github.com/repos/sebastianbergmann/lines-of-code/zipball/c1c2e997aa3146983ed888ad08b15470a2e22ecc",
                "reference": "c1c2e997aa3146983ed888ad08b15470a2e22ecc",
                "shasum": ""
            },
            "require": {
                "nikic/php-parser": "^4.6",
                "php": ">=7.3"
            },
            "require-dev": {
                "phpunit/phpunit": "^9.3"
            },
            "type": "library",
            "extra": {
                "branch-alias": {
                    "dev-master": "1.0-dev"
                }
            },
            "autoload": {
                "classmap": [
                    "src/"
                ]
            },
            "notification-url": "https://packagist.org/downloads/",
            "license": [
                "BSD-3-Clause"
            ],
            "authors": [
                {
                    "name": "Sebastian Bergmann",
                    "email": "sebastian@phpunit.de",
                    "role": "lead"
                }
            ],
            "description": "Library for counting the lines of code in PHP source code",
            "homepage": "https://github.com/sebastianbergmann/lines-of-code",
            "support": {
                "issues": "https://github.com/sebastianbergmann/lines-of-code/issues",
                "source": "https://github.com/sebastianbergmann/lines-of-code/tree/1.0.3"
            },
            "funding": [
                {
                    "url": "https://github.com/sebastianbergmann",
                    "type": "github"
                }
            ],
            "time": "2020-11-28T06:42:11+00:00"
        },
        {
            "name": "sebastian/object-enumerator",
            "version": "4.0.4",
            "source": {
                "type": "git",
                "url": "https://github.com/sebastianbergmann/object-enumerator.git",
                "reference": "5c9eeac41b290a3712d88851518825ad78f45c71"
            },
            "dist": {
                "type": "zip",
                "url": "https://api.github.com/repos/sebastianbergmann/object-enumerator/zipball/5c9eeac41b290a3712d88851518825ad78f45c71",
                "reference": "5c9eeac41b290a3712d88851518825ad78f45c71",
                "shasum": ""
            },
            "require": {
                "php": ">=7.3",
                "sebastian/object-reflector": "^2.0",
                "sebastian/recursion-context": "^4.0"
            },
            "require-dev": {
                "phpunit/phpunit": "^9.3"
            },
            "type": "library",
            "extra": {
                "branch-alias": {
                    "dev-master": "4.0-dev"
                }
            },
            "autoload": {
                "classmap": [
                    "src/"
                ]
            },
            "notification-url": "https://packagist.org/downloads/",
            "license": [
                "BSD-3-Clause"
            ],
            "authors": [
                {
                    "name": "Sebastian Bergmann",
                    "email": "sebastian@phpunit.de"
                }
            ],
            "description": "Traverses array structures and object graphs to enumerate all referenced objects",
            "homepage": "https://github.com/sebastianbergmann/object-enumerator/",
            "support": {
                "issues": "https://github.com/sebastianbergmann/object-enumerator/issues",
                "source": "https://github.com/sebastianbergmann/object-enumerator/tree/4.0.4"
            },
            "funding": [
                {
                    "url": "https://github.com/sebastianbergmann",
                    "type": "github"
                }
            ],
            "time": "2020-10-26T13:12:34+00:00"
        },
        {
            "name": "sebastian/object-reflector",
            "version": "2.0.4",
            "source": {
                "type": "git",
                "url": "https://github.com/sebastianbergmann/object-reflector.git",
                "reference": "b4f479ebdbf63ac605d183ece17d8d7fe49c15c7"
            },
            "dist": {
                "type": "zip",
                "url": "https://api.github.com/repos/sebastianbergmann/object-reflector/zipball/b4f479ebdbf63ac605d183ece17d8d7fe49c15c7",
                "reference": "b4f479ebdbf63ac605d183ece17d8d7fe49c15c7",
                "shasum": ""
            },
            "require": {
                "php": ">=7.3"
            },
            "require-dev": {
                "phpunit/phpunit": "^9.3"
            },
            "type": "library",
            "extra": {
                "branch-alias": {
                    "dev-master": "2.0-dev"
                }
            },
            "autoload": {
                "classmap": [
                    "src/"
                ]
            },
            "notification-url": "https://packagist.org/downloads/",
            "license": [
                "BSD-3-Clause"
            ],
            "authors": [
                {
                    "name": "Sebastian Bergmann",
                    "email": "sebastian@phpunit.de"
                }
            ],
            "description": "Allows reflection of object attributes, including inherited and non-public ones",
            "homepage": "https://github.com/sebastianbergmann/object-reflector/",
            "support": {
                "issues": "https://github.com/sebastianbergmann/object-reflector/issues",
                "source": "https://github.com/sebastianbergmann/object-reflector/tree/2.0.4"
            },
            "funding": [
                {
                    "url": "https://github.com/sebastianbergmann",
                    "type": "github"
                }
            ],
            "time": "2020-10-26T13:14:26+00:00"
        },
        {
            "name": "sebastian/recursion-context",
            "version": "4.0.4",
            "source": {
                "type": "git",
                "url": "https://github.com/sebastianbergmann/recursion-context.git",
                "reference": "cd9d8cf3c5804de4341c283ed787f099f5506172"
            },
            "dist": {
                "type": "zip",
                "url": "https://api.github.com/repos/sebastianbergmann/recursion-context/zipball/cd9d8cf3c5804de4341c283ed787f099f5506172",
                "reference": "cd9d8cf3c5804de4341c283ed787f099f5506172",
                "shasum": ""
            },
            "require": {
                "php": ">=7.3"
            },
            "require-dev": {
                "phpunit/phpunit": "^9.3"
            },
            "type": "library",
            "extra": {
                "branch-alias": {
                    "dev-master": "4.0-dev"
                }
            },
            "autoload": {
                "classmap": [
                    "src/"
                ]
            },
            "notification-url": "https://packagist.org/downloads/",
            "license": [
                "BSD-3-Clause"
            ],
            "authors": [
                {
                    "name": "Sebastian Bergmann",
                    "email": "sebastian@phpunit.de"
                },
                {
                    "name": "Jeff Welch",
                    "email": "whatthejeff@gmail.com"
                },
                {
                    "name": "Adam Harvey",
                    "email": "aharvey@php.net"
                }
            ],
            "description": "Provides functionality to recursively process PHP variables",
            "homepage": "http://www.github.com/sebastianbergmann/recursion-context",
            "support": {
                "issues": "https://github.com/sebastianbergmann/recursion-context/issues",
                "source": "https://github.com/sebastianbergmann/recursion-context/tree/4.0.4"
            },
            "funding": [
                {
                    "url": "https://github.com/sebastianbergmann",
                    "type": "github"
                }
            ],
            "time": "2020-10-26T13:17:30+00:00"
        },
        {
            "name": "sebastian/resource-operations",
            "version": "3.0.3",
            "source": {
                "type": "git",
                "url": "https://github.com/sebastianbergmann/resource-operations.git",
                "reference": "0f4443cb3a1d92ce809899753bc0d5d5a8dd19a8"
            },
            "dist": {
                "type": "zip",
                "url": "https://api.github.com/repos/sebastianbergmann/resource-operations/zipball/0f4443cb3a1d92ce809899753bc0d5d5a8dd19a8",
                "reference": "0f4443cb3a1d92ce809899753bc0d5d5a8dd19a8",
                "shasum": ""
            },
            "require": {
                "php": ">=7.3"
            },
            "require-dev": {
                "phpunit/phpunit": "^9.0"
            },
            "type": "library",
            "extra": {
                "branch-alias": {
                    "dev-master": "3.0-dev"
                }
            },
            "autoload": {
                "classmap": [
                    "src/"
                ]
            },
            "notification-url": "https://packagist.org/downloads/",
            "license": [
                "BSD-3-Clause"
            ],
            "authors": [
                {
                    "name": "Sebastian Bergmann",
                    "email": "sebastian@phpunit.de"
                }
            ],
            "description": "Provides a list of PHP built-in functions that operate on resources",
            "homepage": "https://www.github.com/sebastianbergmann/resource-operations",
            "support": {
                "issues": "https://github.com/sebastianbergmann/resource-operations/issues",
                "source": "https://github.com/sebastianbergmann/resource-operations/tree/3.0.3"
            },
            "funding": [
                {
                    "url": "https://github.com/sebastianbergmann",
                    "type": "github"
                }
            ],
            "time": "2020-09-28T06:45:17+00:00"
        },
        {
            "name": "sebastian/type",
            "version": "3.0.0",
            "source": {
                "type": "git",
                "url": "https://github.com/sebastianbergmann/type.git",
                "reference": "b233b84bc4465aff7b57cf1c4bc75c86d00d6dad"
            },
            "dist": {
                "type": "zip",
                "url": "https://api.github.com/repos/sebastianbergmann/type/zipball/b233b84bc4465aff7b57cf1c4bc75c86d00d6dad",
                "reference": "b233b84bc4465aff7b57cf1c4bc75c86d00d6dad",
                "shasum": ""
            },
            "require": {
                "php": ">=7.3"
            },
            "require-dev": {
                "phpunit/phpunit": "^9.5"
            },
            "type": "library",
            "extra": {
                "branch-alias": {
                    "dev-master": "3.0-dev"
                }
            },
            "autoload": {
                "classmap": [
                    "src/"
                ]
            },
            "notification-url": "https://packagist.org/downloads/",
            "license": [
                "BSD-3-Clause"
            ],
            "authors": [
                {
                    "name": "Sebastian Bergmann",
                    "email": "sebastian@phpunit.de",
                    "role": "lead"
                }
            ],
            "description": "Collection of value objects that represent the types of the PHP type system",
            "homepage": "https://github.com/sebastianbergmann/type",
            "support": {
                "issues": "https://github.com/sebastianbergmann/type/issues",
                "source": "https://github.com/sebastianbergmann/type/tree/3.0.0"
            },
            "funding": [
                {
                    "url": "https://github.com/sebastianbergmann",
                    "type": "github"
                }
            ],
            "time": "2022-03-15T09:54:48+00:00"
        },
        {
            "name": "sebastian/version",
            "version": "3.0.2",
            "source": {
                "type": "git",
                "url": "https://github.com/sebastianbergmann/version.git",
                "reference": "c6c1022351a901512170118436c764e473f6de8c"
            },
            "dist": {
                "type": "zip",
                "url": "https://api.github.com/repos/sebastianbergmann/version/zipball/c6c1022351a901512170118436c764e473f6de8c",
                "reference": "c6c1022351a901512170118436c764e473f6de8c",
                "shasum": ""
            },
            "require": {
                "php": ">=7.3"
            },
            "type": "library",
            "extra": {
                "branch-alias": {
                    "dev-master": "3.0-dev"
                }
            },
            "autoload": {
                "classmap": [
                    "src/"
                ]
            },
            "notification-url": "https://packagist.org/downloads/",
            "license": [
                "BSD-3-Clause"
            ],
            "authors": [
                {
                    "name": "Sebastian Bergmann",
                    "email": "sebastian@phpunit.de",
                    "role": "lead"
                }
            ],
            "description": "Library that helps with managing the version number of Git-hosted PHP projects",
            "homepage": "https://github.com/sebastianbergmann/version",
            "support": {
                "issues": "https://github.com/sebastianbergmann/version/issues",
                "source": "https://github.com/sebastianbergmann/version/tree/3.0.2"
            },
            "funding": [
                {
                    "url": "https://github.com/sebastianbergmann",
                    "type": "github"
                }
            ],
            "time": "2020-09-28T06:39:44+00:00"
        },
        {
            "name": "symfony/console",
            "version": "v6.0.10",
            "source": {
                "type": "git",
                "url": "https://github.com/symfony/console.git",
                "reference": "d8d41b93c16f1da2f2d4b9209b7de78c4d203642"
            },
            "dist": {
                "type": "zip",
                "url": "https://api.github.com/repos/symfony/console/zipball/d8d41b93c16f1da2f2d4b9209b7de78c4d203642",
                "reference": "d8d41b93c16f1da2f2d4b9209b7de78c4d203642",
                "shasum": ""
            },
            "require": {
                "php": ">=8.0.2",
                "symfony/polyfill-mbstring": "~1.0",
                "symfony/service-contracts": "^1.1|^2|^3",
                "symfony/string": "^5.4|^6.0"
            },
            "conflict": {
                "symfony/dependency-injection": "<5.4",
                "symfony/dotenv": "<5.4",
                "symfony/event-dispatcher": "<5.4",
                "symfony/lock": "<5.4",
                "symfony/process": "<5.4"
            },
            "provide": {
                "psr/log-implementation": "1.0|2.0|3.0"
            },
            "require-dev": {
                "psr/log": "^1|^2|^3",
                "symfony/config": "^5.4|^6.0",
                "symfony/dependency-injection": "^5.4|^6.0",
                "symfony/event-dispatcher": "^5.4|^6.0",
                "symfony/lock": "^5.4|^6.0",
                "symfony/process": "^5.4|^6.0",
                "symfony/var-dumper": "^5.4|^6.0"
            },
            "suggest": {
                "psr/log": "For using the console logger",
                "symfony/event-dispatcher": "",
                "symfony/lock": "",
                "symfony/process": ""
            },
            "type": "library",
            "autoload": {
                "psr-4": {
                    "Symfony\\Component\\Console\\": ""
                },
                "exclude-from-classmap": [
                    "/Tests/"
                ]
            },
            "notification-url": "https://packagist.org/downloads/",
            "license": [
                "MIT"
            ],
            "authors": [
                {
                    "name": "Fabien Potencier",
                    "email": "fabien@symfony.com"
                },
                {
                    "name": "Symfony Community",
                    "homepage": "https://symfony.com/contributors"
                }
            ],
            "description": "Eases the creation of beautiful and testable command line interfaces",
            "homepage": "https://symfony.com",
            "keywords": [
                "cli",
                "command line",
                "console",
                "terminal"
            ],
            "support": {
                "source": "https://github.com/symfony/console/tree/v6.0.10"
            },
            "funding": [
                {
                    "url": "https://symfony.com/sponsor",
                    "type": "custom"
                },
                {
                    "url": "https://github.com/fabpot",
                    "type": "github"
                },
                {
                    "url": "https://tidelift.com/funding/github/packagist/symfony/symfony",
                    "type": "tidelift"
                }
            ],
            "time": "2022-06-26T13:01:22+00:00"
        },
        {
            "name": "symfony/polyfill-ctype",
            "version": "v1.26.0",
            "source": {
                "type": "git",
                "url": "https://github.com/symfony/polyfill-ctype.git",
                "reference": "6fd1b9a79f6e3cf65f9e679b23af304cd9e010d4"
            },
            "dist": {
                "type": "zip",
                "url": "https://api.github.com/repos/symfony/polyfill-ctype/zipball/6fd1b9a79f6e3cf65f9e679b23af304cd9e010d4",
                "reference": "6fd1b9a79f6e3cf65f9e679b23af304cd9e010d4",
                "shasum": ""
            },
            "require": {
                "php": ">=7.1"
            },
            "provide": {
                "ext-ctype": "*"
            },
            "suggest": {
                "ext-ctype": "For best performance"
            },
            "type": "library",
            "extra": {
                "branch-alias": {
                    "dev-main": "1.26-dev"
                },
                "thanks": {
                    "name": "symfony/polyfill",
                    "url": "https://github.com/symfony/polyfill"
                }
            },
            "autoload": {
                "files": [
                    "bootstrap.php"
                ],
                "psr-4": {
                    "Symfony\\Polyfill\\Ctype\\": ""
                }
            },
            "notification-url": "https://packagist.org/downloads/",
            "license": [
                "MIT"
            ],
            "authors": [
                {
                    "name": "Gert de Pagter",
                    "email": "BackEndTea@gmail.com"
                },
                {
                    "name": "Symfony Community",
                    "homepage": "https://symfony.com/contributors"
                }
            ],
            "description": "Symfony polyfill for ctype functions",
            "homepage": "https://symfony.com",
            "keywords": [
                "compatibility",
                "ctype",
                "polyfill",
                "portable"
            ],
            "support": {
                "source": "https://github.com/symfony/polyfill-ctype/tree/v1.26.0"
            },
            "funding": [
                {
                    "url": "https://symfony.com/sponsor",
                    "type": "custom"
                },
                {
                    "url": "https://github.com/fabpot",
                    "type": "github"
                },
                {
                    "url": "https://tidelift.com/funding/github/packagist/symfony/symfony",
                    "type": "tidelift"
                }
            ],
            "time": "2022-05-24T11:49:31+00:00"
        },
        {
            "name": "symfony/polyfill-intl-grapheme",
            "version": "v1.26.0",
            "source": {
                "type": "git",
                "url": "https://github.com/symfony/polyfill-intl-grapheme.git",
                "reference": "433d05519ce6990bf3530fba6957499d327395c2"
            },
            "dist": {
                "type": "zip",
                "url": "https://api.github.com/repos/symfony/polyfill-intl-grapheme/zipball/433d05519ce6990bf3530fba6957499d327395c2",
                "reference": "433d05519ce6990bf3530fba6957499d327395c2",
                "shasum": ""
            },
            "require": {
                "php": ">=7.1"
            },
            "suggest": {
                "ext-intl": "For best performance"
            },
            "type": "library",
            "extra": {
                "branch-alias": {
                    "dev-main": "1.26-dev"
                },
                "thanks": {
                    "name": "symfony/polyfill",
                    "url": "https://github.com/symfony/polyfill"
                }
            },
            "autoload": {
                "files": [
                    "bootstrap.php"
                ],
                "psr-4": {
                    "Symfony\\Polyfill\\Intl\\Grapheme\\": ""
                }
            },
            "notification-url": "https://packagist.org/downloads/",
            "license": [
                "MIT"
            ],
            "authors": [
                {
                    "name": "Nicolas Grekas",
                    "email": "p@tchwork.com"
                },
                {
                    "name": "Symfony Community",
                    "homepage": "https://symfony.com/contributors"
                }
            ],
            "description": "Symfony polyfill for intl's grapheme_* functions",
            "homepage": "https://symfony.com",
            "keywords": [
                "compatibility",
                "grapheme",
                "intl",
                "polyfill",
                "portable",
                "shim"
            ],
            "support": {
                "source": "https://github.com/symfony/polyfill-intl-grapheme/tree/v1.26.0"
            },
            "funding": [
                {
                    "url": "https://symfony.com/sponsor",
                    "type": "custom"
                },
                {
                    "url": "https://github.com/fabpot",
                    "type": "github"
                },
                {
                    "url": "https://tidelift.com/funding/github/packagist/symfony/symfony",
                    "type": "tidelift"
                }
            ],
            "time": "2022-05-24T11:49:31+00:00"
        },
        {
            "name": "symfony/polyfill-intl-normalizer",
            "version": "v1.26.0",
            "source": {
                "type": "git",
                "url": "https://github.com/symfony/polyfill-intl-normalizer.git",
                "reference": "219aa369ceff116e673852dce47c3a41794c14bd"
            },
            "dist": {
                "type": "zip",
                "url": "https://api.github.com/repos/symfony/polyfill-intl-normalizer/zipball/219aa369ceff116e673852dce47c3a41794c14bd",
                "reference": "219aa369ceff116e673852dce47c3a41794c14bd",
                "shasum": ""
            },
            "require": {
                "php": ">=7.1"
            },
            "suggest": {
                "ext-intl": "For best performance"
            },
            "type": "library",
            "extra": {
                "branch-alias": {
                    "dev-main": "1.26-dev"
                },
                "thanks": {
                    "name": "symfony/polyfill",
                    "url": "https://github.com/symfony/polyfill"
                }
            },
            "autoload": {
                "files": [
                    "bootstrap.php"
                ],
                "psr-4": {
                    "Symfony\\Polyfill\\Intl\\Normalizer\\": ""
                },
                "classmap": [
                    "Resources/stubs"
                ]
            },
            "notification-url": "https://packagist.org/downloads/",
            "license": [
                "MIT"
            ],
            "authors": [
                {
                    "name": "Nicolas Grekas",
                    "email": "p@tchwork.com"
                },
                {
                    "name": "Symfony Community",
                    "homepage": "https://symfony.com/contributors"
                }
            ],
            "description": "Symfony polyfill for intl's Normalizer class and related functions",
            "homepage": "https://symfony.com",
            "keywords": [
                "compatibility",
                "intl",
                "normalizer",
                "polyfill",
                "portable",
                "shim"
            ],
            "support": {
                "source": "https://github.com/symfony/polyfill-intl-normalizer/tree/v1.26.0"
            },
            "funding": [
                {
                    "url": "https://symfony.com/sponsor",
                    "type": "custom"
                },
                {
                    "url": "https://github.com/fabpot",
                    "type": "github"
                },
                {
                    "url": "https://tidelift.com/funding/github/packagist/symfony/symfony",
                    "type": "tidelift"
                }
            ],
            "time": "2022-05-24T11:49:31+00:00"
        },
        {
            "name": "symfony/polyfill-mbstring",
            "version": "v1.26.0",
            "source": {
                "type": "git",
                "url": "https://github.com/symfony/polyfill-mbstring.git",
                "reference": "9344f9cb97f3b19424af1a21a3b0e75b0a7d8d7e"
            },
            "dist": {
                "type": "zip",
                "url": "https://api.github.com/repos/symfony/polyfill-mbstring/zipball/9344f9cb97f3b19424af1a21a3b0e75b0a7d8d7e",
                "reference": "9344f9cb97f3b19424af1a21a3b0e75b0a7d8d7e",
                "shasum": ""
            },
            "require": {
                "php": ">=7.1"
            },
            "provide": {
                "ext-mbstring": "*"
            },
            "suggest": {
                "ext-mbstring": "For best performance"
            },
            "type": "library",
            "extra": {
                "branch-alias": {
                    "dev-main": "1.26-dev"
                },
                "thanks": {
                    "name": "symfony/polyfill",
                    "url": "https://github.com/symfony/polyfill"
                }
            },
            "autoload": {
                "files": [
                    "bootstrap.php"
                ],
                "psr-4": {
                    "Symfony\\Polyfill\\Mbstring\\": ""
                }
            },
            "notification-url": "https://packagist.org/downloads/",
            "license": [
                "MIT"
            ],
            "authors": [
                {
                    "name": "Nicolas Grekas",
                    "email": "p@tchwork.com"
                },
                {
                    "name": "Symfony Community",
                    "homepage": "https://symfony.com/contributors"
                }
            ],
            "description": "Symfony polyfill for the Mbstring extension",
            "homepage": "https://symfony.com",
            "keywords": [
                "compatibility",
                "mbstring",
                "polyfill",
                "portable",
                "shim"
            ],
            "support": {
                "source": "https://github.com/symfony/polyfill-mbstring/tree/v1.26.0"
            },
            "funding": [
                {
                    "url": "https://symfony.com/sponsor",
                    "type": "custom"
                },
                {
                    "url": "https://github.com/fabpot",
                    "type": "github"
                },
                {
                    "url": "https://tidelift.com/funding/github/packagist/symfony/symfony",
                    "type": "tidelift"
                }
            ],
            "time": "2022-05-24T11:49:31+00:00"
        },
        {
            "name": "symfony/process",
            "version": "v6.0.8",
            "source": {
                "type": "git",
                "url": "https://github.com/symfony/process.git",
                "reference": "d074154ea8b1443a96391f6e39f9e547b2dd01b9"
            },
            "dist": {
                "type": "zip",
                "url": "https://api.github.com/repos/symfony/process/zipball/d074154ea8b1443a96391f6e39f9e547b2dd01b9",
                "reference": "d074154ea8b1443a96391f6e39f9e547b2dd01b9",
                "shasum": ""
            },
            "require": {
                "php": ">=8.0.2"
            },
            "type": "library",
            "autoload": {
                "psr-4": {
                    "Symfony\\Component\\Process\\": ""
                },
                "exclude-from-classmap": [
                    "/Tests/"
                ]
            },
            "notification-url": "https://packagist.org/downloads/",
            "license": [
                "MIT"
            ],
            "authors": [
                {
                    "name": "Fabien Potencier",
                    "email": "fabien@symfony.com"
                },
                {
                    "name": "Symfony Community",
                    "homepage": "https://symfony.com/contributors"
                }
            ],
            "description": "Executes commands in sub-processes",
            "homepage": "https://symfony.com",
            "support": {
                "source": "https://github.com/symfony/process/tree/v6.0.8"
            },
            "funding": [
                {
                    "url": "https://symfony.com/sponsor",
                    "type": "custom"
                },
                {
                    "url": "https://github.com/fabpot",
                    "type": "github"
                },
                {
                    "url": "https://tidelift.com/funding/github/packagist/symfony/symfony",
                    "type": "tidelift"
                }
            ],
            "time": "2022-04-12T16:11:42+00:00"
        },
        {
            "name": "symfony/service-contracts",
            "version": "v3.0.2",
            "source": {
                "type": "git",
                "url": "https://github.com/symfony/service-contracts.git",
                "reference": "d78d39c1599bd1188b8e26bb341da52c3c6d8a66"
            },
            "dist": {
                "type": "zip",
                "url": "https://api.github.com/repos/symfony/service-contracts/zipball/d78d39c1599bd1188b8e26bb341da52c3c6d8a66",
                "reference": "d78d39c1599bd1188b8e26bb341da52c3c6d8a66",
                "shasum": ""
            },
            "require": {
                "php": ">=8.0.2",
                "psr/container": "^2.0"
            },
            "conflict": {
                "ext-psr": "<1.1|>=2"
            },
            "suggest": {
                "symfony/service-implementation": ""
            },
            "type": "library",
            "extra": {
                "branch-alias": {
                    "dev-main": "3.0-dev"
                },
                "thanks": {
                    "name": "symfony/contracts",
                    "url": "https://github.com/symfony/contracts"
                }
            },
            "autoload": {
                "psr-4": {
                    "Symfony\\Contracts\\Service\\": ""
                }
            },
            "notification-url": "https://packagist.org/downloads/",
            "license": [
                "MIT"
            ],
            "authors": [
                {
                    "name": "Nicolas Grekas",
                    "email": "p@tchwork.com"
                },
                {
                    "name": "Symfony Community",
                    "homepage": "https://symfony.com/contributors"
                }
            ],
            "description": "Generic abstractions related to writing services",
            "homepage": "https://symfony.com",
            "keywords": [
                "abstractions",
                "contracts",
                "decoupling",
                "interfaces",
                "interoperability",
                "standards"
            ],
            "support": {
                "source": "https://github.com/symfony/service-contracts/tree/v3.0.2"
            },
            "funding": [
                {
                    "url": "https://symfony.com/sponsor",
                    "type": "custom"
                },
                {
                    "url": "https://github.com/fabpot",
                    "type": "github"
                },
                {
                    "url": "https://tidelift.com/funding/github/packagist/symfony/symfony",
                    "type": "tidelift"
                }
            ],
            "time": "2022-05-30T19:17:58+00:00"
        },
        {
            "name": "symfony/string",
            "version": "v6.0.10",
            "source": {
                "type": "git",
                "url": "https://github.com/symfony/string.git",
                "reference": "1b3adf02a0fc814bd9118d7fd68a097a599ebc27"
            },
            "dist": {
                "type": "zip",
                "url": "https://api.github.com/repos/symfony/string/zipball/1b3adf02a0fc814bd9118d7fd68a097a599ebc27",
                "reference": "1b3adf02a0fc814bd9118d7fd68a097a599ebc27",
                "shasum": ""
            },
            "require": {
                "php": ">=8.0.2",
                "symfony/polyfill-ctype": "~1.8",
                "symfony/polyfill-intl-grapheme": "~1.0",
                "symfony/polyfill-intl-normalizer": "~1.0",
                "symfony/polyfill-mbstring": "~1.0"
            },
            "conflict": {
                "symfony/translation-contracts": "<2.0"
            },
            "require-dev": {
                "symfony/error-handler": "^5.4|^6.0",
                "symfony/http-client": "^5.4|^6.0",
                "symfony/translation-contracts": "^2.0|^3.0",
                "symfony/var-exporter": "^5.4|^6.0"
            },
            "type": "library",
            "autoload": {
                "files": [
                    "Resources/functions.php"
                ],
                "psr-4": {
                    "Symfony\\Component\\String\\": ""
                },
                "exclude-from-classmap": [
                    "/Tests/"
                ]
            },
            "notification-url": "https://packagist.org/downloads/",
            "license": [
                "MIT"
            ],
            "authors": [
                {
                    "name": "Nicolas Grekas",
                    "email": "p@tchwork.com"
                },
                {
                    "name": "Symfony Community",
                    "homepage": "https://symfony.com/contributors"
                }
            ],
            "description": "Provides an object-oriented API to strings and deals with bytes, UTF-8 code points and grapheme clusters in a unified way",
            "homepage": "https://symfony.com",
            "keywords": [
                "grapheme",
                "i18n",
                "string",
                "unicode",
                "utf-8",
                "utf8"
            ],
            "support": {
                "source": "https://github.com/symfony/string/tree/v6.0.10"
            },
            "funding": [
                {
                    "url": "https://symfony.com/sponsor",
                    "type": "custom"
                },
                {
                    "url": "https://github.com/fabpot",
                    "type": "github"
                },
                {
                    "url": "https://tidelift.com/funding/github/packagist/symfony/symfony",
                    "type": "tidelift"
                }
            ],
            "time": "2022-06-26T16:34:50+00:00"
        },
        {
            "name": "theseer/tokenizer",
            "version": "1.2.1",
            "source": {
                "type": "git",
                "url": "https://github.com/theseer/tokenizer.git",
                "reference": "34a41e998c2183e22995f158c581e7b5e755ab9e"
            },
            "dist": {
                "type": "zip",
                "url": "https://api.github.com/repos/theseer/tokenizer/zipball/34a41e998c2183e22995f158c581e7b5e755ab9e",
                "reference": "34a41e998c2183e22995f158c581e7b5e755ab9e",
                "shasum": ""
            },
            "require": {
                "ext-dom": "*",
                "ext-tokenizer": "*",
                "ext-xmlwriter": "*",
                "php": "^7.2 || ^8.0"
            },
            "type": "library",
            "autoload": {
                "classmap": [
                    "src/"
                ]
            },
            "notification-url": "https://packagist.org/downloads/",
            "license": [
                "BSD-3-Clause"
            ],
            "authors": [
                {
                    "name": "Arne Blankerts",
                    "email": "arne@blankerts.de",
                    "role": "Developer"
                }
            ],
            "description": "A small library for converting tokenized PHP source code into XML and potentially other formats",
            "support": {
                "issues": "https://github.com/theseer/tokenizer/issues",
                "source": "https://github.com/theseer/tokenizer/tree/1.2.1"
            },
            "funding": [
                {
                    "url": "https://github.com/theseer",
                    "type": "github"
                }
            ],
            "time": "2021-07-28T10:34:58+00:00"
        },
        {
            "name": "webmozart/assert",
            "version": "1.11.0",
            "source": {
                "type": "git",
                "url": "https://github.com/webmozarts/assert.git",
                "reference": "11cb2199493b2f8a3b53e7f19068fc6aac760991"
            },
            "dist": {
                "type": "zip",
                "url": "https://api.github.com/repos/webmozarts/assert/zipball/11cb2199493b2f8a3b53e7f19068fc6aac760991",
                "reference": "11cb2199493b2f8a3b53e7f19068fc6aac760991",
                "shasum": ""
            },
            "require": {
                "ext-ctype": "*",
                "php": "^7.2 || ^8.0"
            },
            "conflict": {
                "phpstan/phpstan": "<0.12.20",
                "vimeo/psalm": "<4.6.1 || 4.6.2"
            },
            "require-dev": {
                "phpunit/phpunit": "^8.5.13"
            },
            "type": "library",
            "extra": {
                "branch-alias": {
                    "dev-master": "1.10-dev"
                }
            },
            "autoload": {
                "psr-4": {
                    "Webmozart\\Assert\\": "src/"
                }
            },
            "notification-url": "https://packagist.org/downloads/",
            "license": [
                "MIT"
            ],
            "authors": [
                {
                    "name": "Bernhard Schussek",
                    "email": "bschussek@gmail.com"
                }
            ],
            "description": "Assertions to validate method input/output with nice error messages.",
            "keywords": [
                "assert",
                "check",
                "validate"
            ],
            "support": {
                "issues": "https://github.com/webmozarts/assert/issues",
                "source": "https://github.com/webmozarts/assert/tree/1.11.0"
            },
            "time": "2022-06-03T18:03:27+00:00"
        },
        {
            "name": "wikimedia/at-ease",
            "version": "v2.1.0",
            "source": {
                "type": "git",
                "url": "https://github.com/wikimedia/at-ease.git",
                "reference": "e8ebaa7bb7c8a8395481a05f6dc4deaceab11c33"
            },
            "dist": {
                "type": "zip",
                "url": "https://api.github.com/repos/wikimedia/at-ease/zipball/e8ebaa7bb7c8a8395481a05f6dc4deaceab11c33",
                "reference": "e8ebaa7bb7c8a8395481a05f6dc4deaceab11c33",
                "shasum": ""
            },
            "require": {
                "php": ">=7.2.9"
            },
            "require-dev": {
                "mediawiki/mediawiki-codesniffer": "35.0.0",
                "mediawiki/minus-x": "1.1.1",
                "ockcyp/covers-validator": "1.3.3",
                "php-parallel-lint/php-console-highlighter": "0.5.0",
                "php-parallel-lint/php-parallel-lint": "1.2.0",
                "phpunit/phpunit": "^8.5"
            },
            "type": "library",
            "autoload": {
                "files": [
                    "src/Wikimedia/Functions.php"
                ],
                "psr-4": {
                    "Wikimedia\\AtEase\\": "src/Wikimedia/AtEase/"
                }
            },
            "notification-url": "https://packagist.org/downloads/",
            "license": [
                "GPL-2.0-or-later"
            ],
            "authors": [
                {
                    "name": "Tim Starling",
                    "email": "tstarling@wikimedia.org"
                },
                {
                    "name": "MediaWiki developers",
                    "email": "wikitech-l@lists.wikimedia.org"
                }
            ],
            "description": "Safe replacement to @ for suppressing warnings.",
            "homepage": "https://www.mediawiki.org/wiki/at-ease",
            "support": {
                "source": "https://github.com/wikimedia/at-ease/tree/v2.1.0"
            },
            "time": "2021-02-27T15:53:37+00:00"
        },
        {
            "name": "yoast/phpunit-polyfills",
            "version": "1.0.3",
            "source": {
                "type": "git",
                "url": "https://github.com/Yoast/PHPUnit-Polyfills.git",
                "reference": "5ea3536428944955f969bc764bbe09738e151ada"
            },
            "dist": {
                "type": "zip",
                "url": "https://api.github.com/repos/Yoast/PHPUnit-Polyfills/zipball/5ea3536428944955f969bc764bbe09738e151ada",
                "reference": "5ea3536428944955f969bc764bbe09738e151ada",
                "shasum": ""
            },
            "require": {
                "php": ">=5.4",
                "phpunit/phpunit": "^4.8.36 || ^5.7.21 || ^6.0 || ^7.0 || ^8.0 || ^9.0"
            },
            "require-dev": {
                "yoast/yoastcs": "^2.2.0"
            },
            "type": "library",
            "extra": {
                "branch-alias": {
                    "dev-main": "1.x-dev",
                    "dev-develop": "1.x-dev"
                }
            },
            "autoload": {
                "files": [
                    "phpunitpolyfills-autoload.php"
                ]
            },
            "notification-url": "https://packagist.org/downloads/",
            "license": [
                "BSD-3-Clause"
            ],
            "authors": [
                {
                    "name": "Team Yoast",
                    "email": "support@yoast.com",
                    "homepage": "https://yoast.com"
                },
                {
                    "name": "Contributors",
                    "homepage": "https://github.com/Yoast/PHPUnit-Polyfills/graphs/contributors"
                }
            ],
            "description": "Set of polyfills for changed PHPUnit functionality to allow for creating PHPUnit cross-version compatible tests",
            "homepage": "https://github.com/Yoast/PHPUnit-Polyfills",
            "keywords": [
                "phpunit",
                "polyfill",
                "testing"
            ],
            "support": {
                "issues": "https://github.com/Yoast/PHPUnit-Polyfills/issues",
                "source": "https://github.com/Yoast/PHPUnit-Polyfills"
            },
            "time": "2021-11-23T01:37:03+00:00"
        }
    ],
    "aliases": [],
    "minimum-stability": "dev",
    "stability-flags": {
        "automattic/jetpack-assets": 20,
        "automattic/jetpack-admin-ui": 20,
        "automattic/jetpack-autoloader": 20,
        "automattic/jetpack-composer-plugin": 20,
        "automattic/jetpack-config": 20,
        "automattic/jetpack-connection": 20,
        "automattic/jetpack-my-jetpack": 20,
        "automattic/jetpack-device-detection": 20,
        "automattic/jetpack-lazy-images": 20
    },
    "prefer-stable": true,
    "prefer-lowest": false,
    "platform": {
        "ext-json": "*"
    },
    "platform-dev": [],
    "platform-overrides": {
        "ext-intl": "0.0.0"
    },
    "plugin-api-version": "2.3.0"
}<|MERGE_RESOLUTION|>--- conflicted
+++ resolved
@@ -608,11 +608,7 @@
             "dist": {
                 "type": "path",
                 "url": "../../packages/my-jetpack",
-<<<<<<< HEAD
-                "reference": "efb9323a047b71dd0f7e9239e3de56d767fecb5f"
-=======
                 "reference": "9c0d1d88d8142f67f93eefb07b116ed6c1053e13"
->>>>>>> c4b0f0fb
             },
             "require": {
                 "automattic/jetpack-admin-ui": "^0.2",
