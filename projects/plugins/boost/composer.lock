--- conflicted
+++ resolved
@@ -4,7 +4,7 @@
         "Read more about it at https://getcomposer.org/doc/01-basic-usage.md#installing-dependencies",
         "This file is @generated automatically"
     ],
-    "content-hash": "b72f5b3e7f4b1de0ebdfcbad385fff15",
+    "content-hash": "cec6954a29e5b7fdb10b0e5a5e0e0276",
     "packages": [
         {
             "name": "automattic/jetpack-a8c-mc-stats",
@@ -323,11 +323,7 @@
             "dist": {
                 "type": "path",
                 "url": "../../packages/connection",
-<<<<<<< HEAD
-                "reference": "0931f12cb2762654105451756d5fc45cfdb9b171"
-=======
                 "reference": "fb967dec684f1db5d8bf8c3859763cdfe7017495"
->>>>>>> e4c59647
             },
             "require": {
                 "automattic/jetpack-a8c-mc-stats": "^1.4",
@@ -336,12 +332,8 @@
                 "automattic/jetpack-options": "^1.14",
                 "automattic/jetpack-redirect": "^1.7",
                 "automattic/jetpack-roles": "^1.4",
-<<<<<<< HEAD
-                "automattic/jetpack-status": "^1.11",
-=======
                 "automattic/jetpack-status": "^1.12",
                 "automattic/jetpack-terms-of-service": "^1.9",
->>>>>>> e4c59647
                 "automattic/jetpack-tracking": "^1.14"
             },
             "require-dev": {
@@ -362,7 +354,7 @@
                     "link-template": "https://github.com/Automattic/jetpack-connection/compare/v${old}...v${new}"
                 },
                 "branch-alias": {
-                    "dev-master": "1.37.x-dev"
+                    "dev-master": "1.36.x-dev"
                 }
             },
             "autoload": {
@@ -596,14 +588,15 @@
             "dist": {
                 "type": "path",
                 "url": "../../packages/my-jetpack",
-                "reference": "61cece555e629bcf8814af1b6aa5ce47dac5b5df"
+                "reference": "d9c67455da0f3210b8aa25ed2a860a568bf03364"
             },
             "require": {
                 "automattic/jetpack-admin-ui": "^0.2",
                 "automattic/jetpack-assets": "^1.17",
-                "automattic/jetpack-connection": "^1.37",
+                "automattic/jetpack-connection": "^1.36",
                 "automattic/jetpack-plugins-installer": "^0.1",
                 "automattic/jetpack-redirect": "^1.7",
+                "automattic/jetpack-terms-of-service": "^1.9",
                 "automattic/jetpack-tracking": "^1.14"
             },
             "require-dev": {
@@ -915,8 +908,6 @@
             }
         },
         {
-<<<<<<< HEAD
-=======
             "name": "automattic/jetpack-terms-of-service",
             "version": "dev-master",
             "dist": {
@@ -969,27 +960,18 @@
             }
         },
         {
->>>>>>> e4c59647
             "name": "automattic/jetpack-tracking",
             "version": "dev-master",
             "dist": {
                 "type": "path",
                 "url": "../../packages/tracking",
-<<<<<<< HEAD
-                "reference": "83b344016870b7e1dea52732b552d62691eb0b9e"
-=======
                 "reference": "77c637dfaf3c0e4a4cb3b65c209e213ffb2f2d37"
->>>>>>> e4c59647
             },
             "require": {
                 "automattic/jetpack-assets": "^1.17",
                 "automattic/jetpack-options": "^1.14",
-<<<<<<< HEAD
-                "automattic/jetpack-status": "^1.11"
-=======
                 "automattic/jetpack-status": "^1.12",
                 "automattic/jetpack-terms-of-service": "^1.9"
->>>>>>> e4c59647
             },
             "require-dev": {
                 "automattic/jetpack-changelogger": "^3.0",
@@ -1689,16 +1671,16 @@
         },
         {
             "name": "phar-io/version",
-            "version": "3.2.1",
+            "version": "3.1.1",
             "source": {
                 "type": "git",
                 "url": "https://github.com/phar-io/version.git",
-                "reference": "4f7fd7836c6f332bb2933569e566a0d6c4cbed74"
-            },
-            "dist": {
-                "type": "zip",
-                "url": "https://api.github.com/repos/phar-io/version/zipball/4f7fd7836c6f332bb2933569e566a0d6c4cbed74",
-                "reference": "4f7fd7836c6f332bb2933569e566a0d6c4cbed74",
+                "reference": "15a90844ad40f127afd244c0cad228de2a80052a"
+            },
+            "dist": {
+                "type": "zip",
+                "url": "https://api.github.com/repos/phar-io/version/zipball/15a90844ad40f127afd244c0cad228de2a80052a",
+                "reference": "15a90844ad40f127afd244c0cad228de2a80052a",
                 "shasum": ""
             },
             "require": {
@@ -1734,9 +1716,9 @@
             "description": "Library for handling version information and constraints",
             "support": {
                 "issues": "https://github.com/phar-io/version/issues",
-                "source": "https://github.com/phar-io/version/tree/3.2.1"
-            },
-            "time": "2022-02-21T01:04:05+00:00"
+                "source": "https://github.com/phar-io/version/tree/3.1.1"
+            },
+            "time": "2022-02-07T21:56:48+00:00"
         },
         {
             "name": "phpdocumentor/reflection-common",
@@ -1967,16 +1949,16 @@
         },
         {
             "name": "phpunit/php-code-coverage",
-            "version": "9.2.11",
+            "version": "9.2.10",
             "source": {
                 "type": "git",
                 "url": "https://github.com/sebastianbergmann/php-code-coverage.git",
-                "reference": "665a1ac0a763c51afc30d6d130dac0813092b17f"
-            },
-            "dist": {
-                "type": "zip",
-                "url": "https://api.github.com/repos/sebastianbergmann/php-code-coverage/zipball/665a1ac0a763c51afc30d6d130dac0813092b17f",
-                "reference": "665a1ac0a763c51afc30d6d130dac0813092b17f",
+                "reference": "d5850aaf931743067f4bfc1ae4cbd06468400687"
+            },
+            "dist": {
+                "type": "zip",
+                "url": "https://api.github.com/repos/sebastianbergmann/php-code-coverage/zipball/d5850aaf931743067f4bfc1ae4cbd06468400687",
+                "reference": "d5850aaf931743067f4bfc1ae4cbd06468400687",
                 "shasum": ""
             },
             "require": {
@@ -2032,7 +2014,7 @@
             ],
             "support": {
                 "issues": "https://github.com/sebastianbergmann/php-code-coverage/issues",
-                "source": "https://github.com/sebastianbergmann/php-code-coverage/tree/9.2.11"
+                "source": "https://github.com/sebastianbergmann/php-code-coverage/tree/9.2.10"
             },
             "funding": [
                 {
@@ -2040,7 +2022,7 @@
                     "type": "github"
                 }
             ],
-            "time": "2022-02-18T12:46:09+00:00"
+            "time": "2021-12-05T09:12:13+00:00"
         },
         {
             "name": "phpunit/php-file-iterator",
@@ -2285,16 +2267,16 @@
         },
         {
             "name": "phpunit/phpunit",
-            "version": "9.5.14",
+            "version": "9.5.13",
             "source": {
                 "type": "git",
                 "url": "https://github.com/sebastianbergmann/phpunit.git",
-                "reference": "1883687169c017d6ae37c58883ca3994cfc34189"
-            },
-            "dist": {
-                "type": "zip",
-                "url": "https://api.github.com/repos/sebastianbergmann/phpunit/zipball/1883687169c017d6ae37c58883ca3994cfc34189",
-                "reference": "1883687169c017d6ae37c58883ca3994cfc34189",
+                "reference": "597cb647654ede35e43b137926dfdfef0fb11743"
+            },
+            "dist": {
+                "type": "zip",
+                "url": "https://api.github.com/repos/sebastianbergmann/phpunit/zipball/597cb647654ede35e43b137926dfdfef0fb11743",
+                "reference": "597cb647654ede35e43b137926dfdfef0fb11743",
                 "shasum": ""
             },
             "require": {
@@ -2372,7 +2354,7 @@
             ],
             "support": {
                 "issues": "https://github.com/sebastianbergmann/phpunit/issues",
-                "source": "https://github.com/sebastianbergmann/phpunit/tree/9.5.14"
+                "source": "https://github.com/sebastianbergmann/phpunit/tree/9.5.13"
             },
             "funding": [
                 {
@@ -2384,7 +2366,7 @@
                     "type": "github"
                 }
             ],
-            "time": "2022-02-18T12:54:07+00:00"
+            "time": "2022-01-24T07:33:35+00:00"
         },
         {
             "name": "psr/container",
@@ -2441,22 +2423,23 @@
         },
         {
             "name": "roots/wordpress",
-            "version": "5.9.1",
+            "version": "5.9",
             "source": {
                 "type": "git",
                 "url": "https://github.com/WordPress/WordPress.git",
-                "reference": "5.9.1"
-            },
-            "dist": {
-                "type": "zip",
-                "url": "https://api.github.com/repos/WordPress/WordPress/zipball/refs/tags/5.9.1"
+                "reference": "5.9"
+            },
+            "dist": {
+                "type": "zip",
+                "url": "https://api.github.com/repos/WordPress/WordPress/zipball/refs/tags/5.9",
+                "reference": "5.9"
             },
             "require": {
                 "php": ">=5.3.2",
                 "roots/wordpress-core-installer": ">=1.0.0"
             },
             "provide": {
-                "wordpress/core-implementation": "5.9.1"
+                "wordpress/core-implementation": "5.9"
             },
             "type": "wordpress-core",
             "notification-url": "https://packagist.org/downloads/",
@@ -2495,7 +2478,7 @@
                     "type": "patreon"
                 }
             ],
-            "time": "2022-02-22T15:29:52+00:00"
+            "time": "2022-01-25T19:50:55+00:00"
         },
         {
             "name": "roots/wordpress-core-installer",
@@ -4656,6 +4639,7 @@
         "automattic/jetpack-my-jetpack": 20,
         "automattic/jetpack-device-detection": 20,
         "automattic/jetpack-lazy-images": 20,
+        "automattic/jetpack-terms-of-service": 20,
         "automattic/jetpack-tracking": 20
     },
     "prefer-stable": true,
