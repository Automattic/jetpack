{
    "_readme": [
        "This file locks the dependencies of your project to a known state",
        "Read more about it at https://getcomposer.org/doc/01-basic-usage.md#installing-dependencies",
        "This file is @generated automatically"
    ],
<<<<<<< HEAD
    "content-hash": "98b615c20411530b96181d4c95bc7e00",
=======
    "content-hash": "30f16ac2b6120d91ef598a59d9897888",
>>>>>>> 5b23e93b
    "packages": [
        {
            "name": "automattic/jetpack-a8c-mc-stats",
            "version": "dev-trunk",
            "dist": {
                "type": "path",
                "url": "../../packages/a8c-mc-stats",
                "reference": "c5df589f62cd58dc5f1b04938e4e4edc75916812"
            },
            "require-dev": {
                "automattic/jetpack-changelogger": "^3.2",
                "yoast/phpunit-polyfills": "1.0.3"
            },
            "type": "jetpack-library",
            "extra": {
                "autotagger": true,
                "mirror-repo": "Automattic/jetpack-a8c-mc-stats",
                "changelogger": {
                    "link-template": "https://github.com/Automattic/jetpack-a8c-mc-stats/compare/v${old}...v${new}"
                },
                "branch-alias": {
                    "dev-trunk": "1.4.x-dev"
                }
            },
            "autoload": {
                "classmap": [
                    "src/"
                ]
            },
            "scripts": {
                "phpunit": [
                    "./vendor/phpunit/phpunit/phpunit --colors=always"
                ],
                "test-coverage": [
                    "php -dpcov.directory=. ./vendor/bin/phpunit --coverage-clover \"$COVERAGE_DIR/clover.xml\""
                ],
                "test-php": [
                    "@composer phpunit"
                ]
            },
            "license": [
                "GPL-2.0-or-later"
            ],
            "description": "Used to record internal usage stats for Automattic. Not visible to site owners.",
            "transport-options": {
                "relative": true
            }
        },
        {
            "name": "automattic/jetpack-admin-ui",
            "version": "dev-trunk",
            "dist": {
                "type": "path",
                "url": "../../packages/admin-ui",
                "reference": "643ce07d751c26cabbb330339d515ef5a35808f3"
            },
            "require-dev": {
                "automattic/jetpack-changelogger": "^3.2",
                "automattic/wordbless": "dev-master",
                "yoast/phpunit-polyfills": "1.0.3"
            },
            "type": "jetpack-library",
            "extra": {
                "autotagger": true,
                "mirror-repo": "Automattic/jetpack-admin-ui",
                "textdomain": "jetpack-admin-ui",
                "changelogger": {
                    "link-template": "https://github.com/Automattic/jetpack-admin-ui/compare/${old}...${new}"
                },
                "branch-alias": {
                    "dev-trunk": "0.2.x-dev"
                },
                "version-constants": {
                    "::PACKAGE_VERSION": "src/class-admin-menu.php"
                }
            },
            "autoload": {
                "classmap": [
                    "src/"
                ]
            },
            "scripts": {
                "phpunit": [
                    "./vendor/phpunit/phpunit/phpunit --colors=always"
                ],
                "test-coverage": [
                    "php -dpcov.directory=. ./vendor/bin/phpunit --coverage-clover \"$COVERAGE_DIR/clover.xml\""
                ],
                "test-php": [
                    "@composer phpunit"
                ],
                "post-install-cmd": [
                    "WorDBless\\Composer\\InstallDropin::copy"
                ],
                "post-update-cmd": [
                    "WorDBless\\Composer\\InstallDropin::copy"
                ]
            },
            "license": [
                "GPL-2.0-or-later"
            ],
            "description": "Generic Jetpack wp-admin UI elements",
            "transport-options": {
                "relative": true
            }
        },
        {
            "name": "automattic/jetpack-assets",
            "version": "dev-trunk",
            "dist": {
                "type": "path",
                "url": "../../packages/assets",
                "reference": "64ada4d1c3f69e232b27bb0e3a9d986e3f292954"
            },
            "require": {
                "automattic/jetpack-constants": "^1.6"
            },
            "require-dev": {
                "automattic/jetpack-changelogger": "^3.2",
                "brain/monkey": "2.6.1",
                "wikimedia/testing-access-wrapper": "^1.0 || ^2.0",
                "yoast/phpunit-polyfills": "1.0.3"
            },
            "type": "jetpack-library",
            "extra": {
                "autotagger": true,
                "mirror-repo": "Automattic/jetpack-assets",
                "textdomain": "jetpack-assets",
                "changelogger": {
                    "link-template": "https://github.com/Automattic/jetpack-assets/compare/v${old}...v${new}"
                },
                "branch-alias": {
                    "dev-trunk": "1.17.x-dev"
                }
            },
            "autoload": {
                "files": [
                    "actions.php"
                ],
                "classmap": [
                    "src/"
                ]
            },
            "scripts": {
                "build-development": [
                    "pnpm run build"
                ],
                "build-production": [
                    "pnpm run build-production"
                ],
                "phpunit": [
                    "./vendor/phpunit/phpunit/phpunit --colors=always"
                ],
                "test-coverage": [
                    "php -dpcov.directory=. ./vendor/bin/phpunit --coverage-clover \"$COVERAGE_DIR/php/clover.xml\"",
                    "pnpm run test-coverage"
                ],
                "test-js": [
                    "pnpm run test"
                ],
                "test-php": [
                    "@composer phpunit"
                ]
            },
            "license": [
                "GPL-2.0-or-later"
            ],
            "description": "Asset management utilities for Jetpack ecosystem packages",
            "transport-options": {
                "relative": true
            }
        },
        {
            "name": "automattic/jetpack-autoloader",
            "version": "dev-trunk",
            "dist": {
                "type": "path",
                "url": "../../packages/autoloader",
                "reference": "54d19e9ca258cd1731dc5f4a2be175204b93625f"
            },
            "require": {
                "composer-plugin-api": "^1.1 || ^2.0"
            },
            "require-dev": {
                "automattic/jetpack-changelogger": "^3.2",
                "yoast/phpunit-polyfills": "1.0.3"
            },
            "type": "composer-plugin",
            "extra": {
                "autotagger": true,
                "class": "Automattic\\Jetpack\\Autoloader\\CustomAutoloaderPlugin",
                "mirror-repo": "Automattic/jetpack-autoloader",
                "changelogger": {
                    "link-template": "https://github.com/Automattic/jetpack-autoloader/compare/v${old}...v${new}"
                },
                "branch-alias": {
                    "dev-trunk": "2.11.x-dev"
                }
            },
            "autoload": {
                "classmap": [
                    "src/AutoloadGenerator.php"
                ],
                "psr-4": {
                    "Automattic\\Jetpack\\Autoloader\\": "src"
                }
            },
            "scripts": {
                "phpunit": [
                    "./vendor/phpunit/phpunit/phpunit --colors=always"
                ],
                "test-coverage": [
                    "php -dpcov.directory=. ./vendor/bin/phpunit --coverage-php \"./tests/php/tmp/coverage-report.php\"",
                    "php ./tests/php/bin/test-coverage.php \"$COVERAGE_DIR/clover.xml\""
                ],
                "test-php": [
                    "@composer phpunit"
                ]
            },
            "license": [
                "GPL-2.0-or-later"
            ],
            "description": "Creates a custom autoloader for a plugin or theme.",
            "transport-options": {
                "relative": true
            }
        },
        {
            "name": "automattic/jetpack-composer-plugin",
            "version": "dev-trunk",
            "dist": {
                "type": "path",
                "url": "../../packages/composer-plugin",
                "reference": "cbd9a56c7fd43c342d96fb09ee6609d7e7580f9a"
            },
            "require": {
                "composer-plugin-api": "^2.1.0"
            },
            "require-dev": {
                "automattic/jetpack-changelogger": "^3.2",
                "composer/composer": "2.2.12",
                "yoast/phpunit-polyfills": "1.0.3"
            },
            "type": "composer-plugin",
            "extra": {
                "plugin-modifies-install-path": true,
                "class": "Automattic\\Jetpack\\Composer\\Plugin",
                "mirror-repo": "Automattic/jetpack-composer-plugin",
                "changelogger": {
                    "link-template": "https://github.com/Automattic/jetpack-composer-plugin/compare/v${old}...v${new}"
                },
                "autotagger": true,
                "branch-alias": {
                    "dev-trunk": "1.1.x-dev"
                }
            },
            "autoload": {
                "classmap": [
                    "src/"
                ]
            },
            "scripts": {
                "phpunit": [
                    "./vendor/phpunit/phpunit/phpunit --colors=always"
                ],
                "test-coverage": [
                    "php -dpcov.directory=. ./vendor/bin/phpunit --coverage-clover \"$COVERAGE_DIR/clover.xml\""
                ],
                "test-php": [
                    "@composer phpunit"
                ]
            },
            "license": [
                "GPL-2.0-or-later"
            ],
            "description": "A custom installer plugin for Composer to move Jetpack packages out of `vendor/` so WordPress's translation infrastructure will find their strings.",
            "transport-options": {
                "relative": true
            }
        },
        {
            "name": "automattic/jetpack-config",
            "version": "dev-trunk",
            "dist": {
                "type": "path",
                "url": "../../packages/config",
                "reference": "a604f3fbfa5c6d96925eebcf4d4240cb5f07fcf1"
            },
            "require-dev": {
                "automattic/jetpack-changelogger": "^3.2"
            },
            "type": "jetpack-library",
            "extra": {
                "autotagger": true,
                "mirror-repo": "Automattic/jetpack-config",
                "textdomain": "jetpack-config",
                "changelogger": {
                    "link-template": "https://github.com/Automattic/jetpack-config/compare/v${old}...v${new}"
                },
                "branch-alias": {
                    "dev-trunk": "1.11.x-dev"
                }
            },
            "autoload": {
                "classmap": [
                    "src/"
                ]
            },
            "license": [
                "GPL-2.0-or-later"
            ],
            "description": "Jetpack configuration package that initializes other packages and configures Jetpack's functionality. Can be used as a base for all variants of Jetpack package usage.",
            "transport-options": {
                "relative": true
            }
        },
        {
            "name": "automattic/jetpack-connection",
            "version": "dev-trunk",
            "dist": {
                "type": "path",
                "url": "../../packages/connection",
                "reference": "d76ee17f41bd202a7749b0431cfd38f61c5479e5"
            },
            "require": {
                "automattic/jetpack-a8c-mc-stats": "^1.4",
                "automattic/jetpack-admin-ui": "^0.2",
                "automattic/jetpack-constants": "^1.6",
                "automattic/jetpack-redirect": "^1.7",
                "automattic/jetpack-roles": "^1.4",
                "automattic/jetpack-status": "^1.15"
            },
            "require-dev": {
                "automattic/jetpack-changelogger": "^3.2",
                "automattic/wordbless": "@dev",
                "brain/monkey": "2.6.1",
                "yoast/phpunit-polyfills": "1.0.3"
            },
            "type": "jetpack-library",
            "extra": {
                "autotagger": true,
                "mirror-repo": "Automattic/jetpack-connection",
                "textdomain": "jetpack-connection",
                "version-constants": {
                    "::PACKAGE_VERSION": "src/class-package-version.php"
                },
                "changelogger": {
                    "link-template": "https://github.com/Automattic/jetpack-connection/compare/v${old}...v${new}"
                },
                "branch-alias": {
                    "dev-trunk": "1.46.x-dev"
                }
            },
            "autoload": {
                "classmap": [
                    "legacy",
                    "src/",
                    "src/webhooks"
                ]
            },
            "scripts": {
                "build-production": [
                    "pnpm run build-production"
                ],
                "build-development": [
                    "pnpm run build"
                ],
                "phpunit": [
                    "./vendor/phpunit/phpunit/phpunit --colors=always"
                ],
                "post-install-cmd": [
                    "WorDBless\\Composer\\InstallDropin::copy"
                ],
                "post-update-cmd": [
                    "WorDBless\\Composer\\InstallDropin::copy"
                ],
                "test-coverage": [
                    "php -dpcov.directory=. ./vendor/bin/phpunit --coverage-clover \"$COVERAGE_DIR/clover.xml\""
                ],
                "test-php": [
                    "@composer phpunit"
                ]
            },
            "license": [
                "GPL-2.0-or-later"
            ],
            "description": "Everything needed to connect to the Jetpack infrastructure",
            "transport-options": {
                "relative": true
            }
        },
        {
            "name": "automattic/jetpack-constants",
            "version": "dev-trunk",
            "dist": {
                "type": "path",
                "url": "../../packages/constants",
                "reference": "71eaf9916aaeeda2abf5a8a19e7534c6d1bc1898"
            },
            "require-dev": {
                "automattic/jetpack-changelogger": "^3.2",
                "brain/monkey": "2.6.1",
                "yoast/phpunit-polyfills": "1.0.3"
            },
            "type": "jetpack-library",
            "extra": {
                "autotagger": true,
                "mirror-repo": "Automattic/jetpack-constants",
                "changelogger": {
                    "link-template": "https://github.com/Automattic/jetpack-constants/compare/v${old}...v${new}"
                },
                "branch-alias": {
                    "dev-trunk": "1.6.x-dev"
                }
            },
            "autoload": {
                "classmap": [
                    "src/"
                ]
            },
            "scripts": {
                "phpunit": [
                    "./vendor/phpunit/phpunit/phpunit --colors=always"
                ],
                "test-coverage": [
                    "php -dpcov.directory=. ./vendor/bin/phpunit --coverage-clover \"$COVERAGE_DIR/clover.xml\""
                ],
                "test-php": [
                    "@composer phpunit"
                ]
            },
            "license": [
                "GPL-2.0-or-later"
            ],
            "description": "A wrapper for defining constants in a more testable way.",
            "transport-options": {
                "relative": true
            }
        },
        {
            "name": "automattic/jetpack-device-detection",
            "version": "dev-trunk",
            "dist": {
                "type": "path",
                "url": "../../packages/device-detection",
                "reference": "7c18edb6992a4c27b9cc2719ee7d1d0abacf5d76"
            },
            "require-dev": {
                "automattic/jetpack-changelogger": "^3.2",
                "yoast/phpunit-polyfills": "1.0.3"
            },
            "type": "jetpack-library",
            "extra": {
                "autotagger": true,
                "mirror-repo": "Automattic/jetpack-device-detection",
                "changelogger": {
                    "link-template": "https://github.com/Automattic/jetpack-device-detection/compare/v${old}...v${new}"
                },
                "branch-alias": {
                    "dev-trunk": "1.4.x-dev"
                }
            },
            "autoload": {
                "classmap": [
                    "src/"
                ]
            },
            "scripts": {
                "phpunit": [
                    "./vendor/phpunit/phpunit/phpunit --colors=always"
                ],
                "test-coverage": [
                    "php -dpcov.directory=. ./vendor/bin/phpunit --coverage-clover \"$COVERAGE_DIR/clover.xml\""
                ],
                "test-php": [
                    "@composer phpunit"
                ]
            },
            "license": [
                "GPL-2.0-or-later"
            ],
            "description": "A way to detect device types based on User-Agent header.",
            "transport-options": {
                "relative": true
            }
        },
        {
            "name": "automattic/jetpack-jitm",
            "version": "dev-trunk",
            "dist": {
                "type": "path",
                "url": "../../packages/jitm",
                "reference": "f4531599eac2ae05073ab7b5d62ed7b7fcde6863"
            },
            "require": {
                "automattic/jetpack-a8c-mc-stats": "^1.4",
                "automattic/jetpack-assets": "^1.17",
                "automattic/jetpack-connection": "^1.46",
                "automattic/jetpack-device-detection": "^1.4",
                "automattic/jetpack-logo": "^1.5",
                "automattic/jetpack-partner": "^1.7",
                "automattic/jetpack-redirect": "^1.7",
                "automattic/jetpack-status": "^1.15"
            },
            "require-dev": {
                "automattic/jetpack-changelogger": "^3.2",
                "brain/monkey": "2.6.1",
                "yoast/phpunit-polyfills": "1.0.3"
            },
            "type": "jetpack-library",
            "extra": {
                "autotagger": true,
                "mirror-repo": "Automattic/jetpack-jitm",
                "textdomain": "jetpack-jitm",
                "version-constants": {
                    "::PACKAGE_VERSION": "src/class-jitm.php"
                },
                "changelogger": {
                    "link-template": "https://github.com/Automattic/jetpack-jitm/compare/v${old}...v${new}"
                },
                "branch-alias": {
                    "dev-trunk": "2.2.x-dev"
                }
            },
            "autoload": {
                "classmap": [
                    "src/"
                ]
            },
            "scripts": {
                "build-production": [
                    "pnpm run build-production"
                ],
                "build-development": [
                    "pnpm run build"
                ],
                "phpunit": [
                    "./vendor/phpunit/phpunit/phpunit --colors=always"
                ],
                "test-coverage": [
                    "php -dpcov.directory=. ./vendor/bin/phpunit --coverage-clover \"$COVERAGE_DIR/clover.xml\""
                ],
                "test-php": [
                    "@composer phpunit"
                ]
            },
            "license": [
                "GPL-2.0-or-later"
            ],
            "description": "Just in time messages for Jetpack",
            "transport-options": {
                "relative": true
            }
        },
        {
            "name": "automattic/jetpack-lazy-images",
            "version": "dev-trunk",
            "dist": {
                "type": "path",
                "url": "../../packages/lazy-images",
                "reference": "8692acc24b2a4a918d6aed907396368adfa170f3"
            },
            "require": {
                "automattic/jetpack-assets": "^1.17",
                "automattic/jetpack-constants": "^1.6"
            },
            "require-dev": {
                "automattic/jetpack-changelogger": "^3.2",
                "automattic/wordbless": "dev-master",
                "yoast/phpunit-polyfills": "1.0.3"
            },
            "type": "jetpack-library",
            "extra": {
                "autotagger": true,
                "mirror-repo": "Automattic/jetpack-lazy-images",
                "textdomain": "jetpack-lazy-images",
                "changelogger": {
                    "link-template": "https://github.com/Automattic/jetpack-lazy-images/compare/v${old}...v${new}"
                },
                "branch-alias": {
                    "dev-trunk": "2.1.x-dev"
                }
            },
            "autoload": {
                "classmap": [
                    "src/"
                ]
            },
            "scripts": {
                "build-production": [
                    "pnpm run build-production"
                ],
                "build-development": [
                    "pnpm run build"
                ],
                "phpunit": [
                    "./vendor/phpunit/phpunit/phpunit --colors=always"
                ],
                "post-install-cmd": [
                    "WorDBless\\Composer\\InstallDropin::copy"
                ],
                "post-update-cmd": [
                    "WorDBless\\Composer\\InstallDropin::copy"
                ],
                "test-coverage": [
                    "php -dpcov.directory=. ./vendor/bin/phpunit --coverage-clover \"$COVERAGE_DIR/clover.xml\""
                ],
                "test-php": [
                    "@composer phpunit"
                ]
            },
            "license": [
                "GPL-2.0-or-later"
            ],
            "description": "Speed up your site and create a smoother viewing experience by loading images as visitors scroll down the screen, instead of all at once.",
            "transport-options": {
                "relative": true
            }
        },
        {
            "name": "automattic/jetpack-licensing",
            "version": "dev-trunk",
            "dist": {
                "type": "path",
                "url": "../../packages/licensing",
                "reference": "015a8ffab0a65aac08a7d6be586a0fe70cee462d"
            },
            "require": {
                "automattic/jetpack-connection": "^1.46"
            },
            "require-dev": {
                "automattic/jetpack-changelogger": "^3.2",
                "automattic/wordbless": "@dev",
                "yoast/phpunit-polyfills": "1.0.3"
            },
            "type": "jetpack-library",
            "extra": {
                "autotagger": true,
                "mirror-repo": "Automattic/jetpack-licensing",
                "textdomain": "jetpack-licensing",
                "changelogger": {
                    "link-template": "https://github.com/Automattic/jetpack-licensing/compare/v${old}...v${new}"
                },
                "branch-alias": {
                    "dev-trunk": "1.7.x-dev"
                }
            },
            "autoload": {
                "classmap": [
                    "src/"
                ]
            },
            "scripts": {
                "phpunit": [
                    "./vendor/phpunit/phpunit/phpunit --colors=always"
                ],
                "post-install-cmd": [
                    "WorDBless\\Composer\\InstallDropin::copy"
                ],
                "post-update-cmd": [
                    "WorDBless\\Composer\\InstallDropin::copy"
                ],
                "test-coverage": [
                    "php -dpcov.directory=. ./vendor/bin/phpunit --coverage-clover \"$COVERAGE_DIR/clover.xml\""
                ],
                "test-php": [
                    "@composer phpunit"
                ]
            },
            "license": [
                "GPL-2.0-or-later"
            ],
            "description": "Everything needed to manage Jetpack licenses client-side.",
            "transport-options": {
                "relative": true
            }
        },
        {
            "name": "automattic/jetpack-logo",
            "version": "dev-trunk",
            "dist": {
                "type": "path",
                "url": "../../packages/logo",
                "reference": "0b26b43706ad99ba1e7cd7f7afa23b8f44d28d00"
            },
            "require-dev": {
                "automattic/jetpack-changelogger": "^3.2",
                "yoast/phpunit-polyfills": "1.0.3"
            },
            "type": "jetpack-library",
            "extra": {
                "autotagger": true,
                "mirror-repo": "Automattic/jetpack-logo",
                "changelogger": {
                    "link-template": "https://github.com/Automattic/jetpack-logo/compare/v${old}...v${new}"
                },
                "branch-alias": {
                    "dev-trunk": "1.5.x-dev"
                }
            },
            "autoload": {
                "classmap": [
                    "src/"
                ]
            },
            "scripts": {
                "phpunit": [
                    "./vendor/phpunit/phpunit/phpunit --colors=always"
                ],
                "test-coverage": [
                    "php -dpcov.directory=. ./vendor/bin/phpunit --coverage-clover \"$COVERAGE_DIR/clover.xml\""
                ],
                "test-php": [
                    "@composer phpunit"
                ]
            },
            "license": [
                "GPL-2.0-or-later"
            ],
            "description": "A logo for Jetpack",
            "transport-options": {
                "relative": true
            }
        },
        {
            "name": "automattic/jetpack-my-jetpack",
            "version": "dev-trunk",
            "dist": {
                "type": "path",
                "url": "../../packages/my-jetpack",
                "reference": "682c254c3c4ed63b91d9e8e782b240d9056c3f7d"
            },
            "require": {
                "automattic/jetpack-admin-ui": "^0.2",
                "automattic/jetpack-assets": "^1.17",
                "automattic/jetpack-connection": "^1.46",
                "automattic/jetpack-constants": "^1.6",
                "automattic/jetpack-jitm": "^2.2",
                "automattic/jetpack-licensing": "^1.7",
                "automattic/jetpack-plugins-installer": "^0.2",
                "automattic/jetpack-redirect": "^1.7"
            },
            "require-dev": {
                "automattic/jetpack-changelogger": "^3.2",
                "automattic/wordbless": "@dev",
                "yoast/phpunit-polyfills": "1.0.3"
            },
            "type": "jetpack-library",
            "extra": {
                "autotagger": true,
                "mirror-repo": "Automattic/jetpack-my-jetpack",
                "textdomain": "jetpack-my-jetpack",
                "changelogger": {
                    "link-template": "https://github.com/Automattic/jetpack-my-jetpack/compare/${old}...${new}"
                },
                "branch-alias": {
                    "dev-trunk": "2.4.x-dev"
                },
                "version-constants": {
                    "::PACKAGE_VERSION": "src/class-initializer.php"
                }
            },
            "autoload": {
                "classmap": [
                    "src/",
                    "src/products"
                ]
            },
            "scripts": {
                "phpunit": [
                    "./vendor/phpunit/phpunit/phpunit --colors=always"
                ],
                "test-coverage": [
                    "php -dpcov.directory=. ./vendor/bin/phpunit --coverage-clover \"$COVERAGE_DIR/coverage.xml\"",
                    "pnpm run test --coverageDirectory=\"$COVERAGE_DIR\" --coverage --coverageReporters=clover"
                ],
                "test-php": [
                    "@composer phpunit"
                ],
                "test-js": [
                    "pnpm run test"
                ],
                "test-js-watch": [
                    "Composer\\Config::disableProcessTimeout",
                    "pnpm run test --watch"
                ],
                "build-development": [
                    "pnpm run build"
                ],
                "build-production": [
                    "NODE_ENV=production pnpm run build"
                ],
                "watch": [
                    "Composer\\Config::disableProcessTimeout",
                    "pnpm run watch"
                ],
                "post-install-cmd": [
                    "WorDBless\\Composer\\InstallDropin::copy"
                ],
                "post-update-cmd": [
                    "WorDBless\\Composer\\InstallDropin::copy"
                ]
            },
            "license": [
                "GPL-2.0-or-later"
            ],
            "description": "WP Admin page with information and configuration shared among all Jetpack stand-alone plugins",
            "transport-options": {
                "relative": true
            }
        },
        {
            "name": "automattic/jetpack-partner",
            "version": "dev-trunk",
            "dist": {
                "type": "path",
                "url": "../../packages/partner",
                "reference": "fe539d8bee66ced559d8e5278819f4c2f8422e2c"
            },
            "require": {
                "automattic/jetpack-connection": "^1.46",
                "automattic/jetpack-status": "^1.15"
            },
            "require-dev": {
                "automattic/jetpack-changelogger": "^3.2",
                "automattic/wordbless": "@dev",
                "brain/monkey": "2.6.1",
                "yoast/phpunit-polyfills": "1.0.3"
            },
            "type": "jetpack-library",
            "extra": {
                "autotagger": true,
                "mirror-repo": "Automattic/jetpack-partner",
                "changelogger": {
                    "link-template": "https://github.com/Automattic/jetpack-partner/compare/v${old}...v${new}"
                },
                "branch-alias": {
                    "dev-trunk": "1.7.x-dev"
                }
            },
            "autoload": {
                "classmap": [
                    "src/"
                ]
            },
            "scripts": {
                "phpunit": [
                    "./vendor/phpunit/phpunit/phpunit --colors=always"
                ],
                "post-install-cmd": [
                    "WorDBless\\Composer\\InstallDropin::copy"
                ],
                "post-update-cmd": [
                    "WorDBless\\Composer\\InstallDropin::copy"
                ],
                "test-coverage": [
                    "php -dpcov.directory=. ./vendor/bin/phpunit --coverage-clover \"$COVERAGE_DIR/clover.xml\""
                ],
                "test-php": [
                    "@composer phpunit"
                ]
            },
            "license": [
                "GPL-2.0-or-later"
            ],
            "description": "Support functions for Jetpack hosting partners.",
            "transport-options": {
                "relative": true
            }
        },
        {
            "name": "automattic/jetpack-plugin-deactivation",
            "version": "dev-trunk",
            "dist": {
                "type": "path",
                "url": "../../packages/plugin-deactivation",
                "reference": "8a38a0aef62adf6bb564c92d4f3ce832b1449faa"
            },
            "require": {
                "automattic/jetpack-assets": "^1.17"
            },
            "require-dev": {
                "automattic/jetpack-changelogger": "^3.2",
                "yoast/phpunit-polyfills": "1.0.3"
            },
            "type": "jetpack-library",
            "extra": {
                "mirror-repo": "Automattic/jetpack-plugin-deactivation",
                "changelogger": {
                    "link-template": "https://github.com/Automattic/jetpack-plugin-deactivation/compare/v${old}...v${new}"
                },
                "autotagger": true,
                "branch-alias": {
                    "dev-trunk": "0.1.x-dev"
                },
                "textdomain": "jetpack-plugin-deactivation",
                "version-constants": {
                    "::PACKAGE_VERSION": "src/class-deactivation-handler.php"
                }
            },
            "autoload": {
                "classmap": [
                    "src/"
                ]
            },
            "scripts": {
                "phpunit": [
                    "./vendor/phpunit/phpunit/phpunit --colors=always"
                ],
                "test-coverage": [
                    "php -dpcov.directory=. ./vendor/bin/phpunit --coverage-clover \"$COVERAGE_DIR/clover.xml\""
                ],
                "test-php": [
                    "@composer phpunit"
                ],
                "build-development": [
                    "pnpm run build"
                ],
                "build-production": [
                    "NODE_ENV=production pnpm run build"
                ],
                "watch": [
                    "Composer\\Config::disableProcessTimeout",
                    "pnpm run watch"
                ]
            },
            "license": [
                "GPL-2.0-or-later"
            ],
            "description": "Ask for feedback while deactivating a plugin",
            "transport-options": {
                "relative": true
            }
        },
        {
            "name": "automattic/jetpack-plugins-installer",
            "version": "dev-trunk",
            "dist": {
                "type": "path",
                "url": "../../packages/plugins-installer",
                "reference": "15b99481e685050e153fa59f5cf5a9dff6f3216e"
            },
            "require": {
                "automattic/jetpack-a8c-mc-stats": "^1.4"
            },
            "require-dev": {
                "automattic/jetpack-changelogger": "^3.2",
                "yoast/phpunit-polyfills": "1.0.3"
            },
            "type": "jetpack-library",
            "extra": {
                "branch-alias": {
                    "dev-trunk": "0.2.x-dev"
                },
                "mirror-repo": "Automattic/jetpack-plugins-installer",
                "changelogger": {
                    "link-template": "https://github.com/Automattic/jetpack-plugins-installer/compare/v${old}...v${new}"
                },
                "autotagger": true,
                "textdomain": "jetpack-plugins-installer"
            },
            "autoload": {
                "classmap": [
                    "src/"
                ]
            },
            "scripts": {
                "phpunit": [
                    "./vendor/phpunit/phpunit/phpunit --colors=always"
                ],
                "test-coverage": [
                    "php -dpcov.directory=. ./vendor/bin/phpunit --coverage-clover \"$COVERAGE_DIR/clover.xml\""
                ],
                "test-php": [
                    "@composer phpunit"
                ]
            },
            "license": [
                "GPL-2.0-or-later"
            ],
            "description": "Handle installation of plugins from WP.org",
            "transport-options": {
                "relative": true
            }
        },
        {
            "name": "automattic/jetpack-redirect",
            "version": "dev-trunk",
            "dist": {
                "type": "path",
                "url": "../../packages/redirect",
                "reference": "94b165af8d09ef555bc6e8895cd8a38435dc2409"
            },
            "require": {
                "automattic/jetpack-status": "^1.15"
            },
            "require-dev": {
                "automattic/jetpack-changelogger": "^3.2",
                "brain/monkey": "2.6.1",
                "yoast/phpunit-polyfills": "1.0.3"
            },
            "type": "jetpack-library",
            "extra": {
                "autotagger": true,
                "mirror-repo": "Automattic/jetpack-redirect",
                "changelogger": {
                    "link-template": "https://github.com/Automattic/jetpack-redirect/compare/v${old}...v${new}"
                },
                "branch-alias": {
                    "dev-trunk": "1.7.x-dev"
                }
            },
            "autoload": {
                "classmap": [
                    "src/"
                ]
            },
            "scripts": {
                "phpunit": [
                    "./vendor/phpunit/phpunit/phpunit --colors=always"
                ],
                "test-coverage": [
                    "php -dpcov.directory=. ./vendor/bin/phpunit --coverage-clover \"$COVERAGE_DIR/clover.xml\""
                ],
                "test-php": [
                    "@composer phpunit"
                ]
            },
            "license": [
                "GPL-2.0-or-later"
            ],
            "description": "Utilities to build URLs to the jetpack.com/redirect/ service",
            "transport-options": {
                "relative": true
            }
        },
        {
            "name": "automattic/jetpack-roles",
            "version": "dev-trunk",
            "dist": {
                "type": "path",
                "url": "../../packages/roles",
                "reference": "e7d89c4c354ca17ec53d1a2e05454057c1b144da"
            },
            "require-dev": {
                "automattic/jetpack-changelogger": "^3.2",
                "brain/monkey": "2.6.1",
                "yoast/phpunit-polyfills": "1.0.3"
            },
            "type": "jetpack-library",
            "extra": {
                "autotagger": true,
                "mirror-repo": "Automattic/jetpack-roles",
                "changelogger": {
                    "link-template": "https://github.com/Automattic/jetpack-roles/compare/v${old}...v${new}"
                },
                "branch-alias": {
                    "dev-trunk": "1.4.x-dev"
                }
            },
            "autoload": {
                "classmap": [
                    "src/"
                ]
            },
            "scripts": {
                "phpunit": [
                    "./vendor/phpunit/phpunit/phpunit --colors=always"
                ],
                "test-coverage": [
                    "php -dpcov.directory=. ./vendor/bin/phpunit --coverage-clover \"$COVERAGE_DIR/clover.xml\""
                ],
                "test-php": [
                    "@composer phpunit"
                ]
            },
            "license": [
                "GPL-2.0-or-later"
            ],
            "description": "Utilities, related with user roles and capabilities.",
            "transport-options": {
                "relative": true
            }
        },
        {
            "name": "automattic/jetpack-status",
            "version": "dev-trunk",
            "dist": {
                "type": "path",
                "url": "../../packages/status",
                "reference": "8c376c3bcefd4b8b4fab64505993ee3818119ca7"
            },
            "require": {
                "automattic/jetpack-constants": "^1.6"
            },
            "require-dev": {
                "automattic/jetpack-changelogger": "^3.2",
                "brain/monkey": "2.6.1",
                "yoast/phpunit-polyfills": "1.0.3"
            },
            "type": "jetpack-library",
            "extra": {
                "autotagger": true,
                "mirror-repo": "Automattic/jetpack-status",
                "changelogger": {
                    "link-template": "https://github.com/Automattic/jetpack-status/compare/v${old}...v${new}"
                },
                "branch-alias": {
                    "dev-trunk": "1.15.x-dev"
                }
            },
            "autoload": {
                "classmap": [
                    "src/"
                ]
            },
            "scripts": {
                "phpunit": [
                    "./vendor/phpunit/phpunit/phpunit --colors=always"
                ],
                "test-coverage": [
                    "php -dpcov.directory=. ./vendor/bin/phpunit --coverage-clover \"$COVERAGE_DIR/clover.xml\""
                ],
                "test-php": [
                    "@composer phpunit"
                ]
            },
            "license": [
                "GPL-2.0-or-later"
            ],
            "description": "Used to retrieve information about the current status of Jetpack and the site overall.",
            "transport-options": {
                "relative": true
            }
        },
        {
            "name": "tedivm/jshrink",
            "version": "v1.4.0",
            "source": {
                "type": "git",
                "url": "https://github.com/tedious/JShrink.git",
                "reference": "0513ba1407b1f235518a939455855e6952a48bbc"
            },
            "dist": {
                "type": "zip",
                "url": "https://api.github.com/repos/tedious/JShrink/zipball/0513ba1407b1f235518a939455855e6952a48bbc",
                "reference": "0513ba1407b1f235518a939455855e6952a48bbc",
                "shasum": ""
            },
            "require": {
                "php": "^5.6|^7.0|^8.0"
            },
            "require-dev": {
                "friendsofphp/php-cs-fixer": "^2.8",
                "php-coveralls/php-coveralls": "^1.1.0",
                "phpunit/phpunit": "^6"
            },
            "type": "library",
            "autoload": {
                "psr-0": {
                    "JShrink": "src/"
                }
            },
            "notification-url": "https://packagist.org/downloads/",
            "license": [
                "BSD-3-Clause"
            ],
            "authors": [
                {
                    "name": "Robert Hafner",
                    "email": "tedivm@tedivm.com"
                }
            ],
            "description": "Javascript Minifier built in PHP",
            "homepage": "http://github.com/tedious/JShrink",
            "keywords": [
                "javascript",
                "minifier"
            ],
            "support": {
                "issues": "https://github.com/tedious/JShrink/issues",
                "source": "https://github.com/tedious/JShrink/tree/v1.4.0"
            },
            "funding": [
                {
                    "url": "https://tidelift.com/funding/github/packagist/tedivm/jshrink",
                    "type": "tidelift"
                }
            ],
            "time": "2020-11-30T18:10:21+00:00"
        }
    ],
    "packages-dev": [
        {
            "name": "antecedent/patchwork",
            "version": "2.1.21",
            "source": {
                "type": "git",
                "url": "https://github.com/antecedent/patchwork.git",
                "reference": "25c1fa0cd9a6e6d0d13863d8df8f050b6733f16d"
            },
            "dist": {
                "type": "zip",
                "url": "https://api.github.com/repos/antecedent/patchwork/zipball/25c1fa0cd9a6e6d0d13863d8df8f050b6733f16d",
                "reference": "25c1fa0cd9a6e6d0d13863d8df8f050b6733f16d",
                "shasum": ""
            },
            "require": {
                "php": ">=5.4.0"
            },
            "require-dev": {
                "phpunit/phpunit": ">=4"
            },
            "type": "library",
            "notification-url": "https://packagist.org/downloads/",
            "license": [
                "MIT"
            ],
            "authors": [
                {
                    "name": "Ignas Rudaitis",
                    "email": "ignas.rudaitis@gmail.com"
                }
            ],
            "description": "Method redefinition (monkey-patching) functionality for PHP.",
            "homepage": "http://patchwork2.org/",
            "keywords": [
                "aop",
                "aspect",
                "interception",
                "monkeypatching",
                "redefinition",
                "runkit",
                "testing"
            ],
            "support": {
                "issues": "https://github.com/antecedent/patchwork/issues",
                "source": "https://github.com/antecedent/patchwork/tree/2.1.21"
            },
            "time": "2022-02-07T07:28:34+00:00"
        },
        {
            "name": "automattic/jetpack-changelogger",
            "version": "dev-trunk",
            "dist": {
                "type": "path",
                "url": "../../packages/changelogger",
                "reference": "db7485e80ebcad717977462edf149ea62e134b3b"
            },
            "require": {
                "php": ">=5.6",
                "symfony/console": "^3.4 || ^5.2 || ^6.0",
                "symfony/process": "^3.4 || ^5.2 || ^6.0",
                "wikimedia/at-ease": "^1.2 || ^2.0"
            },
            "require-dev": {
                "wikimedia/testing-access-wrapper": "^1.0 || ^2.0",
                "yoast/phpunit-polyfills": "1.0.3"
            },
            "bin": [
                "bin/changelogger"
            ],
            "type": "project",
            "extra": {
                "autotagger": true,
                "branch-alias": {
                    "dev-trunk": "3.2.x-dev"
                },
                "mirror-repo": "Automattic/jetpack-changelogger",
                "version-constants": {
                    "::VERSION": "src/Application.php"
                },
                "changelogger": {
                    "link-template": "https://github.com/Automattic/jetpack-changelogger/compare/${old}...${new}"
                }
            },
            "autoload": {
                "psr-4": {
                    "Automattic\\Jetpack\\Changelogger\\": "src",
                    "Automattic\\Jetpack\\Changelog\\": "lib"
                }
            },
            "autoload-dev": {
                "psr-4": {
                    "Automattic\\Jetpack\\Changelogger\\Tests\\": "tests/php/includes/src",
                    "Automattic\\Jetpack\\Changelog\\Tests\\": "tests/php/includes/lib"
                }
            },
            "scripts": {
                "phpunit": [
                    "./vendor/phpunit/phpunit/phpunit --colors=always"
                ],
                "test-coverage": [
                    "php -dpcov.directory=. ./vendor/bin/phpunit --coverage-clover \"$COVERAGE_DIR/clover.xml\""
                ],
                "test-php": [
                    "@composer phpunit"
                ],
                "post-install-cmd": [
                    "[ -e vendor/bin/changelogger ] || { cd vendor/bin && ln -s ../../bin/changelogger; }"
                ],
                "post-update-cmd": [
                    "[ -e vendor/bin/changelogger ] || { cd vendor/bin && ln -s ../../bin/changelogger; }"
                ]
            },
            "license": [
                "GPL-2.0-or-later"
            ],
            "description": "Jetpack Changelogger tool. Allows for managing changelogs by dropping change files into a changelog directory with each PR.",
            "transport-options": {
                "relative": true
            }
        },
        {
            "name": "automattic/wordbless",
            "version": "0.4.0",
            "source": {
                "type": "git",
                "url": "https://github.com/Automattic/wordbless.git",
                "reference": "4811e4562e14679dbeedcf84bed2547db4ea5c03"
            },
            "dist": {
                "type": "zip",
                "url": "https://api.github.com/repos/Automattic/wordbless/zipball/4811e4562e14679dbeedcf84bed2547db4ea5c03",
                "reference": "4811e4562e14679dbeedcf84bed2547db4ea5c03",
                "shasum": ""
            },
            "require": {
                "php": ">=5.6.20",
                "roots/wordpress": "^6.0.2"
            },
            "require-dev": {
                "phpunit/phpunit": "^5.7 || ^6.5 || ^7.5 || ^9.5"
            },
            "type": "wordpress-dropin",
            "autoload": {
                "psr-4": {
                    "WorDBless\\": "src/",
                    "WorDBless\\Composer\\": "src/Composer/"
                }
            },
            "notification-url": "https://packagist.org/downloads/",
            "license": [
                "GPL-2.0-or-later"
            ],
            "authors": [
                {
                    "name": "Automattic Inc."
                }
            ],
            "description": "WorDBless allows you to use WordPress core functions in your PHPUnit tests without having to set up a database and the whole WordPress environment",
            "support": {
                "issues": "https://github.com/Automattic/wordbless/issues",
                "source": "https://github.com/Automattic/wordbless/tree/0.4.0"
            },
            "time": "2022-09-14T14:01:05+00:00"
        },
        {
            "name": "brain/monkey",
            "version": "2.6.1",
            "source": {
                "type": "git",
                "url": "https://github.com/Brain-WP/BrainMonkey.git",
                "reference": "a31c84515bb0d49be9310f52ef1733980ea8ffbb"
            },
            "dist": {
                "type": "zip",
                "url": "https://api.github.com/repos/Brain-WP/BrainMonkey/zipball/a31c84515bb0d49be9310f52ef1733980ea8ffbb",
                "reference": "a31c84515bb0d49be9310f52ef1733980ea8ffbb",
                "shasum": ""
            },
            "require": {
                "antecedent/patchwork": "^2.1.17",
                "mockery/mockery": "^1.3.5 || ^1.4.4",
                "php": ">=5.6.0"
            },
            "require-dev": {
                "dealerdirect/phpcodesniffer-composer-installer": "^0.7.1",
                "phpcompatibility/php-compatibility": "^9.3.0",
                "phpunit/phpunit": "^5.7.26 || ^6.0 || ^7.0 || >=8.0 <8.5.12 || ^8.5.14 || ^9.0"
            },
            "type": "library",
            "extra": {
                "branch-alias": {
                    "dev-version/1": "1.x-dev",
                    "dev-master": "2.0.x-dev"
                }
            },
            "autoload": {
                "files": [
                    "inc/api.php"
                ],
                "psr-4": {
                    "Brain\\Monkey\\": "src/"
                }
            },
            "notification-url": "https://packagist.org/downloads/",
            "license": [
                "MIT"
            ],
            "authors": [
                {
                    "name": "Giuseppe Mazzapica",
                    "email": "giuseppe.mazzapica@gmail.com",
                    "homepage": "https://gmazzap.me",
                    "role": "Developer"
                }
            ],
            "description": "Mocking utility for PHP functions and WordPress plugin API",
            "keywords": [
                "Monkey Patching",
                "interception",
                "mock",
                "mock functions",
                "mockery",
                "patchwork",
                "redefinition",
                "runkit",
                "test",
                "testing"
            ],
            "support": {
                "issues": "https://github.com/Brain-WP/BrainMonkey/issues",
                "source": "https://github.com/Brain-WP/BrainMonkey"
            },
            "time": "2021-11-11T15:53:55+00:00"
        },
        {
            "name": "doctrine/instantiator",
            "version": "1.4.1",
            "source": {
                "type": "git",
                "url": "https://github.com/doctrine/instantiator.git",
                "reference": "10dcfce151b967d20fde1b34ae6640712c3891bc"
            },
            "dist": {
                "type": "zip",
                "url": "https://api.github.com/repos/doctrine/instantiator/zipball/10dcfce151b967d20fde1b34ae6640712c3891bc",
                "reference": "10dcfce151b967d20fde1b34ae6640712c3891bc",
                "shasum": ""
            },
            "require": {
                "php": "^7.1 || ^8.0"
            },
            "require-dev": {
                "doctrine/coding-standard": "^9",
                "ext-pdo": "*",
                "ext-phar": "*",
                "phpbench/phpbench": "^0.16 || ^1",
                "phpstan/phpstan": "^1.4",
                "phpstan/phpstan-phpunit": "^1",
                "phpunit/phpunit": "^7.5 || ^8.5 || ^9.5",
                "vimeo/psalm": "^4.22"
            },
            "type": "library",
            "autoload": {
                "psr-4": {
                    "Doctrine\\Instantiator\\": "src/Doctrine/Instantiator/"
                }
            },
            "notification-url": "https://packagist.org/downloads/",
            "license": [
                "MIT"
            ],
            "authors": [
                {
                    "name": "Marco Pivetta",
                    "email": "ocramius@gmail.com",
                    "homepage": "https://ocramius.github.io/"
                }
            ],
            "description": "A small, lightweight utility to instantiate objects in PHP without invoking their constructors",
            "homepage": "https://www.doctrine-project.org/projects/instantiator.html",
            "keywords": [
                "constructor",
                "instantiate"
            ],
            "support": {
                "issues": "https://github.com/doctrine/instantiator/issues",
                "source": "https://github.com/doctrine/instantiator/tree/1.4.1"
            },
            "funding": [
                {
                    "url": "https://www.doctrine-project.org/sponsorship.html",
                    "type": "custom"
                },
                {
                    "url": "https://www.patreon.com/phpdoctrine",
                    "type": "patreon"
                },
                {
                    "url": "https://tidelift.com/funding/github/packagist/doctrine%2Finstantiator",
                    "type": "tidelift"
                }
            ],
            "time": "2022-03-03T08:28:38+00:00"
        },
        {
            "name": "hamcrest/hamcrest-php",
            "version": "v2.0.1",
            "source": {
                "type": "git",
                "url": "https://github.com/hamcrest/hamcrest-php.git",
                "reference": "8c3d0a3f6af734494ad8f6fbbee0ba92422859f3"
            },
            "dist": {
                "type": "zip",
                "url": "https://api.github.com/repos/hamcrest/hamcrest-php/zipball/8c3d0a3f6af734494ad8f6fbbee0ba92422859f3",
                "reference": "8c3d0a3f6af734494ad8f6fbbee0ba92422859f3",
                "shasum": ""
            },
            "require": {
                "php": "^5.3|^7.0|^8.0"
            },
            "replace": {
                "cordoval/hamcrest-php": "*",
                "davedevelopment/hamcrest-php": "*",
                "kodova/hamcrest-php": "*"
            },
            "require-dev": {
                "phpunit/php-file-iterator": "^1.4 || ^2.0",
                "phpunit/phpunit": "^4.8.36 || ^5.7 || ^6.5 || ^7.0"
            },
            "type": "library",
            "extra": {
                "branch-alias": {
                    "dev-master": "2.1-dev"
                }
            },
            "autoload": {
                "classmap": [
                    "hamcrest"
                ]
            },
            "notification-url": "https://packagist.org/downloads/",
            "license": [
                "BSD-3-Clause"
            ],
            "description": "This is the PHP port of Hamcrest Matchers",
            "keywords": [
                "test"
            ],
            "support": {
                "issues": "https://github.com/hamcrest/hamcrest-php/issues",
                "source": "https://github.com/hamcrest/hamcrest-php/tree/v2.0.1"
            },
            "time": "2020-07-09T08:09:16+00:00"
        },
        {
            "name": "mockery/mockery",
            "version": "1.5.1",
            "source": {
                "type": "git",
                "url": "https://github.com/mockery/mockery.git",
                "reference": "e92dcc83d5a51851baf5f5591d32cb2b16e3684e"
            },
            "dist": {
                "type": "zip",
                "url": "https://api.github.com/repos/mockery/mockery/zipball/e92dcc83d5a51851baf5f5591d32cb2b16e3684e",
                "reference": "e92dcc83d5a51851baf5f5591d32cb2b16e3684e",
                "shasum": ""
            },
            "require": {
                "hamcrest/hamcrest-php": "^2.0.1",
                "lib-pcre": ">=7.0",
                "php": "^7.3 || ^8.0"
            },
            "conflict": {
                "phpunit/phpunit": "<8.0"
            },
            "require-dev": {
                "phpunit/phpunit": "^8.5 || ^9.3"
            },
            "type": "library",
            "extra": {
                "branch-alias": {
                    "dev-master": "1.4.x-dev"
                }
            },
            "autoload": {
                "psr-0": {
                    "Mockery": "library/"
                }
            },
            "notification-url": "https://packagist.org/downloads/",
            "license": [
                "BSD-3-Clause"
            ],
            "authors": [
                {
                    "name": "Pádraic Brady",
                    "email": "padraic.brady@gmail.com",
                    "homepage": "http://blog.astrumfutura.com"
                },
                {
                    "name": "Dave Marshall",
                    "email": "dave.marshall@atstsolutions.co.uk",
                    "homepage": "http://davedevelopment.co.uk"
                }
            ],
            "description": "Mockery is a simple yet flexible PHP mock object framework",
            "homepage": "https://github.com/mockery/mockery",
            "keywords": [
                "BDD",
                "TDD",
                "library",
                "mock",
                "mock objects",
                "mockery",
                "stub",
                "test",
                "test double",
                "testing"
            ],
            "support": {
                "issues": "https://github.com/mockery/mockery/issues",
                "source": "https://github.com/mockery/mockery/tree/1.5.1"
            },
            "time": "2022-09-07T15:32:08+00:00"
        },
        {
            "name": "myclabs/deep-copy",
            "version": "1.11.0",
            "source": {
                "type": "git",
                "url": "https://github.com/myclabs/DeepCopy.git",
                "reference": "14daed4296fae74d9e3201d2c4925d1acb7aa614"
            },
            "dist": {
                "type": "zip",
                "url": "https://api.github.com/repos/myclabs/DeepCopy/zipball/14daed4296fae74d9e3201d2c4925d1acb7aa614",
                "reference": "14daed4296fae74d9e3201d2c4925d1acb7aa614",
                "shasum": ""
            },
            "require": {
                "php": "^7.1 || ^8.0"
            },
            "conflict": {
                "doctrine/collections": "<1.6.8",
                "doctrine/common": "<2.13.3 || >=3,<3.2.2"
            },
            "require-dev": {
                "doctrine/collections": "^1.6.8",
                "doctrine/common": "^2.13.3 || ^3.2.2",
                "phpunit/phpunit": "^7.5.20 || ^8.5.23 || ^9.5.13"
            },
            "type": "library",
            "autoload": {
                "files": [
                    "src/DeepCopy/deep_copy.php"
                ],
                "psr-4": {
                    "DeepCopy\\": "src/DeepCopy/"
                }
            },
            "notification-url": "https://packagist.org/downloads/",
            "license": [
                "MIT"
            ],
            "description": "Create deep copies (clones) of your objects",
            "keywords": [
                "clone",
                "copy",
                "duplicate",
                "object",
                "object graph"
            ],
            "support": {
                "issues": "https://github.com/myclabs/DeepCopy/issues",
                "source": "https://github.com/myclabs/DeepCopy/tree/1.11.0"
            },
            "funding": [
                {
                    "url": "https://tidelift.com/funding/github/packagist/myclabs/deep-copy",
                    "type": "tidelift"
                }
            ],
            "time": "2022-03-03T13:19:32+00:00"
        },
        {
            "name": "nikic/php-parser",
            "version": "v4.15.2",
            "source": {
                "type": "git",
                "url": "https://github.com/nikic/PHP-Parser.git",
                "reference": "f59bbe44bf7d96f24f3e2b4ddc21cd52c1d2adbc"
            },
            "dist": {
                "type": "zip",
                "url": "https://api.github.com/repos/nikic/PHP-Parser/zipball/f59bbe44bf7d96f24f3e2b4ddc21cd52c1d2adbc",
                "reference": "f59bbe44bf7d96f24f3e2b4ddc21cd52c1d2adbc",
                "shasum": ""
            },
            "require": {
                "ext-tokenizer": "*",
                "php": ">=7.0"
            },
            "require-dev": {
                "ircmaxell/php-yacc": "^0.0.7",
                "phpunit/phpunit": "^6.5 || ^7.0 || ^8.0 || ^9.0"
            },
            "bin": [
                "bin/php-parse"
            ],
            "type": "library",
            "extra": {
                "branch-alias": {
                    "dev-master": "4.9-dev"
                }
            },
            "autoload": {
                "psr-4": {
                    "PhpParser\\": "lib/PhpParser"
                }
            },
            "notification-url": "https://packagist.org/downloads/",
            "license": [
                "BSD-3-Clause"
            ],
            "authors": [
                {
                    "name": "Nikita Popov"
                }
            ],
            "description": "A PHP parser written in PHP",
            "keywords": [
                "parser",
                "php"
            ],
            "support": {
                "issues": "https://github.com/nikic/PHP-Parser/issues",
                "source": "https://github.com/nikic/PHP-Parser/tree/v4.15.2"
            },
            "time": "2022-11-12T15:38:23+00:00"
        },
        {
            "name": "phar-io/manifest",
            "version": "2.0.3",
            "source": {
                "type": "git",
                "url": "https://github.com/phar-io/manifest.git",
                "reference": "97803eca37d319dfa7826cc2437fc020857acb53"
            },
            "dist": {
                "type": "zip",
                "url": "https://api.github.com/repos/phar-io/manifest/zipball/97803eca37d319dfa7826cc2437fc020857acb53",
                "reference": "97803eca37d319dfa7826cc2437fc020857acb53",
                "shasum": ""
            },
            "require": {
                "ext-dom": "*",
                "ext-phar": "*",
                "ext-xmlwriter": "*",
                "phar-io/version": "^3.0.1",
                "php": "^7.2 || ^8.0"
            },
            "type": "library",
            "extra": {
                "branch-alias": {
                    "dev-master": "2.0.x-dev"
                }
            },
            "autoload": {
                "classmap": [
                    "src/"
                ]
            },
            "notification-url": "https://packagist.org/downloads/",
            "license": [
                "BSD-3-Clause"
            ],
            "authors": [
                {
                    "name": "Arne Blankerts",
                    "email": "arne@blankerts.de",
                    "role": "Developer"
                },
                {
                    "name": "Sebastian Heuer",
                    "email": "sebastian@phpeople.de",
                    "role": "Developer"
                },
                {
                    "name": "Sebastian Bergmann",
                    "email": "sebastian@phpunit.de",
                    "role": "Developer"
                }
            ],
            "description": "Component for reading phar.io manifest information from a PHP Archive (PHAR)",
            "support": {
                "issues": "https://github.com/phar-io/manifest/issues",
                "source": "https://github.com/phar-io/manifest/tree/2.0.3"
            },
            "time": "2021-07-20T11:28:43+00:00"
        },
        {
            "name": "phar-io/version",
            "version": "3.2.1",
            "source": {
                "type": "git",
                "url": "https://github.com/phar-io/version.git",
                "reference": "4f7fd7836c6f332bb2933569e566a0d6c4cbed74"
            },
            "dist": {
                "type": "zip",
                "url": "https://api.github.com/repos/phar-io/version/zipball/4f7fd7836c6f332bb2933569e566a0d6c4cbed74",
                "reference": "4f7fd7836c6f332bb2933569e566a0d6c4cbed74",
                "shasum": ""
            },
            "require": {
                "php": "^7.2 || ^8.0"
            },
            "type": "library",
            "autoload": {
                "classmap": [
                    "src/"
                ]
            },
            "notification-url": "https://packagist.org/downloads/",
            "license": [
                "BSD-3-Clause"
            ],
            "authors": [
                {
                    "name": "Arne Blankerts",
                    "email": "arne@blankerts.de",
                    "role": "Developer"
                },
                {
                    "name": "Sebastian Heuer",
                    "email": "sebastian@phpeople.de",
                    "role": "Developer"
                },
                {
                    "name": "Sebastian Bergmann",
                    "email": "sebastian@phpunit.de",
                    "role": "Developer"
                }
            ],
            "description": "Library for handling version information and constraints",
            "support": {
                "issues": "https://github.com/phar-io/version/issues",
                "source": "https://github.com/phar-io/version/tree/3.2.1"
            },
            "time": "2022-02-21T01:04:05+00:00"
        },
        {
            "name": "phpunit/php-code-coverage",
            "version": "9.2.18",
            "source": {
                "type": "git",
                "url": "https://github.com/sebastianbergmann/php-code-coverage.git",
                "reference": "12fddc491826940cf9b7e88ad9664cf51f0f6d0a"
            },
            "dist": {
                "type": "zip",
                "url": "https://api.github.com/repos/sebastianbergmann/php-code-coverage/zipball/12fddc491826940cf9b7e88ad9664cf51f0f6d0a",
                "reference": "12fddc491826940cf9b7e88ad9664cf51f0f6d0a",
                "shasum": ""
            },
            "require": {
                "ext-dom": "*",
                "ext-libxml": "*",
                "ext-xmlwriter": "*",
                "nikic/php-parser": "^4.14",
                "php": ">=7.3",
                "phpunit/php-file-iterator": "^3.0.3",
                "phpunit/php-text-template": "^2.0.2",
                "sebastian/code-unit-reverse-lookup": "^2.0.2",
                "sebastian/complexity": "^2.0",
                "sebastian/environment": "^5.1.2",
                "sebastian/lines-of-code": "^1.0.3",
                "sebastian/version": "^3.0.1",
                "theseer/tokenizer": "^1.2.0"
            },
            "require-dev": {
                "phpunit/phpunit": "^9.3"
            },
            "suggest": {
                "ext-pcov": "*",
                "ext-xdebug": "*"
            },
            "type": "library",
            "extra": {
                "branch-alias": {
                    "dev-master": "9.2-dev"
                }
            },
            "autoload": {
                "classmap": [
                    "src/"
                ]
            },
            "notification-url": "https://packagist.org/downloads/",
            "license": [
                "BSD-3-Clause"
            ],
            "authors": [
                {
                    "name": "Sebastian Bergmann",
                    "email": "sebastian@phpunit.de",
                    "role": "lead"
                }
            ],
            "description": "Library that provides collection, processing, and rendering functionality for PHP code coverage information.",
            "homepage": "https://github.com/sebastianbergmann/php-code-coverage",
            "keywords": [
                "coverage",
                "testing",
                "xunit"
            ],
            "support": {
                "issues": "https://github.com/sebastianbergmann/php-code-coverage/issues",
                "source": "https://github.com/sebastianbergmann/php-code-coverage/tree/9.2.18"
            },
            "funding": [
                {
                    "url": "https://github.com/sebastianbergmann",
                    "type": "github"
                }
            ],
            "time": "2022-10-27T13:35:33+00:00"
        },
        {
            "name": "phpunit/php-file-iterator",
            "version": "3.0.6",
            "source": {
                "type": "git",
                "url": "https://github.com/sebastianbergmann/php-file-iterator.git",
                "reference": "cf1c2e7c203ac650e352f4cc675a7021e7d1b3cf"
            },
            "dist": {
                "type": "zip",
                "url": "https://api.github.com/repos/sebastianbergmann/php-file-iterator/zipball/cf1c2e7c203ac650e352f4cc675a7021e7d1b3cf",
                "reference": "cf1c2e7c203ac650e352f4cc675a7021e7d1b3cf",
                "shasum": ""
            },
            "require": {
                "php": ">=7.3"
            },
            "require-dev": {
                "phpunit/phpunit": "^9.3"
            },
            "type": "library",
            "extra": {
                "branch-alias": {
                    "dev-master": "3.0-dev"
                }
            },
            "autoload": {
                "classmap": [
                    "src/"
                ]
            },
            "notification-url": "https://packagist.org/downloads/",
            "license": [
                "BSD-3-Clause"
            ],
            "authors": [
                {
                    "name": "Sebastian Bergmann",
                    "email": "sebastian@phpunit.de",
                    "role": "lead"
                }
            ],
            "description": "FilterIterator implementation that filters files based on a list of suffixes.",
            "homepage": "https://github.com/sebastianbergmann/php-file-iterator/",
            "keywords": [
                "filesystem",
                "iterator"
            ],
            "support": {
                "issues": "https://github.com/sebastianbergmann/php-file-iterator/issues",
                "source": "https://github.com/sebastianbergmann/php-file-iterator/tree/3.0.6"
            },
            "funding": [
                {
                    "url": "https://github.com/sebastianbergmann",
                    "type": "github"
                }
            ],
            "time": "2021-12-02T12:48:52+00:00"
        },
        {
            "name": "phpunit/php-invoker",
            "version": "3.1.1",
            "source": {
                "type": "git",
                "url": "https://github.com/sebastianbergmann/php-invoker.git",
                "reference": "5a10147d0aaf65b58940a0b72f71c9ac0423cc67"
            },
            "dist": {
                "type": "zip",
                "url": "https://api.github.com/repos/sebastianbergmann/php-invoker/zipball/5a10147d0aaf65b58940a0b72f71c9ac0423cc67",
                "reference": "5a10147d0aaf65b58940a0b72f71c9ac0423cc67",
                "shasum": ""
            },
            "require": {
                "php": ">=7.3"
            },
            "require-dev": {
                "ext-pcntl": "*",
                "phpunit/phpunit": "^9.3"
            },
            "suggest": {
                "ext-pcntl": "*"
            },
            "type": "library",
            "extra": {
                "branch-alias": {
                    "dev-master": "3.1-dev"
                }
            },
            "autoload": {
                "classmap": [
                    "src/"
                ]
            },
            "notification-url": "https://packagist.org/downloads/",
            "license": [
                "BSD-3-Clause"
            ],
            "authors": [
                {
                    "name": "Sebastian Bergmann",
                    "email": "sebastian@phpunit.de",
                    "role": "lead"
                }
            ],
            "description": "Invoke callables with a timeout",
            "homepage": "https://github.com/sebastianbergmann/php-invoker/",
            "keywords": [
                "process"
            ],
            "support": {
                "issues": "https://github.com/sebastianbergmann/php-invoker/issues",
                "source": "https://github.com/sebastianbergmann/php-invoker/tree/3.1.1"
            },
            "funding": [
                {
                    "url": "https://github.com/sebastianbergmann",
                    "type": "github"
                }
            ],
            "time": "2020-09-28T05:58:55+00:00"
        },
        {
            "name": "phpunit/php-text-template",
            "version": "2.0.4",
            "source": {
                "type": "git",
                "url": "https://github.com/sebastianbergmann/php-text-template.git",
                "reference": "5da5f67fc95621df9ff4c4e5a84d6a8a2acf7c28"
            },
            "dist": {
                "type": "zip",
                "url": "https://api.github.com/repos/sebastianbergmann/php-text-template/zipball/5da5f67fc95621df9ff4c4e5a84d6a8a2acf7c28",
                "reference": "5da5f67fc95621df9ff4c4e5a84d6a8a2acf7c28",
                "shasum": ""
            },
            "require": {
                "php": ">=7.3"
            },
            "require-dev": {
                "phpunit/phpunit": "^9.3"
            },
            "type": "library",
            "extra": {
                "branch-alias": {
                    "dev-master": "2.0-dev"
                }
            },
            "autoload": {
                "classmap": [
                    "src/"
                ]
            },
            "notification-url": "https://packagist.org/downloads/",
            "license": [
                "BSD-3-Clause"
            ],
            "authors": [
                {
                    "name": "Sebastian Bergmann",
                    "email": "sebastian@phpunit.de",
                    "role": "lead"
                }
            ],
            "description": "Simple template engine.",
            "homepage": "https://github.com/sebastianbergmann/php-text-template/",
            "keywords": [
                "template"
            ],
            "support": {
                "issues": "https://github.com/sebastianbergmann/php-text-template/issues",
                "source": "https://github.com/sebastianbergmann/php-text-template/tree/2.0.4"
            },
            "funding": [
                {
                    "url": "https://github.com/sebastianbergmann",
                    "type": "github"
                }
            ],
            "time": "2020-10-26T05:33:50+00:00"
        },
        {
            "name": "phpunit/php-timer",
            "version": "5.0.3",
            "source": {
                "type": "git",
                "url": "https://github.com/sebastianbergmann/php-timer.git",
                "reference": "5a63ce20ed1b5bf577850e2c4e87f4aa902afbd2"
            },
            "dist": {
                "type": "zip",
                "url": "https://api.github.com/repos/sebastianbergmann/php-timer/zipball/5a63ce20ed1b5bf577850e2c4e87f4aa902afbd2",
                "reference": "5a63ce20ed1b5bf577850e2c4e87f4aa902afbd2",
                "shasum": ""
            },
            "require": {
                "php": ">=7.3"
            },
            "require-dev": {
                "phpunit/phpunit": "^9.3"
            },
            "type": "library",
            "extra": {
                "branch-alias": {
                    "dev-master": "5.0-dev"
                }
            },
            "autoload": {
                "classmap": [
                    "src/"
                ]
            },
            "notification-url": "https://packagist.org/downloads/",
            "license": [
                "BSD-3-Clause"
            ],
            "authors": [
                {
                    "name": "Sebastian Bergmann",
                    "email": "sebastian@phpunit.de",
                    "role": "lead"
                }
            ],
            "description": "Utility class for timing",
            "homepage": "https://github.com/sebastianbergmann/php-timer/",
            "keywords": [
                "timer"
            ],
            "support": {
                "issues": "https://github.com/sebastianbergmann/php-timer/issues",
                "source": "https://github.com/sebastianbergmann/php-timer/tree/5.0.3"
            },
            "funding": [
                {
                    "url": "https://github.com/sebastianbergmann",
                    "type": "github"
                }
            ],
            "time": "2020-10-26T13:16:10+00:00"
        },
        {
            "name": "phpunit/phpunit",
            "version": "9.5.26",
            "source": {
                "type": "git",
                "url": "https://github.com/sebastianbergmann/phpunit.git",
                "reference": "851867efcbb6a1b992ec515c71cdcf20d895e9d2"
            },
            "dist": {
                "type": "zip",
                "url": "https://api.github.com/repos/sebastianbergmann/phpunit/zipball/851867efcbb6a1b992ec515c71cdcf20d895e9d2",
                "reference": "851867efcbb6a1b992ec515c71cdcf20d895e9d2",
                "shasum": ""
            },
            "require": {
                "doctrine/instantiator": "^1.3.1",
                "ext-dom": "*",
                "ext-json": "*",
                "ext-libxml": "*",
                "ext-mbstring": "*",
                "ext-xml": "*",
                "ext-xmlwriter": "*",
                "myclabs/deep-copy": "^1.10.1",
                "phar-io/manifest": "^2.0.3",
                "phar-io/version": "^3.0.2",
                "php": ">=7.3",
                "phpunit/php-code-coverage": "^9.2.13",
                "phpunit/php-file-iterator": "^3.0.5",
                "phpunit/php-invoker": "^3.1.1",
                "phpunit/php-text-template": "^2.0.3",
                "phpunit/php-timer": "^5.0.2",
                "sebastian/cli-parser": "^1.0.1",
                "sebastian/code-unit": "^1.0.6",
                "sebastian/comparator": "^4.0.8",
                "sebastian/diff": "^4.0.3",
                "sebastian/environment": "^5.1.3",
                "sebastian/exporter": "^4.0.5",
                "sebastian/global-state": "^5.0.1",
                "sebastian/object-enumerator": "^4.0.3",
                "sebastian/resource-operations": "^3.0.3",
                "sebastian/type": "^3.2",
                "sebastian/version": "^3.0.2"
            },
            "suggest": {
                "ext-soap": "*",
                "ext-xdebug": "*"
            },
            "bin": [
                "phpunit"
            ],
            "type": "library",
            "extra": {
                "branch-alias": {
                    "dev-master": "9.5-dev"
                }
            },
            "autoload": {
                "files": [
                    "src/Framework/Assert/Functions.php"
                ],
                "classmap": [
                    "src/"
                ]
            },
            "notification-url": "https://packagist.org/downloads/",
            "license": [
                "BSD-3-Clause"
            ],
            "authors": [
                {
                    "name": "Sebastian Bergmann",
                    "email": "sebastian@phpunit.de",
                    "role": "lead"
                }
            ],
            "description": "The PHP Unit Testing framework.",
            "homepage": "https://phpunit.de/",
            "keywords": [
                "phpunit",
                "testing",
                "xunit"
            ],
            "support": {
                "issues": "https://github.com/sebastianbergmann/phpunit/issues",
                "source": "https://github.com/sebastianbergmann/phpunit/tree/9.5.26"
            },
            "funding": [
                {
                    "url": "https://phpunit.de/sponsors.html",
                    "type": "custom"
                },
                {
                    "url": "https://github.com/sebastianbergmann",
                    "type": "github"
                },
                {
                    "url": "https://tidelift.com/funding/github/packagist/phpunit/phpunit",
                    "type": "tidelift"
                }
            ],
            "time": "2022-10-28T06:00:21+00:00"
        },
        {
            "name": "psr/container",
            "version": "2.0.2",
            "source": {
                "type": "git",
                "url": "https://github.com/php-fig/container.git",
                "reference": "c71ecc56dfe541dbd90c5360474fbc405f8d5963"
            },
            "dist": {
                "type": "zip",
                "url": "https://api.github.com/repos/php-fig/container/zipball/c71ecc56dfe541dbd90c5360474fbc405f8d5963",
                "reference": "c71ecc56dfe541dbd90c5360474fbc405f8d5963",
                "shasum": ""
            },
            "require": {
                "php": ">=7.4.0"
            },
            "type": "library",
            "extra": {
                "branch-alias": {
                    "dev-master": "2.0.x-dev"
                }
            },
            "autoload": {
                "psr-4": {
                    "Psr\\Container\\": "src/"
                }
            },
            "notification-url": "https://packagist.org/downloads/",
            "license": [
                "MIT"
            ],
            "authors": [
                {
                    "name": "PHP-FIG",
                    "homepage": "https://www.php-fig.org/"
                }
            ],
            "description": "Common Container Interface (PHP FIG PSR-11)",
            "homepage": "https://github.com/php-fig/container",
            "keywords": [
                "PSR-11",
                "container",
                "container-interface",
                "container-interop",
                "psr"
            ],
            "support": {
                "issues": "https://github.com/php-fig/container/issues",
                "source": "https://github.com/php-fig/container/tree/2.0.2"
            },
            "time": "2021-11-05T16:47:00+00:00"
        },
        {
            "name": "roots/wordpress",
            "version": "6.1.1",
            "source": {
                "type": "git",
                "url": "https://github.com/roots/wordpress.git",
                "reference": "41ff6e23ccbc3a1691406d69fe8c211a225514e2"
            },
            "dist": {
                "type": "zip",
                "url": "https://api.github.com/repos/roots/wordpress/zipball/41ff6e23ccbc3a1691406d69fe8c211a225514e2",
                "reference": "41ff6e23ccbc3a1691406d69fe8c211a225514e2",
                "shasum": ""
            },
            "require": {
                "roots/wordpress-core-installer": "^1.0.0",
                "roots/wordpress-no-content": "self.version"
            },
            "type": "metapackage",
            "notification-url": "https://packagist.org/downloads/",
            "license": [
                "MIT",
                "GPL-2.0-or-later"
            ],
            "description": "WordPress is open source software you can use to create a beautiful website, blog, or app.",
            "homepage": "https://wordpress.org/",
            "keywords": [
                "blog",
                "cms",
                "wordpress"
            ],
            "support": {
                "issues": "https://github.com/roots/wordpress/issues",
                "source": "https://github.com/roots/wordpress/tree/6.1.1"
            },
            "funding": [
                {
                    "url": "https://github.com/roots",
                    "type": "github"
                },
                {
                    "url": "https://www.patreon.com/rootsdev",
                    "type": "patreon"
                }
            ],
            "time": "2022-06-01T16:54:37+00:00"
        },
        {
            "name": "roots/wordpress-core-installer",
            "version": "1.100.0",
            "source": {
                "type": "git",
                "url": "https://github.com/roots/wordpress-core-installer.git",
                "reference": "73f8488e5178c5d54234b919f823a9095e2b1847"
            },
            "dist": {
                "type": "zip",
                "url": "https://api.github.com/repos/roots/wordpress-core-installer/zipball/73f8488e5178c5d54234b919f823a9095e2b1847",
                "reference": "73f8488e5178c5d54234b919f823a9095e2b1847",
                "shasum": ""
            },
            "require": {
                "composer-plugin-api": "^1.0 || ^2.0",
                "php": ">=5.6.0"
            },
            "conflict": {
                "composer/installers": "<1.0.6"
            },
            "replace": {
                "johnpbloch/wordpress-core-installer": "*"
            },
            "require-dev": {
                "composer/composer": "^1.0 || ^2.0",
                "phpunit/phpunit": ">=5.7.27"
            },
            "type": "composer-plugin",
            "extra": {
                "class": "Roots\\Composer\\WordPressCorePlugin"
            },
            "autoload": {
                "psr-4": {
                    "Roots\\Composer\\": "src/"
                }
            },
            "notification-url": "https://packagist.org/downloads/",
            "license": [
                "GPL-2.0-or-later"
            ],
            "authors": [
                {
                    "name": "John P. Bloch",
                    "email": "me@johnpbloch.com"
                },
                {
                    "name": "Roots",
                    "email": "team@roots.io"
                }
            ],
            "description": "A custom installer to handle deploying WordPress with composer",
            "keywords": [
                "wordpress"
            ],
            "support": {
                "issues": "https://github.com/roots/wordpress-core-installer/issues",
                "source": "https://github.com/roots/wordpress-core-installer/tree/master"
            },
            "funding": [
                {
                    "url": "https://github.com/roots",
                    "type": "github"
                },
                {
                    "url": "https://www.patreon.com/rootsdev",
                    "type": "patreon"
                }
            ],
            "time": "2020-08-20T00:27:30+00:00"
        },
        {
            "name": "roots/wordpress-no-content",
            "version": "6.1.1",
            "source": {
                "type": "git",
                "url": "https://github.com/WordPress/WordPress.git",
                "reference": "6.1.1"
            },
            "dist": {
                "type": "zip",
                "url": "https://downloads.wordpress.org/release/wordpress-6.1.1-no-content.zip",
                "shasum": "ad2d202747c5356e7b6246fbc339b46aebfa0665"
            },
            "require": {
                "php": ">= 5.6.20"
            },
            "provide": {
                "wordpress/core-implementation": "6.1.1"
            },
            "suggest": {
                "ext-curl": "Performs remote request operations.",
                "ext-dom": "Used to validate Text Widget content and to automatically configuring IIS7+.",
                "ext-exif": "Works with metadata stored in images.",
                "ext-fileinfo": "Used to detect mimetype of file uploads.",
                "ext-hash": "Used for hashing, including passwords and update packages.",
                "ext-imagick": "Provides better image quality for media uploads.",
                "ext-json": "Used for communications with other servers.",
                "ext-libsodium": "Validates Signatures and provides securely random bytes.",
                "ext-mbstring": "Used to properly handle UTF8 text.",
                "ext-mysqli": "Connects to MySQL for database interactions.",
                "ext-openssl": "Permits SSL-based connections to other hosts.",
                "ext-pcre": "Increases performance of pattern matching in code searches.",
                "ext-xml": "Used for XML parsing, such as from a third-party site.",
                "ext-zip": "Used for decompressing Plugins, Themes, and WordPress update packages."
            },
            "type": "wordpress-core",
            "notification-url": "https://packagist.org/downloads/",
            "license": [
                "GPL-2.0-or-later"
            ],
            "authors": [
                {
                    "name": "WordPress Community",
                    "homepage": "https://wordpress.org/about/"
                }
            ],
            "description": "WordPress is open source software you can use to create a beautiful website, blog, or app.",
            "homepage": "https://wordpress.org/",
            "keywords": [
                "blog",
                "cms",
                "wordpress"
            ],
            "support": {
                "docs": "https://developer.wordpress.org/",
                "forum": "https://wordpress.org/support/",
                "irc": "irc://irc.freenode.net/wordpress",
                "issues": "https://core.trac.wordpress.org/",
                "rss": "https://wordpress.org/news/feed/",
                "source": "https://core.trac.wordpress.org/browser",
                "wiki": "https://codex.wordpress.org/"
            },
            "funding": [
                {
                    "url": "https://wordpressfoundation.org/donate/",
                    "type": "other"
                }
            ],
            "time": "2022-11-15T19:14:34+00:00"
        },
        {
            "name": "sebastian/cli-parser",
            "version": "1.0.1",
            "source": {
                "type": "git",
                "url": "https://github.com/sebastianbergmann/cli-parser.git",
                "reference": "442e7c7e687e42adc03470c7b668bc4b2402c0b2"
            },
            "dist": {
                "type": "zip",
                "url": "https://api.github.com/repos/sebastianbergmann/cli-parser/zipball/442e7c7e687e42adc03470c7b668bc4b2402c0b2",
                "reference": "442e7c7e687e42adc03470c7b668bc4b2402c0b2",
                "shasum": ""
            },
            "require": {
                "php": ">=7.3"
            },
            "require-dev": {
                "phpunit/phpunit": "^9.3"
            },
            "type": "library",
            "extra": {
                "branch-alias": {
                    "dev-master": "1.0-dev"
                }
            },
            "autoload": {
                "classmap": [
                    "src/"
                ]
            },
            "notification-url": "https://packagist.org/downloads/",
            "license": [
                "BSD-3-Clause"
            ],
            "authors": [
                {
                    "name": "Sebastian Bergmann",
                    "email": "sebastian@phpunit.de",
                    "role": "lead"
                }
            ],
            "description": "Library for parsing CLI options",
            "homepage": "https://github.com/sebastianbergmann/cli-parser",
            "support": {
                "issues": "https://github.com/sebastianbergmann/cli-parser/issues",
                "source": "https://github.com/sebastianbergmann/cli-parser/tree/1.0.1"
            },
            "funding": [
                {
                    "url": "https://github.com/sebastianbergmann",
                    "type": "github"
                }
            ],
            "time": "2020-09-28T06:08:49+00:00"
        },
        {
            "name": "sebastian/code-unit",
            "version": "1.0.8",
            "source": {
                "type": "git",
                "url": "https://github.com/sebastianbergmann/code-unit.git",
                "reference": "1fc9f64c0927627ef78ba436c9b17d967e68e120"
            },
            "dist": {
                "type": "zip",
                "url": "https://api.github.com/repos/sebastianbergmann/code-unit/zipball/1fc9f64c0927627ef78ba436c9b17d967e68e120",
                "reference": "1fc9f64c0927627ef78ba436c9b17d967e68e120",
                "shasum": ""
            },
            "require": {
                "php": ">=7.3"
            },
            "require-dev": {
                "phpunit/phpunit": "^9.3"
            },
            "type": "library",
            "extra": {
                "branch-alias": {
                    "dev-master": "1.0-dev"
                }
            },
            "autoload": {
                "classmap": [
                    "src/"
                ]
            },
            "notification-url": "https://packagist.org/downloads/",
            "license": [
                "BSD-3-Clause"
            ],
            "authors": [
                {
                    "name": "Sebastian Bergmann",
                    "email": "sebastian@phpunit.de",
                    "role": "lead"
                }
            ],
            "description": "Collection of value objects that represent the PHP code units",
            "homepage": "https://github.com/sebastianbergmann/code-unit",
            "support": {
                "issues": "https://github.com/sebastianbergmann/code-unit/issues",
                "source": "https://github.com/sebastianbergmann/code-unit/tree/1.0.8"
            },
            "funding": [
                {
                    "url": "https://github.com/sebastianbergmann",
                    "type": "github"
                }
            ],
            "time": "2020-10-26T13:08:54+00:00"
        },
        {
            "name": "sebastian/code-unit-reverse-lookup",
            "version": "2.0.3",
            "source": {
                "type": "git",
                "url": "https://github.com/sebastianbergmann/code-unit-reverse-lookup.git",
                "reference": "ac91f01ccec49fb77bdc6fd1e548bc70f7faa3e5"
            },
            "dist": {
                "type": "zip",
                "url": "https://api.github.com/repos/sebastianbergmann/code-unit-reverse-lookup/zipball/ac91f01ccec49fb77bdc6fd1e548bc70f7faa3e5",
                "reference": "ac91f01ccec49fb77bdc6fd1e548bc70f7faa3e5",
                "shasum": ""
            },
            "require": {
                "php": ">=7.3"
            },
            "require-dev": {
                "phpunit/phpunit": "^9.3"
            },
            "type": "library",
            "extra": {
                "branch-alias": {
                    "dev-master": "2.0-dev"
                }
            },
            "autoload": {
                "classmap": [
                    "src/"
                ]
            },
            "notification-url": "https://packagist.org/downloads/",
            "license": [
                "BSD-3-Clause"
            ],
            "authors": [
                {
                    "name": "Sebastian Bergmann",
                    "email": "sebastian@phpunit.de"
                }
            ],
            "description": "Looks up which function or method a line of code belongs to",
            "homepage": "https://github.com/sebastianbergmann/code-unit-reverse-lookup/",
            "support": {
                "issues": "https://github.com/sebastianbergmann/code-unit-reverse-lookup/issues",
                "source": "https://github.com/sebastianbergmann/code-unit-reverse-lookup/tree/2.0.3"
            },
            "funding": [
                {
                    "url": "https://github.com/sebastianbergmann",
                    "type": "github"
                }
            ],
            "time": "2020-09-28T05:30:19+00:00"
        },
        {
            "name": "sebastian/comparator",
            "version": "4.0.8",
            "source": {
                "type": "git",
                "url": "https://github.com/sebastianbergmann/comparator.git",
                "reference": "fa0f136dd2334583309d32b62544682ee972b51a"
            },
            "dist": {
                "type": "zip",
                "url": "https://api.github.com/repos/sebastianbergmann/comparator/zipball/fa0f136dd2334583309d32b62544682ee972b51a",
                "reference": "fa0f136dd2334583309d32b62544682ee972b51a",
                "shasum": ""
            },
            "require": {
                "php": ">=7.3",
                "sebastian/diff": "^4.0",
                "sebastian/exporter": "^4.0"
            },
            "require-dev": {
                "phpunit/phpunit": "^9.3"
            },
            "type": "library",
            "extra": {
                "branch-alias": {
                    "dev-master": "4.0-dev"
                }
            },
            "autoload": {
                "classmap": [
                    "src/"
                ]
            },
            "notification-url": "https://packagist.org/downloads/",
            "license": [
                "BSD-3-Clause"
            ],
            "authors": [
                {
                    "name": "Sebastian Bergmann",
                    "email": "sebastian@phpunit.de"
                },
                {
                    "name": "Jeff Welch",
                    "email": "whatthejeff@gmail.com"
                },
                {
                    "name": "Volker Dusch",
                    "email": "github@wallbash.com"
                },
                {
                    "name": "Bernhard Schussek",
                    "email": "bschussek@2bepublished.at"
                }
            ],
            "description": "Provides the functionality to compare PHP values for equality",
            "homepage": "https://github.com/sebastianbergmann/comparator",
            "keywords": [
                "comparator",
                "compare",
                "equality"
            ],
            "support": {
                "issues": "https://github.com/sebastianbergmann/comparator/issues",
                "source": "https://github.com/sebastianbergmann/comparator/tree/4.0.8"
            },
            "funding": [
                {
                    "url": "https://github.com/sebastianbergmann",
                    "type": "github"
                }
            ],
            "time": "2022-09-14T12:41:17+00:00"
        },
        {
            "name": "sebastian/complexity",
            "version": "2.0.2",
            "source": {
                "type": "git",
                "url": "https://github.com/sebastianbergmann/complexity.git",
                "reference": "739b35e53379900cc9ac327b2147867b8b6efd88"
            },
            "dist": {
                "type": "zip",
                "url": "https://api.github.com/repos/sebastianbergmann/complexity/zipball/739b35e53379900cc9ac327b2147867b8b6efd88",
                "reference": "739b35e53379900cc9ac327b2147867b8b6efd88",
                "shasum": ""
            },
            "require": {
                "nikic/php-parser": "^4.7",
                "php": ">=7.3"
            },
            "require-dev": {
                "phpunit/phpunit": "^9.3"
            },
            "type": "library",
            "extra": {
                "branch-alias": {
                    "dev-master": "2.0-dev"
                }
            },
            "autoload": {
                "classmap": [
                    "src/"
                ]
            },
            "notification-url": "https://packagist.org/downloads/",
            "license": [
                "BSD-3-Clause"
            ],
            "authors": [
                {
                    "name": "Sebastian Bergmann",
                    "email": "sebastian@phpunit.de",
                    "role": "lead"
                }
            ],
            "description": "Library for calculating the complexity of PHP code units",
            "homepage": "https://github.com/sebastianbergmann/complexity",
            "support": {
                "issues": "https://github.com/sebastianbergmann/complexity/issues",
                "source": "https://github.com/sebastianbergmann/complexity/tree/2.0.2"
            },
            "funding": [
                {
                    "url": "https://github.com/sebastianbergmann",
                    "type": "github"
                }
            ],
            "time": "2020-10-26T15:52:27+00:00"
        },
        {
            "name": "sebastian/diff",
            "version": "4.0.4",
            "source": {
                "type": "git",
                "url": "https://github.com/sebastianbergmann/diff.git",
                "reference": "3461e3fccc7cfdfc2720be910d3bd73c69be590d"
            },
            "dist": {
                "type": "zip",
                "url": "https://api.github.com/repos/sebastianbergmann/diff/zipball/3461e3fccc7cfdfc2720be910d3bd73c69be590d",
                "reference": "3461e3fccc7cfdfc2720be910d3bd73c69be590d",
                "shasum": ""
            },
            "require": {
                "php": ">=7.3"
            },
            "require-dev": {
                "phpunit/phpunit": "^9.3",
                "symfony/process": "^4.2 || ^5"
            },
            "type": "library",
            "extra": {
                "branch-alias": {
                    "dev-master": "4.0-dev"
                }
            },
            "autoload": {
                "classmap": [
                    "src/"
                ]
            },
            "notification-url": "https://packagist.org/downloads/",
            "license": [
                "BSD-3-Clause"
            ],
            "authors": [
                {
                    "name": "Sebastian Bergmann",
                    "email": "sebastian@phpunit.de"
                },
                {
                    "name": "Kore Nordmann",
                    "email": "mail@kore-nordmann.de"
                }
            ],
            "description": "Diff implementation",
            "homepage": "https://github.com/sebastianbergmann/diff",
            "keywords": [
                "diff",
                "udiff",
                "unidiff",
                "unified diff"
            ],
            "support": {
                "issues": "https://github.com/sebastianbergmann/diff/issues",
                "source": "https://github.com/sebastianbergmann/diff/tree/4.0.4"
            },
            "funding": [
                {
                    "url": "https://github.com/sebastianbergmann",
                    "type": "github"
                }
            ],
            "time": "2020-10-26T13:10:38+00:00"
        },
        {
            "name": "sebastian/environment",
            "version": "5.1.4",
            "source": {
                "type": "git",
                "url": "https://github.com/sebastianbergmann/environment.git",
                "reference": "1b5dff7bb151a4db11d49d90e5408e4e938270f7"
            },
            "dist": {
                "type": "zip",
                "url": "https://api.github.com/repos/sebastianbergmann/environment/zipball/1b5dff7bb151a4db11d49d90e5408e4e938270f7",
                "reference": "1b5dff7bb151a4db11d49d90e5408e4e938270f7",
                "shasum": ""
            },
            "require": {
                "php": ">=7.3"
            },
            "require-dev": {
                "phpunit/phpunit": "^9.3"
            },
            "suggest": {
                "ext-posix": "*"
            },
            "type": "library",
            "extra": {
                "branch-alias": {
                    "dev-master": "5.1-dev"
                }
            },
            "autoload": {
                "classmap": [
                    "src/"
                ]
            },
            "notification-url": "https://packagist.org/downloads/",
            "license": [
                "BSD-3-Clause"
            ],
            "authors": [
                {
                    "name": "Sebastian Bergmann",
                    "email": "sebastian@phpunit.de"
                }
            ],
            "description": "Provides functionality to handle HHVM/PHP environments",
            "homepage": "http://www.github.com/sebastianbergmann/environment",
            "keywords": [
                "Xdebug",
                "environment",
                "hhvm"
            ],
            "support": {
                "issues": "https://github.com/sebastianbergmann/environment/issues",
                "source": "https://github.com/sebastianbergmann/environment/tree/5.1.4"
            },
            "funding": [
                {
                    "url": "https://github.com/sebastianbergmann",
                    "type": "github"
                }
            ],
            "time": "2022-04-03T09:37:03+00:00"
        },
        {
            "name": "sebastian/exporter",
            "version": "4.0.5",
            "source": {
                "type": "git",
                "url": "https://github.com/sebastianbergmann/exporter.git",
                "reference": "ac230ed27f0f98f597c8a2b6eb7ac563af5e5b9d"
            },
            "dist": {
                "type": "zip",
                "url": "https://api.github.com/repos/sebastianbergmann/exporter/zipball/ac230ed27f0f98f597c8a2b6eb7ac563af5e5b9d",
                "reference": "ac230ed27f0f98f597c8a2b6eb7ac563af5e5b9d",
                "shasum": ""
            },
            "require": {
                "php": ">=7.3",
                "sebastian/recursion-context": "^4.0"
            },
            "require-dev": {
                "ext-mbstring": "*",
                "phpunit/phpunit": "^9.3"
            },
            "type": "library",
            "extra": {
                "branch-alias": {
                    "dev-master": "4.0-dev"
                }
            },
            "autoload": {
                "classmap": [
                    "src/"
                ]
            },
            "notification-url": "https://packagist.org/downloads/",
            "license": [
                "BSD-3-Clause"
            ],
            "authors": [
                {
                    "name": "Sebastian Bergmann",
                    "email": "sebastian@phpunit.de"
                },
                {
                    "name": "Jeff Welch",
                    "email": "whatthejeff@gmail.com"
                },
                {
                    "name": "Volker Dusch",
                    "email": "github@wallbash.com"
                },
                {
                    "name": "Adam Harvey",
                    "email": "aharvey@php.net"
                },
                {
                    "name": "Bernhard Schussek",
                    "email": "bschussek@gmail.com"
                }
            ],
            "description": "Provides the functionality to export PHP variables for visualization",
            "homepage": "https://www.github.com/sebastianbergmann/exporter",
            "keywords": [
                "export",
                "exporter"
            ],
            "support": {
                "issues": "https://github.com/sebastianbergmann/exporter/issues",
                "source": "https://github.com/sebastianbergmann/exporter/tree/4.0.5"
            },
            "funding": [
                {
                    "url": "https://github.com/sebastianbergmann",
                    "type": "github"
                }
            ],
            "time": "2022-09-14T06:03:37+00:00"
        },
        {
            "name": "sebastian/global-state",
            "version": "5.0.5",
            "source": {
                "type": "git",
                "url": "https://github.com/sebastianbergmann/global-state.git",
                "reference": "0ca8db5a5fc9c8646244e629625ac486fa286bf2"
            },
            "dist": {
                "type": "zip",
                "url": "https://api.github.com/repos/sebastianbergmann/global-state/zipball/0ca8db5a5fc9c8646244e629625ac486fa286bf2",
                "reference": "0ca8db5a5fc9c8646244e629625ac486fa286bf2",
                "shasum": ""
            },
            "require": {
                "php": ">=7.3",
                "sebastian/object-reflector": "^2.0",
                "sebastian/recursion-context": "^4.0"
            },
            "require-dev": {
                "ext-dom": "*",
                "phpunit/phpunit": "^9.3"
            },
            "suggest": {
                "ext-uopz": "*"
            },
            "type": "library",
            "extra": {
                "branch-alias": {
                    "dev-master": "5.0-dev"
                }
            },
            "autoload": {
                "classmap": [
                    "src/"
                ]
            },
            "notification-url": "https://packagist.org/downloads/",
            "license": [
                "BSD-3-Clause"
            ],
            "authors": [
                {
                    "name": "Sebastian Bergmann",
                    "email": "sebastian@phpunit.de"
                }
            ],
            "description": "Snapshotting of global state",
            "homepage": "http://www.github.com/sebastianbergmann/global-state",
            "keywords": [
                "global state"
            ],
            "support": {
                "issues": "https://github.com/sebastianbergmann/global-state/issues",
                "source": "https://github.com/sebastianbergmann/global-state/tree/5.0.5"
            },
            "funding": [
                {
                    "url": "https://github.com/sebastianbergmann",
                    "type": "github"
                }
            ],
            "time": "2022-02-14T08:28:10+00:00"
        },
        {
            "name": "sebastian/lines-of-code",
            "version": "1.0.3",
            "source": {
                "type": "git",
                "url": "https://github.com/sebastianbergmann/lines-of-code.git",
                "reference": "c1c2e997aa3146983ed888ad08b15470a2e22ecc"
            },
            "dist": {
                "type": "zip",
                "url": "https://api.github.com/repos/sebastianbergmann/lines-of-code/zipball/c1c2e997aa3146983ed888ad08b15470a2e22ecc",
                "reference": "c1c2e997aa3146983ed888ad08b15470a2e22ecc",
                "shasum": ""
            },
            "require": {
                "nikic/php-parser": "^4.6",
                "php": ">=7.3"
            },
            "require-dev": {
                "phpunit/phpunit": "^9.3"
            },
            "type": "library",
            "extra": {
                "branch-alias": {
                    "dev-master": "1.0-dev"
                }
            },
            "autoload": {
                "classmap": [
                    "src/"
                ]
            },
            "notification-url": "https://packagist.org/downloads/",
            "license": [
                "BSD-3-Clause"
            ],
            "authors": [
                {
                    "name": "Sebastian Bergmann",
                    "email": "sebastian@phpunit.de",
                    "role": "lead"
                }
            ],
            "description": "Library for counting the lines of code in PHP source code",
            "homepage": "https://github.com/sebastianbergmann/lines-of-code",
            "support": {
                "issues": "https://github.com/sebastianbergmann/lines-of-code/issues",
                "source": "https://github.com/sebastianbergmann/lines-of-code/tree/1.0.3"
            },
            "funding": [
                {
                    "url": "https://github.com/sebastianbergmann",
                    "type": "github"
                }
            ],
            "time": "2020-11-28T06:42:11+00:00"
        },
        {
            "name": "sebastian/object-enumerator",
            "version": "4.0.4",
            "source": {
                "type": "git",
                "url": "https://github.com/sebastianbergmann/object-enumerator.git",
                "reference": "5c9eeac41b290a3712d88851518825ad78f45c71"
            },
            "dist": {
                "type": "zip",
                "url": "https://api.github.com/repos/sebastianbergmann/object-enumerator/zipball/5c9eeac41b290a3712d88851518825ad78f45c71",
                "reference": "5c9eeac41b290a3712d88851518825ad78f45c71",
                "shasum": ""
            },
            "require": {
                "php": ">=7.3",
                "sebastian/object-reflector": "^2.0",
                "sebastian/recursion-context": "^4.0"
            },
            "require-dev": {
                "phpunit/phpunit": "^9.3"
            },
            "type": "library",
            "extra": {
                "branch-alias": {
                    "dev-master": "4.0-dev"
                }
            },
            "autoload": {
                "classmap": [
                    "src/"
                ]
            },
            "notification-url": "https://packagist.org/downloads/",
            "license": [
                "BSD-3-Clause"
            ],
            "authors": [
                {
                    "name": "Sebastian Bergmann",
                    "email": "sebastian@phpunit.de"
                }
            ],
            "description": "Traverses array structures and object graphs to enumerate all referenced objects",
            "homepage": "https://github.com/sebastianbergmann/object-enumerator/",
            "support": {
                "issues": "https://github.com/sebastianbergmann/object-enumerator/issues",
                "source": "https://github.com/sebastianbergmann/object-enumerator/tree/4.0.4"
            },
            "funding": [
                {
                    "url": "https://github.com/sebastianbergmann",
                    "type": "github"
                }
            ],
            "time": "2020-10-26T13:12:34+00:00"
        },
        {
            "name": "sebastian/object-reflector",
            "version": "2.0.4",
            "source": {
                "type": "git",
                "url": "https://github.com/sebastianbergmann/object-reflector.git",
                "reference": "b4f479ebdbf63ac605d183ece17d8d7fe49c15c7"
            },
            "dist": {
                "type": "zip",
                "url": "https://api.github.com/repos/sebastianbergmann/object-reflector/zipball/b4f479ebdbf63ac605d183ece17d8d7fe49c15c7",
                "reference": "b4f479ebdbf63ac605d183ece17d8d7fe49c15c7",
                "shasum": ""
            },
            "require": {
                "php": ">=7.3"
            },
            "require-dev": {
                "phpunit/phpunit": "^9.3"
            },
            "type": "library",
            "extra": {
                "branch-alias": {
                    "dev-master": "2.0-dev"
                }
            },
            "autoload": {
                "classmap": [
                    "src/"
                ]
            },
            "notification-url": "https://packagist.org/downloads/",
            "license": [
                "BSD-3-Clause"
            ],
            "authors": [
                {
                    "name": "Sebastian Bergmann",
                    "email": "sebastian@phpunit.de"
                }
            ],
            "description": "Allows reflection of object attributes, including inherited and non-public ones",
            "homepage": "https://github.com/sebastianbergmann/object-reflector/",
            "support": {
                "issues": "https://github.com/sebastianbergmann/object-reflector/issues",
                "source": "https://github.com/sebastianbergmann/object-reflector/tree/2.0.4"
            },
            "funding": [
                {
                    "url": "https://github.com/sebastianbergmann",
                    "type": "github"
                }
            ],
            "time": "2020-10-26T13:14:26+00:00"
        },
        {
            "name": "sebastian/recursion-context",
            "version": "4.0.4",
            "source": {
                "type": "git",
                "url": "https://github.com/sebastianbergmann/recursion-context.git",
                "reference": "cd9d8cf3c5804de4341c283ed787f099f5506172"
            },
            "dist": {
                "type": "zip",
                "url": "https://api.github.com/repos/sebastianbergmann/recursion-context/zipball/cd9d8cf3c5804de4341c283ed787f099f5506172",
                "reference": "cd9d8cf3c5804de4341c283ed787f099f5506172",
                "shasum": ""
            },
            "require": {
                "php": ">=7.3"
            },
            "require-dev": {
                "phpunit/phpunit": "^9.3"
            },
            "type": "library",
            "extra": {
                "branch-alias": {
                    "dev-master": "4.0-dev"
                }
            },
            "autoload": {
                "classmap": [
                    "src/"
                ]
            },
            "notification-url": "https://packagist.org/downloads/",
            "license": [
                "BSD-3-Clause"
            ],
            "authors": [
                {
                    "name": "Sebastian Bergmann",
                    "email": "sebastian@phpunit.de"
                },
                {
                    "name": "Jeff Welch",
                    "email": "whatthejeff@gmail.com"
                },
                {
                    "name": "Adam Harvey",
                    "email": "aharvey@php.net"
                }
            ],
            "description": "Provides functionality to recursively process PHP variables",
            "homepage": "http://www.github.com/sebastianbergmann/recursion-context",
            "support": {
                "issues": "https://github.com/sebastianbergmann/recursion-context/issues",
                "source": "https://github.com/sebastianbergmann/recursion-context/tree/4.0.4"
            },
            "funding": [
                {
                    "url": "https://github.com/sebastianbergmann",
                    "type": "github"
                }
            ],
            "time": "2020-10-26T13:17:30+00:00"
        },
        {
            "name": "sebastian/resource-operations",
            "version": "3.0.3",
            "source": {
                "type": "git",
                "url": "https://github.com/sebastianbergmann/resource-operations.git",
                "reference": "0f4443cb3a1d92ce809899753bc0d5d5a8dd19a8"
            },
            "dist": {
                "type": "zip",
                "url": "https://api.github.com/repos/sebastianbergmann/resource-operations/zipball/0f4443cb3a1d92ce809899753bc0d5d5a8dd19a8",
                "reference": "0f4443cb3a1d92ce809899753bc0d5d5a8dd19a8",
                "shasum": ""
            },
            "require": {
                "php": ">=7.3"
            },
            "require-dev": {
                "phpunit/phpunit": "^9.0"
            },
            "type": "library",
            "extra": {
                "branch-alias": {
                    "dev-master": "3.0-dev"
                }
            },
            "autoload": {
                "classmap": [
                    "src/"
                ]
            },
            "notification-url": "https://packagist.org/downloads/",
            "license": [
                "BSD-3-Clause"
            ],
            "authors": [
                {
                    "name": "Sebastian Bergmann",
                    "email": "sebastian@phpunit.de"
                }
            ],
            "description": "Provides a list of PHP built-in functions that operate on resources",
            "homepage": "https://www.github.com/sebastianbergmann/resource-operations",
            "support": {
                "issues": "https://github.com/sebastianbergmann/resource-operations/issues",
                "source": "https://github.com/sebastianbergmann/resource-operations/tree/3.0.3"
            },
            "funding": [
                {
                    "url": "https://github.com/sebastianbergmann",
                    "type": "github"
                }
            ],
            "time": "2020-09-28T06:45:17+00:00"
        },
        {
            "name": "sebastian/type",
            "version": "3.2.0",
            "source": {
                "type": "git",
                "url": "https://github.com/sebastianbergmann/type.git",
                "reference": "fb3fe09c5f0bae6bc27ef3ce933a1e0ed9464b6e"
            },
            "dist": {
                "type": "zip",
                "url": "https://api.github.com/repos/sebastianbergmann/type/zipball/fb3fe09c5f0bae6bc27ef3ce933a1e0ed9464b6e",
                "reference": "fb3fe09c5f0bae6bc27ef3ce933a1e0ed9464b6e",
                "shasum": ""
            },
            "require": {
                "php": ">=7.3"
            },
            "require-dev": {
                "phpunit/phpunit": "^9.5"
            },
            "type": "library",
            "extra": {
                "branch-alias": {
                    "dev-master": "3.2-dev"
                }
            },
            "autoload": {
                "classmap": [
                    "src/"
                ]
            },
            "notification-url": "https://packagist.org/downloads/",
            "license": [
                "BSD-3-Clause"
            ],
            "authors": [
                {
                    "name": "Sebastian Bergmann",
                    "email": "sebastian@phpunit.de",
                    "role": "lead"
                }
            ],
            "description": "Collection of value objects that represent the types of the PHP type system",
            "homepage": "https://github.com/sebastianbergmann/type",
            "support": {
                "issues": "https://github.com/sebastianbergmann/type/issues",
                "source": "https://github.com/sebastianbergmann/type/tree/3.2.0"
            },
            "funding": [
                {
                    "url": "https://github.com/sebastianbergmann",
                    "type": "github"
                }
            ],
            "time": "2022-09-12T14:47:03+00:00"
        },
        {
            "name": "sebastian/version",
            "version": "3.0.2",
            "source": {
                "type": "git",
                "url": "https://github.com/sebastianbergmann/version.git",
                "reference": "c6c1022351a901512170118436c764e473f6de8c"
            },
            "dist": {
                "type": "zip",
                "url": "https://api.github.com/repos/sebastianbergmann/version/zipball/c6c1022351a901512170118436c764e473f6de8c",
                "reference": "c6c1022351a901512170118436c764e473f6de8c",
                "shasum": ""
            },
            "require": {
                "php": ">=7.3"
            },
            "type": "library",
            "extra": {
                "branch-alias": {
                    "dev-master": "3.0-dev"
                }
            },
            "autoload": {
                "classmap": [
                    "src/"
                ]
            },
            "notification-url": "https://packagist.org/downloads/",
            "license": [
                "BSD-3-Clause"
            ],
            "authors": [
                {
                    "name": "Sebastian Bergmann",
                    "email": "sebastian@phpunit.de",
                    "role": "lead"
                }
            ],
            "description": "Library that helps with managing the version number of Git-hosted PHP projects",
            "homepage": "https://github.com/sebastianbergmann/version",
            "support": {
                "issues": "https://github.com/sebastianbergmann/version/issues",
                "source": "https://github.com/sebastianbergmann/version/tree/3.0.2"
            },
            "funding": [
                {
                    "url": "https://github.com/sebastianbergmann",
                    "type": "github"
                }
            ],
            "time": "2020-09-28T06:39:44+00:00"
        },
        {
            "name": "symfony/console",
            "version": "v6.0.15",
            "source": {
                "type": "git",
                "url": "https://github.com/symfony/console.git",
                "reference": "b0b910724a0a0326b4481e4f8a30abb2dd442efb"
            },
            "dist": {
                "type": "zip",
                "url": "https://api.github.com/repos/symfony/console/zipball/b0b910724a0a0326b4481e4f8a30abb2dd442efb",
                "reference": "b0b910724a0a0326b4481e4f8a30abb2dd442efb",
                "shasum": ""
            },
            "require": {
                "php": ">=8.0.2",
                "symfony/polyfill-mbstring": "~1.0",
                "symfony/service-contracts": "^1.1|^2|^3",
                "symfony/string": "^5.4|^6.0"
            },
            "conflict": {
                "symfony/dependency-injection": "<5.4",
                "symfony/dotenv": "<5.4",
                "symfony/event-dispatcher": "<5.4",
                "symfony/lock": "<5.4",
                "symfony/process": "<5.4"
            },
            "provide": {
                "psr/log-implementation": "1.0|2.0|3.0"
            },
            "require-dev": {
                "psr/log": "^1|^2|^3",
                "symfony/config": "^5.4|^6.0",
                "symfony/dependency-injection": "^5.4|^6.0",
                "symfony/event-dispatcher": "^5.4|^6.0",
                "symfony/lock": "^5.4|^6.0",
                "symfony/process": "^5.4|^6.0",
                "symfony/var-dumper": "^5.4|^6.0"
            },
            "suggest": {
                "psr/log": "For using the console logger",
                "symfony/event-dispatcher": "",
                "symfony/lock": "",
                "symfony/process": ""
            },
            "type": "library",
            "autoload": {
                "psr-4": {
                    "Symfony\\Component\\Console\\": ""
                },
                "exclude-from-classmap": [
                    "/Tests/"
                ]
            },
            "notification-url": "https://packagist.org/downloads/",
            "license": [
                "MIT"
            ],
            "authors": [
                {
                    "name": "Fabien Potencier",
                    "email": "fabien@symfony.com"
                },
                {
                    "name": "Symfony Community",
                    "homepage": "https://symfony.com/contributors"
                }
            ],
            "description": "Eases the creation of beautiful and testable command line interfaces",
            "homepage": "https://symfony.com",
            "keywords": [
                "cli",
                "command line",
                "console",
                "terminal"
            ],
            "support": {
                "source": "https://github.com/symfony/console/tree/v6.0.15"
            },
            "funding": [
                {
                    "url": "https://symfony.com/sponsor",
                    "type": "custom"
                },
                {
                    "url": "https://github.com/fabpot",
                    "type": "github"
                },
                {
                    "url": "https://tidelift.com/funding/github/packagist/symfony/symfony",
                    "type": "tidelift"
                }
            ],
            "time": "2022-10-26T21:42:20+00:00"
        },
        {
            "name": "symfony/polyfill-ctype",
            "version": "v1.27.0",
            "source": {
                "type": "git",
                "url": "https://github.com/symfony/polyfill-ctype.git",
                "reference": "5bbc823adecdae860bb64756d639ecfec17b050a"
            },
            "dist": {
                "type": "zip",
                "url": "https://api.github.com/repos/symfony/polyfill-ctype/zipball/5bbc823adecdae860bb64756d639ecfec17b050a",
                "reference": "5bbc823adecdae860bb64756d639ecfec17b050a",
                "shasum": ""
            },
            "require": {
                "php": ">=7.1"
            },
            "provide": {
                "ext-ctype": "*"
            },
            "suggest": {
                "ext-ctype": "For best performance"
            },
            "type": "library",
            "extra": {
                "branch-alias": {
                    "dev-main": "1.27-dev"
                },
                "thanks": {
                    "name": "symfony/polyfill",
                    "url": "https://github.com/symfony/polyfill"
                }
            },
            "autoload": {
                "files": [
                    "bootstrap.php"
                ],
                "psr-4": {
                    "Symfony\\Polyfill\\Ctype\\": ""
                }
            },
            "notification-url": "https://packagist.org/downloads/",
            "license": [
                "MIT"
            ],
            "authors": [
                {
                    "name": "Gert de Pagter",
                    "email": "BackEndTea@gmail.com"
                },
                {
                    "name": "Symfony Community",
                    "homepage": "https://symfony.com/contributors"
                }
            ],
            "description": "Symfony polyfill for ctype functions",
            "homepage": "https://symfony.com",
            "keywords": [
                "compatibility",
                "ctype",
                "polyfill",
                "portable"
            ],
            "support": {
                "source": "https://github.com/symfony/polyfill-ctype/tree/v1.27.0"
            },
            "funding": [
                {
                    "url": "https://symfony.com/sponsor",
                    "type": "custom"
                },
                {
                    "url": "https://github.com/fabpot",
                    "type": "github"
                },
                {
                    "url": "https://tidelift.com/funding/github/packagist/symfony/symfony",
                    "type": "tidelift"
                }
            ],
            "time": "2022-11-03T14:55:06+00:00"
        },
        {
            "name": "symfony/polyfill-intl-grapheme",
            "version": "v1.27.0",
            "source": {
                "type": "git",
                "url": "https://github.com/symfony/polyfill-intl-grapheme.git",
                "reference": "511a08c03c1960e08a883f4cffcacd219b758354"
            },
            "dist": {
                "type": "zip",
                "url": "https://api.github.com/repos/symfony/polyfill-intl-grapheme/zipball/511a08c03c1960e08a883f4cffcacd219b758354",
                "reference": "511a08c03c1960e08a883f4cffcacd219b758354",
                "shasum": ""
            },
            "require": {
                "php": ">=7.1"
            },
            "suggest": {
                "ext-intl": "For best performance"
            },
            "type": "library",
            "extra": {
                "branch-alias": {
                    "dev-main": "1.27-dev"
                },
                "thanks": {
                    "name": "symfony/polyfill",
                    "url": "https://github.com/symfony/polyfill"
                }
            },
            "autoload": {
                "files": [
                    "bootstrap.php"
                ],
                "psr-4": {
                    "Symfony\\Polyfill\\Intl\\Grapheme\\": ""
                }
            },
            "notification-url": "https://packagist.org/downloads/",
            "license": [
                "MIT"
            ],
            "authors": [
                {
                    "name": "Nicolas Grekas",
                    "email": "p@tchwork.com"
                },
                {
                    "name": "Symfony Community",
                    "homepage": "https://symfony.com/contributors"
                }
            ],
            "description": "Symfony polyfill for intl's grapheme_* functions",
            "homepage": "https://symfony.com",
            "keywords": [
                "compatibility",
                "grapheme",
                "intl",
                "polyfill",
                "portable",
                "shim"
            ],
            "support": {
                "source": "https://github.com/symfony/polyfill-intl-grapheme/tree/v1.27.0"
            },
            "funding": [
                {
                    "url": "https://symfony.com/sponsor",
                    "type": "custom"
                },
                {
                    "url": "https://github.com/fabpot",
                    "type": "github"
                },
                {
                    "url": "https://tidelift.com/funding/github/packagist/symfony/symfony",
                    "type": "tidelift"
                }
            ],
            "time": "2022-11-03T14:55:06+00:00"
        },
        {
            "name": "symfony/polyfill-intl-normalizer",
            "version": "v1.27.0",
            "source": {
                "type": "git",
                "url": "https://github.com/symfony/polyfill-intl-normalizer.git",
                "reference": "19bd1e4fcd5b91116f14d8533c57831ed00571b6"
            },
            "dist": {
                "type": "zip",
                "url": "https://api.github.com/repos/symfony/polyfill-intl-normalizer/zipball/19bd1e4fcd5b91116f14d8533c57831ed00571b6",
                "reference": "19bd1e4fcd5b91116f14d8533c57831ed00571b6",
                "shasum": ""
            },
            "require": {
                "php": ">=7.1"
            },
            "suggest": {
                "ext-intl": "For best performance"
            },
            "type": "library",
            "extra": {
                "branch-alias": {
                    "dev-main": "1.27-dev"
                },
                "thanks": {
                    "name": "symfony/polyfill",
                    "url": "https://github.com/symfony/polyfill"
                }
            },
            "autoload": {
                "files": [
                    "bootstrap.php"
                ],
                "psr-4": {
                    "Symfony\\Polyfill\\Intl\\Normalizer\\": ""
                },
                "classmap": [
                    "Resources/stubs"
                ]
            },
            "notification-url": "https://packagist.org/downloads/",
            "license": [
                "MIT"
            ],
            "authors": [
                {
                    "name": "Nicolas Grekas",
                    "email": "p@tchwork.com"
                },
                {
                    "name": "Symfony Community",
                    "homepage": "https://symfony.com/contributors"
                }
            ],
            "description": "Symfony polyfill for intl's Normalizer class and related functions",
            "homepage": "https://symfony.com",
            "keywords": [
                "compatibility",
                "intl",
                "normalizer",
                "polyfill",
                "portable",
                "shim"
            ],
            "support": {
                "source": "https://github.com/symfony/polyfill-intl-normalizer/tree/v1.27.0"
            },
            "funding": [
                {
                    "url": "https://symfony.com/sponsor",
                    "type": "custom"
                },
                {
                    "url": "https://github.com/fabpot",
                    "type": "github"
                },
                {
                    "url": "https://tidelift.com/funding/github/packagist/symfony/symfony",
                    "type": "tidelift"
                }
            ],
            "time": "2022-11-03T14:55:06+00:00"
        },
        {
            "name": "symfony/polyfill-mbstring",
            "version": "v1.27.0",
            "source": {
                "type": "git",
                "url": "https://github.com/symfony/polyfill-mbstring.git",
                "reference": "8ad114f6b39e2c98a8b0e3bd907732c207c2b534"
            },
            "dist": {
                "type": "zip",
                "url": "https://api.github.com/repos/symfony/polyfill-mbstring/zipball/8ad114f6b39e2c98a8b0e3bd907732c207c2b534",
                "reference": "8ad114f6b39e2c98a8b0e3bd907732c207c2b534",
                "shasum": ""
            },
            "require": {
                "php": ">=7.1"
            },
            "provide": {
                "ext-mbstring": "*"
            },
            "suggest": {
                "ext-mbstring": "For best performance"
            },
            "type": "library",
            "extra": {
                "branch-alias": {
                    "dev-main": "1.27-dev"
                },
                "thanks": {
                    "name": "symfony/polyfill",
                    "url": "https://github.com/symfony/polyfill"
                }
            },
            "autoload": {
                "files": [
                    "bootstrap.php"
                ],
                "psr-4": {
                    "Symfony\\Polyfill\\Mbstring\\": ""
                }
            },
            "notification-url": "https://packagist.org/downloads/",
            "license": [
                "MIT"
            ],
            "authors": [
                {
                    "name": "Nicolas Grekas",
                    "email": "p@tchwork.com"
                },
                {
                    "name": "Symfony Community",
                    "homepage": "https://symfony.com/contributors"
                }
            ],
            "description": "Symfony polyfill for the Mbstring extension",
            "homepage": "https://symfony.com",
            "keywords": [
                "compatibility",
                "mbstring",
                "polyfill",
                "portable",
                "shim"
            ],
            "support": {
                "source": "https://github.com/symfony/polyfill-mbstring/tree/v1.27.0"
            },
            "funding": [
                {
                    "url": "https://symfony.com/sponsor",
                    "type": "custom"
                },
                {
                    "url": "https://github.com/fabpot",
                    "type": "github"
                },
                {
                    "url": "https://tidelift.com/funding/github/packagist/symfony/symfony",
                    "type": "tidelift"
                }
            ],
            "time": "2022-11-03T14:55:06+00:00"
        },
        {
            "name": "symfony/process",
            "version": "v6.0.11",
            "source": {
                "type": "git",
                "url": "https://github.com/symfony/process.git",
                "reference": "44270a08ccb664143dede554ff1c00aaa2247a43"
            },
            "dist": {
                "type": "zip",
                "url": "https://api.github.com/repos/symfony/process/zipball/44270a08ccb664143dede554ff1c00aaa2247a43",
                "reference": "44270a08ccb664143dede554ff1c00aaa2247a43",
                "shasum": ""
            },
            "require": {
                "php": ">=8.0.2"
            },
            "type": "library",
            "autoload": {
                "psr-4": {
                    "Symfony\\Component\\Process\\": ""
                },
                "exclude-from-classmap": [
                    "/Tests/"
                ]
            },
            "notification-url": "https://packagist.org/downloads/",
            "license": [
                "MIT"
            ],
            "authors": [
                {
                    "name": "Fabien Potencier",
                    "email": "fabien@symfony.com"
                },
                {
                    "name": "Symfony Community",
                    "homepage": "https://symfony.com/contributors"
                }
            ],
            "description": "Executes commands in sub-processes",
            "homepage": "https://symfony.com",
            "support": {
                "source": "https://github.com/symfony/process/tree/v6.0.11"
            },
            "funding": [
                {
                    "url": "https://symfony.com/sponsor",
                    "type": "custom"
                },
                {
                    "url": "https://github.com/fabpot",
                    "type": "github"
                },
                {
                    "url": "https://tidelift.com/funding/github/packagist/symfony/symfony",
                    "type": "tidelift"
                }
            ],
            "time": "2022-06-27T17:10:44+00:00"
        },
        {
            "name": "symfony/service-contracts",
            "version": "v3.0.2",
            "source": {
                "type": "git",
                "url": "https://github.com/symfony/service-contracts.git",
                "reference": "d78d39c1599bd1188b8e26bb341da52c3c6d8a66"
            },
            "dist": {
                "type": "zip",
                "url": "https://api.github.com/repos/symfony/service-contracts/zipball/d78d39c1599bd1188b8e26bb341da52c3c6d8a66",
                "reference": "d78d39c1599bd1188b8e26bb341da52c3c6d8a66",
                "shasum": ""
            },
            "require": {
                "php": ">=8.0.2",
                "psr/container": "^2.0"
            },
            "conflict": {
                "ext-psr": "<1.1|>=2"
            },
            "suggest": {
                "symfony/service-implementation": ""
            },
            "type": "library",
            "extra": {
                "branch-alias": {
                    "dev-main": "3.0-dev"
                },
                "thanks": {
                    "name": "symfony/contracts",
                    "url": "https://github.com/symfony/contracts"
                }
            },
            "autoload": {
                "psr-4": {
                    "Symfony\\Contracts\\Service\\": ""
                }
            },
            "notification-url": "https://packagist.org/downloads/",
            "license": [
                "MIT"
            ],
            "authors": [
                {
                    "name": "Nicolas Grekas",
                    "email": "p@tchwork.com"
                },
                {
                    "name": "Symfony Community",
                    "homepage": "https://symfony.com/contributors"
                }
            ],
            "description": "Generic abstractions related to writing services",
            "homepage": "https://symfony.com",
            "keywords": [
                "abstractions",
                "contracts",
                "decoupling",
                "interfaces",
                "interoperability",
                "standards"
            ],
            "support": {
                "source": "https://github.com/symfony/service-contracts/tree/v3.0.2"
            },
            "funding": [
                {
                    "url": "https://symfony.com/sponsor",
                    "type": "custom"
                },
                {
                    "url": "https://github.com/fabpot",
                    "type": "github"
                },
                {
                    "url": "https://tidelift.com/funding/github/packagist/symfony/symfony",
                    "type": "tidelift"
                }
            ],
            "time": "2022-05-30T19:17:58+00:00"
        },
        {
            "name": "symfony/string",
            "version": "v6.0.15",
            "source": {
                "type": "git",
                "url": "https://github.com/symfony/string.git",
                "reference": "51ac0fa0ccf132a00519b87c97e8f775fa14e771"
            },
            "dist": {
                "type": "zip",
                "url": "https://api.github.com/repos/symfony/string/zipball/51ac0fa0ccf132a00519b87c97e8f775fa14e771",
                "reference": "51ac0fa0ccf132a00519b87c97e8f775fa14e771",
                "shasum": ""
            },
            "require": {
                "php": ">=8.0.2",
                "symfony/polyfill-ctype": "~1.8",
                "symfony/polyfill-intl-grapheme": "~1.0",
                "symfony/polyfill-intl-normalizer": "~1.0",
                "symfony/polyfill-mbstring": "~1.0"
            },
            "conflict": {
                "symfony/translation-contracts": "<2.0"
            },
            "require-dev": {
                "symfony/error-handler": "^5.4|^6.0",
                "symfony/http-client": "^5.4|^6.0",
                "symfony/translation-contracts": "^2.0|^3.0",
                "symfony/var-exporter": "^5.4|^6.0"
            },
            "type": "library",
            "autoload": {
                "files": [
                    "Resources/functions.php"
                ],
                "psr-4": {
                    "Symfony\\Component\\String\\": ""
                },
                "exclude-from-classmap": [
                    "/Tests/"
                ]
            },
            "notification-url": "https://packagist.org/downloads/",
            "license": [
                "MIT"
            ],
            "authors": [
                {
                    "name": "Nicolas Grekas",
                    "email": "p@tchwork.com"
                },
                {
                    "name": "Symfony Community",
                    "homepage": "https://symfony.com/contributors"
                }
            ],
            "description": "Provides an object-oriented API to strings and deals with bytes, UTF-8 code points and grapheme clusters in a unified way",
            "homepage": "https://symfony.com",
            "keywords": [
                "grapheme",
                "i18n",
                "string",
                "unicode",
                "utf-8",
                "utf8"
            ],
            "support": {
                "source": "https://github.com/symfony/string/tree/v6.0.15"
            },
            "funding": [
                {
                    "url": "https://symfony.com/sponsor",
                    "type": "custom"
                },
                {
                    "url": "https://github.com/fabpot",
                    "type": "github"
                },
                {
                    "url": "https://tidelift.com/funding/github/packagist/symfony/symfony",
                    "type": "tidelift"
                }
            ],
            "time": "2022-10-10T09:34:08+00:00"
        },
        {
            "name": "theseer/tokenizer",
            "version": "1.2.1",
            "source": {
                "type": "git",
                "url": "https://github.com/theseer/tokenizer.git",
                "reference": "34a41e998c2183e22995f158c581e7b5e755ab9e"
            },
            "dist": {
                "type": "zip",
                "url": "https://api.github.com/repos/theseer/tokenizer/zipball/34a41e998c2183e22995f158c581e7b5e755ab9e",
                "reference": "34a41e998c2183e22995f158c581e7b5e755ab9e",
                "shasum": ""
            },
            "require": {
                "ext-dom": "*",
                "ext-tokenizer": "*",
                "ext-xmlwriter": "*",
                "php": "^7.2 || ^8.0"
            },
            "type": "library",
            "autoload": {
                "classmap": [
                    "src/"
                ]
            },
            "notification-url": "https://packagist.org/downloads/",
            "license": [
                "BSD-3-Clause"
            ],
            "authors": [
                {
                    "name": "Arne Blankerts",
                    "email": "arne@blankerts.de",
                    "role": "Developer"
                }
            ],
            "description": "A small library for converting tokenized PHP source code into XML and potentially other formats",
            "support": {
                "issues": "https://github.com/theseer/tokenizer/issues",
                "source": "https://github.com/theseer/tokenizer/tree/1.2.1"
            },
            "funding": [
                {
                    "url": "https://github.com/theseer",
                    "type": "github"
                }
            ],
            "time": "2021-07-28T10:34:58+00:00"
        },
        {
            "name": "wikimedia/at-ease",
            "version": "v2.1.0",
            "source": {
                "type": "git",
                "url": "https://github.com/wikimedia/at-ease.git",
                "reference": "e8ebaa7bb7c8a8395481a05f6dc4deaceab11c33"
            },
            "dist": {
                "type": "zip",
                "url": "https://api.github.com/repos/wikimedia/at-ease/zipball/e8ebaa7bb7c8a8395481a05f6dc4deaceab11c33",
                "reference": "e8ebaa7bb7c8a8395481a05f6dc4deaceab11c33",
                "shasum": ""
            },
            "require": {
                "php": ">=7.2.9"
            },
            "require-dev": {
                "mediawiki/mediawiki-codesniffer": "35.0.0",
                "mediawiki/minus-x": "1.1.1",
                "ockcyp/covers-validator": "1.3.3",
                "php-parallel-lint/php-console-highlighter": "0.5.0",
                "php-parallel-lint/php-parallel-lint": "1.2.0",
                "phpunit/phpunit": "^8.5"
            },
            "type": "library",
            "autoload": {
                "files": [
                    "src/Wikimedia/Functions.php"
                ],
                "psr-4": {
                    "Wikimedia\\AtEase\\": "src/Wikimedia/AtEase/"
                }
            },
            "notification-url": "https://packagist.org/downloads/",
            "license": [
                "GPL-2.0-or-later"
            ],
            "authors": [
                {
                    "name": "Tim Starling",
                    "email": "tstarling@wikimedia.org"
                },
                {
                    "name": "MediaWiki developers",
                    "email": "wikitech-l@lists.wikimedia.org"
                }
            ],
            "description": "Safe replacement to @ for suppressing warnings.",
            "homepage": "https://www.mediawiki.org/wiki/at-ease",
            "support": {
                "source": "https://github.com/wikimedia/at-ease/tree/v2.1.0"
            },
            "time": "2021-02-27T15:53:37+00:00"
        },
        {
            "name": "yoast/phpunit-polyfills",
            "version": "1.0.3",
            "source": {
                "type": "git",
                "url": "https://github.com/Yoast/PHPUnit-Polyfills.git",
                "reference": "5ea3536428944955f969bc764bbe09738e151ada"
            },
            "dist": {
                "type": "zip",
                "url": "https://api.github.com/repos/Yoast/PHPUnit-Polyfills/zipball/5ea3536428944955f969bc764bbe09738e151ada",
                "reference": "5ea3536428944955f969bc764bbe09738e151ada",
                "shasum": ""
            },
            "require": {
                "php": ">=5.4",
                "phpunit/phpunit": "^4.8.36 || ^5.7.21 || ^6.0 || ^7.0 || ^8.0 || ^9.0"
            },
            "require-dev": {
                "yoast/yoastcs": "^2.2.0"
            },
            "type": "library",
            "extra": {
                "branch-alias": {
                    "dev-main": "1.x-dev",
                    "dev-develop": "1.x-dev"
                }
            },
            "autoload": {
                "files": [
                    "phpunitpolyfills-autoload.php"
                ]
            },
            "notification-url": "https://packagist.org/downloads/",
            "license": [
                "BSD-3-Clause"
            ],
            "authors": [
                {
                    "name": "Team Yoast",
                    "email": "support@yoast.com",
                    "homepage": "https://yoast.com"
                },
                {
                    "name": "Contributors",
                    "homepage": "https://github.com/Yoast/PHPUnit-Polyfills/graphs/contributors"
                }
            ],
            "description": "Set of polyfills for changed PHPUnit functionality to allow for creating PHPUnit cross-version compatible tests",
            "homepage": "https://github.com/Yoast/PHPUnit-Polyfills",
            "keywords": [
                "phpunit",
                "polyfill",
                "testing"
            ],
            "support": {
                "issues": "https://github.com/Yoast/PHPUnit-Polyfills/issues",
                "source": "https://github.com/Yoast/PHPUnit-Polyfills"
            },
            "time": "2021-11-23T01:37:03+00:00"
        }
    ],
    "aliases": [],
    "minimum-stability": "dev",
    "stability-flags": {
        "automattic/jetpack-admin-ui": 20,
        "automattic/jetpack-assets": 20,
        "automattic/jetpack-autoloader": 20,
        "automattic/jetpack-composer-plugin": 20,
        "automattic/jetpack-config": 20,
        "automattic/jetpack-connection": 20,
        "automattic/jetpack-device-detection": 20,
        "automattic/jetpack-lazy-images": 20,
        "automattic/jetpack-my-jetpack": 20,
        "automattic/jetpack-plugin-deactivation": 20,
        "automattic/jetpack-changelogger": 20
    },
    "prefer-stable": true,
    "prefer-lowest": false,
    "platform": {
        "ext-json": "*"
    },
    "platform-dev": [],
    "platform-overrides": {
        "ext-intl": "0.0.0"
    },
    "plugin-api-version": "2.3.0"
}<|MERGE_RESOLUTION|>--- conflicted
+++ resolved
@@ -4,11 +4,7 @@
         "Read more about it at https://getcomposer.org/doc/01-basic-usage.md#installing-dependencies",
         "This file is @generated automatically"
     ],
-<<<<<<< HEAD
     "content-hash": "98b615c20411530b96181d4c95bc7e00",
-=======
-    "content-hash": "30f16ac2b6120d91ef598a59d9897888",
->>>>>>> 5b23e93b
     "packages": [
         {
             "name": "automattic/jetpack-a8c-mc-stats",
