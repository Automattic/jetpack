--- conflicted
+++ resolved
@@ -4,11 +4,7 @@
         "Read more about it at https://getcomposer.org/doc/01-basic-usage.md#installing-dependencies",
         "This file is @generated automatically"
     ],
-<<<<<<< HEAD
     "content-hash": "51fef6ddc06100bdce8692874eb36372",
-=======
-    "content-hash": "3c3f71a25e39961ad020bd46b47d1664",
->>>>>>> 07fc9e40
     "packages": [
         {
             "name": "automattic/jetpack-a8c-mc-stats",
@@ -295,11 +291,7 @@
             "dist": {
                 "type": "path",
                 "url": "../../packages/config",
-<<<<<<< HEAD
                 "reference": "fbcaa06ae1311c15b42f9e6c9330658592829af5"
-=======
-                "reference": "5e6ac4be1a8cd9eeadf778a30dd3653105d62462"
->>>>>>> 07fc9e40
             },
             "require-dev": {
                 "automattic/jetpack-changelogger": "^3.0"
