--- conflicted
+++ resolved
@@ -4,11 +4,7 @@
         "Read more about it at https://getcomposer.org/doc/01-basic-usage.md#installing-dependencies",
         "This file is @generated automatically"
     ],
-<<<<<<< HEAD
-    "content-hash": "a33b70a05b0e7438cf54bfeeabb77f78",
-=======
-    "content-hash": "ad338ddf5d51f846c3f1d6786c732788",
->>>>>>> ab82d35b
+    "content-hash": "b184d7476a787247ac9c9d18216e5976",
     "packages": [
         {
             "name": "automattic/jetpack-a8c-mc-stats",
@@ -119,11 +115,7 @@
             "dist": {
                 "type": "path",
                 "url": "../../packages/assets",
-<<<<<<< HEAD
-                "reference": "026a56a0be91e031c8c561895765f324aec9a109"
-=======
-                "reference": "558a4eabba5541257e2b496aeba6da3a06e169f5"
->>>>>>> ab82d35b
+                "reference": "810134d18a0baedd94aae5398f2f506f213bac7b"
             },
             "require": {
                 "automattic/jetpack-constants": "^1.6"
@@ -156,37 +148,22 @@
             },
             "scripts": {
                 "build-development": [
-                    "Composer\\Config::disableProcessTimeout",
                     "pnpm run build"
                 ],
                 "build-production": [
-                    "Composer\\Config::disableProcessTimeout",
                     "pnpm run build-production"
                 ],
                 "phpunit": [
                     "./vendor/phpunit/phpunit/phpunit --colors=always"
                 ],
                 "test-coverage": [
-<<<<<<< HEAD
-                    "Composer\\Config::disableProcessTimeout",
-                    "@composer update",
-                    "pnpm install --frozen-lockfile",
                     "php -dpcov.directory=. ./vendor/bin/phpunit --coverage-clover \"$COVERAGE_DIR/php/clover.xml\"",
                     "pnpm run test-coverage"
                 ],
                 "test-js": [
-                    "Composer\\Config::disableProcessTimeout",
-                    "pnpm install --frozen-lockfile",
                     "pnpm run test"
                 ],
                 "test-php": [
-                    "Composer\\Config::disableProcessTimeout",
-                    "@composer update",
-=======
-                    "php -dpcov.directory=. ./vendor/bin/phpunit --coverage-clover \"$COVERAGE_DIR/clover.xml\""
-                ],
-                "test-php": [
->>>>>>> ab82d35b
                     "@composer phpunit"
                 ]
             },
@@ -558,11 +535,7 @@
             "dist": {
                 "type": "path",
                 "url": "../../packages/lazy-images",
-<<<<<<< HEAD
-                "reference": "6a5d37eb988e84b920978c9f20b0160bfda5d5ff"
-=======
-                "reference": "65185b85f48c44181ed99a1d31cdbd2c8d68e796"
->>>>>>> ab82d35b
+                "reference": "c7115dc7f2f073b53f98584382773bb8db0ca68b"
             },
             "require": {
                 "automattic/jetpack-assets": "^1.17",
@@ -871,11 +844,7 @@
             "dist": {
                 "type": "path",
                 "url": "../../packages/tracking",
-<<<<<<< HEAD
-                "reference": "c7ea0b6a9a0cb592a935de9d57750130f95518a4"
-=======
-                "reference": "ed6f897aaaa8e843271556d271e6c7a829cb8727"
->>>>>>> ab82d35b
+                "reference": "60dd2a4462221bcc460aadf9f86daeb308fd8027"
             },
             "require": {
                 "automattic/jetpack-assets": "^1.17",
