{
    "_readme": [
        "This file locks the dependencies of your project to a known state",
        "Read more about it at https://getcomposer.org/doc/01-basic-usage.md#installing-dependencies",
        "This file is @generated automatically"
    ],
    "content-hash": "94d3a4d4a5c9f64d38ec8730be25135d",
    "packages": [
        {
            "name": "automattic/jetpack-a8c-mc-stats",
            "version": "dev-trunk",
            "dist": {
                "type": "path",
                "url": "../../packages/a8c-mc-stats",
                "reference": "c5df589f62cd58dc5f1b04938e4e4edc75916812"
            },
            "require-dev": {
                "automattic/jetpack-changelogger": "^3.2",
                "yoast/phpunit-polyfills": "1.0.3"
            },
            "type": "jetpack-library",
            "extra": {
                "autotagger": true,
                "mirror-repo": "Automattic/jetpack-a8c-mc-stats",
                "changelogger": {
                    "link-template": "https://github.com/Automattic/jetpack-a8c-mc-stats/compare/v${old}...v${new}"
                },
                "branch-alias": {
                    "dev-trunk": "1.4.x-dev"
                }
            },
            "autoload": {
                "classmap": [
                    "src/"
                ]
            },
            "scripts": {
                "phpunit": [
                    "./vendor/phpunit/phpunit/phpunit --colors=always"
                ],
                "test-coverage": [
                    "php -dpcov.directory=. ./vendor/bin/phpunit --coverage-clover \"$COVERAGE_DIR/clover.xml\""
                ],
                "test-php": [
                    "@composer phpunit"
                ]
            },
            "license": [
                "GPL-2.0-or-later"
            ],
            "description": "Used to record internal usage stats for Automattic. Not visible to site owners.",
            "transport-options": {
                "relative": true
            }
        },
        {
            "name": "automattic/jetpack-admin-ui",
            "version": "dev-trunk",
            "dist": {
                "type": "path",
                "url": "../../packages/admin-ui",
                "reference": "643ce07d751c26cabbb330339d515ef5a35808f3"
            },
            "require-dev": {
                "automattic/jetpack-changelogger": "^3.2",
                "automattic/wordbless": "dev-master",
                "yoast/phpunit-polyfills": "1.0.3"
            },
            "type": "jetpack-library",
            "extra": {
                "autotagger": true,
                "mirror-repo": "Automattic/jetpack-admin-ui",
                "textdomain": "jetpack-admin-ui",
                "changelogger": {
                    "link-template": "https://github.com/Automattic/jetpack-admin-ui/compare/${old}...${new}"
                },
                "branch-alias": {
                    "dev-trunk": "0.2.x-dev"
                },
                "version-constants": {
                    "::PACKAGE_VERSION": "src/class-admin-menu.php"
                }
            },
            "autoload": {
                "classmap": [
                    "src/"
                ]
            },
            "scripts": {
                "phpunit": [
                    "./vendor/phpunit/phpunit/phpunit --colors=always"
                ],
                "test-coverage": [
                    "php -dpcov.directory=. ./vendor/bin/phpunit --coverage-clover \"$COVERAGE_DIR/clover.xml\""
                ],
                "test-php": [
                    "@composer phpunit"
                ],
                "post-install-cmd": [
                    "WorDBless\\Composer\\InstallDropin::copy"
                ],
                "post-update-cmd": [
                    "WorDBless\\Composer\\InstallDropin::copy"
                ]
            },
            "license": [
                "GPL-2.0-or-later"
            ],
            "description": "Generic Jetpack wp-admin UI elements",
            "transport-options": {
                "relative": true
            }
        },
        {
            "name": "automattic/jetpack-assets",
            "version": "dev-trunk",
            "dist": {
                "type": "path",
                "url": "../../packages/assets",
                "reference": "64ada4d1c3f69e232b27bb0e3a9d986e3f292954"
            },
            "require": {
                "automattic/jetpack-constants": "^1.6"
            },
            "require-dev": {
                "automattic/jetpack-changelogger": "^3.2",
                "brain/monkey": "2.6.1",
                "wikimedia/testing-access-wrapper": "^1.0 || ^2.0",
                "yoast/phpunit-polyfills": "1.0.3"
            },
            "type": "jetpack-library",
            "extra": {
                "autotagger": true,
                "mirror-repo": "Automattic/jetpack-assets",
                "textdomain": "jetpack-assets",
                "changelogger": {
                    "link-template": "https://github.com/Automattic/jetpack-assets/compare/v${old}...v${new}"
                },
                "branch-alias": {
                    "dev-trunk": "1.17.x-dev"
                }
            },
            "autoload": {
                "files": [
                    "actions.php"
                ],
                "classmap": [
                    "src/"
                ]
            },
            "scripts": {
                "build-development": [
                    "pnpm run build"
                ],
                "build-production": [
                    "pnpm run build-production"
                ],
                "phpunit": [
                    "./vendor/phpunit/phpunit/phpunit --colors=always"
                ],
                "test-coverage": [
                    "php -dpcov.directory=. ./vendor/bin/phpunit --coverage-clover \"$COVERAGE_DIR/php/clover.xml\"",
                    "pnpm run test-coverage"
                ],
                "test-js": [
                    "pnpm run test"
                ],
                "test-php": [
                    "@composer phpunit"
                ]
            },
            "license": [
                "GPL-2.0-or-later"
            ],
            "description": "Asset management utilities for Jetpack ecosystem packages",
            "transport-options": {
                "relative": true
            }
        },
        {
            "name": "automattic/jetpack-autoloader",
            "version": "dev-trunk",
            "dist": {
                "type": "path",
                "url": "../../packages/autoloader",
                "reference": "54d19e9ca258cd1731dc5f4a2be175204b93625f"
            },
            "require": {
                "composer-plugin-api": "^1.1 || ^2.0"
            },
            "require-dev": {
                "automattic/jetpack-changelogger": "^3.2",
                "yoast/phpunit-polyfills": "1.0.3"
            },
            "type": "composer-plugin",
            "extra": {
                "autotagger": true,
                "class": "Automattic\\Jetpack\\Autoloader\\CustomAutoloaderPlugin",
                "mirror-repo": "Automattic/jetpack-autoloader",
                "changelogger": {
                    "link-template": "https://github.com/Automattic/jetpack-autoloader/compare/v${old}...v${new}"
                },
                "branch-alias": {
                    "dev-trunk": "2.11.x-dev"
                }
            },
            "autoload": {
                "classmap": [
                    "src/AutoloadGenerator.php"
                ],
                "psr-4": {
                    "Automattic\\Jetpack\\Autoloader\\": "src"
                }
            },
            "scripts": {
                "phpunit": [
                    "./vendor/phpunit/phpunit/phpunit --colors=always"
                ],
                "test-coverage": [
                    "php -dpcov.directory=. ./vendor/bin/phpunit --coverage-php \"./tests/php/tmp/coverage-report.php\"",
                    "php ./tests/php/bin/test-coverage.php \"$COVERAGE_DIR/clover.xml\""
                ],
                "test-php": [
                    "@composer phpunit"
                ]
            },
            "license": [
                "GPL-2.0-or-later"
            ],
            "description": "Creates a custom autoloader for a plugin or theme.",
            "transport-options": {
                "relative": true
            }
        },
        {
            "name": "automattic/jetpack-composer-plugin",
            "version": "dev-trunk",
            "dist": {
                "type": "path",
                "url": "../../packages/composer-plugin",
                "reference": "cbd9a56c7fd43c342d96fb09ee6609d7e7580f9a"
            },
            "require": {
                "composer-plugin-api": "^2.1.0"
            },
            "require-dev": {
                "automattic/jetpack-changelogger": "^3.2",
                "composer/composer": "2.2.12",
                "yoast/phpunit-polyfills": "1.0.3"
            },
            "type": "composer-plugin",
            "extra": {
                "plugin-modifies-install-path": true,
                "class": "Automattic\\Jetpack\\Composer\\Plugin",
                "mirror-repo": "Automattic/jetpack-composer-plugin",
                "changelogger": {
                    "link-template": "https://github.com/Automattic/jetpack-composer-plugin/compare/v${old}...v${new}"
                },
                "autotagger": true,
                "branch-alias": {
                    "dev-trunk": "1.1.x-dev"
                }
            },
            "autoload": {
                "classmap": [
                    "src/"
                ]
            },
            "scripts": {
                "phpunit": [
                    "./vendor/phpunit/phpunit/phpunit --colors=always"
                ],
                "test-coverage": [
                    "php -dpcov.directory=. ./vendor/bin/phpunit --coverage-clover \"$COVERAGE_DIR/clover.xml\""
                ],
                "test-php": [
                    "@composer phpunit"
                ]
            },
            "license": [
                "GPL-2.0-or-later"
            ],
            "description": "A custom installer plugin for Composer to move Jetpack packages out of `vendor/` so WordPress's translation infrastructure will find their strings.",
            "transport-options": {
                "relative": true
            }
        },
        {
            "name": "automattic/jetpack-config",
            "version": "dev-trunk",
            "dist": {
                "type": "path",
                "url": "../../packages/config",
                "reference": "a604f3fbfa5c6d96925eebcf4d4240cb5f07fcf1"
            },
            "require-dev": {
                "automattic/jetpack-changelogger": "^3.2"
            },
            "type": "jetpack-library",
            "extra": {
                "autotagger": true,
                "mirror-repo": "Automattic/jetpack-config",
                "textdomain": "jetpack-config",
                "changelogger": {
                    "link-template": "https://github.com/Automattic/jetpack-config/compare/v${old}...v${new}"
                },
                "branch-alias": {
                    "dev-trunk": "1.11.x-dev"
                }
            },
            "autoload": {
                "classmap": [
                    "src/"
                ]
            },
            "license": [
                "GPL-2.0-or-later"
            ],
            "description": "Jetpack configuration package that initializes other packages and configures Jetpack's functionality. Can be used as a base for all variants of Jetpack package usage.",
            "transport-options": {
                "relative": true
            }
        },
        {
            "name": "automattic/jetpack-connection",
            "version": "dev-trunk",
            "dist": {
                "type": "path",
                "url": "../../packages/connection",
                "reference": "d76ee17f41bd202a7749b0431cfd38f61c5479e5"
            },
            "require": {
                "automattic/jetpack-a8c-mc-stats": "^1.4",
                "automattic/jetpack-admin-ui": "^0.2",
                "automattic/jetpack-constants": "^1.6",
                "automattic/jetpack-redirect": "^1.7",
                "automattic/jetpack-roles": "^1.4",
                "automattic/jetpack-status": "^1.15"
            },
            "require-dev": {
                "automattic/jetpack-changelogger": "^3.2",
                "automattic/wordbless": "@dev",
                "brain/monkey": "2.6.1",
                "yoast/phpunit-polyfills": "1.0.3"
            },
            "type": "jetpack-library",
            "extra": {
                "autotagger": true,
                "mirror-repo": "Automattic/jetpack-connection",
                "textdomain": "jetpack-connection",
                "version-constants": {
                    "::PACKAGE_VERSION": "src/class-package-version.php"
                },
                "changelogger": {
                    "link-template": "https://github.com/Automattic/jetpack-connection/compare/v${old}...v${new}"
                },
                "branch-alias": {
                    "dev-trunk": "1.46.x-dev"
                }
            },
            "autoload": {
                "classmap": [
                    "legacy",
                    "src/",
                    "src/webhooks"
                ]
            },
            "scripts": {
                "build-production": [
                    "pnpm run build-production"
                ],
                "build-development": [
                    "pnpm run build"
                ],
                "phpunit": [
                    "./vendor/phpunit/phpunit/phpunit --colors=always"
                ],
                "post-install-cmd": [
                    "WorDBless\\Composer\\InstallDropin::copy"
                ],
                "post-update-cmd": [
                    "WorDBless\\Composer\\InstallDropin::copy"
                ],
                "test-coverage": [
                    "php -dpcov.directory=. ./vendor/bin/phpunit --coverage-clover \"$COVERAGE_DIR/clover.xml\""
                ],
                "test-php": [
                    "@composer phpunit"
                ]
            },
            "license": [
                "GPL-2.0-or-later"
            ],
            "description": "Everything needed to connect to the Jetpack infrastructure",
            "transport-options": {
                "relative": true
            }
        },
        {
            "name": "automattic/jetpack-constants",
            "version": "dev-trunk",
            "dist": {
                "type": "path",
                "url": "../../packages/constants",
                "reference": "71eaf9916aaeeda2abf5a8a19e7534c6d1bc1898"
            },
            "require-dev": {
                "automattic/jetpack-changelogger": "^3.2",
                "brain/monkey": "2.6.1",
                "yoast/phpunit-polyfills": "1.0.3"
            },
            "type": "jetpack-library",
            "extra": {
                "autotagger": true,
                "mirror-repo": "Automattic/jetpack-constants",
                "changelogger": {
                    "link-template": "https://github.com/Automattic/jetpack-constants/compare/v${old}...v${new}"
                },
                "branch-alias": {
                    "dev-trunk": "1.6.x-dev"
                }
            },
            "autoload": {
                "classmap": [
                    "src/"
                ]
            },
            "scripts": {
                "phpunit": [
                    "./vendor/phpunit/phpunit/phpunit --colors=always"
                ],
                "test-coverage": [
                    "php -dpcov.directory=. ./vendor/bin/phpunit --coverage-clover \"$COVERAGE_DIR/clover.xml\""
                ],
                "test-php": [
                    "@composer phpunit"
                ]
            },
            "license": [
                "GPL-2.0-or-later"
            ],
            "description": "A wrapper for defining constants in a more testable way.",
            "transport-options": {
                "relative": true
            }
        },
        {
            "name": "automattic/jetpack-device-detection",
            "version": "dev-trunk",
            "dist": {
                "type": "path",
                "url": "../../packages/device-detection",
                "reference": "7c18edb6992a4c27b9cc2719ee7d1d0abacf5d76"
            },
            "require-dev": {
                "automattic/jetpack-changelogger": "^3.2",
                "yoast/phpunit-polyfills": "1.0.3"
            },
            "type": "jetpack-library",
            "extra": {
                "autotagger": true,
                "mirror-repo": "Automattic/jetpack-device-detection",
                "changelogger": {
                    "link-template": "https://github.com/Automattic/jetpack-device-detection/compare/v${old}...v${new}"
                },
                "branch-alias": {
                    "dev-trunk": "1.4.x-dev"
                }
            },
            "autoload": {
                "classmap": [
                    "src/"
                ]
            },
            "scripts": {
                "phpunit": [
                    "./vendor/phpunit/phpunit/phpunit --colors=always"
                ],
                "test-coverage": [
                    "php -dpcov.directory=. ./vendor/bin/phpunit --coverage-clover \"$COVERAGE_DIR/clover.xml\""
                ],
                "test-php": [
                    "@composer phpunit"
                ]
            },
            "license": [
                "GPL-2.0-or-later"
            ],
            "description": "A way to detect device types based on User-Agent header.",
            "transport-options": {
                "relative": true
            }
        },
        {
            "name": "automattic/jetpack-jitm",
            "version": "dev-trunk",
            "dist": {
                "type": "path",
                "url": "../../packages/jitm",
                "reference": "f4531599eac2ae05073ab7b5d62ed7b7fcde6863"
            },
            "require": {
                "automattic/jetpack-a8c-mc-stats": "^1.4",
                "automattic/jetpack-assets": "^1.17",
                "automattic/jetpack-connection": "^1.46",
                "automattic/jetpack-device-detection": "^1.4",
                "automattic/jetpack-logo": "^1.5",
                "automattic/jetpack-partner": "^1.7",
                "automattic/jetpack-redirect": "^1.7",
                "automattic/jetpack-status": "^1.15"
            },
            "require-dev": {
                "automattic/jetpack-changelogger": "^3.2",
                "brain/monkey": "2.6.1",
                "yoast/phpunit-polyfills": "1.0.3"
            },
            "type": "jetpack-library",
            "extra": {
                "autotagger": true,
                "mirror-repo": "Automattic/jetpack-jitm",
                "textdomain": "jetpack-jitm",
                "version-constants": {
                    "::PACKAGE_VERSION": "src/class-jitm.php"
                },
                "changelogger": {
                    "link-template": "https://github.com/Automattic/jetpack-jitm/compare/v${old}...v${new}"
                },
                "branch-alias": {
                    "dev-trunk": "2.2.x-dev"
                }
            },
            "autoload": {
                "classmap": [
                    "src/"
                ]
            },
            "scripts": {
                "build-production": [
                    "pnpm run build-production"
                ],
                "build-development": [
                    "pnpm run build"
                ],
                "phpunit": [
                    "./vendor/phpunit/phpunit/phpunit --colors=always"
                ],
                "test-coverage": [
                    "php -dpcov.directory=. ./vendor/bin/phpunit --coverage-clover \"$COVERAGE_DIR/clover.xml\""
                ],
                "test-php": [
                    "@composer phpunit"
                ]
            },
            "license": [
                "GPL-2.0-or-later"
            ],
            "description": "Just in time messages for Jetpack",
            "transport-options": {
                "relative": true
            }
        },
        {
            "name": "automattic/jetpack-lazy-images",
            "version": "dev-trunk",
            "dist": {
                "type": "path",
                "url": "../../packages/lazy-images",
                "reference": "8692acc24b2a4a918d6aed907396368adfa170f3"
            },
            "require": {
                "automattic/jetpack-assets": "^1.17",
                "automattic/jetpack-constants": "^1.6"
            },
            "require-dev": {
                "automattic/jetpack-changelogger": "^3.2",
                "automattic/wordbless": "dev-master",
                "yoast/phpunit-polyfills": "1.0.3"
            },
            "type": "jetpack-library",
            "extra": {
                "autotagger": true,
                "mirror-repo": "Automattic/jetpack-lazy-images",
                "textdomain": "jetpack-lazy-images",
                "changelogger": {
                    "link-template": "https://github.com/Automattic/jetpack-lazy-images/compare/v${old}...v${new}"
                },
                "branch-alias": {
                    "dev-trunk": "2.1.x-dev"
                }
            },
            "autoload": {
                "classmap": [
                    "src/"
                ]
            },
            "scripts": {
                "build-production": [
                    "pnpm run build-production"
                ],
                "build-development": [
                    "pnpm run build"
                ],
                "phpunit": [
                    "./vendor/phpunit/phpunit/phpunit --colors=always"
                ],
                "post-install-cmd": [
                    "WorDBless\\Composer\\InstallDropin::copy"
                ],
                "post-update-cmd": [
                    "WorDBless\\Composer\\InstallDropin::copy"
                ],
                "test-coverage": [
                    "php -dpcov.directory=. ./vendor/bin/phpunit --coverage-clover \"$COVERAGE_DIR/clover.xml\""
                ],
                "test-php": [
                    "@composer phpunit"
                ]
            },
            "license": [
                "GPL-2.0-or-later"
            ],
            "description": "Speed up your site and create a smoother viewing experience by loading images as visitors scroll down the screen, instead of all at once.",
            "transport-options": {
                "relative": true
            }
        },
        {
            "name": "automattic/jetpack-licensing",
            "version": "dev-trunk",
            "dist": {
                "type": "path",
                "url": "../../packages/licensing",
                "reference": "015a8ffab0a65aac08a7d6be586a0fe70cee462d"
            },
            "require": {
                "automattic/jetpack-connection": "^1.46"
            },
            "require-dev": {
                "automattic/jetpack-changelogger": "^3.2",
                "automattic/wordbless": "@dev",
                "yoast/phpunit-polyfills": "1.0.3"
            },
            "type": "jetpack-library",
            "extra": {
                "autotagger": true,
                "mirror-repo": "Automattic/jetpack-licensing",
                "textdomain": "jetpack-licensing",
                "changelogger": {
                    "link-template": "https://github.com/Automattic/jetpack-licensing/compare/v${old}...v${new}"
                },
                "branch-alias": {
                    "dev-trunk": "1.7.x-dev"
                }
            },
            "autoload": {
                "classmap": [
                    "src/"
                ]
            },
            "scripts": {
                "phpunit": [
                    "./vendor/phpunit/phpunit/phpunit --colors=always"
                ],
                "post-install-cmd": [
                    "WorDBless\\Composer\\InstallDropin::copy"
                ],
                "post-update-cmd": [
                    "WorDBless\\Composer\\InstallDropin::copy"
                ],
                "test-coverage": [
                    "php -dpcov.directory=. ./vendor/bin/phpunit --coverage-clover \"$COVERAGE_DIR/clover.xml\""
                ],
                "test-php": [
                    "@composer phpunit"
                ]
            },
            "license": [
                "GPL-2.0-or-later"
            ],
            "description": "Everything needed to manage Jetpack licenses client-side.",
            "transport-options": {
                "relative": true
            }
        },
        {
            "name": "automattic/jetpack-logo",
            "version": "dev-trunk",
            "dist": {
                "type": "path",
                "url": "../../packages/logo",
                "reference": "0b26b43706ad99ba1e7cd7f7afa23b8f44d28d00"
            },
            "require-dev": {
                "automattic/jetpack-changelogger": "^3.2",
                "yoast/phpunit-polyfills": "1.0.3"
            },
            "type": "jetpack-library",
            "extra": {
                "autotagger": true,
                "mirror-repo": "Automattic/jetpack-logo",
                "changelogger": {
                    "link-template": "https://github.com/Automattic/jetpack-logo/compare/v${old}...v${new}"
                },
                "branch-alias": {
                    "dev-trunk": "1.5.x-dev"
                }
            },
            "autoload": {
                "classmap": [
                    "src/"
                ]
            },
            "scripts": {
                "phpunit": [
                    "./vendor/phpunit/phpunit/phpunit --colors=always"
                ],
                "test-coverage": [
                    "php -dpcov.directory=. ./vendor/bin/phpunit --coverage-clover \"$COVERAGE_DIR/clover.xml\""
                ],
                "test-php": [
                    "@composer phpunit"
                ]
            },
            "license": [
                "GPL-2.0-or-later"
            ],
            "description": "A logo for Jetpack",
            "transport-options": {
                "relative": true
            }
        },
        {
            "name": "automattic/jetpack-my-jetpack",
            "version": "dev-trunk",
            "dist": {
                "type": "path",
                "url": "../../packages/my-jetpack",
                "reference": "2dde4b0b1e42b49923897d0ec6f327623992a7da"
            },
            "require": {
                "automattic/jetpack-admin-ui": "^0.2",
                "automattic/jetpack-assets": "^1.17",
                "automattic/jetpack-connection": "^1.46",
                "automattic/jetpack-constants": "^1.6",
                "automattic/jetpack-jitm": "^2.2",
                "automattic/jetpack-licensing": "^1.7",
                "automattic/jetpack-plugins-installer": "^0.2",
                "automattic/jetpack-redirect": "^1.7"
            },
            "require-dev": {
                "automattic/jetpack-changelogger": "^3.2",
                "automattic/wordbless": "@dev",
                "yoast/phpunit-polyfills": "1.0.3"
            },
            "type": "jetpack-library",
            "extra": {
                "autotagger": true,
                "mirror-repo": "Automattic/jetpack-my-jetpack",
                "textdomain": "jetpack-my-jetpack",
                "changelogger": {
                    "link-template": "https://github.com/Automattic/jetpack-my-jetpack/compare/${old}...${new}"
                },
                "branch-alias": {
                    "dev-trunk": "2.3.x-dev"
                },
                "version-constants": {
                    "::PACKAGE_VERSION": "src/class-initializer.php"
                }
            },
            "autoload": {
                "classmap": [
                    "src/",
                    "src/products"
                ]
            },
            "scripts": {
                "phpunit": [
                    "./vendor/phpunit/phpunit/phpunit --colors=always"
                ],
                "test-coverage": [
                    "php -dpcov.directory=. ./vendor/bin/phpunit --coverage-clover \"$COVERAGE_DIR/coverage.xml\"",
                    "pnpm run test --coverageDirectory=\"$COVERAGE_DIR\" --coverage --coverageReporters=clover"
                ],
                "test-php": [
                    "@composer phpunit"
                ],
                "test-js": [
                    "pnpm run test"
                ],
                "test-js-watch": [
                    "Composer\\Config::disableProcessTimeout",
                    "pnpm run test --watch"
                ],
                "build-development": [
                    "pnpm run build"
                ],
                "build-production": [
                    "NODE_ENV=production pnpm run build"
                ],
                "watch": [
                    "Composer\\Config::disableProcessTimeout",
                    "pnpm run watch"
                ],
                "post-install-cmd": [
                    "WorDBless\\Composer\\InstallDropin::copy"
                ],
                "post-update-cmd": [
                    "WorDBless\\Composer\\InstallDropin::copy"
                ]
            },
            "license": [
                "GPL-2.0-or-later"
            ],
            "description": "WP Admin page with information and configuration shared among all Jetpack stand-alone plugins",
            "transport-options": {
                "relative": true
            }
        },
        {
            "name": "automattic/jetpack-partner",
            "version": "dev-trunk",
            "dist": {
                "type": "path",
                "url": "../../packages/partner",
                "reference": "fe539d8bee66ced559d8e5278819f4c2f8422e2c"
            },
            "require": {
                "automattic/jetpack-connection": "^1.46",
                "automattic/jetpack-status": "^1.15"
            },
            "require-dev": {
                "automattic/jetpack-changelogger": "^3.2",
                "automattic/wordbless": "@dev",
                "brain/monkey": "2.6.1",
                "yoast/phpunit-polyfills": "1.0.3"
            },
            "type": "jetpack-library",
            "extra": {
                "autotagger": true,
                "mirror-repo": "Automattic/jetpack-partner",
                "changelogger": {
                    "link-template": "https://github.com/Automattic/jetpack-partner/compare/v${old}...v${new}"
                },
                "branch-alias": {
                    "dev-trunk": "1.7.x-dev"
                }
            },
            "autoload": {
                "classmap": [
                    "src/"
                ]
            },
            "scripts": {
                "phpunit": [
                    "./vendor/phpunit/phpunit/phpunit --colors=always"
                ],
                "post-install-cmd": [
                    "WorDBless\\Composer\\InstallDropin::copy"
                ],
                "post-update-cmd": [
                    "WorDBless\\Composer\\InstallDropin::copy"
                ],
                "test-coverage": [
                    "php -dpcov.directory=. ./vendor/bin/phpunit --coverage-clover \"$COVERAGE_DIR/clover.xml\""
                ],
                "test-php": [
                    "@composer phpunit"
                ]
            },
            "license": [
                "GPL-2.0-or-later"
            ],
            "description": "Support functions for Jetpack hosting partners.",
            "transport-options": {
                "relative": true
            }
        },
        {
            "name": "automattic/jetpack-plugin-deactivation",
            "version": "dev-trunk",
            "dist": {
                "type": "path",
                "url": "../../packages/plugin-deactivation",
                "reference": "d309eed17989c6e52dfadcb68082937d2b239274"
            },
            "require-dev": {
                "automattic/jetpack-changelogger": "^3.2",
                "yoast/phpunit-polyfills": "1.0.3"
            },
            "type": "jetpack-library",
            "extra": {
                "mirror-repo": "Automattic/jetpack-plugin-deactivation",
                "changelogger": {
                    "link-template": "https://github.com/Automattic/jetpack-plugin-deactivation/compare/v${old}...v${new}"
                },
                "autotagger": true,
                "branch-alias": {
                    "dev-trunk": "0.1.x-dev"
                },
                "textdomain": "jetpack-plugin-deactivation",
                "version-constants": {
                    "::PACKAGE_VERSION": "src/class-deactivation-handler.php"
                }
            },
            "autoload": {
                "classmap": [
                    "src/"
                ]
            },
            "scripts": {
                "phpunit": [
                    "./vendor/phpunit/phpunit/phpunit --colors=always"
                ],
                "test-coverage": [
                    "php -dpcov.directory=. ./vendor/bin/phpunit --coverage-clover \"$COVERAGE_DIR/clover.xml\""
                ],
                "test-php": [
                    "@composer phpunit"
                ],
                "build-production": [
                    "pnpm run build-production"
                ],
                "build-development": [
                    "pnpm run build-development"
                ],
                "watch": [
                    "Composer\\Config::disableProcessTimeout",
                    "pnpm run watch"
                ]
            },
            "license": [
                "GPL-2.0-or-later"
            ],
            "description": "Ask for feedback while deactivating a plugin",
            "transport-options": {
                "relative": true
            }
        },
        {
            "name": "automattic/jetpack-plugins-installer",
            "version": "dev-trunk",
            "dist": {
                "type": "path",
                "url": "../../packages/plugins-installer",
                "reference": "15b99481e685050e153fa59f5cf5a9dff6f3216e"
            },
            "require": {
                "automattic/jetpack-a8c-mc-stats": "^1.4"
            },
            "require-dev": {
                "automattic/jetpack-changelogger": "^3.2",
                "yoast/phpunit-polyfills": "1.0.3"
            },
            "type": "jetpack-library",
            "extra": {
                "branch-alias": {
                    "dev-trunk": "0.2.x-dev"
                },
                "mirror-repo": "Automattic/jetpack-plugins-installer",
                "changelogger": {
                    "link-template": "https://github.com/Automattic/jetpack-plugins-installer/compare/v${old}...v${new}"
                },
                "autotagger": true,
                "textdomain": "jetpack-plugins-installer"
            },
            "autoload": {
                "classmap": [
                    "src/"
                ]
            },
            "scripts": {
                "phpunit": [
                    "./vendor/phpunit/phpunit/phpunit --colors=always"
                ],
                "test-coverage": [
                    "php -dpcov.directory=. ./vendor/bin/phpunit --coverage-clover \"$COVERAGE_DIR/clover.xml\""
                ],
                "test-php": [
                    "@composer phpunit"
                ]
            },
            "license": [
                "GPL-2.0-or-later"
            ],
            "description": "Handle installation of plugins from WP.org",
            "transport-options": {
                "relative": true
            }
        },
        {
            "name": "automattic/jetpack-redirect",
            "version": "dev-trunk",
            "dist": {
                "type": "path",
                "url": "../../packages/redirect",
                "reference": "94b165af8d09ef555bc6e8895cd8a38435dc2409"
            },
            "require": {
                "automattic/jetpack-status": "^1.15"
            },
            "require-dev": {
                "automattic/jetpack-changelogger": "^3.2",
                "brain/monkey": "2.6.1",
                "yoast/phpunit-polyfills": "1.0.3"
            },
            "type": "jetpack-library",
            "extra": {
                "autotagger": true,
                "mirror-repo": "Automattic/jetpack-redirect",
                "changelogger": {
                    "link-template": "https://github.com/Automattic/jetpack-redirect/compare/v${old}...v${new}"
                },
                "branch-alias": {
                    "dev-trunk": "1.7.x-dev"
                }
            },
            "autoload": {
                "classmap": [
                    "src/"
                ]
            },
            "scripts": {
                "phpunit": [
                    "./vendor/phpunit/phpunit/phpunit --colors=always"
                ],
                "test-coverage": [
                    "php -dpcov.directory=. ./vendor/bin/phpunit --coverage-clover \"$COVERAGE_DIR/clover.xml\""
                ],
                "test-php": [
                    "@composer phpunit"
                ]
            },
            "license": [
                "GPL-2.0-or-later"
            ],
            "description": "Utilities to build URLs to the jetpack.com/redirect/ service",
            "transport-options": {
                "relative": true
            }
        },
        {
            "name": "automattic/jetpack-roles",
            "version": "dev-trunk",
            "dist": {
                "type": "path",
                "url": "../../packages/roles",
                "reference": "e7d89c4c354ca17ec53d1a2e05454057c1b144da"
            },
            "require-dev": {
                "automattic/jetpack-changelogger": "^3.2",
                "brain/monkey": "2.6.1",
                "yoast/phpunit-polyfills": "1.0.3"
            },
            "type": "jetpack-library",
            "extra": {
                "autotagger": true,
                "mirror-repo": "Automattic/jetpack-roles",
                "changelogger": {
                    "link-template": "https://github.com/Automattic/jetpack-roles/compare/v${old}...v${new}"
                },
                "branch-alias": {
                    "dev-trunk": "1.4.x-dev"
                }
            },
            "autoload": {
                "classmap": [
                    "src/"
                ]
            },
            "scripts": {
                "phpunit": [
                    "./vendor/phpunit/phpunit/phpunit --colors=always"
                ],
                "test-coverage": [
                    "php -dpcov.directory=. ./vendor/bin/phpunit --coverage-clover \"$COVERAGE_DIR/clover.xml\""
                ],
                "test-php": [
                    "@composer phpunit"
                ]
            },
            "license": [
                "GPL-2.0-or-later"
            ],
            "description": "Utilities, related with user roles and capabilities.",
            "transport-options": {
                "relative": true
            }
        },
        {
            "name": "automattic/jetpack-status",
            "version": "dev-trunk",
            "dist": {
                "type": "path",
                "url": "../../packages/status",
                "reference": "8c376c3bcefd4b8b4fab64505993ee3818119ca7"
            },
            "require": {
                "automattic/jetpack-constants": "^1.6"
            },
            "require-dev": {
                "automattic/jetpack-changelogger": "^3.2",
                "brain/monkey": "2.6.1",
                "yoast/phpunit-polyfills": "1.0.3"
            },
            "type": "jetpack-library",
            "extra": {
                "autotagger": true,
                "mirror-repo": "Automattic/jetpack-status",
                "changelogger": {
                    "link-template": "https://github.com/Automattic/jetpack-status/compare/v${old}...v${new}"
                },
                "branch-alias": {
                    "dev-trunk": "1.15.x-dev"
                }
            },
            "autoload": {
                "classmap": [
                    "src/"
                ]
            },
            "scripts": {
                "phpunit": [
                    "./vendor/phpunit/phpunit/phpunit --colors=always"
                ],
                "test-coverage": [
                    "php -dpcov.directory=. ./vendor/bin/phpunit --coverage-clover \"$COVERAGE_DIR/clover.xml\""
                ],
                "test-php": [
                    "@composer phpunit"
                ]
            },
            "license": [
                "GPL-2.0-or-later"
            ],
            "description": "Used to retrieve information about the current status of Jetpack and the site overall.",
            "transport-options": {
                "relative": true
            }
        },
        {
            "name": "tedivm/jshrink",
            "version": "v1.4.0",
            "source": {
                "type": "git",
                "url": "https://github.com/tedious/JShrink.git",
                "reference": "0513ba1407b1f235518a939455855e6952a48bbc"
            },
            "dist": {
                "type": "zip",
                "url": "https://api.github.com/repos/tedious/JShrink/zipball/0513ba1407b1f235518a939455855e6952a48bbc",
                "reference": "0513ba1407b1f235518a939455855e6952a48bbc",
                "shasum": ""
            },
            "require": {
                "php": "^5.6|^7.0|^8.0"
            },
            "require-dev": {
                "friendsofphp/php-cs-fixer": "^2.8",
                "php-coveralls/php-coveralls": "^1.1.0",
                "phpunit/phpunit": "^6"
            },
            "type": "library",
            "autoload": {
                "psr-0": {
                    "JShrink": "src/"
                }
            },
            "notification-url": "https://packagist.org/downloads/",
            "license": [
                "BSD-3-Clause"
            ],
            "authors": [
                {
                    "name": "Robert Hafner",
                    "email": "tedivm@tedivm.com"
                }
            ],
            "description": "Javascript Minifier built in PHP",
            "homepage": "http://github.com/tedious/JShrink",
            "keywords": [
                "javascript",
                "minifier"
            ],
            "support": {
                "issues": "https://github.com/tedious/JShrink/issues",
                "source": "https://github.com/tedious/JShrink/tree/v1.4.0"
            },
            "funding": [
                {
                    "url": "https://tidelift.com/funding/github/packagist/tedivm/jshrink",
                    "type": "tidelift"
                }
            ],
            "time": "2020-11-30T18:10:21+00:00"
        }
    ],
    "packages-dev": [
        {
            "name": "antecedent/patchwork",
            "version": "2.1.21",
            "source": {
                "type": "git",
                "url": "https://github.com/antecedent/patchwork.git",
                "reference": "25c1fa0cd9a6e6d0d13863d8df8f050b6733f16d"
            },
            "dist": {
                "type": "zip",
                "url": "https://api.github.com/repos/antecedent/patchwork/zipball/25c1fa0cd9a6e6d0d13863d8df8f050b6733f16d",
                "reference": "25c1fa0cd9a6e6d0d13863d8df8f050b6733f16d",
                "shasum": ""
            },
            "require": {
                "php": ">=5.4.0"
            },
            "require-dev": {
                "phpunit/phpunit": ">=4"
            },
            "type": "library",
            "notification-url": "https://packagist.org/downloads/",
            "license": [
                "MIT"
            ],
            "authors": [
                {
                    "name": "Ignas Rudaitis",
                    "email": "ignas.rudaitis@gmail.com"
                }
            ],
            "description": "Method redefinition (monkey-patching) functionality for PHP.",
            "homepage": "http://patchwork2.org/",
            "keywords": [
                "aop",
                "aspect",
                "interception",
                "monkeypatching",
                "redefinition",
                "runkit",
                "testing"
            ],
            "support": {
                "issues": "https://github.com/antecedent/patchwork/issues",
                "source": "https://github.com/antecedent/patchwork/tree/2.1.21"
            },
            "time": "2022-02-07T07:28:34+00:00"
        },
        {
            "name": "automattic/jetpack-changelogger",
            "version": "dev-trunk",
            "dist": {
                "type": "path",
                "url": "../../packages/changelogger",
                "reference": "db7485e80ebcad717977462edf149ea62e134b3b"
            },
            "require": {
                "php": ">=5.6",
                "symfony/console": "^3.4 || ^5.2 || ^6.0",
                "symfony/process": "^3.4 || ^5.2 || ^6.0",
                "wikimedia/at-ease": "^1.2 || ^2.0"
            },
            "require-dev": {
                "wikimedia/testing-access-wrapper": "^1.0 || ^2.0",
                "yoast/phpunit-polyfills": "1.0.3"
            },
            "bin": [
                "bin/changelogger"
            ],
            "type": "project",
            "extra": {
                "autotagger": true,
                "branch-alias": {
                    "dev-trunk": "3.2.x-dev"
                },
                "mirror-repo": "Automattic/jetpack-changelogger",
                "version-constants": {
                    "::VERSION": "src/Application.php"
                },
                "changelogger": {
                    "link-template": "https://github.com/Automattic/jetpack-changelogger/compare/${old}...${new}"
                }
            },
            "autoload": {
                "psr-4": {
                    "Automattic\\Jetpack\\Changelogger\\": "src",
                    "Automattic\\Jetpack\\Changelog\\": "lib"
                }
            },
            "autoload-dev": {
                "psr-4": {
                    "Automattic\\Jetpack\\Changelogger\\Tests\\": "tests/php/includes/src",
                    "Automattic\\Jetpack\\Changelog\\Tests\\": "tests/php/includes/lib"
                }
            },
            "scripts": {
                "phpunit": [
                    "./vendor/phpunit/phpunit/phpunit --colors=always"
                ],
                "test-coverage": [
                    "php -dpcov.directory=. ./vendor/bin/phpunit --coverage-clover \"$COVERAGE_DIR/clover.xml\""
                ],
                "test-php": [
                    "@composer phpunit"
                ],
                "post-install-cmd": [
                    "[ -e vendor/bin/changelogger ] || { cd vendor/bin && ln -s ../../bin/changelogger; }"
                ],
                "post-update-cmd": [
                    "[ -e vendor/bin/changelogger ] || { cd vendor/bin && ln -s ../../bin/changelogger; }"
                ]
            },
            "license": [
                "GPL-2.0-or-later"
            ],
            "description": "Jetpack Changelogger tool. Allows for managing changelogs by dropping change files into a changelog directory with each PR.",
            "transport-options": {
                "relative": true
            }
        },
        {
            "name": "automattic/wordbless",
            "version": "0.4.0",
            "source": {
                "type": "git",
                "url": "https://github.com/Automattic/wordbless.git",
                "reference": "4811e4562e14679dbeedcf84bed2547db4ea5c03"
            },
            "dist": {
                "type": "zip",
                "url": "https://api.github.com/repos/Automattic/wordbless/zipball/4811e4562e14679dbeedcf84bed2547db4ea5c03",
                "reference": "4811e4562e14679dbeedcf84bed2547db4ea5c03",
                "shasum": ""
            },
            "require": {
                "php": ">=5.6.20",
                "roots/wordpress": "^6.0.2"
            },
            "require-dev": {
                "phpunit/phpunit": "^5.7 || ^6.5 || ^7.5 || ^9.5"
            },
            "type": "wordpress-dropin",
            "autoload": {
                "psr-4": {
                    "WorDBless\\": "src/",
                    "WorDBless\\Composer\\": "src/Composer/"
                }
            },
            "notification-url": "https://packagist.org/downloads/",
            "license": [
                "GPL-2.0-or-later"
            ],
            "authors": [
                {
                    "name": "Automattic Inc."
                }
            ],
            "description": "WorDBless allows you to use WordPress core functions in your PHPUnit tests without having to set up a database and the whole WordPress environment",
            "support": {
                "issues": "https://github.com/Automattic/wordbless/issues",
                "source": "https://github.com/Automattic/wordbless/tree/0.4.0"
            },
            "time": "2022-09-14T14:01:05+00:00"
        },
        {
            "name": "brain/monkey",
            "version": "2.6.1",
            "source": {
                "type": "git",
                "url": "https://github.com/Brain-WP/BrainMonkey.git",
                "reference": "a31c84515bb0d49be9310f52ef1733980ea8ffbb"
            },
            "dist": {
                "type": "zip",
                "url": "https://api.github.com/repos/Brain-WP/BrainMonkey/zipball/a31c84515bb0d49be9310f52ef1733980ea8ffbb",
                "reference": "a31c84515bb0d49be9310f52ef1733980ea8ffbb",
                "shasum": ""
            },
            "require": {
                "antecedent/patchwork": "^2.1.17",
                "mockery/mockery": "^1.3.5 || ^1.4.4",
                "php": ">=5.6.0"
            },
            "require-dev": {
                "dealerdirect/phpcodesniffer-composer-installer": "^0.7.1",
                "phpcompatibility/php-compatibility": "^9.3.0",
                "phpunit/phpunit": "^5.7.26 || ^6.0 || ^7.0 || >=8.0 <8.5.12 || ^8.5.14 || ^9.0"
            },
            "type": "library",
            "extra": {
                "branch-alias": {
                    "dev-version/1": "1.x-dev",
                    "dev-master": "2.0.x-dev"
                }
            },
            "autoload": {
                "files": [
                    "inc/api.php"
                ],
                "psr-4": {
                    "Brain\\Monkey\\": "src/"
                }
            },
            "notification-url": "https://packagist.org/downloads/",
            "license": [
                "MIT"
            ],
            "authors": [
                {
                    "name": "Giuseppe Mazzapica",
                    "email": "giuseppe.mazzapica@gmail.com",
                    "homepage": "https://gmazzap.me",
                    "role": "Developer"
                }
            ],
            "description": "Mocking utility for PHP functions and WordPress plugin API",
            "keywords": [
                "Monkey Patching",
                "interception",
                "mock",
                "mock functions",
                "mockery",
                "patchwork",
                "redefinition",
                "runkit",
                "test",
                "testing"
            ],
            "support": {
                "issues": "https://github.com/Brain-WP/BrainMonkey/issues",
                "source": "https://github.com/Brain-WP/BrainMonkey"
            },
            "time": "2021-11-11T15:53:55+00:00"
        },
        {
            "name": "doctrine/instantiator",
            "version": "1.4.1",
            "source": {
                "type": "git",
                "url": "https://github.com/doctrine/instantiator.git",
                "reference": "10dcfce151b967d20fde1b34ae6640712c3891bc"
            },
            "dist": {
                "type": "zip",
                "url": "https://api.github.com/repos/doctrine/instantiator/zipball/10dcfce151b967d20fde1b34ae6640712c3891bc",
                "reference": "10dcfce151b967d20fde1b34ae6640712c3891bc",
                "shasum": ""
            },
            "require": {
                "php": "^7.1 || ^8.0"
            },
            "require-dev": {
                "doctrine/coding-standard": "^9",
                "ext-pdo": "*",
                "ext-phar": "*",
                "phpbench/phpbench": "^0.16 || ^1",
                "phpstan/phpstan": "^1.4",
                "phpstan/phpstan-phpunit": "^1",
                "phpunit/phpunit": "^7.5 || ^8.5 || ^9.5",
                "vimeo/psalm": "^4.22"
            },
            "type": "library",
            "autoload": {
                "psr-4": {
                    "Doctrine\\Instantiator\\": "src/Doctrine/Instantiator/"
                }
            },
            "notification-url": "https://packagist.org/downloads/",
            "license": [
                "MIT"
            ],
            "authors": [
                {
                    "name": "Marco Pivetta",
                    "email": "ocramius@gmail.com",
                    "homepage": "https://ocramius.github.io/"
                }
            ],
            "description": "A small, lightweight utility to instantiate objects in PHP without invoking their constructors",
            "homepage": "https://www.doctrine-project.org/projects/instantiator.html",
            "keywords": [
                "constructor",
                "instantiate"
            ],
            "support": {
                "issues": "https://github.com/doctrine/instantiator/issues",
                "source": "https://github.com/doctrine/instantiator/tree/1.4.1"
            },
            "funding": [
                {
                    "url": "https://www.doctrine-project.org/sponsorship.html",
                    "type": "custom"
                },
                {
                    "url": "https://www.patreon.com/phpdoctrine",
                    "type": "patreon"
                },
                {
                    "url": "https://tidelift.com/funding/github/packagist/doctrine%2Finstantiator",
                    "type": "tidelift"
                }
            ],
            "time": "2022-03-03T08:28:38+00:00"
        },
        {
            "name": "hamcrest/hamcrest-php",
            "version": "v2.0.1",
            "source": {
                "type": "git",
                "url": "https://github.com/hamcrest/hamcrest-php.git",
                "reference": "8c3d0a3f6af734494ad8f6fbbee0ba92422859f3"
            },
            "dist": {
                "type": "zip",
                "url": "https://api.github.com/repos/hamcrest/hamcrest-php/zipball/8c3d0a3f6af734494ad8f6fbbee0ba92422859f3",
                "reference": "8c3d0a3f6af734494ad8f6fbbee0ba92422859f3",
                "shasum": ""
            },
            "require": {
                "php": "^5.3|^7.0|^8.0"
            },
            "replace": {
                "cordoval/hamcrest-php": "*",
                "davedevelopment/hamcrest-php": "*",
                "kodova/hamcrest-php": "*"
            },
            "require-dev": {
                "phpunit/php-file-iterator": "^1.4 || ^2.0",
                "phpunit/phpunit": "^4.8.36 || ^5.7 || ^6.5 || ^7.0"
            },
            "type": "library",
            "extra": {
                "branch-alias": {
                    "dev-master": "2.1-dev"
                }
            },
            "autoload": {
                "classmap": [
                    "hamcrest"
                ]
            },
            "notification-url": "https://packagist.org/downloads/",
            "license": [
                "BSD-3-Clause"
            ],
            "description": "This is the PHP port of Hamcrest Matchers",
            "keywords": [
                "test"
            ],
            "support": {
                "issues": "https://github.com/hamcrest/hamcrest-php/issues",
                "source": "https://github.com/hamcrest/hamcrest-php/tree/v2.0.1"
            },
            "time": "2020-07-09T08:09:16+00:00"
        },
        {
            "name": "mockery/mockery",
            "version": "1.5.1",
            "source": {
                "type": "git",
                "url": "https://github.com/mockery/mockery.git",
                "reference": "e92dcc83d5a51851baf5f5591d32cb2b16e3684e"
            },
            "dist": {
                "type": "zip",
                "url": "https://api.github.com/repos/mockery/mockery/zipball/e92dcc83d5a51851baf5f5591d32cb2b16e3684e",
                "reference": "e92dcc83d5a51851baf5f5591d32cb2b16e3684e",
                "shasum": ""
            },
            "require": {
                "hamcrest/hamcrest-php": "^2.0.1",
                "lib-pcre": ">=7.0",
                "php": "^7.3 || ^8.0"
            },
            "conflict": {
                "phpunit/phpunit": "<8.0"
            },
            "require-dev": {
                "phpunit/phpunit": "^8.5 || ^9.3"
            },
            "type": "library",
            "extra": {
                "branch-alias": {
                    "dev-master": "1.4.x-dev"
                }
            },
            "autoload": {
                "psr-0": {
                    "Mockery": "library/"
                }
            },
            "notification-url": "https://packagist.org/downloads/",
            "license": [
                "BSD-3-Clause"
            ],
            "authors": [
                {
                    "name": "Pádraic Brady",
                    "email": "padraic.brady@gmail.com",
                    "homepage": "http://blog.astrumfutura.com"
                },
                {
                    "name": "Dave Marshall",
                    "email": "dave.marshall@atstsolutions.co.uk",
                    "homepage": "http://davedevelopment.co.uk"
                }
            ],
            "description": "Mockery is a simple yet flexible PHP mock object framework",
            "homepage": "https://github.com/mockery/mockery",
            "keywords": [
                "BDD",
                "TDD",
                "library",
                "mock",
                "mock objects",
                "mockery",
                "stub",
                "test",
                "test double",
                "testing"
            ],
            "support": {
                "issues": "https://github.com/mockery/mockery/issues",
                "source": "https://github.com/mockery/mockery/tree/1.5.1"
            },
            "time": "2022-09-07T15:32:08+00:00"
        },
        {
            "name": "myclabs/deep-copy",
            "version": "1.11.0",
            "source": {
                "type": "git",
                "url": "https://github.com/myclabs/DeepCopy.git",
                "reference": "14daed4296fae74d9e3201d2c4925d1acb7aa614"
            },
            "dist": {
                "type": "zip",
                "url": "https://api.github.com/repos/myclabs/DeepCopy/zipball/14daed4296fae74d9e3201d2c4925d1acb7aa614",
                "reference": "14daed4296fae74d9e3201d2c4925d1acb7aa614",
                "shasum": ""
            },
            "require": {
                "php": "^7.1 || ^8.0"
            },
            "conflict": {
                "doctrine/collections": "<1.6.8",
                "doctrine/common": "<2.13.3 || >=3,<3.2.2"
            },
            "require-dev": {
                "doctrine/collections": "^1.6.8",
                "doctrine/common": "^2.13.3 || ^3.2.2",
                "phpunit/phpunit": "^7.5.20 || ^8.5.23 || ^9.5.13"
            },
            "type": "library",
            "autoload": {
                "files": [
                    "src/DeepCopy/deep_copy.php"
                ],
                "psr-4": {
                    "DeepCopy\\": "src/DeepCopy/"
                }
            },
            "notification-url": "https://packagist.org/downloads/",
            "license": [
                "MIT"
            ],
            "description": "Create deep copies (clones) of your objects",
            "keywords": [
                "clone",
                "copy",
                "duplicate",
                "object",
                "object graph"
            ],
            "support": {
                "issues": "https://github.com/myclabs/DeepCopy/issues",
                "source": "https://github.com/myclabs/DeepCopy/tree/1.11.0"
            },
            "funding": [
                {
                    "url": "https://tidelift.com/funding/github/packagist/myclabs/deep-copy",
                    "type": "tidelift"
                }
            ],
            "time": "2022-03-03T13:19:32+00:00"
        },
        {
            "name": "nikic/php-parser",
            "version": "v4.15.1",
            "source": {
                "type": "git",
                "url": "https://github.com/nikic/PHP-Parser.git",
                "reference": "0ef6c55a3f47f89d7a374e6f835197a0b5fcf900"
            },
            "dist": {
                "type": "zip",
                "url": "https://api.github.com/repos/nikic/PHP-Parser/zipball/0ef6c55a3f47f89d7a374e6f835197a0b5fcf900",
                "reference": "0ef6c55a3f47f89d7a374e6f835197a0b5fcf900",
                "shasum": ""
            },
            "require": {
                "ext-tokenizer": "*",
                "php": ">=7.0"
            },
            "require-dev": {
                "ircmaxell/php-yacc": "^0.0.7",
                "phpunit/phpunit": "^6.5 || ^7.0 || ^8.0 || ^9.0"
            },
            "bin": [
                "bin/php-parse"
            ],
            "type": "library",
            "extra": {
                "branch-alias": {
                    "dev-master": "4.9-dev"
                }
            },
            "autoload": {
                "psr-4": {
                    "PhpParser\\": "lib/PhpParser"
                }
            },
            "notification-url": "https://packagist.org/downloads/",
            "license": [
                "BSD-3-Clause"
            ],
            "authors": [
                {
                    "name": "Nikita Popov"
                }
            ],
            "description": "A PHP parser written in PHP",
            "keywords": [
                "parser",
                "php"
            ],
            "support": {
                "issues": "https://github.com/nikic/PHP-Parser/issues",
                "source": "https://github.com/nikic/PHP-Parser/tree/v4.15.1"
            },
            "time": "2022-09-04T07:30:47+00:00"
        },
        {
            "name": "phar-io/manifest",
            "version": "2.0.3",
            "source": {
                "type": "git",
                "url": "https://github.com/phar-io/manifest.git",
                "reference": "97803eca37d319dfa7826cc2437fc020857acb53"
            },
            "dist": {
                "type": "zip",
                "url": "https://api.github.com/repos/phar-io/manifest/zipball/97803eca37d319dfa7826cc2437fc020857acb53",
                "reference": "97803eca37d319dfa7826cc2437fc020857acb53",
                "shasum": ""
            },
            "require": {
                "ext-dom": "*",
                "ext-phar": "*",
                "ext-xmlwriter": "*",
                "phar-io/version": "^3.0.1",
                "php": "^7.2 || ^8.0"
            },
            "type": "library",
            "extra": {
                "branch-alias": {
                    "dev-master": "2.0.x-dev"
                }
            },
            "autoload": {
                "classmap": [
                    "src/"
                ]
            },
            "notification-url": "https://packagist.org/downloads/",
            "license": [
                "BSD-3-Clause"
            ],
            "authors": [
                {
                    "name": "Arne Blankerts",
                    "email": "arne@blankerts.de",
                    "role": "Developer"
                },
                {
                    "name": "Sebastian Heuer",
                    "email": "sebastian@phpeople.de",
                    "role": "Developer"
                },
                {
                    "name": "Sebastian Bergmann",
                    "email": "sebastian@phpunit.de",
                    "role": "Developer"
                }
            ],
            "description": "Component for reading phar.io manifest information from a PHP Archive (PHAR)",
            "support": {
                "issues": "https://github.com/phar-io/manifest/issues",
                "source": "https://github.com/phar-io/manifest/tree/2.0.3"
            },
            "time": "2021-07-20T11:28:43+00:00"
        },
        {
            "name": "phar-io/version",
            "version": "3.2.1",
            "source": {
                "type": "git",
                "url": "https://github.com/phar-io/version.git",
                "reference": "4f7fd7836c6f332bb2933569e566a0d6c4cbed74"
            },
            "dist": {
                "type": "zip",
                "url": "https://api.github.com/repos/phar-io/version/zipball/4f7fd7836c6f332bb2933569e566a0d6c4cbed74",
                "reference": "4f7fd7836c6f332bb2933569e566a0d6c4cbed74",
                "shasum": ""
            },
            "require": {
                "php": "^7.2 || ^8.0"
            },
            "type": "library",
            "autoload": {
                "classmap": [
                    "src/"
                ]
            },
            "notification-url": "https://packagist.org/downloads/",
            "license": [
                "BSD-3-Clause"
            ],
            "authors": [
                {
                    "name": "Arne Blankerts",
                    "email": "arne@blankerts.de",
                    "role": "Developer"
                },
                {
                    "name": "Sebastian Heuer",
                    "email": "sebastian@phpeople.de",
                    "role": "Developer"
                },
                {
                    "name": "Sebastian Bergmann",
                    "email": "sebastian@phpunit.de",
                    "role": "Developer"
                }
            ],
            "description": "Library for handling version information and constraints",
            "support": {
                "issues": "https://github.com/phar-io/version/issues",
                "source": "https://github.com/phar-io/version/tree/3.2.1"
            },
            "time": "2022-02-21T01:04:05+00:00"
        },
        {
            "name": "phpunit/php-code-coverage",
            "version": "9.2.18",
            "source": {
                "type": "git",
                "url": "https://github.com/sebastianbergmann/php-code-coverage.git",
                "reference": "12fddc491826940cf9b7e88ad9664cf51f0f6d0a"
            },
            "dist": {
                "type": "zip",
                "url": "https://api.github.com/repos/sebastianbergmann/php-code-coverage/zipball/12fddc491826940cf9b7e88ad9664cf51f0f6d0a",
                "reference": "12fddc491826940cf9b7e88ad9664cf51f0f6d0a",
                "shasum": ""
            },
            "require": {
                "ext-dom": "*",
                "ext-libxml": "*",
                "ext-xmlwriter": "*",
                "nikic/php-parser": "^4.14",
                "php": ">=7.3",
                "phpunit/php-file-iterator": "^3.0.3",
                "phpunit/php-text-template": "^2.0.2",
                "sebastian/code-unit-reverse-lookup": "^2.0.2",
                "sebastian/complexity": "^2.0",
                "sebastian/environment": "^5.1.2",
                "sebastian/lines-of-code": "^1.0.3",
                "sebastian/version": "^3.0.1",
                "theseer/tokenizer": "^1.2.0"
            },
            "require-dev": {
                "phpunit/phpunit": "^9.3"
            },
            "suggest": {
                "ext-pcov": "*",
                "ext-xdebug": "*"
            },
            "type": "library",
            "extra": {
                "branch-alias": {
                    "dev-master": "9.2-dev"
                }
            },
            "autoload": {
                "classmap": [
                    "src/"
                ]
            },
            "notification-url": "https://packagist.org/downloads/",
            "license": [
                "BSD-3-Clause"
            ],
            "authors": [
                {
                    "name": "Sebastian Bergmann",
                    "email": "sebastian@phpunit.de",
                    "role": "lead"
                }
            ],
            "description": "Library that provides collection, processing, and rendering functionality for PHP code coverage information.",
            "homepage": "https://github.com/sebastianbergmann/php-code-coverage",
            "keywords": [
                "coverage",
                "testing",
                "xunit"
            ],
            "support": {
                "issues": "https://github.com/sebastianbergmann/php-code-coverage/issues",
                "source": "https://github.com/sebastianbergmann/php-code-coverage/tree/9.2.18"
            },
            "funding": [
                {
                    "url": "https://github.com/sebastianbergmann",
                    "type": "github"
                }
            ],
            "time": "2022-10-27T13:35:33+00:00"
        },
        {
            "name": "phpunit/php-file-iterator",
            "version": "3.0.6",
            "source": {
                "type": "git",
                "url": "https://github.com/sebastianbergmann/php-file-iterator.git",
                "reference": "cf1c2e7c203ac650e352f4cc675a7021e7d1b3cf"
            },
            "dist": {
                "type": "zip",
                "url": "https://api.github.com/repos/sebastianbergmann/php-file-iterator/zipball/cf1c2e7c203ac650e352f4cc675a7021e7d1b3cf",
                "reference": "cf1c2e7c203ac650e352f4cc675a7021e7d1b3cf",
                "shasum": ""
            },
            "require": {
                "php": ">=7.3"
            },
            "require-dev": {
                "phpunit/phpunit": "^9.3"
            },
            "type": "library",
            "extra": {
                "branch-alias": {
                    "dev-master": "3.0-dev"
                }
            },
            "autoload": {
                "classmap": [
                    "src/"
                ]
            },
            "notification-url": "https://packagist.org/downloads/",
            "license": [
                "BSD-3-Clause"
            ],
            "authors": [
                {
                    "name": "Sebastian Bergmann",
                    "email": "sebastian@phpunit.de",
                    "role": "lead"
                }
            ],
            "description": "FilterIterator implementation that filters files based on a list of suffixes.",
            "homepage": "https://github.com/sebastianbergmann/php-file-iterator/",
            "keywords": [
                "filesystem",
                "iterator"
            ],
            "support": {
                "issues": "https://github.com/sebastianbergmann/php-file-iterator/issues",
                "source": "https://github.com/sebastianbergmann/php-file-iterator/tree/3.0.6"
            },
            "funding": [
                {
                    "url": "https://github.com/sebastianbergmann",
                    "type": "github"
                }
            ],
            "time": "2021-12-02T12:48:52+00:00"
        },
        {
            "name": "phpunit/php-invoker",
            "version": "3.1.1",
            "source": {
                "type": "git",
                "url": "https://github.com/sebastianbergmann/php-invoker.git",
                "reference": "5a10147d0aaf65b58940a0b72f71c9ac0423cc67"
            },
            "dist": {
                "type": "zip",
                "url": "https://api.github.com/repos/sebastianbergmann/php-invoker/zipball/5a10147d0aaf65b58940a0b72f71c9ac0423cc67",
                "reference": "5a10147d0aaf65b58940a0b72f71c9ac0423cc67",
                "shasum": ""
            },
            "require": {
                "php": ">=7.3"
            },
            "require-dev": {
                "ext-pcntl": "*",
                "phpunit/phpunit": "^9.3"
            },
            "suggest": {
                "ext-pcntl": "*"
            },
            "type": "library",
            "extra": {
                "branch-alias": {
                    "dev-master": "3.1-dev"
                }
            },
            "autoload": {
                "classmap": [
                    "src/"
                ]
            },
            "notification-url": "https://packagist.org/downloads/",
            "license": [
                "BSD-3-Clause"
            ],
            "authors": [
                {
                    "name": "Sebastian Bergmann",
                    "email": "sebastian@phpunit.de",
                    "role": "lead"
                }
            ],
            "description": "Invoke callables with a timeout",
            "homepage": "https://github.com/sebastianbergmann/php-invoker/",
            "keywords": [
                "process"
            ],
            "support": {
                "issues": "https://github.com/sebastianbergmann/php-invoker/issues",
                "source": "https://github.com/sebastianbergmann/php-invoker/tree/3.1.1"
            },
            "funding": [
                {
                    "url": "https://github.com/sebastianbergmann",
                    "type": "github"
                }
            ],
            "time": "2020-09-28T05:58:55+00:00"
        },
        {
            "name": "phpunit/php-text-template",
            "version": "2.0.4",
            "source": {
                "type": "git",
                "url": "https://github.com/sebastianbergmann/php-text-template.git",
                "reference": "5da5f67fc95621df9ff4c4e5a84d6a8a2acf7c28"
            },
            "dist": {
                "type": "zip",
                "url": "https://api.github.com/repos/sebastianbergmann/php-text-template/zipball/5da5f67fc95621df9ff4c4e5a84d6a8a2acf7c28",
                "reference": "5da5f67fc95621df9ff4c4e5a84d6a8a2acf7c28",
                "shasum": ""
            },
            "require": {
                "php": ">=7.3"
            },
            "require-dev": {
                "phpunit/phpunit": "^9.3"
            },
            "type": "library",
            "extra": {
                "branch-alias": {
                    "dev-master": "2.0-dev"
                }
            },
            "autoload": {
                "classmap": [
                    "src/"
                ]
            },
            "notification-url": "https://packagist.org/downloads/",
            "license": [
                "BSD-3-Clause"
            ],
            "authors": [
                {
                    "name": "Sebastian Bergmann",
                    "email": "sebastian@phpunit.de",
                    "role": "lead"
                }
            ],
            "description": "Simple template engine.",
            "homepage": "https://github.com/sebastianbergmann/php-text-template/",
            "keywords": [
                "template"
            ],
            "support": {
                "issues": "https://github.com/sebastianbergmann/php-text-template/issues",
                "source": "https://github.com/sebastianbergmann/php-text-template/tree/2.0.4"
            },
            "funding": [
                {
                    "url": "https://github.com/sebastianbergmann",
                    "type": "github"
                }
            ],
            "time": "2020-10-26T05:33:50+00:00"
        },
        {
            "name": "phpunit/php-timer",
            "version": "5.0.3",
            "source": {
                "type": "git",
                "url": "https://github.com/sebastianbergmann/php-timer.git",
                "reference": "5a63ce20ed1b5bf577850e2c4e87f4aa902afbd2"
            },
            "dist": {
                "type": "zip",
                "url": "https://api.github.com/repos/sebastianbergmann/php-timer/zipball/5a63ce20ed1b5bf577850e2c4e87f4aa902afbd2",
                "reference": "5a63ce20ed1b5bf577850e2c4e87f4aa902afbd2",
                "shasum": ""
            },
            "require": {
                "php": ">=7.3"
            },
            "require-dev": {
                "phpunit/phpunit": "^9.3"
            },
            "type": "library",
            "extra": {
                "branch-alias": {
                    "dev-master": "5.0-dev"
                }
            },
            "autoload": {
                "classmap": [
                    "src/"
                ]
            },
            "notification-url": "https://packagist.org/downloads/",
            "license": [
                "BSD-3-Clause"
            ],
            "authors": [
                {
                    "name": "Sebastian Bergmann",
                    "email": "sebastian@phpunit.de",
                    "role": "lead"
                }
            ],
            "description": "Utility class for timing",
            "homepage": "https://github.com/sebastianbergmann/php-timer/",
            "keywords": [
                "timer"
            ],
            "support": {
                "issues": "https://github.com/sebastianbergmann/php-timer/issues",
                "source": "https://github.com/sebastianbergmann/php-timer/tree/5.0.3"
            },
            "funding": [
                {
                    "url": "https://github.com/sebastianbergmann",
                    "type": "github"
                }
            ],
            "time": "2020-10-26T13:16:10+00:00"
        },
        {
            "name": "phpunit/phpunit",
            "version": "9.5.26",
            "source": {
                "type": "git",
                "url": "https://github.com/sebastianbergmann/phpunit.git",
                "reference": "851867efcbb6a1b992ec515c71cdcf20d895e9d2"
            },
            "dist": {
                "type": "zip",
                "url": "https://api.github.com/repos/sebastianbergmann/phpunit/zipball/851867efcbb6a1b992ec515c71cdcf20d895e9d2",
                "reference": "851867efcbb6a1b992ec515c71cdcf20d895e9d2",
                "shasum": ""
            },
            "require": {
                "doctrine/instantiator": "^1.3.1",
                "ext-dom": "*",
                "ext-json": "*",
                "ext-libxml": "*",
                "ext-mbstring": "*",
                "ext-xml": "*",
                "ext-xmlwriter": "*",
                "myclabs/deep-copy": "^1.10.1",
                "phar-io/manifest": "^2.0.3",
                "phar-io/version": "^3.0.2",
                "php": ">=7.3",
                "phpunit/php-code-coverage": "^9.2.13",
                "phpunit/php-file-iterator": "^3.0.5",
                "phpunit/php-invoker": "^3.1.1",
                "phpunit/php-text-template": "^2.0.3",
                "phpunit/php-timer": "^5.0.2",
                "sebastian/cli-parser": "^1.0.1",
                "sebastian/code-unit": "^1.0.6",
                "sebastian/comparator": "^4.0.8",
                "sebastian/diff": "^4.0.3",
                "sebastian/environment": "^5.1.3",
                "sebastian/exporter": "^4.0.5",
                "sebastian/global-state": "^5.0.1",
                "sebastian/object-enumerator": "^4.0.3",
                "sebastian/resource-operations": "^3.0.3",
                "sebastian/type": "^3.2",
                "sebastian/version": "^3.0.2"
            },
            "suggest": {
                "ext-soap": "*",
                "ext-xdebug": "*"
            },
            "bin": [
                "phpunit"
            ],
            "type": "library",
            "extra": {
                "branch-alias": {
                    "dev-master": "9.5-dev"
                }
            },
            "autoload": {
                "files": [
                    "src/Framework/Assert/Functions.php"
                ],
                "classmap": [
                    "src/"
                ]
            },
            "notification-url": "https://packagist.org/downloads/",
            "license": [
                "BSD-3-Clause"
            ],
            "authors": [
                {
                    "name": "Sebastian Bergmann",
                    "email": "sebastian@phpunit.de",
                    "role": "lead"
                }
            ],
            "description": "The PHP Unit Testing framework.",
            "homepage": "https://phpunit.de/",
            "keywords": [
                "phpunit",
                "testing",
                "xunit"
            ],
            "support": {
                "issues": "https://github.com/sebastianbergmann/phpunit/issues",
                "source": "https://github.com/sebastianbergmann/phpunit/tree/9.5.26"
            },
            "funding": [
                {
                    "url": "https://phpunit.de/sponsors.html",
                    "type": "custom"
                },
                {
                    "url": "https://github.com/sebastianbergmann",
                    "type": "github"
                },
                {
                    "url": "https://tidelift.com/funding/github/packagist/phpunit/phpunit",
                    "type": "tidelift"
                }
            ],
            "time": "2022-10-28T06:00:21+00:00"
        },
        {
            "name": "psr/container",
            "version": "2.0.2",
            "source": {
                "type": "git",
                "url": "https://github.com/php-fig/container.git",
                "reference": "c71ecc56dfe541dbd90c5360474fbc405f8d5963"
            },
            "dist": {
                "type": "zip",
                "url": "https://api.github.com/repos/php-fig/container/zipball/c71ecc56dfe541dbd90c5360474fbc405f8d5963",
                "reference": "c71ecc56dfe541dbd90c5360474fbc405f8d5963",
                "shasum": ""
            },
            "require": {
                "php": ">=7.4.0"
            },
            "type": "library",
            "extra": {
                "branch-alias": {
                    "dev-master": "2.0.x-dev"
                }
            },
            "autoload": {
                "psr-4": {
                    "Psr\\Container\\": "src/"
                }
            },
            "notification-url": "https://packagist.org/downloads/",
            "license": [
                "MIT"
            ],
            "authors": [
                {
                    "name": "PHP-FIG",
                    "homepage": "https://www.php-fig.org/"
                }
            ],
            "description": "Common Container Interface (PHP FIG PSR-11)",
            "homepage": "https://github.com/php-fig/container",
            "keywords": [
                "PSR-11",
                "container",
                "container-interface",
                "container-interop",
                "psr"
            ],
            "support": {
                "issues": "https://github.com/php-fig/container/issues",
                "source": "https://github.com/php-fig/container/tree/2.0.2"
            },
            "time": "2021-11-05T16:47:00+00:00"
        },
        {
            "name": "roots/wordpress",
<<<<<<< HEAD
            "version": "6.0.3",
=======
            "version": "6.1",
>>>>>>> 30bea477
            "source": {
                "type": "git",
                "url": "https://github.com/roots/wordpress.git",
                "reference": "41ff6e23ccbc3a1691406d69fe8c211a225514e2"
            },
            "dist": {
                "type": "zip",
                "url": "https://api.github.com/repos/roots/wordpress/zipball/41ff6e23ccbc3a1691406d69fe8c211a225514e2",
                "reference": "41ff6e23ccbc3a1691406d69fe8c211a225514e2",
                "shasum": ""
            },
            "require": {
                "roots/wordpress-core-installer": "^1.0.0",
                "roots/wordpress-no-content": "self.version"
            },
            "type": "metapackage",
            "notification-url": "https://packagist.org/downloads/",
            "license": [
                "MIT",
                "GPL-2.0-or-later"
            ],
            "description": "WordPress is open source software you can use to create a beautiful website, blog, or app.",
            "homepage": "https://wordpress.org/",
            "keywords": [
                "blog",
                "cms",
                "wordpress"
            ],
            "support": {
                "issues": "https://github.com/roots/wordpress/issues",
<<<<<<< HEAD
                "source": "https://github.com/roots/wordpress/tree/6.0.3"
=======
                "source": "https://github.com/roots/wordpress/tree/6.1"
>>>>>>> 30bea477
            },
            "funding": [
                {
                    "url": "https://github.com/roots",
                    "type": "github"
                },
                {
                    "url": "https://www.patreon.com/rootsdev",
                    "type": "patreon"
                }
            ],
            "time": "2022-06-01T16:54:37+00:00"
        },
        {
            "name": "roots/wordpress-core-installer",
            "version": "1.100.0",
            "source": {
                "type": "git",
                "url": "https://github.com/roots/wordpress-core-installer.git",
                "reference": "73f8488e5178c5d54234b919f823a9095e2b1847"
            },
            "dist": {
                "type": "zip",
                "url": "https://api.github.com/repos/roots/wordpress-core-installer/zipball/73f8488e5178c5d54234b919f823a9095e2b1847",
                "reference": "73f8488e5178c5d54234b919f823a9095e2b1847",
                "shasum": ""
            },
            "require": {
                "composer-plugin-api": "^1.0 || ^2.0",
                "php": ">=5.6.0"
            },
            "conflict": {
                "composer/installers": "<1.0.6"
            },
            "replace": {
                "johnpbloch/wordpress-core-installer": "*"
            },
            "require-dev": {
                "composer/composer": "^1.0 || ^2.0",
                "phpunit/phpunit": ">=5.7.27"
            },
            "type": "composer-plugin",
            "extra": {
                "class": "Roots\\Composer\\WordPressCorePlugin"
            },
            "autoload": {
                "psr-4": {
                    "Roots\\Composer\\": "src/"
                }
            },
            "notification-url": "https://packagist.org/downloads/",
            "license": [
                "GPL-2.0-or-later"
            ],
            "authors": [
                {
                    "name": "John P. Bloch",
                    "email": "me@johnpbloch.com"
                },
                {
                    "name": "Roots",
                    "email": "team@roots.io"
                }
            ],
            "description": "A custom installer to handle deploying WordPress with composer",
            "keywords": [
                "wordpress"
            ],
            "support": {
                "issues": "https://github.com/roots/wordpress-core-installer/issues",
                "source": "https://github.com/roots/wordpress-core-installer/tree/master"
            },
            "funding": [
                {
                    "url": "https://github.com/roots",
                    "type": "github"
                },
                {
                    "url": "https://www.patreon.com/rootsdev",
                    "type": "patreon"
                }
            ],
            "time": "2020-08-20T00:27:30+00:00"
        },
        {
            "name": "roots/wordpress-no-content",
<<<<<<< HEAD
            "version": "6.0.3",
            "source": {
                "type": "git",
                "url": "https://github.com/WordPress/WordPress.git",
                "reference": "6.0.3"
            },
            "dist": {
                "type": "zip",
                "url": "https://downloads.wordpress.org/release/wordpress-6.0.3-no-content.zip",
                "shasum": "39bb6da76aa5c28c4288593e0cd6a710cde7db6e"
=======
            "version": "6.1",
            "source": {
                "type": "git",
                "url": "https://github.com/WordPress/WordPress.git",
                "reference": "6.1"
            },
            "dist": {
                "type": "zip",
                "url": "https://downloads.wordpress.org/release/wordpress-6.1-no-content.zip",
                "shasum": "e6b0dd73f548828be79c226771dd19a36d692a1d"
>>>>>>> 30bea477
            },
            "require": {
                "php": ">= 5.6.20"
            },
            "provide": {
<<<<<<< HEAD
                "wordpress/core-implementation": "6.0.3"
=======
                "wordpress/core-implementation": "6.1"
>>>>>>> 30bea477
            },
            "suggest": {
                "ext-curl": "Performs remote request operations.",
                "ext-dom": "Used to validate Text Widget content and to automatically configuring IIS7+.",
                "ext-exif": "Works with metadata stored in images.",
                "ext-fileinfo": "Used to detect mimetype of file uploads.",
                "ext-hash": "Used for hashing, including passwords and update packages.",
                "ext-imagick": "Provides better image quality for media uploads.",
                "ext-json": "Used for communications with other servers.",
                "ext-libsodium": "Validates Signatures and provides securely random bytes.",
                "ext-mbstring": "Used to properly handle UTF8 text.",
                "ext-mysqli": "Connects to MySQL for database interactions.",
                "ext-openssl": "Permits SSL-based connections to other hosts.",
                "ext-pcre": "Increases performance of pattern matching in code searches.",
                "ext-xml": "Used for XML parsing, such as from a third-party site.",
                "ext-zip": "Used for decompressing Plugins, Themes, and WordPress update packages."
            },
            "type": "wordpress-core",
            "notification-url": "https://packagist.org/downloads/",
            "license": [
                "GPL-2.0-or-later"
            ],
            "authors": [
                {
                    "name": "WordPress Community",
                    "homepage": "https://wordpress.org/about/"
                }
            ],
            "description": "WordPress is open source software you can use to create a beautiful website, blog, or app.",
            "homepage": "https://wordpress.org/",
            "keywords": [
                "blog",
                "cms",
                "wordpress"
            ],
            "support": {
                "docs": "https://developer.wordpress.org/",
                "forum": "https://wordpress.org/support/",
                "irc": "irc://irc.freenode.net/wordpress",
                "issues": "https://core.trac.wordpress.org/",
                "rss": "https://wordpress.org/news/feed/",
                "source": "https://core.trac.wordpress.org/browser",
                "wiki": "https://codex.wordpress.org/"
            },
            "funding": [
                {
                    "url": "https://wordpressfoundation.org/donate/",
                    "type": "other"
                }
            ],
<<<<<<< HEAD
            "time": "2022-10-17T22:55:15+00:00"
=======
            "time": "2022-11-02T00:09:39+00:00"
>>>>>>> 30bea477
        },
        {
            "name": "sebastian/cli-parser",
            "version": "1.0.1",
            "source": {
                "type": "git",
                "url": "https://github.com/sebastianbergmann/cli-parser.git",
                "reference": "442e7c7e687e42adc03470c7b668bc4b2402c0b2"
            },
            "dist": {
                "type": "zip",
                "url": "https://api.github.com/repos/sebastianbergmann/cli-parser/zipball/442e7c7e687e42adc03470c7b668bc4b2402c0b2",
                "reference": "442e7c7e687e42adc03470c7b668bc4b2402c0b2",
                "shasum": ""
            },
            "require": {
                "php": ">=7.3"
            },
            "require-dev": {
                "phpunit/phpunit": "^9.3"
            },
            "type": "library",
            "extra": {
                "branch-alias": {
                    "dev-master": "1.0-dev"
                }
            },
            "autoload": {
                "classmap": [
                    "src/"
                ]
            },
            "notification-url": "https://packagist.org/downloads/",
            "license": [
                "BSD-3-Clause"
            ],
            "authors": [
                {
                    "name": "Sebastian Bergmann",
                    "email": "sebastian@phpunit.de",
                    "role": "lead"
                }
            ],
            "description": "Library for parsing CLI options",
            "homepage": "https://github.com/sebastianbergmann/cli-parser",
            "support": {
                "issues": "https://github.com/sebastianbergmann/cli-parser/issues",
                "source": "https://github.com/sebastianbergmann/cli-parser/tree/1.0.1"
            },
            "funding": [
                {
                    "url": "https://github.com/sebastianbergmann",
                    "type": "github"
                }
            ],
            "time": "2020-09-28T06:08:49+00:00"
        },
        {
            "name": "sebastian/code-unit",
            "version": "1.0.8",
            "source": {
                "type": "git",
                "url": "https://github.com/sebastianbergmann/code-unit.git",
                "reference": "1fc9f64c0927627ef78ba436c9b17d967e68e120"
            },
            "dist": {
                "type": "zip",
                "url": "https://api.github.com/repos/sebastianbergmann/code-unit/zipball/1fc9f64c0927627ef78ba436c9b17d967e68e120",
                "reference": "1fc9f64c0927627ef78ba436c9b17d967e68e120",
                "shasum": ""
            },
            "require": {
                "php": ">=7.3"
            },
            "require-dev": {
                "phpunit/phpunit": "^9.3"
            },
            "type": "library",
            "extra": {
                "branch-alias": {
                    "dev-master": "1.0-dev"
                }
            },
            "autoload": {
                "classmap": [
                    "src/"
                ]
            },
            "notification-url": "https://packagist.org/downloads/",
            "license": [
                "BSD-3-Clause"
            ],
            "authors": [
                {
                    "name": "Sebastian Bergmann",
                    "email": "sebastian@phpunit.de",
                    "role": "lead"
                }
            ],
            "description": "Collection of value objects that represent the PHP code units",
            "homepage": "https://github.com/sebastianbergmann/code-unit",
            "support": {
                "issues": "https://github.com/sebastianbergmann/code-unit/issues",
                "source": "https://github.com/sebastianbergmann/code-unit/tree/1.0.8"
            },
            "funding": [
                {
                    "url": "https://github.com/sebastianbergmann",
                    "type": "github"
                }
            ],
            "time": "2020-10-26T13:08:54+00:00"
        },
        {
            "name": "sebastian/code-unit-reverse-lookup",
            "version": "2.0.3",
            "source": {
                "type": "git",
                "url": "https://github.com/sebastianbergmann/code-unit-reverse-lookup.git",
                "reference": "ac91f01ccec49fb77bdc6fd1e548bc70f7faa3e5"
            },
            "dist": {
                "type": "zip",
                "url": "https://api.github.com/repos/sebastianbergmann/code-unit-reverse-lookup/zipball/ac91f01ccec49fb77bdc6fd1e548bc70f7faa3e5",
                "reference": "ac91f01ccec49fb77bdc6fd1e548bc70f7faa3e5",
                "shasum": ""
            },
            "require": {
                "php": ">=7.3"
            },
            "require-dev": {
                "phpunit/phpunit": "^9.3"
            },
            "type": "library",
            "extra": {
                "branch-alias": {
                    "dev-master": "2.0-dev"
                }
            },
            "autoload": {
                "classmap": [
                    "src/"
                ]
            },
            "notification-url": "https://packagist.org/downloads/",
            "license": [
                "BSD-3-Clause"
            ],
            "authors": [
                {
                    "name": "Sebastian Bergmann",
                    "email": "sebastian@phpunit.de"
                }
            ],
            "description": "Looks up which function or method a line of code belongs to",
            "homepage": "https://github.com/sebastianbergmann/code-unit-reverse-lookup/",
            "support": {
                "issues": "https://github.com/sebastianbergmann/code-unit-reverse-lookup/issues",
                "source": "https://github.com/sebastianbergmann/code-unit-reverse-lookup/tree/2.0.3"
            },
            "funding": [
                {
                    "url": "https://github.com/sebastianbergmann",
                    "type": "github"
                }
            ],
            "time": "2020-09-28T05:30:19+00:00"
        },
        {
            "name": "sebastian/comparator",
            "version": "4.0.8",
            "source": {
                "type": "git",
                "url": "https://github.com/sebastianbergmann/comparator.git",
                "reference": "fa0f136dd2334583309d32b62544682ee972b51a"
            },
            "dist": {
                "type": "zip",
                "url": "https://api.github.com/repos/sebastianbergmann/comparator/zipball/fa0f136dd2334583309d32b62544682ee972b51a",
                "reference": "fa0f136dd2334583309d32b62544682ee972b51a",
                "shasum": ""
            },
            "require": {
                "php": ">=7.3",
                "sebastian/diff": "^4.0",
                "sebastian/exporter": "^4.0"
            },
            "require-dev": {
                "phpunit/phpunit": "^9.3"
            },
            "type": "library",
            "extra": {
                "branch-alias": {
                    "dev-master": "4.0-dev"
                }
            },
            "autoload": {
                "classmap": [
                    "src/"
                ]
            },
            "notification-url": "https://packagist.org/downloads/",
            "license": [
                "BSD-3-Clause"
            ],
            "authors": [
                {
                    "name": "Sebastian Bergmann",
                    "email": "sebastian@phpunit.de"
                },
                {
                    "name": "Jeff Welch",
                    "email": "whatthejeff@gmail.com"
                },
                {
                    "name": "Volker Dusch",
                    "email": "github@wallbash.com"
                },
                {
                    "name": "Bernhard Schussek",
                    "email": "bschussek@2bepublished.at"
                }
            ],
            "description": "Provides the functionality to compare PHP values for equality",
            "homepage": "https://github.com/sebastianbergmann/comparator",
            "keywords": [
                "comparator",
                "compare",
                "equality"
            ],
            "support": {
                "issues": "https://github.com/sebastianbergmann/comparator/issues",
                "source": "https://github.com/sebastianbergmann/comparator/tree/4.0.8"
            },
            "funding": [
                {
                    "url": "https://github.com/sebastianbergmann",
                    "type": "github"
                }
            ],
            "time": "2022-09-14T12:41:17+00:00"
        },
        {
            "name": "sebastian/complexity",
            "version": "2.0.2",
            "source": {
                "type": "git",
                "url": "https://github.com/sebastianbergmann/complexity.git",
                "reference": "739b35e53379900cc9ac327b2147867b8b6efd88"
            },
            "dist": {
                "type": "zip",
                "url": "https://api.github.com/repos/sebastianbergmann/complexity/zipball/739b35e53379900cc9ac327b2147867b8b6efd88",
                "reference": "739b35e53379900cc9ac327b2147867b8b6efd88",
                "shasum": ""
            },
            "require": {
                "nikic/php-parser": "^4.7",
                "php": ">=7.3"
            },
            "require-dev": {
                "phpunit/phpunit": "^9.3"
            },
            "type": "library",
            "extra": {
                "branch-alias": {
                    "dev-master": "2.0-dev"
                }
            },
            "autoload": {
                "classmap": [
                    "src/"
                ]
            },
            "notification-url": "https://packagist.org/downloads/",
            "license": [
                "BSD-3-Clause"
            ],
            "authors": [
                {
                    "name": "Sebastian Bergmann",
                    "email": "sebastian@phpunit.de",
                    "role": "lead"
                }
            ],
            "description": "Library for calculating the complexity of PHP code units",
            "homepage": "https://github.com/sebastianbergmann/complexity",
            "support": {
                "issues": "https://github.com/sebastianbergmann/complexity/issues",
                "source": "https://github.com/sebastianbergmann/complexity/tree/2.0.2"
            },
            "funding": [
                {
                    "url": "https://github.com/sebastianbergmann",
                    "type": "github"
                }
            ],
            "time": "2020-10-26T15:52:27+00:00"
        },
        {
            "name": "sebastian/diff",
            "version": "4.0.4",
            "source": {
                "type": "git",
                "url": "https://github.com/sebastianbergmann/diff.git",
                "reference": "3461e3fccc7cfdfc2720be910d3bd73c69be590d"
            },
            "dist": {
                "type": "zip",
                "url": "https://api.github.com/repos/sebastianbergmann/diff/zipball/3461e3fccc7cfdfc2720be910d3bd73c69be590d",
                "reference": "3461e3fccc7cfdfc2720be910d3bd73c69be590d",
                "shasum": ""
            },
            "require": {
                "php": ">=7.3"
            },
            "require-dev": {
                "phpunit/phpunit": "^9.3",
                "symfony/process": "^4.2 || ^5"
            },
            "type": "library",
            "extra": {
                "branch-alias": {
                    "dev-master": "4.0-dev"
                }
            },
            "autoload": {
                "classmap": [
                    "src/"
                ]
            },
            "notification-url": "https://packagist.org/downloads/",
            "license": [
                "BSD-3-Clause"
            ],
            "authors": [
                {
                    "name": "Sebastian Bergmann",
                    "email": "sebastian@phpunit.de"
                },
                {
                    "name": "Kore Nordmann",
                    "email": "mail@kore-nordmann.de"
                }
            ],
            "description": "Diff implementation",
            "homepage": "https://github.com/sebastianbergmann/diff",
            "keywords": [
                "diff",
                "udiff",
                "unidiff",
                "unified diff"
            ],
            "support": {
                "issues": "https://github.com/sebastianbergmann/diff/issues",
                "source": "https://github.com/sebastianbergmann/diff/tree/4.0.4"
            },
            "funding": [
                {
                    "url": "https://github.com/sebastianbergmann",
                    "type": "github"
                }
            ],
            "time": "2020-10-26T13:10:38+00:00"
        },
        {
            "name": "sebastian/environment",
            "version": "5.1.4",
            "source": {
                "type": "git",
                "url": "https://github.com/sebastianbergmann/environment.git",
                "reference": "1b5dff7bb151a4db11d49d90e5408e4e938270f7"
            },
            "dist": {
                "type": "zip",
                "url": "https://api.github.com/repos/sebastianbergmann/environment/zipball/1b5dff7bb151a4db11d49d90e5408e4e938270f7",
                "reference": "1b5dff7bb151a4db11d49d90e5408e4e938270f7",
                "shasum": ""
            },
            "require": {
                "php": ">=7.3"
            },
            "require-dev": {
                "phpunit/phpunit": "^9.3"
            },
            "suggest": {
                "ext-posix": "*"
            },
            "type": "library",
            "extra": {
                "branch-alias": {
                    "dev-master": "5.1-dev"
                }
            },
            "autoload": {
                "classmap": [
                    "src/"
                ]
            },
            "notification-url": "https://packagist.org/downloads/",
            "license": [
                "BSD-3-Clause"
            ],
            "authors": [
                {
                    "name": "Sebastian Bergmann",
                    "email": "sebastian@phpunit.de"
                }
            ],
            "description": "Provides functionality to handle HHVM/PHP environments",
            "homepage": "http://www.github.com/sebastianbergmann/environment",
            "keywords": [
                "Xdebug",
                "environment",
                "hhvm"
            ],
            "support": {
                "issues": "https://github.com/sebastianbergmann/environment/issues",
                "source": "https://github.com/sebastianbergmann/environment/tree/5.1.4"
            },
            "funding": [
                {
                    "url": "https://github.com/sebastianbergmann",
                    "type": "github"
                }
            ],
            "time": "2022-04-03T09:37:03+00:00"
        },
        {
            "name": "sebastian/exporter",
            "version": "4.0.5",
            "source": {
                "type": "git",
                "url": "https://github.com/sebastianbergmann/exporter.git",
                "reference": "ac230ed27f0f98f597c8a2b6eb7ac563af5e5b9d"
            },
            "dist": {
                "type": "zip",
                "url": "https://api.github.com/repos/sebastianbergmann/exporter/zipball/ac230ed27f0f98f597c8a2b6eb7ac563af5e5b9d",
                "reference": "ac230ed27f0f98f597c8a2b6eb7ac563af5e5b9d",
                "shasum": ""
            },
            "require": {
                "php": ">=7.3",
                "sebastian/recursion-context": "^4.0"
            },
            "require-dev": {
                "ext-mbstring": "*",
                "phpunit/phpunit": "^9.3"
            },
            "type": "library",
            "extra": {
                "branch-alias": {
                    "dev-master": "4.0-dev"
                }
            },
            "autoload": {
                "classmap": [
                    "src/"
                ]
            },
            "notification-url": "https://packagist.org/downloads/",
            "license": [
                "BSD-3-Clause"
            ],
            "authors": [
                {
                    "name": "Sebastian Bergmann",
                    "email": "sebastian@phpunit.de"
                },
                {
                    "name": "Jeff Welch",
                    "email": "whatthejeff@gmail.com"
                },
                {
                    "name": "Volker Dusch",
                    "email": "github@wallbash.com"
                },
                {
                    "name": "Adam Harvey",
                    "email": "aharvey@php.net"
                },
                {
                    "name": "Bernhard Schussek",
                    "email": "bschussek@gmail.com"
                }
            ],
            "description": "Provides the functionality to export PHP variables for visualization",
            "homepage": "https://www.github.com/sebastianbergmann/exporter",
            "keywords": [
                "export",
                "exporter"
            ],
            "support": {
                "issues": "https://github.com/sebastianbergmann/exporter/issues",
                "source": "https://github.com/sebastianbergmann/exporter/tree/4.0.5"
            },
            "funding": [
                {
                    "url": "https://github.com/sebastianbergmann",
                    "type": "github"
                }
            ],
            "time": "2022-09-14T06:03:37+00:00"
        },
        {
            "name": "sebastian/global-state",
            "version": "5.0.5",
            "source": {
                "type": "git",
                "url": "https://github.com/sebastianbergmann/global-state.git",
                "reference": "0ca8db5a5fc9c8646244e629625ac486fa286bf2"
            },
            "dist": {
                "type": "zip",
                "url": "https://api.github.com/repos/sebastianbergmann/global-state/zipball/0ca8db5a5fc9c8646244e629625ac486fa286bf2",
                "reference": "0ca8db5a5fc9c8646244e629625ac486fa286bf2",
                "shasum": ""
            },
            "require": {
                "php": ">=7.3",
                "sebastian/object-reflector": "^2.0",
                "sebastian/recursion-context": "^4.0"
            },
            "require-dev": {
                "ext-dom": "*",
                "phpunit/phpunit": "^9.3"
            },
            "suggest": {
                "ext-uopz": "*"
            },
            "type": "library",
            "extra": {
                "branch-alias": {
                    "dev-master": "5.0-dev"
                }
            },
            "autoload": {
                "classmap": [
                    "src/"
                ]
            },
            "notification-url": "https://packagist.org/downloads/",
            "license": [
                "BSD-3-Clause"
            ],
            "authors": [
                {
                    "name": "Sebastian Bergmann",
                    "email": "sebastian@phpunit.de"
                }
            ],
            "description": "Snapshotting of global state",
            "homepage": "http://www.github.com/sebastianbergmann/global-state",
            "keywords": [
                "global state"
            ],
            "support": {
                "issues": "https://github.com/sebastianbergmann/global-state/issues",
                "source": "https://github.com/sebastianbergmann/global-state/tree/5.0.5"
            },
            "funding": [
                {
                    "url": "https://github.com/sebastianbergmann",
                    "type": "github"
                }
            ],
            "time": "2022-02-14T08:28:10+00:00"
        },
        {
            "name": "sebastian/lines-of-code",
            "version": "1.0.3",
            "source": {
                "type": "git",
                "url": "https://github.com/sebastianbergmann/lines-of-code.git",
                "reference": "c1c2e997aa3146983ed888ad08b15470a2e22ecc"
            },
            "dist": {
                "type": "zip",
                "url": "https://api.github.com/repos/sebastianbergmann/lines-of-code/zipball/c1c2e997aa3146983ed888ad08b15470a2e22ecc",
                "reference": "c1c2e997aa3146983ed888ad08b15470a2e22ecc",
                "shasum": ""
            },
            "require": {
                "nikic/php-parser": "^4.6",
                "php": ">=7.3"
            },
            "require-dev": {
                "phpunit/phpunit": "^9.3"
            },
            "type": "library",
            "extra": {
                "branch-alias": {
                    "dev-master": "1.0-dev"
                }
            },
            "autoload": {
                "classmap": [
                    "src/"
                ]
            },
            "notification-url": "https://packagist.org/downloads/",
            "license": [
                "BSD-3-Clause"
            ],
            "authors": [
                {
                    "name": "Sebastian Bergmann",
                    "email": "sebastian@phpunit.de",
                    "role": "lead"
                }
            ],
            "description": "Library for counting the lines of code in PHP source code",
            "homepage": "https://github.com/sebastianbergmann/lines-of-code",
            "support": {
                "issues": "https://github.com/sebastianbergmann/lines-of-code/issues",
                "source": "https://github.com/sebastianbergmann/lines-of-code/tree/1.0.3"
            },
            "funding": [
                {
                    "url": "https://github.com/sebastianbergmann",
                    "type": "github"
                }
            ],
            "time": "2020-11-28T06:42:11+00:00"
        },
        {
            "name": "sebastian/object-enumerator",
            "version": "4.0.4",
            "source": {
                "type": "git",
                "url": "https://github.com/sebastianbergmann/object-enumerator.git",
                "reference": "5c9eeac41b290a3712d88851518825ad78f45c71"
            },
            "dist": {
                "type": "zip",
                "url": "https://api.github.com/repos/sebastianbergmann/object-enumerator/zipball/5c9eeac41b290a3712d88851518825ad78f45c71",
                "reference": "5c9eeac41b290a3712d88851518825ad78f45c71",
                "shasum": ""
            },
            "require": {
                "php": ">=7.3",
                "sebastian/object-reflector": "^2.0",
                "sebastian/recursion-context": "^4.0"
            },
            "require-dev": {
                "phpunit/phpunit": "^9.3"
            },
            "type": "library",
            "extra": {
                "branch-alias": {
                    "dev-master": "4.0-dev"
                }
            },
            "autoload": {
                "classmap": [
                    "src/"
                ]
            },
            "notification-url": "https://packagist.org/downloads/",
            "license": [
                "BSD-3-Clause"
            ],
            "authors": [
                {
                    "name": "Sebastian Bergmann",
                    "email": "sebastian@phpunit.de"
                }
            ],
            "description": "Traverses array structures and object graphs to enumerate all referenced objects",
            "homepage": "https://github.com/sebastianbergmann/object-enumerator/",
            "support": {
                "issues": "https://github.com/sebastianbergmann/object-enumerator/issues",
                "source": "https://github.com/sebastianbergmann/object-enumerator/tree/4.0.4"
            },
            "funding": [
                {
                    "url": "https://github.com/sebastianbergmann",
                    "type": "github"
                }
            ],
            "time": "2020-10-26T13:12:34+00:00"
        },
        {
            "name": "sebastian/object-reflector",
            "version": "2.0.4",
            "source": {
                "type": "git",
                "url": "https://github.com/sebastianbergmann/object-reflector.git",
                "reference": "b4f479ebdbf63ac605d183ece17d8d7fe49c15c7"
            },
            "dist": {
                "type": "zip",
                "url": "https://api.github.com/repos/sebastianbergmann/object-reflector/zipball/b4f479ebdbf63ac605d183ece17d8d7fe49c15c7",
                "reference": "b4f479ebdbf63ac605d183ece17d8d7fe49c15c7",
                "shasum": ""
            },
            "require": {
                "php": ">=7.3"
            },
            "require-dev": {
                "phpunit/phpunit": "^9.3"
            },
            "type": "library",
            "extra": {
                "branch-alias": {
                    "dev-master": "2.0-dev"
                }
            },
            "autoload": {
                "classmap": [
                    "src/"
                ]
            },
            "notification-url": "https://packagist.org/downloads/",
            "license": [
                "BSD-3-Clause"
            ],
            "authors": [
                {
                    "name": "Sebastian Bergmann",
                    "email": "sebastian@phpunit.de"
                }
            ],
            "description": "Allows reflection of object attributes, including inherited and non-public ones",
            "homepage": "https://github.com/sebastianbergmann/object-reflector/",
            "support": {
                "issues": "https://github.com/sebastianbergmann/object-reflector/issues",
                "source": "https://github.com/sebastianbergmann/object-reflector/tree/2.0.4"
            },
            "funding": [
                {
                    "url": "https://github.com/sebastianbergmann",
                    "type": "github"
                }
            ],
            "time": "2020-10-26T13:14:26+00:00"
        },
        {
            "name": "sebastian/recursion-context",
            "version": "4.0.4",
            "source": {
                "type": "git",
                "url": "https://github.com/sebastianbergmann/recursion-context.git",
                "reference": "cd9d8cf3c5804de4341c283ed787f099f5506172"
            },
            "dist": {
                "type": "zip",
                "url": "https://api.github.com/repos/sebastianbergmann/recursion-context/zipball/cd9d8cf3c5804de4341c283ed787f099f5506172",
                "reference": "cd9d8cf3c5804de4341c283ed787f099f5506172",
                "shasum": ""
            },
            "require": {
                "php": ">=7.3"
            },
            "require-dev": {
                "phpunit/phpunit": "^9.3"
            },
            "type": "library",
            "extra": {
                "branch-alias": {
                    "dev-master": "4.0-dev"
                }
            },
            "autoload": {
                "classmap": [
                    "src/"
                ]
            },
            "notification-url": "https://packagist.org/downloads/",
            "license": [
                "BSD-3-Clause"
            ],
            "authors": [
                {
                    "name": "Sebastian Bergmann",
                    "email": "sebastian@phpunit.de"
                },
                {
                    "name": "Jeff Welch",
                    "email": "whatthejeff@gmail.com"
                },
                {
                    "name": "Adam Harvey",
                    "email": "aharvey@php.net"
                }
            ],
            "description": "Provides functionality to recursively process PHP variables",
            "homepage": "http://www.github.com/sebastianbergmann/recursion-context",
            "support": {
                "issues": "https://github.com/sebastianbergmann/recursion-context/issues",
                "source": "https://github.com/sebastianbergmann/recursion-context/tree/4.0.4"
            },
            "funding": [
                {
                    "url": "https://github.com/sebastianbergmann",
                    "type": "github"
                }
            ],
            "time": "2020-10-26T13:17:30+00:00"
        },
        {
            "name": "sebastian/resource-operations",
            "version": "3.0.3",
            "source": {
                "type": "git",
                "url": "https://github.com/sebastianbergmann/resource-operations.git",
                "reference": "0f4443cb3a1d92ce809899753bc0d5d5a8dd19a8"
            },
            "dist": {
                "type": "zip",
                "url": "https://api.github.com/repos/sebastianbergmann/resource-operations/zipball/0f4443cb3a1d92ce809899753bc0d5d5a8dd19a8",
                "reference": "0f4443cb3a1d92ce809899753bc0d5d5a8dd19a8",
                "shasum": ""
            },
            "require": {
                "php": ">=7.3"
            },
            "require-dev": {
                "phpunit/phpunit": "^9.0"
            },
            "type": "library",
            "extra": {
                "branch-alias": {
                    "dev-master": "3.0-dev"
                }
            },
            "autoload": {
                "classmap": [
                    "src/"
                ]
            },
            "notification-url": "https://packagist.org/downloads/",
            "license": [
                "BSD-3-Clause"
            ],
            "authors": [
                {
                    "name": "Sebastian Bergmann",
                    "email": "sebastian@phpunit.de"
                }
            ],
            "description": "Provides a list of PHP built-in functions that operate on resources",
            "homepage": "https://www.github.com/sebastianbergmann/resource-operations",
            "support": {
                "issues": "https://github.com/sebastianbergmann/resource-operations/issues",
                "source": "https://github.com/sebastianbergmann/resource-operations/tree/3.0.3"
            },
            "funding": [
                {
                    "url": "https://github.com/sebastianbergmann",
                    "type": "github"
                }
            ],
            "time": "2020-09-28T06:45:17+00:00"
        },
        {
            "name": "sebastian/type",
            "version": "3.2.0",
            "source": {
                "type": "git",
                "url": "https://github.com/sebastianbergmann/type.git",
                "reference": "fb3fe09c5f0bae6bc27ef3ce933a1e0ed9464b6e"
            },
            "dist": {
                "type": "zip",
                "url": "https://api.github.com/repos/sebastianbergmann/type/zipball/fb3fe09c5f0bae6bc27ef3ce933a1e0ed9464b6e",
                "reference": "fb3fe09c5f0bae6bc27ef3ce933a1e0ed9464b6e",
                "shasum": ""
            },
            "require": {
                "php": ">=7.3"
            },
            "require-dev": {
                "phpunit/phpunit": "^9.5"
            },
            "type": "library",
            "extra": {
                "branch-alias": {
                    "dev-master": "3.2-dev"
                }
            },
            "autoload": {
                "classmap": [
                    "src/"
                ]
            },
            "notification-url": "https://packagist.org/downloads/",
            "license": [
                "BSD-3-Clause"
            ],
            "authors": [
                {
                    "name": "Sebastian Bergmann",
                    "email": "sebastian@phpunit.de",
                    "role": "lead"
                }
            ],
            "description": "Collection of value objects that represent the types of the PHP type system",
            "homepage": "https://github.com/sebastianbergmann/type",
            "support": {
                "issues": "https://github.com/sebastianbergmann/type/issues",
                "source": "https://github.com/sebastianbergmann/type/tree/3.2.0"
            },
            "funding": [
                {
                    "url": "https://github.com/sebastianbergmann",
                    "type": "github"
                }
            ],
            "time": "2022-09-12T14:47:03+00:00"
        },
        {
            "name": "sebastian/version",
            "version": "3.0.2",
            "source": {
                "type": "git",
                "url": "https://github.com/sebastianbergmann/version.git",
                "reference": "c6c1022351a901512170118436c764e473f6de8c"
            },
            "dist": {
                "type": "zip",
                "url": "https://api.github.com/repos/sebastianbergmann/version/zipball/c6c1022351a901512170118436c764e473f6de8c",
                "reference": "c6c1022351a901512170118436c764e473f6de8c",
                "shasum": ""
            },
            "require": {
                "php": ">=7.3"
            },
            "type": "library",
            "extra": {
                "branch-alias": {
                    "dev-master": "3.0-dev"
                }
            },
            "autoload": {
                "classmap": [
                    "src/"
                ]
            },
            "notification-url": "https://packagist.org/downloads/",
            "license": [
                "BSD-3-Clause"
            ],
            "authors": [
                {
                    "name": "Sebastian Bergmann",
                    "email": "sebastian@phpunit.de",
                    "role": "lead"
                }
            ],
            "description": "Library that helps with managing the version number of Git-hosted PHP projects",
            "homepage": "https://github.com/sebastianbergmann/version",
            "support": {
                "issues": "https://github.com/sebastianbergmann/version/issues",
                "source": "https://github.com/sebastianbergmann/version/tree/3.0.2"
            },
            "funding": [
                {
                    "url": "https://github.com/sebastianbergmann",
                    "type": "github"
                }
            ],
            "time": "2020-09-28T06:39:44+00:00"
        },
        {
            "name": "symfony/console",
            "version": "v6.0.15",
            "source": {
                "type": "git",
                "url": "https://github.com/symfony/console.git",
                "reference": "b0b910724a0a0326b4481e4f8a30abb2dd442efb"
            },
            "dist": {
                "type": "zip",
                "url": "https://api.github.com/repos/symfony/console/zipball/b0b910724a0a0326b4481e4f8a30abb2dd442efb",
                "reference": "b0b910724a0a0326b4481e4f8a30abb2dd442efb",
                "shasum": ""
            },
            "require": {
                "php": ">=8.0.2",
                "symfony/polyfill-mbstring": "~1.0",
                "symfony/service-contracts": "^1.1|^2|^3",
                "symfony/string": "^5.4|^6.0"
            },
            "conflict": {
                "symfony/dependency-injection": "<5.4",
                "symfony/dotenv": "<5.4",
                "symfony/event-dispatcher": "<5.4",
                "symfony/lock": "<5.4",
                "symfony/process": "<5.4"
            },
            "provide": {
                "psr/log-implementation": "1.0|2.0|3.0"
            },
            "require-dev": {
                "psr/log": "^1|^2|^3",
                "symfony/config": "^5.4|^6.0",
                "symfony/dependency-injection": "^5.4|^6.0",
                "symfony/event-dispatcher": "^5.4|^6.0",
                "symfony/lock": "^5.4|^6.0",
                "symfony/process": "^5.4|^6.0",
                "symfony/var-dumper": "^5.4|^6.0"
            },
            "suggest": {
                "psr/log": "For using the console logger",
                "symfony/event-dispatcher": "",
                "symfony/lock": "",
                "symfony/process": ""
            },
            "type": "library",
            "autoload": {
                "psr-4": {
                    "Symfony\\Component\\Console\\": ""
                },
                "exclude-from-classmap": [
                    "/Tests/"
                ]
            },
            "notification-url": "https://packagist.org/downloads/",
            "license": [
                "MIT"
            ],
            "authors": [
                {
                    "name": "Fabien Potencier",
                    "email": "fabien@symfony.com"
                },
                {
                    "name": "Symfony Community",
                    "homepage": "https://symfony.com/contributors"
                }
            ],
            "description": "Eases the creation of beautiful and testable command line interfaces",
            "homepage": "https://symfony.com",
            "keywords": [
                "cli",
                "command line",
                "console",
                "terminal"
            ],
            "support": {
                "source": "https://github.com/symfony/console/tree/v6.0.15"
            },
            "funding": [
                {
                    "url": "https://symfony.com/sponsor",
                    "type": "custom"
                },
                {
                    "url": "https://github.com/fabpot",
                    "type": "github"
                },
                {
                    "url": "https://tidelift.com/funding/github/packagist/symfony/symfony",
                    "type": "tidelift"
                }
            ],
            "time": "2022-10-26T21:42:20+00:00"
        },
        {
            "name": "symfony/polyfill-ctype",
            "version": "v1.26.0",
            "source": {
                "type": "git",
                "url": "https://github.com/symfony/polyfill-ctype.git",
                "reference": "6fd1b9a79f6e3cf65f9e679b23af304cd9e010d4"
            },
            "dist": {
                "type": "zip",
                "url": "https://api.github.com/repos/symfony/polyfill-ctype/zipball/6fd1b9a79f6e3cf65f9e679b23af304cd9e010d4",
                "reference": "6fd1b9a79f6e3cf65f9e679b23af304cd9e010d4",
                "shasum": ""
            },
            "require": {
                "php": ">=7.1"
            },
            "provide": {
                "ext-ctype": "*"
            },
            "suggest": {
                "ext-ctype": "For best performance"
            },
            "type": "library",
            "extra": {
                "branch-alias": {
                    "dev-main": "1.26-dev"
                },
                "thanks": {
                    "name": "symfony/polyfill",
                    "url": "https://github.com/symfony/polyfill"
                }
            },
            "autoload": {
                "files": [
                    "bootstrap.php"
                ],
                "psr-4": {
                    "Symfony\\Polyfill\\Ctype\\": ""
                }
            },
            "notification-url": "https://packagist.org/downloads/",
            "license": [
                "MIT"
            ],
            "authors": [
                {
                    "name": "Gert de Pagter",
                    "email": "BackEndTea@gmail.com"
                },
                {
                    "name": "Symfony Community",
                    "homepage": "https://symfony.com/contributors"
                }
            ],
            "description": "Symfony polyfill for ctype functions",
            "homepage": "https://symfony.com",
            "keywords": [
                "compatibility",
                "ctype",
                "polyfill",
                "portable"
            ],
            "support": {
                "source": "https://github.com/symfony/polyfill-ctype/tree/v1.26.0"
            },
            "funding": [
                {
                    "url": "https://symfony.com/sponsor",
                    "type": "custom"
                },
                {
                    "url": "https://github.com/fabpot",
                    "type": "github"
                },
                {
                    "url": "https://tidelift.com/funding/github/packagist/symfony/symfony",
                    "type": "tidelift"
                }
            ],
            "time": "2022-05-24T11:49:31+00:00"
        },
        {
            "name": "symfony/polyfill-intl-grapheme",
            "version": "v1.26.0",
            "source": {
                "type": "git",
                "url": "https://github.com/symfony/polyfill-intl-grapheme.git",
                "reference": "433d05519ce6990bf3530fba6957499d327395c2"
            },
            "dist": {
                "type": "zip",
                "url": "https://api.github.com/repos/symfony/polyfill-intl-grapheme/zipball/433d05519ce6990bf3530fba6957499d327395c2",
                "reference": "433d05519ce6990bf3530fba6957499d327395c2",
                "shasum": ""
            },
            "require": {
                "php": ">=7.1"
            },
            "suggest": {
                "ext-intl": "For best performance"
            },
            "type": "library",
            "extra": {
                "branch-alias": {
                    "dev-main": "1.26-dev"
                },
                "thanks": {
                    "name": "symfony/polyfill",
                    "url": "https://github.com/symfony/polyfill"
                }
            },
            "autoload": {
                "files": [
                    "bootstrap.php"
                ],
                "psr-4": {
                    "Symfony\\Polyfill\\Intl\\Grapheme\\": ""
                }
            },
            "notification-url": "https://packagist.org/downloads/",
            "license": [
                "MIT"
            ],
            "authors": [
                {
                    "name": "Nicolas Grekas",
                    "email": "p@tchwork.com"
                },
                {
                    "name": "Symfony Community",
                    "homepage": "https://symfony.com/contributors"
                }
            ],
            "description": "Symfony polyfill for intl's grapheme_* functions",
            "homepage": "https://symfony.com",
            "keywords": [
                "compatibility",
                "grapheme",
                "intl",
                "polyfill",
                "portable",
                "shim"
            ],
            "support": {
                "source": "https://github.com/symfony/polyfill-intl-grapheme/tree/v1.26.0"
            },
            "funding": [
                {
                    "url": "https://symfony.com/sponsor",
                    "type": "custom"
                },
                {
                    "url": "https://github.com/fabpot",
                    "type": "github"
                },
                {
                    "url": "https://tidelift.com/funding/github/packagist/symfony/symfony",
                    "type": "tidelift"
                }
            ],
            "time": "2022-05-24T11:49:31+00:00"
        },
        {
            "name": "symfony/polyfill-intl-normalizer",
            "version": "v1.26.0",
            "source": {
                "type": "git",
                "url": "https://github.com/symfony/polyfill-intl-normalizer.git",
                "reference": "219aa369ceff116e673852dce47c3a41794c14bd"
            },
            "dist": {
                "type": "zip",
                "url": "https://api.github.com/repos/symfony/polyfill-intl-normalizer/zipball/219aa369ceff116e673852dce47c3a41794c14bd",
                "reference": "219aa369ceff116e673852dce47c3a41794c14bd",
                "shasum": ""
            },
            "require": {
                "php": ">=7.1"
            },
            "suggest": {
                "ext-intl": "For best performance"
            },
            "type": "library",
            "extra": {
                "branch-alias": {
                    "dev-main": "1.26-dev"
                },
                "thanks": {
                    "name": "symfony/polyfill",
                    "url": "https://github.com/symfony/polyfill"
                }
            },
            "autoload": {
                "files": [
                    "bootstrap.php"
                ],
                "psr-4": {
                    "Symfony\\Polyfill\\Intl\\Normalizer\\": ""
                },
                "classmap": [
                    "Resources/stubs"
                ]
            },
            "notification-url": "https://packagist.org/downloads/",
            "license": [
                "MIT"
            ],
            "authors": [
                {
                    "name": "Nicolas Grekas",
                    "email": "p@tchwork.com"
                },
                {
                    "name": "Symfony Community",
                    "homepage": "https://symfony.com/contributors"
                }
            ],
            "description": "Symfony polyfill for intl's Normalizer class and related functions",
            "homepage": "https://symfony.com",
            "keywords": [
                "compatibility",
                "intl",
                "normalizer",
                "polyfill",
                "portable",
                "shim"
            ],
            "support": {
                "source": "https://github.com/symfony/polyfill-intl-normalizer/tree/v1.26.0"
            },
            "funding": [
                {
                    "url": "https://symfony.com/sponsor",
                    "type": "custom"
                },
                {
                    "url": "https://github.com/fabpot",
                    "type": "github"
                },
                {
                    "url": "https://tidelift.com/funding/github/packagist/symfony/symfony",
                    "type": "tidelift"
                }
            ],
            "time": "2022-05-24T11:49:31+00:00"
        },
        {
            "name": "symfony/polyfill-mbstring",
            "version": "v1.26.0",
            "source": {
                "type": "git",
                "url": "https://github.com/symfony/polyfill-mbstring.git",
                "reference": "9344f9cb97f3b19424af1a21a3b0e75b0a7d8d7e"
            },
            "dist": {
                "type": "zip",
                "url": "https://api.github.com/repos/symfony/polyfill-mbstring/zipball/9344f9cb97f3b19424af1a21a3b0e75b0a7d8d7e",
                "reference": "9344f9cb97f3b19424af1a21a3b0e75b0a7d8d7e",
                "shasum": ""
            },
            "require": {
                "php": ">=7.1"
            },
            "provide": {
                "ext-mbstring": "*"
            },
            "suggest": {
                "ext-mbstring": "For best performance"
            },
            "type": "library",
            "extra": {
                "branch-alias": {
                    "dev-main": "1.26-dev"
                },
                "thanks": {
                    "name": "symfony/polyfill",
                    "url": "https://github.com/symfony/polyfill"
                }
            },
            "autoload": {
                "files": [
                    "bootstrap.php"
                ],
                "psr-4": {
                    "Symfony\\Polyfill\\Mbstring\\": ""
                }
            },
            "notification-url": "https://packagist.org/downloads/",
            "license": [
                "MIT"
            ],
            "authors": [
                {
                    "name": "Nicolas Grekas",
                    "email": "p@tchwork.com"
                },
                {
                    "name": "Symfony Community",
                    "homepage": "https://symfony.com/contributors"
                }
            ],
            "description": "Symfony polyfill for the Mbstring extension",
            "homepage": "https://symfony.com",
            "keywords": [
                "compatibility",
                "mbstring",
                "polyfill",
                "portable",
                "shim"
            ],
            "support": {
                "source": "https://github.com/symfony/polyfill-mbstring/tree/v1.26.0"
            },
            "funding": [
                {
                    "url": "https://symfony.com/sponsor",
                    "type": "custom"
                },
                {
                    "url": "https://github.com/fabpot",
                    "type": "github"
                },
                {
                    "url": "https://tidelift.com/funding/github/packagist/symfony/symfony",
                    "type": "tidelift"
                }
            ],
            "time": "2022-05-24T11:49:31+00:00"
        },
        {
            "name": "symfony/process",
            "version": "v6.0.11",
            "source": {
                "type": "git",
                "url": "https://github.com/symfony/process.git",
                "reference": "44270a08ccb664143dede554ff1c00aaa2247a43"
            },
            "dist": {
                "type": "zip",
                "url": "https://api.github.com/repos/symfony/process/zipball/44270a08ccb664143dede554ff1c00aaa2247a43",
                "reference": "44270a08ccb664143dede554ff1c00aaa2247a43",
                "shasum": ""
            },
            "require": {
                "php": ">=8.0.2"
            },
            "type": "library",
            "autoload": {
                "psr-4": {
                    "Symfony\\Component\\Process\\": ""
                },
                "exclude-from-classmap": [
                    "/Tests/"
                ]
            },
            "notification-url": "https://packagist.org/downloads/",
            "license": [
                "MIT"
            ],
            "authors": [
                {
                    "name": "Fabien Potencier",
                    "email": "fabien@symfony.com"
                },
                {
                    "name": "Symfony Community",
                    "homepage": "https://symfony.com/contributors"
                }
            ],
            "description": "Executes commands in sub-processes",
            "homepage": "https://symfony.com",
            "support": {
                "source": "https://github.com/symfony/process/tree/v6.0.11"
            },
            "funding": [
                {
                    "url": "https://symfony.com/sponsor",
                    "type": "custom"
                },
                {
                    "url": "https://github.com/fabpot",
                    "type": "github"
                },
                {
                    "url": "https://tidelift.com/funding/github/packagist/symfony/symfony",
                    "type": "tidelift"
                }
            ],
            "time": "2022-06-27T17:10:44+00:00"
        },
        {
            "name": "symfony/service-contracts",
            "version": "v3.0.2",
            "source": {
                "type": "git",
                "url": "https://github.com/symfony/service-contracts.git",
                "reference": "d78d39c1599bd1188b8e26bb341da52c3c6d8a66"
            },
            "dist": {
                "type": "zip",
                "url": "https://api.github.com/repos/symfony/service-contracts/zipball/d78d39c1599bd1188b8e26bb341da52c3c6d8a66",
                "reference": "d78d39c1599bd1188b8e26bb341da52c3c6d8a66",
                "shasum": ""
            },
            "require": {
                "php": ">=8.0.2",
                "psr/container": "^2.0"
            },
            "conflict": {
                "ext-psr": "<1.1|>=2"
            },
            "suggest": {
                "symfony/service-implementation": ""
            },
            "type": "library",
            "extra": {
                "branch-alias": {
                    "dev-main": "3.0-dev"
                },
                "thanks": {
                    "name": "symfony/contracts",
                    "url": "https://github.com/symfony/contracts"
                }
            },
            "autoload": {
                "psr-4": {
                    "Symfony\\Contracts\\Service\\": ""
                }
            },
            "notification-url": "https://packagist.org/downloads/",
            "license": [
                "MIT"
            ],
            "authors": [
                {
                    "name": "Nicolas Grekas",
                    "email": "p@tchwork.com"
                },
                {
                    "name": "Symfony Community",
                    "homepage": "https://symfony.com/contributors"
                }
            ],
            "description": "Generic abstractions related to writing services",
            "homepage": "https://symfony.com",
            "keywords": [
                "abstractions",
                "contracts",
                "decoupling",
                "interfaces",
                "interoperability",
                "standards"
            ],
            "support": {
                "source": "https://github.com/symfony/service-contracts/tree/v3.0.2"
            },
            "funding": [
                {
                    "url": "https://symfony.com/sponsor",
                    "type": "custom"
                },
                {
                    "url": "https://github.com/fabpot",
                    "type": "github"
                },
                {
                    "url": "https://tidelift.com/funding/github/packagist/symfony/symfony",
                    "type": "tidelift"
                }
            ],
            "time": "2022-05-30T19:17:58+00:00"
        },
        {
            "name": "symfony/string",
            "version": "v6.0.15",
            "source": {
                "type": "git",
                "url": "https://github.com/symfony/string.git",
                "reference": "51ac0fa0ccf132a00519b87c97e8f775fa14e771"
            },
            "dist": {
                "type": "zip",
                "url": "https://api.github.com/repos/symfony/string/zipball/51ac0fa0ccf132a00519b87c97e8f775fa14e771",
                "reference": "51ac0fa0ccf132a00519b87c97e8f775fa14e771",
                "shasum": ""
            },
            "require": {
                "php": ">=8.0.2",
                "symfony/polyfill-ctype": "~1.8",
                "symfony/polyfill-intl-grapheme": "~1.0",
                "symfony/polyfill-intl-normalizer": "~1.0",
                "symfony/polyfill-mbstring": "~1.0"
            },
            "conflict": {
                "symfony/translation-contracts": "<2.0"
            },
            "require-dev": {
                "symfony/error-handler": "^5.4|^6.0",
                "symfony/http-client": "^5.4|^6.0",
                "symfony/translation-contracts": "^2.0|^3.0",
                "symfony/var-exporter": "^5.4|^6.0"
            },
            "type": "library",
            "autoload": {
                "files": [
                    "Resources/functions.php"
                ],
                "psr-4": {
                    "Symfony\\Component\\String\\": ""
                },
                "exclude-from-classmap": [
                    "/Tests/"
                ]
            },
            "notification-url": "https://packagist.org/downloads/",
            "license": [
                "MIT"
            ],
            "authors": [
                {
                    "name": "Nicolas Grekas",
                    "email": "p@tchwork.com"
                },
                {
                    "name": "Symfony Community",
                    "homepage": "https://symfony.com/contributors"
                }
            ],
            "description": "Provides an object-oriented API to strings and deals with bytes, UTF-8 code points and grapheme clusters in a unified way",
            "homepage": "https://symfony.com",
            "keywords": [
                "grapheme",
                "i18n",
                "string",
                "unicode",
                "utf-8",
                "utf8"
            ],
            "support": {
                "source": "https://github.com/symfony/string/tree/v6.0.15"
            },
            "funding": [
                {
                    "url": "https://symfony.com/sponsor",
                    "type": "custom"
                },
                {
                    "url": "https://github.com/fabpot",
                    "type": "github"
                },
                {
                    "url": "https://tidelift.com/funding/github/packagist/symfony/symfony",
                    "type": "tidelift"
                }
            ],
            "time": "2022-10-10T09:34:08+00:00"
        },
        {
            "name": "theseer/tokenizer",
            "version": "1.2.1",
            "source": {
                "type": "git",
                "url": "https://github.com/theseer/tokenizer.git",
                "reference": "34a41e998c2183e22995f158c581e7b5e755ab9e"
            },
            "dist": {
                "type": "zip",
                "url": "https://api.github.com/repos/theseer/tokenizer/zipball/34a41e998c2183e22995f158c581e7b5e755ab9e",
                "reference": "34a41e998c2183e22995f158c581e7b5e755ab9e",
                "shasum": ""
            },
            "require": {
                "ext-dom": "*",
                "ext-tokenizer": "*",
                "ext-xmlwriter": "*",
                "php": "^7.2 || ^8.0"
            },
            "type": "library",
            "autoload": {
                "classmap": [
                    "src/"
                ]
            },
            "notification-url": "https://packagist.org/downloads/",
            "license": [
                "BSD-3-Clause"
            ],
            "authors": [
                {
                    "name": "Arne Blankerts",
                    "email": "arne@blankerts.de",
                    "role": "Developer"
                }
            ],
            "description": "A small library for converting tokenized PHP source code into XML and potentially other formats",
            "support": {
                "issues": "https://github.com/theseer/tokenizer/issues",
                "source": "https://github.com/theseer/tokenizer/tree/1.2.1"
            },
            "funding": [
                {
                    "url": "https://github.com/theseer",
                    "type": "github"
                }
            ],
            "time": "2021-07-28T10:34:58+00:00"
        },
        {
            "name": "wikimedia/at-ease",
            "version": "v2.1.0",
            "source": {
                "type": "git",
                "url": "https://github.com/wikimedia/at-ease.git",
                "reference": "e8ebaa7bb7c8a8395481a05f6dc4deaceab11c33"
            },
            "dist": {
                "type": "zip",
                "url": "https://api.github.com/repos/wikimedia/at-ease/zipball/e8ebaa7bb7c8a8395481a05f6dc4deaceab11c33",
                "reference": "e8ebaa7bb7c8a8395481a05f6dc4deaceab11c33",
                "shasum": ""
            },
            "require": {
                "php": ">=7.2.9"
            },
            "require-dev": {
                "mediawiki/mediawiki-codesniffer": "35.0.0",
                "mediawiki/minus-x": "1.1.1",
                "ockcyp/covers-validator": "1.3.3",
                "php-parallel-lint/php-console-highlighter": "0.5.0",
                "php-parallel-lint/php-parallel-lint": "1.2.0",
                "phpunit/phpunit": "^8.5"
            },
            "type": "library",
            "autoload": {
                "files": [
                    "src/Wikimedia/Functions.php"
                ],
                "psr-4": {
                    "Wikimedia\\AtEase\\": "src/Wikimedia/AtEase/"
                }
            },
            "notification-url": "https://packagist.org/downloads/",
            "license": [
                "GPL-2.0-or-later"
            ],
            "authors": [
                {
                    "name": "Tim Starling",
                    "email": "tstarling@wikimedia.org"
                },
                {
                    "name": "MediaWiki developers",
                    "email": "wikitech-l@lists.wikimedia.org"
                }
            ],
            "description": "Safe replacement to @ for suppressing warnings.",
            "homepage": "https://www.mediawiki.org/wiki/at-ease",
            "support": {
                "source": "https://github.com/wikimedia/at-ease/tree/v2.1.0"
            },
            "time": "2021-02-27T15:53:37+00:00"
        },
        {
            "name": "yoast/phpunit-polyfills",
            "version": "1.0.3",
            "source": {
                "type": "git",
                "url": "https://github.com/Yoast/PHPUnit-Polyfills.git",
                "reference": "5ea3536428944955f969bc764bbe09738e151ada"
            },
            "dist": {
                "type": "zip",
                "url": "https://api.github.com/repos/Yoast/PHPUnit-Polyfills/zipball/5ea3536428944955f969bc764bbe09738e151ada",
                "reference": "5ea3536428944955f969bc764bbe09738e151ada",
                "shasum": ""
            },
            "require": {
                "php": ">=5.4",
                "phpunit/phpunit": "^4.8.36 || ^5.7.21 || ^6.0 || ^7.0 || ^8.0 || ^9.0"
            },
            "require-dev": {
                "yoast/yoastcs": "^2.2.0"
            },
            "type": "library",
            "extra": {
                "branch-alias": {
                    "dev-main": "1.x-dev",
                    "dev-develop": "1.x-dev"
                }
            },
            "autoload": {
                "files": [
                    "phpunitpolyfills-autoload.php"
                ]
            },
            "notification-url": "https://packagist.org/downloads/",
            "license": [
                "BSD-3-Clause"
            ],
            "authors": [
                {
                    "name": "Team Yoast",
                    "email": "support@yoast.com",
                    "homepage": "https://yoast.com"
                },
                {
                    "name": "Contributors",
                    "homepage": "https://github.com/Yoast/PHPUnit-Polyfills/graphs/contributors"
                }
            ],
            "description": "Set of polyfills for changed PHPUnit functionality to allow for creating PHPUnit cross-version compatible tests",
            "homepage": "https://github.com/Yoast/PHPUnit-Polyfills",
            "keywords": [
                "phpunit",
                "polyfill",
                "testing"
            ],
            "support": {
                "issues": "https://github.com/Yoast/PHPUnit-Polyfills/issues",
                "source": "https://github.com/Yoast/PHPUnit-Polyfills"
            },
            "time": "2021-11-23T01:37:03+00:00"
        }
    ],
    "aliases": [],
    "minimum-stability": "dev",
    "stability-flags": {
        "automattic/jetpack-admin-ui": 20,
        "automattic/jetpack-assets": 20,
        "automattic/jetpack-autoloader": 20,
        "automattic/jetpack-composer-plugin": 20,
        "automattic/jetpack-config": 20,
        "automattic/jetpack-connection": 20,
        "automattic/jetpack-device-detection": 20,
        "automattic/jetpack-lazy-images": 20,
        "automattic/jetpack-my-jetpack": 20,
        "automattic/jetpack-plugin-deactivation": 20,
        "automattic/jetpack-changelogger": 20
    },
    "prefer-stable": true,
    "prefer-lowest": false,
    "platform": {
        "ext-json": "*"
    },
    "platform-dev": [],
    "platform-overrides": {
        "ext-intl": "0.0.0"
    },
    "plugin-api-version": "2.3.0"
}<|MERGE_RESOLUTION|>--- conflicted
+++ resolved
@@ -881,7 +881,10 @@
             "dist": {
                 "type": "path",
                 "url": "../../packages/plugin-deactivation",
-                "reference": "d309eed17989c6e52dfadcb68082937d2b239274"
+                "reference": "391aa1c6f14b375140f5ff7f37e6491b982abaea"
+            },
+            "require": {
+                "automattic/jetpack-assets": "1.17.x-dev"
             },
             "require-dev": {
                 "automattic/jetpack-changelogger": "^3.2",
@@ -917,11 +920,11 @@
                 "test-php": [
                     "@composer phpunit"
                 ],
+                "build-development": [
+                    "pnpm run build"
+                ],
                 "build-production": [
-                    "pnpm run build-production"
-                ],
-                "build-development": [
-                    "pnpm run build-development"
+                    "NODE_ENV=production pnpm run build"
                 ],
                 "watch": [
                     "Composer\\Config::disableProcessTimeout",
@@ -2323,11 +2326,7 @@
         },
         {
             "name": "roots/wordpress",
-<<<<<<< HEAD
-            "version": "6.0.3",
-=======
             "version": "6.1",
->>>>>>> 30bea477
             "source": {
                 "type": "git",
                 "url": "https://github.com/roots/wordpress.git",
@@ -2358,11 +2357,7 @@
             ],
             "support": {
                 "issues": "https://github.com/roots/wordpress/issues",
-<<<<<<< HEAD
-                "source": "https://github.com/roots/wordpress/tree/6.0.3"
-=======
                 "source": "https://github.com/roots/wordpress/tree/6.1"
->>>>>>> 30bea477
             },
             "funding": [
                 {
@@ -2449,18 +2444,6 @@
         },
         {
             "name": "roots/wordpress-no-content",
-<<<<<<< HEAD
-            "version": "6.0.3",
-            "source": {
-                "type": "git",
-                "url": "https://github.com/WordPress/WordPress.git",
-                "reference": "6.0.3"
-            },
-            "dist": {
-                "type": "zip",
-                "url": "https://downloads.wordpress.org/release/wordpress-6.0.3-no-content.zip",
-                "shasum": "39bb6da76aa5c28c4288593e0cd6a710cde7db6e"
-=======
             "version": "6.1",
             "source": {
                 "type": "git",
@@ -2471,17 +2454,12 @@
                 "type": "zip",
                 "url": "https://downloads.wordpress.org/release/wordpress-6.1-no-content.zip",
                 "shasum": "e6b0dd73f548828be79c226771dd19a36d692a1d"
->>>>>>> 30bea477
             },
             "require": {
                 "php": ">= 5.6.20"
             },
             "provide": {
-<<<<<<< HEAD
-                "wordpress/core-implementation": "6.0.3"
-=======
                 "wordpress/core-implementation": "6.1"
->>>>>>> 30bea477
             },
             "suggest": {
                 "ext-curl": "Performs remote request operations.",
@@ -2532,11 +2510,7 @@
                     "type": "other"
                 }
             ],
-<<<<<<< HEAD
-            "time": "2022-10-17T22:55:15+00:00"
-=======
             "time": "2022-11-02T00:09:39+00:00"
->>>>>>> 30bea477
         },
         {
             "name": "sebastian/cli-parser",
@@ -3504,20 +3478,21 @@
         },
         {
             "name": "symfony/console",
-            "version": "v6.0.15",
+            "version": "v6.1.7",
             "source": {
                 "type": "git",
                 "url": "https://github.com/symfony/console.git",
-                "reference": "b0b910724a0a0326b4481e4f8a30abb2dd442efb"
-            },
-            "dist": {
-                "type": "zip",
-                "url": "https://api.github.com/repos/symfony/console/zipball/b0b910724a0a0326b4481e4f8a30abb2dd442efb",
-                "reference": "b0b910724a0a0326b4481e4f8a30abb2dd442efb",
-                "shasum": ""
-            },
-            "require": {
-                "php": ">=8.0.2",
+                "reference": "a1282bd0c096e0bdb8800b104177e2ce404d8815"
+            },
+            "dist": {
+                "type": "zip",
+                "url": "https://api.github.com/repos/symfony/console/zipball/a1282bd0c096e0bdb8800b104177e2ce404d8815",
+                "reference": "a1282bd0c096e0bdb8800b104177e2ce404d8815",
+                "shasum": ""
+            },
+            "require": {
+                "php": ">=8.1",
+                "symfony/deprecation-contracts": "^2.1|^3",
                 "symfony/polyfill-mbstring": "~1.0",
                 "symfony/service-contracts": "^1.1|^2|^3",
                 "symfony/string": "^5.4|^6.0"
@@ -3579,7 +3554,7 @@
                 "terminal"
             ],
             "support": {
-                "source": "https://github.com/symfony/console/tree/v6.0.15"
+                "source": "https://github.com/symfony/console/tree/v6.1.7"
             },
             "funding": [
                 {
@@ -3595,7 +3570,74 @@
                     "type": "tidelift"
                 }
             ],
-            "time": "2022-10-26T21:42:20+00:00"
+            "time": "2022-10-26T21:42:49+00:00"
+        },
+        {
+            "name": "symfony/deprecation-contracts",
+            "version": "v3.1.1",
+            "source": {
+                "type": "git",
+                "url": "https://github.com/symfony/deprecation-contracts.git",
+                "reference": "07f1b9cc2ffee6aaafcf4b710fbc38ff736bd918"
+            },
+            "dist": {
+                "type": "zip",
+                "url": "https://api.github.com/repos/symfony/deprecation-contracts/zipball/07f1b9cc2ffee6aaafcf4b710fbc38ff736bd918",
+                "reference": "07f1b9cc2ffee6aaafcf4b710fbc38ff736bd918",
+                "shasum": ""
+            },
+            "require": {
+                "php": ">=8.1"
+            },
+            "type": "library",
+            "extra": {
+                "branch-alias": {
+                    "dev-main": "3.1-dev"
+                },
+                "thanks": {
+                    "name": "symfony/contracts",
+                    "url": "https://github.com/symfony/contracts"
+                }
+            },
+            "autoload": {
+                "files": [
+                    "function.php"
+                ]
+            },
+            "notification-url": "https://packagist.org/downloads/",
+            "license": [
+                "MIT"
+            ],
+            "authors": [
+                {
+                    "name": "Nicolas Grekas",
+                    "email": "p@tchwork.com"
+                },
+                {
+                    "name": "Symfony Community",
+                    "homepage": "https://symfony.com/contributors"
+                }
+            ],
+            "description": "A generic function and convention to trigger deprecation notices",
+            "homepage": "https://symfony.com",
+            "support": {
+                "source": "https://github.com/symfony/deprecation-contracts/tree/v3.1.1"
+            },
+            "funding": [
+                {
+                    "url": "https://symfony.com/sponsor",
+                    "type": "custom"
+                },
+                {
+                    "url": "https://github.com/fabpot",
+                    "type": "github"
+                },
+                {
+                    "url": "https://tidelift.com/funding/github/packagist/symfony/symfony",
+                    "type": "tidelift"
+                }
+            ],
+            "time": "2022-02-25T11:15:52+00:00"
         },
         {
             "name": "symfony/polyfill-ctype",
@@ -3929,20 +3971,20 @@
         },
         {
             "name": "symfony/process",
-            "version": "v6.0.11",
+            "version": "v6.1.3",
             "source": {
                 "type": "git",
                 "url": "https://github.com/symfony/process.git",
-                "reference": "44270a08ccb664143dede554ff1c00aaa2247a43"
-            },
-            "dist": {
-                "type": "zip",
-                "url": "https://api.github.com/repos/symfony/process/zipball/44270a08ccb664143dede554ff1c00aaa2247a43",
-                "reference": "44270a08ccb664143dede554ff1c00aaa2247a43",
-                "shasum": ""
-            },
-            "require": {
-                "php": ">=8.0.2"
+                "reference": "a6506e99cfad7059b1ab5cab395854a0a0c21292"
+            },
+            "dist": {
+                "type": "zip",
+                "url": "https://api.github.com/repos/symfony/process/zipball/a6506e99cfad7059b1ab5cab395854a0a0c21292",
+                "reference": "a6506e99cfad7059b1ab5cab395854a0a0c21292",
+                "shasum": ""
+            },
+            "require": {
+                "php": ">=8.1"
             },
             "type": "library",
             "autoload": {
@@ -3970,7 +4012,7 @@
             "description": "Executes commands in sub-processes",
             "homepage": "https://symfony.com",
             "support": {
-                "source": "https://github.com/symfony/process/tree/v6.0.11"
+                "source": "https://github.com/symfony/process/tree/v6.1.3"
             },
             "funding": [
                 {
@@ -3986,24 +4028,24 @@
                     "type": "tidelift"
                 }
             ],
-            "time": "2022-06-27T17:10:44+00:00"
+            "time": "2022-06-27T17:24:16+00:00"
         },
         {
             "name": "symfony/service-contracts",
-            "version": "v3.0.2",
+            "version": "v3.1.1",
             "source": {
                 "type": "git",
                 "url": "https://github.com/symfony/service-contracts.git",
-                "reference": "d78d39c1599bd1188b8e26bb341da52c3c6d8a66"
-            },
-            "dist": {
-                "type": "zip",
-                "url": "https://api.github.com/repos/symfony/service-contracts/zipball/d78d39c1599bd1188b8e26bb341da52c3c6d8a66",
-                "reference": "d78d39c1599bd1188b8e26bb341da52c3c6d8a66",
-                "shasum": ""
-            },
-            "require": {
-                "php": ">=8.0.2",
+                "reference": "925e713fe8fcacf6bc05e936edd8dd5441a21239"
+            },
+            "dist": {
+                "type": "zip",
+                "url": "https://api.github.com/repos/symfony/service-contracts/zipball/925e713fe8fcacf6bc05e936edd8dd5441a21239",
+                "reference": "925e713fe8fcacf6bc05e936edd8dd5441a21239",
+                "shasum": ""
+            },
+            "require": {
+                "php": ">=8.1",
                 "psr/container": "^2.0"
             },
             "conflict": {
@@ -4015,7 +4057,7 @@
             "type": "library",
             "extra": {
                 "branch-alias": {
-                    "dev-main": "3.0-dev"
+                    "dev-main": "3.1-dev"
                 },
                 "thanks": {
                     "name": "symfony/contracts",
@@ -4025,7 +4067,10 @@
             "autoload": {
                 "psr-4": {
                     "Symfony\\Contracts\\Service\\": ""
-                }
+                },
+                "exclude-from-classmap": [
+                    "/Test/"
+                ]
             },
             "notification-url": "https://packagist.org/downloads/",
             "license": [
@@ -4052,7 +4097,7 @@
                 "standards"
             ],
             "support": {
-                "source": "https://github.com/symfony/service-contracts/tree/v3.0.2"
+                "source": "https://github.com/symfony/service-contracts/tree/v3.1.1"
             },
             "funding": [
                 {
@@ -4068,24 +4113,24 @@
                     "type": "tidelift"
                 }
             ],
-            "time": "2022-05-30T19:17:58+00:00"
+            "time": "2022-05-30T19:18:58+00:00"
         },
         {
             "name": "symfony/string",
-            "version": "v6.0.15",
+            "version": "v6.1.7",
             "source": {
                 "type": "git",
                 "url": "https://github.com/symfony/string.git",
-                "reference": "51ac0fa0ccf132a00519b87c97e8f775fa14e771"
-            },
-            "dist": {
-                "type": "zip",
-                "url": "https://api.github.com/repos/symfony/string/zipball/51ac0fa0ccf132a00519b87c97e8f775fa14e771",
-                "reference": "51ac0fa0ccf132a00519b87c97e8f775fa14e771",
-                "shasum": ""
-            },
-            "require": {
-                "php": ">=8.0.2",
+                "reference": "823f143370880efcbdfa2dbca946b3358c4707e5"
+            },
+            "dist": {
+                "type": "zip",
+                "url": "https://api.github.com/repos/symfony/string/zipball/823f143370880efcbdfa2dbca946b3358c4707e5",
+                "reference": "823f143370880efcbdfa2dbca946b3358c4707e5",
+                "shasum": ""
+            },
+            "require": {
+                "php": ">=8.1",
                 "symfony/polyfill-ctype": "~1.8",
                 "symfony/polyfill-intl-grapheme": "~1.0",
                 "symfony/polyfill-intl-normalizer": "~1.0",
@@ -4137,7 +4182,7 @@
                 "utf8"
             ],
             "support": {
-                "source": "https://github.com/symfony/string/tree/v6.0.15"
+                "source": "https://github.com/symfony/string/tree/v6.1.7"
             },
             "funding": [
                 {
@@ -4153,7 +4198,7 @@
                     "type": "tidelift"
                 }
             ],
-            "time": "2022-10-10T09:34:08+00:00"
+            "time": "2022-10-10T09:34:31+00:00"
         },
         {
             "name": "theseer/tokenizer",
