{
    "_readme": [
        "This file locks the dependencies of your project to a known state",
        "Read more about it at https://getcomposer.org/doc/01-basic-usage.md#installing-dependencies",
        "This file is @generated automatically"
    ],
<<<<<<< HEAD
    "content-hash": "2b0cb7fdcb87c06c8278b79be165d7e2",
=======
    "content-hash": "25215f2958d67b5f43358746306b8ea2",
>>>>>>> bbaa2ace
    "packages": [
        {
            "name": "automattic/jetpack-a8c-mc-stats",
            "version": "dev-master",
            "dist": {
                "type": "path",
                "url": "../../packages/a8c-mc-stats",
                "reference": "05c1399080a50526afc06f85e6494959ca3c1941"
            },
            "require-dev": {
                "automattic/jetpack-changelogger": "^3.0",
                "yoast/phpunit-polyfills": "1.0.3"
            },
            "type": "jetpack-library",
            "extra": {
                "autotagger": true,
                "mirror-repo": "Automattic/jetpack-a8c-mc-stats",
                "changelogger": {
                    "link-template": "https://github.com/Automattic/jetpack-a8c-mc-stats/compare/v${old}...v${new}"
                },
                "branch-alias": {
                    "dev-master": "1.4.x-dev"
                }
            },
            "autoload": {
                "classmap": [
                    "src/"
                ]
            },
            "scripts": {
                "phpunit": [
                    "./vendor/phpunit/phpunit/phpunit --colors=always"
                ],
                "test-coverage": [
                    "php -dpcov.directory=. ./vendor/bin/phpunit --coverage-clover \"$COVERAGE_DIR/clover.xml\""
                ],
                "test-php": [
                    "@composer phpunit"
                ]
            },
            "license": [
                "GPL-2.0-or-later"
            ],
            "description": "Used to record internal usage stats for Automattic. Not visible to site owners.",
            "transport-options": {
                "relative": true
            }
        },
        {
            "name": "automattic/jetpack-admin-ui",
            "version": "dev-master",
            "dist": {
                "type": "path",
                "url": "../../packages/admin-ui",
                "reference": "bbb92b9b9852760e84b7aaee877ee081616efcb3"
            },
            "require-dev": {
                "automattic/jetpack-changelogger": "^3.0",
                "automattic/wordbless": "dev-master",
                "yoast/phpunit-polyfills": "1.0.3"
            },
            "type": "jetpack-library",
            "extra": {
                "autotagger": true,
                "mirror-repo": "Automattic/jetpack-admin-ui",
                "textdomain": "jetpack-admin-ui",
                "changelogger": {
                    "link-template": "https://github.com/Automattic/jetpack-admin-ui/compare/${old}...${new}"
                },
                "branch-alias": {
                    "dev-master": "0.2.x-dev"
                },
                "version-constants": {
                    "::PACKAGE_VERSION": "src/class-admin-menu.php"
                }
            },
            "autoload": {
                "classmap": [
                    "src/"
                ]
            },
            "scripts": {
                "phpunit": [
                    "./vendor/phpunit/phpunit/phpunit --colors=always"
                ],
                "test-coverage": [
                    "php -dpcov.directory=. ./vendor/bin/phpunit --coverage-clover \"$COVERAGE_DIR/clover.xml\""
                ],
                "test-php": [
                    "@composer phpunit"
                ],
                "post-update-cmd": [
                    "php -r \"copy('vendor/automattic/wordbless/src/dbless-wpdb.php', 'wordpress/wp-content/db.php');\""
                ]
            },
            "license": [
                "GPL-2.0-or-later"
            ],
            "description": "Generic Jetpack wp-admin UI elements",
            "transport-options": {
                "relative": true
            }
        },
        {
            "name": "automattic/jetpack-assets",
            "version": "dev-master",
            "dist": {
                "type": "path",
                "url": "../../packages/assets",
                "reference": "52fb1f734112badb778f56637476365c7c81af35"
            },
            "require": {
                "automattic/jetpack-constants": "^1.6"
            },
            "require-dev": {
                "automattic/jetpack-changelogger": "^3.0",
                "brain/monkey": "2.6.1",
                "wikimedia/testing-access-wrapper": "^1.0 || ^2.0",
                "yoast/phpunit-polyfills": "1.0.3"
            },
            "type": "jetpack-library",
            "extra": {
                "autotagger": true,
                "mirror-repo": "Automattic/jetpack-assets",
                "textdomain": "jetpack-assets",
                "changelogger": {
                    "link-template": "https://github.com/Automattic/jetpack-assets/compare/v${old}...v${new}"
                },
                "branch-alias": {
                    "dev-master": "1.17.x-dev"
                }
            },
            "autoload": {
                "files": [
                    "actions.php"
                ],
                "classmap": [
                    "src/"
                ]
            },
            "scripts": {
                "build-development": [
                    "pnpm run build"
                ],
                "build-production": [
                    "pnpm run build-production"
                ],
                "phpunit": [
                    "./vendor/phpunit/phpunit/phpunit --colors=always"
                ],
                "test-coverage": [
                    "php -dpcov.directory=. ./vendor/bin/phpunit --coverage-clover \"$COVERAGE_DIR/php/clover.xml\"",
                    "pnpm run test-coverage"
                ],
                "test-js": [
                    "pnpm run test"
                ],
                "test-php": [
                    "@composer phpunit"
                ]
            },
            "license": [
                "GPL-2.0-or-later"
            ],
            "description": "Asset management utilities for Jetpack ecosystem packages",
            "transport-options": {
                "relative": true
            }
        },
        {
            "name": "automattic/jetpack-autoloader",
            "version": "dev-master",
            "dist": {
                "type": "path",
                "url": "../../packages/autoloader",
                "reference": "0d14c81f42c4da64b4d3b2a7878e3b058d1af7c8"
            },
            "require": {
                "composer-plugin-api": "^1.1 || ^2.0"
            },
            "require-dev": {
                "automattic/jetpack-changelogger": "^3.0",
                "yoast/phpunit-polyfills": "1.0.3"
            },
            "type": "composer-plugin",
            "extra": {
                "autotagger": true,
                "class": "Automattic\\Jetpack\\Autoloader\\CustomAutoloaderPlugin",
                "mirror-repo": "Automattic/jetpack-autoloader",
                "changelogger": {
                    "link-template": "https://github.com/Automattic/jetpack-autoloader/compare/v${old}...v${new}"
                },
                "branch-alias": {
                    "dev-master": "2.11.x-dev"
                }
            },
            "autoload": {
                "classmap": [
                    "src/AutoloadGenerator.php"
                ],
                "psr-4": {
                    "Automattic\\Jetpack\\Autoloader\\": "src"
                }
            },
            "scripts": {
                "phpunit": [
                    "./vendor/phpunit/phpunit/phpunit --colors=always"
                ],
                "test-coverage": [
                    "php -dpcov.directory=. ./vendor/bin/phpunit --coverage-php \"./tests/php/tmp/coverage-report.php\"",
                    "php ./tests/php/bin/test-coverage.php \"$COVERAGE_DIR/clover.xml\""
                ],
                "test-php": [
                    "@composer phpunit"
                ]
            },
            "license": [
                "GPL-2.0-or-later"
            ],
            "description": "Creates a custom autoloader for a plugin or theme.",
            "transport-options": {
                "relative": true
            }
        },
        {
            "name": "automattic/jetpack-composer-plugin",
            "version": "dev-master",
            "dist": {
                "type": "path",
                "url": "../../packages/composer-plugin",
                "reference": "c3fc0e4cf179c619f896174a6c9db8e70cff74c3"
            },
            "require": {
                "composer-plugin-api": "^2.1.0"
            },
            "require-dev": {
                "automattic/jetpack-changelogger": "^3.0",
                "composer/composer": "2.2.3",
                "yoast/phpunit-polyfills": "1.0.3"
            },
            "type": "composer-plugin",
            "extra": {
                "class": "Automattic\\Jetpack\\Composer\\Plugin",
                "mirror-repo": "Automattic/jetpack-composer-plugin",
                "changelogger": {
                    "link-template": "https://github.com/Automattic/jetpack-composer-plugin/compare/v${old}...v${new}"
                },
                "autotagger": true,
                "branch-alias": {
                    "dev-master": "1.1.x-dev"
                }
            },
            "autoload": {
                "classmap": [
                    "src/"
                ]
            },
            "scripts": {
                "phpunit": [
                    "./vendor/phpunit/phpunit/phpunit --colors=always"
                ],
                "test-coverage": [
                    "php -dpcov.directory=. ./vendor/bin/phpunit --coverage-clover \"$COVERAGE_DIR/clover.xml\""
                ],
                "test-php": [
                    "@composer phpunit"
                ]
            },
            "license": [
                "GPL-2.0-or-later"
            ],
            "description": "A custom installer plugin for Composer to move Jetpack packages out of `vendor/` so WordPress's translation infrastructure will find their strings.",
            "transport-options": {
                "relative": true
            }
        },
        {
            "name": "automattic/jetpack-config",
            "version": "dev-master",
            "dist": {
                "type": "path",
                "url": "../../packages/config",
                "reference": "7ed065622e06c9992d7f659458c42b85a9864c8d"
            },
            "require-dev": {
                "automattic/jetpack-changelogger": "^3.0"
            },
            "type": "jetpack-library",
            "extra": {
                "autotagger": true,
                "mirror-repo": "Automattic/jetpack-config",
                "textdomain": "jetpack-config",
                "changelogger": {
                    "link-template": "https://github.com/Automattic/jetpack-config/compare/v${old}...v${new}"
                },
                "branch-alias": {
                    "dev-master": "1.7.x-dev"
                }
            },
            "autoload": {
                "classmap": [
                    "src/"
                ]
            },
            "license": [
                "GPL-2.0-or-later"
            ],
            "description": "Jetpack configuration package that initializes other packages and configures Jetpack's functionality. Can be used as a base for all variants of Jetpack package usage.",
            "transport-options": {
                "relative": true
            }
        },
        {
            "name": "automattic/jetpack-connection",
            "version": "dev-master",
            "dist": {
                "type": "path",
                "url": "../../packages/connection",
                "reference": "8197ef999bf0765f0ed57a630c4ae277071e7cc2"
            },
            "require": {
                "automattic/jetpack-a8c-mc-stats": "^1.4",
                "automattic/jetpack-admin-ui": "^0.2",
                "automattic/jetpack-constants": "^1.6",
                "automattic/jetpack-heartbeat": "^1.4",
                "automattic/jetpack-options": "^1.14",
                "automattic/jetpack-redirect": "^1.7",
                "automattic/jetpack-roles": "^1.4",
                "automattic/jetpack-status": "^1.13"
            },
            "require-dev": {
                "automattic/jetpack-changelogger": "^3.0",
                "automattic/wordbless": "@dev",
                "brain/monkey": "2.6.1",
                "yoast/phpunit-polyfills": "1.0.3"
            },
            "type": "jetpack-library",
            "extra": {
                "autotagger": true,
                "mirror-repo": "Automattic/jetpack-connection",
                "textdomain": "jetpack-connection",
                "version-constants": {
                    "::PACKAGE_VERSION": "src/class-package-version.php"
                },
                "changelogger": {
                    "link-template": "https://github.com/Automattic/jetpack-connection/compare/v${old}...v${new}"
                },
                "branch-alias": {
                    "dev-master": "1.37.x-dev"
                }
            },
            "autoload": {
                "classmap": [
                    "legacy",
                    "src/",
                    "src/webhooks"
                ]
            },
            "scripts": {
                "phpunit": [
                    "./vendor/phpunit/phpunit/phpunit --colors=always"
                ],
                "post-update-cmd": [
                    "php -r \"copy('vendor/automattic/wordbless/src/dbless-wpdb.php', 'wordpress/wp-content/db.php');\""
                ],
                "test-coverage": [
                    "php -dpcov.directory=. ./vendor/bin/phpunit --coverage-clover \"$COVERAGE_DIR/clover.xml\""
                ],
                "test-php": [
                    "@composer phpunit"
                ]
            },
            "license": [
                "GPL-2.0-or-later"
            ],
            "description": "Everything needed to connect to the Jetpack infrastructure",
            "transport-options": {
                "relative": true
            }
        },
        {
            "name": "automattic/jetpack-constants",
            "version": "dev-master",
            "dist": {
                "type": "path",
                "url": "../../packages/constants",
                "reference": "c707667b702d06091f8183df68a2a2b0d230c2b3"
            },
            "require-dev": {
                "automattic/jetpack-changelogger": "^3.0",
                "brain/monkey": "2.6.1",
                "yoast/phpunit-polyfills": "1.0.3"
            },
            "type": "jetpack-library",
            "extra": {
                "autotagger": true,
                "mirror-repo": "Automattic/jetpack-constants",
                "changelogger": {
                    "link-template": "https://github.com/Automattic/jetpack-constants/compare/v${old}...v${new}"
                },
                "branch-alias": {
                    "dev-master": "1.6.x-dev"
                }
            },
            "autoload": {
                "classmap": [
                    "src/"
                ]
            },
            "scripts": {
                "phpunit": [
                    "./vendor/phpunit/phpunit/phpunit --colors=always"
                ],
                "test-coverage": [
                    "php -dpcov.directory=. ./vendor/bin/phpunit --coverage-clover \"$COVERAGE_DIR/clover.xml\""
                ],
                "test-php": [
                    "@composer phpunit"
                ]
            },
            "license": [
                "GPL-2.0-or-later"
            ],
            "description": "A wrapper for defining constants in a more testable way.",
            "transport-options": {
                "relative": true
            }
        },
        {
            "name": "automattic/jetpack-device-detection",
            "version": "dev-master",
            "dist": {
                "type": "path",
                "url": "../../packages/device-detection",
                "reference": "9e6dca88fa7d4e8d264d32f3f50007c124f98c97"
            },
            "require-dev": {
                "automattic/jetpack-changelogger": "^3.0",
                "yoast/phpunit-polyfills": "1.0.3"
            },
            "type": "jetpack-library",
            "extra": {
                "autotagger": true,
                "mirror-repo": "Automattic/jetpack-device-detection",
                "changelogger": {
                    "link-template": "https://github.com/Automattic/jetpack-device-detection/compare/v${old}...v${new}"
                },
                "branch-alias": {
                    "dev-master": "1.4.x-dev"
                }
            },
            "autoload": {
                "classmap": [
                    "src/"
                ]
            },
            "scripts": {
                "phpunit": [
                    "./vendor/phpunit/phpunit/phpunit --colors=always"
                ],
                "test-coverage": [
                    "php -dpcov.directory=. ./vendor/bin/phpunit --coverage-clover \"$COVERAGE_DIR/clover.xml\""
                ],
                "test-php": [
                    "@composer phpunit"
                ]
            },
            "license": [
                "GPL-2.0-or-later"
            ],
            "description": "A way to detect device types based on User-Agent header.",
            "transport-options": {
                "relative": true
            }
        },
        {
            "name": "automattic/jetpack-heartbeat",
            "version": "dev-master",
            "dist": {
                "type": "path",
                "url": "../../packages/heartbeat",
                "reference": "14c401c013c64fea324ea7fee4559aa90366293c"
            },
            "require": {
                "automattic/jetpack-a8c-mc-stats": "^1.4",
                "automattic/jetpack-options": "^1.14"
            },
            "require-dev": {
                "automattic/jetpack-changelogger": "^3.0"
            },
            "type": "jetpack-library",
            "extra": {
                "autotagger": true,
                "mirror-repo": "Automattic/jetpack-heartbeat",
                "textdomain": "jetpack-heartbeat",
                "changelogger": {
                    "link-template": "https://github.com/Automattic/jetpack-heartbeat/compare/v${old}...v${new}"
                },
                "branch-alias": {
                    "dev-master": "1.4.x-dev"
                }
            },
            "autoload": {
                "classmap": [
                    "src/"
                ]
            },
            "license": [
                "GPL-2.0-or-later"
            ],
            "description": "This adds a cronjob that sends a batch of internal automattic stats to wp.com once a day",
            "transport-options": {
                "relative": true
            }
        },
        {
            "name": "automattic/jetpack-lazy-images",
            "version": "dev-master",
            "dist": {
                "type": "path",
                "url": "../../packages/lazy-images",
                "reference": "c7115dc7f2f073b53f98584382773bb8db0ca68b"
            },
            "require": {
                "automattic/jetpack-assets": "^1.17",
                "automattic/jetpack-constants": "^1.6"
            },
            "require-dev": {
                "automattic/jetpack-changelogger": "^3.0",
                "automattic/wordbless": "dev-master",
                "yoast/phpunit-polyfills": "1.0.3"
            },
            "type": "jetpack-library",
            "extra": {
                "autotagger": true,
                "mirror-repo": "Automattic/jetpack-lazy-images",
                "textdomain": "jetpack-lazy-images",
                "changelogger": {
                    "link-template": "https://github.com/Automattic/jetpack-lazy-images/compare/v${old}...v${new}"
                },
                "branch-alias": {
                    "dev-master": "2.1.x-dev"
                }
            },
            "autoload": {
                "classmap": [
                    "src/"
                ]
            },
            "scripts": {
                "build-production": [
                    "pnpm run build-production"
                ],
                "build-development": [
                    "pnpm run build"
                ],
                "phpunit": [
                    "./vendor/phpunit/phpunit/phpunit --colors=always"
                ],
                "post-update-cmd": [
                    "php -r \"copy('vendor/automattic/wordbless/src/dbless-wpdb.php', 'wordpress/wp-content/db.php');\""
                ],
                "test-coverage": [
                    "php -dpcov.directory=. ./vendor/bin/phpunit --coverage-clover \"$COVERAGE_DIR/clover.xml\""
                ],
                "test-php": [
                    "@composer phpunit"
                ]
            },
            "license": [
                "GPL-2.0-or-later"
            ],
            "description": "Speed up your site and create a smoother viewing experience by loading images as visitors scroll down the screen, instead of all at once.",
            "transport-options": {
                "relative": true
            }
        },
        {
            "name": "automattic/jetpack-my-jetpack",
            "version": "dev-master",
            "dist": {
                "type": "path",
                "url": "../../packages/my-jetpack",
<<<<<<< HEAD
                "reference": "9318131739827c45d04ec4d3a20ca90086ae6d00"
=======
                "reference": "d41271fef907f3e11c742cf5e59f67a480094a12"
>>>>>>> bbaa2ace
            },
            "require": {
                "automattic/jetpack-admin-ui": "^0.2",
                "automattic/jetpack-assets": "^1.17",
                "automattic/jetpack-connection": "^1.37",
                "automattic/jetpack-plugins-installer": "^0.1",
                "automattic/jetpack-redirect": "^1.7"
            },
            "require-dev": {
                "automattic/jetpack-changelogger": "^3.0",
                "automattic/jetpack-constants": "^1.6",
                "automattic/jetpack-options": "^1.14",
                "automattic/wordbless": "@dev",
                "yoast/phpunit-polyfills": "1.0.3"
            },
            "type": "jetpack-library",
            "extra": {
                "autotagger": true,
                "mirror-repo": "Automattic/jetpack-my-jetpack",
                "textdomain": "jetpack-my-jetpack",
                "changelogger": {
                    "link-template": "https://github.com/Automattic/jetpack-my-jetpack/compare/${old}...${new}"
                },
                "branch-alias": {
                    "dev-master": "1.0.x-dev"
                },
                "version-constants": {
                    "::PACKAGE_VERSION": "src/class-initializer.php"
                }
            },
            "autoload": {
                "classmap": [
                    "src/",
                    "src/products"
                ]
            },
            "scripts": {
                "phpunit": [
                    "./vendor/phpunit/phpunit/phpunit --colors=always"
                ],
                "test-coverage": [
                    "php -dpcov.directory=. ./vendor/bin/phpunit --coverage-clover \"$COVERAGE_DIR/coverage.xml\"",
                    "pnpm run test -- --coverageDirectory=\"$COVERAGE_DIR\" --coverage --coverageReporters=clover"
                ],
                "test-php": [
                    "@composer phpunit"
                ],
                "test-js": [
                    "pnpm run test"
                ],
                "test-js-watch": [
                    "Composer\\Config::disableProcessTimeout",
                    "pnpm run test -- --watch"
                ],
                "build-development": [
                    "pnpm run build"
                ],
                "build-production": [
                    "NODE_ENV=production pnpm run build"
                ],
                "watch": [
                    "Composer\\Config::disableProcessTimeout",
                    "pnpm run watch"
                ],
                "post-update-cmd": [
                    "php -r \"copy('vendor/automattic/wordbless/src/dbless-wpdb.php', 'wordpress/wp-content/db.php');\""
                ]
            },
            "license": [
                "GPL-2.0-or-later"
            ],
            "description": "WP Admin page with information and configuration shared among all Jetpack stand-alone plugins",
            "transport-options": {
                "relative": true
            }
        },
        {
            "name": "automattic/jetpack-options",
            "version": "dev-master",
            "dist": {
                "type": "path",
                "url": "../../packages/options",
                "reference": "ae4325a0569cc055a1c2649bb2572f15ab4d37bb"
            },
            "require": {
                "automattic/jetpack-constants": "^1.6"
            },
            "require-dev": {
                "automattic/jetpack-changelogger": "^3.0",
                "yoast/phpunit-polyfills": "1.0.3"
            },
            "type": "jetpack-library",
            "extra": {
                "autotagger": true,
                "mirror-repo": "Automattic/jetpack-options",
                "changelogger": {
                    "link-template": "https://github.com/Automattic/jetpack-options/compare/v${old}...v${new}"
                },
                "branch-alias": {
                    "dev-master": "1.14.x-dev"
                }
            },
            "autoload": {
                "classmap": [
                    "legacy"
                ]
            },
            "license": [
                "GPL-2.0-or-later"
            ],
            "description": "A wrapper for wp-options to manage specific Jetpack options.",
            "transport-options": {
                "relative": true
            }
        },
        {
            "name": "automattic/jetpack-plugins-installer",
            "version": "dev-master",
            "dist": {
                "type": "path",
                "url": "../../packages/plugins-installer",
                "reference": "0b68b85dd5075ccbecfe63a877b31a848feecca0"
            },
            "require": {
                "automattic/jetpack-a8c-mc-stats": "^1.4"
            },
            "require-dev": {
                "automattic/jetpack-changelogger": "^3.0",
                "yoast/phpunit-polyfills": "1.0.3"
            },
            "type": "jetpack-library",
            "extra": {
                "branch-alias": {
                    "dev-master": "0.1.x-dev"
                },
                "mirror-repo": "Automattic/jetpack-plugins-installer",
                "changelogger": {
                    "link-template": "https://github.com/Automattic/jetpack-plugins-installer/compare/v${old}...v${new}"
                },
                "autotagger": true,
                "textdomain": "jetpack-plugins-installer"
            },
            "autoload": {
                "classmap": [
                    "src/"
                ]
            },
            "scripts": {
                "phpunit": [
                    "./vendor/phpunit/phpunit/phpunit --colors=always"
                ],
                "test-coverage": [
                    "php -dpcov.directory=. ./vendor/bin/phpunit --coverage-clover \"$COVERAGE_DIR/clover.xml\""
                ],
                "test-php": [
                    "@composer phpunit"
                ]
            },
            "license": [
                "GPL-2.0-or-later"
            ],
            "description": "Handle installation of plugins from WP.org",
            "transport-options": {
                "relative": true
            }
        },
        {
            "name": "automattic/jetpack-redirect",
            "version": "dev-master",
            "dist": {
                "type": "path",
                "url": "../../packages/redirect",
                "reference": "6f4d901d139ae90d55cb772c0cdbe8d08d202792"
            },
            "require": {
                "automattic/jetpack-status": "^1.13"
            },
            "require-dev": {
                "automattic/jetpack-changelogger": "^3.0",
                "brain/monkey": "2.6.1",
                "yoast/phpunit-polyfills": "1.0.3"
            },
            "type": "jetpack-library",
            "extra": {
                "autotagger": true,
                "mirror-repo": "Automattic/jetpack-redirect",
                "changelogger": {
                    "link-template": "https://github.com/Automattic/jetpack-redirect/compare/v${old}...v${new}"
                },
                "branch-alias": {
                    "dev-master": "1.7.x-dev"
                }
            },
            "autoload": {
                "classmap": [
                    "src/"
                ]
            },
            "scripts": {
                "phpunit": [
                    "./vendor/phpunit/phpunit/phpunit --colors=always"
                ],
                "test-coverage": [
                    "php -dpcov.directory=. ./vendor/bin/phpunit --coverage-clover \"$COVERAGE_DIR/clover.xml\""
                ],
                "test-php": [
                    "@composer phpunit"
                ]
            },
            "license": [
                "GPL-2.0-or-later"
            ],
            "description": "Utilities to build URLs to the jetpack.com/redirect/ service",
            "transport-options": {
                "relative": true
            }
        },
        {
            "name": "automattic/jetpack-roles",
            "version": "dev-master",
            "dist": {
                "type": "path",
                "url": "../../packages/roles",
                "reference": "865b6ca769a59af99b25f560a1f0e7e6a19bff1f"
            },
            "require-dev": {
                "automattic/jetpack-changelogger": "^3.0",
                "brain/monkey": "2.6.1",
                "yoast/phpunit-polyfills": "1.0.3"
            },
            "type": "jetpack-library",
            "extra": {
                "autotagger": true,
                "mirror-repo": "Automattic/jetpack-roles",
                "changelogger": {
                    "link-template": "https://github.com/Automattic/jetpack-roles/compare/v${old}...v${new}"
                },
                "branch-alias": {
                    "dev-master": "1.4.x-dev"
                }
            },
            "autoload": {
                "classmap": [
                    "src/"
                ]
            },
            "scripts": {
                "phpunit": [
                    "./vendor/phpunit/phpunit/phpunit --colors=always"
                ],
                "test-coverage": [
                    "php -dpcov.directory=. ./vendor/bin/phpunit --coverage-clover \"$COVERAGE_DIR/clover.xml\""
                ],
                "test-php": [
                    "@composer phpunit"
                ]
            },
            "license": [
                "GPL-2.0-or-later"
            ],
            "description": "Utilities, related with user roles and capabilities.",
            "transport-options": {
                "relative": true
            }
        },
        {
            "name": "automattic/jetpack-status",
            "version": "dev-master",
            "dist": {
                "type": "path",
                "url": "../../packages/status",
                "reference": "818ba9c80f04d1c68607832d91a3e5286662dd12"
            },
            "require": {
                "automattic/jetpack-constants": "^1.6"
            },
            "require-dev": {
                "automattic/jetpack-changelogger": "^3.0",
                "brain/monkey": "2.6.1",
                "yoast/phpunit-polyfills": "1.0.3"
            },
            "type": "jetpack-library",
            "extra": {
                "autotagger": true,
                "mirror-repo": "Automattic/jetpack-status",
                "changelogger": {
                    "link-template": "https://github.com/Automattic/jetpack-status/compare/v${old}...v${new}"
                },
                "branch-alias": {
                    "dev-master": "1.13.x-dev"
                }
            },
            "autoload": {
                "classmap": [
                    "src/"
                ]
            },
            "scripts": {
                "phpunit": [
                    "./vendor/phpunit/phpunit/phpunit --colors=always"
                ],
                "test-coverage": [
                    "php -dpcov.directory=. ./vendor/bin/phpunit --coverage-clover \"$COVERAGE_DIR/clover.xml\""
                ],
                "test-php": [
                    "@composer phpunit"
                ]
            },
            "license": [
                "GPL-2.0-or-later"
            ],
            "description": "Used to retrieve information about the current status of Jetpack and the site overall.",
            "transport-options": {
                "relative": true
            }
        },
        {
            "name": "tedivm/jshrink",
            "version": "v1.4.0",
            "source": {
                "type": "git",
                "url": "https://github.com/tedious/JShrink.git",
                "reference": "0513ba1407b1f235518a939455855e6952a48bbc"
            },
            "dist": {
                "type": "zip",
                "url": "https://api.github.com/repos/tedious/JShrink/zipball/0513ba1407b1f235518a939455855e6952a48bbc",
                "reference": "0513ba1407b1f235518a939455855e6952a48bbc",
                "shasum": ""
            },
            "require": {
                "php": "^5.6|^7.0|^8.0"
            },
            "require-dev": {
                "friendsofphp/php-cs-fixer": "^2.8",
                "php-coveralls/php-coveralls": "^1.1.0",
                "phpunit/phpunit": "^6"
            },
            "type": "library",
            "autoload": {
                "psr-0": {
                    "JShrink": "src/"
                }
            },
            "notification-url": "https://packagist.org/downloads/",
            "license": [
                "BSD-3-Clause"
            ],
            "authors": [
                {
                    "name": "Robert Hafner",
                    "email": "tedivm@tedivm.com"
                }
            ],
            "description": "Javascript Minifier built in PHP",
            "homepage": "http://github.com/tedious/JShrink",
            "keywords": [
                "javascript",
                "minifier"
            ],
            "support": {
                "issues": "https://github.com/tedious/JShrink/issues",
                "source": "https://github.com/tedious/JShrink/tree/v1.4.0"
            },
            "funding": [
                {
                    "url": "https://tidelift.com/funding/github/packagist/tedivm/jshrink",
                    "type": "tidelift"
                }
            ],
            "time": "2020-11-30T18:10:21+00:00"
        }
    ],
    "packages-dev": [
        {
            "name": "antecedent/patchwork",
            "version": "2.1.21",
            "source": {
                "type": "git",
                "url": "https://github.com/antecedent/patchwork.git",
                "reference": "25c1fa0cd9a6e6d0d13863d8df8f050b6733f16d"
            },
            "dist": {
                "type": "zip",
                "url": "https://api.github.com/repos/antecedent/patchwork/zipball/25c1fa0cd9a6e6d0d13863d8df8f050b6733f16d",
                "reference": "25c1fa0cd9a6e6d0d13863d8df8f050b6733f16d",
                "shasum": ""
            },
            "require": {
                "php": ">=5.4.0"
            },
            "require-dev": {
                "phpunit/phpunit": ">=4"
            },
            "type": "library",
            "notification-url": "https://packagist.org/downloads/",
            "license": [
                "MIT"
            ],
            "authors": [
                {
                    "name": "Ignas Rudaitis",
                    "email": "ignas.rudaitis@gmail.com"
                }
            ],
            "description": "Method redefinition (monkey-patching) functionality for PHP.",
            "homepage": "http://patchwork2.org/",
            "keywords": [
                "aop",
                "aspect",
                "interception",
                "monkeypatching",
                "redefinition",
                "runkit",
                "testing"
            ],
            "support": {
                "issues": "https://github.com/antecedent/patchwork/issues",
                "source": "https://github.com/antecedent/patchwork/tree/2.1.21"
            },
            "time": "2022-02-07T07:28:34+00:00"
        },
        {
            "name": "automattic/jetpack-changelogger",
            "version": "dev-master",
            "dist": {
                "type": "path",
                "url": "../../packages/changelogger",
                "reference": "370ad5f2cc8af110c19227a87686028ae8e468b7"
            },
            "require": {
                "php": ">=5.6",
                "symfony/console": "^3.4 || ^5.2",
                "symfony/process": "^3.4 || ^5.2",
                "wikimedia/at-ease": "^1.2 || ^2.0"
            },
            "require-dev": {
                "wikimedia/testing-access-wrapper": "^1.0 || ^2.0",
                "yoast/phpunit-polyfills": "1.0.3"
            },
            "bin": [
                "bin/changelogger"
            ],
            "type": "project",
            "extra": {
                "autotagger": true,
                "branch-alias": {
                    "dev-master": "3.0.x-dev"
                },
                "mirror-repo": "Automattic/jetpack-changelogger",
                "version-constants": {
                    "::VERSION": "src/Application.php"
                },
                "changelogger": {
                    "link-template": "https://github.com/Automattic/jetpack-changelogger/compare/${old}...${new}"
                }
            },
            "autoload": {
                "psr-4": {
                    "Automattic\\Jetpack\\Changelogger\\": "src",
                    "Automattic\\Jetpack\\Changelog\\": "lib"
                }
            },
            "autoload-dev": {
                "psr-4": {
                    "Automattic\\Jetpack\\Changelogger\\Tests\\": "tests/php/includes/src",
                    "Automattic\\Jetpack\\Changelog\\Tests\\": "tests/php/includes/lib"
                }
            },
            "scripts": {
                "phpunit": [
                    "./vendor/phpunit/phpunit/phpunit --colors=always"
                ],
                "test-coverage": [
                    "php -dpcov.directory=. ./vendor/bin/phpunit --coverage-clover \"$COVERAGE_DIR/clover.xml\""
                ],
                "test-php": [
                    "@composer phpunit"
                ],
                "post-install-cmd": [
                    "[ -e vendor/bin/changelogger ] || { cd vendor/bin && ln -s ../../bin/changelogger; }"
                ],
                "post-update-cmd": [
                    "[ -e vendor/bin/changelogger ] || { cd vendor/bin && ln -s ../../bin/changelogger; }"
                ]
            },
            "license": [
                "GPL-2.0-or-later"
            ],
            "description": "Jetpack Changelogger tool. Allows for managing changelogs by dropping change files into a changelog directory with each PR.",
            "transport-options": {
                "relative": true
            }
        },
        {
            "name": "automattic/wordbless",
            "version": "0.3.1",
            "source": {
                "type": "git",
                "url": "https://github.com/Automattic/wordbless.git",
                "reference": "fc36fd22a43a9cfd2a47cd576a0584ee88afe521"
            },
            "dist": {
                "type": "zip",
                "url": "https://api.github.com/repos/Automattic/wordbless/zipball/fc36fd22a43a9cfd2a47cd576a0584ee88afe521",
                "reference": "fc36fd22a43a9cfd2a47cd576a0584ee88afe521",
                "shasum": ""
            },
            "require": {
                "php": ">=5.6.20",
                "roots/wordpress": "^5.4"
            },
            "require-dev": {
                "phpunit/phpunit": "^5.7 || ^6.5 || ^7.5 || ^9.0"
            },
            "type": "wordpress-dropin",
            "autoload": {
                "psr-4": {
                    "WorDBless\\": "src/"
                }
            },
            "notification-url": "https://packagist.org/downloads/",
            "license": [
                "GPL-2.0-or-later"
            ],
            "authors": [
                {
                    "name": "Automattic Inc."
                }
            ],
            "description": "WorDBless allows you to use WordPress core functions in your PHPUnit tests without having to set up a database and the whole WordPress environment",
            "support": {
                "issues": "https://github.com/Automattic/wordbless/issues",
                "source": "https://github.com/Automattic/wordbless/tree/0.3.1"
            },
            "time": "2021-07-07T13:01:21+00:00"
        },
        {
            "name": "brain/monkey",
            "version": "2.6.1",
            "source": {
                "type": "git",
                "url": "https://github.com/Brain-WP/BrainMonkey.git",
                "reference": "a31c84515bb0d49be9310f52ef1733980ea8ffbb"
            },
            "dist": {
                "type": "zip",
                "url": "https://api.github.com/repos/Brain-WP/BrainMonkey/zipball/a31c84515bb0d49be9310f52ef1733980ea8ffbb",
                "reference": "a31c84515bb0d49be9310f52ef1733980ea8ffbb",
                "shasum": ""
            },
            "require": {
                "antecedent/patchwork": "^2.1.17",
                "mockery/mockery": "^1.3.5 || ^1.4.4",
                "php": ">=5.6.0"
            },
            "require-dev": {
                "dealerdirect/phpcodesniffer-composer-installer": "^0.7.1",
                "phpcompatibility/php-compatibility": "^9.3.0",
                "phpunit/phpunit": "^5.7.26 || ^6.0 || ^7.0 || >=8.0 <8.5.12 || ^8.5.14 || ^9.0"
            },
            "type": "library",
            "extra": {
                "branch-alias": {
                    "dev-version/1": "1.x-dev",
                    "dev-master": "2.0.x-dev"
                }
            },
            "autoload": {
                "files": [
                    "inc/api.php"
                ],
                "psr-4": {
                    "Brain\\Monkey\\": "src/"
                }
            },
            "notification-url": "https://packagist.org/downloads/",
            "license": [
                "MIT"
            ],
            "authors": [
                {
                    "name": "Giuseppe Mazzapica",
                    "email": "giuseppe.mazzapica@gmail.com",
                    "homepage": "https://gmazzap.me",
                    "role": "Developer"
                }
            ],
            "description": "Mocking utility for PHP functions and WordPress plugin API",
            "keywords": [
                "Monkey Patching",
                "interception",
                "mock",
                "mock functions",
                "mockery",
                "patchwork",
                "redefinition",
                "runkit",
                "test",
                "testing"
            ],
            "support": {
                "issues": "https://github.com/Brain-WP/BrainMonkey/issues",
                "source": "https://github.com/Brain-WP/BrainMonkey"
            },
            "time": "2021-11-11T15:53:55+00:00"
        },
        {
            "name": "doctrine/instantiator",
            "version": "1.4.1",
            "source": {
                "type": "git",
                "url": "https://github.com/doctrine/instantiator.git",
                "reference": "10dcfce151b967d20fde1b34ae6640712c3891bc"
            },
            "dist": {
                "type": "zip",
                "url": "https://api.github.com/repos/doctrine/instantiator/zipball/10dcfce151b967d20fde1b34ae6640712c3891bc",
                "reference": "10dcfce151b967d20fde1b34ae6640712c3891bc",
                "shasum": ""
            },
            "require": {
                "php": "^7.1 || ^8.0"
            },
            "require-dev": {
                "doctrine/coding-standard": "^9",
                "ext-pdo": "*",
                "ext-phar": "*",
                "phpbench/phpbench": "^0.16 || ^1",
                "phpstan/phpstan": "^1.4",
                "phpstan/phpstan-phpunit": "^1",
                "phpunit/phpunit": "^7.5 || ^8.5 || ^9.5",
                "vimeo/psalm": "^4.22"
            },
            "type": "library",
            "autoload": {
                "psr-4": {
                    "Doctrine\\Instantiator\\": "src/Doctrine/Instantiator/"
                }
            },
            "notification-url": "https://packagist.org/downloads/",
            "license": [
                "MIT"
            ],
            "authors": [
                {
                    "name": "Marco Pivetta",
                    "email": "ocramius@gmail.com",
                    "homepage": "https://ocramius.github.io/"
                }
            ],
            "description": "A small, lightweight utility to instantiate objects in PHP without invoking their constructors",
            "homepage": "https://www.doctrine-project.org/projects/instantiator.html",
            "keywords": [
                "constructor",
                "instantiate"
            ],
            "support": {
                "issues": "https://github.com/doctrine/instantiator/issues",
                "source": "https://github.com/doctrine/instantiator/tree/1.4.1"
            },
            "funding": [
                {
                    "url": "https://www.doctrine-project.org/sponsorship.html",
                    "type": "custom"
                },
                {
                    "url": "https://www.patreon.com/phpdoctrine",
                    "type": "patreon"
                },
                {
                    "url": "https://tidelift.com/funding/github/packagist/doctrine%2Finstantiator",
                    "type": "tidelift"
                }
            ],
            "time": "2022-03-03T08:28:38+00:00"
        },
        {
            "name": "hamcrest/hamcrest-php",
            "version": "v2.0.1",
            "source": {
                "type": "git",
                "url": "https://github.com/hamcrest/hamcrest-php.git",
                "reference": "8c3d0a3f6af734494ad8f6fbbee0ba92422859f3"
            },
            "dist": {
                "type": "zip",
                "url": "https://api.github.com/repos/hamcrest/hamcrest-php/zipball/8c3d0a3f6af734494ad8f6fbbee0ba92422859f3",
                "reference": "8c3d0a3f6af734494ad8f6fbbee0ba92422859f3",
                "shasum": ""
            },
            "require": {
                "php": "^5.3|^7.0|^8.0"
            },
            "replace": {
                "cordoval/hamcrest-php": "*",
                "davedevelopment/hamcrest-php": "*",
                "kodova/hamcrest-php": "*"
            },
            "require-dev": {
                "phpunit/php-file-iterator": "^1.4 || ^2.0",
                "phpunit/phpunit": "^4.8.36 || ^5.7 || ^6.5 || ^7.0"
            },
            "type": "library",
            "extra": {
                "branch-alias": {
                    "dev-master": "2.1-dev"
                }
            },
            "autoload": {
                "classmap": [
                    "hamcrest"
                ]
            },
            "notification-url": "https://packagist.org/downloads/",
            "license": [
                "BSD-3-Clause"
            ],
            "description": "This is the PHP port of Hamcrest Matchers",
            "keywords": [
                "test"
            ],
            "support": {
                "issues": "https://github.com/hamcrest/hamcrest-php/issues",
                "source": "https://github.com/hamcrest/hamcrest-php/tree/v2.0.1"
            },
            "time": "2020-07-09T08:09:16+00:00"
        },
        {
            "name": "mockery/mockery",
            "version": "1.5.0",
            "source": {
                "type": "git",
                "url": "https://github.com/mockery/mockery.git",
                "reference": "c10a5f6e06fc2470ab1822fa13fa2a7380f8fbac"
            },
            "dist": {
                "type": "zip",
                "url": "https://api.github.com/repos/mockery/mockery/zipball/c10a5f6e06fc2470ab1822fa13fa2a7380f8fbac",
                "reference": "c10a5f6e06fc2470ab1822fa13fa2a7380f8fbac",
                "shasum": ""
            },
            "require": {
                "hamcrest/hamcrest-php": "^2.0.1",
                "lib-pcre": ">=7.0",
                "php": "^7.3 || ^8.0"
            },
            "conflict": {
                "phpunit/phpunit": "<8.0"
            },
            "require-dev": {
                "phpunit/phpunit": "^8.5 || ^9.3"
            },
            "type": "library",
            "extra": {
                "branch-alias": {
                    "dev-master": "1.4.x-dev"
                }
            },
            "autoload": {
                "psr-0": {
                    "Mockery": "library/"
                }
            },
            "notification-url": "https://packagist.org/downloads/",
            "license": [
                "BSD-3-Clause"
            ],
            "authors": [
                {
                    "name": "Pádraic Brady",
                    "email": "padraic.brady@gmail.com",
                    "homepage": "http://blog.astrumfutura.com"
                },
                {
                    "name": "Dave Marshall",
                    "email": "dave.marshall@atstsolutions.co.uk",
                    "homepage": "http://davedevelopment.co.uk"
                }
            ],
            "description": "Mockery is a simple yet flexible PHP mock object framework",
            "homepage": "https://github.com/mockery/mockery",
            "keywords": [
                "BDD",
                "TDD",
                "library",
                "mock",
                "mock objects",
                "mockery",
                "stub",
                "test",
                "test double",
                "testing"
            ],
            "support": {
                "issues": "https://github.com/mockery/mockery/issues",
                "source": "https://github.com/mockery/mockery/tree/1.5.0"
            },
            "time": "2022-01-20T13:18:17+00:00"
        },
        {
            "name": "myclabs/deep-copy",
            "version": "1.11.0",
            "source": {
                "type": "git",
                "url": "https://github.com/myclabs/DeepCopy.git",
                "reference": "14daed4296fae74d9e3201d2c4925d1acb7aa614"
            },
            "dist": {
                "type": "zip",
                "url": "https://api.github.com/repos/myclabs/DeepCopy/zipball/14daed4296fae74d9e3201d2c4925d1acb7aa614",
                "reference": "14daed4296fae74d9e3201d2c4925d1acb7aa614",
                "shasum": ""
            },
            "require": {
                "php": "^7.1 || ^8.0"
            },
            "conflict": {
                "doctrine/collections": "<1.6.8",
                "doctrine/common": "<2.13.3 || >=3,<3.2.2"
            },
            "require-dev": {
                "doctrine/collections": "^1.6.8",
                "doctrine/common": "^2.13.3 || ^3.2.2",
                "phpunit/phpunit": "^7.5.20 || ^8.5.23 || ^9.5.13"
            },
            "type": "library",
            "autoload": {
                "files": [
                    "src/DeepCopy/deep_copy.php"
                ],
                "psr-4": {
                    "DeepCopy\\": "src/DeepCopy/"
                }
            },
            "notification-url": "https://packagist.org/downloads/",
            "license": [
                "MIT"
            ],
            "description": "Create deep copies (clones) of your objects",
            "keywords": [
                "clone",
                "copy",
                "duplicate",
                "object",
                "object graph"
            ],
            "support": {
                "issues": "https://github.com/myclabs/DeepCopy/issues",
                "source": "https://github.com/myclabs/DeepCopy/tree/1.11.0"
            },
            "funding": [
                {
                    "url": "https://tidelift.com/funding/github/packagist/myclabs/deep-copy",
                    "type": "tidelift"
                }
            ],
            "time": "2022-03-03T13:19:32+00:00"
        },
        {
            "name": "nikic/php-parser",
            "version": "v4.13.2",
            "source": {
                "type": "git",
                "url": "https://github.com/nikic/PHP-Parser.git",
                "reference": "210577fe3cf7badcc5814d99455df46564f3c077"
            },
            "dist": {
                "type": "zip",
                "url": "https://api.github.com/repos/nikic/PHP-Parser/zipball/210577fe3cf7badcc5814d99455df46564f3c077",
                "reference": "210577fe3cf7badcc5814d99455df46564f3c077",
                "shasum": ""
            },
            "require": {
                "ext-tokenizer": "*",
                "php": ">=7.0"
            },
            "require-dev": {
                "ircmaxell/php-yacc": "^0.0.7",
                "phpunit/phpunit": "^6.5 || ^7.0 || ^8.0 || ^9.0"
            },
            "bin": [
                "bin/php-parse"
            ],
            "type": "library",
            "extra": {
                "branch-alias": {
                    "dev-master": "4.9-dev"
                }
            },
            "autoload": {
                "psr-4": {
                    "PhpParser\\": "lib/PhpParser"
                }
            },
            "notification-url": "https://packagist.org/downloads/",
            "license": [
                "BSD-3-Clause"
            ],
            "authors": [
                {
                    "name": "Nikita Popov"
                }
            ],
            "description": "A PHP parser written in PHP",
            "keywords": [
                "parser",
                "php"
            ],
            "support": {
                "issues": "https://github.com/nikic/PHP-Parser/issues",
                "source": "https://github.com/nikic/PHP-Parser/tree/v4.13.2"
            },
            "time": "2021-11-30T19:35:32+00:00"
        },
        {
            "name": "phar-io/manifest",
            "version": "2.0.3",
            "source": {
                "type": "git",
                "url": "https://github.com/phar-io/manifest.git",
                "reference": "97803eca37d319dfa7826cc2437fc020857acb53"
            },
            "dist": {
                "type": "zip",
                "url": "https://api.github.com/repos/phar-io/manifest/zipball/97803eca37d319dfa7826cc2437fc020857acb53",
                "reference": "97803eca37d319dfa7826cc2437fc020857acb53",
                "shasum": ""
            },
            "require": {
                "ext-dom": "*",
                "ext-phar": "*",
                "ext-xmlwriter": "*",
                "phar-io/version": "^3.0.1",
                "php": "^7.2 || ^8.0"
            },
            "type": "library",
            "extra": {
                "branch-alias": {
                    "dev-master": "2.0.x-dev"
                }
            },
            "autoload": {
                "classmap": [
                    "src/"
                ]
            },
            "notification-url": "https://packagist.org/downloads/",
            "license": [
                "BSD-3-Clause"
            ],
            "authors": [
                {
                    "name": "Arne Blankerts",
                    "email": "arne@blankerts.de",
                    "role": "Developer"
                },
                {
                    "name": "Sebastian Heuer",
                    "email": "sebastian@phpeople.de",
                    "role": "Developer"
                },
                {
                    "name": "Sebastian Bergmann",
                    "email": "sebastian@phpunit.de",
                    "role": "Developer"
                }
            ],
            "description": "Component for reading phar.io manifest information from a PHP Archive (PHAR)",
            "support": {
                "issues": "https://github.com/phar-io/manifest/issues",
                "source": "https://github.com/phar-io/manifest/tree/2.0.3"
            },
            "time": "2021-07-20T11:28:43+00:00"
        },
        {
            "name": "phar-io/version",
            "version": "3.2.1",
            "source": {
                "type": "git",
                "url": "https://github.com/phar-io/version.git",
                "reference": "4f7fd7836c6f332bb2933569e566a0d6c4cbed74"
            },
            "dist": {
                "type": "zip",
                "url": "https://api.github.com/repos/phar-io/version/zipball/4f7fd7836c6f332bb2933569e566a0d6c4cbed74",
                "reference": "4f7fd7836c6f332bb2933569e566a0d6c4cbed74",
                "shasum": ""
            },
            "require": {
                "php": "^7.2 || ^8.0"
            },
            "type": "library",
            "autoload": {
                "classmap": [
                    "src/"
                ]
            },
            "notification-url": "https://packagist.org/downloads/",
            "license": [
                "BSD-3-Clause"
            ],
            "authors": [
                {
                    "name": "Arne Blankerts",
                    "email": "arne@blankerts.de",
                    "role": "Developer"
                },
                {
                    "name": "Sebastian Heuer",
                    "email": "sebastian@phpeople.de",
                    "role": "Developer"
                },
                {
                    "name": "Sebastian Bergmann",
                    "email": "sebastian@phpunit.de",
                    "role": "Developer"
                }
            ],
            "description": "Library for handling version information and constraints",
            "support": {
                "issues": "https://github.com/phar-io/version/issues",
                "source": "https://github.com/phar-io/version/tree/3.2.1"
            },
            "time": "2022-02-21T01:04:05+00:00"
        },
        {
            "name": "phpdocumentor/reflection-common",
            "version": "2.2.0",
            "source": {
                "type": "git",
                "url": "https://github.com/phpDocumentor/ReflectionCommon.git",
                "reference": "1d01c49d4ed62f25aa84a747ad35d5a16924662b"
            },
            "dist": {
                "type": "zip",
                "url": "https://api.github.com/repos/phpDocumentor/ReflectionCommon/zipball/1d01c49d4ed62f25aa84a747ad35d5a16924662b",
                "reference": "1d01c49d4ed62f25aa84a747ad35d5a16924662b",
                "shasum": ""
            },
            "require": {
                "php": "^7.2 || ^8.0"
            },
            "type": "library",
            "extra": {
                "branch-alias": {
                    "dev-2.x": "2.x-dev"
                }
            },
            "autoload": {
                "psr-4": {
                    "phpDocumentor\\Reflection\\": "src/"
                }
            },
            "notification-url": "https://packagist.org/downloads/",
            "license": [
                "MIT"
            ],
            "authors": [
                {
                    "name": "Jaap van Otterdijk",
                    "email": "opensource@ijaap.nl"
                }
            ],
            "description": "Common reflection classes used by phpdocumentor to reflect the code structure",
            "homepage": "http://www.phpdoc.org",
            "keywords": [
                "FQSEN",
                "phpDocumentor",
                "phpdoc",
                "reflection",
                "static analysis"
            ],
            "support": {
                "issues": "https://github.com/phpDocumentor/ReflectionCommon/issues",
                "source": "https://github.com/phpDocumentor/ReflectionCommon/tree/2.x"
            },
            "time": "2020-06-27T09:03:43+00:00"
        },
        {
            "name": "phpdocumentor/reflection-docblock",
            "version": "5.3.0",
            "source": {
                "type": "git",
                "url": "https://github.com/phpDocumentor/ReflectionDocBlock.git",
                "reference": "622548b623e81ca6d78b721c5e029f4ce664f170"
            },
            "dist": {
                "type": "zip",
                "url": "https://api.github.com/repos/phpDocumentor/ReflectionDocBlock/zipball/622548b623e81ca6d78b721c5e029f4ce664f170",
                "reference": "622548b623e81ca6d78b721c5e029f4ce664f170",
                "shasum": ""
            },
            "require": {
                "ext-filter": "*",
                "php": "^7.2 || ^8.0",
                "phpdocumentor/reflection-common": "^2.2",
                "phpdocumentor/type-resolver": "^1.3",
                "webmozart/assert": "^1.9.1"
            },
            "require-dev": {
                "mockery/mockery": "~1.3.2",
                "psalm/phar": "^4.8"
            },
            "type": "library",
            "extra": {
                "branch-alias": {
                    "dev-master": "5.x-dev"
                }
            },
            "autoload": {
                "psr-4": {
                    "phpDocumentor\\Reflection\\": "src"
                }
            },
            "notification-url": "https://packagist.org/downloads/",
            "license": [
                "MIT"
            ],
            "authors": [
                {
                    "name": "Mike van Riel",
                    "email": "me@mikevanriel.com"
                },
                {
                    "name": "Jaap van Otterdijk",
                    "email": "account@ijaap.nl"
                }
            ],
            "description": "With this component, a library can provide support for annotations via DocBlocks or otherwise retrieve information that is embedded in a DocBlock.",
            "support": {
                "issues": "https://github.com/phpDocumentor/ReflectionDocBlock/issues",
                "source": "https://github.com/phpDocumentor/ReflectionDocBlock/tree/5.3.0"
            },
            "time": "2021-10-19T17:43:47+00:00"
        },
        {
            "name": "phpdocumentor/type-resolver",
            "version": "1.6.0",
            "source": {
                "type": "git",
                "url": "https://github.com/phpDocumentor/TypeResolver.git",
                "reference": "93ebd0014cab80c4ea9f5e297ea48672f1b87706"
            },
            "dist": {
                "type": "zip",
                "url": "https://api.github.com/repos/phpDocumentor/TypeResolver/zipball/93ebd0014cab80c4ea9f5e297ea48672f1b87706",
                "reference": "93ebd0014cab80c4ea9f5e297ea48672f1b87706",
                "shasum": ""
            },
            "require": {
                "php": "^7.2 || ^8.0",
                "phpdocumentor/reflection-common": "^2.0"
            },
            "require-dev": {
                "ext-tokenizer": "*",
                "psalm/phar": "^4.8"
            },
            "type": "library",
            "extra": {
                "branch-alias": {
                    "dev-1.x": "1.x-dev"
                }
            },
            "autoload": {
                "psr-4": {
                    "phpDocumentor\\Reflection\\": "src"
                }
            },
            "notification-url": "https://packagist.org/downloads/",
            "license": [
                "MIT"
            ],
            "authors": [
                {
                    "name": "Mike van Riel",
                    "email": "me@mikevanriel.com"
                }
            ],
            "description": "A PSR-5 based resolver of Class names, Types and Structural Element Names",
            "support": {
                "issues": "https://github.com/phpDocumentor/TypeResolver/issues",
                "source": "https://github.com/phpDocumentor/TypeResolver/tree/1.6.0"
            },
            "time": "2022-01-04T19:58:01+00:00"
        },
        {
            "name": "phpspec/prophecy",
            "version": "v1.15.0",
            "source": {
                "type": "git",
                "url": "https://github.com/phpspec/prophecy.git",
                "reference": "bbcd7380b0ebf3961ee21409db7b38bc31d69a13"
            },
            "dist": {
                "type": "zip",
                "url": "https://api.github.com/repos/phpspec/prophecy/zipball/bbcd7380b0ebf3961ee21409db7b38bc31d69a13",
                "reference": "bbcd7380b0ebf3961ee21409db7b38bc31d69a13",
                "shasum": ""
            },
            "require": {
                "doctrine/instantiator": "^1.2",
                "php": "^7.2 || ~8.0, <8.2",
                "phpdocumentor/reflection-docblock": "^5.2",
                "sebastian/comparator": "^3.0 || ^4.0",
                "sebastian/recursion-context": "^3.0 || ^4.0"
            },
            "require-dev": {
                "phpspec/phpspec": "^6.0 || ^7.0",
                "phpunit/phpunit": "^8.0 || ^9.0"
            },
            "type": "library",
            "extra": {
                "branch-alias": {
                    "dev-master": "1.x-dev"
                }
            },
            "autoload": {
                "psr-4": {
                    "Prophecy\\": "src/Prophecy"
                }
            },
            "notification-url": "https://packagist.org/downloads/",
            "license": [
                "MIT"
            ],
            "authors": [
                {
                    "name": "Konstantin Kudryashov",
                    "email": "ever.zet@gmail.com",
                    "homepage": "http://everzet.com"
                },
                {
                    "name": "Marcello Duarte",
                    "email": "marcello.duarte@gmail.com"
                }
            ],
            "description": "Highly opinionated mocking framework for PHP 5.3+",
            "homepage": "https://github.com/phpspec/prophecy",
            "keywords": [
                "Double",
                "Dummy",
                "fake",
                "mock",
                "spy",
                "stub"
            ],
            "support": {
                "issues": "https://github.com/phpspec/prophecy/issues",
                "source": "https://github.com/phpspec/prophecy/tree/v1.15.0"
            },
            "time": "2021-12-08T12:19:24+00:00"
        },
        {
            "name": "phpunit/php-code-coverage",
            "version": "9.2.15",
            "source": {
                "type": "git",
                "url": "https://github.com/sebastianbergmann/php-code-coverage.git",
                "reference": "2e9da11878c4202f97915c1cb4bb1ca318a63f5f"
            },
            "dist": {
                "type": "zip",
                "url": "https://api.github.com/repos/sebastianbergmann/php-code-coverage/zipball/2e9da11878c4202f97915c1cb4bb1ca318a63f5f",
                "reference": "2e9da11878c4202f97915c1cb4bb1ca318a63f5f",
                "shasum": ""
            },
            "require": {
                "ext-dom": "*",
                "ext-libxml": "*",
                "ext-xmlwriter": "*",
                "nikic/php-parser": "^4.13.0",
                "php": ">=7.3",
                "phpunit/php-file-iterator": "^3.0.3",
                "phpunit/php-text-template": "^2.0.2",
                "sebastian/code-unit-reverse-lookup": "^2.0.2",
                "sebastian/complexity": "^2.0",
                "sebastian/environment": "^5.1.2",
                "sebastian/lines-of-code": "^1.0.3",
                "sebastian/version": "^3.0.1",
                "theseer/tokenizer": "^1.2.0"
            },
            "require-dev": {
                "phpunit/phpunit": "^9.3"
            },
            "suggest": {
                "ext-pcov": "*",
                "ext-xdebug": "*"
            },
            "type": "library",
            "extra": {
                "branch-alias": {
                    "dev-master": "9.2-dev"
                }
            },
            "autoload": {
                "classmap": [
                    "src/"
                ]
            },
            "notification-url": "https://packagist.org/downloads/",
            "license": [
                "BSD-3-Clause"
            ],
            "authors": [
                {
                    "name": "Sebastian Bergmann",
                    "email": "sebastian@phpunit.de",
                    "role": "lead"
                }
            ],
            "description": "Library that provides collection, processing, and rendering functionality for PHP code coverage information.",
            "homepage": "https://github.com/sebastianbergmann/php-code-coverage",
            "keywords": [
                "coverage",
                "testing",
                "xunit"
            ],
            "support": {
                "issues": "https://github.com/sebastianbergmann/php-code-coverage/issues",
                "source": "https://github.com/sebastianbergmann/php-code-coverage/tree/9.2.15"
            },
            "funding": [
                {
                    "url": "https://github.com/sebastianbergmann",
                    "type": "github"
                }
            ],
            "time": "2022-03-07T09:28:20+00:00"
        },
        {
            "name": "phpunit/php-file-iterator",
            "version": "3.0.6",
            "source": {
                "type": "git",
                "url": "https://github.com/sebastianbergmann/php-file-iterator.git",
                "reference": "cf1c2e7c203ac650e352f4cc675a7021e7d1b3cf"
            },
            "dist": {
                "type": "zip",
                "url": "https://api.github.com/repos/sebastianbergmann/php-file-iterator/zipball/cf1c2e7c203ac650e352f4cc675a7021e7d1b3cf",
                "reference": "cf1c2e7c203ac650e352f4cc675a7021e7d1b3cf",
                "shasum": ""
            },
            "require": {
                "php": ">=7.3"
            },
            "require-dev": {
                "phpunit/phpunit": "^9.3"
            },
            "type": "library",
            "extra": {
                "branch-alias": {
                    "dev-master": "3.0-dev"
                }
            },
            "autoload": {
                "classmap": [
                    "src/"
                ]
            },
            "notification-url": "https://packagist.org/downloads/",
            "license": [
                "BSD-3-Clause"
            ],
            "authors": [
                {
                    "name": "Sebastian Bergmann",
                    "email": "sebastian@phpunit.de",
                    "role": "lead"
                }
            ],
            "description": "FilterIterator implementation that filters files based on a list of suffixes.",
            "homepage": "https://github.com/sebastianbergmann/php-file-iterator/",
            "keywords": [
                "filesystem",
                "iterator"
            ],
            "support": {
                "issues": "https://github.com/sebastianbergmann/php-file-iterator/issues",
                "source": "https://github.com/sebastianbergmann/php-file-iterator/tree/3.0.6"
            },
            "funding": [
                {
                    "url": "https://github.com/sebastianbergmann",
                    "type": "github"
                }
            ],
            "time": "2021-12-02T12:48:52+00:00"
        },
        {
            "name": "phpunit/php-invoker",
            "version": "3.1.1",
            "source": {
                "type": "git",
                "url": "https://github.com/sebastianbergmann/php-invoker.git",
                "reference": "5a10147d0aaf65b58940a0b72f71c9ac0423cc67"
            },
            "dist": {
                "type": "zip",
                "url": "https://api.github.com/repos/sebastianbergmann/php-invoker/zipball/5a10147d0aaf65b58940a0b72f71c9ac0423cc67",
                "reference": "5a10147d0aaf65b58940a0b72f71c9ac0423cc67",
                "shasum": ""
            },
            "require": {
                "php": ">=7.3"
            },
            "require-dev": {
                "ext-pcntl": "*",
                "phpunit/phpunit": "^9.3"
            },
            "suggest": {
                "ext-pcntl": "*"
            },
            "type": "library",
            "extra": {
                "branch-alias": {
                    "dev-master": "3.1-dev"
                }
            },
            "autoload": {
                "classmap": [
                    "src/"
                ]
            },
            "notification-url": "https://packagist.org/downloads/",
            "license": [
                "BSD-3-Clause"
            ],
            "authors": [
                {
                    "name": "Sebastian Bergmann",
                    "email": "sebastian@phpunit.de",
                    "role": "lead"
                }
            ],
            "description": "Invoke callables with a timeout",
            "homepage": "https://github.com/sebastianbergmann/php-invoker/",
            "keywords": [
                "process"
            ],
            "support": {
                "issues": "https://github.com/sebastianbergmann/php-invoker/issues",
                "source": "https://github.com/sebastianbergmann/php-invoker/tree/3.1.1"
            },
            "funding": [
                {
                    "url": "https://github.com/sebastianbergmann",
                    "type": "github"
                }
            ],
            "time": "2020-09-28T05:58:55+00:00"
        },
        {
            "name": "phpunit/php-text-template",
            "version": "2.0.4",
            "source": {
                "type": "git",
                "url": "https://github.com/sebastianbergmann/php-text-template.git",
                "reference": "5da5f67fc95621df9ff4c4e5a84d6a8a2acf7c28"
            },
            "dist": {
                "type": "zip",
                "url": "https://api.github.com/repos/sebastianbergmann/php-text-template/zipball/5da5f67fc95621df9ff4c4e5a84d6a8a2acf7c28",
                "reference": "5da5f67fc95621df9ff4c4e5a84d6a8a2acf7c28",
                "shasum": ""
            },
            "require": {
                "php": ">=7.3"
            },
            "require-dev": {
                "phpunit/phpunit": "^9.3"
            },
            "type": "library",
            "extra": {
                "branch-alias": {
                    "dev-master": "2.0-dev"
                }
            },
            "autoload": {
                "classmap": [
                    "src/"
                ]
            },
            "notification-url": "https://packagist.org/downloads/",
            "license": [
                "BSD-3-Clause"
            ],
            "authors": [
                {
                    "name": "Sebastian Bergmann",
                    "email": "sebastian@phpunit.de",
                    "role": "lead"
                }
            ],
            "description": "Simple template engine.",
            "homepage": "https://github.com/sebastianbergmann/php-text-template/",
            "keywords": [
                "template"
            ],
            "support": {
                "issues": "https://github.com/sebastianbergmann/php-text-template/issues",
                "source": "https://github.com/sebastianbergmann/php-text-template/tree/2.0.4"
            },
            "funding": [
                {
                    "url": "https://github.com/sebastianbergmann",
                    "type": "github"
                }
            ],
            "time": "2020-10-26T05:33:50+00:00"
        },
        {
            "name": "phpunit/php-timer",
            "version": "5.0.3",
            "source": {
                "type": "git",
                "url": "https://github.com/sebastianbergmann/php-timer.git",
                "reference": "5a63ce20ed1b5bf577850e2c4e87f4aa902afbd2"
            },
            "dist": {
                "type": "zip",
                "url": "https://api.github.com/repos/sebastianbergmann/php-timer/zipball/5a63ce20ed1b5bf577850e2c4e87f4aa902afbd2",
                "reference": "5a63ce20ed1b5bf577850e2c4e87f4aa902afbd2",
                "shasum": ""
            },
            "require": {
                "php": ">=7.3"
            },
            "require-dev": {
                "phpunit/phpunit": "^9.3"
            },
            "type": "library",
            "extra": {
                "branch-alias": {
                    "dev-master": "5.0-dev"
                }
            },
            "autoload": {
                "classmap": [
                    "src/"
                ]
            },
            "notification-url": "https://packagist.org/downloads/",
            "license": [
                "BSD-3-Clause"
            ],
            "authors": [
                {
                    "name": "Sebastian Bergmann",
                    "email": "sebastian@phpunit.de",
                    "role": "lead"
                }
            ],
            "description": "Utility class for timing",
            "homepage": "https://github.com/sebastianbergmann/php-timer/",
            "keywords": [
                "timer"
            ],
            "support": {
                "issues": "https://github.com/sebastianbergmann/php-timer/issues",
                "source": "https://github.com/sebastianbergmann/php-timer/tree/5.0.3"
            },
            "funding": [
                {
                    "url": "https://github.com/sebastianbergmann",
                    "type": "github"
                }
            ],
            "time": "2020-10-26T13:16:10+00:00"
        },
        {
            "name": "phpunit/phpunit",
            "version": "9.5.18",
            "source": {
                "type": "git",
                "url": "https://github.com/sebastianbergmann/phpunit.git",
                "reference": "1b5856028273bfd855e60a887278857d872ec67a"
            },
            "dist": {
                "type": "zip",
                "url": "https://api.github.com/repos/sebastianbergmann/phpunit/zipball/1b5856028273bfd855e60a887278857d872ec67a",
                "reference": "1b5856028273bfd855e60a887278857d872ec67a",
                "shasum": ""
            },
            "require": {
                "doctrine/instantiator": "^1.3.1",
                "ext-dom": "*",
                "ext-json": "*",
                "ext-libxml": "*",
                "ext-mbstring": "*",
                "ext-xml": "*",
                "ext-xmlwriter": "*",
                "myclabs/deep-copy": "^1.10.1",
                "phar-io/manifest": "^2.0.3",
                "phar-io/version": "^3.0.2",
                "php": ">=7.3",
                "phpspec/prophecy": "^1.12.1",
                "phpunit/php-code-coverage": "^9.2.13",
                "phpunit/php-file-iterator": "^3.0.5",
                "phpunit/php-invoker": "^3.1.1",
                "phpunit/php-text-template": "^2.0.3",
                "phpunit/php-timer": "^5.0.2",
                "sebastian/cli-parser": "^1.0.1",
                "sebastian/code-unit": "^1.0.6",
                "sebastian/comparator": "^4.0.5",
                "sebastian/diff": "^4.0.3",
                "sebastian/environment": "^5.1.3",
                "sebastian/exporter": "^4.0.3",
                "sebastian/global-state": "^5.0.1",
                "sebastian/object-enumerator": "^4.0.3",
                "sebastian/resource-operations": "^3.0.3",
                "sebastian/type": "^2.3.4",
                "sebastian/version": "^3.0.2"
            },
            "require-dev": {
                "ext-pdo": "*",
                "phpspec/prophecy-phpunit": "^2.0.1"
            },
            "suggest": {
                "ext-soap": "*",
                "ext-xdebug": "*"
            },
            "bin": [
                "phpunit"
            ],
            "type": "library",
            "extra": {
                "branch-alias": {
                    "dev-master": "9.5-dev"
                }
            },
            "autoload": {
                "files": [
                    "src/Framework/Assert/Functions.php"
                ],
                "classmap": [
                    "src/"
                ]
            },
            "notification-url": "https://packagist.org/downloads/",
            "license": [
                "BSD-3-Clause"
            ],
            "authors": [
                {
                    "name": "Sebastian Bergmann",
                    "email": "sebastian@phpunit.de",
                    "role": "lead"
                }
            ],
            "description": "The PHP Unit Testing framework.",
            "homepage": "https://phpunit.de/",
            "keywords": [
                "phpunit",
                "testing",
                "xunit"
            ],
            "support": {
                "issues": "https://github.com/sebastianbergmann/phpunit/issues",
                "source": "https://github.com/sebastianbergmann/phpunit/tree/9.5.18"
            },
            "funding": [
                {
                    "url": "https://phpunit.de/sponsors.html",
                    "type": "custom"
                },
                {
                    "url": "https://github.com/sebastianbergmann",
                    "type": "github"
                }
            ],
            "time": "2022-03-08T06:52:28+00:00"
        },
        {
            "name": "psr/container",
            "version": "1.1.2",
            "source": {
                "type": "git",
                "url": "https://github.com/php-fig/container.git",
                "reference": "513e0666f7216c7459170d56df27dfcefe1689ea"
            },
            "dist": {
                "type": "zip",
                "url": "https://api.github.com/repos/php-fig/container/zipball/513e0666f7216c7459170d56df27dfcefe1689ea",
                "reference": "513e0666f7216c7459170d56df27dfcefe1689ea",
                "shasum": ""
            },
            "require": {
                "php": ">=7.4.0"
            },
            "type": "library",
            "autoload": {
                "psr-4": {
                    "Psr\\Container\\": "src/"
                }
            },
            "notification-url": "https://packagist.org/downloads/",
            "license": [
                "MIT"
            ],
            "authors": [
                {
                    "name": "PHP-FIG",
                    "homepage": "https://www.php-fig.org/"
                }
            ],
            "description": "Common Container Interface (PHP FIG PSR-11)",
            "homepage": "https://github.com/php-fig/container",
            "keywords": [
                "PSR-11",
                "container",
                "container-interface",
                "container-interop",
                "psr"
            ],
            "support": {
                "issues": "https://github.com/php-fig/container/issues",
                "source": "https://github.com/php-fig/container/tree/1.1.2"
            },
            "time": "2021-11-05T16:50:12+00:00"
        },
        {
            "name": "roots/wordpress",
            "version": "5.9.1",
            "source": {
                "type": "git",
                "url": "https://github.com/WordPress/WordPress.git",
                "reference": "5.9.1"
            },
            "dist": {
                "type": "zip",
                "url": "https://api.github.com/repos/WordPress/WordPress/zipball/refs/tags/5.9.1"
            },
            "require": {
                "php": ">=5.3.2",
                "roots/wordpress-core-installer": ">=1.0.0"
            },
            "provide": {
                "wordpress/core-implementation": "5.9.1"
            },
            "type": "wordpress-core",
            "notification-url": "https://packagist.org/downloads/",
            "license": [
                "GPL-2.0-or-later"
            ],
            "authors": [
                {
                    "name": "WordPress Community",
                    "homepage": "https://wordpress.org/about/"
                }
            ],
            "description": "WordPress is web software you can use to create a beautiful website or blog.",
            "homepage": "https://wordpress.org/",
            "keywords": [
                "blog",
                "cms",
                "wordpress"
            ],
            "support": {
                "docs": "https://developer.wordpress.org/",
                "forum": "https://wordpress.org/support/",
                "irc": "irc://irc.freenode.net/wordpress",
                "issues": "https://core.trac.wordpress.org/",
                "rss": "https://wordpress.org/news/feed/",
                "source": "https://core.trac.wordpress.org/browser",
                "wiki": "https://codex.wordpress.org/"
            },
            "funding": [
                {
                    "url": "https://github.com/roots",
                    "type": "github"
                },
                {
                    "url": "https://www.patreon.com/rootsdev",
                    "type": "patreon"
                }
            ],
            "time": "2022-02-22T15:29:52+00:00"
        },
        {
            "name": "roots/wordpress-core-installer",
            "version": "1.100.0",
            "source": {
                "type": "git",
                "url": "https://github.com/roots/wordpress-core-installer.git",
                "reference": "73f8488e5178c5d54234b919f823a9095e2b1847"
            },
            "dist": {
                "type": "zip",
                "url": "https://api.github.com/repos/roots/wordpress-core-installer/zipball/73f8488e5178c5d54234b919f823a9095e2b1847",
                "reference": "73f8488e5178c5d54234b919f823a9095e2b1847",
                "shasum": ""
            },
            "require": {
                "composer-plugin-api": "^1.0 || ^2.0",
                "php": ">=5.6.0"
            },
            "conflict": {
                "composer/installers": "<1.0.6"
            },
            "replace": {
                "johnpbloch/wordpress-core-installer": "*"
            },
            "require-dev": {
                "composer/composer": "^1.0 || ^2.0",
                "phpunit/phpunit": ">=5.7.27"
            },
            "type": "composer-plugin",
            "extra": {
                "class": "Roots\\Composer\\WordPressCorePlugin"
            },
            "autoload": {
                "psr-4": {
                    "Roots\\Composer\\": "src/"
                }
            },
            "notification-url": "https://packagist.org/downloads/",
            "license": [
                "GPL-2.0-or-later"
            ],
            "authors": [
                {
                    "name": "John P. Bloch",
                    "email": "me@johnpbloch.com"
                },
                {
                    "name": "Roots",
                    "email": "team@roots.io"
                }
            ],
            "description": "A custom installer to handle deploying WordPress with composer",
            "keywords": [
                "wordpress"
            ],
            "support": {
                "issues": "https://github.com/roots/wordpress-core-installer/issues",
                "source": "https://github.com/roots/wordpress-core-installer/tree/master"
            },
            "funding": [
                {
                    "url": "https://github.com/roots",
                    "type": "github"
                },
                {
                    "url": "https://www.patreon.com/rootsdev",
                    "type": "patreon"
                }
            ],
            "time": "2020-08-20T00:27:30+00:00"
        },
        {
            "name": "sebastian/cli-parser",
            "version": "1.0.1",
            "source": {
                "type": "git",
                "url": "https://github.com/sebastianbergmann/cli-parser.git",
                "reference": "442e7c7e687e42adc03470c7b668bc4b2402c0b2"
            },
            "dist": {
                "type": "zip",
                "url": "https://api.github.com/repos/sebastianbergmann/cli-parser/zipball/442e7c7e687e42adc03470c7b668bc4b2402c0b2",
                "reference": "442e7c7e687e42adc03470c7b668bc4b2402c0b2",
                "shasum": ""
            },
            "require": {
                "php": ">=7.3"
            },
            "require-dev": {
                "phpunit/phpunit": "^9.3"
            },
            "type": "library",
            "extra": {
                "branch-alias": {
                    "dev-master": "1.0-dev"
                }
            },
            "autoload": {
                "classmap": [
                    "src/"
                ]
            },
            "notification-url": "https://packagist.org/downloads/",
            "license": [
                "BSD-3-Clause"
            ],
            "authors": [
                {
                    "name": "Sebastian Bergmann",
                    "email": "sebastian@phpunit.de",
                    "role": "lead"
                }
            ],
            "description": "Library for parsing CLI options",
            "homepage": "https://github.com/sebastianbergmann/cli-parser",
            "support": {
                "issues": "https://github.com/sebastianbergmann/cli-parser/issues",
                "source": "https://github.com/sebastianbergmann/cli-parser/tree/1.0.1"
            },
            "funding": [
                {
                    "url": "https://github.com/sebastianbergmann",
                    "type": "github"
                }
            ],
            "time": "2020-09-28T06:08:49+00:00"
        },
        {
            "name": "sebastian/code-unit",
            "version": "1.0.8",
            "source": {
                "type": "git",
                "url": "https://github.com/sebastianbergmann/code-unit.git",
                "reference": "1fc9f64c0927627ef78ba436c9b17d967e68e120"
            },
            "dist": {
                "type": "zip",
                "url": "https://api.github.com/repos/sebastianbergmann/code-unit/zipball/1fc9f64c0927627ef78ba436c9b17d967e68e120",
                "reference": "1fc9f64c0927627ef78ba436c9b17d967e68e120",
                "shasum": ""
            },
            "require": {
                "php": ">=7.3"
            },
            "require-dev": {
                "phpunit/phpunit": "^9.3"
            },
            "type": "library",
            "extra": {
                "branch-alias": {
                    "dev-master": "1.0-dev"
                }
            },
            "autoload": {
                "classmap": [
                    "src/"
                ]
            },
            "notification-url": "https://packagist.org/downloads/",
            "license": [
                "BSD-3-Clause"
            ],
            "authors": [
                {
                    "name": "Sebastian Bergmann",
                    "email": "sebastian@phpunit.de",
                    "role": "lead"
                }
            ],
            "description": "Collection of value objects that represent the PHP code units",
            "homepage": "https://github.com/sebastianbergmann/code-unit",
            "support": {
                "issues": "https://github.com/sebastianbergmann/code-unit/issues",
                "source": "https://github.com/sebastianbergmann/code-unit/tree/1.0.8"
            },
            "funding": [
                {
                    "url": "https://github.com/sebastianbergmann",
                    "type": "github"
                }
            ],
            "time": "2020-10-26T13:08:54+00:00"
        },
        {
            "name": "sebastian/code-unit-reverse-lookup",
            "version": "2.0.3",
            "source": {
                "type": "git",
                "url": "https://github.com/sebastianbergmann/code-unit-reverse-lookup.git",
                "reference": "ac91f01ccec49fb77bdc6fd1e548bc70f7faa3e5"
            },
            "dist": {
                "type": "zip",
                "url": "https://api.github.com/repos/sebastianbergmann/code-unit-reverse-lookup/zipball/ac91f01ccec49fb77bdc6fd1e548bc70f7faa3e5",
                "reference": "ac91f01ccec49fb77bdc6fd1e548bc70f7faa3e5",
                "shasum": ""
            },
            "require": {
                "php": ">=7.3"
            },
            "require-dev": {
                "phpunit/phpunit": "^9.3"
            },
            "type": "library",
            "extra": {
                "branch-alias": {
                    "dev-master": "2.0-dev"
                }
            },
            "autoload": {
                "classmap": [
                    "src/"
                ]
            },
            "notification-url": "https://packagist.org/downloads/",
            "license": [
                "BSD-3-Clause"
            ],
            "authors": [
                {
                    "name": "Sebastian Bergmann",
                    "email": "sebastian@phpunit.de"
                }
            ],
            "description": "Looks up which function or method a line of code belongs to",
            "homepage": "https://github.com/sebastianbergmann/code-unit-reverse-lookup/",
            "support": {
                "issues": "https://github.com/sebastianbergmann/code-unit-reverse-lookup/issues",
                "source": "https://github.com/sebastianbergmann/code-unit-reverse-lookup/tree/2.0.3"
            },
            "funding": [
                {
                    "url": "https://github.com/sebastianbergmann",
                    "type": "github"
                }
            ],
            "time": "2020-09-28T05:30:19+00:00"
        },
        {
            "name": "sebastian/comparator",
            "version": "4.0.6",
            "source": {
                "type": "git",
                "url": "https://github.com/sebastianbergmann/comparator.git",
                "reference": "55f4261989e546dc112258c7a75935a81a7ce382"
            },
            "dist": {
                "type": "zip",
                "url": "https://api.github.com/repos/sebastianbergmann/comparator/zipball/55f4261989e546dc112258c7a75935a81a7ce382",
                "reference": "55f4261989e546dc112258c7a75935a81a7ce382",
                "shasum": ""
            },
            "require": {
                "php": ">=7.3",
                "sebastian/diff": "^4.0",
                "sebastian/exporter": "^4.0"
            },
            "require-dev": {
                "phpunit/phpunit": "^9.3"
            },
            "type": "library",
            "extra": {
                "branch-alias": {
                    "dev-master": "4.0-dev"
                }
            },
            "autoload": {
                "classmap": [
                    "src/"
                ]
            },
            "notification-url": "https://packagist.org/downloads/",
            "license": [
                "BSD-3-Clause"
            ],
            "authors": [
                {
                    "name": "Sebastian Bergmann",
                    "email": "sebastian@phpunit.de"
                },
                {
                    "name": "Jeff Welch",
                    "email": "whatthejeff@gmail.com"
                },
                {
                    "name": "Volker Dusch",
                    "email": "github@wallbash.com"
                },
                {
                    "name": "Bernhard Schussek",
                    "email": "bschussek@2bepublished.at"
                }
            ],
            "description": "Provides the functionality to compare PHP values for equality",
            "homepage": "https://github.com/sebastianbergmann/comparator",
            "keywords": [
                "comparator",
                "compare",
                "equality"
            ],
            "support": {
                "issues": "https://github.com/sebastianbergmann/comparator/issues",
                "source": "https://github.com/sebastianbergmann/comparator/tree/4.0.6"
            },
            "funding": [
                {
                    "url": "https://github.com/sebastianbergmann",
                    "type": "github"
                }
            ],
            "time": "2020-10-26T15:49:45+00:00"
        },
        {
            "name": "sebastian/complexity",
            "version": "2.0.2",
            "source": {
                "type": "git",
                "url": "https://github.com/sebastianbergmann/complexity.git",
                "reference": "739b35e53379900cc9ac327b2147867b8b6efd88"
            },
            "dist": {
                "type": "zip",
                "url": "https://api.github.com/repos/sebastianbergmann/complexity/zipball/739b35e53379900cc9ac327b2147867b8b6efd88",
                "reference": "739b35e53379900cc9ac327b2147867b8b6efd88",
                "shasum": ""
            },
            "require": {
                "nikic/php-parser": "^4.7",
                "php": ">=7.3"
            },
            "require-dev": {
                "phpunit/phpunit": "^9.3"
            },
            "type": "library",
            "extra": {
                "branch-alias": {
                    "dev-master": "2.0-dev"
                }
            },
            "autoload": {
                "classmap": [
                    "src/"
                ]
            },
            "notification-url": "https://packagist.org/downloads/",
            "license": [
                "BSD-3-Clause"
            ],
            "authors": [
                {
                    "name": "Sebastian Bergmann",
                    "email": "sebastian@phpunit.de",
                    "role": "lead"
                }
            ],
            "description": "Library for calculating the complexity of PHP code units",
            "homepage": "https://github.com/sebastianbergmann/complexity",
            "support": {
                "issues": "https://github.com/sebastianbergmann/complexity/issues",
                "source": "https://github.com/sebastianbergmann/complexity/tree/2.0.2"
            },
            "funding": [
                {
                    "url": "https://github.com/sebastianbergmann",
                    "type": "github"
                }
            ],
            "time": "2020-10-26T15:52:27+00:00"
        },
        {
            "name": "sebastian/diff",
            "version": "4.0.4",
            "source": {
                "type": "git",
                "url": "https://github.com/sebastianbergmann/diff.git",
                "reference": "3461e3fccc7cfdfc2720be910d3bd73c69be590d"
            },
            "dist": {
                "type": "zip",
                "url": "https://api.github.com/repos/sebastianbergmann/diff/zipball/3461e3fccc7cfdfc2720be910d3bd73c69be590d",
                "reference": "3461e3fccc7cfdfc2720be910d3bd73c69be590d",
                "shasum": ""
            },
            "require": {
                "php": ">=7.3"
            },
            "require-dev": {
                "phpunit/phpunit": "^9.3",
                "symfony/process": "^4.2 || ^5"
            },
            "type": "library",
            "extra": {
                "branch-alias": {
                    "dev-master": "4.0-dev"
                }
            },
            "autoload": {
                "classmap": [
                    "src/"
                ]
            },
            "notification-url": "https://packagist.org/downloads/",
            "license": [
                "BSD-3-Clause"
            ],
            "authors": [
                {
                    "name": "Sebastian Bergmann",
                    "email": "sebastian@phpunit.de"
                },
                {
                    "name": "Kore Nordmann",
                    "email": "mail@kore-nordmann.de"
                }
            ],
            "description": "Diff implementation",
            "homepage": "https://github.com/sebastianbergmann/diff",
            "keywords": [
                "diff",
                "udiff",
                "unidiff",
                "unified diff"
            ],
            "support": {
                "issues": "https://github.com/sebastianbergmann/diff/issues",
                "source": "https://github.com/sebastianbergmann/diff/tree/4.0.4"
            },
            "funding": [
                {
                    "url": "https://github.com/sebastianbergmann",
                    "type": "github"
                }
            ],
            "time": "2020-10-26T13:10:38+00:00"
        },
        {
            "name": "sebastian/environment",
            "version": "5.1.3",
            "source": {
                "type": "git",
                "url": "https://github.com/sebastianbergmann/environment.git",
                "reference": "388b6ced16caa751030f6a69e588299fa09200ac"
            },
            "dist": {
                "type": "zip",
                "url": "https://api.github.com/repos/sebastianbergmann/environment/zipball/388b6ced16caa751030f6a69e588299fa09200ac",
                "reference": "388b6ced16caa751030f6a69e588299fa09200ac",
                "shasum": ""
            },
            "require": {
                "php": ">=7.3"
            },
            "require-dev": {
                "phpunit/phpunit": "^9.3"
            },
            "suggest": {
                "ext-posix": "*"
            },
            "type": "library",
            "extra": {
                "branch-alias": {
                    "dev-master": "5.1-dev"
                }
            },
            "autoload": {
                "classmap": [
                    "src/"
                ]
            },
            "notification-url": "https://packagist.org/downloads/",
            "license": [
                "BSD-3-Clause"
            ],
            "authors": [
                {
                    "name": "Sebastian Bergmann",
                    "email": "sebastian@phpunit.de"
                }
            ],
            "description": "Provides functionality to handle HHVM/PHP environments",
            "homepage": "http://www.github.com/sebastianbergmann/environment",
            "keywords": [
                "Xdebug",
                "environment",
                "hhvm"
            ],
            "support": {
                "issues": "https://github.com/sebastianbergmann/environment/issues",
                "source": "https://github.com/sebastianbergmann/environment/tree/5.1.3"
            },
            "funding": [
                {
                    "url": "https://github.com/sebastianbergmann",
                    "type": "github"
                }
            ],
            "time": "2020-09-28T05:52:38+00:00"
        },
        {
            "name": "sebastian/exporter",
            "version": "4.0.4",
            "source": {
                "type": "git",
                "url": "https://github.com/sebastianbergmann/exporter.git",
                "reference": "65e8b7db476c5dd267e65eea9cab77584d3cfff9"
            },
            "dist": {
                "type": "zip",
                "url": "https://api.github.com/repos/sebastianbergmann/exporter/zipball/65e8b7db476c5dd267e65eea9cab77584d3cfff9",
                "reference": "65e8b7db476c5dd267e65eea9cab77584d3cfff9",
                "shasum": ""
            },
            "require": {
                "php": ">=7.3",
                "sebastian/recursion-context": "^4.0"
            },
            "require-dev": {
                "ext-mbstring": "*",
                "phpunit/phpunit": "^9.3"
            },
            "type": "library",
            "extra": {
                "branch-alias": {
                    "dev-master": "4.0-dev"
                }
            },
            "autoload": {
                "classmap": [
                    "src/"
                ]
            },
            "notification-url": "https://packagist.org/downloads/",
            "license": [
                "BSD-3-Clause"
            ],
            "authors": [
                {
                    "name": "Sebastian Bergmann",
                    "email": "sebastian@phpunit.de"
                },
                {
                    "name": "Jeff Welch",
                    "email": "whatthejeff@gmail.com"
                },
                {
                    "name": "Volker Dusch",
                    "email": "github@wallbash.com"
                },
                {
                    "name": "Adam Harvey",
                    "email": "aharvey@php.net"
                },
                {
                    "name": "Bernhard Schussek",
                    "email": "bschussek@gmail.com"
                }
            ],
            "description": "Provides the functionality to export PHP variables for visualization",
            "homepage": "https://www.github.com/sebastianbergmann/exporter",
            "keywords": [
                "export",
                "exporter"
            ],
            "support": {
                "issues": "https://github.com/sebastianbergmann/exporter/issues",
                "source": "https://github.com/sebastianbergmann/exporter/tree/4.0.4"
            },
            "funding": [
                {
                    "url": "https://github.com/sebastianbergmann",
                    "type": "github"
                }
            ],
            "time": "2021-11-11T14:18:36+00:00"
        },
        {
            "name": "sebastian/global-state",
            "version": "5.0.5",
            "source": {
                "type": "git",
                "url": "https://github.com/sebastianbergmann/global-state.git",
                "reference": "0ca8db5a5fc9c8646244e629625ac486fa286bf2"
            },
            "dist": {
                "type": "zip",
                "url": "https://api.github.com/repos/sebastianbergmann/global-state/zipball/0ca8db5a5fc9c8646244e629625ac486fa286bf2",
                "reference": "0ca8db5a5fc9c8646244e629625ac486fa286bf2",
                "shasum": ""
            },
            "require": {
                "php": ">=7.3",
                "sebastian/object-reflector": "^2.0",
                "sebastian/recursion-context": "^4.0"
            },
            "require-dev": {
                "ext-dom": "*",
                "phpunit/phpunit": "^9.3"
            },
            "suggest": {
                "ext-uopz": "*"
            },
            "type": "library",
            "extra": {
                "branch-alias": {
                    "dev-master": "5.0-dev"
                }
            },
            "autoload": {
                "classmap": [
                    "src/"
                ]
            },
            "notification-url": "https://packagist.org/downloads/",
            "license": [
                "BSD-3-Clause"
            ],
            "authors": [
                {
                    "name": "Sebastian Bergmann",
                    "email": "sebastian@phpunit.de"
                }
            ],
            "description": "Snapshotting of global state",
            "homepage": "http://www.github.com/sebastianbergmann/global-state",
            "keywords": [
                "global state"
            ],
            "support": {
                "issues": "https://github.com/sebastianbergmann/global-state/issues",
                "source": "https://github.com/sebastianbergmann/global-state/tree/5.0.5"
            },
            "funding": [
                {
                    "url": "https://github.com/sebastianbergmann",
                    "type": "github"
                }
            ],
            "time": "2022-02-14T08:28:10+00:00"
        },
        {
            "name": "sebastian/lines-of-code",
            "version": "1.0.3",
            "source": {
                "type": "git",
                "url": "https://github.com/sebastianbergmann/lines-of-code.git",
                "reference": "c1c2e997aa3146983ed888ad08b15470a2e22ecc"
            },
            "dist": {
                "type": "zip",
                "url": "https://api.github.com/repos/sebastianbergmann/lines-of-code/zipball/c1c2e997aa3146983ed888ad08b15470a2e22ecc",
                "reference": "c1c2e997aa3146983ed888ad08b15470a2e22ecc",
                "shasum": ""
            },
            "require": {
                "nikic/php-parser": "^4.6",
                "php": ">=7.3"
            },
            "require-dev": {
                "phpunit/phpunit": "^9.3"
            },
            "type": "library",
            "extra": {
                "branch-alias": {
                    "dev-master": "1.0-dev"
                }
            },
            "autoload": {
                "classmap": [
                    "src/"
                ]
            },
            "notification-url": "https://packagist.org/downloads/",
            "license": [
                "BSD-3-Clause"
            ],
            "authors": [
                {
                    "name": "Sebastian Bergmann",
                    "email": "sebastian@phpunit.de",
                    "role": "lead"
                }
            ],
            "description": "Library for counting the lines of code in PHP source code",
            "homepage": "https://github.com/sebastianbergmann/lines-of-code",
            "support": {
                "issues": "https://github.com/sebastianbergmann/lines-of-code/issues",
                "source": "https://github.com/sebastianbergmann/lines-of-code/tree/1.0.3"
            },
            "funding": [
                {
                    "url": "https://github.com/sebastianbergmann",
                    "type": "github"
                }
            ],
            "time": "2020-11-28T06:42:11+00:00"
        },
        {
            "name": "sebastian/object-enumerator",
            "version": "4.0.4",
            "source": {
                "type": "git",
                "url": "https://github.com/sebastianbergmann/object-enumerator.git",
                "reference": "5c9eeac41b290a3712d88851518825ad78f45c71"
            },
            "dist": {
                "type": "zip",
                "url": "https://api.github.com/repos/sebastianbergmann/object-enumerator/zipball/5c9eeac41b290a3712d88851518825ad78f45c71",
                "reference": "5c9eeac41b290a3712d88851518825ad78f45c71",
                "shasum": ""
            },
            "require": {
                "php": ">=7.3",
                "sebastian/object-reflector": "^2.0",
                "sebastian/recursion-context": "^4.0"
            },
            "require-dev": {
                "phpunit/phpunit": "^9.3"
            },
            "type": "library",
            "extra": {
                "branch-alias": {
                    "dev-master": "4.0-dev"
                }
            },
            "autoload": {
                "classmap": [
                    "src/"
                ]
            },
            "notification-url": "https://packagist.org/downloads/",
            "license": [
                "BSD-3-Clause"
            ],
            "authors": [
                {
                    "name": "Sebastian Bergmann",
                    "email": "sebastian@phpunit.de"
                }
            ],
            "description": "Traverses array structures and object graphs to enumerate all referenced objects",
            "homepage": "https://github.com/sebastianbergmann/object-enumerator/",
            "support": {
                "issues": "https://github.com/sebastianbergmann/object-enumerator/issues",
                "source": "https://github.com/sebastianbergmann/object-enumerator/tree/4.0.4"
            },
            "funding": [
                {
                    "url": "https://github.com/sebastianbergmann",
                    "type": "github"
                }
            ],
            "time": "2020-10-26T13:12:34+00:00"
        },
        {
            "name": "sebastian/object-reflector",
            "version": "2.0.4",
            "source": {
                "type": "git",
                "url": "https://github.com/sebastianbergmann/object-reflector.git",
                "reference": "b4f479ebdbf63ac605d183ece17d8d7fe49c15c7"
            },
            "dist": {
                "type": "zip",
                "url": "https://api.github.com/repos/sebastianbergmann/object-reflector/zipball/b4f479ebdbf63ac605d183ece17d8d7fe49c15c7",
                "reference": "b4f479ebdbf63ac605d183ece17d8d7fe49c15c7",
                "shasum": ""
            },
            "require": {
                "php": ">=7.3"
            },
            "require-dev": {
                "phpunit/phpunit": "^9.3"
            },
            "type": "library",
            "extra": {
                "branch-alias": {
                    "dev-master": "2.0-dev"
                }
            },
            "autoload": {
                "classmap": [
                    "src/"
                ]
            },
            "notification-url": "https://packagist.org/downloads/",
            "license": [
                "BSD-3-Clause"
            ],
            "authors": [
                {
                    "name": "Sebastian Bergmann",
                    "email": "sebastian@phpunit.de"
                }
            ],
            "description": "Allows reflection of object attributes, including inherited and non-public ones",
            "homepage": "https://github.com/sebastianbergmann/object-reflector/",
            "support": {
                "issues": "https://github.com/sebastianbergmann/object-reflector/issues",
                "source": "https://github.com/sebastianbergmann/object-reflector/tree/2.0.4"
            },
            "funding": [
                {
                    "url": "https://github.com/sebastianbergmann",
                    "type": "github"
                }
            ],
            "time": "2020-10-26T13:14:26+00:00"
        },
        {
            "name": "sebastian/recursion-context",
            "version": "4.0.4",
            "source": {
                "type": "git",
                "url": "https://github.com/sebastianbergmann/recursion-context.git",
                "reference": "cd9d8cf3c5804de4341c283ed787f099f5506172"
            },
            "dist": {
                "type": "zip",
                "url": "https://api.github.com/repos/sebastianbergmann/recursion-context/zipball/cd9d8cf3c5804de4341c283ed787f099f5506172",
                "reference": "cd9d8cf3c5804de4341c283ed787f099f5506172",
                "shasum": ""
            },
            "require": {
                "php": ">=7.3"
            },
            "require-dev": {
                "phpunit/phpunit": "^9.3"
            },
            "type": "library",
            "extra": {
                "branch-alias": {
                    "dev-master": "4.0-dev"
                }
            },
            "autoload": {
                "classmap": [
                    "src/"
                ]
            },
            "notification-url": "https://packagist.org/downloads/",
            "license": [
                "BSD-3-Clause"
            ],
            "authors": [
                {
                    "name": "Sebastian Bergmann",
                    "email": "sebastian@phpunit.de"
                },
                {
                    "name": "Jeff Welch",
                    "email": "whatthejeff@gmail.com"
                },
                {
                    "name": "Adam Harvey",
                    "email": "aharvey@php.net"
                }
            ],
            "description": "Provides functionality to recursively process PHP variables",
            "homepage": "http://www.github.com/sebastianbergmann/recursion-context",
            "support": {
                "issues": "https://github.com/sebastianbergmann/recursion-context/issues",
                "source": "https://github.com/sebastianbergmann/recursion-context/tree/4.0.4"
            },
            "funding": [
                {
                    "url": "https://github.com/sebastianbergmann",
                    "type": "github"
                }
            ],
            "time": "2020-10-26T13:17:30+00:00"
        },
        {
            "name": "sebastian/resource-operations",
            "version": "3.0.3",
            "source": {
                "type": "git",
                "url": "https://github.com/sebastianbergmann/resource-operations.git",
                "reference": "0f4443cb3a1d92ce809899753bc0d5d5a8dd19a8"
            },
            "dist": {
                "type": "zip",
                "url": "https://api.github.com/repos/sebastianbergmann/resource-operations/zipball/0f4443cb3a1d92ce809899753bc0d5d5a8dd19a8",
                "reference": "0f4443cb3a1d92ce809899753bc0d5d5a8dd19a8",
                "shasum": ""
            },
            "require": {
                "php": ">=7.3"
            },
            "require-dev": {
                "phpunit/phpunit": "^9.0"
            },
            "type": "library",
            "extra": {
                "branch-alias": {
                    "dev-master": "3.0-dev"
                }
            },
            "autoload": {
                "classmap": [
                    "src/"
                ]
            },
            "notification-url": "https://packagist.org/downloads/",
            "license": [
                "BSD-3-Clause"
            ],
            "authors": [
                {
                    "name": "Sebastian Bergmann",
                    "email": "sebastian@phpunit.de"
                }
            ],
            "description": "Provides a list of PHP built-in functions that operate on resources",
            "homepage": "https://www.github.com/sebastianbergmann/resource-operations",
            "support": {
                "issues": "https://github.com/sebastianbergmann/resource-operations/issues",
                "source": "https://github.com/sebastianbergmann/resource-operations/tree/3.0.3"
            },
            "funding": [
                {
                    "url": "https://github.com/sebastianbergmann",
                    "type": "github"
                }
            ],
            "time": "2020-09-28T06:45:17+00:00"
        },
        {
            "name": "sebastian/type",
            "version": "2.3.4",
            "source": {
                "type": "git",
                "url": "https://github.com/sebastianbergmann/type.git",
                "reference": "b8cd8a1c753c90bc1a0f5372170e3e489136f914"
            },
            "dist": {
                "type": "zip",
                "url": "https://api.github.com/repos/sebastianbergmann/type/zipball/b8cd8a1c753c90bc1a0f5372170e3e489136f914",
                "reference": "b8cd8a1c753c90bc1a0f5372170e3e489136f914",
                "shasum": ""
            },
            "require": {
                "php": ">=7.3"
            },
            "require-dev": {
                "phpunit/phpunit": "^9.3"
            },
            "type": "library",
            "extra": {
                "branch-alias": {
                    "dev-master": "2.3-dev"
                }
            },
            "autoload": {
                "classmap": [
                    "src/"
                ]
            },
            "notification-url": "https://packagist.org/downloads/",
            "license": [
                "BSD-3-Clause"
            ],
            "authors": [
                {
                    "name": "Sebastian Bergmann",
                    "email": "sebastian@phpunit.de",
                    "role": "lead"
                }
            ],
            "description": "Collection of value objects that represent the types of the PHP type system",
            "homepage": "https://github.com/sebastianbergmann/type",
            "support": {
                "issues": "https://github.com/sebastianbergmann/type/issues",
                "source": "https://github.com/sebastianbergmann/type/tree/2.3.4"
            },
            "funding": [
                {
                    "url": "https://github.com/sebastianbergmann",
                    "type": "github"
                }
            ],
            "time": "2021-06-15T12:49:02+00:00"
        },
        {
            "name": "sebastian/version",
            "version": "3.0.2",
            "source": {
                "type": "git",
                "url": "https://github.com/sebastianbergmann/version.git",
                "reference": "c6c1022351a901512170118436c764e473f6de8c"
            },
            "dist": {
                "type": "zip",
                "url": "https://api.github.com/repos/sebastianbergmann/version/zipball/c6c1022351a901512170118436c764e473f6de8c",
                "reference": "c6c1022351a901512170118436c764e473f6de8c",
                "shasum": ""
            },
            "require": {
                "php": ">=7.3"
            },
            "type": "library",
            "extra": {
                "branch-alias": {
                    "dev-master": "3.0-dev"
                }
            },
            "autoload": {
                "classmap": [
                    "src/"
                ]
            },
            "notification-url": "https://packagist.org/downloads/",
            "license": [
                "BSD-3-Clause"
            ],
            "authors": [
                {
                    "name": "Sebastian Bergmann",
                    "email": "sebastian@phpunit.de",
                    "role": "lead"
                }
            ],
            "description": "Library that helps with managing the version number of Git-hosted PHP projects",
            "homepage": "https://github.com/sebastianbergmann/version",
            "support": {
                "issues": "https://github.com/sebastianbergmann/version/issues",
                "source": "https://github.com/sebastianbergmann/version/tree/3.0.2"
            },
            "funding": [
                {
                    "url": "https://github.com/sebastianbergmann",
                    "type": "github"
                }
            ],
            "time": "2020-09-28T06:39:44+00:00"
        },
        {
            "name": "symfony/console",
            "version": "v5.4.5",
            "source": {
                "type": "git",
                "url": "https://github.com/symfony/console.git",
                "reference": "d8111acc99876953f52fe16d4c50eb60940d49ad"
            },
            "dist": {
                "type": "zip",
                "url": "https://api.github.com/repos/symfony/console/zipball/d8111acc99876953f52fe16d4c50eb60940d49ad",
                "reference": "d8111acc99876953f52fe16d4c50eb60940d49ad",
                "shasum": ""
            },
            "require": {
                "php": ">=7.2.5",
                "symfony/deprecation-contracts": "^2.1|^3",
                "symfony/polyfill-mbstring": "~1.0",
                "symfony/polyfill-php73": "^1.9",
                "symfony/polyfill-php80": "^1.16",
                "symfony/service-contracts": "^1.1|^2|^3",
                "symfony/string": "^5.1|^6.0"
            },
            "conflict": {
                "psr/log": ">=3",
                "symfony/dependency-injection": "<4.4",
                "symfony/dotenv": "<5.1",
                "symfony/event-dispatcher": "<4.4",
                "symfony/lock": "<4.4",
                "symfony/process": "<4.4"
            },
            "provide": {
                "psr/log-implementation": "1.0|2.0"
            },
            "require-dev": {
                "psr/log": "^1|^2",
                "symfony/config": "^4.4|^5.0|^6.0",
                "symfony/dependency-injection": "^4.4|^5.0|^6.0",
                "symfony/event-dispatcher": "^4.4|^5.0|^6.0",
                "symfony/lock": "^4.4|^5.0|^6.0",
                "symfony/process": "^4.4|^5.0|^6.0",
                "symfony/var-dumper": "^4.4|^5.0|^6.0"
            },
            "suggest": {
                "psr/log": "For using the console logger",
                "symfony/event-dispatcher": "",
                "symfony/lock": "",
                "symfony/process": ""
            },
            "type": "library",
            "autoload": {
                "psr-4": {
                    "Symfony\\Component\\Console\\": ""
                },
                "exclude-from-classmap": [
                    "/Tests/"
                ]
            },
            "notification-url": "https://packagist.org/downloads/",
            "license": [
                "MIT"
            ],
            "authors": [
                {
                    "name": "Fabien Potencier",
                    "email": "fabien@symfony.com"
                },
                {
                    "name": "Symfony Community",
                    "homepage": "https://symfony.com/contributors"
                }
            ],
            "description": "Eases the creation of beautiful and testable command line interfaces",
            "homepage": "https://symfony.com",
            "keywords": [
                "cli",
                "command line",
                "console",
                "terminal"
            ],
            "support": {
                "source": "https://github.com/symfony/console/tree/v5.4.5"
            },
            "funding": [
                {
                    "url": "https://symfony.com/sponsor",
                    "type": "custom"
                },
                {
                    "url": "https://github.com/fabpot",
                    "type": "github"
                },
                {
                    "url": "https://tidelift.com/funding/github/packagist/symfony/symfony",
                    "type": "tidelift"
                }
            ],
            "time": "2022-02-24T12:45:35+00:00"
        },
        {
            "name": "symfony/deprecation-contracts",
            "version": "v2.5.0",
            "source": {
                "type": "git",
                "url": "https://github.com/symfony/deprecation-contracts.git",
                "reference": "6f981ee24cf69ee7ce9736146d1c57c2780598a8"
            },
            "dist": {
                "type": "zip",
                "url": "https://api.github.com/repos/symfony/deprecation-contracts/zipball/6f981ee24cf69ee7ce9736146d1c57c2780598a8",
                "reference": "6f981ee24cf69ee7ce9736146d1c57c2780598a8",
                "shasum": ""
            },
            "require": {
                "php": ">=7.1"
            },
            "type": "library",
            "extra": {
                "branch-alias": {
                    "dev-main": "2.5-dev"
                },
                "thanks": {
                    "name": "symfony/contracts",
                    "url": "https://github.com/symfony/contracts"
                }
            },
            "autoload": {
                "files": [
                    "function.php"
                ]
            },
            "notification-url": "https://packagist.org/downloads/",
            "license": [
                "MIT"
            ],
            "authors": [
                {
                    "name": "Nicolas Grekas",
                    "email": "p@tchwork.com"
                },
                {
                    "name": "Symfony Community",
                    "homepage": "https://symfony.com/contributors"
                }
            ],
            "description": "A generic function and convention to trigger deprecation notices",
            "homepage": "https://symfony.com",
            "support": {
                "source": "https://github.com/symfony/deprecation-contracts/tree/v2.5.0"
            },
            "funding": [
                {
                    "url": "https://symfony.com/sponsor",
                    "type": "custom"
                },
                {
                    "url": "https://github.com/fabpot",
                    "type": "github"
                },
                {
                    "url": "https://tidelift.com/funding/github/packagist/symfony/symfony",
                    "type": "tidelift"
                }
            ],
            "time": "2021-07-12T14:48:14+00:00"
        },
        {
            "name": "symfony/polyfill-ctype",
            "version": "v1.25.0",
            "source": {
                "type": "git",
                "url": "https://github.com/symfony/polyfill-ctype.git",
                "reference": "30885182c981ab175d4d034db0f6f469898070ab"
            },
            "dist": {
                "type": "zip",
                "url": "https://api.github.com/repos/symfony/polyfill-ctype/zipball/30885182c981ab175d4d034db0f6f469898070ab",
                "reference": "30885182c981ab175d4d034db0f6f469898070ab",
                "shasum": ""
            },
            "require": {
                "php": ">=7.1"
            },
            "provide": {
                "ext-ctype": "*"
            },
            "suggest": {
                "ext-ctype": "For best performance"
            },
            "type": "library",
            "extra": {
                "branch-alias": {
                    "dev-main": "1.23-dev"
                },
                "thanks": {
                    "name": "symfony/polyfill",
                    "url": "https://github.com/symfony/polyfill"
                }
            },
            "autoload": {
                "files": [
                    "bootstrap.php"
                ],
                "psr-4": {
                    "Symfony\\Polyfill\\Ctype\\": ""
                }
            },
            "notification-url": "https://packagist.org/downloads/",
            "license": [
                "MIT"
            ],
            "authors": [
                {
                    "name": "Gert de Pagter",
                    "email": "BackEndTea@gmail.com"
                },
                {
                    "name": "Symfony Community",
                    "homepage": "https://symfony.com/contributors"
                }
            ],
            "description": "Symfony polyfill for ctype functions",
            "homepage": "https://symfony.com",
            "keywords": [
                "compatibility",
                "ctype",
                "polyfill",
                "portable"
            ],
            "support": {
                "source": "https://github.com/symfony/polyfill-ctype/tree/v1.25.0"
            },
            "funding": [
                {
                    "url": "https://symfony.com/sponsor",
                    "type": "custom"
                },
                {
                    "url": "https://github.com/fabpot",
                    "type": "github"
                },
                {
                    "url": "https://tidelift.com/funding/github/packagist/symfony/symfony",
                    "type": "tidelift"
                }
            ],
            "time": "2021-10-20T20:35:02+00:00"
        },
        {
            "name": "symfony/polyfill-intl-grapheme",
            "version": "v1.25.0",
            "source": {
                "type": "git",
                "url": "https://github.com/symfony/polyfill-intl-grapheme.git",
                "reference": "81b86b50cf841a64252b439e738e97f4a34e2783"
            },
            "dist": {
                "type": "zip",
                "url": "https://api.github.com/repos/symfony/polyfill-intl-grapheme/zipball/81b86b50cf841a64252b439e738e97f4a34e2783",
                "reference": "81b86b50cf841a64252b439e738e97f4a34e2783",
                "shasum": ""
            },
            "require": {
                "php": ">=7.1"
            },
            "suggest": {
                "ext-intl": "For best performance"
            },
            "type": "library",
            "extra": {
                "branch-alias": {
                    "dev-main": "1.23-dev"
                },
                "thanks": {
                    "name": "symfony/polyfill",
                    "url": "https://github.com/symfony/polyfill"
                }
            },
            "autoload": {
                "files": [
                    "bootstrap.php"
                ],
                "psr-4": {
                    "Symfony\\Polyfill\\Intl\\Grapheme\\": ""
                }
            },
            "notification-url": "https://packagist.org/downloads/",
            "license": [
                "MIT"
            ],
            "authors": [
                {
                    "name": "Nicolas Grekas",
                    "email": "p@tchwork.com"
                },
                {
                    "name": "Symfony Community",
                    "homepage": "https://symfony.com/contributors"
                }
            ],
            "description": "Symfony polyfill for intl's grapheme_* functions",
            "homepage": "https://symfony.com",
            "keywords": [
                "compatibility",
                "grapheme",
                "intl",
                "polyfill",
                "portable",
                "shim"
            ],
            "support": {
                "source": "https://github.com/symfony/polyfill-intl-grapheme/tree/v1.25.0"
            },
            "funding": [
                {
                    "url": "https://symfony.com/sponsor",
                    "type": "custom"
                },
                {
                    "url": "https://github.com/fabpot",
                    "type": "github"
                },
                {
                    "url": "https://tidelift.com/funding/github/packagist/symfony/symfony",
                    "type": "tidelift"
                }
            ],
            "time": "2021-11-23T21:10:46+00:00"
        },
        {
            "name": "symfony/polyfill-intl-normalizer",
            "version": "v1.25.0",
            "source": {
                "type": "git",
                "url": "https://github.com/symfony/polyfill-intl-normalizer.git",
                "reference": "8590a5f561694770bdcd3f9b5c69dde6945028e8"
            },
            "dist": {
                "type": "zip",
                "url": "https://api.github.com/repos/symfony/polyfill-intl-normalizer/zipball/8590a5f561694770bdcd3f9b5c69dde6945028e8",
                "reference": "8590a5f561694770bdcd3f9b5c69dde6945028e8",
                "shasum": ""
            },
            "require": {
                "php": ">=7.1"
            },
            "suggest": {
                "ext-intl": "For best performance"
            },
            "type": "library",
            "extra": {
                "branch-alias": {
                    "dev-main": "1.23-dev"
                },
                "thanks": {
                    "name": "symfony/polyfill",
                    "url": "https://github.com/symfony/polyfill"
                }
            },
            "autoload": {
                "files": [
                    "bootstrap.php"
                ],
                "psr-4": {
                    "Symfony\\Polyfill\\Intl\\Normalizer\\": ""
                },
                "classmap": [
                    "Resources/stubs"
                ]
            },
            "notification-url": "https://packagist.org/downloads/",
            "license": [
                "MIT"
            ],
            "authors": [
                {
                    "name": "Nicolas Grekas",
                    "email": "p@tchwork.com"
                },
                {
                    "name": "Symfony Community",
                    "homepage": "https://symfony.com/contributors"
                }
            ],
            "description": "Symfony polyfill for intl's Normalizer class and related functions",
            "homepage": "https://symfony.com",
            "keywords": [
                "compatibility",
                "intl",
                "normalizer",
                "polyfill",
                "portable",
                "shim"
            ],
            "support": {
                "source": "https://github.com/symfony/polyfill-intl-normalizer/tree/v1.25.0"
            },
            "funding": [
                {
                    "url": "https://symfony.com/sponsor",
                    "type": "custom"
                },
                {
                    "url": "https://github.com/fabpot",
                    "type": "github"
                },
                {
                    "url": "https://tidelift.com/funding/github/packagist/symfony/symfony",
                    "type": "tidelift"
                }
            ],
            "time": "2021-02-19T12:13:01+00:00"
        },
        {
            "name": "symfony/polyfill-mbstring",
            "version": "v1.25.0",
            "source": {
                "type": "git",
                "url": "https://github.com/symfony/polyfill-mbstring.git",
                "reference": "0abb51d2f102e00a4eefcf46ba7fec406d245825"
            },
            "dist": {
                "type": "zip",
                "url": "https://api.github.com/repos/symfony/polyfill-mbstring/zipball/0abb51d2f102e00a4eefcf46ba7fec406d245825",
                "reference": "0abb51d2f102e00a4eefcf46ba7fec406d245825",
                "shasum": ""
            },
            "require": {
                "php": ">=7.1"
            },
            "provide": {
                "ext-mbstring": "*"
            },
            "suggest": {
                "ext-mbstring": "For best performance"
            },
            "type": "library",
            "extra": {
                "branch-alias": {
                    "dev-main": "1.23-dev"
                },
                "thanks": {
                    "name": "symfony/polyfill",
                    "url": "https://github.com/symfony/polyfill"
                }
            },
            "autoload": {
                "files": [
                    "bootstrap.php"
                ],
                "psr-4": {
                    "Symfony\\Polyfill\\Mbstring\\": ""
                }
            },
            "notification-url": "https://packagist.org/downloads/",
            "license": [
                "MIT"
            ],
            "authors": [
                {
                    "name": "Nicolas Grekas",
                    "email": "p@tchwork.com"
                },
                {
                    "name": "Symfony Community",
                    "homepage": "https://symfony.com/contributors"
                }
            ],
            "description": "Symfony polyfill for the Mbstring extension",
            "homepage": "https://symfony.com",
            "keywords": [
                "compatibility",
                "mbstring",
                "polyfill",
                "portable",
                "shim"
            ],
            "support": {
                "source": "https://github.com/symfony/polyfill-mbstring/tree/v1.25.0"
            },
            "funding": [
                {
                    "url": "https://symfony.com/sponsor",
                    "type": "custom"
                },
                {
                    "url": "https://github.com/fabpot",
                    "type": "github"
                },
                {
                    "url": "https://tidelift.com/funding/github/packagist/symfony/symfony",
                    "type": "tidelift"
                }
            ],
            "time": "2021-11-30T18:21:41+00:00"
        },
        {
            "name": "symfony/polyfill-php73",
            "version": "v1.25.0",
            "source": {
                "type": "git",
                "url": "https://github.com/symfony/polyfill-php73.git",
                "reference": "cc5db0e22b3cb4111010e48785a97f670b350ca5"
            },
            "dist": {
                "type": "zip",
                "url": "https://api.github.com/repos/symfony/polyfill-php73/zipball/cc5db0e22b3cb4111010e48785a97f670b350ca5",
                "reference": "cc5db0e22b3cb4111010e48785a97f670b350ca5",
                "shasum": ""
            },
            "require": {
                "php": ">=7.1"
            },
            "type": "library",
            "extra": {
                "branch-alias": {
                    "dev-main": "1.23-dev"
                },
                "thanks": {
                    "name": "symfony/polyfill",
                    "url": "https://github.com/symfony/polyfill"
                }
            },
            "autoload": {
                "files": [
                    "bootstrap.php"
                ],
                "psr-4": {
                    "Symfony\\Polyfill\\Php73\\": ""
                },
                "classmap": [
                    "Resources/stubs"
                ]
            },
            "notification-url": "https://packagist.org/downloads/",
            "license": [
                "MIT"
            ],
            "authors": [
                {
                    "name": "Nicolas Grekas",
                    "email": "p@tchwork.com"
                },
                {
                    "name": "Symfony Community",
                    "homepage": "https://symfony.com/contributors"
                }
            ],
            "description": "Symfony polyfill backporting some PHP 7.3+ features to lower PHP versions",
            "homepage": "https://symfony.com",
            "keywords": [
                "compatibility",
                "polyfill",
                "portable",
                "shim"
            ],
            "support": {
                "source": "https://github.com/symfony/polyfill-php73/tree/v1.25.0"
            },
            "funding": [
                {
                    "url": "https://symfony.com/sponsor",
                    "type": "custom"
                },
                {
                    "url": "https://github.com/fabpot",
                    "type": "github"
                },
                {
                    "url": "https://tidelift.com/funding/github/packagist/symfony/symfony",
                    "type": "tidelift"
                }
            ],
            "time": "2021-06-05T21:20:04+00:00"
        },
        {
            "name": "symfony/polyfill-php80",
            "version": "v1.25.0",
            "source": {
                "type": "git",
                "url": "https://github.com/symfony/polyfill-php80.git",
                "reference": "4407588e0d3f1f52efb65fbe92babe41f37fe50c"
            },
            "dist": {
                "type": "zip",
                "url": "https://api.github.com/repos/symfony/polyfill-php80/zipball/4407588e0d3f1f52efb65fbe92babe41f37fe50c",
                "reference": "4407588e0d3f1f52efb65fbe92babe41f37fe50c",
                "shasum": ""
            },
            "require": {
                "php": ">=7.1"
            },
            "type": "library",
            "extra": {
                "branch-alias": {
                    "dev-main": "1.23-dev"
                },
                "thanks": {
                    "name": "symfony/polyfill",
                    "url": "https://github.com/symfony/polyfill"
                }
            },
            "autoload": {
                "files": [
                    "bootstrap.php"
                ],
                "psr-4": {
                    "Symfony\\Polyfill\\Php80\\": ""
                },
                "classmap": [
                    "Resources/stubs"
                ]
            },
            "notification-url": "https://packagist.org/downloads/",
            "license": [
                "MIT"
            ],
            "authors": [
                {
                    "name": "Ion Bazan",
                    "email": "ion.bazan@gmail.com"
                },
                {
                    "name": "Nicolas Grekas",
                    "email": "p@tchwork.com"
                },
                {
                    "name": "Symfony Community",
                    "homepage": "https://symfony.com/contributors"
                }
            ],
            "description": "Symfony polyfill backporting some PHP 8.0+ features to lower PHP versions",
            "homepage": "https://symfony.com",
            "keywords": [
                "compatibility",
                "polyfill",
                "portable",
                "shim"
            ],
            "support": {
                "source": "https://github.com/symfony/polyfill-php80/tree/v1.25.0"
            },
            "funding": [
                {
                    "url": "https://symfony.com/sponsor",
                    "type": "custom"
                },
                {
                    "url": "https://github.com/fabpot",
                    "type": "github"
                },
                {
                    "url": "https://tidelift.com/funding/github/packagist/symfony/symfony",
                    "type": "tidelift"
                }
            ],
            "time": "2022-03-04T08:16:47+00:00"
        },
        {
            "name": "symfony/process",
            "version": "v5.4.5",
            "source": {
                "type": "git",
                "url": "https://github.com/symfony/process.git",
                "reference": "95440409896f90a5f85db07a32b517ecec17fa4c"
            },
            "dist": {
                "type": "zip",
                "url": "https://api.github.com/repos/symfony/process/zipball/95440409896f90a5f85db07a32b517ecec17fa4c",
                "reference": "95440409896f90a5f85db07a32b517ecec17fa4c",
                "shasum": ""
            },
            "require": {
                "php": ">=7.2.5",
                "symfony/polyfill-php80": "^1.16"
            },
            "type": "library",
            "autoload": {
                "psr-4": {
                    "Symfony\\Component\\Process\\": ""
                },
                "exclude-from-classmap": [
                    "/Tests/"
                ]
            },
            "notification-url": "https://packagist.org/downloads/",
            "license": [
                "MIT"
            ],
            "authors": [
                {
                    "name": "Fabien Potencier",
                    "email": "fabien@symfony.com"
                },
                {
                    "name": "Symfony Community",
                    "homepage": "https://symfony.com/contributors"
                }
            ],
            "description": "Executes commands in sub-processes",
            "homepage": "https://symfony.com",
            "support": {
                "source": "https://github.com/symfony/process/tree/v5.4.5"
            },
            "funding": [
                {
                    "url": "https://symfony.com/sponsor",
                    "type": "custom"
                },
                {
                    "url": "https://github.com/fabpot",
                    "type": "github"
                },
                {
                    "url": "https://tidelift.com/funding/github/packagist/symfony/symfony",
                    "type": "tidelift"
                }
            ],
            "time": "2022-01-30T18:16:22+00:00"
        },
        {
            "name": "symfony/service-contracts",
            "version": "v2.5.0",
            "source": {
                "type": "git",
                "url": "https://github.com/symfony/service-contracts.git",
                "reference": "1ab11b933cd6bc5464b08e81e2c5b07dec58b0fc"
            },
            "dist": {
                "type": "zip",
                "url": "https://api.github.com/repos/symfony/service-contracts/zipball/1ab11b933cd6bc5464b08e81e2c5b07dec58b0fc",
                "reference": "1ab11b933cd6bc5464b08e81e2c5b07dec58b0fc",
                "shasum": ""
            },
            "require": {
                "php": ">=7.2.5",
                "psr/container": "^1.1",
                "symfony/deprecation-contracts": "^2.1"
            },
            "conflict": {
                "ext-psr": "<1.1|>=2"
            },
            "suggest": {
                "symfony/service-implementation": ""
            },
            "type": "library",
            "extra": {
                "branch-alias": {
                    "dev-main": "2.5-dev"
                },
                "thanks": {
                    "name": "symfony/contracts",
                    "url": "https://github.com/symfony/contracts"
                }
            },
            "autoload": {
                "psr-4": {
                    "Symfony\\Contracts\\Service\\": ""
                }
            },
            "notification-url": "https://packagist.org/downloads/",
            "license": [
                "MIT"
            ],
            "authors": [
                {
                    "name": "Nicolas Grekas",
                    "email": "p@tchwork.com"
                },
                {
                    "name": "Symfony Community",
                    "homepage": "https://symfony.com/contributors"
                }
            ],
            "description": "Generic abstractions related to writing services",
            "homepage": "https://symfony.com",
            "keywords": [
                "abstractions",
                "contracts",
                "decoupling",
                "interfaces",
                "interoperability",
                "standards"
            ],
            "support": {
                "source": "https://github.com/symfony/service-contracts/tree/v2.5.0"
            },
            "funding": [
                {
                    "url": "https://symfony.com/sponsor",
                    "type": "custom"
                },
                {
                    "url": "https://github.com/fabpot",
                    "type": "github"
                },
                {
                    "url": "https://tidelift.com/funding/github/packagist/symfony/symfony",
                    "type": "tidelift"
                }
            ],
            "time": "2021-11-04T16:48:04+00:00"
        },
        {
            "name": "symfony/string",
            "version": "v5.4.3",
            "source": {
                "type": "git",
                "url": "https://github.com/symfony/string.git",
                "reference": "92043b7d8383e48104e411bc9434b260dbeb5a10"
            },
            "dist": {
                "type": "zip",
                "url": "https://api.github.com/repos/symfony/string/zipball/92043b7d8383e48104e411bc9434b260dbeb5a10",
                "reference": "92043b7d8383e48104e411bc9434b260dbeb5a10",
                "shasum": ""
            },
            "require": {
                "php": ">=7.2.5",
                "symfony/polyfill-ctype": "~1.8",
                "symfony/polyfill-intl-grapheme": "~1.0",
                "symfony/polyfill-intl-normalizer": "~1.0",
                "symfony/polyfill-mbstring": "~1.0",
                "symfony/polyfill-php80": "~1.15"
            },
            "conflict": {
                "symfony/translation-contracts": ">=3.0"
            },
            "require-dev": {
                "symfony/error-handler": "^4.4|^5.0|^6.0",
                "symfony/http-client": "^4.4|^5.0|^6.0",
                "symfony/translation-contracts": "^1.1|^2",
                "symfony/var-exporter": "^4.4|^5.0|^6.0"
            },
            "type": "library",
            "autoload": {
                "files": [
                    "Resources/functions.php"
                ],
                "psr-4": {
                    "Symfony\\Component\\String\\": ""
                },
                "exclude-from-classmap": [
                    "/Tests/"
                ]
            },
            "notification-url": "https://packagist.org/downloads/",
            "license": [
                "MIT"
            ],
            "authors": [
                {
                    "name": "Nicolas Grekas",
                    "email": "p@tchwork.com"
                },
                {
                    "name": "Symfony Community",
                    "homepage": "https://symfony.com/contributors"
                }
            ],
            "description": "Provides an object-oriented API to strings and deals with bytes, UTF-8 code points and grapheme clusters in a unified way",
            "homepage": "https://symfony.com",
            "keywords": [
                "grapheme",
                "i18n",
                "string",
                "unicode",
                "utf-8",
                "utf8"
            ],
            "support": {
                "source": "https://github.com/symfony/string/tree/v5.4.3"
            },
            "funding": [
                {
                    "url": "https://symfony.com/sponsor",
                    "type": "custom"
                },
                {
                    "url": "https://github.com/fabpot",
                    "type": "github"
                },
                {
                    "url": "https://tidelift.com/funding/github/packagist/symfony/symfony",
                    "type": "tidelift"
                }
            ],
            "time": "2022-01-02T09:53:40+00:00"
        },
        {
            "name": "theseer/tokenizer",
            "version": "1.2.1",
            "source": {
                "type": "git",
                "url": "https://github.com/theseer/tokenizer.git",
                "reference": "34a41e998c2183e22995f158c581e7b5e755ab9e"
            },
            "dist": {
                "type": "zip",
                "url": "https://api.github.com/repos/theseer/tokenizer/zipball/34a41e998c2183e22995f158c581e7b5e755ab9e",
                "reference": "34a41e998c2183e22995f158c581e7b5e755ab9e",
                "shasum": ""
            },
            "require": {
                "ext-dom": "*",
                "ext-tokenizer": "*",
                "ext-xmlwriter": "*",
                "php": "^7.2 || ^8.0"
            },
            "type": "library",
            "autoload": {
                "classmap": [
                    "src/"
                ]
            },
            "notification-url": "https://packagist.org/downloads/",
            "license": [
                "BSD-3-Clause"
            ],
            "authors": [
                {
                    "name": "Arne Blankerts",
                    "email": "arne@blankerts.de",
                    "role": "Developer"
                }
            ],
            "description": "A small library for converting tokenized PHP source code into XML and potentially other formats",
            "support": {
                "issues": "https://github.com/theseer/tokenizer/issues",
                "source": "https://github.com/theseer/tokenizer/tree/1.2.1"
            },
            "funding": [
                {
                    "url": "https://github.com/theseer",
                    "type": "github"
                }
            ],
            "time": "2021-07-28T10:34:58+00:00"
        },
        {
            "name": "webmozart/assert",
            "version": "1.10.0",
            "source": {
                "type": "git",
                "url": "https://github.com/webmozarts/assert.git",
                "reference": "6964c76c7804814a842473e0c8fd15bab0f18e25"
            },
            "dist": {
                "type": "zip",
                "url": "https://api.github.com/repos/webmozarts/assert/zipball/6964c76c7804814a842473e0c8fd15bab0f18e25",
                "reference": "6964c76c7804814a842473e0c8fd15bab0f18e25",
                "shasum": ""
            },
            "require": {
                "php": "^7.2 || ^8.0",
                "symfony/polyfill-ctype": "^1.8"
            },
            "conflict": {
                "phpstan/phpstan": "<0.12.20",
                "vimeo/psalm": "<4.6.1 || 4.6.2"
            },
            "require-dev": {
                "phpunit/phpunit": "^8.5.13"
            },
            "type": "library",
            "extra": {
                "branch-alias": {
                    "dev-master": "1.10-dev"
                }
            },
            "autoload": {
                "psr-4": {
                    "Webmozart\\Assert\\": "src/"
                }
            },
            "notification-url": "https://packagist.org/downloads/",
            "license": [
                "MIT"
            ],
            "authors": [
                {
                    "name": "Bernhard Schussek",
                    "email": "bschussek@gmail.com"
                }
            ],
            "description": "Assertions to validate method input/output with nice error messages.",
            "keywords": [
                "assert",
                "check",
                "validate"
            ],
            "support": {
                "issues": "https://github.com/webmozarts/assert/issues",
                "source": "https://github.com/webmozarts/assert/tree/1.10.0"
            },
            "time": "2021-03-09T10:59:23+00:00"
        },
        {
            "name": "wikimedia/at-ease",
            "version": "v2.1.0",
            "source": {
                "type": "git",
                "url": "https://github.com/wikimedia/at-ease.git",
                "reference": "e8ebaa7bb7c8a8395481a05f6dc4deaceab11c33"
            },
            "dist": {
                "type": "zip",
                "url": "https://api.github.com/repos/wikimedia/at-ease/zipball/e8ebaa7bb7c8a8395481a05f6dc4deaceab11c33",
                "reference": "e8ebaa7bb7c8a8395481a05f6dc4deaceab11c33",
                "shasum": ""
            },
            "require": {
                "php": ">=7.2.9"
            },
            "require-dev": {
                "mediawiki/mediawiki-codesniffer": "35.0.0",
                "mediawiki/minus-x": "1.1.1",
                "ockcyp/covers-validator": "1.3.3",
                "php-parallel-lint/php-console-highlighter": "0.5.0",
                "php-parallel-lint/php-parallel-lint": "1.2.0",
                "phpunit/phpunit": "^8.5"
            },
            "type": "library",
            "autoload": {
                "files": [
                    "src/Wikimedia/Functions.php"
                ],
                "psr-4": {
                    "Wikimedia\\AtEase\\": "src/Wikimedia/AtEase/"
                }
            },
            "notification-url": "https://packagist.org/downloads/",
            "license": [
                "GPL-2.0-or-later"
            ],
            "authors": [
                {
                    "name": "Tim Starling",
                    "email": "tstarling@wikimedia.org"
                },
                {
                    "name": "MediaWiki developers",
                    "email": "wikitech-l@lists.wikimedia.org"
                }
            ],
            "description": "Safe replacement to @ for suppressing warnings.",
            "homepage": "https://www.mediawiki.org/wiki/at-ease",
            "support": {
                "source": "https://github.com/wikimedia/at-ease/tree/v2.1.0"
            },
            "time": "2021-02-27T15:53:37+00:00"
        },
        {
            "name": "yoast/phpunit-polyfills",
            "version": "1.0.3",
            "source": {
                "type": "git",
                "url": "https://github.com/Yoast/PHPUnit-Polyfills.git",
                "reference": "5ea3536428944955f969bc764bbe09738e151ada"
            },
            "dist": {
                "type": "zip",
                "url": "https://api.github.com/repos/Yoast/PHPUnit-Polyfills/zipball/5ea3536428944955f969bc764bbe09738e151ada",
                "reference": "5ea3536428944955f969bc764bbe09738e151ada",
                "shasum": ""
            },
            "require": {
                "php": ">=5.4",
                "phpunit/phpunit": "^4.8.36 || ^5.7.21 || ^6.0 || ^7.0 || ^8.0 || ^9.0"
            },
            "require-dev": {
                "yoast/yoastcs": "^2.2.0"
            },
            "type": "library",
            "extra": {
                "branch-alias": {
                    "dev-main": "1.x-dev",
                    "dev-develop": "1.x-dev"
                }
            },
            "autoload": {
                "files": [
                    "phpunitpolyfills-autoload.php"
                ]
            },
            "notification-url": "https://packagist.org/downloads/",
            "license": [
                "BSD-3-Clause"
            ],
            "authors": [
                {
                    "name": "Team Yoast",
                    "email": "support@yoast.com",
                    "homepage": "https://yoast.com"
                },
                {
                    "name": "Contributors",
                    "homepage": "https://github.com/Yoast/PHPUnit-Polyfills/graphs/contributors"
                }
            ],
            "description": "Set of polyfills for changed PHPUnit functionality to allow for creating PHPUnit cross-version compatible tests",
            "homepage": "https://github.com/Yoast/PHPUnit-Polyfills",
            "keywords": [
                "phpunit",
                "polyfill",
                "testing"
            ],
            "support": {
                "issues": "https://github.com/Yoast/PHPUnit-Polyfills/issues",
                "source": "https://github.com/Yoast/PHPUnit-Polyfills"
            },
            "time": "2021-11-23T01:37:03+00:00"
        }
    ],
    "aliases": [],
    "minimum-stability": "dev",
    "stability-flags": {
        "automattic/jetpack-assets": 20,
        "automattic/jetpack-admin-ui": 20,
        "automattic/jetpack-autoloader": 20,
        "automattic/jetpack-composer-plugin": 20,
        "automattic/jetpack-config": 20,
        "automattic/jetpack-connection": 20,
        "automattic/jetpack-my-jetpack": 20,
        "automattic/jetpack-device-detection": 20,
        "automattic/jetpack-lazy-images": 20
    },
    "prefer-stable": true,
    "prefer-lowest": false,
    "platform": {
        "ext-json": "*"
    },
    "platform-dev": [],
    "platform-overrides": {
        "ext-intl": "0.0.0"
    },
    "plugin-api-version": "2.2.0"
}<|MERGE_RESOLUTION|>--- conflicted
+++ resolved
@@ -4,11 +4,7 @@
         "Read more about it at https://getcomposer.org/doc/01-basic-usage.md#installing-dependencies",
         "This file is @generated automatically"
     ],
-<<<<<<< HEAD
-    "content-hash": "2b0cb7fdcb87c06c8278b79be165d7e2",
-=======
     "content-hash": "25215f2958d67b5f43358746306b8ea2",
->>>>>>> bbaa2ace
     "packages": [
         {
             "name": "automattic/jetpack-a8c-mc-stats",
@@ -592,11 +588,7 @@
             "dist": {
                 "type": "path",
                 "url": "../../packages/my-jetpack",
-<<<<<<< HEAD
-                "reference": "9318131739827c45d04ec4d3a20ca90086ae6d00"
-=======
                 "reference": "d41271fef907f3e11c742cf5e59f67a480094a12"
->>>>>>> bbaa2ace
             },
             "require": {
                 "automattic/jetpack-admin-ui": "^0.2",
