{
    "_readme": [
        "This file locks the dependencies of your project to a known state",
        "Read more about it at https://getcomposer.org/doc/01-basic-usage.md#installing-dependencies",
        "This file is @generated automatically"
    ],
<<<<<<< HEAD
    "content-hash": "7ff63476d8934a4dfce0f618fa997b3c",
=======
    "content-hash": "d0e7b8455ed66dbf362697962b1bc7bd",
>>>>>>> 05d9faf1
    "packages": [
        {
            "name": "automattic/jetpack-a8c-mc-stats",
            "version": "dev-master",
            "dist": {
                "type": "path",
                "url": "../../packages/a8c-mc-stats",
                "reference": "a0c0c657875ba4ab7254d59778e249a144b01347"
            },
            "require-dev": {
                "automattic/jetpack-changelogger": "^3.0",
                "yoast/phpunit-polyfills": "1.0.2"
            },
            "type": "library",
            "extra": {
                "autotagger": true,
                "mirror-repo": "Automattic/jetpack-a8c-mc-stats",
                "changelogger": {
                    "link-template": "https://github.com/Automattic/jetpack-a8c-mc-stats/compare/v${old}...v${new}"
                },
                "branch-alias": {
                    "dev-master": "1.4.x-dev"
                }
            },
            "autoload": {
                "classmap": [
                    "src/"
                ]
            },
            "scripts": {
                "phpunit": [
                    "./vendor/phpunit/phpunit/phpunit --colors=always"
                ],
                "test-coverage": [
                    "@composer update",
                    "phpdbg -d memory_limit=2048M -d max_execution_time=900 -qrr ./vendor/bin/phpunit --coverage-clover \"$COVERAGE_DIR/clover.xml\""
                ],
                "test-php": [
                    "@composer update",
                    "@composer phpunit"
                ]
            },
            "license": [
                "GPL-2.0-or-later"
            ],
            "description": "Used to record internal usage stats for Automattic. Not visible to site owners.",
            "transport-options": {
                "monorepo": true,
                "relative": true
            }
        },
        {
            "name": "automattic/jetpack-admin-ui",
            "version": "dev-master",
            "dist": {
                "type": "path",
                "url": "../../packages/admin-ui",
                "reference": "7f51620d80a931c94e60f286dad541ff15836ef1"
            },
            "require-dev": {
                "automattic/jetpack-changelogger": "^3.0",
                "automattic/wordbless": "dev-master",
                "yoast/phpunit-polyfills": "1.0.2"
            },
            "type": "library",
            "extra": {
                "autotagger": true,
                "mirror-repo": "Automattic/jetpack-admin-ui",
                "changelogger": {
                    "link-template": "https://github.com/Automattic/jetpack-admin-ui/compare/${old}...${new}"
                },
                "branch-alias": {
                    "dev-master": "0.1.x-dev"
                },
                "version-constants": {
                    "::PACKAGE_VERSION": "src/class-admin-menu.php"
                }
            },
            "autoload": {
                "classmap": [
                    "src/"
                ]
            },
            "scripts": {
                "phpunit": [
                    "./vendor/phpunit/phpunit/phpunit --colors=always"
                ],
                "test-coverage": [
                    "@composer install",
                    "phpdbg -d memory_limit=2048M -d max_execution_time=900 -qrr ./vendor/bin/phpunit --coverage-clover \"$COVERAGE_DIR/clover.xml\""
                ],
                "test-php": [
                    "@composer install",
                    "@composer phpunit"
                ],
                "post-update-cmd": [
                    "php -r \"copy('vendor/automattic/wordbless/src/dbless-wpdb.php', 'wordpress/wp-content/db.php');\""
                ]
            },
            "license": [
                "GPL-2.0-or-later"
            ],
            "description": "Generic Jetpack wp-admin UI elements",
            "transport-options": {
                "monorepo": true,
                "relative": true
            }
        },
        {
            "name": "automattic/jetpack-assets",
            "version": "dev-master",
            "dist": {
                "type": "path",
                "url": "../../packages/assets",
                "reference": "4d5443c8dcbc2d06b408f957aedd343e52aafe1d"
            },
            "require": {
                "automattic/jetpack-constants": "^1.6"
            },
            "require-dev": {
                "automattic/jetpack-changelogger": "^3.0",
                "brain/monkey": "2.6.1",
                "yoast/phpunit-polyfills": "1.0.2"
            },
            "type": "library",
            "extra": {
                "autotagger": true,
                "mirror-repo": "Automattic/jetpack-assets",
                "changelogger": {
                    "link-template": "https://github.com/Automattic/jetpack-assets/compare/v${old}...v${new}"
                },
                "branch-alias": {
                    "dev-master": "1.12.x-dev"
                }
            },
            "autoload": {
                "classmap": [
                    "src/"
                ]
            },
            "scripts": {
                "phpunit": [
                    "./vendor/phpunit/phpunit/phpunit --colors=always"
                ],
                "test-coverage": [
                    "@composer update",
                    "phpdbg -d memory_limit=2048M -d max_execution_time=900 -qrr ./vendor/bin/phpunit --coverage-clover \"$COVERAGE_DIR/clover.xml\""
                ],
                "test-php": [
                    "@composer update",
                    "@composer phpunit"
                ]
            },
            "license": [
                "GPL-2.0-or-later"
            ],
            "description": "Asset management utilities for Jetpack ecosystem packages",
            "transport-options": {
                "monorepo": true,
                "relative": true
            }
        },
        {
            "name": "automattic/jetpack-autoloader",
            "version": "dev-master",
            "dist": {
                "type": "path",
                "url": "../../packages/autoloader",
                "reference": "5498d51fdb8c0a7b50a818a52a419ef539c998fb"
            },
            "require": {
                "composer-plugin-api": "^1.1 || ^2.0"
            },
            "require-dev": {
                "automattic/jetpack-changelogger": "^3.0",
                "yoast/phpunit-polyfills": "1.0.2"
            },
            "type": "composer-plugin",
            "extra": {
                "autotagger": true,
                "class": "Automattic\\Jetpack\\Autoloader\\CustomAutoloaderPlugin",
                "mirror-repo": "Automattic/jetpack-autoloader",
                "changelogger": {
                    "link-template": "https://github.com/Automattic/jetpack-autoloader/compare/v${old}...v${new}"
                },
                "branch-alias": {
                    "dev-master": "2.10.x-dev"
                }
            },
            "autoload": {
                "classmap": [
                    "src/AutoloadGenerator.php"
                ],
                "psr-4": {
                    "Automattic\\Jetpack\\Autoloader\\": "src"
                }
            },
            "scripts": {
                "phpunit": [
                    "./vendor/phpunit/phpunit/phpunit --colors=always"
                ],
                "test-coverage": [
                    "@composer update",
                    "phpdbg -d memory_limit=2048M -d max_execution_time=900 -qrr ./vendor/bin/phpunit --coverage-php \"./tests/php/tmp/coverage-report.php\"",
                    "php ./tests/php/bin/test-coverage.php \"$COVERAGE_DIR/clover.xml\""
                ],
                "test-php": [
                    "@composer update",
                    "@composer phpunit"
                ]
            },
            "license": [
                "GPL-2.0-or-later"
            ],
            "description": "Creates a custom autoloader for a plugin or theme.",
            "transport-options": {
                "monorepo": true,
                "relative": true
            }
        },
        {
            "name": "automattic/jetpack-config",
            "version": "dev-master",
            "dist": {
                "type": "path",
                "url": "../../packages/config",
                "reference": "c6408e82a9c80f5be6beccaf23c392151a9b9420"
            },
            "require-dev": {
                "automattic/jetpack-changelogger": "^3.0"
            },
            "type": "library",
            "extra": {
                "autotagger": true,
                "mirror-repo": "Automattic/jetpack-config",
                "changelogger": {
                    "link-template": "https://github.com/Automattic/jetpack-config/compare/v${old}...v${new}"
                },
                "branch-alias": {
                    "dev-master": "1.5.x-dev"
                }
            },
            "autoload": {
                "classmap": [
                    "src/"
                ]
            },
            "license": [
                "GPL-2.0-or-later"
            ],
            "description": "Jetpack configuration package that initializes other packages and configures Jetpack's functionality. Can be used as a base for all variants of Jetpack package usage.",
            "transport-options": {
                "monorepo": true,
                "relative": true
            }
        },
        {
            "name": "automattic/jetpack-connection",
            "version": "dev-master",
            "dist": {
                "type": "path",
                "url": "../../packages/connection",
<<<<<<< HEAD
                "reference": "19cef991493368d69baf0e77c3e64528db997c1c"
=======
                "reference": "d8aa6899588d9057db2494e9d1584fb32d206e2c"
>>>>>>> 05d9faf1
            },
            "require": {
                "automattic/jetpack-a8c-mc-stats": "^1.4",
                "automattic/jetpack-constants": "^1.6",
                "automattic/jetpack-heartbeat": "^1.3",
                "automattic/jetpack-options": "^1.13",
                "automattic/jetpack-redirect": "^1.7",
                "automattic/jetpack-roles": "^1.4",
                "automattic/jetpack-status": "^1.9",
                "automattic/jetpack-terms-of-service": "^1.9",
                "automattic/jetpack-tracking": "^1.13"
            },
            "require-dev": {
                "automattic/jetpack-changelogger": "^3.0",
                "automattic/wordbless": "@dev",
                "brain/monkey": "2.6.1",
                "yoast/phpunit-polyfills": "1.0.2"
            },
            "type": "library",
            "extra": {
                "autotagger": true,
                "mirror-repo": "Automattic/jetpack-connection",
                "version-constants": {
                    "::PACKAGE_VERSION": "src/class-package-version.php"
                },
                "changelogger": {
                    "link-template": "https://github.com/Automattic/jetpack-connection/compare/v${old}...v${new}"
                },
                "branch-alias": {
                    "dev-master": "1.31.x-dev"
                }
            },
            "autoload": {
                "classmap": [
                    "legacy",
                    "src/"
                ]
            },
            "scripts": {
                "phpunit": [
                    "./vendor/phpunit/phpunit/phpunit --colors=always"
                ],
                "post-update-cmd": [
                    "php -r \"copy('vendor/automattic/wordbless/src/dbless-wpdb.php', 'wordpress/wp-content/db.php');\""
                ],
                "test-coverage": [
                    "@composer update",
                    "phpdbg -d memory_limit=2048M -d max_execution_time=900 -qrr ./vendor/bin/phpunit --coverage-clover \"$COVERAGE_DIR/clover.xml\""
                ],
                "test-php": [
                    "@composer update",
                    "@composer phpunit"
                ]
            },
            "license": [
                "GPL-2.0-or-later"
            ],
            "description": "Everything needed to connect to the Jetpack infrastructure",
            "transport-options": {
                "monorepo": true,
                "relative": true
            }
        },
        {
            "name": "automattic/jetpack-constants",
            "version": "dev-master",
            "dist": {
                "type": "path",
                "url": "../../packages/constants",
                "reference": "ee6c8dbcb53bfe79a4dba8ac1756f5467e90bc7a"
            },
            "require-dev": {
                "automattic/jetpack-changelogger": "^3.0",
                "brain/monkey": "2.6.1",
                "yoast/phpunit-polyfills": "1.0.2"
            },
            "type": "library",
            "extra": {
                "autotagger": true,
                "mirror-repo": "Automattic/jetpack-constants",
                "changelogger": {
                    "link-template": "https://github.com/Automattic/jetpack-constants/compare/v${old}...v${new}"
                },
                "branch-alias": {
                    "dev-master": "1.6.x-dev"
                }
            },
            "autoload": {
                "classmap": [
                    "src/"
                ]
            },
            "scripts": {
                "phpunit": [
                    "./vendor/phpunit/phpunit/phpunit --colors=always"
                ],
                "test-coverage": [
                    "@composer update",
                    "phpdbg -d memory_limit=2048M -d max_execution_time=900 -qrr ./vendor/bin/phpunit --coverage-clover \"$COVERAGE_DIR/clover.xml\""
                ],
                "test-php": [
                    "@composer update",
                    "@composer phpunit"
                ]
            },
            "license": [
                "GPL-2.0-or-later"
            ],
            "description": "A wrapper for defining constants in a more testable way.",
            "transport-options": {
                "monorepo": true,
                "relative": true
            }
        },
        {
            "name": "automattic/jetpack-device-detection",
            "version": "dev-master",
            "dist": {
                "type": "path",
                "url": "../../packages/device-detection",
                "reference": "7111b6eddc47e60bcd74e67acc19f7c2389d9dd7"
            },
            "require-dev": {
                "automattic/jetpack-changelogger": "^3.0",
                "yoast/phpunit-polyfills": "1.0.2"
            },
            "type": "library",
            "extra": {
                "autotagger": true,
                "mirror-repo": "Automattic/jetpack-device-detection",
                "changelogger": {
                    "link-template": "https://github.com/Automattic/jetpack-device-detection/compare/v${old}...v${new}"
                },
                "branch-alias": {
                    "dev-master": "1.4.x-dev"
                }
            },
            "autoload": {
                "classmap": [
                    "src/"
                ]
            },
            "scripts": {
                "phpunit": [
                    "./vendor/phpunit/phpunit/phpunit --colors=always"
                ],
                "test-coverage": [
                    "@composer update",
                    "phpdbg -d memory_limit=2048M -d max_execution_time=900 -qrr ./vendor/bin/phpunit --coverage-clover \"$COVERAGE_DIR/clover.xml\""
                ],
                "test-php": [
                    "@composer update",
                    "@composer phpunit"
                ]
            },
            "license": [
                "GPL-2.0-or-later"
            ],
            "description": "A way to detect device types based on User-Agent header.",
            "transport-options": {
                "monorepo": true,
                "relative": true
            }
        },
        {
            "name": "automattic/jetpack-heartbeat",
            "version": "dev-master",
            "dist": {
                "type": "path",
                "url": "../../packages/heartbeat",
                "reference": "db71df78bd3feff1b6894a8ab73bd0a8ed7463cd"
            },
            "require": {
                "automattic/jetpack-a8c-mc-stats": "^1.4",
                "automattic/jetpack-options": "^1.13"
            },
            "require-dev": {
                "automattic/jetpack-changelogger": "^3.0"
            },
            "type": "library",
            "extra": {
                "autotagger": true,
                "mirror-repo": "Automattic/jetpack-heartbeat",
                "changelogger": {
                    "link-template": "https://github.com/Automattic/jetpack-heartbeat/compare/v${old}...v${new}"
                },
                "branch-alias": {
                    "dev-master": "1.3.x-dev"
                }
            },
            "autoload": {
                "classmap": [
                    "src/"
                ]
            },
            "license": [
                "GPL-2.0-or-later"
            ],
            "description": "This adds a cronjob that sends a batch of internal automattic stats to wp.com once a day",
            "transport-options": {
                "monorepo": true,
                "relative": true
            }
        },
        {
            "name": "automattic/jetpack-lazy-images",
            "version": "dev-master",
            "dist": {
                "type": "path",
                "url": "../../packages/lazy-images",
                "reference": "513a8e80ea5bacf9ada94e2bbc5503b5b21dc789"
            },
            "require": {
                "automattic/jetpack-assets": "^1.12",
                "automattic/jetpack-constants": "^1.6"
            },
            "require-dev": {
                "automattic/jetpack-changelogger": "^3.0",
                "automattic/wordbless": "dev-master",
                "yoast/phpunit-polyfills": "1.0.2"
            },
            "type": "library",
            "extra": {
                "autotagger": true,
                "mirror-repo": "Automattic/jetpack-lazy-images",
                "changelogger": {
                    "link-template": "https://github.com/Automattic/jetpack-lazy-images/compare/v${old}...v${new}"
                },
                "branch-alias": {
                    "dev-master": "2.0.x-dev"
                }
            },
            "autoload": {
                "classmap": [
                    "src/"
                ]
            },
            "scripts": {
                "build-production": [
                    "Composer\\Config::disableProcessTimeout",
                    "pnpm run build-production"
                ],
                "build-development": [
                    "Composer\\Config::disableProcessTimeout",
                    "pnpm run build"
                ],
                "phpunit": [
                    "./vendor/phpunit/phpunit/phpunit --colors=always"
                ],
                "post-update-cmd": [
                    "php -r \"copy('vendor/automattic/wordbless/src/dbless-wpdb.php', 'wordpress/wp-content/db.php');\""
                ],
                "test-coverage": [
                    "@composer update",
                    "phpdbg -d memory_limit=2048M -d max_execution_time=900 -qrr ./vendor/bin/phpunit --coverage-clover \"$COVERAGE_DIR/clover.xml\""
                ],
                "test-php": [
                    "@composer update",
                    "@composer phpunit"
                ]
            },
            "license": [
                "GPL-2.0-or-later"
            ],
            "description": "Speed up your site and create a smoother viewing experience by loading images as visitors scroll down the screen, instead of all at once.",
            "transport-options": {
                "monorepo": true,
                "relative": true
            }
        },
        {
            "name": "automattic/jetpack-options",
            "version": "dev-master",
            "dist": {
                "type": "path",
                "url": "../../packages/options",
                "reference": "6c37fc10cec857ecf8e4ac0d60cac4287ec5f00e"
            },
            "require": {
                "automattic/jetpack-constants": "^1.6"
            },
            "require-dev": {
                "automattic/jetpack-changelogger": "^3.0",
                "yoast/phpunit-polyfills": "1.0.2"
            },
            "type": "library",
            "extra": {
                "autotagger": true,
                "mirror-repo": "Automattic/jetpack-options",
                "changelogger": {
                    "link-template": "https://github.com/Automattic/jetpack-options/compare/v${old}...v${new}"
                },
                "branch-alias": {
                    "dev-master": "1.13.x-dev"
                }
            },
            "autoload": {
                "classmap": [
                    "legacy"
                ]
            },
            "license": [
                "GPL-2.0-or-later"
            ],
            "description": "A wrapper for wp-options to manage specific Jetpack options.",
            "transport-options": {
                "monorepo": true,
                "relative": true
            }
        },
        {
            "name": "automattic/jetpack-redirect",
            "version": "dev-master",
            "dist": {
                "type": "path",
                "url": "../../packages/redirect",
                "reference": "aeaca4673e7061add1caa4f4321d78d2fd065ec7"
            },
            "require": {
                "automattic/jetpack-status": "^1.9"
            },
            "require-dev": {
                "automattic/jetpack-changelogger": "^3.0",
                "brain/monkey": "2.6.1",
                "yoast/phpunit-polyfills": "1.0.2"
            },
            "type": "library",
            "extra": {
                "autotagger": true,
                "mirror-repo": "Automattic/jetpack-redirect",
                "changelogger": {
                    "link-template": "https://github.com/Automattic/jetpack-redirect/compare/v${old}...v${new}"
                },
                "branch-alias": {
                    "dev-master": "1.7.x-dev"
                }
            },
            "autoload": {
                "classmap": [
                    "src/"
                ]
            },
            "scripts": {
                "phpunit": [
                    "./vendor/phpunit/phpunit/phpunit --colors=always"
                ],
                "test-coverage": [
                    "@composer update",
                    "phpdbg -d memory_limit=2048M -d max_execution_time=900 -qrr ./vendor/bin/phpunit --coverage-clover \"$COVERAGE_DIR/clover.xml\""
                ],
                "test-php": [
                    "@composer update",
                    "@composer phpunit"
                ]
            },
            "license": [
                "GPL-2.0-or-later"
            ],
            "description": "Utilities to build URLs to the jetpack.com/redirect/ service",
            "transport-options": {
                "monorepo": true,
                "relative": true
            }
        },
        {
            "name": "automattic/jetpack-roles",
            "version": "dev-master",
            "dist": {
                "type": "path",
                "url": "../../packages/roles",
                "reference": "64df99cd77b5e9e615bc09b4ad695ab13509fb8c"
            },
            "require-dev": {
                "automattic/jetpack-changelogger": "^3.0",
                "brain/monkey": "2.6.1",
                "yoast/phpunit-polyfills": "1.0.2"
            },
            "type": "library",
            "extra": {
                "autotagger": true,
                "mirror-repo": "Automattic/jetpack-roles",
                "changelogger": {
                    "link-template": "https://github.com/Automattic/jetpack-roles/compare/v${old}...v${new}"
                },
                "branch-alias": {
                    "dev-master": "1.4.x-dev"
                }
            },
            "autoload": {
                "classmap": [
                    "src/"
                ]
            },
            "scripts": {
                "phpunit": [
                    "./vendor/phpunit/phpunit/phpunit --colors=always"
                ],
                "test-coverage": [
                    "@composer update",
                    "phpdbg -d memory_limit=2048M -d max_execution_time=900 -qrr ./vendor/bin/phpunit --coverage-clover \"$COVERAGE_DIR/clover.xml\""
                ],
                "test-php": [
                    "@composer update",
                    "@composer phpunit"
                ]
            },
            "license": [
                "GPL-2.0-or-later"
            ],
            "description": "Utilities, related with user roles and capabilities.",
            "transport-options": {
                "monorepo": true,
                "relative": true
            }
        },
        {
            "name": "automattic/jetpack-status",
            "version": "dev-master",
            "dist": {
                "type": "path",
                "url": "../../packages/status",
                "reference": "08795a48ee5af039b8e2d3d1a3e7e10582ccfb32"
            },
            "require": {
                "automattic/jetpack-constants": "^1.6"
            },
            "require-dev": {
                "automattic/jetpack-changelogger": "^3.0",
                "brain/monkey": "2.6.1",
                "yoast/phpunit-polyfills": "1.0.2"
            },
            "type": "library",
            "extra": {
                "autotagger": true,
                "mirror-repo": "Automattic/jetpack-status",
                "changelogger": {
                    "link-template": "https://github.com/Automattic/jetpack-status/compare/v${old}...v${new}"
                },
                "branch-alias": {
                    "dev-master": "1.9.x-dev"
                }
            },
            "autoload": {
                "classmap": [
                    "src/"
                ]
            },
            "scripts": {
                "phpunit": [
                    "./vendor/phpunit/phpunit/phpunit --colors=always"
                ],
                "test-coverage": [
                    "@composer update",
                    "phpdbg -d memory_limit=2048M -d max_execution_time=900 -qrr ./vendor/bin/phpunit --coverage-clover \"$COVERAGE_DIR/clover.xml\""
                ],
                "test-php": [
                    "@composer update",
                    "@composer phpunit"
                ]
            },
            "license": [
                "GPL-2.0-or-later"
            ],
            "description": "Used to retrieve information about the current status of Jetpack and the site overall.",
            "transport-options": {
                "monorepo": true,
                "relative": true
            }
        },
        {
            "name": "automattic/jetpack-terms-of-service",
            "version": "dev-master",
            "dist": {
                "type": "path",
                "url": "../../packages/terms-of-service",
                "reference": "9e984623e74b29a7c02348344c1d1e7a07e2e810"
            },
            "require": {
                "automattic/jetpack-options": "^1.13",
                "automattic/jetpack-status": "^1.9"
            },
            "require-dev": {
                "automattic/jetpack-changelogger": "^3.0",
                "brain/monkey": "2.6.1",
                "yoast/phpunit-polyfills": "1.0.2"
            },
            "type": "library",
            "extra": {
                "autotagger": true,
                "mirror-repo": "Automattic/jetpack-terms-of-service",
                "changelogger": {
                    "link-template": "https://github.com/Automattic/jetpack-terms-of-service/compare/v${old}...v${new}"
                },
                "branch-alias": {
                    "dev-master": "1.9.x-dev"
                }
            },
            "autoload": {
                "classmap": [
                    "src/"
                ]
            },
            "scripts": {
                "phpunit": [
                    "./vendor/phpunit/phpunit/phpunit --colors=always"
                ],
                "test-coverage": [
                    "@composer update",
                    "phpdbg -d memory_limit=2048M -d max_execution_time=900 -qrr ./vendor/bin/phpunit --coverage-clover \"$COVERAGE_DIR/clover.xml\""
                ],
                "test-php": [
                    "@composer update",
                    "@composer phpunit"
                ]
            },
            "license": [
                "GPL-2.0-or-later"
            ],
            "description": "Everything need to manage the terms of service state",
            "transport-options": {
                "monorepo": true,
                "relative": true
            }
        },
        {
            "name": "automattic/jetpack-tracking",
            "version": "dev-master",
            "dist": {
                "type": "path",
                "url": "../../packages/tracking",
                "reference": "fb369c9cf3e784fd5ff3882b25e8d29b48e38b92"
            },
            "require": {
                "automattic/jetpack-assets": "^1.12",
                "automattic/jetpack-options": "^1.13",
                "automattic/jetpack-status": "^1.9",
                "automattic/jetpack-terms-of-service": "^1.9"
            },
            "require-dev": {
                "automattic/jetpack-changelogger": "^3.0",
                "brain/monkey": "2.6.1",
                "yoast/phpunit-polyfills": "1.0.2"
            },
            "type": "library",
            "extra": {
                "autotagger": true,
                "mirror-repo": "Automattic/jetpack-tracking",
                "changelogger": {
                    "link-template": "https://github.com/Automattic/jetpack-tracking/compare/v${old}...v${new}"
                },
                "branch-alias": {
                    "dev-master": "1.13.x-dev"
                }
            },
            "autoload": {
                "classmap": [
                    "legacy",
                    "src/"
                ]
            },
            "scripts": {
                "phpunit": [
                    "./vendor/phpunit/phpunit/phpunit --colors=always"
                ],
                "test-coverage": [
                    "@composer update",
                    "phpdbg -d memory_limit=2048M -d max_execution_time=900 -qrr ./vendor/bin/phpunit --coverage-clover \"$COVERAGE_DIR/clover.xml\""
                ],
                "test-php": [
                    "@composer update",
                    "@composer phpunit"
                ]
            },
            "license": [
                "GPL-2.0-or-later"
            ],
            "description": "Tracking for Jetpack",
            "transport-options": {
                "monorepo": true,
                "relative": true
            }
        },
        {
            "name": "tedivm/jshrink",
            "version": "v1.4.0",
            "source": {
                "type": "git",
                "url": "https://github.com/tedious/JShrink.git",
                "reference": "0513ba1407b1f235518a939455855e6952a48bbc"
            },
            "dist": {
                "type": "zip",
                "url": "https://api.github.com/repos/tedious/JShrink/zipball/0513ba1407b1f235518a939455855e6952a48bbc",
                "reference": "0513ba1407b1f235518a939455855e6952a48bbc",
                "shasum": ""
            },
            "require": {
                "php": "^5.6|^7.0|^8.0"
            },
            "require-dev": {
                "friendsofphp/php-cs-fixer": "^2.8",
                "php-coveralls/php-coveralls": "^1.1.0",
                "phpunit/phpunit": "^6"
            },
            "type": "library",
            "autoload": {
                "psr-0": {
                    "JShrink": "src/"
                }
            },
            "notification-url": "https://packagist.org/downloads/",
            "license": [
                "BSD-3-Clause"
            ],
            "authors": [
                {
                    "name": "Robert Hafner",
                    "email": "tedivm@tedivm.com"
                }
            ],
            "description": "Javascript Minifier built in PHP",
            "homepage": "http://github.com/tedious/JShrink",
            "keywords": [
                "javascript",
                "minifier"
            ],
            "support": {
                "issues": "https://github.com/tedious/JShrink/issues",
                "source": "https://github.com/tedious/JShrink/tree/v1.4.0"
            },
            "funding": [
                {
                    "url": "https://tidelift.com/funding/github/packagist/tedivm/jshrink",
                    "type": "tidelift"
                }
            ],
            "time": "2020-11-30T18:10:21+00:00"
        }
    ],
    "packages-dev": [
        {
            "name": "antecedent/patchwork",
            "version": "2.1.17",
            "source": {
                "type": "git",
                "url": "https://github.com/antecedent/patchwork.git",
                "reference": "df5aba175a44c2996ced4edf8ec9f9081b5348c0"
            },
            "dist": {
                "type": "zip",
                "url": "https://api.github.com/repos/antecedent/patchwork/zipball/df5aba175a44c2996ced4edf8ec9f9081b5348c0",
                "reference": "df5aba175a44c2996ced4edf8ec9f9081b5348c0",
                "shasum": ""
            },
            "require": {
                "php": ">=5.4.0"
            },
            "require-dev": {
                "phpunit/phpunit": ">=4"
            },
            "type": "library",
            "notification-url": "https://packagist.org/downloads/",
            "license": [
                "MIT"
            ],
            "authors": [
                {
                    "name": "Ignas Rudaitis",
                    "email": "ignas.rudaitis@gmail.com"
                }
            ],
            "description": "Method redefinition (monkey-patching) functionality for PHP.",
            "homepage": "http://patchwork2.org/",
            "keywords": [
                "aop",
                "aspect",
                "interception",
                "monkeypatching",
                "redefinition",
                "runkit",
                "testing"
            ],
            "support": {
                "issues": "https://github.com/antecedent/patchwork/issues",
                "source": "https://github.com/antecedent/patchwork/tree/2.1.17"
            },
            "time": "2021-10-21T14:22:43+00:00"
        },
        {
            "name": "automattic/jetpack-changelogger",
            "version": "dev-master",
            "dist": {
                "type": "path",
                "url": "../../packages/changelogger",
                "reference": "d219e673c8cb1b6b9ce85dac0f6df570a2af4af8"
            },
            "require": {
                "php": ">=5.6",
                "symfony/console": "^3.4 | ^5.2",
                "symfony/process": "^3.4 | ^5.2",
                "wikimedia/at-ease": "^1.2 | ^2.0"
            },
            "require-dev": {
                "wikimedia/testing-access-wrapper": "^1.0 | ^2.0",
                "yoast/phpunit-polyfills": "1.0.2"
            },
            "bin": [
                "bin/changelogger"
            ],
            "type": "project",
            "extra": {
                "autotagger": true,
                "branch-alias": {
                    "dev-master": "3.0.x-dev"
                },
                "mirror-repo": "Automattic/jetpack-changelogger",
                "version-constants": {
                    "::VERSION": "src/Application.php"
                },
                "changelogger": {
                    "link-template": "https://github.com/Automattic/jetpack-changelogger/compare/${old}...${new}"
                }
            },
            "autoload": {
                "psr-4": {
                    "Automattic\\Jetpack\\Changelogger\\": "src",
                    "Automattic\\Jetpack\\Changelog\\": "lib"
                }
            },
            "autoload-dev": {
                "psr-4": {
                    "Automattic\\Jetpack\\Changelogger\\Tests\\": "tests/php/includes/src",
                    "Automattic\\Jetpack\\Changelog\\Tests\\": "tests/php/includes/lib"
                }
            },
            "scripts": {
                "phpunit": [
                    "./vendor/phpunit/phpunit/phpunit --colors=always"
                ],
                "test-coverage": [
                    "@composer update",
                    "phpdbg -d memory_limit=2048M -d max_execution_time=900 -qrr ./vendor/bin/phpunit --coverage-clover \"$COVERAGE_DIR/clover.xml\""
                ],
                "test-php": [
                    "@composer update",
                    "@composer phpunit"
                ],
                "post-install-cmd": [
                    "[ -e vendor/bin/changelogger ] || { cd vendor/bin && ln -s ../../bin/changelogger; }"
                ],
                "post-update-cmd": [
                    "[ -e vendor/bin/changelogger ] || { cd vendor/bin && ln -s ../../bin/changelogger; }"
                ]
            },
            "license": [
                "GPL-2.0-or-later"
            ],
            "description": "Jetpack Changelogger tool. Allows for managing changelogs by dropping change files into a changelog directory with each PR.",
            "transport-options": {
                "monorepo": true,
                "relative": true
            }
        },
        {
            "name": "automattic/wordbless",
            "version": "0.3.1",
            "source": {
                "type": "git",
                "url": "https://github.com/Automattic/wordbless.git",
                "reference": "fc36fd22a43a9cfd2a47cd576a0584ee88afe521"
            },
            "dist": {
                "type": "zip",
                "url": "https://api.github.com/repos/Automattic/wordbless/zipball/fc36fd22a43a9cfd2a47cd576a0584ee88afe521",
                "reference": "fc36fd22a43a9cfd2a47cd576a0584ee88afe521",
                "shasum": ""
            },
            "require": {
                "php": ">=5.6.20",
                "roots/wordpress": "^5.4"
            },
            "require-dev": {
                "phpunit/phpunit": "^5.7 || ^6.5 || ^7.5 || ^9.0"
            },
            "type": "wordpress-dropin",
            "autoload": {
                "psr-4": {
                    "WorDBless\\": "src/"
                }
            },
            "notification-url": "https://packagist.org/downloads/",
            "license": [
                "GPL-2.0-or-later"
            ],
            "authors": [
                {
                    "name": "Automattic Inc."
                }
            ],
            "description": "WorDBless allows you to use WordPress core functions in your PHPUnit tests without having to set up a database and the whole WordPress environment",
            "support": {
                "issues": "https://github.com/Automattic/wordbless/issues",
                "source": "https://github.com/Automattic/wordbless/tree/0.3.1"
            },
            "time": "2021-07-07T13:01:21+00:00"
        },
        {
            "name": "brain/monkey",
            "version": "2.6.1",
            "source": {
                "type": "git",
                "url": "https://github.com/Brain-WP/BrainMonkey.git",
                "reference": "a31c84515bb0d49be9310f52ef1733980ea8ffbb"
            },
            "dist": {
                "type": "zip",
                "url": "https://api.github.com/repos/Brain-WP/BrainMonkey/zipball/a31c84515bb0d49be9310f52ef1733980ea8ffbb",
                "reference": "a31c84515bb0d49be9310f52ef1733980ea8ffbb",
                "shasum": ""
            },
            "require": {
                "antecedent/patchwork": "^2.1.17",
                "mockery/mockery": "^1.3.5 || ^1.4.4",
                "php": ">=5.6.0"
            },
            "require-dev": {
                "dealerdirect/phpcodesniffer-composer-installer": "^0.7.1",
                "phpcompatibility/php-compatibility": "^9.3.0",
                "phpunit/phpunit": "^5.7.26 || ^6.0 || ^7.0 || >=8.0 <8.5.12 || ^8.5.14 || ^9.0"
            },
            "type": "library",
            "extra": {
                "branch-alias": {
                    "dev-version/1": "1.x-dev",
                    "dev-master": "2.0.x-dev"
                }
            },
            "autoload": {
                "psr-4": {
                    "Brain\\Monkey\\": "src/"
                },
                "files": [
                    "inc/api.php"
                ]
            },
            "notification-url": "https://packagist.org/downloads/",
            "license": [
                "MIT"
            ],
            "authors": [
                {
                    "name": "Giuseppe Mazzapica",
                    "email": "giuseppe.mazzapica@gmail.com",
                    "homepage": "https://gmazzap.me",
                    "role": "Developer"
                }
            ],
            "description": "Mocking utility for PHP functions and WordPress plugin API",
            "keywords": [
                "Monkey Patching",
                "interception",
                "mock",
                "mock functions",
                "mockery",
                "patchwork",
                "redefinition",
                "runkit",
                "test",
                "testing"
            ],
            "support": {
                "issues": "https://github.com/Brain-WP/BrainMonkey/issues",
                "source": "https://github.com/Brain-WP/BrainMonkey"
            },
            "time": "2021-11-11T15:53:55+00:00"
        },
        {
            "name": "doctrine/instantiator",
            "version": "1.4.0",
            "source": {
                "type": "git",
                "url": "https://github.com/doctrine/instantiator.git",
                "reference": "d56bf6102915de5702778fe20f2de3b2fe570b5b"
            },
            "dist": {
                "type": "zip",
                "url": "https://api.github.com/repos/doctrine/instantiator/zipball/d56bf6102915de5702778fe20f2de3b2fe570b5b",
                "reference": "d56bf6102915de5702778fe20f2de3b2fe570b5b",
                "shasum": ""
            },
            "require": {
                "php": "^7.1 || ^8.0"
            },
            "require-dev": {
                "doctrine/coding-standard": "^8.0",
                "ext-pdo": "*",
                "ext-phar": "*",
                "phpbench/phpbench": "^0.13 || 1.0.0-alpha2",
                "phpstan/phpstan": "^0.12",
                "phpstan/phpstan-phpunit": "^0.12",
                "phpunit/phpunit": "^7.0 || ^8.0 || ^9.0"
            },
            "type": "library",
            "autoload": {
                "psr-4": {
                    "Doctrine\\Instantiator\\": "src/Doctrine/Instantiator/"
                }
            },
            "notification-url": "https://packagist.org/downloads/",
            "license": [
                "MIT"
            ],
            "authors": [
                {
                    "name": "Marco Pivetta",
                    "email": "ocramius@gmail.com",
                    "homepage": "https://ocramius.github.io/"
                }
            ],
            "description": "A small, lightweight utility to instantiate objects in PHP without invoking their constructors",
            "homepage": "https://www.doctrine-project.org/projects/instantiator.html",
            "keywords": [
                "constructor",
                "instantiate"
            ],
            "support": {
                "issues": "https://github.com/doctrine/instantiator/issues",
                "source": "https://github.com/doctrine/instantiator/tree/1.4.0"
            },
            "funding": [
                {
                    "url": "https://www.doctrine-project.org/sponsorship.html",
                    "type": "custom"
                },
                {
                    "url": "https://www.patreon.com/phpdoctrine",
                    "type": "patreon"
                },
                {
                    "url": "https://tidelift.com/funding/github/packagist/doctrine%2Finstantiator",
                    "type": "tidelift"
                }
            ],
            "time": "2020-11-10T18:47:58+00:00"
        },
        {
            "name": "hamcrest/hamcrest-php",
            "version": "v2.0.1",
            "source": {
                "type": "git",
                "url": "https://github.com/hamcrest/hamcrest-php.git",
                "reference": "8c3d0a3f6af734494ad8f6fbbee0ba92422859f3"
            },
            "dist": {
                "type": "zip",
                "url": "https://api.github.com/repos/hamcrest/hamcrest-php/zipball/8c3d0a3f6af734494ad8f6fbbee0ba92422859f3",
                "reference": "8c3d0a3f6af734494ad8f6fbbee0ba92422859f3",
                "shasum": ""
            },
            "require": {
                "php": "^5.3|^7.0|^8.0"
            },
            "replace": {
                "cordoval/hamcrest-php": "*",
                "davedevelopment/hamcrest-php": "*",
                "kodova/hamcrest-php": "*"
            },
            "require-dev": {
                "phpunit/php-file-iterator": "^1.4 || ^2.0",
                "phpunit/phpunit": "^4.8.36 || ^5.7 || ^6.5 || ^7.0"
            },
            "type": "library",
            "extra": {
                "branch-alias": {
                    "dev-master": "2.1-dev"
                }
            },
            "autoload": {
                "classmap": [
                    "hamcrest"
                ]
            },
            "notification-url": "https://packagist.org/downloads/",
            "license": [
                "BSD-3-Clause"
            ],
            "description": "This is the PHP port of Hamcrest Matchers",
            "keywords": [
                "test"
            ],
            "support": {
                "issues": "https://github.com/hamcrest/hamcrest-php/issues",
                "source": "https://github.com/hamcrest/hamcrest-php/tree/v2.0.1"
            },
            "time": "2020-07-09T08:09:16+00:00"
        },
        {
            "name": "mockery/mockery",
            "version": "1.4.4",
            "source": {
                "type": "git",
                "url": "https://github.com/mockery/mockery.git",
                "reference": "e01123a0e847d52d186c5eb4b9bf58b0c6d00346"
            },
            "dist": {
                "type": "zip",
                "url": "https://api.github.com/repos/mockery/mockery/zipball/e01123a0e847d52d186c5eb4b9bf58b0c6d00346",
                "reference": "e01123a0e847d52d186c5eb4b9bf58b0c6d00346",
                "shasum": ""
            },
            "require": {
                "hamcrest/hamcrest-php": "^2.0.1",
                "lib-pcre": ">=7.0",
                "php": "^7.3 || ^8.0"
            },
            "conflict": {
                "phpunit/phpunit": "<8.0"
            },
            "require-dev": {
                "phpunit/phpunit": "^8.5 || ^9.3"
            },
            "type": "library",
            "extra": {
                "branch-alias": {
                    "dev-master": "1.4.x-dev"
                }
            },
            "autoload": {
                "psr-0": {
                    "Mockery": "library/"
                }
            },
            "notification-url": "https://packagist.org/downloads/",
            "license": [
                "BSD-3-Clause"
            ],
            "authors": [
                {
                    "name": "Pádraic Brady",
                    "email": "padraic.brady@gmail.com",
                    "homepage": "http://blog.astrumfutura.com"
                },
                {
                    "name": "Dave Marshall",
                    "email": "dave.marshall@atstsolutions.co.uk",
                    "homepage": "http://davedevelopment.co.uk"
                }
            ],
            "description": "Mockery is a simple yet flexible PHP mock object framework",
            "homepage": "https://github.com/mockery/mockery",
            "keywords": [
                "BDD",
                "TDD",
                "library",
                "mock",
                "mock objects",
                "mockery",
                "stub",
                "test",
                "test double",
                "testing"
            ],
            "support": {
                "issues": "https://github.com/mockery/mockery/issues",
                "source": "https://github.com/mockery/mockery/tree/1.4.4"
            },
            "time": "2021-09-13T15:28:59+00:00"
        },
        {
            "name": "myclabs/deep-copy",
            "version": "1.10.2",
            "source": {
                "type": "git",
                "url": "https://github.com/myclabs/DeepCopy.git",
                "reference": "776f831124e9c62e1a2c601ecc52e776d8bb7220"
            },
            "dist": {
                "type": "zip",
                "url": "https://api.github.com/repos/myclabs/DeepCopy/zipball/776f831124e9c62e1a2c601ecc52e776d8bb7220",
                "reference": "776f831124e9c62e1a2c601ecc52e776d8bb7220",
                "shasum": ""
            },
            "require": {
                "php": "^7.1 || ^8.0"
            },
            "replace": {
                "myclabs/deep-copy": "self.version"
            },
            "require-dev": {
                "doctrine/collections": "^1.0",
                "doctrine/common": "^2.6",
                "phpunit/phpunit": "^7.1"
            },
            "type": "library",
            "autoload": {
                "psr-4": {
                    "DeepCopy\\": "src/DeepCopy/"
                },
                "files": [
                    "src/DeepCopy/deep_copy.php"
                ]
            },
            "notification-url": "https://packagist.org/downloads/",
            "license": [
                "MIT"
            ],
            "description": "Create deep copies (clones) of your objects",
            "keywords": [
                "clone",
                "copy",
                "duplicate",
                "object",
                "object graph"
            ],
            "support": {
                "issues": "https://github.com/myclabs/DeepCopy/issues",
                "source": "https://github.com/myclabs/DeepCopy/tree/1.10.2"
            },
            "funding": [
                {
                    "url": "https://tidelift.com/funding/github/packagist/myclabs/deep-copy",
                    "type": "tidelift"
                }
            ],
            "time": "2020-11-13T09:40:50+00:00"
        },
        {
            "name": "nikic/php-parser",
            "version": "v4.13.1",
            "source": {
                "type": "git",
                "url": "https://github.com/nikic/PHP-Parser.git",
                "reference": "63a79e8daa781cac14e5195e63ed8ae231dd10fd"
            },
            "dist": {
                "type": "zip",
                "url": "https://api.github.com/repos/nikic/PHP-Parser/zipball/63a79e8daa781cac14e5195e63ed8ae231dd10fd",
                "reference": "63a79e8daa781cac14e5195e63ed8ae231dd10fd",
                "shasum": ""
            },
            "require": {
                "ext-tokenizer": "*",
                "php": ">=7.0"
            },
            "require-dev": {
                "ircmaxell/php-yacc": "^0.0.7",
                "phpunit/phpunit": "^6.5 || ^7.0 || ^8.0 || ^9.0"
            },
            "bin": [
                "bin/php-parse"
            ],
            "type": "library",
            "extra": {
                "branch-alias": {
                    "dev-master": "4.9-dev"
                }
            },
            "autoload": {
                "psr-4": {
                    "PhpParser\\": "lib/PhpParser"
                }
            },
            "notification-url": "https://packagist.org/downloads/",
            "license": [
                "BSD-3-Clause"
            ],
            "authors": [
                {
                    "name": "Nikita Popov"
                }
            ],
            "description": "A PHP parser written in PHP",
            "keywords": [
                "parser",
                "php"
            ],
            "support": {
                "issues": "https://github.com/nikic/PHP-Parser/issues",
                "source": "https://github.com/nikic/PHP-Parser/tree/v4.13.1"
            },
            "time": "2021-11-03T20:52:16+00:00"
        },
        {
            "name": "phar-io/manifest",
            "version": "2.0.3",
            "source": {
                "type": "git",
                "url": "https://github.com/phar-io/manifest.git",
                "reference": "97803eca37d319dfa7826cc2437fc020857acb53"
            },
            "dist": {
                "type": "zip",
                "url": "https://api.github.com/repos/phar-io/manifest/zipball/97803eca37d319dfa7826cc2437fc020857acb53",
                "reference": "97803eca37d319dfa7826cc2437fc020857acb53",
                "shasum": ""
            },
            "require": {
                "ext-dom": "*",
                "ext-phar": "*",
                "ext-xmlwriter": "*",
                "phar-io/version": "^3.0.1",
                "php": "^7.2 || ^8.0"
            },
            "type": "library",
            "extra": {
                "branch-alias": {
                    "dev-master": "2.0.x-dev"
                }
            },
            "autoload": {
                "classmap": [
                    "src/"
                ]
            },
            "notification-url": "https://packagist.org/downloads/",
            "license": [
                "BSD-3-Clause"
            ],
            "authors": [
                {
                    "name": "Arne Blankerts",
                    "email": "arne@blankerts.de",
                    "role": "Developer"
                },
                {
                    "name": "Sebastian Heuer",
                    "email": "sebastian@phpeople.de",
                    "role": "Developer"
                },
                {
                    "name": "Sebastian Bergmann",
                    "email": "sebastian@phpunit.de",
                    "role": "Developer"
                }
            ],
            "description": "Component for reading phar.io manifest information from a PHP Archive (PHAR)",
            "support": {
                "issues": "https://github.com/phar-io/manifest/issues",
                "source": "https://github.com/phar-io/manifest/tree/2.0.3"
            },
            "time": "2021-07-20T11:28:43+00:00"
        },
        {
            "name": "phar-io/version",
            "version": "3.1.0",
            "source": {
                "type": "git",
                "url": "https://github.com/phar-io/version.git",
                "reference": "bae7c545bef187884426f042434e561ab1ddb182"
            },
            "dist": {
                "type": "zip",
                "url": "https://api.github.com/repos/phar-io/version/zipball/bae7c545bef187884426f042434e561ab1ddb182",
                "reference": "bae7c545bef187884426f042434e561ab1ddb182",
                "shasum": ""
            },
            "require": {
                "php": "^7.2 || ^8.0"
            },
            "type": "library",
            "autoload": {
                "classmap": [
                    "src/"
                ]
            },
            "notification-url": "https://packagist.org/downloads/",
            "license": [
                "BSD-3-Clause"
            ],
            "authors": [
                {
                    "name": "Arne Blankerts",
                    "email": "arne@blankerts.de",
                    "role": "Developer"
                },
                {
                    "name": "Sebastian Heuer",
                    "email": "sebastian@phpeople.de",
                    "role": "Developer"
                },
                {
                    "name": "Sebastian Bergmann",
                    "email": "sebastian@phpunit.de",
                    "role": "Developer"
                }
            ],
            "description": "Library for handling version information and constraints",
            "support": {
                "issues": "https://github.com/phar-io/version/issues",
                "source": "https://github.com/phar-io/version/tree/3.1.0"
            },
            "time": "2021-02-23T14:00:09+00:00"
        },
        {
            "name": "phpdocumentor/reflection-common",
            "version": "2.2.0",
            "source": {
                "type": "git",
                "url": "https://github.com/phpDocumentor/ReflectionCommon.git",
                "reference": "1d01c49d4ed62f25aa84a747ad35d5a16924662b"
            },
            "dist": {
                "type": "zip",
                "url": "https://api.github.com/repos/phpDocumentor/ReflectionCommon/zipball/1d01c49d4ed62f25aa84a747ad35d5a16924662b",
                "reference": "1d01c49d4ed62f25aa84a747ad35d5a16924662b",
                "shasum": ""
            },
            "require": {
                "php": "^7.2 || ^8.0"
            },
            "type": "library",
            "extra": {
                "branch-alias": {
                    "dev-2.x": "2.x-dev"
                }
            },
            "autoload": {
                "psr-4": {
                    "phpDocumentor\\Reflection\\": "src/"
                }
            },
            "notification-url": "https://packagist.org/downloads/",
            "license": [
                "MIT"
            ],
            "authors": [
                {
                    "name": "Jaap van Otterdijk",
                    "email": "opensource@ijaap.nl"
                }
            ],
            "description": "Common reflection classes used by phpdocumentor to reflect the code structure",
            "homepage": "http://www.phpdoc.org",
            "keywords": [
                "FQSEN",
                "phpDocumentor",
                "phpdoc",
                "reflection",
                "static analysis"
            ],
            "support": {
                "issues": "https://github.com/phpDocumentor/ReflectionCommon/issues",
                "source": "https://github.com/phpDocumentor/ReflectionCommon/tree/2.x"
            },
            "time": "2020-06-27T09:03:43+00:00"
        },
        {
            "name": "phpdocumentor/reflection-docblock",
            "version": "5.3.0",
            "source": {
                "type": "git",
                "url": "https://github.com/phpDocumentor/ReflectionDocBlock.git",
                "reference": "622548b623e81ca6d78b721c5e029f4ce664f170"
            },
            "dist": {
                "type": "zip",
                "url": "https://api.github.com/repos/phpDocumentor/ReflectionDocBlock/zipball/622548b623e81ca6d78b721c5e029f4ce664f170",
                "reference": "622548b623e81ca6d78b721c5e029f4ce664f170",
                "shasum": ""
            },
            "require": {
                "ext-filter": "*",
                "php": "^7.2 || ^8.0",
                "phpdocumentor/reflection-common": "^2.2",
                "phpdocumentor/type-resolver": "^1.3",
                "webmozart/assert": "^1.9.1"
            },
            "require-dev": {
                "mockery/mockery": "~1.3.2",
                "psalm/phar": "^4.8"
            },
            "type": "library",
            "extra": {
                "branch-alias": {
                    "dev-master": "5.x-dev"
                }
            },
            "autoload": {
                "psr-4": {
                    "phpDocumentor\\Reflection\\": "src"
                }
            },
            "notification-url": "https://packagist.org/downloads/",
            "license": [
                "MIT"
            ],
            "authors": [
                {
                    "name": "Mike van Riel",
                    "email": "me@mikevanriel.com"
                },
                {
                    "name": "Jaap van Otterdijk",
                    "email": "account@ijaap.nl"
                }
            ],
            "description": "With this component, a library can provide support for annotations via DocBlocks or otherwise retrieve information that is embedded in a DocBlock.",
            "support": {
                "issues": "https://github.com/phpDocumentor/ReflectionDocBlock/issues",
                "source": "https://github.com/phpDocumentor/ReflectionDocBlock/tree/5.3.0"
            },
            "time": "2021-10-19T17:43:47+00:00"
        },
        {
            "name": "phpdocumentor/type-resolver",
            "version": "1.5.1",
            "source": {
                "type": "git",
                "url": "https://github.com/phpDocumentor/TypeResolver.git",
                "reference": "a12f7e301eb7258bb68acd89d4aefa05c2906cae"
            },
            "dist": {
                "type": "zip",
                "url": "https://api.github.com/repos/phpDocumentor/TypeResolver/zipball/a12f7e301eb7258bb68acd89d4aefa05c2906cae",
                "reference": "a12f7e301eb7258bb68acd89d4aefa05c2906cae",
                "shasum": ""
            },
            "require": {
                "php": "^7.2 || ^8.0",
                "phpdocumentor/reflection-common": "^2.0"
            },
            "require-dev": {
                "ext-tokenizer": "*",
                "psalm/phar": "^4.8"
            },
            "type": "library",
            "extra": {
                "branch-alias": {
                    "dev-1.x": "1.x-dev"
                }
            },
            "autoload": {
                "psr-4": {
                    "phpDocumentor\\Reflection\\": "src"
                }
            },
            "notification-url": "https://packagist.org/downloads/",
            "license": [
                "MIT"
            ],
            "authors": [
                {
                    "name": "Mike van Riel",
                    "email": "me@mikevanriel.com"
                }
            ],
            "description": "A PSR-5 based resolver of Class names, Types and Structural Element Names",
            "support": {
                "issues": "https://github.com/phpDocumentor/TypeResolver/issues",
                "source": "https://github.com/phpDocumentor/TypeResolver/tree/1.5.1"
            },
            "time": "2021-10-02T14:08:47+00:00"
        },
        {
            "name": "phpspec/prophecy",
            "version": "1.14.0",
            "source": {
                "type": "git",
                "url": "https://github.com/phpspec/prophecy.git",
                "reference": "d86dfc2e2a3cd366cee475e52c6bb3bbc371aa0e"
            },
            "dist": {
                "type": "zip",
                "url": "https://api.github.com/repos/phpspec/prophecy/zipball/d86dfc2e2a3cd366cee475e52c6bb3bbc371aa0e",
                "reference": "d86dfc2e2a3cd366cee475e52c6bb3bbc371aa0e",
                "shasum": ""
            },
            "require": {
                "doctrine/instantiator": "^1.2",
                "php": "^7.2 || ~8.0, <8.2",
                "phpdocumentor/reflection-docblock": "^5.2",
                "sebastian/comparator": "^3.0 || ^4.0",
                "sebastian/recursion-context": "^3.0 || ^4.0"
            },
            "require-dev": {
                "phpspec/phpspec": "^6.0 || ^7.0",
                "phpunit/phpunit": "^8.0 || ^9.0"
            },
            "type": "library",
            "extra": {
                "branch-alias": {
                    "dev-master": "1.x-dev"
                }
            },
            "autoload": {
                "psr-4": {
                    "Prophecy\\": "src/Prophecy"
                }
            },
            "notification-url": "https://packagist.org/downloads/",
            "license": [
                "MIT"
            ],
            "authors": [
                {
                    "name": "Konstantin Kudryashov",
                    "email": "ever.zet@gmail.com",
                    "homepage": "http://everzet.com"
                },
                {
                    "name": "Marcello Duarte",
                    "email": "marcello.duarte@gmail.com"
                }
            ],
            "description": "Highly opinionated mocking framework for PHP 5.3+",
            "homepage": "https://github.com/phpspec/prophecy",
            "keywords": [
                "Double",
                "Dummy",
                "fake",
                "mock",
                "spy",
                "stub"
            ],
            "support": {
                "issues": "https://github.com/phpspec/prophecy/issues",
                "source": "https://github.com/phpspec/prophecy/tree/1.14.0"
            },
            "time": "2021-09-10T09:02:12+00:00"
        },
        {
            "name": "phpunit/php-code-coverage",
            "version": "9.2.8",
            "source": {
                "type": "git",
                "url": "https://github.com/sebastianbergmann/php-code-coverage.git",
                "reference": "cf04e88a2e3c56fc1a65488afd493325b4c1bc3e"
            },
            "dist": {
                "type": "zip",
                "url": "https://api.github.com/repos/sebastianbergmann/php-code-coverage/zipball/cf04e88a2e3c56fc1a65488afd493325b4c1bc3e",
                "reference": "cf04e88a2e3c56fc1a65488afd493325b4c1bc3e",
                "shasum": ""
            },
            "require": {
                "ext-dom": "*",
                "ext-libxml": "*",
                "ext-xmlwriter": "*",
                "nikic/php-parser": "^4.13.0",
                "php": ">=7.3",
                "phpunit/php-file-iterator": "^3.0.3",
                "phpunit/php-text-template": "^2.0.2",
                "sebastian/code-unit-reverse-lookup": "^2.0.2",
                "sebastian/complexity": "^2.0",
                "sebastian/environment": "^5.1.2",
                "sebastian/lines-of-code": "^1.0.3",
                "sebastian/version": "^3.0.1",
                "theseer/tokenizer": "^1.2.0"
            },
            "require-dev": {
                "phpunit/phpunit": "^9.3"
            },
            "suggest": {
                "ext-pcov": "*",
                "ext-xdebug": "*"
            },
            "type": "library",
            "extra": {
                "branch-alias": {
                    "dev-master": "9.2-dev"
                }
            },
            "autoload": {
                "classmap": [
                    "src/"
                ]
            },
            "notification-url": "https://packagist.org/downloads/",
            "license": [
                "BSD-3-Clause"
            ],
            "authors": [
                {
                    "name": "Sebastian Bergmann",
                    "email": "sebastian@phpunit.de",
                    "role": "lead"
                }
            ],
            "description": "Library that provides collection, processing, and rendering functionality for PHP code coverage information.",
            "homepage": "https://github.com/sebastianbergmann/php-code-coverage",
            "keywords": [
                "coverage",
                "testing",
                "xunit"
            ],
            "support": {
                "issues": "https://github.com/sebastianbergmann/php-code-coverage/issues",
                "source": "https://github.com/sebastianbergmann/php-code-coverage/tree/9.2.8"
            },
            "funding": [
                {
                    "url": "https://github.com/sebastianbergmann",
                    "type": "github"
                }
            ],
            "time": "2021-10-30T08:01:38+00:00"
        },
        {
            "name": "phpunit/php-file-iterator",
            "version": "3.0.5",
            "source": {
                "type": "git",
                "url": "https://github.com/sebastianbergmann/php-file-iterator.git",
                "reference": "aa4be8575f26070b100fccb67faabb28f21f66f8"
            },
            "dist": {
                "type": "zip",
                "url": "https://api.github.com/repos/sebastianbergmann/php-file-iterator/zipball/aa4be8575f26070b100fccb67faabb28f21f66f8",
                "reference": "aa4be8575f26070b100fccb67faabb28f21f66f8",
                "shasum": ""
            },
            "require": {
                "php": ">=7.3"
            },
            "require-dev": {
                "phpunit/phpunit": "^9.3"
            },
            "type": "library",
            "extra": {
                "branch-alias": {
                    "dev-master": "3.0-dev"
                }
            },
            "autoload": {
                "classmap": [
                    "src/"
                ]
            },
            "notification-url": "https://packagist.org/downloads/",
            "license": [
                "BSD-3-Clause"
            ],
            "authors": [
                {
                    "name": "Sebastian Bergmann",
                    "email": "sebastian@phpunit.de",
                    "role": "lead"
                }
            ],
            "description": "FilterIterator implementation that filters files based on a list of suffixes.",
            "homepage": "https://github.com/sebastianbergmann/php-file-iterator/",
            "keywords": [
                "filesystem",
                "iterator"
            ],
            "support": {
                "issues": "https://github.com/sebastianbergmann/php-file-iterator/issues",
                "source": "https://github.com/sebastianbergmann/php-file-iterator/tree/3.0.5"
            },
            "funding": [
                {
                    "url": "https://github.com/sebastianbergmann",
                    "type": "github"
                }
            ],
            "time": "2020-09-28T05:57:25+00:00"
        },
        {
            "name": "phpunit/php-invoker",
            "version": "3.1.1",
            "source": {
                "type": "git",
                "url": "https://github.com/sebastianbergmann/php-invoker.git",
                "reference": "5a10147d0aaf65b58940a0b72f71c9ac0423cc67"
            },
            "dist": {
                "type": "zip",
                "url": "https://api.github.com/repos/sebastianbergmann/php-invoker/zipball/5a10147d0aaf65b58940a0b72f71c9ac0423cc67",
                "reference": "5a10147d0aaf65b58940a0b72f71c9ac0423cc67",
                "shasum": ""
            },
            "require": {
                "php": ">=7.3"
            },
            "require-dev": {
                "ext-pcntl": "*",
                "phpunit/phpunit": "^9.3"
            },
            "suggest": {
                "ext-pcntl": "*"
            },
            "type": "library",
            "extra": {
                "branch-alias": {
                    "dev-master": "3.1-dev"
                }
            },
            "autoload": {
                "classmap": [
                    "src/"
                ]
            },
            "notification-url": "https://packagist.org/downloads/",
            "license": [
                "BSD-3-Clause"
            ],
            "authors": [
                {
                    "name": "Sebastian Bergmann",
                    "email": "sebastian@phpunit.de",
                    "role": "lead"
                }
            ],
            "description": "Invoke callables with a timeout",
            "homepage": "https://github.com/sebastianbergmann/php-invoker/",
            "keywords": [
                "process"
            ],
            "support": {
                "issues": "https://github.com/sebastianbergmann/php-invoker/issues",
                "source": "https://github.com/sebastianbergmann/php-invoker/tree/3.1.1"
            },
            "funding": [
                {
                    "url": "https://github.com/sebastianbergmann",
                    "type": "github"
                }
            ],
            "time": "2020-09-28T05:58:55+00:00"
        },
        {
            "name": "phpunit/php-text-template",
            "version": "2.0.4",
            "source": {
                "type": "git",
                "url": "https://github.com/sebastianbergmann/php-text-template.git",
                "reference": "5da5f67fc95621df9ff4c4e5a84d6a8a2acf7c28"
            },
            "dist": {
                "type": "zip",
                "url": "https://api.github.com/repos/sebastianbergmann/php-text-template/zipball/5da5f67fc95621df9ff4c4e5a84d6a8a2acf7c28",
                "reference": "5da5f67fc95621df9ff4c4e5a84d6a8a2acf7c28",
                "shasum": ""
            },
            "require": {
                "php": ">=7.3"
            },
            "require-dev": {
                "phpunit/phpunit": "^9.3"
            },
            "type": "library",
            "extra": {
                "branch-alias": {
                    "dev-master": "2.0-dev"
                }
            },
            "autoload": {
                "classmap": [
                    "src/"
                ]
            },
            "notification-url": "https://packagist.org/downloads/",
            "license": [
                "BSD-3-Clause"
            ],
            "authors": [
                {
                    "name": "Sebastian Bergmann",
                    "email": "sebastian@phpunit.de",
                    "role": "lead"
                }
            ],
            "description": "Simple template engine.",
            "homepage": "https://github.com/sebastianbergmann/php-text-template/",
            "keywords": [
                "template"
            ],
            "support": {
                "issues": "https://github.com/sebastianbergmann/php-text-template/issues",
                "source": "https://github.com/sebastianbergmann/php-text-template/tree/2.0.4"
            },
            "funding": [
                {
                    "url": "https://github.com/sebastianbergmann",
                    "type": "github"
                }
            ],
            "time": "2020-10-26T05:33:50+00:00"
        },
        {
            "name": "phpunit/php-timer",
            "version": "5.0.3",
            "source": {
                "type": "git",
                "url": "https://github.com/sebastianbergmann/php-timer.git",
                "reference": "5a63ce20ed1b5bf577850e2c4e87f4aa902afbd2"
            },
            "dist": {
                "type": "zip",
                "url": "https://api.github.com/repos/sebastianbergmann/php-timer/zipball/5a63ce20ed1b5bf577850e2c4e87f4aa902afbd2",
                "reference": "5a63ce20ed1b5bf577850e2c4e87f4aa902afbd2",
                "shasum": ""
            },
            "require": {
                "php": ">=7.3"
            },
            "require-dev": {
                "phpunit/phpunit": "^9.3"
            },
            "type": "library",
            "extra": {
                "branch-alias": {
                    "dev-master": "5.0-dev"
                }
            },
            "autoload": {
                "classmap": [
                    "src/"
                ]
            },
            "notification-url": "https://packagist.org/downloads/",
            "license": [
                "BSD-3-Clause"
            ],
            "authors": [
                {
                    "name": "Sebastian Bergmann",
                    "email": "sebastian@phpunit.de",
                    "role": "lead"
                }
            ],
            "description": "Utility class for timing",
            "homepage": "https://github.com/sebastianbergmann/php-timer/",
            "keywords": [
                "timer"
            ],
            "support": {
                "issues": "https://github.com/sebastianbergmann/php-timer/issues",
                "source": "https://github.com/sebastianbergmann/php-timer/tree/5.0.3"
            },
            "funding": [
                {
                    "url": "https://github.com/sebastianbergmann",
                    "type": "github"
                }
            ],
            "time": "2020-10-26T13:16:10+00:00"
        },
        {
            "name": "phpunit/phpunit",
            "version": "9.5.10",
            "source": {
                "type": "git",
                "url": "https://github.com/sebastianbergmann/phpunit.git",
                "reference": "c814a05837f2edb0d1471d6e3f4ab3501ca3899a"
            },
            "dist": {
                "type": "zip",
                "url": "https://api.github.com/repos/sebastianbergmann/phpunit/zipball/c814a05837f2edb0d1471d6e3f4ab3501ca3899a",
                "reference": "c814a05837f2edb0d1471d6e3f4ab3501ca3899a",
                "shasum": ""
            },
            "require": {
                "doctrine/instantiator": "^1.3.1",
                "ext-dom": "*",
                "ext-json": "*",
                "ext-libxml": "*",
                "ext-mbstring": "*",
                "ext-xml": "*",
                "ext-xmlwriter": "*",
                "myclabs/deep-copy": "^1.10.1",
                "phar-io/manifest": "^2.0.3",
                "phar-io/version": "^3.0.2",
                "php": ">=7.3",
                "phpspec/prophecy": "^1.12.1",
                "phpunit/php-code-coverage": "^9.2.7",
                "phpunit/php-file-iterator": "^3.0.5",
                "phpunit/php-invoker": "^3.1.1",
                "phpunit/php-text-template": "^2.0.3",
                "phpunit/php-timer": "^5.0.2",
                "sebastian/cli-parser": "^1.0.1",
                "sebastian/code-unit": "^1.0.6",
                "sebastian/comparator": "^4.0.5",
                "sebastian/diff": "^4.0.3",
                "sebastian/environment": "^5.1.3",
                "sebastian/exporter": "^4.0.3",
                "sebastian/global-state": "^5.0.1",
                "sebastian/object-enumerator": "^4.0.3",
                "sebastian/resource-operations": "^3.0.3",
                "sebastian/type": "^2.3.4",
                "sebastian/version": "^3.0.2"
            },
            "require-dev": {
                "ext-pdo": "*",
                "phpspec/prophecy-phpunit": "^2.0.1"
            },
            "suggest": {
                "ext-soap": "*",
                "ext-xdebug": "*"
            },
            "bin": [
                "phpunit"
            ],
            "type": "library",
            "extra": {
                "branch-alias": {
                    "dev-master": "9.5-dev"
                }
            },
            "autoload": {
                "classmap": [
                    "src/"
                ],
                "files": [
                    "src/Framework/Assert/Functions.php"
                ]
            },
            "notification-url": "https://packagist.org/downloads/",
            "license": [
                "BSD-3-Clause"
            ],
            "authors": [
                {
                    "name": "Sebastian Bergmann",
                    "email": "sebastian@phpunit.de",
                    "role": "lead"
                }
            ],
            "description": "The PHP Unit Testing framework.",
            "homepage": "https://phpunit.de/",
            "keywords": [
                "phpunit",
                "testing",
                "xunit"
            ],
            "support": {
                "issues": "https://github.com/sebastianbergmann/phpunit/issues",
                "source": "https://github.com/sebastianbergmann/phpunit/tree/9.5.10"
            },
            "funding": [
                {
                    "url": "https://phpunit.de/donate.html",
                    "type": "custom"
                },
                {
                    "url": "https://github.com/sebastianbergmann",
                    "type": "github"
                }
            ],
            "time": "2021-09-25T07:38:51+00:00"
        },
        {
            "name": "psr/container",
            "version": "1.1.2",
            "source": {
                "type": "git",
                "url": "https://github.com/php-fig/container.git",
                "reference": "513e0666f7216c7459170d56df27dfcefe1689ea"
            },
            "dist": {
                "type": "zip",
                "url": "https://api.github.com/repos/php-fig/container/zipball/513e0666f7216c7459170d56df27dfcefe1689ea",
                "reference": "513e0666f7216c7459170d56df27dfcefe1689ea",
                "shasum": ""
            },
            "require": {
                "php": ">=7.4.0"
            },
            "type": "library",
            "autoload": {
                "psr-4": {
                    "Psr\\Container\\": "src/"
                }
            },
            "notification-url": "https://packagist.org/downloads/",
            "license": [
                "MIT"
            ],
            "authors": [
                {
                    "name": "PHP-FIG",
                    "homepage": "https://www.php-fig.org/"
                }
            ],
            "description": "Common Container Interface (PHP FIG PSR-11)",
            "homepage": "https://github.com/php-fig/container",
            "keywords": [
                "PSR-11",
                "container",
                "container-interface",
                "container-interop",
                "psr"
            ],
            "support": {
                "issues": "https://github.com/php-fig/container/issues",
                "source": "https://github.com/php-fig/container/tree/1.1.2"
            },
            "time": "2021-11-05T16:50:12+00:00"
        },
        {
            "name": "roots/wordpress",
            "version": "5.8.1",
            "source": {
                "type": "git",
                "url": "https://github.com/WordPress/WordPress.git",
                "reference": "5.8.1"
            },
            "dist": {
                "type": "zip",
                "url": "https://api.github.com/repos/WordPress/WordPress/zipball/refs/tags/5.8.1"
            },
            "require": {
                "php": ">=5.3.2",
                "roots/wordpress-core-installer": ">=1.0.0"
            },
            "type": "wordpress-core",
            "notification-url": "https://packagist.org/downloads/",
            "license": [
                "GPL-2.0-or-later"
            ],
            "authors": [
                {
                    "name": "WordPress Community",
                    "homepage": "https://wordpress.org/about/"
                }
            ],
            "description": "WordPress is web software you can use to create a beautiful website or blog.",
            "homepage": "https://wordpress.org/",
            "keywords": [
                "blog",
                "cms",
                "wordpress"
            ],
            "support": {
                "docs": "https://developer.wordpress.org/",
                "forum": "https://wordpress.org/support/",
                "irc": "irc://irc.freenode.net/wordpress",
                "issues": "https://core.trac.wordpress.org/",
                "rss": "https://wordpress.org/news/feed/",
                "source": "https://core.trac.wordpress.org/browser",
                "wiki": "https://codex.wordpress.org/"
            },
            "funding": [
                {
                    "url": "https://github.com/roots",
                    "type": "github"
                },
                {
                    "url": "https://www.patreon.com/rootsdev",
                    "type": "patreon"
                }
            ],
            "time": "2021-09-09T02:22:02+00:00"
        },
        {
            "name": "roots/wordpress-core-installer",
            "version": "1.100.0",
            "source": {
                "type": "git",
                "url": "https://github.com/roots/wordpress-core-installer.git",
                "reference": "73f8488e5178c5d54234b919f823a9095e2b1847"
            },
            "dist": {
                "type": "zip",
                "url": "https://api.github.com/repos/roots/wordpress-core-installer/zipball/73f8488e5178c5d54234b919f823a9095e2b1847",
                "reference": "73f8488e5178c5d54234b919f823a9095e2b1847",
                "shasum": ""
            },
            "require": {
                "composer-plugin-api": "^1.0 || ^2.0",
                "php": ">=5.6.0"
            },
            "conflict": {
                "composer/installers": "<1.0.6"
            },
            "replace": {
                "johnpbloch/wordpress-core-installer": "*"
            },
            "require-dev": {
                "composer/composer": "^1.0 || ^2.0",
                "phpunit/phpunit": ">=5.7.27"
            },
            "type": "composer-plugin",
            "extra": {
                "class": "Roots\\Composer\\WordPressCorePlugin"
            },
            "autoload": {
                "psr-4": {
                    "Roots\\Composer\\": "src/"
                }
            },
            "notification-url": "https://packagist.org/downloads/",
            "license": [
                "GPL-2.0-or-later"
            ],
            "authors": [
                {
                    "name": "John P. Bloch",
                    "email": "me@johnpbloch.com"
                },
                {
                    "name": "Roots",
                    "email": "team@roots.io"
                }
            ],
            "description": "A custom installer to handle deploying WordPress with composer",
            "keywords": [
                "wordpress"
            ],
            "support": {
                "issues": "https://github.com/roots/wordpress-core-installer/issues",
                "source": "https://github.com/roots/wordpress-core-installer/tree/master"
            },
            "funding": [
                {
                    "url": "https://github.com/roots",
                    "type": "github"
                },
                {
                    "url": "https://www.patreon.com/rootsdev",
                    "type": "patreon"
                }
            ],
            "time": "2020-08-20T00:27:30+00:00"
        },
        {
            "name": "sebastian/cli-parser",
            "version": "1.0.1",
            "source": {
                "type": "git",
                "url": "https://github.com/sebastianbergmann/cli-parser.git",
                "reference": "442e7c7e687e42adc03470c7b668bc4b2402c0b2"
            },
            "dist": {
                "type": "zip",
                "url": "https://api.github.com/repos/sebastianbergmann/cli-parser/zipball/442e7c7e687e42adc03470c7b668bc4b2402c0b2",
                "reference": "442e7c7e687e42adc03470c7b668bc4b2402c0b2",
                "shasum": ""
            },
            "require": {
                "php": ">=7.3"
            },
            "require-dev": {
                "phpunit/phpunit": "^9.3"
            },
            "type": "library",
            "extra": {
                "branch-alias": {
                    "dev-master": "1.0-dev"
                }
            },
            "autoload": {
                "classmap": [
                    "src/"
                ]
            },
            "notification-url": "https://packagist.org/downloads/",
            "license": [
                "BSD-3-Clause"
            ],
            "authors": [
                {
                    "name": "Sebastian Bergmann",
                    "email": "sebastian@phpunit.de",
                    "role": "lead"
                }
            ],
            "description": "Library for parsing CLI options",
            "homepage": "https://github.com/sebastianbergmann/cli-parser",
            "support": {
                "issues": "https://github.com/sebastianbergmann/cli-parser/issues",
                "source": "https://github.com/sebastianbergmann/cli-parser/tree/1.0.1"
            },
            "funding": [
                {
                    "url": "https://github.com/sebastianbergmann",
                    "type": "github"
                }
            ],
            "time": "2020-09-28T06:08:49+00:00"
        },
        {
            "name": "sebastian/code-unit",
            "version": "1.0.8",
            "source": {
                "type": "git",
                "url": "https://github.com/sebastianbergmann/code-unit.git",
                "reference": "1fc9f64c0927627ef78ba436c9b17d967e68e120"
            },
            "dist": {
                "type": "zip",
                "url": "https://api.github.com/repos/sebastianbergmann/code-unit/zipball/1fc9f64c0927627ef78ba436c9b17d967e68e120",
                "reference": "1fc9f64c0927627ef78ba436c9b17d967e68e120",
                "shasum": ""
            },
            "require": {
                "php": ">=7.3"
            },
            "require-dev": {
                "phpunit/phpunit": "^9.3"
            },
            "type": "library",
            "extra": {
                "branch-alias": {
                    "dev-master": "1.0-dev"
                }
            },
            "autoload": {
                "classmap": [
                    "src/"
                ]
            },
            "notification-url": "https://packagist.org/downloads/",
            "license": [
                "BSD-3-Clause"
            ],
            "authors": [
                {
                    "name": "Sebastian Bergmann",
                    "email": "sebastian@phpunit.de",
                    "role": "lead"
                }
            ],
            "description": "Collection of value objects that represent the PHP code units",
            "homepage": "https://github.com/sebastianbergmann/code-unit",
            "support": {
                "issues": "https://github.com/sebastianbergmann/code-unit/issues",
                "source": "https://github.com/sebastianbergmann/code-unit/tree/1.0.8"
            },
            "funding": [
                {
                    "url": "https://github.com/sebastianbergmann",
                    "type": "github"
                }
            ],
            "time": "2020-10-26T13:08:54+00:00"
        },
        {
            "name": "sebastian/code-unit-reverse-lookup",
            "version": "2.0.3",
            "source": {
                "type": "git",
                "url": "https://github.com/sebastianbergmann/code-unit-reverse-lookup.git",
                "reference": "ac91f01ccec49fb77bdc6fd1e548bc70f7faa3e5"
            },
            "dist": {
                "type": "zip",
                "url": "https://api.github.com/repos/sebastianbergmann/code-unit-reverse-lookup/zipball/ac91f01ccec49fb77bdc6fd1e548bc70f7faa3e5",
                "reference": "ac91f01ccec49fb77bdc6fd1e548bc70f7faa3e5",
                "shasum": ""
            },
            "require": {
                "php": ">=7.3"
            },
            "require-dev": {
                "phpunit/phpunit": "^9.3"
            },
            "type": "library",
            "extra": {
                "branch-alias": {
                    "dev-master": "2.0-dev"
                }
            },
            "autoload": {
                "classmap": [
                    "src/"
                ]
            },
            "notification-url": "https://packagist.org/downloads/",
            "license": [
                "BSD-3-Clause"
            ],
            "authors": [
                {
                    "name": "Sebastian Bergmann",
                    "email": "sebastian@phpunit.de"
                }
            ],
            "description": "Looks up which function or method a line of code belongs to",
            "homepage": "https://github.com/sebastianbergmann/code-unit-reverse-lookup/",
            "support": {
                "issues": "https://github.com/sebastianbergmann/code-unit-reverse-lookup/issues",
                "source": "https://github.com/sebastianbergmann/code-unit-reverse-lookup/tree/2.0.3"
            },
            "funding": [
                {
                    "url": "https://github.com/sebastianbergmann",
                    "type": "github"
                }
            ],
            "time": "2020-09-28T05:30:19+00:00"
        },
        {
            "name": "sebastian/comparator",
            "version": "4.0.6",
            "source": {
                "type": "git",
                "url": "https://github.com/sebastianbergmann/comparator.git",
                "reference": "55f4261989e546dc112258c7a75935a81a7ce382"
            },
            "dist": {
                "type": "zip",
                "url": "https://api.github.com/repos/sebastianbergmann/comparator/zipball/55f4261989e546dc112258c7a75935a81a7ce382",
                "reference": "55f4261989e546dc112258c7a75935a81a7ce382",
                "shasum": ""
            },
            "require": {
                "php": ">=7.3",
                "sebastian/diff": "^4.0",
                "sebastian/exporter": "^4.0"
            },
            "require-dev": {
                "phpunit/phpunit": "^9.3"
            },
            "type": "library",
            "extra": {
                "branch-alias": {
                    "dev-master": "4.0-dev"
                }
            },
            "autoload": {
                "classmap": [
                    "src/"
                ]
            },
            "notification-url": "https://packagist.org/downloads/",
            "license": [
                "BSD-3-Clause"
            ],
            "authors": [
                {
                    "name": "Sebastian Bergmann",
                    "email": "sebastian@phpunit.de"
                },
                {
                    "name": "Jeff Welch",
                    "email": "whatthejeff@gmail.com"
                },
                {
                    "name": "Volker Dusch",
                    "email": "github@wallbash.com"
                },
                {
                    "name": "Bernhard Schussek",
                    "email": "bschussek@2bepublished.at"
                }
            ],
            "description": "Provides the functionality to compare PHP values for equality",
            "homepage": "https://github.com/sebastianbergmann/comparator",
            "keywords": [
                "comparator",
                "compare",
                "equality"
            ],
            "support": {
                "issues": "https://github.com/sebastianbergmann/comparator/issues",
                "source": "https://github.com/sebastianbergmann/comparator/tree/4.0.6"
            },
            "funding": [
                {
                    "url": "https://github.com/sebastianbergmann",
                    "type": "github"
                }
            ],
            "time": "2020-10-26T15:49:45+00:00"
        },
        {
            "name": "sebastian/complexity",
            "version": "2.0.2",
            "source": {
                "type": "git",
                "url": "https://github.com/sebastianbergmann/complexity.git",
                "reference": "739b35e53379900cc9ac327b2147867b8b6efd88"
            },
            "dist": {
                "type": "zip",
                "url": "https://api.github.com/repos/sebastianbergmann/complexity/zipball/739b35e53379900cc9ac327b2147867b8b6efd88",
                "reference": "739b35e53379900cc9ac327b2147867b8b6efd88",
                "shasum": ""
            },
            "require": {
                "nikic/php-parser": "^4.7",
                "php": ">=7.3"
            },
            "require-dev": {
                "phpunit/phpunit": "^9.3"
            },
            "type": "library",
            "extra": {
                "branch-alias": {
                    "dev-master": "2.0-dev"
                }
            },
            "autoload": {
                "classmap": [
                    "src/"
                ]
            },
            "notification-url": "https://packagist.org/downloads/",
            "license": [
                "BSD-3-Clause"
            ],
            "authors": [
                {
                    "name": "Sebastian Bergmann",
                    "email": "sebastian@phpunit.de",
                    "role": "lead"
                }
            ],
            "description": "Library for calculating the complexity of PHP code units",
            "homepage": "https://github.com/sebastianbergmann/complexity",
            "support": {
                "issues": "https://github.com/sebastianbergmann/complexity/issues",
                "source": "https://github.com/sebastianbergmann/complexity/tree/2.0.2"
            },
            "funding": [
                {
                    "url": "https://github.com/sebastianbergmann",
                    "type": "github"
                }
            ],
            "time": "2020-10-26T15:52:27+00:00"
        },
        {
            "name": "sebastian/diff",
            "version": "4.0.4",
            "source": {
                "type": "git",
                "url": "https://github.com/sebastianbergmann/diff.git",
                "reference": "3461e3fccc7cfdfc2720be910d3bd73c69be590d"
            },
            "dist": {
                "type": "zip",
                "url": "https://api.github.com/repos/sebastianbergmann/diff/zipball/3461e3fccc7cfdfc2720be910d3bd73c69be590d",
                "reference": "3461e3fccc7cfdfc2720be910d3bd73c69be590d",
                "shasum": ""
            },
            "require": {
                "php": ">=7.3"
            },
            "require-dev": {
                "phpunit/phpunit": "^9.3",
                "symfony/process": "^4.2 || ^5"
            },
            "type": "library",
            "extra": {
                "branch-alias": {
                    "dev-master": "4.0-dev"
                }
            },
            "autoload": {
                "classmap": [
                    "src/"
                ]
            },
            "notification-url": "https://packagist.org/downloads/",
            "license": [
                "BSD-3-Clause"
            ],
            "authors": [
                {
                    "name": "Sebastian Bergmann",
                    "email": "sebastian@phpunit.de"
                },
                {
                    "name": "Kore Nordmann",
                    "email": "mail@kore-nordmann.de"
                }
            ],
            "description": "Diff implementation",
            "homepage": "https://github.com/sebastianbergmann/diff",
            "keywords": [
                "diff",
                "udiff",
                "unidiff",
                "unified diff"
            ],
            "support": {
                "issues": "https://github.com/sebastianbergmann/diff/issues",
                "source": "https://github.com/sebastianbergmann/diff/tree/4.0.4"
            },
            "funding": [
                {
                    "url": "https://github.com/sebastianbergmann",
                    "type": "github"
                }
            ],
            "time": "2020-10-26T13:10:38+00:00"
        },
        {
            "name": "sebastian/environment",
            "version": "5.1.3",
            "source": {
                "type": "git",
                "url": "https://github.com/sebastianbergmann/environment.git",
                "reference": "388b6ced16caa751030f6a69e588299fa09200ac"
            },
            "dist": {
                "type": "zip",
                "url": "https://api.github.com/repos/sebastianbergmann/environment/zipball/388b6ced16caa751030f6a69e588299fa09200ac",
                "reference": "388b6ced16caa751030f6a69e588299fa09200ac",
                "shasum": ""
            },
            "require": {
                "php": ">=7.3"
            },
            "require-dev": {
                "phpunit/phpunit": "^9.3"
            },
            "suggest": {
                "ext-posix": "*"
            },
            "type": "library",
            "extra": {
                "branch-alias": {
                    "dev-master": "5.1-dev"
                }
            },
            "autoload": {
                "classmap": [
                    "src/"
                ]
            },
            "notification-url": "https://packagist.org/downloads/",
            "license": [
                "BSD-3-Clause"
            ],
            "authors": [
                {
                    "name": "Sebastian Bergmann",
                    "email": "sebastian@phpunit.de"
                }
            ],
            "description": "Provides functionality to handle HHVM/PHP environments",
            "homepage": "http://www.github.com/sebastianbergmann/environment",
            "keywords": [
                "Xdebug",
                "environment",
                "hhvm"
            ],
            "support": {
                "issues": "https://github.com/sebastianbergmann/environment/issues",
                "source": "https://github.com/sebastianbergmann/environment/tree/5.1.3"
            },
            "funding": [
                {
                    "url": "https://github.com/sebastianbergmann",
                    "type": "github"
                }
            ],
            "time": "2020-09-28T05:52:38+00:00"
        },
        {
            "name": "sebastian/exporter",
            "version": "4.0.3",
            "source": {
                "type": "git",
                "url": "https://github.com/sebastianbergmann/exporter.git",
                "reference": "d89cc98761b8cb5a1a235a6b703ae50d34080e65"
            },
            "dist": {
                "type": "zip",
                "url": "https://api.github.com/repos/sebastianbergmann/exporter/zipball/d89cc98761b8cb5a1a235a6b703ae50d34080e65",
                "reference": "d89cc98761b8cb5a1a235a6b703ae50d34080e65",
                "shasum": ""
            },
            "require": {
                "php": ">=7.3",
                "sebastian/recursion-context": "^4.0"
            },
            "require-dev": {
                "ext-mbstring": "*",
                "phpunit/phpunit": "^9.3"
            },
            "type": "library",
            "extra": {
                "branch-alias": {
                    "dev-master": "4.0-dev"
                }
            },
            "autoload": {
                "classmap": [
                    "src/"
                ]
            },
            "notification-url": "https://packagist.org/downloads/",
            "license": [
                "BSD-3-Clause"
            ],
            "authors": [
                {
                    "name": "Sebastian Bergmann",
                    "email": "sebastian@phpunit.de"
                },
                {
                    "name": "Jeff Welch",
                    "email": "whatthejeff@gmail.com"
                },
                {
                    "name": "Volker Dusch",
                    "email": "github@wallbash.com"
                },
                {
                    "name": "Adam Harvey",
                    "email": "aharvey@php.net"
                },
                {
                    "name": "Bernhard Schussek",
                    "email": "bschussek@gmail.com"
                }
            ],
            "description": "Provides the functionality to export PHP variables for visualization",
            "homepage": "http://www.github.com/sebastianbergmann/exporter",
            "keywords": [
                "export",
                "exporter"
            ],
            "support": {
                "issues": "https://github.com/sebastianbergmann/exporter/issues",
                "source": "https://github.com/sebastianbergmann/exporter/tree/4.0.3"
            },
            "funding": [
                {
                    "url": "https://github.com/sebastianbergmann",
                    "type": "github"
                }
            ],
            "time": "2020-09-28T05:24:23+00:00"
        },
        {
            "name": "sebastian/global-state",
            "version": "5.0.3",
            "source": {
                "type": "git",
                "url": "https://github.com/sebastianbergmann/global-state.git",
                "reference": "23bd5951f7ff26f12d4e3242864df3e08dec4e49"
            },
            "dist": {
                "type": "zip",
                "url": "https://api.github.com/repos/sebastianbergmann/global-state/zipball/23bd5951f7ff26f12d4e3242864df3e08dec4e49",
                "reference": "23bd5951f7ff26f12d4e3242864df3e08dec4e49",
                "shasum": ""
            },
            "require": {
                "php": ">=7.3",
                "sebastian/object-reflector": "^2.0",
                "sebastian/recursion-context": "^4.0"
            },
            "require-dev": {
                "ext-dom": "*",
                "phpunit/phpunit": "^9.3"
            },
            "suggest": {
                "ext-uopz": "*"
            },
            "type": "library",
            "extra": {
                "branch-alias": {
                    "dev-master": "5.0-dev"
                }
            },
            "autoload": {
                "classmap": [
                    "src/"
                ]
            },
            "notification-url": "https://packagist.org/downloads/",
            "license": [
                "BSD-3-Clause"
            ],
            "authors": [
                {
                    "name": "Sebastian Bergmann",
                    "email": "sebastian@phpunit.de"
                }
            ],
            "description": "Snapshotting of global state",
            "homepage": "http://www.github.com/sebastianbergmann/global-state",
            "keywords": [
                "global state"
            ],
            "support": {
                "issues": "https://github.com/sebastianbergmann/global-state/issues",
                "source": "https://github.com/sebastianbergmann/global-state/tree/5.0.3"
            },
            "funding": [
                {
                    "url": "https://github.com/sebastianbergmann",
                    "type": "github"
                }
            ],
            "time": "2021-06-11T13:31:12+00:00"
        },
        {
            "name": "sebastian/lines-of-code",
            "version": "1.0.3",
            "source": {
                "type": "git",
                "url": "https://github.com/sebastianbergmann/lines-of-code.git",
                "reference": "c1c2e997aa3146983ed888ad08b15470a2e22ecc"
            },
            "dist": {
                "type": "zip",
                "url": "https://api.github.com/repos/sebastianbergmann/lines-of-code/zipball/c1c2e997aa3146983ed888ad08b15470a2e22ecc",
                "reference": "c1c2e997aa3146983ed888ad08b15470a2e22ecc",
                "shasum": ""
            },
            "require": {
                "nikic/php-parser": "^4.6",
                "php": ">=7.3"
            },
            "require-dev": {
                "phpunit/phpunit": "^9.3"
            },
            "type": "library",
            "extra": {
                "branch-alias": {
                    "dev-master": "1.0-dev"
                }
            },
            "autoload": {
                "classmap": [
                    "src/"
                ]
            },
            "notification-url": "https://packagist.org/downloads/",
            "license": [
                "BSD-3-Clause"
            ],
            "authors": [
                {
                    "name": "Sebastian Bergmann",
                    "email": "sebastian@phpunit.de",
                    "role": "lead"
                }
            ],
            "description": "Library for counting the lines of code in PHP source code",
            "homepage": "https://github.com/sebastianbergmann/lines-of-code",
            "support": {
                "issues": "https://github.com/sebastianbergmann/lines-of-code/issues",
                "source": "https://github.com/sebastianbergmann/lines-of-code/tree/1.0.3"
            },
            "funding": [
                {
                    "url": "https://github.com/sebastianbergmann",
                    "type": "github"
                }
            ],
            "time": "2020-11-28T06:42:11+00:00"
        },
        {
            "name": "sebastian/object-enumerator",
            "version": "4.0.4",
            "source": {
                "type": "git",
                "url": "https://github.com/sebastianbergmann/object-enumerator.git",
                "reference": "5c9eeac41b290a3712d88851518825ad78f45c71"
            },
            "dist": {
                "type": "zip",
                "url": "https://api.github.com/repos/sebastianbergmann/object-enumerator/zipball/5c9eeac41b290a3712d88851518825ad78f45c71",
                "reference": "5c9eeac41b290a3712d88851518825ad78f45c71",
                "shasum": ""
            },
            "require": {
                "php": ">=7.3",
                "sebastian/object-reflector": "^2.0",
                "sebastian/recursion-context": "^4.0"
            },
            "require-dev": {
                "phpunit/phpunit": "^9.3"
            },
            "type": "library",
            "extra": {
                "branch-alias": {
                    "dev-master": "4.0-dev"
                }
            },
            "autoload": {
                "classmap": [
                    "src/"
                ]
            },
            "notification-url": "https://packagist.org/downloads/",
            "license": [
                "BSD-3-Clause"
            ],
            "authors": [
                {
                    "name": "Sebastian Bergmann",
                    "email": "sebastian@phpunit.de"
                }
            ],
            "description": "Traverses array structures and object graphs to enumerate all referenced objects",
            "homepage": "https://github.com/sebastianbergmann/object-enumerator/",
            "support": {
                "issues": "https://github.com/sebastianbergmann/object-enumerator/issues",
                "source": "https://github.com/sebastianbergmann/object-enumerator/tree/4.0.4"
            },
            "funding": [
                {
                    "url": "https://github.com/sebastianbergmann",
                    "type": "github"
                }
            ],
            "time": "2020-10-26T13:12:34+00:00"
        },
        {
            "name": "sebastian/object-reflector",
            "version": "2.0.4",
            "source": {
                "type": "git",
                "url": "https://github.com/sebastianbergmann/object-reflector.git",
                "reference": "b4f479ebdbf63ac605d183ece17d8d7fe49c15c7"
            },
            "dist": {
                "type": "zip",
                "url": "https://api.github.com/repos/sebastianbergmann/object-reflector/zipball/b4f479ebdbf63ac605d183ece17d8d7fe49c15c7",
                "reference": "b4f479ebdbf63ac605d183ece17d8d7fe49c15c7",
                "shasum": ""
            },
            "require": {
                "php": ">=7.3"
            },
            "require-dev": {
                "phpunit/phpunit": "^9.3"
            },
            "type": "library",
            "extra": {
                "branch-alias": {
                    "dev-master": "2.0-dev"
                }
            },
            "autoload": {
                "classmap": [
                    "src/"
                ]
            },
            "notification-url": "https://packagist.org/downloads/",
            "license": [
                "BSD-3-Clause"
            ],
            "authors": [
                {
                    "name": "Sebastian Bergmann",
                    "email": "sebastian@phpunit.de"
                }
            ],
            "description": "Allows reflection of object attributes, including inherited and non-public ones",
            "homepage": "https://github.com/sebastianbergmann/object-reflector/",
            "support": {
                "issues": "https://github.com/sebastianbergmann/object-reflector/issues",
                "source": "https://github.com/sebastianbergmann/object-reflector/tree/2.0.4"
            },
            "funding": [
                {
                    "url": "https://github.com/sebastianbergmann",
                    "type": "github"
                }
            ],
            "time": "2020-10-26T13:14:26+00:00"
        },
        {
            "name": "sebastian/recursion-context",
            "version": "4.0.4",
            "source": {
                "type": "git",
                "url": "https://github.com/sebastianbergmann/recursion-context.git",
                "reference": "cd9d8cf3c5804de4341c283ed787f099f5506172"
            },
            "dist": {
                "type": "zip",
                "url": "https://api.github.com/repos/sebastianbergmann/recursion-context/zipball/cd9d8cf3c5804de4341c283ed787f099f5506172",
                "reference": "cd9d8cf3c5804de4341c283ed787f099f5506172",
                "shasum": ""
            },
            "require": {
                "php": ">=7.3"
            },
            "require-dev": {
                "phpunit/phpunit": "^9.3"
            },
            "type": "library",
            "extra": {
                "branch-alias": {
                    "dev-master": "4.0-dev"
                }
            },
            "autoload": {
                "classmap": [
                    "src/"
                ]
            },
            "notification-url": "https://packagist.org/downloads/",
            "license": [
                "BSD-3-Clause"
            ],
            "authors": [
                {
                    "name": "Sebastian Bergmann",
                    "email": "sebastian@phpunit.de"
                },
                {
                    "name": "Jeff Welch",
                    "email": "whatthejeff@gmail.com"
                },
                {
                    "name": "Adam Harvey",
                    "email": "aharvey@php.net"
                }
            ],
            "description": "Provides functionality to recursively process PHP variables",
            "homepage": "http://www.github.com/sebastianbergmann/recursion-context",
            "support": {
                "issues": "https://github.com/sebastianbergmann/recursion-context/issues",
                "source": "https://github.com/sebastianbergmann/recursion-context/tree/4.0.4"
            },
            "funding": [
                {
                    "url": "https://github.com/sebastianbergmann",
                    "type": "github"
                }
            ],
            "time": "2020-10-26T13:17:30+00:00"
        },
        {
            "name": "sebastian/resource-operations",
            "version": "3.0.3",
            "source": {
                "type": "git",
                "url": "https://github.com/sebastianbergmann/resource-operations.git",
                "reference": "0f4443cb3a1d92ce809899753bc0d5d5a8dd19a8"
            },
            "dist": {
                "type": "zip",
                "url": "https://api.github.com/repos/sebastianbergmann/resource-operations/zipball/0f4443cb3a1d92ce809899753bc0d5d5a8dd19a8",
                "reference": "0f4443cb3a1d92ce809899753bc0d5d5a8dd19a8",
                "shasum": ""
            },
            "require": {
                "php": ">=7.3"
            },
            "require-dev": {
                "phpunit/phpunit": "^9.0"
            },
            "type": "library",
            "extra": {
                "branch-alias": {
                    "dev-master": "3.0-dev"
                }
            },
            "autoload": {
                "classmap": [
                    "src/"
                ]
            },
            "notification-url": "https://packagist.org/downloads/",
            "license": [
                "BSD-3-Clause"
            ],
            "authors": [
                {
                    "name": "Sebastian Bergmann",
                    "email": "sebastian@phpunit.de"
                }
            ],
            "description": "Provides a list of PHP built-in functions that operate on resources",
            "homepage": "https://www.github.com/sebastianbergmann/resource-operations",
            "support": {
                "issues": "https://github.com/sebastianbergmann/resource-operations/issues",
                "source": "https://github.com/sebastianbergmann/resource-operations/tree/3.0.3"
            },
            "funding": [
                {
                    "url": "https://github.com/sebastianbergmann",
                    "type": "github"
                }
            ],
            "time": "2020-09-28T06:45:17+00:00"
        },
        {
            "name": "sebastian/type",
            "version": "2.3.4",
            "source": {
                "type": "git",
                "url": "https://github.com/sebastianbergmann/type.git",
                "reference": "b8cd8a1c753c90bc1a0f5372170e3e489136f914"
            },
            "dist": {
                "type": "zip",
                "url": "https://api.github.com/repos/sebastianbergmann/type/zipball/b8cd8a1c753c90bc1a0f5372170e3e489136f914",
                "reference": "b8cd8a1c753c90bc1a0f5372170e3e489136f914",
                "shasum": ""
            },
            "require": {
                "php": ">=7.3"
            },
            "require-dev": {
                "phpunit/phpunit": "^9.3"
            },
            "type": "library",
            "extra": {
                "branch-alias": {
                    "dev-master": "2.3-dev"
                }
            },
            "autoload": {
                "classmap": [
                    "src/"
                ]
            },
            "notification-url": "https://packagist.org/downloads/",
            "license": [
                "BSD-3-Clause"
            ],
            "authors": [
                {
                    "name": "Sebastian Bergmann",
                    "email": "sebastian@phpunit.de",
                    "role": "lead"
                }
            ],
            "description": "Collection of value objects that represent the types of the PHP type system",
            "homepage": "https://github.com/sebastianbergmann/type",
            "support": {
                "issues": "https://github.com/sebastianbergmann/type/issues",
                "source": "https://github.com/sebastianbergmann/type/tree/2.3.4"
            },
            "funding": [
                {
                    "url": "https://github.com/sebastianbergmann",
                    "type": "github"
                }
            ],
            "time": "2021-06-15T12:49:02+00:00"
        },
        {
            "name": "sebastian/version",
            "version": "3.0.2",
            "source": {
                "type": "git",
                "url": "https://github.com/sebastianbergmann/version.git",
                "reference": "c6c1022351a901512170118436c764e473f6de8c"
            },
            "dist": {
                "type": "zip",
                "url": "https://api.github.com/repos/sebastianbergmann/version/zipball/c6c1022351a901512170118436c764e473f6de8c",
                "reference": "c6c1022351a901512170118436c764e473f6de8c",
                "shasum": ""
            },
            "require": {
                "php": ">=7.3"
            },
            "type": "library",
            "extra": {
                "branch-alias": {
                    "dev-master": "3.0-dev"
                }
            },
            "autoload": {
                "classmap": [
                    "src/"
                ]
            },
            "notification-url": "https://packagist.org/downloads/",
            "license": [
                "BSD-3-Clause"
            ],
            "authors": [
                {
                    "name": "Sebastian Bergmann",
                    "email": "sebastian@phpunit.de",
                    "role": "lead"
                }
            ],
            "description": "Library that helps with managing the version number of Git-hosted PHP projects",
            "homepage": "https://github.com/sebastianbergmann/version",
            "support": {
                "issues": "https://github.com/sebastianbergmann/version/issues",
                "source": "https://github.com/sebastianbergmann/version/tree/3.0.2"
            },
            "funding": [
                {
                    "url": "https://github.com/sebastianbergmann",
                    "type": "github"
                }
            ],
            "time": "2020-09-28T06:39:44+00:00"
        },
        {
            "name": "symfony/console",
            "version": "v5.3.10",
            "source": {
                "type": "git",
                "url": "https://github.com/symfony/console.git",
                "reference": "d4e409d9fbcfbf71af0e5a940abb7b0b4bad0bd3"
            },
            "dist": {
                "type": "zip",
                "url": "https://api.github.com/repos/symfony/console/zipball/d4e409d9fbcfbf71af0e5a940abb7b0b4bad0bd3",
                "reference": "d4e409d9fbcfbf71af0e5a940abb7b0b4bad0bd3",
                "shasum": ""
            },
            "require": {
                "php": ">=7.2.5",
                "symfony/deprecation-contracts": "^2.1",
                "symfony/polyfill-mbstring": "~1.0",
                "symfony/polyfill-php73": "^1.8",
                "symfony/polyfill-php80": "^1.16",
                "symfony/service-contracts": "^1.1|^2",
                "symfony/string": "^5.1"
            },
            "conflict": {
                "psr/log": ">=3",
                "symfony/dependency-injection": "<4.4",
                "symfony/dotenv": "<5.1",
                "symfony/event-dispatcher": "<4.4",
                "symfony/lock": "<4.4",
                "symfony/process": "<4.4"
            },
            "provide": {
                "psr/log-implementation": "1.0|2.0"
            },
            "require-dev": {
                "psr/log": "^1|^2",
                "symfony/config": "^4.4|^5.0",
                "symfony/dependency-injection": "^4.4|^5.0",
                "symfony/event-dispatcher": "^4.4|^5.0",
                "symfony/lock": "^4.4|^5.0",
                "symfony/process": "^4.4|^5.0",
                "symfony/var-dumper": "^4.4|^5.0"
            },
            "suggest": {
                "psr/log": "For using the console logger",
                "symfony/event-dispatcher": "",
                "symfony/lock": "",
                "symfony/process": ""
            },
            "type": "library",
            "autoload": {
                "psr-4": {
                    "Symfony\\Component\\Console\\": ""
                },
                "exclude-from-classmap": [
                    "/Tests/"
                ]
            },
            "notification-url": "https://packagist.org/downloads/",
            "license": [
                "MIT"
            ],
            "authors": [
                {
                    "name": "Fabien Potencier",
                    "email": "fabien@symfony.com"
                },
                {
                    "name": "Symfony Community",
                    "homepage": "https://symfony.com/contributors"
                }
            ],
            "description": "Eases the creation of beautiful and testable command line interfaces",
            "homepage": "https://symfony.com",
            "keywords": [
                "cli",
                "command line",
                "console",
                "terminal"
            ],
            "support": {
                "source": "https://github.com/symfony/console/tree/v5.3.10"
            },
            "funding": [
                {
                    "url": "https://symfony.com/sponsor",
                    "type": "custom"
                },
                {
                    "url": "https://github.com/fabpot",
                    "type": "github"
                },
                {
                    "url": "https://tidelift.com/funding/github/packagist/symfony/symfony",
                    "type": "tidelift"
                }
            ],
            "time": "2021-10-26T09:30:15+00:00"
        },
        {
            "name": "symfony/deprecation-contracts",
            "version": "v2.4.0",
            "source": {
                "type": "git",
                "url": "https://github.com/symfony/deprecation-contracts.git",
                "reference": "5f38c8804a9e97d23e0c8d63341088cd8a22d627"
            },
            "dist": {
                "type": "zip",
                "url": "https://api.github.com/repos/symfony/deprecation-contracts/zipball/5f38c8804a9e97d23e0c8d63341088cd8a22d627",
                "reference": "5f38c8804a9e97d23e0c8d63341088cd8a22d627",
                "shasum": ""
            },
            "require": {
                "php": ">=7.1"
            },
            "type": "library",
            "extra": {
                "branch-alias": {
                    "dev-main": "2.4-dev"
                },
                "thanks": {
                    "name": "symfony/contracts",
                    "url": "https://github.com/symfony/contracts"
                }
            },
            "autoload": {
                "files": [
                    "function.php"
                ]
            },
            "notification-url": "https://packagist.org/downloads/",
            "license": [
                "MIT"
            ],
            "authors": [
                {
                    "name": "Nicolas Grekas",
                    "email": "p@tchwork.com"
                },
                {
                    "name": "Symfony Community",
                    "homepage": "https://symfony.com/contributors"
                }
            ],
            "description": "A generic function and convention to trigger deprecation notices",
            "homepage": "https://symfony.com",
            "support": {
                "source": "https://github.com/symfony/deprecation-contracts/tree/v2.4.0"
            },
            "funding": [
                {
                    "url": "https://symfony.com/sponsor",
                    "type": "custom"
                },
                {
                    "url": "https://github.com/fabpot",
                    "type": "github"
                },
                {
                    "url": "https://tidelift.com/funding/github/packagist/symfony/symfony",
                    "type": "tidelift"
                }
            ],
            "time": "2021-03-23T23:28:01+00:00"
        },
        {
            "name": "symfony/polyfill-ctype",
            "version": "v1.23.0",
            "source": {
                "type": "git",
                "url": "https://github.com/symfony/polyfill-ctype.git",
                "reference": "46cd95797e9df938fdd2b03693b5fca5e64b01ce"
            },
            "dist": {
                "type": "zip",
                "url": "https://api.github.com/repos/symfony/polyfill-ctype/zipball/46cd95797e9df938fdd2b03693b5fca5e64b01ce",
                "reference": "46cd95797e9df938fdd2b03693b5fca5e64b01ce",
                "shasum": ""
            },
            "require": {
                "php": ">=7.1"
            },
            "suggest": {
                "ext-ctype": "For best performance"
            },
            "type": "library",
            "extra": {
                "branch-alias": {
                    "dev-main": "1.23-dev"
                },
                "thanks": {
                    "name": "symfony/polyfill",
                    "url": "https://github.com/symfony/polyfill"
                }
            },
            "autoload": {
                "psr-4": {
                    "Symfony\\Polyfill\\Ctype\\": ""
                },
                "files": [
                    "bootstrap.php"
                ]
            },
            "notification-url": "https://packagist.org/downloads/",
            "license": [
                "MIT"
            ],
            "authors": [
                {
                    "name": "Gert de Pagter",
                    "email": "BackEndTea@gmail.com"
                },
                {
                    "name": "Symfony Community",
                    "homepage": "https://symfony.com/contributors"
                }
            ],
            "description": "Symfony polyfill for ctype functions",
            "homepage": "https://symfony.com",
            "keywords": [
                "compatibility",
                "ctype",
                "polyfill",
                "portable"
            ],
            "support": {
                "source": "https://github.com/symfony/polyfill-ctype/tree/v1.23.0"
            },
            "funding": [
                {
                    "url": "https://symfony.com/sponsor",
                    "type": "custom"
                },
                {
                    "url": "https://github.com/fabpot",
                    "type": "github"
                },
                {
                    "url": "https://tidelift.com/funding/github/packagist/symfony/symfony",
                    "type": "tidelift"
                }
            ],
            "time": "2021-02-19T12:13:01+00:00"
        },
        {
            "name": "symfony/polyfill-intl-grapheme",
            "version": "v1.23.1",
            "source": {
                "type": "git",
                "url": "https://github.com/symfony/polyfill-intl-grapheme.git",
                "reference": "16880ba9c5ebe3642d1995ab866db29270b36535"
            },
            "dist": {
                "type": "zip",
                "url": "https://api.github.com/repos/symfony/polyfill-intl-grapheme/zipball/16880ba9c5ebe3642d1995ab866db29270b36535",
                "reference": "16880ba9c5ebe3642d1995ab866db29270b36535",
                "shasum": ""
            },
            "require": {
                "php": ">=7.1"
            },
            "suggest": {
                "ext-intl": "For best performance"
            },
            "type": "library",
            "extra": {
                "branch-alias": {
                    "dev-main": "1.23-dev"
                },
                "thanks": {
                    "name": "symfony/polyfill",
                    "url": "https://github.com/symfony/polyfill"
                }
            },
            "autoload": {
                "psr-4": {
                    "Symfony\\Polyfill\\Intl\\Grapheme\\": ""
                },
                "files": [
                    "bootstrap.php"
                ]
            },
            "notification-url": "https://packagist.org/downloads/",
            "license": [
                "MIT"
            ],
            "authors": [
                {
                    "name": "Nicolas Grekas",
                    "email": "p@tchwork.com"
                },
                {
                    "name": "Symfony Community",
                    "homepage": "https://symfony.com/contributors"
                }
            ],
            "description": "Symfony polyfill for intl's grapheme_* functions",
            "homepage": "https://symfony.com",
            "keywords": [
                "compatibility",
                "grapheme",
                "intl",
                "polyfill",
                "portable",
                "shim"
            ],
            "support": {
                "source": "https://github.com/symfony/polyfill-intl-grapheme/tree/v1.23.1"
            },
            "funding": [
                {
                    "url": "https://symfony.com/sponsor",
                    "type": "custom"
                },
                {
                    "url": "https://github.com/fabpot",
                    "type": "github"
                },
                {
                    "url": "https://tidelift.com/funding/github/packagist/symfony/symfony",
                    "type": "tidelift"
                }
            ],
            "time": "2021-05-27T12:26:48+00:00"
        },
        {
            "name": "symfony/polyfill-intl-normalizer",
            "version": "v1.23.0",
            "source": {
                "type": "git",
                "url": "https://github.com/symfony/polyfill-intl-normalizer.git",
                "reference": "8590a5f561694770bdcd3f9b5c69dde6945028e8"
            },
            "dist": {
                "type": "zip",
                "url": "https://api.github.com/repos/symfony/polyfill-intl-normalizer/zipball/8590a5f561694770bdcd3f9b5c69dde6945028e8",
                "reference": "8590a5f561694770bdcd3f9b5c69dde6945028e8",
                "shasum": ""
            },
            "require": {
                "php": ">=7.1"
            },
            "suggest": {
                "ext-intl": "For best performance"
            },
            "type": "library",
            "extra": {
                "branch-alias": {
                    "dev-main": "1.23-dev"
                },
                "thanks": {
                    "name": "symfony/polyfill",
                    "url": "https://github.com/symfony/polyfill"
                }
            },
            "autoload": {
                "psr-4": {
                    "Symfony\\Polyfill\\Intl\\Normalizer\\": ""
                },
                "files": [
                    "bootstrap.php"
                ],
                "classmap": [
                    "Resources/stubs"
                ]
            },
            "notification-url": "https://packagist.org/downloads/",
            "license": [
                "MIT"
            ],
            "authors": [
                {
                    "name": "Nicolas Grekas",
                    "email": "p@tchwork.com"
                },
                {
                    "name": "Symfony Community",
                    "homepage": "https://symfony.com/contributors"
                }
            ],
            "description": "Symfony polyfill for intl's Normalizer class and related functions",
            "homepage": "https://symfony.com",
            "keywords": [
                "compatibility",
                "intl",
                "normalizer",
                "polyfill",
                "portable",
                "shim"
            ],
            "support": {
                "source": "https://github.com/symfony/polyfill-intl-normalizer/tree/v1.23.0"
            },
            "funding": [
                {
                    "url": "https://symfony.com/sponsor",
                    "type": "custom"
                },
                {
                    "url": "https://github.com/fabpot",
                    "type": "github"
                },
                {
                    "url": "https://tidelift.com/funding/github/packagist/symfony/symfony",
                    "type": "tidelift"
                }
            ],
            "time": "2021-02-19T12:13:01+00:00"
        },
        {
            "name": "symfony/polyfill-mbstring",
            "version": "v1.23.1",
            "source": {
                "type": "git",
                "url": "https://github.com/symfony/polyfill-mbstring.git",
                "reference": "9174a3d80210dca8daa7f31fec659150bbeabfc6"
            },
            "dist": {
                "type": "zip",
                "url": "https://api.github.com/repos/symfony/polyfill-mbstring/zipball/9174a3d80210dca8daa7f31fec659150bbeabfc6",
                "reference": "9174a3d80210dca8daa7f31fec659150bbeabfc6",
                "shasum": ""
            },
            "require": {
                "php": ">=7.1"
            },
            "suggest": {
                "ext-mbstring": "For best performance"
            },
            "type": "library",
            "extra": {
                "branch-alias": {
                    "dev-main": "1.23-dev"
                },
                "thanks": {
                    "name": "symfony/polyfill",
                    "url": "https://github.com/symfony/polyfill"
                }
            },
            "autoload": {
                "psr-4": {
                    "Symfony\\Polyfill\\Mbstring\\": ""
                },
                "files": [
                    "bootstrap.php"
                ]
            },
            "notification-url": "https://packagist.org/downloads/",
            "license": [
                "MIT"
            ],
            "authors": [
                {
                    "name": "Nicolas Grekas",
                    "email": "p@tchwork.com"
                },
                {
                    "name": "Symfony Community",
                    "homepage": "https://symfony.com/contributors"
                }
            ],
            "description": "Symfony polyfill for the Mbstring extension",
            "homepage": "https://symfony.com",
            "keywords": [
                "compatibility",
                "mbstring",
                "polyfill",
                "portable",
                "shim"
            ],
            "support": {
                "source": "https://github.com/symfony/polyfill-mbstring/tree/v1.23.1"
            },
            "funding": [
                {
                    "url": "https://symfony.com/sponsor",
                    "type": "custom"
                },
                {
                    "url": "https://github.com/fabpot",
                    "type": "github"
                },
                {
                    "url": "https://tidelift.com/funding/github/packagist/symfony/symfony",
                    "type": "tidelift"
                }
            ],
            "time": "2021-05-27T12:26:48+00:00"
        },
        {
            "name": "symfony/polyfill-php73",
            "version": "v1.23.0",
            "source": {
                "type": "git",
                "url": "https://github.com/symfony/polyfill-php73.git",
                "reference": "fba8933c384d6476ab14fb7b8526e5287ca7e010"
            },
            "dist": {
                "type": "zip",
                "url": "https://api.github.com/repos/symfony/polyfill-php73/zipball/fba8933c384d6476ab14fb7b8526e5287ca7e010",
                "reference": "fba8933c384d6476ab14fb7b8526e5287ca7e010",
                "shasum": ""
            },
            "require": {
                "php": ">=7.1"
            },
            "type": "library",
            "extra": {
                "branch-alias": {
                    "dev-main": "1.23-dev"
                },
                "thanks": {
                    "name": "symfony/polyfill",
                    "url": "https://github.com/symfony/polyfill"
                }
            },
            "autoload": {
                "psr-4": {
                    "Symfony\\Polyfill\\Php73\\": ""
                },
                "files": [
                    "bootstrap.php"
                ],
                "classmap": [
                    "Resources/stubs"
                ]
            },
            "notification-url": "https://packagist.org/downloads/",
            "license": [
                "MIT"
            ],
            "authors": [
                {
                    "name": "Nicolas Grekas",
                    "email": "p@tchwork.com"
                },
                {
                    "name": "Symfony Community",
                    "homepage": "https://symfony.com/contributors"
                }
            ],
            "description": "Symfony polyfill backporting some PHP 7.3+ features to lower PHP versions",
            "homepage": "https://symfony.com",
            "keywords": [
                "compatibility",
                "polyfill",
                "portable",
                "shim"
            ],
            "support": {
                "source": "https://github.com/symfony/polyfill-php73/tree/v1.23.0"
            },
            "funding": [
                {
                    "url": "https://symfony.com/sponsor",
                    "type": "custom"
                },
                {
                    "url": "https://github.com/fabpot",
                    "type": "github"
                },
                {
                    "url": "https://tidelift.com/funding/github/packagist/symfony/symfony",
                    "type": "tidelift"
                }
            ],
            "time": "2021-02-19T12:13:01+00:00"
        },
        {
            "name": "symfony/polyfill-php80",
            "version": "v1.23.1",
            "source": {
                "type": "git",
                "url": "https://github.com/symfony/polyfill-php80.git",
                "reference": "1100343ed1a92e3a38f9ae122fc0eb21602547be"
            },
            "dist": {
                "type": "zip",
                "url": "https://api.github.com/repos/symfony/polyfill-php80/zipball/1100343ed1a92e3a38f9ae122fc0eb21602547be",
                "reference": "1100343ed1a92e3a38f9ae122fc0eb21602547be",
                "shasum": ""
            },
            "require": {
                "php": ">=7.1"
            },
            "type": "library",
            "extra": {
                "branch-alias": {
                    "dev-main": "1.23-dev"
                },
                "thanks": {
                    "name": "symfony/polyfill",
                    "url": "https://github.com/symfony/polyfill"
                }
            },
            "autoload": {
                "psr-4": {
                    "Symfony\\Polyfill\\Php80\\": ""
                },
                "files": [
                    "bootstrap.php"
                ],
                "classmap": [
                    "Resources/stubs"
                ]
            },
            "notification-url": "https://packagist.org/downloads/",
            "license": [
                "MIT"
            ],
            "authors": [
                {
                    "name": "Ion Bazan",
                    "email": "ion.bazan@gmail.com"
                },
                {
                    "name": "Nicolas Grekas",
                    "email": "p@tchwork.com"
                },
                {
                    "name": "Symfony Community",
                    "homepage": "https://symfony.com/contributors"
                }
            ],
            "description": "Symfony polyfill backporting some PHP 8.0+ features to lower PHP versions",
            "homepage": "https://symfony.com",
            "keywords": [
                "compatibility",
                "polyfill",
                "portable",
                "shim"
            ],
            "support": {
                "source": "https://github.com/symfony/polyfill-php80/tree/v1.23.1"
            },
            "funding": [
                {
                    "url": "https://symfony.com/sponsor",
                    "type": "custom"
                },
                {
                    "url": "https://github.com/fabpot",
                    "type": "github"
                },
                {
                    "url": "https://tidelift.com/funding/github/packagist/symfony/symfony",
                    "type": "tidelift"
                }
            ],
            "time": "2021-07-28T13:41:28+00:00"
        },
        {
            "name": "symfony/process",
            "version": "v5.3.7",
            "source": {
                "type": "git",
                "url": "https://github.com/symfony/process.git",
                "reference": "38f26c7d6ed535217ea393e05634cb0b244a1967"
            },
            "dist": {
                "type": "zip",
                "url": "https://api.github.com/repos/symfony/process/zipball/38f26c7d6ed535217ea393e05634cb0b244a1967",
                "reference": "38f26c7d6ed535217ea393e05634cb0b244a1967",
                "shasum": ""
            },
            "require": {
                "php": ">=7.2.5",
                "symfony/polyfill-php80": "^1.16"
            },
            "type": "library",
            "autoload": {
                "psr-4": {
                    "Symfony\\Component\\Process\\": ""
                },
                "exclude-from-classmap": [
                    "/Tests/"
                ]
            },
            "notification-url": "https://packagist.org/downloads/",
            "license": [
                "MIT"
            ],
            "authors": [
                {
                    "name": "Fabien Potencier",
                    "email": "fabien@symfony.com"
                },
                {
                    "name": "Symfony Community",
                    "homepage": "https://symfony.com/contributors"
                }
            ],
            "description": "Executes commands in sub-processes",
            "homepage": "https://symfony.com",
            "support": {
                "source": "https://github.com/symfony/process/tree/v5.3.7"
            },
            "funding": [
                {
                    "url": "https://symfony.com/sponsor",
                    "type": "custom"
                },
                {
                    "url": "https://github.com/fabpot",
                    "type": "github"
                },
                {
                    "url": "https://tidelift.com/funding/github/packagist/symfony/symfony",
                    "type": "tidelift"
                }
            ],
            "time": "2021-08-04T21:20:46+00:00"
        },
        {
            "name": "symfony/service-contracts",
            "version": "v2.4.0",
            "source": {
                "type": "git",
                "url": "https://github.com/symfony/service-contracts.git",
                "reference": "f040a30e04b57fbcc9c6cbcf4dbaa96bd318b9bb"
            },
            "dist": {
                "type": "zip",
                "url": "https://api.github.com/repos/symfony/service-contracts/zipball/f040a30e04b57fbcc9c6cbcf4dbaa96bd318b9bb",
                "reference": "f040a30e04b57fbcc9c6cbcf4dbaa96bd318b9bb",
                "shasum": ""
            },
            "require": {
                "php": ">=7.2.5",
                "psr/container": "^1.1"
            },
            "suggest": {
                "symfony/service-implementation": ""
            },
            "type": "library",
            "extra": {
                "branch-alias": {
                    "dev-main": "2.4-dev"
                },
                "thanks": {
                    "name": "symfony/contracts",
                    "url": "https://github.com/symfony/contracts"
                }
            },
            "autoload": {
                "psr-4": {
                    "Symfony\\Contracts\\Service\\": ""
                }
            },
            "notification-url": "https://packagist.org/downloads/",
            "license": [
                "MIT"
            ],
            "authors": [
                {
                    "name": "Nicolas Grekas",
                    "email": "p@tchwork.com"
                },
                {
                    "name": "Symfony Community",
                    "homepage": "https://symfony.com/contributors"
                }
            ],
            "description": "Generic abstractions related to writing services",
            "homepage": "https://symfony.com",
            "keywords": [
                "abstractions",
                "contracts",
                "decoupling",
                "interfaces",
                "interoperability",
                "standards"
            ],
            "support": {
                "source": "https://github.com/symfony/service-contracts/tree/v2.4.0"
            },
            "funding": [
                {
                    "url": "https://symfony.com/sponsor",
                    "type": "custom"
                },
                {
                    "url": "https://github.com/fabpot",
                    "type": "github"
                },
                {
                    "url": "https://tidelift.com/funding/github/packagist/symfony/symfony",
                    "type": "tidelift"
                }
            ],
            "time": "2021-04-01T10:43:52+00:00"
        },
        {
            "name": "symfony/string",
            "version": "v5.3.10",
            "source": {
                "type": "git",
                "url": "https://github.com/symfony/string.git",
                "reference": "d70c35bb20bbca71fc4ab7921e3c6bda1a82a60c"
            },
            "dist": {
                "type": "zip",
                "url": "https://api.github.com/repos/symfony/string/zipball/d70c35bb20bbca71fc4ab7921e3c6bda1a82a60c",
                "reference": "d70c35bb20bbca71fc4ab7921e3c6bda1a82a60c",
                "shasum": ""
            },
            "require": {
                "php": ">=7.2.5",
                "symfony/polyfill-ctype": "~1.8",
                "symfony/polyfill-intl-grapheme": "~1.0",
                "symfony/polyfill-intl-normalizer": "~1.0",
                "symfony/polyfill-mbstring": "~1.0",
                "symfony/polyfill-php80": "~1.15"
            },
            "require-dev": {
                "symfony/error-handler": "^4.4|^5.0",
                "symfony/http-client": "^4.4|^5.0",
                "symfony/translation-contracts": "^1.1|^2",
                "symfony/var-exporter": "^4.4|^5.0"
            },
            "type": "library",
            "autoload": {
                "psr-4": {
                    "Symfony\\Component\\String\\": ""
                },
                "files": [
                    "Resources/functions.php"
                ],
                "exclude-from-classmap": [
                    "/Tests/"
                ]
            },
            "notification-url": "https://packagist.org/downloads/",
            "license": [
                "MIT"
            ],
            "authors": [
                {
                    "name": "Nicolas Grekas",
                    "email": "p@tchwork.com"
                },
                {
                    "name": "Symfony Community",
                    "homepage": "https://symfony.com/contributors"
                }
            ],
            "description": "Provides an object-oriented API to strings and deals with bytes, UTF-8 code points and grapheme clusters in a unified way",
            "homepage": "https://symfony.com",
            "keywords": [
                "grapheme",
                "i18n",
                "string",
                "unicode",
                "utf-8",
                "utf8"
            ],
            "support": {
                "source": "https://github.com/symfony/string/tree/v5.3.10"
            },
            "funding": [
                {
                    "url": "https://symfony.com/sponsor",
                    "type": "custom"
                },
                {
                    "url": "https://github.com/fabpot",
                    "type": "github"
                },
                {
                    "url": "https://tidelift.com/funding/github/packagist/symfony/symfony",
                    "type": "tidelift"
                }
            ],
            "time": "2021-10-27T18:21:46+00:00"
        },
        {
            "name": "theseer/tokenizer",
            "version": "1.2.1",
            "source": {
                "type": "git",
                "url": "https://github.com/theseer/tokenizer.git",
                "reference": "34a41e998c2183e22995f158c581e7b5e755ab9e"
            },
            "dist": {
                "type": "zip",
                "url": "https://api.github.com/repos/theseer/tokenizer/zipball/34a41e998c2183e22995f158c581e7b5e755ab9e",
                "reference": "34a41e998c2183e22995f158c581e7b5e755ab9e",
                "shasum": ""
            },
            "require": {
                "ext-dom": "*",
                "ext-tokenizer": "*",
                "ext-xmlwriter": "*",
                "php": "^7.2 || ^8.0"
            },
            "type": "library",
            "autoload": {
                "classmap": [
                    "src/"
                ]
            },
            "notification-url": "https://packagist.org/downloads/",
            "license": [
                "BSD-3-Clause"
            ],
            "authors": [
                {
                    "name": "Arne Blankerts",
                    "email": "arne@blankerts.de",
                    "role": "Developer"
                }
            ],
            "description": "A small library for converting tokenized PHP source code into XML and potentially other formats",
            "support": {
                "issues": "https://github.com/theseer/tokenizer/issues",
                "source": "https://github.com/theseer/tokenizer/tree/1.2.1"
            },
            "funding": [
                {
                    "url": "https://github.com/theseer",
                    "type": "github"
                }
            ],
            "time": "2021-07-28T10:34:58+00:00"
        },
        {
            "name": "webmozart/assert",
            "version": "1.10.0",
            "source": {
                "type": "git",
                "url": "https://github.com/webmozarts/assert.git",
                "reference": "6964c76c7804814a842473e0c8fd15bab0f18e25"
            },
            "dist": {
                "type": "zip",
                "url": "https://api.github.com/repos/webmozarts/assert/zipball/6964c76c7804814a842473e0c8fd15bab0f18e25",
                "reference": "6964c76c7804814a842473e0c8fd15bab0f18e25",
                "shasum": ""
            },
            "require": {
                "php": "^7.2 || ^8.0",
                "symfony/polyfill-ctype": "^1.8"
            },
            "conflict": {
                "phpstan/phpstan": "<0.12.20",
                "vimeo/psalm": "<4.6.1 || 4.6.2"
            },
            "require-dev": {
                "phpunit/phpunit": "^8.5.13"
            },
            "type": "library",
            "extra": {
                "branch-alias": {
                    "dev-master": "1.10-dev"
                }
            },
            "autoload": {
                "psr-4": {
                    "Webmozart\\Assert\\": "src/"
                }
            },
            "notification-url": "https://packagist.org/downloads/",
            "license": [
                "MIT"
            ],
            "authors": [
                {
                    "name": "Bernhard Schussek",
                    "email": "bschussek@gmail.com"
                }
            ],
            "description": "Assertions to validate method input/output with nice error messages.",
            "keywords": [
                "assert",
                "check",
                "validate"
            ],
            "support": {
                "issues": "https://github.com/webmozarts/assert/issues",
                "source": "https://github.com/webmozarts/assert/tree/1.10.0"
            },
            "time": "2021-03-09T10:59:23+00:00"
        },
        {
            "name": "wikimedia/at-ease",
            "version": "v2.1.0",
            "source": {
                "type": "git",
                "url": "https://github.com/wikimedia/at-ease.git",
                "reference": "e8ebaa7bb7c8a8395481a05f6dc4deaceab11c33"
            },
            "dist": {
                "type": "zip",
                "url": "https://api.github.com/repos/wikimedia/at-ease/zipball/e8ebaa7bb7c8a8395481a05f6dc4deaceab11c33",
                "reference": "e8ebaa7bb7c8a8395481a05f6dc4deaceab11c33",
                "shasum": ""
            },
            "require": {
                "php": ">=7.2.9"
            },
            "require-dev": {
                "mediawiki/mediawiki-codesniffer": "35.0.0",
                "mediawiki/minus-x": "1.1.1",
                "ockcyp/covers-validator": "1.3.3",
                "php-parallel-lint/php-console-highlighter": "0.5.0",
                "php-parallel-lint/php-parallel-lint": "1.2.0",
                "phpunit/phpunit": "^8.5"
            },
            "type": "library",
            "autoload": {
                "psr-4": {
                    "Wikimedia\\AtEase\\": "src/Wikimedia/AtEase/"
                },
                "files": [
                    "src/Wikimedia/Functions.php"
                ]
            },
            "notification-url": "https://packagist.org/downloads/",
            "license": [
                "GPL-2.0-or-later"
            ],
            "authors": [
                {
                    "name": "Tim Starling",
                    "email": "tstarling@wikimedia.org"
                },
                {
                    "name": "MediaWiki developers",
                    "email": "wikitech-l@lists.wikimedia.org"
                }
            ],
            "description": "Safe replacement to @ for suppressing warnings.",
            "homepage": "https://www.mediawiki.org/wiki/at-ease",
            "support": {
                "source": "https://github.com/wikimedia/at-ease/tree/v2.1.0"
            },
            "time": "2021-02-27T15:53:37+00:00"
        },
        {
            "name": "yoast/phpunit-polyfills",
            "version": "1.0.2",
            "source": {
                "type": "git",
                "url": "https://github.com/Yoast/PHPUnit-Polyfills.git",
                "reference": "1a582ab1d91e86aa450340c4d35631a85314ff9f"
            },
            "dist": {
                "type": "zip",
                "url": "https://api.github.com/repos/Yoast/PHPUnit-Polyfills/zipball/1a582ab1d91e86aa450340c4d35631a85314ff9f",
                "reference": "1a582ab1d91e86aa450340c4d35631a85314ff9f",
                "shasum": ""
            },
            "require": {
                "php": ">=5.4",
                "phpunit/phpunit": "^4.8.36 || ^5.7.21 || ^6.0 || ^7.0 || ^8.0 || ^9.0"
            },
            "require-dev": {
                "yoast/yoastcs": "^2.2.0"
            },
            "type": "library",
            "extra": {
                "branch-alias": {
                    "dev-main": "1.x-dev",
                    "dev-develop": "1.x-dev"
                }
            },
            "autoload": {
                "files": [
                    "phpunitpolyfills-autoload.php"
                ]
            },
            "notification-url": "https://packagist.org/downloads/",
            "license": [
                "BSD-3-Clause"
            ],
            "authors": [
                {
                    "name": "Team Yoast",
                    "email": "support@yoast.com",
                    "homepage": "https://yoast.com"
                },
                {
                    "name": "Contributors",
                    "homepage": "https://github.com/Yoast/PHPUnit-Polyfills/graphs/contributors"
                }
            ],
            "description": "Set of polyfills for changed PHPUnit functionality to allow for creating PHPUnit cross-version compatible tests",
            "homepage": "https://github.com/Yoast/PHPUnit-Polyfills",
            "keywords": [
                "phpunit",
                "polyfill",
                "testing"
            ],
            "support": {
                "issues": "https://github.com/Yoast/PHPUnit-Polyfills/issues",
                "source": "https://github.com/Yoast/PHPUnit-Polyfills"
            },
            "time": "2021-10-03T08:40:26+00:00"
        }
    ],
    "aliases": [],
    "minimum-stability": "dev",
    "stability-flags": {
        "automattic/jetpack-admin-ui": 20,
        "automattic/jetpack-autoloader": 20,
        "automattic/jetpack-config": 20,
        "automattic/jetpack-connection": 20,
        "automattic/jetpack-device-detection": 20,
        "automattic/jetpack-lazy-images": 20,
        "automattic/jetpack-terms-of-service": 20,
        "automattic/jetpack-tracking": 20
    },
    "prefer-stable": true,
    "prefer-lowest": false,
    "platform": {
        "ext-json": "*"
    },
    "platform-dev": [],
    "platform-overrides": {
        "ext-intl": "0.0.0"
    },
    "plugin-api-version": "2.1.0"
}<|MERGE_RESOLUTION|>--- conflicted
+++ resolved
@@ -4,11 +4,7 @@
         "Read more about it at https://getcomposer.org/doc/01-basic-usage.md#installing-dependencies",
         "This file is @generated automatically"
     ],
-<<<<<<< HEAD
-    "content-hash": "7ff63476d8934a4dfce0f618fa997b3c",
-=======
     "content-hash": "d0e7b8455ed66dbf362697962b1bc7bd",
->>>>>>> 05d9faf1
     "packages": [
         {
             "name": "automattic/jetpack-a8c-mc-stats",
@@ -271,11 +267,7 @@
             "dist": {
                 "type": "path",
                 "url": "../../packages/connection",
-<<<<<<< HEAD
-                "reference": "19cef991493368d69baf0e77c3e64528db997c1c"
-=======
                 "reference": "d8aa6899588d9057db2494e9d1584fb32d206e2c"
->>>>>>> 05d9faf1
             },
             "require": {
                 "automattic/jetpack-a8c-mc-stats": "^1.4",
