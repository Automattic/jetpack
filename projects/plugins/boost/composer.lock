{
    "_readme": [
        "This file locks the dependencies of your project to a known state",
        "Read more about it at https://getcomposer.org/doc/01-basic-usage.md#installing-dependencies",
        "This file is @generated automatically"
    ],
<<<<<<< HEAD
    "content-hash": "4c2463d603bac925e686fffbd6cf082b",
=======
    "content-hash": "da85e9a672650514e9eb99f19d21187c",
>>>>>>> 8fd4e980
    "packages": [
        {
            "name": "automattic/jetpack-a8c-mc-stats",
            "version": "dev-trunk",
            "dist": {
                "type": "path",
                "url": "../../packages/a8c-mc-stats",
                "reference": "c5df589f62cd58dc5f1b04938e4e4edc75916812"
            },
            "require-dev": {
                "automattic/jetpack-changelogger": "^3.2",
                "yoast/phpunit-polyfills": "1.0.3"
            },
            "type": "jetpack-library",
            "extra": {
                "autotagger": true,
                "mirror-repo": "Automattic/jetpack-a8c-mc-stats",
                "changelogger": {
                    "link-template": "https://github.com/Automattic/jetpack-a8c-mc-stats/compare/v${old}...v${new}"
                },
                "branch-alias": {
                    "dev-trunk": "1.4.x-dev"
                }
            },
            "autoload": {
                "classmap": [
                    "src/"
                ]
            },
            "scripts": {
                "phpunit": [
                    "./vendor/phpunit/phpunit/phpunit --colors=always"
                ],
                "test-coverage": [
                    "php -dpcov.directory=. ./vendor/bin/phpunit --coverage-clover \"$COVERAGE_DIR/clover.xml\""
                ],
                "test-php": [
                    "@composer phpunit"
                ]
            },
            "license": [
                "GPL-2.0-or-later"
            ],
            "description": "Used to record internal usage stats for Automattic. Not visible to site owners.",
            "transport-options": {
                "relative": true
            }
        },
        {
            "name": "automattic/jetpack-admin-ui",
            "version": "dev-trunk",
            "dist": {
                "type": "path",
                "url": "../../packages/admin-ui",
                "reference": "643ce07d751c26cabbb330339d515ef5a35808f3"
            },
            "require-dev": {
                "automattic/jetpack-changelogger": "^3.2",
                "automattic/wordbless": "dev-master",
                "yoast/phpunit-polyfills": "1.0.3"
            },
            "type": "jetpack-library",
            "extra": {
                "autotagger": true,
                "mirror-repo": "Automattic/jetpack-admin-ui",
                "textdomain": "jetpack-admin-ui",
                "changelogger": {
                    "link-template": "https://github.com/Automattic/jetpack-admin-ui/compare/${old}...${new}"
                },
                "branch-alias": {
                    "dev-trunk": "0.2.x-dev"
                },
                "version-constants": {
                    "::PACKAGE_VERSION": "src/class-admin-menu.php"
                }
            },
            "autoload": {
                "classmap": [
                    "src/"
                ]
            },
            "scripts": {
                "phpunit": [
                    "./vendor/phpunit/phpunit/phpunit --colors=always"
                ],
                "test-coverage": [
                    "php -dpcov.directory=. ./vendor/bin/phpunit --coverage-clover \"$COVERAGE_DIR/clover.xml\""
                ],
                "test-php": [
                    "@composer phpunit"
                ],
                "post-install-cmd": [
                    "WorDBless\\Composer\\InstallDropin::copy"
                ],
                "post-update-cmd": [
                    "WorDBless\\Composer\\InstallDropin::copy"
                ]
            },
            "license": [
                "GPL-2.0-or-later"
            ],
            "description": "Generic Jetpack wp-admin UI elements",
            "transport-options": {
                "relative": true
            }
        },
        {
            "name": "automattic/jetpack-assets",
            "version": "dev-trunk",
            "dist": {
                "type": "path",
                "url": "../../packages/assets",
                "reference": "64ada4d1c3f69e232b27bb0e3a9d986e3f292954"
            },
            "require": {
                "automattic/jetpack-constants": "^1.6"
            },
            "require-dev": {
                "automattic/jetpack-changelogger": "^3.2",
                "brain/monkey": "2.6.1",
                "wikimedia/testing-access-wrapper": "^1.0 || ^2.0",
                "yoast/phpunit-polyfills": "1.0.3"
            },
            "type": "jetpack-library",
            "extra": {
                "autotagger": true,
                "mirror-repo": "Automattic/jetpack-assets",
                "textdomain": "jetpack-assets",
                "changelogger": {
                    "link-template": "https://github.com/Automattic/jetpack-assets/compare/v${old}...v${new}"
                },
                "branch-alias": {
                    "dev-trunk": "1.17.x-dev"
                }
            },
            "autoload": {
                "files": [
                    "actions.php"
                ],
                "classmap": [
                    "src/"
                ]
            },
            "scripts": {
                "build-development": [
                    "pnpm run build"
                ],
                "build-production": [
                    "pnpm run build-production"
                ],
                "phpunit": [
                    "./vendor/phpunit/phpunit/phpunit --colors=always"
                ],
                "test-coverage": [
                    "php -dpcov.directory=. ./vendor/bin/phpunit --coverage-clover \"$COVERAGE_DIR/php/clover.xml\"",
                    "pnpm run test-coverage"
                ],
                "test-js": [
                    "pnpm run test"
                ],
                "test-php": [
                    "@composer phpunit"
                ]
            },
            "license": [
                "GPL-2.0-or-later"
            ],
            "description": "Asset management utilities for Jetpack ecosystem packages",
            "transport-options": {
                "relative": true
            }
        },
        {
            "name": "automattic/jetpack-autoloader",
            "version": "dev-trunk",
            "dist": {
                "type": "path",
                "url": "../../packages/autoloader",
                "reference": "54d19e9ca258cd1731dc5f4a2be175204b93625f"
            },
            "require": {
                "composer-plugin-api": "^1.1 || ^2.0"
            },
            "require-dev": {
                "automattic/jetpack-changelogger": "^3.2",
                "yoast/phpunit-polyfills": "1.0.3"
            },
            "type": "composer-plugin",
            "extra": {
                "autotagger": true,
                "class": "Automattic\\Jetpack\\Autoloader\\CustomAutoloaderPlugin",
                "mirror-repo": "Automattic/jetpack-autoloader",
                "changelogger": {
                    "link-template": "https://github.com/Automattic/jetpack-autoloader/compare/v${old}...v${new}"
                },
                "branch-alias": {
                    "dev-trunk": "2.11.x-dev"
                }
            },
            "autoload": {
                "classmap": [
                    "src/AutoloadGenerator.php"
                ],
                "psr-4": {
                    "Automattic\\Jetpack\\Autoloader\\": "src"
                }
            },
            "scripts": {
                "phpunit": [
                    "./vendor/phpunit/phpunit/phpunit --colors=always"
                ],
                "test-coverage": [
                    "php -dpcov.directory=. ./vendor/bin/phpunit --coverage-php \"./tests/php/tmp/coverage-report.php\"",
                    "php ./tests/php/bin/test-coverage.php \"$COVERAGE_DIR/clover.xml\""
                ],
                "test-php": [
                    "@composer phpunit"
                ]
            },
            "license": [
                "GPL-2.0-or-later"
            ],
            "description": "Creates a custom autoloader for a plugin or theme.",
            "transport-options": {
                "relative": true
            }
        },
        {
            "name": "automattic/jetpack-composer-plugin",
            "version": "dev-trunk",
            "dist": {
                "type": "path",
                "url": "../../packages/composer-plugin",
                "reference": "cbd9a56c7fd43c342d96fb09ee6609d7e7580f9a"
            },
            "require": {
                "composer-plugin-api": "^2.1.0"
            },
            "require-dev": {
                "automattic/jetpack-changelogger": "^3.2",
                "composer/composer": "2.2.12",
                "yoast/phpunit-polyfills": "1.0.3"
            },
            "type": "composer-plugin",
            "extra": {
                "plugin-modifies-install-path": true,
                "class": "Automattic\\Jetpack\\Composer\\Plugin",
                "mirror-repo": "Automattic/jetpack-composer-plugin",
                "changelogger": {
                    "link-template": "https://github.com/Automattic/jetpack-composer-plugin/compare/v${old}...v${new}"
                },
                "autotagger": true,
                "branch-alias": {
                    "dev-trunk": "1.1.x-dev"
                }
            },
            "autoload": {
                "classmap": [
                    "src/"
                ]
            },
            "scripts": {
                "phpunit": [
                    "./vendor/phpunit/phpunit/phpunit --colors=always"
                ],
                "test-coverage": [
                    "php -dpcov.directory=. ./vendor/bin/phpunit --coverage-clover \"$COVERAGE_DIR/clover.xml\""
                ],
                "test-php": [
                    "@composer phpunit"
                ]
            },
            "license": [
                "GPL-2.0-or-later"
            ],
            "description": "A custom installer plugin for Composer to move Jetpack packages out of `vendor/` so WordPress's translation infrastructure will find their strings.",
            "transport-options": {
                "relative": true
            }
        },
        {
            "name": "automattic/jetpack-config",
            "version": "dev-trunk",
            "dist": {
                "type": "path",
                "url": "../../packages/config",
                "reference": "a604f3fbfa5c6d96925eebcf4d4240cb5f07fcf1"
            },
            "require-dev": {
                "automattic/jetpack-changelogger": "^3.2"
            },
            "type": "jetpack-library",
            "extra": {
                "autotagger": true,
                "mirror-repo": "Automattic/jetpack-config",
                "textdomain": "jetpack-config",
                "changelogger": {
                    "link-template": "https://github.com/Automattic/jetpack-config/compare/v${old}...v${new}"
                },
                "branch-alias": {
                    "dev-trunk": "1.11.x-dev"
                }
            },
            "autoload": {
                "classmap": [
                    "src/"
                ]
            },
            "license": [
                "GPL-2.0-or-later"
            ],
            "description": "Jetpack configuration package that initializes other packages and configures Jetpack's functionality. Can be used as a base for all variants of Jetpack package usage.",
            "transport-options": {
                "relative": true
            }
        },
        {
            "name": "automattic/jetpack-connection",
            "version": "dev-trunk",
            "dist": {
                "type": "path",
                "url": "../../packages/connection",
                "reference": "dd23e0be7903fd17711661ba226465b6b035be57"
            },
            "require": {
                "automattic/jetpack-a8c-mc-stats": "^1.4",
                "automattic/jetpack-admin-ui": "^0.2",
                "automattic/jetpack-constants": "^1.6",
                "automattic/jetpack-redirect": "^1.7",
                "automattic/jetpack-roles": "^1.4",
                "automattic/jetpack-status": "^1.14"
            },
            "require-dev": {
                "automattic/jetpack-changelogger": "^3.2",
                "automattic/wordbless": "@dev",
                "brain/monkey": "2.6.1",
                "yoast/phpunit-polyfills": "1.0.3"
            },
            "type": "jetpack-library",
            "extra": {
                "autotagger": true,
                "mirror-repo": "Automattic/jetpack-connection",
                "textdomain": "jetpack-connection",
                "version-constants": {
                    "::PACKAGE_VERSION": "src/class-package-version.php"
                },
                "changelogger": {
                    "link-template": "https://github.com/Automattic/jetpack-connection/compare/v${old}...v${new}"
                },
                "branch-alias": {
                    "dev-trunk": "1.46.x-dev"
                }
            },
            "autoload": {
                "classmap": [
                    "legacy",
                    "src/",
                    "src/webhooks"
                ]
            },
            "scripts": {
                "build-production": [
                    "pnpm run build-production"
                ],
                "build-development": [
                    "pnpm run build"
                ],
                "phpunit": [
                    "./vendor/phpunit/phpunit/phpunit --colors=always"
                ],
                "post-install-cmd": [
                    "WorDBless\\Composer\\InstallDropin::copy"
                ],
                "post-update-cmd": [
                    "WorDBless\\Composer\\InstallDropin::copy"
                ],
                "test-coverage": [
                    "php -dpcov.directory=. ./vendor/bin/phpunit --coverage-clover \"$COVERAGE_DIR/clover.xml\""
                ],
                "test-php": [
                    "@composer phpunit"
                ]
            },
            "license": [
                "GPL-2.0-or-later"
            ],
            "description": "Everything needed to connect to the Jetpack infrastructure",
            "transport-options": {
                "relative": true
            }
        },
        {
            "name": "automattic/jetpack-constants",
            "version": "dev-trunk",
            "dist": {
                "type": "path",
                "url": "../../packages/constants",
                "reference": "71eaf9916aaeeda2abf5a8a19e7534c6d1bc1898"
            },
            "require-dev": {
                "automattic/jetpack-changelogger": "^3.2",
                "brain/monkey": "2.6.1",
                "yoast/phpunit-polyfills": "1.0.3"
            },
            "type": "jetpack-library",
            "extra": {
                "autotagger": true,
                "mirror-repo": "Automattic/jetpack-constants",
                "changelogger": {
                    "link-template": "https://github.com/Automattic/jetpack-constants/compare/v${old}...v${new}"
                },
                "branch-alias": {
                    "dev-trunk": "1.6.x-dev"
                }
            },
            "autoload": {
                "classmap": [
                    "src/"
                ]
            },
            "scripts": {
                "phpunit": [
                    "./vendor/phpunit/phpunit/phpunit --colors=always"
                ],
                "test-coverage": [
                    "php -dpcov.directory=. ./vendor/bin/phpunit --coverage-clover \"$COVERAGE_DIR/clover.xml\""
                ],
                "test-php": [
                    "@composer phpunit"
                ]
            },
            "license": [
                "GPL-2.0-or-later"
            ],
            "description": "A wrapper for defining constants in a more testable way.",
            "transport-options": {
                "relative": true
            }
        },
        {
            "name": "automattic/jetpack-device-detection",
            "version": "dev-trunk",
            "dist": {
                "type": "path",
                "url": "../../packages/device-detection",
                "reference": "7c18edb6992a4c27b9cc2719ee7d1d0abacf5d76"
            },
            "require-dev": {
                "automattic/jetpack-changelogger": "^3.2",
                "yoast/phpunit-polyfills": "1.0.3"
            },
            "type": "jetpack-library",
            "extra": {
                "autotagger": true,
                "mirror-repo": "Automattic/jetpack-device-detection",
                "changelogger": {
                    "link-template": "https://github.com/Automattic/jetpack-device-detection/compare/v${old}...v${new}"
                },
                "branch-alias": {
                    "dev-trunk": "1.4.x-dev"
                }
            },
            "autoload": {
                "classmap": [
                    "src/"
                ]
            },
            "scripts": {
                "phpunit": [
                    "./vendor/phpunit/phpunit/phpunit --colors=always"
                ],
                "test-coverage": [
                    "php -dpcov.directory=. ./vendor/bin/phpunit --coverage-clover \"$COVERAGE_DIR/clover.xml\""
                ],
                "test-php": [
                    "@composer phpunit"
                ]
            },
            "license": [
                "GPL-2.0-or-later"
            ],
            "description": "A way to detect device types based on User-Agent header.",
            "transport-options": {
                "relative": true
            }
        },
        {
            "name": "automattic/jetpack-jitm",
            "version": "dev-trunk",
            "dist": {
                "type": "path",
                "url": "../../packages/jitm",
                "reference": "e092d87a0cee08fd5386d97e12bd93318fa7ee30"
            },
            "require": {
                "automattic/jetpack-a8c-mc-stats": "^1.4",
                "automattic/jetpack-assets": "^1.17",
                "automattic/jetpack-connection": "^1.46",
                "automattic/jetpack-device-detection": "^1.4",
                "automattic/jetpack-logo": "^1.5",
                "automattic/jetpack-partner": "^1.7",
                "automattic/jetpack-redirect": "^1.7",
                "automattic/jetpack-status": "^1.14"
            },
            "require-dev": {
                "automattic/jetpack-changelogger": "^3.2",
                "brain/monkey": "2.6.1",
                "yoast/phpunit-polyfills": "1.0.3"
            },
            "type": "jetpack-library",
            "extra": {
                "autotagger": true,
                "mirror-repo": "Automattic/jetpack-jitm",
                "textdomain": "jetpack-jitm",
                "version-constants": {
                    "::PACKAGE_VERSION": "src/class-jitm.php"
                },
                "changelogger": {
                    "link-template": "https://github.com/Automattic/jetpack-jitm/compare/v${old}...v${new}"
                },
                "branch-alias": {
                    "dev-trunk": "2.2.x-dev"
                }
            },
            "autoload": {
                "classmap": [
                    "src/"
                ]
            },
            "scripts": {
                "build-production": [
                    "pnpm run build-production"
                ],
                "build-development": [
                    "pnpm run build"
                ],
                "phpunit": [
                    "./vendor/phpunit/phpunit/phpunit --colors=always"
                ],
                "test-coverage": [
                    "php -dpcov.directory=. ./vendor/bin/phpunit --coverage-clover \"$COVERAGE_DIR/clover.xml\""
                ],
                "test-php": [
                    "@composer phpunit"
                ]
            },
            "license": [
                "GPL-2.0-or-later"
            ],
            "description": "Just in time messages for Jetpack",
            "transport-options": {
                "relative": true
            }
        },
        {
            "name": "automattic/jetpack-lazy-images",
            "version": "dev-trunk",
            "dist": {
                "type": "path",
                "url": "../../packages/lazy-images",
                "reference": "8692acc24b2a4a918d6aed907396368adfa170f3"
            },
            "require": {
                "automattic/jetpack-assets": "^1.17",
                "automattic/jetpack-constants": "^1.6"
            },
            "require-dev": {
                "automattic/jetpack-changelogger": "^3.2",
                "automattic/wordbless": "dev-master",
                "yoast/phpunit-polyfills": "1.0.3"
            },
            "type": "jetpack-library",
            "extra": {
                "autotagger": true,
                "mirror-repo": "Automattic/jetpack-lazy-images",
                "textdomain": "jetpack-lazy-images",
                "changelogger": {
                    "link-template": "https://github.com/Automattic/jetpack-lazy-images/compare/v${old}...v${new}"
                },
                "branch-alias": {
                    "dev-trunk": "2.1.x-dev"
                }
            },
            "autoload": {
                "classmap": [
                    "src/"
                ]
            },
            "scripts": {
                "build-production": [
                    "pnpm run build-production"
                ],
                "build-development": [
                    "pnpm run build"
                ],
                "phpunit": [
                    "./vendor/phpunit/phpunit/phpunit --colors=always"
                ],
                "post-install-cmd": [
                    "WorDBless\\Composer\\InstallDropin::copy"
                ],
                "post-update-cmd": [
                    "WorDBless\\Composer\\InstallDropin::copy"
                ],
                "test-coverage": [
                    "php -dpcov.directory=. ./vendor/bin/phpunit --coverage-clover \"$COVERAGE_DIR/clover.xml\""
                ],
                "test-php": [
                    "@composer phpunit"
                ]
            },
            "license": [
                "GPL-2.0-or-later"
            ],
            "description": "Speed up your site and create a smoother viewing experience by loading images as visitors scroll down the screen, instead of all at once.",
            "transport-options": {
                "relative": true
            }
        },
        {
            "name": "automattic/jetpack-licensing",
            "version": "dev-trunk",
            "dist": {
                "type": "path",
                "url": "../../packages/licensing",
                "reference": "015a8ffab0a65aac08a7d6be586a0fe70cee462d"
            },
            "require": {
                "automattic/jetpack-connection": "^1.46"
            },
            "require-dev": {
                "automattic/jetpack-changelogger": "^3.2",
                "automattic/wordbless": "@dev",
                "yoast/phpunit-polyfills": "1.0.3"
            },
            "type": "jetpack-library",
            "extra": {
                "autotagger": true,
                "mirror-repo": "Automattic/jetpack-licensing",
                "textdomain": "jetpack-licensing",
                "changelogger": {
                    "link-template": "https://github.com/Automattic/jetpack-licensing/compare/v${old}...v${new}"
                },
                "branch-alias": {
                    "dev-trunk": "1.7.x-dev"
                }
            },
            "autoload": {
                "classmap": [
                    "src/"
                ]
            },
            "scripts": {
                "phpunit": [
                    "./vendor/phpunit/phpunit/phpunit --colors=always"
                ],
                "post-install-cmd": [
                    "WorDBless\\Composer\\InstallDropin::copy"
                ],
                "post-update-cmd": [
                    "WorDBless\\Composer\\InstallDropin::copy"
                ],
                "test-coverage": [
                    "php -dpcov.directory=. ./vendor/bin/phpunit --coverage-clover \"$COVERAGE_DIR/clover.xml\""
                ],
                "test-php": [
                    "@composer phpunit"
                ]
            },
            "license": [
                "GPL-2.0-or-later"
            ],
            "description": "Everything needed to manage Jetpack licenses client-side.",
            "transport-options": {
                "relative": true
            }
        },
        {
            "name": "automattic/jetpack-logo",
            "version": "dev-trunk",
            "dist": {
                "type": "path",
                "url": "../../packages/logo",
                "reference": "0b26b43706ad99ba1e7cd7f7afa23b8f44d28d00"
            },
            "require-dev": {
                "automattic/jetpack-changelogger": "^3.2",
                "yoast/phpunit-polyfills": "1.0.3"
            },
            "type": "jetpack-library",
            "extra": {
                "autotagger": true,
                "mirror-repo": "Automattic/jetpack-logo",
                "changelogger": {
                    "link-template": "https://github.com/Automattic/jetpack-logo/compare/v${old}...v${new}"
                },
                "branch-alias": {
                    "dev-trunk": "1.5.x-dev"
                }
            },
            "autoload": {
                "classmap": [
                    "src/"
                ]
            },
            "scripts": {
                "phpunit": [
                    "./vendor/phpunit/phpunit/phpunit --colors=always"
                ],
                "test-coverage": [
                    "php -dpcov.directory=. ./vendor/bin/phpunit --coverage-clover \"$COVERAGE_DIR/clover.xml\""
                ],
                "test-php": [
                    "@composer phpunit"
                ]
            },
            "license": [
                "GPL-2.0-or-later"
            ],
            "description": "A logo for Jetpack",
            "transport-options": {
                "relative": true
            }
        },
        {
            "name": "automattic/jetpack-my-jetpack",
            "version": "dev-trunk",
            "dist": {
                "type": "path",
                "url": "../../packages/my-jetpack",
                "reference": "2dde4b0b1e42b49923897d0ec6f327623992a7da"
            },
            "require": {
                "automattic/jetpack-admin-ui": "^0.2",
                "automattic/jetpack-assets": "^1.17",
                "automattic/jetpack-connection": "^1.46",
                "automattic/jetpack-constants": "^1.6",
                "automattic/jetpack-jitm": "^2.2",
                "automattic/jetpack-licensing": "^1.7",
                "automattic/jetpack-plugins-installer": "^0.2",
                "automattic/jetpack-redirect": "^1.7"
            },
            "require-dev": {
                "automattic/jetpack-changelogger": "^3.2",
                "automattic/wordbless": "@dev",
                "yoast/phpunit-polyfills": "1.0.3"
            },
            "type": "jetpack-library",
            "extra": {
                "autotagger": true,
                "mirror-repo": "Automattic/jetpack-my-jetpack",
                "textdomain": "jetpack-my-jetpack",
                "changelogger": {
                    "link-template": "https://github.com/Automattic/jetpack-my-jetpack/compare/${old}...${new}"
                },
                "branch-alias": {
                    "dev-trunk": "2.3.x-dev"
                },
                "version-constants": {
                    "::PACKAGE_VERSION": "src/class-initializer.php"
                }
            },
            "autoload": {
                "classmap": [
                    "src/",
                    "src/products"
                ]
            },
            "scripts": {
                "phpunit": [
                    "./vendor/phpunit/phpunit/phpunit --colors=always"
                ],
                "test-coverage": [
                    "php -dpcov.directory=. ./vendor/bin/phpunit --coverage-clover \"$COVERAGE_DIR/coverage.xml\"",
                    "pnpm run test --coverageDirectory=\"$COVERAGE_DIR\" --coverage --coverageReporters=clover"
                ],
                "test-php": [
                    "@composer phpunit"
                ],
                "test-js": [
                    "pnpm run test"
                ],
                "test-js-watch": [
                    "Composer\\Config::disableProcessTimeout",
                    "pnpm run test --watch"
                ],
                "build-development": [
                    "pnpm run build"
                ],
                "build-production": [
                    "NODE_ENV=production pnpm run build"
                ],
                "watch": [
                    "Composer\\Config::disableProcessTimeout",
                    "pnpm run watch"
                ],
                "post-install-cmd": [
                    "WorDBless\\Composer\\InstallDropin::copy"
                ],
                "post-update-cmd": [
                    "WorDBless\\Composer\\InstallDropin::copy"
                ]
            },
            "license": [
                "GPL-2.0-or-later"
            ],
            "description": "WP Admin page with information and configuration shared among all Jetpack stand-alone plugins",
            "transport-options": {
                "relative": true
            }
        },
        {
            "name": "automattic/jetpack-partner",
            "version": "dev-trunk",
            "dist": {
                "type": "path",
                "url": "../../packages/partner",
                "reference": "992548f355ba41fc6ad3de9f59a05ef69241d095"
            },
            "require": {
                "automattic/jetpack-connection": "^1.46",
                "automattic/jetpack-status": "^1.14"
            },
            "require-dev": {
                "automattic/jetpack-changelogger": "^3.2",
                "automattic/wordbless": "@dev",
                "brain/monkey": "2.6.1",
                "yoast/phpunit-polyfills": "1.0.3"
            },
            "type": "jetpack-library",
            "extra": {
                "autotagger": true,
                "mirror-repo": "Automattic/jetpack-partner",
                "changelogger": {
                    "link-template": "https://github.com/Automattic/jetpack-partner/compare/v${old}...v${new}"
                },
                "branch-alias": {
                    "dev-trunk": "1.7.x-dev"
                }
            },
            "autoload": {
                "classmap": [
                    "src/"
                ]
            },
            "scripts": {
                "phpunit": [
                    "./vendor/phpunit/phpunit/phpunit --colors=always"
                ],
                "post-install-cmd": [
                    "WorDBless\\Composer\\InstallDropin::copy"
                ],
                "post-update-cmd": [
                    "WorDBless\\Composer\\InstallDropin::copy"
                ],
                "test-coverage": [
                    "php -dpcov.directory=. ./vendor/bin/phpunit --coverage-clover \"$COVERAGE_DIR/clover.xml\""
                ],
                "test-php": [
                    "@composer phpunit"
                ]
            },
            "license": [
                "GPL-2.0-or-later"
            ],
            "description": "Support functions for Jetpack hosting partners.",
            "transport-options": {
                "relative": true
            }
        },
        {
            "name": "automattic/jetpack-plugins-installer",
            "version": "dev-trunk",
            "dist": {
                "type": "path",
                "url": "../../packages/plugins-installer",
                "reference": "15b99481e685050e153fa59f5cf5a9dff6f3216e"
            },
            "require": {
                "automattic/jetpack-a8c-mc-stats": "^1.4"
            },
            "require-dev": {
                "automattic/jetpack-changelogger": "^3.2",
                "yoast/phpunit-polyfills": "1.0.3"
            },
            "type": "jetpack-library",
            "extra": {
                "branch-alias": {
                    "dev-trunk": "0.2.x-dev"
                },
                "mirror-repo": "Automattic/jetpack-plugins-installer",
                "changelogger": {
                    "link-template": "https://github.com/Automattic/jetpack-plugins-installer/compare/v${old}...v${new}"
                },
                "autotagger": true,
                "textdomain": "jetpack-plugins-installer"
            },
            "autoload": {
                "classmap": [
                    "src/"
                ]
            },
            "scripts": {
                "phpunit": [
                    "./vendor/phpunit/phpunit/phpunit --colors=always"
                ],
                "test-coverage": [
                    "php -dpcov.directory=. ./vendor/bin/phpunit --coverage-clover \"$COVERAGE_DIR/clover.xml\""
                ],
                "test-php": [
                    "@composer phpunit"
                ]
            },
            "license": [
                "GPL-2.0-or-later"
            ],
            "description": "Handle installation of plugins from WP.org",
            "transport-options": {
                "relative": true
            }
        },
        {
            "name": "automattic/jetpack-redirect",
            "version": "dev-trunk",
            "dist": {
                "type": "path",
                "url": "../../packages/redirect",
                "reference": "384df449e82c6792919537add3aa543468d98893"
            },
            "require": {
                "automattic/jetpack-status": "^1.14"
            },
            "require-dev": {
                "automattic/jetpack-changelogger": "^3.2",
                "brain/monkey": "2.6.1",
                "yoast/phpunit-polyfills": "1.0.3"
            },
            "type": "jetpack-library",
            "extra": {
                "autotagger": true,
                "mirror-repo": "Automattic/jetpack-redirect",
                "changelogger": {
                    "link-template": "https://github.com/Automattic/jetpack-redirect/compare/v${old}...v${new}"
                },
                "branch-alias": {
                    "dev-trunk": "1.7.x-dev"
                }
            },
            "autoload": {
                "classmap": [
                    "src/"
                ]
            },
            "scripts": {
                "phpunit": [
                    "./vendor/phpunit/phpunit/phpunit --colors=always"
                ],
                "test-coverage": [
                    "php -dpcov.directory=. ./vendor/bin/phpunit --coverage-clover \"$COVERAGE_DIR/clover.xml\""
                ],
                "test-php": [
                    "@composer phpunit"
                ]
            },
            "license": [
                "GPL-2.0-or-later"
            ],
            "description": "Utilities to build URLs to the jetpack.com/redirect/ service",
            "transport-options": {
                "relative": true
            }
        },
        {
            "name": "automattic/jetpack-roles",
            "version": "dev-trunk",
            "dist": {
                "type": "path",
                "url": "../../packages/roles",
                "reference": "e7d89c4c354ca17ec53d1a2e05454057c1b144da"
            },
            "require-dev": {
                "automattic/jetpack-changelogger": "^3.2",
                "brain/monkey": "2.6.1",
                "yoast/phpunit-polyfills": "1.0.3"
            },
            "type": "jetpack-library",
            "extra": {
                "autotagger": true,
                "mirror-repo": "Automattic/jetpack-roles",
                "changelogger": {
                    "link-template": "https://github.com/Automattic/jetpack-roles/compare/v${old}...v${new}"
                },
                "branch-alias": {
                    "dev-trunk": "1.4.x-dev"
                }
            },
            "autoload": {
                "classmap": [
                    "src/"
                ]
            },
            "scripts": {
                "phpunit": [
                    "./vendor/phpunit/phpunit/phpunit --colors=always"
                ],
                "test-coverage": [
                    "php -dpcov.directory=. ./vendor/bin/phpunit --coverage-clover \"$COVERAGE_DIR/clover.xml\""
                ],
                "test-php": [
                    "@composer phpunit"
                ]
            },
            "license": [
                "GPL-2.0-or-later"
            ],
            "description": "Utilities, related with user roles and capabilities.",
            "transport-options": {
                "relative": true
            }
        },
        {
            "name": "automattic/jetpack-status",
            "version": "dev-trunk",
            "dist": {
                "type": "path",
                "url": "../../packages/status",
                "reference": "1c747edbd6e497fd58eb51ddab48d836b61a5298"
            },
            "require": {
                "automattic/jetpack-constants": "^1.6"
            },
            "require-dev": {
                "automattic/jetpack-changelogger": "^3.2",
                "brain/monkey": "2.6.1",
                "yoast/phpunit-polyfills": "1.0.3"
            },
            "type": "jetpack-library",
            "extra": {
                "autotagger": true,
                "mirror-repo": "Automattic/jetpack-status",
                "changelogger": {
                    "link-template": "https://github.com/Automattic/jetpack-status/compare/v${old}...v${new}"
                },
                "branch-alias": {
                    "dev-trunk": "1.14.x-dev"
                }
            },
            "autoload": {
                "classmap": [
                    "src/"
                ]
            },
            "scripts": {
                "phpunit": [
                    "./vendor/phpunit/phpunit/phpunit --colors=always"
                ],
                "test-coverage": [
                    "php -dpcov.directory=. ./vendor/bin/phpunit --coverage-clover \"$COVERAGE_DIR/clover.xml\""
                ],
                "test-php": [
                    "@composer phpunit"
                ]
            },
            "license": [
                "GPL-2.0-or-later"
            ],
            "description": "Used to retrieve information about the current status of Jetpack and the site overall.",
            "transport-options": {
                "relative": true
            }
        },
        {
            "name": "tedivm/jshrink",
            "version": "v1.4.0",
            "source": {
                "type": "git",
                "url": "https://github.com/tedious/JShrink.git",
                "reference": "0513ba1407b1f235518a939455855e6952a48bbc"
            },
            "dist": {
                "type": "zip",
                "url": "https://api.github.com/repos/tedious/JShrink/zipball/0513ba1407b1f235518a939455855e6952a48bbc",
                "reference": "0513ba1407b1f235518a939455855e6952a48bbc",
                "shasum": ""
            },
            "require": {
                "php": "^5.6|^7.0|^8.0"
            },
            "require-dev": {
                "friendsofphp/php-cs-fixer": "^2.8",
                "php-coveralls/php-coveralls": "^1.1.0",
                "phpunit/phpunit": "^6"
            },
            "type": "library",
            "autoload": {
                "psr-0": {
                    "JShrink": "src/"
                }
            },
            "notification-url": "https://packagist.org/downloads/",
            "license": [
                "BSD-3-Clause"
            ],
            "authors": [
                {
                    "name": "Robert Hafner",
                    "email": "tedivm@tedivm.com"
                }
            ],
            "description": "Javascript Minifier built in PHP",
            "homepage": "http://github.com/tedious/JShrink",
            "keywords": [
                "javascript",
                "minifier"
            ],
            "support": {
                "issues": "https://github.com/tedious/JShrink/issues",
                "source": "https://github.com/tedious/JShrink/tree/v1.4.0"
            },
            "funding": [
                {
                    "url": "https://tidelift.com/funding/github/packagist/tedivm/jshrink",
                    "type": "tidelift"
                }
            ],
            "time": "2020-11-30T18:10:21+00:00"
        }
    ],
    "packages-dev": [
        {
            "name": "antecedent/patchwork",
            "version": "2.1.21",
            "source": {
                "type": "git",
                "url": "https://github.com/antecedent/patchwork.git",
                "reference": "25c1fa0cd9a6e6d0d13863d8df8f050b6733f16d"
            },
            "dist": {
                "type": "zip",
                "url": "https://api.github.com/repos/antecedent/patchwork/zipball/25c1fa0cd9a6e6d0d13863d8df8f050b6733f16d",
                "reference": "25c1fa0cd9a6e6d0d13863d8df8f050b6733f16d",
                "shasum": ""
            },
            "require": {
                "php": ">=5.4.0"
            },
            "require-dev": {
                "phpunit/phpunit": ">=4"
            },
            "type": "library",
            "notification-url": "https://packagist.org/downloads/",
            "license": [
                "MIT"
            ],
            "authors": [
                {
                    "name": "Ignas Rudaitis",
                    "email": "ignas.rudaitis@gmail.com"
                }
            ],
            "description": "Method redefinition (monkey-patching) functionality for PHP.",
            "homepage": "http://patchwork2.org/",
            "keywords": [
                "aop",
                "aspect",
                "interception",
                "monkeypatching",
                "redefinition",
                "runkit",
                "testing"
            ],
            "support": {
                "issues": "https://github.com/antecedent/patchwork/issues",
                "source": "https://github.com/antecedent/patchwork/tree/2.1.21"
            },
            "time": "2022-02-07T07:28:34+00:00"
        },
        {
            "name": "automattic/jetpack-changelogger",
            "version": "dev-trunk",
            "dist": {
                "type": "path",
                "url": "../../packages/changelogger",
                "reference": "db7485e80ebcad717977462edf149ea62e134b3b"
            },
            "require": {
                "php": ">=5.6",
                "symfony/console": "^3.4 || ^5.2 || ^6.0",
                "symfony/process": "^3.4 || ^5.2 || ^6.0",
                "wikimedia/at-ease": "^1.2 || ^2.0"
            },
            "require-dev": {
                "wikimedia/testing-access-wrapper": "^1.0 || ^2.0",
                "yoast/phpunit-polyfills": "1.0.3"
            },
            "bin": [
                "bin/changelogger"
            ],
            "type": "project",
            "extra": {
                "autotagger": true,
                "branch-alias": {
                    "dev-trunk": "3.2.x-dev"
                },
                "mirror-repo": "Automattic/jetpack-changelogger",
                "version-constants": {
                    "::VERSION": "src/Application.php"
                },
                "changelogger": {
                    "link-template": "https://github.com/Automattic/jetpack-changelogger/compare/${old}...${new}"
                }
            },
            "autoload": {
                "psr-4": {
                    "Automattic\\Jetpack\\Changelogger\\": "src",
                    "Automattic\\Jetpack\\Changelog\\": "lib"
                }
            },
            "autoload-dev": {
                "psr-4": {
                    "Automattic\\Jetpack\\Changelogger\\Tests\\": "tests/php/includes/src",
                    "Automattic\\Jetpack\\Changelog\\Tests\\": "tests/php/includes/lib"
                }
            },
            "scripts": {
                "phpunit": [
                    "./vendor/phpunit/phpunit/phpunit --colors=always"
                ],
                "test-coverage": [
                    "php -dpcov.directory=. ./vendor/bin/phpunit --coverage-clover \"$COVERAGE_DIR/clover.xml\""
                ],
                "test-php": [
                    "@composer phpunit"
                ],
                "post-install-cmd": [
                    "[ -e vendor/bin/changelogger ] || { cd vendor/bin && ln -s ../../bin/changelogger; }"
                ],
                "post-update-cmd": [
                    "[ -e vendor/bin/changelogger ] || { cd vendor/bin && ln -s ../../bin/changelogger; }"
                ]
            },
            "license": [
                "GPL-2.0-or-later"
            ],
            "description": "Jetpack Changelogger tool. Allows for managing changelogs by dropping change files into a changelog directory with each PR.",
            "transport-options": {
                "relative": true
            }
        },
        {
            "name": "automattic/wordbless",
            "version": "0.4.0",
            "source": {
                "type": "git",
                "url": "https://github.com/Automattic/wordbless.git",
                "reference": "4811e4562e14679dbeedcf84bed2547db4ea5c03"
            },
            "dist": {
                "type": "zip",
                "url": "https://api.github.com/repos/Automattic/wordbless/zipball/4811e4562e14679dbeedcf84bed2547db4ea5c03",
                "reference": "4811e4562e14679dbeedcf84bed2547db4ea5c03",
                "shasum": ""
            },
            "require": {
                "php": ">=5.6.20",
                "roots/wordpress": "^6.0.2"
            },
            "require-dev": {
                "phpunit/phpunit": "^5.7 || ^6.5 || ^7.5 || ^9.5"
            },
            "type": "wordpress-dropin",
            "autoload": {
                "psr-4": {
                    "WorDBless\\": "src/",
                    "WorDBless\\Composer\\": "src/Composer/"
                }
            },
            "notification-url": "https://packagist.org/downloads/",
            "license": [
                "GPL-2.0-or-later"
            ],
            "authors": [
                {
                    "name": "Automattic Inc."
                }
            ],
            "description": "WorDBless allows you to use WordPress core functions in your PHPUnit tests without having to set up a database and the whole WordPress environment",
            "support": {
                "issues": "https://github.com/Automattic/wordbless/issues",
                "source": "https://github.com/Automattic/wordbless/tree/0.4.0"
            },
            "time": "2022-09-14T14:01:05+00:00"
        },
        {
            "name": "brain/monkey",
            "version": "2.6.1",
            "source": {
                "type": "git",
                "url": "https://github.com/Brain-WP/BrainMonkey.git",
                "reference": "a31c84515bb0d49be9310f52ef1733980ea8ffbb"
            },
            "dist": {
                "type": "zip",
                "url": "https://api.github.com/repos/Brain-WP/BrainMonkey/zipball/a31c84515bb0d49be9310f52ef1733980ea8ffbb",
                "reference": "a31c84515bb0d49be9310f52ef1733980ea8ffbb",
                "shasum": ""
            },
            "require": {
                "antecedent/patchwork": "^2.1.17",
                "mockery/mockery": "^1.3.5 || ^1.4.4",
                "php": ">=5.6.0"
            },
            "require-dev": {
                "dealerdirect/phpcodesniffer-composer-installer": "^0.7.1",
                "phpcompatibility/php-compatibility": "^9.3.0",
                "phpunit/phpunit": "^5.7.26 || ^6.0 || ^7.0 || >=8.0 <8.5.12 || ^8.5.14 || ^9.0"
            },
            "type": "library",
            "extra": {
                "branch-alias": {
                    "dev-version/1": "1.x-dev",
                    "dev-master": "2.0.x-dev"
                }
            },
            "autoload": {
                "files": [
                    "inc/api.php"
                ],
                "psr-4": {
                    "Brain\\Monkey\\": "src/"
                }
            },
            "notification-url": "https://packagist.org/downloads/",
            "license": [
                "MIT"
            ],
            "authors": [
                {
                    "name": "Giuseppe Mazzapica",
                    "email": "giuseppe.mazzapica@gmail.com",
                    "homepage": "https://gmazzap.me",
                    "role": "Developer"
                }
            ],
            "description": "Mocking utility for PHP functions and WordPress plugin API",
            "keywords": [
                "Monkey Patching",
                "interception",
                "mock",
                "mock functions",
                "mockery",
                "patchwork",
                "redefinition",
                "runkit",
                "test",
                "testing"
            ],
            "support": {
                "issues": "https://github.com/Brain-WP/BrainMonkey/issues",
                "source": "https://github.com/Brain-WP/BrainMonkey"
            },
            "time": "2021-11-11T15:53:55+00:00"
        },
        {
            "name": "doctrine/instantiator",
            "version": "1.4.1",
            "source": {
                "type": "git",
                "url": "https://github.com/doctrine/instantiator.git",
                "reference": "10dcfce151b967d20fde1b34ae6640712c3891bc"
            },
            "dist": {
                "type": "zip",
                "url": "https://api.github.com/repos/doctrine/instantiator/zipball/10dcfce151b967d20fde1b34ae6640712c3891bc",
                "reference": "10dcfce151b967d20fde1b34ae6640712c3891bc",
                "shasum": ""
            },
            "require": {
                "php": "^7.1 || ^8.0"
            },
            "require-dev": {
                "doctrine/coding-standard": "^9",
                "ext-pdo": "*",
                "ext-phar": "*",
                "phpbench/phpbench": "^0.16 || ^1",
                "phpstan/phpstan": "^1.4",
                "phpstan/phpstan-phpunit": "^1",
                "phpunit/phpunit": "^7.5 || ^8.5 || ^9.5",
                "vimeo/psalm": "^4.22"
            },
            "type": "library",
            "autoload": {
                "psr-4": {
                    "Doctrine\\Instantiator\\": "src/Doctrine/Instantiator/"
                }
            },
            "notification-url": "https://packagist.org/downloads/",
            "license": [
                "MIT"
            ],
            "authors": [
                {
                    "name": "Marco Pivetta",
                    "email": "ocramius@gmail.com",
                    "homepage": "https://ocramius.github.io/"
                }
            ],
            "description": "A small, lightweight utility to instantiate objects in PHP without invoking their constructors",
            "homepage": "https://www.doctrine-project.org/projects/instantiator.html",
            "keywords": [
                "constructor",
                "instantiate"
            ],
            "support": {
                "issues": "https://github.com/doctrine/instantiator/issues",
                "source": "https://github.com/doctrine/instantiator/tree/1.4.1"
            },
            "funding": [
                {
                    "url": "https://www.doctrine-project.org/sponsorship.html",
                    "type": "custom"
                },
                {
                    "url": "https://www.patreon.com/phpdoctrine",
                    "type": "patreon"
                },
                {
                    "url": "https://tidelift.com/funding/github/packagist/doctrine%2Finstantiator",
                    "type": "tidelift"
                }
            ],
            "time": "2022-03-03T08:28:38+00:00"
        },
        {
            "name": "hamcrest/hamcrest-php",
            "version": "v2.0.1",
            "source": {
                "type": "git",
                "url": "https://github.com/hamcrest/hamcrest-php.git",
                "reference": "8c3d0a3f6af734494ad8f6fbbee0ba92422859f3"
            },
            "dist": {
                "type": "zip",
                "url": "https://api.github.com/repos/hamcrest/hamcrest-php/zipball/8c3d0a3f6af734494ad8f6fbbee0ba92422859f3",
                "reference": "8c3d0a3f6af734494ad8f6fbbee0ba92422859f3",
                "shasum": ""
            },
            "require": {
                "php": "^5.3|^7.0|^8.0"
            },
            "replace": {
                "cordoval/hamcrest-php": "*",
                "davedevelopment/hamcrest-php": "*",
                "kodova/hamcrest-php": "*"
            },
            "require-dev": {
                "phpunit/php-file-iterator": "^1.4 || ^2.0",
                "phpunit/phpunit": "^4.8.36 || ^5.7 || ^6.5 || ^7.0"
            },
            "type": "library",
            "extra": {
                "branch-alias": {
                    "dev-master": "2.1-dev"
                }
            },
            "autoload": {
                "classmap": [
                    "hamcrest"
                ]
            },
            "notification-url": "https://packagist.org/downloads/",
            "license": [
                "BSD-3-Clause"
            ],
            "description": "This is the PHP port of Hamcrest Matchers",
            "keywords": [
                "test"
            ],
            "support": {
                "issues": "https://github.com/hamcrest/hamcrest-php/issues",
                "source": "https://github.com/hamcrest/hamcrest-php/tree/v2.0.1"
            },
            "time": "2020-07-09T08:09:16+00:00"
        },
        {
            "name": "mockery/mockery",
            "version": "1.5.1",
            "source": {
                "type": "git",
                "url": "https://github.com/mockery/mockery.git",
                "reference": "e92dcc83d5a51851baf5f5591d32cb2b16e3684e"
            },
            "dist": {
                "type": "zip",
                "url": "https://api.github.com/repos/mockery/mockery/zipball/e92dcc83d5a51851baf5f5591d32cb2b16e3684e",
                "reference": "e92dcc83d5a51851baf5f5591d32cb2b16e3684e",
                "shasum": ""
            },
            "require": {
                "hamcrest/hamcrest-php": "^2.0.1",
                "lib-pcre": ">=7.0",
                "php": "^7.3 || ^8.0"
            },
            "conflict": {
                "phpunit/phpunit": "<8.0"
            },
            "require-dev": {
                "phpunit/phpunit": "^8.5 || ^9.3"
            },
            "type": "library",
            "extra": {
                "branch-alias": {
                    "dev-master": "1.4.x-dev"
                }
            },
            "autoload": {
                "psr-0": {
                    "Mockery": "library/"
                }
            },
            "notification-url": "https://packagist.org/downloads/",
            "license": [
                "BSD-3-Clause"
            ],
            "authors": [
                {
                    "name": "Pádraic Brady",
                    "email": "padraic.brady@gmail.com",
                    "homepage": "http://blog.astrumfutura.com"
                },
                {
                    "name": "Dave Marshall",
                    "email": "dave.marshall@atstsolutions.co.uk",
                    "homepage": "http://davedevelopment.co.uk"
                }
            ],
            "description": "Mockery is a simple yet flexible PHP mock object framework",
            "homepage": "https://github.com/mockery/mockery",
            "keywords": [
                "BDD",
                "TDD",
                "library",
                "mock",
                "mock objects",
                "mockery",
                "stub",
                "test",
                "test double",
                "testing"
            ],
            "support": {
                "issues": "https://github.com/mockery/mockery/issues",
                "source": "https://github.com/mockery/mockery/tree/1.5.1"
            },
            "time": "2022-09-07T15:32:08+00:00"
        },
        {
            "name": "myclabs/deep-copy",
            "version": "1.11.0",
            "source": {
                "type": "git",
                "url": "https://github.com/myclabs/DeepCopy.git",
                "reference": "14daed4296fae74d9e3201d2c4925d1acb7aa614"
            },
            "dist": {
                "type": "zip",
                "url": "https://api.github.com/repos/myclabs/DeepCopy/zipball/14daed4296fae74d9e3201d2c4925d1acb7aa614",
                "reference": "14daed4296fae74d9e3201d2c4925d1acb7aa614",
                "shasum": ""
            },
            "require": {
                "php": "^7.1 || ^8.0"
            },
            "conflict": {
                "doctrine/collections": "<1.6.8",
                "doctrine/common": "<2.13.3 || >=3,<3.2.2"
            },
            "require-dev": {
                "doctrine/collections": "^1.6.8",
                "doctrine/common": "^2.13.3 || ^3.2.2",
                "phpunit/phpunit": "^7.5.20 || ^8.5.23 || ^9.5.13"
            },
            "type": "library",
            "autoload": {
                "files": [
                    "src/DeepCopy/deep_copy.php"
                ],
                "psr-4": {
                    "DeepCopy\\": "src/DeepCopy/"
                }
            },
            "notification-url": "https://packagist.org/downloads/",
            "license": [
                "MIT"
            ],
            "description": "Create deep copies (clones) of your objects",
            "keywords": [
                "clone",
                "copy",
                "duplicate",
                "object",
                "object graph"
            ],
            "support": {
                "issues": "https://github.com/myclabs/DeepCopy/issues",
                "source": "https://github.com/myclabs/DeepCopy/tree/1.11.0"
            },
            "funding": [
                {
                    "url": "https://tidelift.com/funding/github/packagist/myclabs/deep-copy",
                    "type": "tidelift"
                }
            ],
            "time": "2022-03-03T13:19:32+00:00"
        },
        {
            "name": "nikic/php-parser",
            "version": "v4.15.1",
            "source": {
                "type": "git",
                "url": "https://github.com/nikic/PHP-Parser.git",
                "reference": "0ef6c55a3f47f89d7a374e6f835197a0b5fcf900"
            },
            "dist": {
                "type": "zip",
                "url": "https://api.github.com/repos/nikic/PHP-Parser/zipball/0ef6c55a3f47f89d7a374e6f835197a0b5fcf900",
                "reference": "0ef6c55a3f47f89d7a374e6f835197a0b5fcf900",
                "shasum": ""
            },
            "require": {
                "ext-tokenizer": "*",
                "php": ">=7.0"
            },
            "require-dev": {
                "ircmaxell/php-yacc": "^0.0.7",
                "phpunit/phpunit": "^6.5 || ^7.0 || ^8.0 || ^9.0"
            },
            "bin": [
                "bin/php-parse"
            ],
            "type": "library",
            "extra": {
                "branch-alias": {
                    "dev-master": "4.9-dev"
                }
            },
            "autoload": {
                "psr-4": {
                    "PhpParser\\": "lib/PhpParser"
                }
            },
            "notification-url": "https://packagist.org/downloads/",
            "license": [
                "BSD-3-Clause"
            ],
            "authors": [
                {
                    "name": "Nikita Popov"
                }
            ],
            "description": "A PHP parser written in PHP",
            "keywords": [
                "parser",
                "php"
            ],
            "support": {
                "issues": "https://github.com/nikic/PHP-Parser/issues",
                "source": "https://github.com/nikic/PHP-Parser/tree/v4.15.1"
            },
            "time": "2022-09-04T07:30:47+00:00"
        },
        {
            "name": "phar-io/manifest",
            "version": "2.0.3",
            "source": {
                "type": "git",
                "url": "https://github.com/phar-io/manifest.git",
                "reference": "97803eca37d319dfa7826cc2437fc020857acb53"
            },
            "dist": {
                "type": "zip",
                "url": "https://api.github.com/repos/phar-io/manifest/zipball/97803eca37d319dfa7826cc2437fc020857acb53",
                "reference": "97803eca37d319dfa7826cc2437fc020857acb53",
                "shasum": ""
            },
            "require": {
                "ext-dom": "*",
                "ext-phar": "*",
                "ext-xmlwriter": "*",
                "phar-io/version": "^3.0.1",
                "php": "^7.2 || ^8.0"
            },
            "type": "library",
            "extra": {
                "branch-alias": {
                    "dev-master": "2.0.x-dev"
                }
            },
            "autoload": {
                "classmap": [
                    "src/"
                ]
            },
            "notification-url": "https://packagist.org/downloads/",
            "license": [
                "BSD-3-Clause"
            ],
            "authors": [
                {
                    "name": "Arne Blankerts",
                    "email": "arne@blankerts.de",
                    "role": "Developer"
                },
                {
                    "name": "Sebastian Heuer",
                    "email": "sebastian@phpeople.de",
                    "role": "Developer"
                },
                {
                    "name": "Sebastian Bergmann",
                    "email": "sebastian@phpunit.de",
                    "role": "Developer"
                }
            ],
            "description": "Component for reading phar.io manifest information from a PHP Archive (PHAR)",
            "support": {
                "issues": "https://github.com/phar-io/manifest/issues",
                "source": "https://github.com/phar-io/manifest/tree/2.0.3"
            },
            "time": "2021-07-20T11:28:43+00:00"
        },
        {
            "name": "phar-io/version",
            "version": "3.2.1",
            "source": {
                "type": "git",
                "url": "https://github.com/phar-io/version.git",
                "reference": "4f7fd7836c6f332bb2933569e566a0d6c4cbed74"
            },
            "dist": {
                "type": "zip",
                "url": "https://api.github.com/repos/phar-io/version/zipball/4f7fd7836c6f332bb2933569e566a0d6c4cbed74",
                "reference": "4f7fd7836c6f332bb2933569e566a0d6c4cbed74",
                "shasum": ""
            },
            "require": {
                "php": "^7.2 || ^8.0"
            },
            "type": "library",
            "autoload": {
                "classmap": [
                    "src/"
                ]
            },
            "notification-url": "https://packagist.org/downloads/",
            "license": [
                "BSD-3-Clause"
            ],
            "authors": [
                {
                    "name": "Arne Blankerts",
                    "email": "arne@blankerts.de",
                    "role": "Developer"
                },
                {
                    "name": "Sebastian Heuer",
                    "email": "sebastian@phpeople.de",
                    "role": "Developer"
                },
                {
                    "name": "Sebastian Bergmann",
                    "email": "sebastian@phpunit.de",
                    "role": "Developer"
                }
            ],
            "description": "Library for handling version information and constraints",
            "support": {
                "issues": "https://github.com/phar-io/version/issues",
                "source": "https://github.com/phar-io/version/tree/3.2.1"
            },
            "time": "2022-02-21T01:04:05+00:00"
        },
        {
            "name": "phpunit/php-code-coverage",
            "version": "9.2.17",
            "source": {
                "type": "git",
                "url": "https://github.com/sebastianbergmann/php-code-coverage.git",
                "reference": "aa94dc41e8661fe90c7316849907cba3007b10d8"
            },
            "dist": {
                "type": "zip",
                "url": "https://api.github.com/repos/sebastianbergmann/php-code-coverage/zipball/aa94dc41e8661fe90c7316849907cba3007b10d8",
                "reference": "aa94dc41e8661fe90c7316849907cba3007b10d8",
                "shasum": ""
            },
            "require": {
                "ext-dom": "*",
                "ext-libxml": "*",
                "ext-xmlwriter": "*",
                "nikic/php-parser": "^4.14",
                "php": ">=7.3",
                "phpunit/php-file-iterator": "^3.0.3",
                "phpunit/php-text-template": "^2.0.2",
                "sebastian/code-unit-reverse-lookup": "^2.0.2",
                "sebastian/complexity": "^2.0",
                "sebastian/environment": "^5.1.2",
                "sebastian/lines-of-code": "^1.0.3",
                "sebastian/version": "^3.0.1",
                "theseer/tokenizer": "^1.2.0"
            },
            "require-dev": {
                "phpunit/phpunit": "^9.3"
            },
            "suggest": {
                "ext-pcov": "*",
                "ext-xdebug": "*"
            },
            "type": "library",
            "extra": {
                "branch-alias": {
                    "dev-master": "9.2-dev"
                }
            },
            "autoload": {
                "classmap": [
                    "src/"
                ]
            },
            "notification-url": "https://packagist.org/downloads/",
            "license": [
                "BSD-3-Clause"
            ],
            "authors": [
                {
                    "name": "Sebastian Bergmann",
                    "email": "sebastian@phpunit.de",
                    "role": "lead"
                }
            ],
            "description": "Library that provides collection, processing, and rendering functionality for PHP code coverage information.",
            "homepage": "https://github.com/sebastianbergmann/php-code-coverage",
            "keywords": [
                "coverage",
                "testing",
                "xunit"
            ],
            "support": {
                "issues": "https://github.com/sebastianbergmann/php-code-coverage/issues",
                "source": "https://github.com/sebastianbergmann/php-code-coverage/tree/9.2.17"
            },
            "funding": [
                {
                    "url": "https://github.com/sebastianbergmann",
                    "type": "github"
                }
            ],
            "time": "2022-08-30T12:24:04+00:00"
        },
        {
            "name": "phpunit/php-file-iterator",
            "version": "3.0.6",
            "source": {
                "type": "git",
                "url": "https://github.com/sebastianbergmann/php-file-iterator.git",
                "reference": "cf1c2e7c203ac650e352f4cc675a7021e7d1b3cf"
            },
            "dist": {
                "type": "zip",
                "url": "https://api.github.com/repos/sebastianbergmann/php-file-iterator/zipball/cf1c2e7c203ac650e352f4cc675a7021e7d1b3cf",
                "reference": "cf1c2e7c203ac650e352f4cc675a7021e7d1b3cf",
                "shasum": ""
            },
            "require": {
                "php": ">=7.3"
            },
            "require-dev": {
                "phpunit/phpunit": "^9.3"
            },
            "type": "library",
            "extra": {
                "branch-alias": {
                    "dev-master": "3.0-dev"
                }
            },
            "autoload": {
                "classmap": [
                    "src/"
                ]
            },
            "notification-url": "https://packagist.org/downloads/",
            "license": [
                "BSD-3-Clause"
            ],
            "authors": [
                {
                    "name": "Sebastian Bergmann",
                    "email": "sebastian@phpunit.de",
                    "role": "lead"
                }
            ],
            "description": "FilterIterator implementation that filters files based on a list of suffixes.",
            "homepage": "https://github.com/sebastianbergmann/php-file-iterator/",
            "keywords": [
                "filesystem",
                "iterator"
            ],
            "support": {
                "issues": "https://github.com/sebastianbergmann/php-file-iterator/issues",
                "source": "https://github.com/sebastianbergmann/php-file-iterator/tree/3.0.6"
            },
            "funding": [
                {
                    "url": "https://github.com/sebastianbergmann",
                    "type": "github"
                }
            ],
            "time": "2021-12-02T12:48:52+00:00"
        },
        {
            "name": "phpunit/php-invoker",
            "version": "3.1.1",
            "source": {
                "type": "git",
                "url": "https://github.com/sebastianbergmann/php-invoker.git",
                "reference": "5a10147d0aaf65b58940a0b72f71c9ac0423cc67"
            },
            "dist": {
                "type": "zip",
                "url": "https://api.github.com/repos/sebastianbergmann/php-invoker/zipball/5a10147d0aaf65b58940a0b72f71c9ac0423cc67",
                "reference": "5a10147d0aaf65b58940a0b72f71c9ac0423cc67",
                "shasum": ""
            },
            "require": {
                "php": ">=7.3"
            },
            "require-dev": {
                "ext-pcntl": "*",
                "phpunit/phpunit": "^9.3"
            },
            "suggest": {
                "ext-pcntl": "*"
            },
            "type": "library",
            "extra": {
                "branch-alias": {
                    "dev-master": "3.1-dev"
                }
            },
            "autoload": {
                "classmap": [
                    "src/"
                ]
            },
            "notification-url": "https://packagist.org/downloads/",
            "license": [
                "BSD-3-Clause"
            ],
            "authors": [
                {
                    "name": "Sebastian Bergmann",
                    "email": "sebastian@phpunit.de",
                    "role": "lead"
                }
            ],
            "description": "Invoke callables with a timeout",
            "homepage": "https://github.com/sebastianbergmann/php-invoker/",
            "keywords": [
                "process"
            ],
            "support": {
                "issues": "https://github.com/sebastianbergmann/php-invoker/issues",
                "source": "https://github.com/sebastianbergmann/php-invoker/tree/3.1.1"
            },
            "funding": [
                {
                    "url": "https://github.com/sebastianbergmann",
                    "type": "github"
                }
            ],
            "time": "2020-09-28T05:58:55+00:00"
        },
        {
            "name": "phpunit/php-text-template",
            "version": "2.0.4",
            "source": {
                "type": "git",
                "url": "https://github.com/sebastianbergmann/php-text-template.git",
                "reference": "5da5f67fc95621df9ff4c4e5a84d6a8a2acf7c28"
            },
            "dist": {
                "type": "zip",
                "url": "https://api.github.com/repos/sebastianbergmann/php-text-template/zipball/5da5f67fc95621df9ff4c4e5a84d6a8a2acf7c28",
                "reference": "5da5f67fc95621df9ff4c4e5a84d6a8a2acf7c28",
                "shasum": ""
            },
            "require": {
                "php": ">=7.3"
            },
            "require-dev": {
                "phpunit/phpunit": "^9.3"
            },
            "type": "library",
            "extra": {
                "branch-alias": {
                    "dev-master": "2.0-dev"
                }
            },
            "autoload": {
                "classmap": [
                    "src/"
                ]
            },
            "notification-url": "https://packagist.org/downloads/",
            "license": [
                "BSD-3-Clause"
            ],
            "authors": [
                {
                    "name": "Sebastian Bergmann",
                    "email": "sebastian@phpunit.de",
                    "role": "lead"
                }
            ],
            "description": "Simple template engine.",
            "homepage": "https://github.com/sebastianbergmann/php-text-template/",
            "keywords": [
                "template"
            ],
            "support": {
                "issues": "https://github.com/sebastianbergmann/php-text-template/issues",
                "source": "https://github.com/sebastianbergmann/php-text-template/tree/2.0.4"
            },
            "funding": [
                {
                    "url": "https://github.com/sebastianbergmann",
                    "type": "github"
                }
            ],
            "time": "2020-10-26T05:33:50+00:00"
        },
        {
            "name": "phpunit/php-timer",
            "version": "5.0.3",
            "source": {
                "type": "git",
                "url": "https://github.com/sebastianbergmann/php-timer.git",
                "reference": "5a63ce20ed1b5bf577850e2c4e87f4aa902afbd2"
            },
            "dist": {
                "type": "zip",
                "url": "https://api.github.com/repos/sebastianbergmann/php-timer/zipball/5a63ce20ed1b5bf577850e2c4e87f4aa902afbd2",
                "reference": "5a63ce20ed1b5bf577850e2c4e87f4aa902afbd2",
                "shasum": ""
            },
            "require": {
                "php": ">=7.3"
            },
            "require-dev": {
                "phpunit/phpunit": "^9.3"
            },
            "type": "library",
            "extra": {
                "branch-alias": {
                    "dev-master": "5.0-dev"
                }
            },
            "autoload": {
                "classmap": [
                    "src/"
                ]
            },
            "notification-url": "https://packagist.org/downloads/",
            "license": [
                "BSD-3-Clause"
            ],
            "authors": [
                {
                    "name": "Sebastian Bergmann",
                    "email": "sebastian@phpunit.de",
                    "role": "lead"
                }
            ],
            "description": "Utility class for timing",
            "homepage": "https://github.com/sebastianbergmann/php-timer/",
            "keywords": [
                "timer"
            ],
            "support": {
                "issues": "https://github.com/sebastianbergmann/php-timer/issues",
                "source": "https://github.com/sebastianbergmann/php-timer/tree/5.0.3"
            },
            "funding": [
                {
                    "url": "https://github.com/sebastianbergmann",
                    "type": "github"
                }
            ],
            "time": "2020-10-26T13:16:10+00:00"
        },
        {
            "name": "phpunit/phpunit",
            "version": "9.5.25",
            "source": {
                "type": "git",
                "url": "https://github.com/sebastianbergmann/phpunit.git",
                "reference": "3e6f90ca7e3d02025b1d147bd8d4a89fd4ca8a1d"
            },
            "dist": {
                "type": "zip",
                "url": "https://api.github.com/repos/sebastianbergmann/phpunit/zipball/3e6f90ca7e3d02025b1d147bd8d4a89fd4ca8a1d",
                "reference": "3e6f90ca7e3d02025b1d147bd8d4a89fd4ca8a1d",
                "shasum": ""
            },
            "require": {
                "doctrine/instantiator": "^1.3.1",
                "ext-dom": "*",
                "ext-json": "*",
                "ext-libxml": "*",
                "ext-mbstring": "*",
                "ext-xml": "*",
                "ext-xmlwriter": "*",
                "myclabs/deep-copy": "^1.10.1",
                "phar-io/manifest": "^2.0.3",
                "phar-io/version": "^3.0.2",
                "php": ">=7.3",
                "phpunit/php-code-coverage": "^9.2.13",
                "phpunit/php-file-iterator": "^3.0.5",
                "phpunit/php-invoker": "^3.1.1",
                "phpunit/php-text-template": "^2.0.3",
                "phpunit/php-timer": "^5.0.2",
                "sebastian/cli-parser": "^1.0.1",
                "sebastian/code-unit": "^1.0.6",
                "sebastian/comparator": "^4.0.8",
                "sebastian/diff": "^4.0.3",
                "sebastian/environment": "^5.1.3",
                "sebastian/exporter": "^4.0.5",
                "sebastian/global-state": "^5.0.1",
                "sebastian/object-enumerator": "^4.0.3",
                "sebastian/resource-operations": "^3.0.3",
                "sebastian/type": "^3.2",
                "sebastian/version": "^3.0.2"
            },
            "suggest": {
                "ext-soap": "*",
                "ext-xdebug": "*"
            },
            "bin": [
                "phpunit"
            ],
            "type": "library",
            "extra": {
                "branch-alias": {
                    "dev-master": "9.5-dev"
                }
            },
            "autoload": {
                "files": [
                    "src/Framework/Assert/Functions.php"
                ],
                "classmap": [
                    "src/"
                ]
            },
            "notification-url": "https://packagist.org/downloads/",
            "license": [
                "BSD-3-Clause"
            ],
            "authors": [
                {
                    "name": "Sebastian Bergmann",
                    "email": "sebastian@phpunit.de",
                    "role": "lead"
                }
            ],
            "description": "The PHP Unit Testing framework.",
            "homepage": "https://phpunit.de/",
            "keywords": [
                "phpunit",
                "testing",
                "xunit"
            ],
            "support": {
                "issues": "https://github.com/sebastianbergmann/phpunit/issues",
                "source": "https://github.com/sebastianbergmann/phpunit/tree/9.5.25"
            },
            "funding": [
                {
                    "url": "https://phpunit.de/sponsors.html",
                    "type": "custom"
                },
                {
                    "url": "https://github.com/sebastianbergmann",
                    "type": "github"
                },
                {
                    "url": "https://tidelift.com/funding/github/packagist/phpunit/phpunit",
                    "type": "tidelift"
                }
            ],
            "time": "2022-09-25T03:44:45+00:00"
        },
        {
            "name": "psr/container",
            "version": "2.0.2",
            "source": {
                "type": "git",
                "url": "https://github.com/php-fig/container.git",
                "reference": "c71ecc56dfe541dbd90c5360474fbc405f8d5963"
            },
            "dist": {
                "type": "zip",
                "url": "https://api.github.com/repos/php-fig/container/zipball/c71ecc56dfe541dbd90c5360474fbc405f8d5963",
                "reference": "c71ecc56dfe541dbd90c5360474fbc405f8d5963",
                "shasum": ""
            },
            "require": {
                "php": ">=7.4.0"
            },
            "type": "library",
            "extra": {
                "branch-alias": {
                    "dev-master": "2.0.x-dev"
                }
            },
            "autoload": {
                "psr-4": {
                    "Psr\\Container\\": "src/"
                }
            },
            "notification-url": "https://packagist.org/downloads/",
            "license": [
                "MIT"
            ],
            "authors": [
                {
                    "name": "PHP-FIG",
                    "homepage": "https://www.php-fig.org/"
                }
            ],
            "description": "Common Container Interface (PHP FIG PSR-11)",
            "homepage": "https://github.com/php-fig/container",
            "keywords": [
                "PSR-11",
                "container",
                "container-interface",
                "container-interop",
                "psr"
            ],
            "support": {
                "issues": "https://github.com/php-fig/container/issues",
                "source": "https://github.com/php-fig/container/tree/2.0.2"
            },
            "time": "2021-11-05T16:47:00+00:00"
        },
        {
            "name": "roots/wordpress",
            "version": "6.0.2",
            "source": {
                "type": "git",
                "url": "https://github.com/roots/wordpress.git",
                "reference": "41ff6e23ccbc3a1691406d69fe8c211a225514e2"
            },
            "dist": {
                "type": "zip",
                "url": "https://api.github.com/repos/roots/wordpress/zipball/41ff6e23ccbc3a1691406d69fe8c211a225514e2",
                "reference": "41ff6e23ccbc3a1691406d69fe8c211a225514e2",
                "shasum": ""
            },
            "require": {
                "roots/wordpress-core-installer": "^1.0.0",
                "roots/wordpress-no-content": "self.version"
            },
            "type": "metapackage",
            "notification-url": "https://packagist.org/downloads/",
            "license": [
                "MIT",
                "GPL-2.0-or-later"
            ],
            "description": "WordPress is open source software you can use to create a beautiful website, blog, or app.",
            "homepage": "https://wordpress.org/",
            "keywords": [
                "blog",
                "cms",
                "wordpress"
            ],
            "support": {
                "issues": "https://github.com/roots/wordpress/issues",
                "source": "https://github.com/roots/wordpress/tree/6.0.2"
            },
            "funding": [
                {
                    "url": "https://github.com/roots",
                    "type": "github"
                },
                {
                    "url": "https://www.patreon.com/rootsdev",
                    "type": "patreon"
                }
            ],
            "time": "2022-06-01T16:54:37+00:00"
        },
        {
            "name": "roots/wordpress-core-installer",
            "version": "1.100.0",
            "source": {
                "type": "git",
                "url": "https://github.com/roots/wordpress-core-installer.git",
                "reference": "73f8488e5178c5d54234b919f823a9095e2b1847"
            },
            "dist": {
                "type": "zip",
                "url": "https://api.github.com/repos/roots/wordpress-core-installer/zipball/73f8488e5178c5d54234b919f823a9095e2b1847",
                "reference": "73f8488e5178c5d54234b919f823a9095e2b1847",
                "shasum": ""
            },
            "require": {
                "composer-plugin-api": "^1.0 || ^2.0",
                "php": ">=5.6.0"
            },
            "conflict": {
                "composer/installers": "<1.0.6"
            },
            "replace": {
                "johnpbloch/wordpress-core-installer": "*"
            },
            "require-dev": {
                "composer/composer": "^1.0 || ^2.0",
                "phpunit/phpunit": ">=5.7.27"
            },
            "type": "composer-plugin",
            "extra": {
                "class": "Roots\\Composer\\WordPressCorePlugin"
            },
            "autoload": {
                "psr-4": {
                    "Roots\\Composer\\": "src/"
                }
            },
            "notification-url": "https://packagist.org/downloads/",
            "license": [
                "GPL-2.0-or-later"
            ],
            "authors": [
                {
                    "name": "John P. Bloch",
                    "email": "me@johnpbloch.com"
                },
                {
                    "name": "Roots",
                    "email": "team@roots.io"
                }
            ],
            "description": "A custom installer to handle deploying WordPress with composer",
            "keywords": [
                "wordpress"
            ],
            "support": {
                "issues": "https://github.com/roots/wordpress-core-installer/issues",
                "source": "https://github.com/roots/wordpress-core-installer/tree/master"
            },
            "funding": [
                {
                    "url": "https://github.com/roots",
                    "type": "github"
                },
                {
                    "url": "https://www.patreon.com/rootsdev",
                    "type": "patreon"
                }
            ],
            "time": "2020-08-20T00:27:30+00:00"
        },
        {
            "name": "roots/wordpress-no-content",
            "version": "6.0.2",
            "source": {
                "type": "git",
                "url": "https://github.com/WordPress/WordPress.git",
                "reference": "6.0.2"
            },
            "dist": {
                "type": "zip",
                "url": "https://downloads.wordpress.org/release/wordpress-6.0.2-no-content.zip",
                "shasum": "9e78ef932a99d62e6a0b045ff846fe5b2bf35e29"
            },
            "require": {
                "php": ">= 5.6.20"
            },
            "provide": {
                "wordpress/core-implementation": "6.0.2"
            },
            "suggest": {
                "ext-curl": "Performs remote request operations.",
                "ext-dom": "Used to validate Text Widget content and to automatically configuring IIS7+.",
                "ext-exif": "Works with metadata stored in images.",
                "ext-fileinfo": "Used to detect mimetype of file uploads.",
                "ext-hash": "Used for hashing, including passwords and update packages.",
                "ext-imagick": "Provides better image quality for media uploads.",
                "ext-json": "Used for communications with other servers.",
                "ext-libsodium": "Validates Signatures and provides securely random bytes.",
                "ext-mbstring": "Used to properly handle UTF8 text.",
                "ext-mysqli": "Connects to MySQL for database interactions.",
                "ext-openssl": "Permits SSL-based connections to other hosts.",
                "ext-pcre": "Increases performance of pattern matching in code searches.",
                "ext-xml": "Used for XML parsing, such as from a third-party site.",
                "ext-zip": "Used for decompressing Plugins, Themes, and WordPress update packages."
            },
            "type": "wordpress-core",
            "notification-url": "https://packagist.org/downloads/",
            "license": [
                "GPL-2.0-or-later"
            ],
            "authors": [
                {
                    "name": "WordPress Community",
                    "homepage": "https://wordpress.org/about/"
                }
            ],
            "description": "WordPress is open source software you can use to create a beautiful website, blog, or app.",
            "homepage": "https://wordpress.org/",
            "keywords": [
                "blog",
                "cms",
                "wordpress"
            ],
            "support": {
                "docs": "https://developer.wordpress.org/",
                "forum": "https://wordpress.org/support/",
                "irc": "irc://irc.freenode.net/wordpress",
                "issues": "https://core.trac.wordpress.org/",
                "rss": "https://wordpress.org/news/feed/",
                "source": "https://core.trac.wordpress.org/browser",
                "wiki": "https://codex.wordpress.org/"
            },
            "funding": [
                {
                    "url": "https://wordpressfoundation.org/donate/",
                    "type": "other"
                }
            ],
            "time": "2022-08-30T17:52:03+00:00"
        },
        {
            "name": "sebastian/cli-parser",
            "version": "1.0.1",
            "source": {
                "type": "git",
                "url": "https://github.com/sebastianbergmann/cli-parser.git",
                "reference": "442e7c7e687e42adc03470c7b668bc4b2402c0b2"
            },
            "dist": {
                "type": "zip",
                "url": "https://api.github.com/repos/sebastianbergmann/cli-parser/zipball/442e7c7e687e42adc03470c7b668bc4b2402c0b2",
                "reference": "442e7c7e687e42adc03470c7b668bc4b2402c0b2",
                "shasum": ""
            },
            "require": {
                "php": ">=7.3"
            },
            "require-dev": {
                "phpunit/phpunit": "^9.3"
            },
            "type": "library",
            "extra": {
                "branch-alias": {
                    "dev-master": "1.0-dev"
                }
            },
            "autoload": {
                "classmap": [
                    "src/"
                ]
            },
            "notification-url": "https://packagist.org/downloads/",
            "license": [
                "BSD-3-Clause"
            ],
            "authors": [
                {
                    "name": "Sebastian Bergmann",
                    "email": "sebastian@phpunit.de",
                    "role": "lead"
                }
            ],
            "description": "Library for parsing CLI options",
            "homepage": "https://github.com/sebastianbergmann/cli-parser",
            "support": {
                "issues": "https://github.com/sebastianbergmann/cli-parser/issues",
                "source": "https://github.com/sebastianbergmann/cli-parser/tree/1.0.1"
            },
            "funding": [
                {
                    "url": "https://github.com/sebastianbergmann",
                    "type": "github"
                }
            ],
            "time": "2020-09-28T06:08:49+00:00"
        },
        {
            "name": "sebastian/code-unit",
            "version": "1.0.8",
            "source": {
                "type": "git",
                "url": "https://github.com/sebastianbergmann/code-unit.git",
                "reference": "1fc9f64c0927627ef78ba436c9b17d967e68e120"
            },
            "dist": {
                "type": "zip",
                "url": "https://api.github.com/repos/sebastianbergmann/code-unit/zipball/1fc9f64c0927627ef78ba436c9b17d967e68e120",
                "reference": "1fc9f64c0927627ef78ba436c9b17d967e68e120",
                "shasum": ""
            },
            "require": {
                "php": ">=7.3"
            },
            "require-dev": {
                "phpunit/phpunit": "^9.3"
            },
            "type": "library",
            "extra": {
                "branch-alias": {
                    "dev-master": "1.0-dev"
                }
            },
            "autoload": {
                "classmap": [
                    "src/"
                ]
            },
            "notification-url": "https://packagist.org/downloads/",
            "license": [
                "BSD-3-Clause"
            ],
            "authors": [
                {
                    "name": "Sebastian Bergmann",
                    "email": "sebastian@phpunit.de",
                    "role": "lead"
                }
            ],
            "description": "Collection of value objects that represent the PHP code units",
            "homepage": "https://github.com/sebastianbergmann/code-unit",
            "support": {
                "issues": "https://github.com/sebastianbergmann/code-unit/issues",
                "source": "https://github.com/sebastianbergmann/code-unit/tree/1.0.8"
            },
            "funding": [
                {
                    "url": "https://github.com/sebastianbergmann",
                    "type": "github"
                }
            ],
            "time": "2020-10-26T13:08:54+00:00"
        },
        {
            "name": "sebastian/code-unit-reverse-lookup",
            "version": "2.0.3",
            "source": {
                "type": "git",
                "url": "https://github.com/sebastianbergmann/code-unit-reverse-lookup.git",
                "reference": "ac91f01ccec49fb77bdc6fd1e548bc70f7faa3e5"
            },
            "dist": {
                "type": "zip",
                "url": "https://api.github.com/repos/sebastianbergmann/code-unit-reverse-lookup/zipball/ac91f01ccec49fb77bdc6fd1e548bc70f7faa3e5",
                "reference": "ac91f01ccec49fb77bdc6fd1e548bc70f7faa3e5",
                "shasum": ""
            },
            "require": {
                "php": ">=7.3"
            },
            "require-dev": {
                "phpunit/phpunit": "^9.3"
            },
            "type": "library",
            "extra": {
                "branch-alias": {
                    "dev-master": "2.0-dev"
                }
            },
            "autoload": {
                "classmap": [
                    "src/"
                ]
            },
            "notification-url": "https://packagist.org/downloads/",
            "license": [
                "BSD-3-Clause"
            ],
            "authors": [
                {
                    "name": "Sebastian Bergmann",
                    "email": "sebastian@phpunit.de"
                }
            ],
            "description": "Looks up which function or method a line of code belongs to",
            "homepage": "https://github.com/sebastianbergmann/code-unit-reverse-lookup/",
            "support": {
                "issues": "https://github.com/sebastianbergmann/code-unit-reverse-lookup/issues",
                "source": "https://github.com/sebastianbergmann/code-unit-reverse-lookup/tree/2.0.3"
            },
            "funding": [
                {
                    "url": "https://github.com/sebastianbergmann",
                    "type": "github"
                }
            ],
            "time": "2020-09-28T05:30:19+00:00"
        },
        {
            "name": "sebastian/comparator",
            "version": "4.0.8",
            "source": {
                "type": "git",
                "url": "https://github.com/sebastianbergmann/comparator.git",
                "reference": "fa0f136dd2334583309d32b62544682ee972b51a"
            },
            "dist": {
                "type": "zip",
                "url": "https://api.github.com/repos/sebastianbergmann/comparator/zipball/fa0f136dd2334583309d32b62544682ee972b51a",
                "reference": "fa0f136dd2334583309d32b62544682ee972b51a",
                "shasum": ""
            },
            "require": {
                "php": ">=7.3",
                "sebastian/diff": "^4.0",
                "sebastian/exporter": "^4.0"
            },
            "require-dev": {
                "phpunit/phpunit": "^9.3"
            },
            "type": "library",
            "extra": {
                "branch-alias": {
                    "dev-master": "4.0-dev"
                }
            },
            "autoload": {
                "classmap": [
                    "src/"
                ]
            },
            "notification-url": "https://packagist.org/downloads/",
            "license": [
                "BSD-3-Clause"
            ],
            "authors": [
                {
                    "name": "Sebastian Bergmann",
                    "email": "sebastian@phpunit.de"
                },
                {
                    "name": "Jeff Welch",
                    "email": "whatthejeff@gmail.com"
                },
                {
                    "name": "Volker Dusch",
                    "email": "github@wallbash.com"
                },
                {
                    "name": "Bernhard Schussek",
                    "email": "bschussek@2bepublished.at"
                }
            ],
            "description": "Provides the functionality to compare PHP values for equality",
            "homepage": "https://github.com/sebastianbergmann/comparator",
            "keywords": [
                "comparator",
                "compare",
                "equality"
            ],
            "support": {
                "issues": "https://github.com/sebastianbergmann/comparator/issues",
                "source": "https://github.com/sebastianbergmann/comparator/tree/4.0.8"
            },
            "funding": [
                {
                    "url": "https://github.com/sebastianbergmann",
                    "type": "github"
                }
            ],
            "time": "2022-09-14T12:41:17+00:00"
        },
        {
            "name": "sebastian/complexity",
            "version": "2.0.2",
            "source": {
                "type": "git",
                "url": "https://github.com/sebastianbergmann/complexity.git",
                "reference": "739b35e53379900cc9ac327b2147867b8b6efd88"
            },
            "dist": {
                "type": "zip",
                "url": "https://api.github.com/repos/sebastianbergmann/complexity/zipball/739b35e53379900cc9ac327b2147867b8b6efd88",
                "reference": "739b35e53379900cc9ac327b2147867b8b6efd88",
                "shasum": ""
            },
            "require": {
                "nikic/php-parser": "^4.7",
                "php": ">=7.3"
            },
            "require-dev": {
                "phpunit/phpunit": "^9.3"
            },
            "type": "library",
            "extra": {
                "branch-alias": {
                    "dev-master": "2.0-dev"
                }
            },
            "autoload": {
                "classmap": [
                    "src/"
                ]
            },
            "notification-url": "https://packagist.org/downloads/",
            "license": [
                "BSD-3-Clause"
            ],
            "authors": [
                {
                    "name": "Sebastian Bergmann",
                    "email": "sebastian@phpunit.de",
                    "role": "lead"
                }
            ],
            "description": "Library for calculating the complexity of PHP code units",
            "homepage": "https://github.com/sebastianbergmann/complexity",
            "support": {
                "issues": "https://github.com/sebastianbergmann/complexity/issues",
                "source": "https://github.com/sebastianbergmann/complexity/tree/2.0.2"
            },
            "funding": [
                {
                    "url": "https://github.com/sebastianbergmann",
                    "type": "github"
                }
            ],
            "time": "2020-10-26T15:52:27+00:00"
        },
        {
            "name": "sebastian/diff",
            "version": "4.0.4",
            "source": {
                "type": "git",
                "url": "https://github.com/sebastianbergmann/diff.git",
                "reference": "3461e3fccc7cfdfc2720be910d3bd73c69be590d"
            },
            "dist": {
                "type": "zip",
                "url": "https://api.github.com/repos/sebastianbergmann/diff/zipball/3461e3fccc7cfdfc2720be910d3bd73c69be590d",
                "reference": "3461e3fccc7cfdfc2720be910d3bd73c69be590d",
                "shasum": ""
            },
            "require": {
                "php": ">=7.3"
            },
            "require-dev": {
                "phpunit/phpunit": "^9.3",
                "symfony/process": "^4.2 || ^5"
            },
            "type": "library",
            "extra": {
                "branch-alias": {
                    "dev-master": "4.0-dev"
                }
            },
            "autoload": {
                "classmap": [
                    "src/"
                ]
            },
            "notification-url": "https://packagist.org/downloads/",
            "license": [
                "BSD-3-Clause"
            ],
            "authors": [
                {
                    "name": "Sebastian Bergmann",
                    "email": "sebastian@phpunit.de"
                },
                {
                    "name": "Kore Nordmann",
                    "email": "mail@kore-nordmann.de"
                }
            ],
            "description": "Diff implementation",
            "homepage": "https://github.com/sebastianbergmann/diff",
            "keywords": [
                "diff",
                "udiff",
                "unidiff",
                "unified diff"
            ],
            "support": {
                "issues": "https://github.com/sebastianbergmann/diff/issues",
                "source": "https://github.com/sebastianbergmann/diff/tree/4.0.4"
            },
            "funding": [
                {
                    "url": "https://github.com/sebastianbergmann",
                    "type": "github"
                }
            ],
            "time": "2020-10-26T13:10:38+00:00"
        },
        {
            "name": "sebastian/environment",
            "version": "5.1.4",
            "source": {
                "type": "git",
                "url": "https://github.com/sebastianbergmann/environment.git",
                "reference": "1b5dff7bb151a4db11d49d90e5408e4e938270f7"
            },
            "dist": {
                "type": "zip",
                "url": "https://api.github.com/repos/sebastianbergmann/environment/zipball/1b5dff7bb151a4db11d49d90e5408e4e938270f7",
                "reference": "1b5dff7bb151a4db11d49d90e5408e4e938270f7",
                "shasum": ""
            },
            "require": {
                "php": ">=7.3"
            },
            "require-dev": {
                "phpunit/phpunit": "^9.3"
            },
            "suggest": {
                "ext-posix": "*"
            },
            "type": "library",
            "extra": {
                "branch-alias": {
                    "dev-master": "5.1-dev"
                }
            },
            "autoload": {
                "classmap": [
                    "src/"
                ]
            },
            "notification-url": "https://packagist.org/downloads/",
            "license": [
                "BSD-3-Clause"
            ],
            "authors": [
                {
                    "name": "Sebastian Bergmann",
                    "email": "sebastian@phpunit.de"
                }
            ],
            "description": "Provides functionality to handle HHVM/PHP environments",
            "homepage": "http://www.github.com/sebastianbergmann/environment",
            "keywords": [
                "Xdebug",
                "environment",
                "hhvm"
            ],
            "support": {
                "issues": "https://github.com/sebastianbergmann/environment/issues",
                "source": "https://github.com/sebastianbergmann/environment/tree/5.1.4"
            },
            "funding": [
                {
                    "url": "https://github.com/sebastianbergmann",
                    "type": "github"
                }
            ],
            "time": "2022-04-03T09:37:03+00:00"
        },
        {
            "name": "sebastian/exporter",
            "version": "4.0.5",
            "source": {
                "type": "git",
                "url": "https://github.com/sebastianbergmann/exporter.git",
                "reference": "ac230ed27f0f98f597c8a2b6eb7ac563af5e5b9d"
            },
            "dist": {
                "type": "zip",
                "url": "https://api.github.com/repos/sebastianbergmann/exporter/zipball/ac230ed27f0f98f597c8a2b6eb7ac563af5e5b9d",
                "reference": "ac230ed27f0f98f597c8a2b6eb7ac563af5e5b9d",
                "shasum": ""
            },
            "require": {
                "php": ">=7.3",
                "sebastian/recursion-context": "^4.0"
            },
            "require-dev": {
                "ext-mbstring": "*",
                "phpunit/phpunit": "^9.3"
            },
            "type": "library",
            "extra": {
                "branch-alias": {
                    "dev-master": "4.0-dev"
                }
            },
            "autoload": {
                "classmap": [
                    "src/"
                ]
            },
            "notification-url": "https://packagist.org/downloads/",
            "license": [
                "BSD-3-Clause"
            ],
            "authors": [
                {
                    "name": "Sebastian Bergmann",
                    "email": "sebastian@phpunit.de"
                },
                {
                    "name": "Jeff Welch",
                    "email": "whatthejeff@gmail.com"
                },
                {
                    "name": "Volker Dusch",
                    "email": "github@wallbash.com"
                },
                {
                    "name": "Adam Harvey",
                    "email": "aharvey@php.net"
                },
                {
                    "name": "Bernhard Schussek",
                    "email": "bschussek@gmail.com"
                }
            ],
            "description": "Provides the functionality to export PHP variables for visualization",
            "homepage": "https://www.github.com/sebastianbergmann/exporter",
            "keywords": [
                "export",
                "exporter"
            ],
            "support": {
                "issues": "https://github.com/sebastianbergmann/exporter/issues",
                "source": "https://github.com/sebastianbergmann/exporter/tree/4.0.5"
            },
            "funding": [
                {
                    "url": "https://github.com/sebastianbergmann",
                    "type": "github"
                }
            ],
            "time": "2022-09-14T06:03:37+00:00"
        },
        {
            "name": "sebastian/global-state",
            "version": "5.0.5",
            "source": {
                "type": "git",
                "url": "https://github.com/sebastianbergmann/global-state.git",
                "reference": "0ca8db5a5fc9c8646244e629625ac486fa286bf2"
            },
            "dist": {
                "type": "zip",
                "url": "https://api.github.com/repos/sebastianbergmann/global-state/zipball/0ca8db5a5fc9c8646244e629625ac486fa286bf2",
                "reference": "0ca8db5a5fc9c8646244e629625ac486fa286bf2",
                "shasum": ""
            },
            "require": {
                "php": ">=7.3",
                "sebastian/object-reflector": "^2.0",
                "sebastian/recursion-context": "^4.0"
            },
            "require-dev": {
                "ext-dom": "*",
                "phpunit/phpunit": "^9.3"
            },
            "suggest": {
                "ext-uopz": "*"
            },
            "type": "library",
            "extra": {
                "branch-alias": {
                    "dev-master": "5.0-dev"
                }
            },
            "autoload": {
                "classmap": [
                    "src/"
                ]
            },
            "notification-url": "https://packagist.org/downloads/",
            "license": [
                "BSD-3-Clause"
            ],
            "authors": [
                {
                    "name": "Sebastian Bergmann",
                    "email": "sebastian@phpunit.de"
                }
            ],
            "description": "Snapshotting of global state",
            "homepage": "http://www.github.com/sebastianbergmann/global-state",
            "keywords": [
                "global state"
            ],
            "support": {
                "issues": "https://github.com/sebastianbergmann/global-state/issues",
                "source": "https://github.com/sebastianbergmann/global-state/tree/5.0.5"
            },
            "funding": [
                {
                    "url": "https://github.com/sebastianbergmann",
                    "type": "github"
                }
            ],
            "time": "2022-02-14T08:28:10+00:00"
        },
        {
            "name": "sebastian/lines-of-code",
            "version": "1.0.3",
            "source": {
                "type": "git",
                "url": "https://github.com/sebastianbergmann/lines-of-code.git",
                "reference": "c1c2e997aa3146983ed888ad08b15470a2e22ecc"
            },
            "dist": {
                "type": "zip",
                "url": "https://api.github.com/repos/sebastianbergmann/lines-of-code/zipball/c1c2e997aa3146983ed888ad08b15470a2e22ecc",
                "reference": "c1c2e997aa3146983ed888ad08b15470a2e22ecc",
                "shasum": ""
            },
            "require": {
                "nikic/php-parser": "^4.6",
                "php": ">=7.3"
            },
            "require-dev": {
                "phpunit/phpunit": "^9.3"
            },
            "type": "library",
            "extra": {
                "branch-alias": {
                    "dev-master": "1.0-dev"
                }
            },
            "autoload": {
                "classmap": [
                    "src/"
                ]
            },
            "notification-url": "https://packagist.org/downloads/",
            "license": [
                "BSD-3-Clause"
            ],
            "authors": [
                {
                    "name": "Sebastian Bergmann",
                    "email": "sebastian@phpunit.de",
                    "role": "lead"
                }
            ],
            "description": "Library for counting the lines of code in PHP source code",
            "homepage": "https://github.com/sebastianbergmann/lines-of-code",
            "support": {
                "issues": "https://github.com/sebastianbergmann/lines-of-code/issues",
                "source": "https://github.com/sebastianbergmann/lines-of-code/tree/1.0.3"
            },
            "funding": [
                {
                    "url": "https://github.com/sebastianbergmann",
                    "type": "github"
                }
            ],
            "time": "2020-11-28T06:42:11+00:00"
        },
        {
            "name": "sebastian/object-enumerator",
            "version": "4.0.4",
            "source": {
                "type": "git",
                "url": "https://github.com/sebastianbergmann/object-enumerator.git",
                "reference": "5c9eeac41b290a3712d88851518825ad78f45c71"
            },
            "dist": {
                "type": "zip",
                "url": "https://api.github.com/repos/sebastianbergmann/object-enumerator/zipball/5c9eeac41b290a3712d88851518825ad78f45c71",
                "reference": "5c9eeac41b290a3712d88851518825ad78f45c71",
                "shasum": ""
            },
            "require": {
                "php": ">=7.3",
                "sebastian/object-reflector": "^2.0",
                "sebastian/recursion-context": "^4.0"
            },
            "require-dev": {
                "phpunit/phpunit": "^9.3"
            },
            "type": "library",
            "extra": {
                "branch-alias": {
                    "dev-master": "4.0-dev"
                }
            },
            "autoload": {
                "classmap": [
                    "src/"
                ]
            },
            "notification-url": "https://packagist.org/downloads/",
            "license": [
                "BSD-3-Clause"
            ],
            "authors": [
                {
                    "name": "Sebastian Bergmann",
                    "email": "sebastian@phpunit.de"
                }
            ],
            "description": "Traverses array structures and object graphs to enumerate all referenced objects",
            "homepage": "https://github.com/sebastianbergmann/object-enumerator/",
            "support": {
                "issues": "https://github.com/sebastianbergmann/object-enumerator/issues",
                "source": "https://github.com/sebastianbergmann/object-enumerator/tree/4.0.4"
            },
            "funding": [
                {
                    "url": "https://github.com/sebastianbergmann",
                    "type": "github"
                }
            ],
            "time": "2020-10-26T13:12:34+00:00"
        },
        {
            "name": "sebastian/object-reflector",
            "version": "2.0.4",
            "source": {
                "type": "git",
                "url": "https://github.com/sebastianbergmann/object-reflector.git",
                "reference": "b4f479ebdbf63ac605d183ece17d8d7fe49c15c7"
            },
            "dist": {
                "type": "zip",
                "url": "https://api.github.com/repos/sebastianbergmann/object-reflector/zipball/b4f479ebdbf63ac605d183ece17d8d7fe49c15c7",
                "reference": "b4f479ebdbf63ac605d183ece17d8d7fe49c15c7",
                "shasum": ""
            },
            "require": {
                "php": ">=7.3"
            },
            "require-dev": {
                "phpunit/phpunit": "^9.3"
            },
            "type": "library",
            "extra": {
                "branch-alias": {
                    "dev-master": "2.0-dev"
                }
            },
            "autoload": {
                "classmap": [
                    "src/"
                ]
            },
            "notification-url": "https://packagist.org/downloads/",
            "license": [
                "BSD-3-Clause"
            ],
            "authors": [
                {
                    "name": "Sebastian Bergmann",
                    "email": "sebastian@phpunit.de"
                }
            ],
            "description": "Allows reflection of object attributes, including inherited and non-public ones",
            "homepage": "https://github.com/sebastianbergmann/object-reflector/",
            "support": {
                "issues": "https://github.com/sebastianbergmann/object-reflector/issues",
                "source": "https://github.com/sebastianbergmann/object-reflector/tree/2.0.4"
            },
            "funding": [
                {
                    "url": "https://github.com/sebastianbergmann",
                    "type": "github"
                }
            ],
            "time": "2020-10-26T13:14:26+00:00"
        },
        {
            "name": "sebastian/recursion-context",
            "version": "4.0.4",
            "source": {
                "type": "git",
                "url": "https://github.com/sebastianbergmann/recursion-context.git",
                "reference": "cd9d8cf3c5804de4341c283ed787f099f5506172"
            },
            "dist": {
                "type": "zip",
                "url": "https://api.github.com/repos/sebastianbergmann/recursion-context/zipball/cd9d8cf3c5804de4341c283ed787f099f5506172",
                "reference": "cd9d8cf3c5804de4341c283ed787f099f5506172",
                "shasum": ""
            },
            "require": {
                "php": ">=7.3"
            },
            "require-dev": {
                "phpunit/phpunit": "^9.3"
            },
            "type": "library",
            "extra": {
                "branch-alias": {
                    "dev-master": "4.0-dev"
                }
            },
            "autoload": {
                "classmap": [
                    "src/"
                ]
            },
            "notification-url": "https://packagist.org/downloads/",
            "license": [
                "BSD-3-Clause"
            ],
            "authors": [
                {
                    "name": "Sebastian Bergmann",
                    "email": "sebastian@phpunit.de"
                },
                {
                    "name": "Jeff Welch",
                    "email": "whatthejeff@gmail.com"
                },
                {
                    "name": "Adam Harvey",
                    "email": "aharvey@php.net"
                }
            ],
            "description": "Provides functionality to recursively process PHP variables",
            "homepage": "http://www.github.com/sebastianbergmann/recursion-context",
            "support": {
                "issues": "https://github.com/sebastianbergmann/recursion-context/issues",
                "source": "https://github.com/sebastianbergmann/recursion-context/tree/4.0.4"
            },
            "funding": [
                {
                    "url": "https://github.com/sebastianbergmann",
                    "type": "github"
                }
            ],
            "time": "2020-10-26T13:17:30+00:00"
        },
        {
            "name": "sebastian/resource-operations",
            "version": "3.0.3",
            "source": {
                "type": "git",
                "url": "https://github.com/sebastianbergmann/resource-operations.git",
                "reference": "0f4443cb3a1d92ce809899753bc0d5d5a8dd19a8"
            },
            "dist": {
                "type": "zip",
                "url": "https://api.github.com/repos/sebastianbergmann/resource-operations/zipball/0f4443cb3a1d92ce809899753bc0d5d5a8dd19a8",
                "reference": "0f4443cb3a1d92ce809899753bc0d5d5a8dd19a8",
                "shasum": ""
            },
            "require": {
                "php": ">=7.3"
            },
            "require-dev": {
                "phpunit/phpunit": "^9.0"
            },
            "type": "library",
            "extra": {
                "branch-alias": {
                    "dev-master": "3.0-dev"
                }
            },
            "autoload": {
                "classmap": [
                    "src/"
                ]
            },
            "notification-url": "https://packagist.org/downloads/",
            "license": [
                "BSD-3-Clause"
            ],
            "authors": [
                {
                    "name": "Sebastian Bergmann",
                    "email": "sebastian@phpunit.de"
                }
            ],
            "description": "Provides a list of PHP built-in functions that operate on resources",
            "homepage": "https://www.github.com/sebastianbergmann/resource-operations",
            "support": {
                "issues": "https://github.com/sebastianbergmann/resource-operations/issues",
                "source": "https://github.com/sebastianbergmann/resource-operations/tree/3.0.3"
            },
            "funding": [
                {
                    "url": "https://github.com/sebastianbergmann",
                    "type": "github"
                }
            ],
            "time": "2020-09-28T06:45:17+00:00"
        },
        {
            "name": "sebastian/type",
            "version": "3.2.0",
            "source": {
                "type": "git",
                "url": "https://github.com/sebastianbergmann/type.git",
                "reference": "fb3fe09c5f0bae6bc27ef3ce933a1e0ed9464b6e"
            },
            "dist": {
                "type": "zip",
                "url": "https://api.github.com/repos/sebastianbergmann/type/zipball/fb3fe09c5f0bae6bc27ef3ce933a1e0ed9464b6e",
                "reference": "fb3fe09c5f0bae6bc27ef3ce933a1e0ed9464b6e",
                "shasum": ""
            },
            "require": {
                "php": ">=7.3"
            },
            "require-dev": {
                "phpunit/phpunit": "^9.5"
            },
            "type": "library",
            "extra": {
                "branch-alias": {
                    "dev-master": "3.2-dev"
                }
            },
            "autoload": {
                "classmap": [
                    "src/"
                ]
            },
            "notification-url": "https://packagist.org/downloads/",
            "license": [
                "BSD-3-Clause"
            ],
            "authors": [
                {
                    "name": "Sebastian Bergmann",
                    "email": "sebastian@phpunit.de",
                    "role": "lead"
                }
            ],
            "description": "Collection of value objects that represent the types of the PHP type system",
            "homepage": "https://github.com/sebastianbergmann/type",
            "support": {
                "issues": "https://github.com/sebastianbergmann/type/issues",
                "source": "https://github.com/sebastianbergmann/type/tree/3.2.0"
            },
            "funding": [
                {
                    "url": "https://github.com/sebastianbergmann",
                    "type": "github"
                }
            ],
            "time": "2022-09-12T14:47:03+00:00"
        },
        {
            "name": "sebastian/version",
            "version": "3.0.2",
            "source": {
                "type": "git",
                "url": "https://github.com/sebastianbergmann/version.git",
                "reference": "c6c1022351a901512170118436c764e473f6de8c"
            },
            "dist": {
                "type": "zip",
                "url": "https://api.github.com/repos/sebastianbergmann/version/zipball/c6c1022351a901512170118436c764e473f6de8c",
                "reference": "c6c1022351a901512170118436c764e473f6de8c",
                "shasum": ""
            },
            "require": {
                "php": ">=7.3"
            },
            "type": "library",
            "extra": {
                "branch-alias": {
                    "dev-master": "3.0-dev"
                }
            },
            "autoload": {
                "classmap": [
                    "src/"
                ]
            },
            "notification-url": "https://packagist.org/downloads/",
            "license": [
                "BSD-3-Clause"
            ],
            "authors": [
                {
                    "name": "Sebastian Bergmann",
                    "email": "sebastian@phpunit.de",
                    "role": "lead"
                }
            ],
            "description": "Library that helps with managing the version number of Git-hosted PHP projects",
            "homepage": "https://github.com/sebastianbergmann/version",
            "support": {
                "issues": "https://github.com/sebastianbergmann/version/issues",
                "source": "https://github.com/sebastianbergmann/version/tree/3.0.2"
            },
            "funding": [
                {
                    "url": "https://github.com/sebastianbergmann",
                    "type": "github"
                }
            ],
            "time": "2020-09-28T06:39:44+00:00"
        },
        {
            "name": "symfony/console",
            "version": "v6.0.14",
            "source": {
                "type": "git",
                "url": "https://github.com/symfony/console.git",
                "reference": "1f89cab8d52c84424f798495b3f10342a7b1a070"
            },
            "dist": {
                "type": "zip",
                "url": "https://api.github.com/repos/symfony/console/zipball/1f89cab8d52c84424f798495b3f10342a7b1a070",
                "reference": "1f89cab8d52c84424f798495b3f10342a7b1a070",
                "shasum": ""
            },
            "require": {
                "php": ">=8.0.2",
                "symfony/polyfill-mbstring": "~1.0",
                "symfony/service-contracts": "^1.1|^2|^3",
                "symfony/string": "^5.4|^6.0"
            },
            "conflict": {
                "symfony/dependency-injection": "<5.4",
                "symfony/dotenv": "<5.4",
                "symfony/event-dispatcher": "<5.4",
                "symfony/lock": "<5.4",
                "symfony/process": "<5.4"
            },
            "provide": {
                "psr/log-implementation": "1.0|2.0|3.0"
            },
            "require-dev": {
                "psr/log": "^1|^2|^3",
                "symfony/config": "^5.4|^6.0",
                "symfony/dependency-injection": "^5.4|^6.0",
                "symfony/event-dispatcher": "^5.4|^6.0",
                "symfony/lock": "^5.4|^6.0",
                "symfony/process": "^5.4|^6.0",
                "symfony/var-dumper": "^5.4|^6.0"
            },
            "suggest": {
                "psr/log": "For using the console logger",
                "symfony/event-dispatcher": "",
                "symfony/lock": "",
                "symfony/process": ""
            },
            "type": "library",
            "autoload": {
                "psr-4": {
                    "Symfony\\Component\\Console\\": ""
                },
                "exclude-from-classmap": [
                    "/Tests/"
                ]
            },
            "notification-url": "https://packagist.org/downloads/",
            "license": [
                "MIT"
            ],
            "authors": [
                {
                    "name": "Fabien Potencier",
                    "email": "fabien@symfony.com"
                },
                {
                    "name": "Symfony Community",
                    "homepage": "https://symfony.com/contributors"
                }
            ],
            "description": "Eases the creation of beautiful and testable command line interfaces",
            "homepage": "https://symfony.com",
            "keywords": [
                "cli",
                "command line",
                "console",
                "terminal"
            ],
            "support": {
                "source": "https://github.com/symfony/console/tree/v6.0.14"
            },
            "funding": [
                {
                    "url": "https://symfony.com/sponsor",
                    "type": "custom"
                },
                {
                    "url": "https://github.com/fabpot",
                    "type": "github"
                },
                {
                    "url": "https://tidelift.com/funding/github/packagist/symfony/symfony",
                    "type": "tidelift"
                }
            ],
            "time": "2022-10-07T08:02:12+00:00"
        },
        {
            "name": "symfony/polyfill-ctype",
            "version": "v1.26.0",
            "source": {
                "type": "git",
                "url": "https://github.com/symfony/polyfill-ctype.git",
                "reference": "6fd1b9a79f6e3cf65f9e679b23af304cd9e010d4"
            },
            "dist": {
                "type": "zip",
                "url": "https://api.github.com/repos/symfony/polyfill-ctype/zipball/6fd1b9a79f6e3cf65f9e679b23af304cd9e010d4",
                "reference": "6fd1b9a79f6e3cf65f9e679b23af304cd9e010d4",
                "shasum": ""
            },
            "require": {
                "php": ">=7.1"
            },
            "provide": {
                "ext-ctype": "*"
            },
            "suggest": {
                "ext-ctype": "For best performance"
            },
            "type": "library",
            "extra": {
                "branch-alias": {
                    "dev-main": "1.26-dev"
                },
                "thanks": {
                    "name": "symfony/polyfill",
                    "url": "https://github.com/symfony/polyfill"
                }
            },
            "autoload": {
                "files": [
                    "bootstrap.php"
                ],
                "psr-4": {
                    "Symfony\\Polyfill\\Ctype\\": ""
                }
            },
            "notification-url": "https://packagist.org/downloads/",
            "license": [
                "MIT"
            ],
            "authors": [
                {
                    "name": "Gert de Pagter",
                    "email": "BackEndTea@gmail.com"
                },
                {
                    "name": "Symfony Community",
                    "homepage": "https://symfony.com/contributors"
                }
            ],
            "description": "Symfony polyfill for ctype functions",
            "homepage": "https://symfony.com",
            "keywords": [
                "compatibility",
                "ctype",
                "polyfill",
                "portable"
            ],
            "support": {
                "source": "https://github.com/symfony/polyfill-ctype/tree/v1.26.0"
            },
            "funding": [
                {
                    "url": "https://symfony.com/sponsor",
                    "type": "custom"
                },
                {
                    "url": "https://github.com/fabpot",
                    "type": "github"
                },
                {
                    "url": "https://tidelift.com/funding/github/packagist/symfony/symfony",
                    "type": "tidelift"
                }
            ],
            "time": "2022-05-24T11:49:31+00:00"
        },
        {
            "name": "symfony/polyfill-intl-grapheme",
            "version": "v1.26.0",
            "source": {
                "type": "git",
                "url": "https://github.com/symfony/polyfill-intl-grapheme.git",
                "reference": "433d05519ce6990bf3530fba6957499d327395c2"
            },
            "dist": {
                "type": "zip",
                "url": "https://api.github.com/repos/symfony/polyfill-intl-grapheme/zipball/433d05519ce6990bf3530fba6957499d327395c2",
                "reference": "433d05519ce6990bf3530fba6957499d327395c2",
                "shasum": ""
            },
            "require": {
                "php": ">=7.1"
            },
            "suggest": {
                "ext-intl": "For best performance"
            },
            "type": "library",
            "extra": {
                "branch-alias": {
                    "dev-main": "1.26-dev"
                },
                "thanks": {
                    "name": "symfony/polyfill",
                    "url": "https://github.com/symfony/polyfill"
                }
            },
            "autoload": {
                "files": [
                    "bootstrap.php"
                ],
                "psr-4": {
                    "Symfony\\Polyfill\\Intl\\Grapheme\\": ""
                }
            },
            "notification-url": "https://packagist.org/downloads/",
            "license": [
                "MIT"
            ],
            "authors": [
                {
                    "name": "Nicolas Grekas",
                    "email": "p@tchwork.com"
                },
                {
                    "name": "Symfony Community",
                    "homepage": "https://symfony.com/contributors"
                }
            ],
            "description": "Symfony polyfill for intl's grapheme_* functions",
            "homepage": "https://symfony.com",
            "keywords": [
                "compatibility",
                "grapheme",
                "intl",
                "polyfill",
                "portable",
                "shim"
            ],
            "support": {
                "source": "https://github.com/symfony/polyfill-intl-grapheme/tree/v1.26.0"
            },
            "funding": [
                {
                    "url": "https://symfony.com/sponsor",
                    "type": "custom"
                },
                {
                    "url": "https://github.com/fabpot",
                    "type": "github"
                },
                {
                    "url": "https://tidelift.com/funding/github/packagist/symfony/symfony",
                    "type": "tidelift"
                }
            ],
            "time": "2022-05-24T11:49:31+00:00"
        },
        {
            "name": "symfony/polyfill-intl-normalizer",
            "version": "v1.26.0",
            "source": {
                "type": "git",
                "url": "https://github.com/symfony/polyfill-intl-normalizer.git",
                "reference": "219aa369ceff116e673852dce47c3a41794c14bd"
            },
            "dist": {
                "type": "zip",
                "url": "https://api.github.com/repos/symfony/polyfill-intl-normalizer/zipball/219aa369ceff116e673852dce47c3a41794c14bd",
                "reference": "219aa369ceff116e673852dce47c3a41794c14bd",
                "shasum": ""
            },
            "require": {
                "php": ">=7.1"
            },
            "suggest": {
                "ext-intl": "For best performance"
            },
            "type": "library",
            "extra": {
                "branch-alias": {
                    "dev-main": "1.26-dev"
                },
                "thanks": {
                    "name": "symfony/polyfill",
                    "url": "https://github.com/symfony/polyfill"
                }
            },
            "autoload": {
                "files": [
                    "bootstrap.php"
                ],
                "psr-4": {
                    "Symfony\\Polyfill\\Intl\\Normalizer\\": ""
                },
                "classmap": [
                    "Resources/stubs"
                ]
            },
            "notification-url": "https://packagist.org/downloads/",
            "license": [
                "MIT"
            ],
            "authors": [
                {
                    "name": "Nicolas Grekas",
                    "email": "p@tchwork.com"
                },
                {
                    "name": "Symfony Community",
                    "homepage": "https://symfony.com/contributors"
                }
            ],
            "description": "Symfony polyfill for intl's Normalizer class and related functions",
            "homepage": "https://symfony.com",
            "keywords": [
                "compatibility",
                "intl",
                "normalizer",
                "polyfill",
                "portable",
                "shim"
            ],
            "support": {
                "source": "https://github.com/symfony/polyfill-intl-normalizer/tree/v1.26.0"
            },
            "funding": [
                {
                    "url": "https://symfony.com/sponsor",
                    "type": "custom"
                },
                {
                    "url": "https://github.com/fabpot",
                    "type": "github"
                },
                {
                    "url": "https://tidelift.com/funding/github/packagist/symfony/symfony",
                    "type": "tidelift"
                }
            ],
            "time": "2022-05-24T11:49:31+00:00"
        },
        {
            "name": "symfony/polyfill-mbstring",
            "version": "v1.26.0",
            "source": {
                "type": "git",
                "url": "https://github.com/symfony/polyfill-mbstring.git",
                "reference": "9344f9cb97f3b19424af1a21a3b0e75b0a7d8d7e"
            },
            "dist": {
                "type": "zip",
                "url": "https://api.github.com/repos/symfony/polyfill-mbstring/zipball/9344f9cb97f3b19424af1a21a3b0e75b0a7d8d7e",
                "reference": "9344f9cb97f3b19424af1a21a3b0e75b0a7d8d7e",
                "shasum": ""
            },
            "require": {
                "php": ">=7.1"
            },
            "provide": {
                "ext-mbstring": "*"
            },
            "suggest": {
                "ext-mbstring": "For best performance"
            },
            "type": "library",
            "extra": {
                "branch-alias": {
                    "dev-main": "1.26-dev"
                },
                "thanks": {
                    "name": "symfony/polyfill",
                    "url": "https://github.com/symfony/polyfill"
                }
            },
            "autoload": {
                "files": [
                    "bootstrap.php"
                ],
                "psr-4": {
                    "Symfony\\Polyfill\\Mbstring\\": ""
                }
            },
            "notification-url": "https://packagist.org/downloads/",
            "license": [
                "MIT"
            ],
            "authors": [
                {
                    "name": "Nicolas Grekas",
                    "email": "p@tchwork.com"
                },
                {
                    "name": "Symfony Community",
                    "homepage": "https://symfony.com/contributors"
                }
            ],
            "description": "Symfony polyfill for the Mbstring extension",
            "homepage": "https://symfony.com",
            "keywords": [
                "compatibility",
                "mbstring",
                "polyfill",
                "portable",
                "shim"
            ],
            "support": {
                "source": "https://github.com/symfony/polyfill-mbstring/tree/v1.26.0"
            },
            "funding": [
                {
                    "url": "https://symfony.com/sponsor",
                    "type": "custom"
                },
                {
                    "url": "https://github.com/fabpot",
                    "type": "github"
                },
                {
                    "url": "https://tidelift.com/funding/github/packagist/symfony/symfony",
                    "type": "tidelift"
                }
            ],
            "time": "2022-05-24T11:49:31+00:00"
        },
        {
            "name": "symfony/process",
            "version": "v6.0.11",
            "source": {
                "type": "git",
                "url": "https://github.com/symfony/process.git",
                "reference": "44270a08ccb664143dede554ff1c00aaa2247a43"
            },
            "dist": {
                "type": "zip",
                "url": "https://api.github.com/repos/symfony/process/zipball/44270a08ccb664143dede554ff1c00aaa2247a43",
                "reference": "44270a08ccb664143dede554ff1c00aaa2247a43",
                "shasum": ""
            },
            "require": {
                "php": ">=8.0.2"
            },
            "type": "library",
            "autoload": {
                "psr-4": {
                    "Symfony\\Component\\Process\\": ""
                },
                "exclude-from-classmap": [
                    "/Tests/"
                ]
            },
            "notification-url": "https://packagist.org/downloads/",
            "license": [
                "MIT"
            ],
            "authors": [
                {
                    "name": "Fabien Potencier",
                    "email": "fabien@symfony.com"
                },
                {
                    "name": "Symfony Community",
                    "homepage": "https://symfony.com/contributors"
                }
            ],
            "description": "Executes commands in sub-processes",
            "homepage": "https://symfony.com",
            "support": {
                "source": "https://github.com/symfony/process/tree/v6.0.11"
            },
            "funding": [
                {
                    "url": "https://symfony.com/sponsor",
                    "type": "custom"
                },
                {
                    "url": "https://github.com/fabpot",
                    "type": "github"
                },
                {
                    "url": "https://tidelift.com/funding/github/packagist/symfony/symfony",
                    "type": "tidelift"
                }
            ],
            "time": "2022-06-27T17:10:44+00:00"
        },
        {
            "name": "symfony/service-contracts",
            "version": "v3.0.2",
            "source": {
                "type": "git",
                "url": "https://github.com/symfony/service-contracts.git",
                "reference": "d78d39c1599bd1188b8e26bb341da52c3c6d8a66"
            },
            "dist": {
                "type": "zip",
                "url": "https://api.github.com/repos/symfony/service-contracts/zipball/d78d39c1599bd1188b8e26bb341da52c3c6d8a66",
                "reference": "d78d39c1599bd1188b8e26bb341da52c3c6d8a66",
                "shasum": ""
            },
            "require": {
                "php": ">=8.0.2",
                "psr/container": "^2.0"
            },
            "conflict": {
                "ext-psr": "<1.1|>=2"
            },
            "suggest": {
                "symfony/service-implementation": ""
            },
            "type": "library",
            "extra": {
                "branch-alias": {
                    "dev-main": "3.0-dev"
                },
                "thanks": {
                    "name": "symfony/contracts",
                    "url": "https://github.com/symfony/contracts"
                }
            },
            "autoload": {
                "psr-4": {
                    "Symfony\\Contracts\\Service\\": ""
                }
            },
            "notification-url": "https://packagist.org/downloads/",
            "license": [
                "MIT"
            ],
            "authors": [
                {
                    "name": "Nicolas Grekas",
                    "email": "p@tchwork.com"
                },
                {
                    "name": "Symfony Community",
                    "homepage": "https://symfony.com/contributors"
                }
            ],
            "description": "Generic abstractions related to writing services",
            "homepage": "https://symfony.com",
            "keywords": [
                "abstractions",
                "contracts",
                "decoupling",
                "interfaces",
                "interoperability",
                "standards"
            ],
            "support": {
                "source": "https://github.com/symfony/service-contracts/tree/v3.0.2"
            },
            "funding": [
                {
                    "url": "https://symfony.com/sponsor",
                    "type": "custom"
                },
                {
                    "url": "https://github.com/fabpot",
                    "type": "github"
                },
                {
                    "url": "https://tidelift.com/funding/github/packagist/symfony/symfony",
                    "type": "tidelift"
                }
            ],
            "time": "2022-05-30T19:17:58+00:00"
        },
        {
            "name": "symfony/string",
            "version": "v6.0.14",
            "source": {
                "type": "git",
                "url": "https://github.com/symfony/string.git",
                "reference": "3db7da820a6e4a584b714b3933c34c6a7db4d86c"
            },
            "dist": {
                "type": "zip",
                "url": "https://api.github.com/repos/symfony/string/zipball/3db7da820a6e4a584b714b3933c34c6a7db4d86c",
                "reference": "3db7da820a6e4a584b714b3933c34c6a7db4d86c",
                "shasum": ""
            },
            "require": {
                "php": ">=8.0.2",
                "symfony/polyfill-ctype": "~1.8",
                "symfony/polyfill-intl-grapheme": "~1.0",
                "symfony/polyfill-intl-normalizer": "~1.0",
                "symfony/polyfill-mbstring": "~1.0"
            },
            "conflict": {
                "symfony/translation-contracts": "<2.0"
            },
            "require-dev": {
                "symfony/error-handler": "^5.4|^6.0",
                "symfony/http-client": "^5.4|^6.0",
                "symfony/translation-contracts": "^2.0|^3.0",
                "symfony/var-exporter": "^5.4|^6.0"
            },
            "type": "library",
            "autoload": {
                "files": [
                    "Resources/functions.php"
                ],
                "psr-4": {
                    "Symfony\\Component\\String\\": ""
                },
                "exclude-from-classmap": [
                    "/Tests/"
                ]
            },
            "notification-url": "https://packagist.org/downloads/",
            "license": [
                "MIT"
            ],
            "authors": [
                {
                    "name": "Nicolas Grekas",
                    "email": "p@tchwork.com"
                },
                {
                    "name": "Symfony Community",
                    "homepage": "https://symfony.com/contributors"
                }
            ],
            "description": "Provides an object-oriented API to strings and deals with bytes, UTF-8 code points and grapheme clusters in a unified way",
            "homepage": "https://symfony.com",
            "keywords": [
                "grapheme",
                "i18n",
                "string",
                "unicode",
                "utf-8",
                "utf8"
            ],
            "support": {
                "source": "https://github.com/symfony/string/tree/v6.0.14"
            },
            "funding": [
                {
                    "url": "https://symfony.com/sponsor",
                    "type": "custom"
                },
                {
                    "url": "https://github.com/fabpot",
                    "type": "github"
                },
                {
                    "url": "https://tidelift.com/funding/github/packagist/symfony/symfony",
                    "type": "tidelift"
                }
            ],
            "time": "2022-10-10T09:34:08+00:00"
        },
        {
            "name": "theseer/tokenizer",
            "version": "1.2.1",
            "source": {
                "type": "git",
                "url": "https://github.com/theseer/tokenizer.git",
                "reference": "34a41e998c2183e22995f158c581e7b5e755ab9e"
            },
            "dist": {
                "type": "zip",
                "url": "https://api.github.com/repos/theseer/tokenizer/zipball/34a41e998c2183e22995f158c581e7b5e755ab9e",
                "reference": "34a41e998c2183e22995f158c581e7b5e755ab9e",
                "shasum": ""
            },
            "require": {
                "ext-dom": "*",
                "ext-tokenizer": "*",
                "ext-xmlwriter": "*",
                "php": "^7.2 || ^8.0"
            },
            "type": "library",
            "autoload": {
                "classmap": [
                    "src/"
                ]
            },
            "notification-url": "https://packagist.org/downloads/",
            "license": [
                "BSD-3-Clause"
            ],
            "authors": [
                {
                    "name": "Arne Blankerts",
                    "email": "arne@blankerts.de",
                    "role": "Developer"
                }
            ],
            "description": "A small library for converting tokenized PHP source code into XML and potentially other formats",
            "support": {
                "issues": "https://github.com/theseer/tokenizer/issues",
                "source": "https://github.com/theseer/tokenizer/tree/1.2.1"
            },
            "funding": [
                {
                    "url": "https://github.com/theseer",
                    "type": "github"
                }
            ],
            "time": "2021-07-28T10:34:58+00:00"
        },
        {
            "name": "wikimedia/at-ease",
            "version": "v2.1.0",
            "source": {
                "type": "git",
                "url": "https://github.com/wikimedia/at-ease.git",
                "reference": "e8ebaa7bb7c8a8395481a05f6dc4deaceab11c33"
            },
            "dist": {
                "type": "zip",
                "url": "https://api.github.com/repos/wikimedia/at-ease/zipball/e8ebaa7bb7c8a8395481a05f6dc4deaceab11c33",
                "reference": "e8ebaa7bb7c8a8395481a05f6dc4deaceab11c33",
                "shasum": ""
            },
            "require": {
                "php": ">=7.2.9"
            },
            "require-dev": {
                "mediawiki/mediawiki-codesniffer": "35.0.0",
                "mediawiki/minus-x": "1.1.1",
                "ockcyp/covers-validator": "1.3.3",
                "php-parallel-lint/php-console-highlighter": "0.5.0",
                "php-parallel-lint/php-parallel-lint": "1.2.0",
                "phpunit/phpunit": "^8.5"
            },
            "type": "library",
            "autoload": {
                "files": [
                    "src/Wikimedia/Functions.php"
                ],
                "psr-4": {
                    "Wikimedia\\AtEase\\": "src/Wikimedia/AtEase/"
                }
            },
            "notification-url": "https://packagist.org/downloads/",
            "license": [
                "GPL-2.0-or-later"
            ],
            "authors": [
                {
                    "name": "Tim Starling",
                    "email": "tstarling@wikimedia.org"
                },
                {
                    "name": "MediaWiki developers",
                    "email": "wikitech-l@lists.wikimedia.org"
                }
            ],
            "description": "Safe replacement to @ for suppressing warnings.",
            "homepage": "https://www.mediawiki.org/wiki/at-ease",
            "support": {
                "source": "https://github.com/wikimedia/at-ease/tree/v2.1.0"
            },
            "time": "2021-02-27T15:53:37+00:00"
        },
        {
            "name": "yoast/phpunit-polyfills",
            "version": "1.0.3",
            "source": {
                "type": "git",
                "url": "https://github.com/Yoast/PHPUnit-Polyfills.git",
                "reference": "5ea3536428944955f969bc764bbe09738e151ada"
            },
            "dist": {
                "type": "zip",
                "url": "https://api.github.com/repos/Yoast/PHPUnit-Polyfills/zipball/5ea3536428944955f969bc764bbe09738e151ada",
                "reference": "5ea3536428944955f969bc764bbe09738e151ada",
                "shasum": ""
            },
            "require": {
                "php": ">=5.4",
                "phpunit/phpunit": "^4.8.36 || ^5.7.21 || ^6.0 || ^7.0 || ^8.0 || ^9.0"
            },
            "require-dev": {
                "yoast/yoastcs": "^2.2.0"
            },
            "type": "library",
            "extra": {
                "branch-alias": {
                    "dev-main": "1.x-dev",
                    "dev-develop": "1.x-dev"
                }
            },
            "autoload": {
                "files": [
                    "phpunitpolyfills-autoload.php"
                ]
            },
            "notification-url": "https://packagist.org/downloads/",
            "license": [
                "BSD-3-Clause"
            ],
            "authors": [
                {
                    "name": "Team Yoast",
                    "email": "support@yoast.com",
                    "homepage": "https://yoast.com"
                },
                {
                    "name": "Contributors",
                    "homepage": "https://github.com/Yoast/PHPUnit-Polyfills/graphs/contributors"
                }
            ],
            "description": "Set of polyfills for changed PHPUnit functionality to allow for creating PHPUnit cross-version compatible tests",
            "homepage": "https://github.com/Yoast/PHPUnit-Polyfills",
            "keywords": [
                "phpunit",
                "polyfill",
                "testing"
            ],
            "support": {
                "issues": "https://github.com/Yoast/PHPUnit-Polyfills/issues",
                "source": "https://github.com/Yoast/PHPUnit-Polyfills"
            },
            "time": "2021-11-23T01:37:03+00:00"
        }
    ],
    "aliases": [],
    "minimum-stability": "dev",
    "stability-flags": {
        "automattic/jetpack-assets": 20,
        "automattic/jetpack-admin-ui": 20,
        "automattic/jetpack-autoloader": 20,
        "automattic/jetpack-composer-plugin": 20,
        "automattic/jetpack-config": 20,
        "automattic/jetpack-connection": 20,
        "automattic/jetpack-my-jetpack": 20,
        "automattic/jetpack-device-detection": 20,
        "automattic/jetpack-lazy-images": 20,
        "automattic/jetpack-changelogger": 20
    },
    "prefer-stable": true,
    "prefer-lowest": false,
    "platform": {
        "ext-json": "*"
    },
    "platform-dev": [],
    "platform-overrides": {
        "ext-intl": "0.0.0"
    },
    "plugin-api-version": "2.3.0"
}<|MERGE_RESOLUTION|>--- conflicted
+++ resolved
@@ -4,11 +4,7 @@
         "Read more about it at https://getcomposer.org/doc/01-basic-usage.md#installing-dependencies",
         "This file is @generated automatically"
     ],
-<<<<<<< HEAD
-    "content-hash": "4c2463d603bac925e686fffbd6cf082b",
-=======
-    "content-hash": "da85e9a672650514e9eb99f19d21187c",
->>>>>>> 8fd4e980
+    "content-hash": "5cae37a247250b0ec5dfccb888ecba86",
     "packages": [
         {
             "name": "automattic/jetpack-a8c-mc-stats",
