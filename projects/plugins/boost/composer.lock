{
    "_readme": [
        "This file locks the dependencies of your project to a known state",
        "Read more about it at https://getcomposer.org/doc/01-basic-usage.md#installing-dependencies",
        "This file is @generated automatically"
    ],
    "content-hash": "71b3bd8358aa3786465116cb4aef1d4c",
    "packages": [
        {
            "name": "automattic/jetpack-a8c-mc-stats",
            "version": "dev-trunk",
            "dist": {
                "type": "path",
                "url": "../../packages/a8c-mc-stats",
                "reference": "b1876d56110471dd79cc6790956d01519c7633da"
            },
            "require-dev": {
                "automattic/jetpack-changelogger": "@dev",
                "yoast/phpunit-polyfills": "1.0.4"
            },
            "type": "jetpack-library",
            "extra": {
                "autotagger": true,
                "mirror-repo": "Automattic/jetpack-a8c-mc-stats",
                "changelogger": {
                    "link-template": "https://github.com/Automattic/jetpack-a8c-mc-stats/compare/v${old}...v${new}"
                },
                "branch-alias": {
                    "dev-trunk": "1.4.x-dev"
                }
            },
            "autoload": {
                "classmap": [
                    "src/"
                ]
            },
            "scripts": {
                "phpunit": [
                    "./vendor/phpunit/phpunit/phpunit --colors=always"
                ],
                "test-coverage": [
                    "php -dpcov.directory=. ./vendor/bin/phpunit --coverage-clover \"$COVERAGE_DIR/clover.xml\""
                ],
                "test-php": [
                    "@composer phpunit"
                ]
            },
            "license": [
                "GPL-2.0-or-later"
            ],
            "description": "Used to record internal usage stats for Automattic. Not visible to site owners.",
            "transport-options": {
                "relative": true
            }
        },
        {
            "name": "automattic/jetpack-admin-ui",
            "version": "dev-trunk",
            "dist": {
                "type": "path",
                "url": "../../packages/admin-ui",
                "reference": "9405b138a2b173706dd3f977c71ca2ea55e3710b"
            },
            "require-dev": {
                "automattic/jetpack-changelogger": "@dev",
                "automattic/wordbless": "dev-master",
                "yoast/phpunit-polyfills": "1.0.4"
            },
            "type": "jetpack-library",
            "extra": {
                "autotagger": true,
                "mirror-repo": "Automattic/jetpack-admin-ui",
                "textdomain": "jetpack-admin-ui",
                "changelogger": {
                    "link-template": "https://github.com/Automattic/jetpack-admin-ui/compare/${old}...${new}"
                },
                "branch-alias": {
                    "dev-trunk": "0.2.x-dev"
                },
                "version-constants": {
                    "::PACKAGE_VERSION": "src/class-admin-menu.php"
                }
            },
            "autoload": {
                "classmap": [
                    "src/"
                ]
            },
            "scripts": {
                "phpunit": [
                    "./vendor/phpunit/phpunit/phpunit --colors=always"
                ],
                "test-coverage": [
                    "php -dpcov.directory=. ./vendor/bin/phpunit --coverage-clover \"$COVERAGE_DIR/clover.xml\""
                ],
                "test-php": [
                    "@composer phpunit"
                ],
                "post-install-cmd": [
                    "WorDBless\\Composer\\InstallDropin::copy"
                ],
                "post-update-cmd": [
                    "WorDBless\\Composer\\InstallDropin::copy"
                ]
            },
            "license": [
                "GPL-2.0-or-later"
            ],
            "description": "Generic Jetpack wp-admin UI elements",
            "transport-options": {
                "relative": true
            }
        },
        {
            "name": "automattic/jetpack-assets",
            "version": "dev-trunk",
            "dist": {
                "type": "path",
                "url": "../../packages/assets",
                "reference": "09690fa4f7f37e5c4332952983b3cb014f215c0e"
            },
            "require": {
                "automattic/jetpack-constants": "@dev"
            },
            "require-dev": {
                "automattic/jetpack-changelogger": "@dev",
                "brain/monkey": "2.6.1",
                "wikimedia/testing-access-wrapper": "^1.0 || ^2.0",
                "yoast/phpunit-polyfills": "1.0.4"
            },
            "type": "jetpack-library",
            "extra": {
                "autotagger": true,
                "mirror-repo": "Automattic/jetpack-assets",
                "textdomain": "jetpack-assets",
                "changelogger": {
                    "link-template": "https://github.com/Automattic/jetpack-assets/compare/v${old}...v${new}"
                },
                "branch-alias": {
                    "dev-trunk": "1.17.x-dev"
                }
            },
            "autoload": {
                "files": [
                    "actions.php"
                ],
                "classmap": [
                    "src/"
                ]
            },
            "scripts": {
                "build-development": [
                    "pnpm run build"
                ],
                "build-production": [
                    "pnpm run build-production"
                ],
                "phpunit": [
                    "./vendor/phpunit/phpunit/phpunit --colors=always"
                ],
                "test-coverage": [
                    "php -dpcov.directory=. ./vendor/bin/phpunit --coverage-clover \"$COVERAGE_DIR/php/clover.xml\"",
                    "pnpm run test-coverage"
                ],
                "test-js": [
                    "pnpm run test"
                ],
                "test-php": [
                    "@composer phpunit"
                ]
            },
            "license": [
                "GPL-2.0-or-later"
            ],
            "description": "Asset management utilities for Jetpack ecosystem packages",
            "transport-options": {
                "relative": true
            }
        },
        {
            "name": "automattic/jetpack-autoloader",
            "version": "dev-trunk",
            "dist": {
                "type": "path",
                "url": "../../packages/autoloader",
                "reference": "72fed2574397e08e77ab517fef1118444d56d50a"
            },
            "require": {
                "composer-plugin-api": "^1.1 || ^2.0"
            },
            "require-dev": {
                "automattic/jetpack-changelogger": "@dev",
                "yoast/phpunit-polyfills": "1.0.4"
            },
            "type": "composer-plugin",
            "extra": {
                "autotagger": true,
                "class": "Automattic\\Jetpack\\Autoloader\\CustomAutoloaderPlugin",
                "mirror-repo": "Automattic/jetpack-autoloader",
                "changelogger": {
                    "link-template": "https://github.com/Automattic/jetpack-autoloader/compare/v${old}...v${new}"
                },
                "branch-alias": {
                    "dev-trunk": "2.11.x-dev"
                }
            },
            "autoload": {
                "classmap": [
                    "src/AutoloadGenerator.php"
                ],
                "psr-4": {
                    "Automattic\\Jetpack\\Autoloader\\": "src"
                }
            },
            "scripts": {
                "phpunit": [
                    "./vendor/phpunit/phpunit/phpunit --colors=always"
                ],
                "test-coverage": [
                    "php -dpcov.directory=. ./vendor/bin/phpunit --coverage-php \"./tests/php/tmp/coverage-report.php\"",
                    "php ./tests/php/bin/test-coverage.php \"$COVERAGE_DIR/clover.xml\""
                ],
                "test-php": [
                    "@composer phpunit"
                ]
            },
            "license": [
                "GPL-2.0-or-later"
            ],
            "description": "Creates a custom autoloader for a plugin or theme.",
            "transport-options": {
                "relative": true
            }
        },
        {
            "name": "automattic/jetpack-composer-plugin",
            "version": "dev-trunk",
            "dist": {
                "type": "path",
                "url": "../../packages/composer-plugin",
                "reference": "ecd8142558fa54149518f7071f5cc8e7104fe520"
            },
            "require": {
                "composer-plugin-api": "^2.1.0"
            },
            "require-dev": {
                "automattic/jetpack-changelogger": "@dev",
                "composer/composer": "2.2.12",
                "yoast/phpunit-polyfills": "1.0.4"
            },
            "type": "composer-plugin",
            "extra": {
                "plugin-modifies-install-path": true,
                "class": "Automattic\\Jetpack\\Composer\\Plugin",
                "mirror-repo": "Automattic/jetpack-composer-plugin",
                "changelogger": {
                    "link-template": "https://github.com/Automattic/jetpack-composer-plugin/compare/v${old}...v${new}"
                },
                "autotagger": true,
                "branch-alias": {
                    "dev-trunk": "1.1.x-dev"
                }
            },
            "autoload": {
                "classmap": [
                    "src/"
                ]
            },
            "scripts": {
                "phpunit": [
                    "./vendor/phpunit/phpunit/phpunit --colors=always"
                ],
                "test-coverage": [
                    "php -dpcov.directory=. ./vendor/bin/phpunit --coverage-clover \"$COVERAGE_DIR/clover.xml\""
                ],
                "test-php": [
                    "@composer phpunit"
                ]
            },
            "license": [
                "GPL-2.0-or-later"
            ],
            "description": "A custom installer plugin for Composer to move Jetpack packages out of `vendor/` so WordPress's translation infrastructure will find their strings.",
            "transport-options": {
                "relative": true
            }
        },
        {
            "name": "automattic/jetpack-config",
            "version": "dev-trunk",
            "dist": {
                "type": "path",
                "url": "../../packages/config",
                "reference": "ad6c987585b5b4a0f8cbdd5add6711278c4d675f"
            },
            "require-dev": {
                "automattic/jetpack-changelogger": "@dev"
            },
            "type": "jetpack-library",
            "extra": {
                "autotagger": true,
                "mirror-repo": "Automattic/jetpack-config",
                "textdomain": "jetpack-config",
                "changelogger": {
                    "link-template": "https://github.com/Automattic/jetpack-config/compare/v${old}...v${new}"
                },
                "branch-alias": {
                    "dev-trunk": "1.11.x-dev"
                }
            },
            "autoload": {
                "classmap": [
                    "src/"
                ]
            },
            "license": [
                "GPL-2.0-or-later"
            ],
            "description": "Jetpack configuration package that initializes other packages and configures Jetpack's functionality. Can be used as a base for all variants of Jetpack package usage.",
            "transport-options": {
                "relative": true
            }
        },
        {
            "name": "automattic/jetpack-connection",
            "version": "dev-trunk",
            "dist": {
                "type": "path",
                "url": "../../packages/connection",
                "reference": "d9974434c1a7705cbc3b4e1d59d7c561c750051d"
            },
            "require": {
                "automattic/jetpack-a8c-mc-stats": "@dev",
                "automattic/jetpack-admin-ui": "@dev",
                "automattic/jetpack-constants": "@dev",
                "automattic/jetpack-redirect": "@dev",
                "automattic/jetpack-roles": "@dev",
                "automattic/jetpack-status": "@dev"
            },
            "require-dev": {
                "automattic/jetpack-changelogger": "@dev",
                "automattic/wordbless": "@dev",
                "brain/monkey": "2.6.1",
                "yoast/phpunit-polyfills": "1.0.4"
            },
            "type": "jetpack-library",
            "extra": {
                "autotagger": true,
                "mirror-repo": "Automattic/jetpack-connection",
                "textdomain": "jetpack-connection",
                "version-constants": {
                    "::PACKAGE_VERSION": "src/class-package-version.php"
                },
                "changelogger": {
                    "link-template": "https://github.com/Automattic/jetpack-connection/compare/v${old}...v${new}"
                },
                "branch-alias": {
                    "dev-trunk": "1.47.x-dev"
                }
            },
            "autoload": {
                "classmap": [
                    "legacy",
                    "src/",
                    "src/webhooks"
                ]
            },
            "scripts": {
                "build-production": [
                    "pnpm run build-production"
                ],
                "build-development": [
                    "pnpm run build"
                ],
                "phpunit": [
                    "./vendor/phpunit/phpunit/phpunit --colors=always"
                ],
                "post-install-cmd": [
                    "WorDBless\\Composer\\InstallDropin::copy"
                ],
                "post-update-cmd": [
                    "WorDBless\\Composer\\InstallDropin::copy"
                ],
                "test-coverage": [
                    "php -dpcov.directory=. ./vendor/bin/phpunit --coverage-clover \"$COVERAGE_DIR/clover.xml\""
                ],
                "test-php": [
                    "@composer phpunit"
                ]
            },
            "license": [
                "GPL-2.0-or-later"
            ],
            "description": "Everything needed to connect to the Jetpack infrastructure",
            "transport-options": {
                "relative": true
            }
        },
        {
            "name": "automattic/jetpack-constants",
            "version": "dev-trunk",
            "dist": {
                "type": "path",
                "url": "../../packages/constants",
                "reference": "9852ec480f55504ae8cb5c8732560ad1f9edbef0"
            },
            "require-dev": {
                "automattic/jetpack-changelogger": "@dev",
                "brain/monkey": "2.6.1",
                "yoast/phpunit-polyfills": "1.0.4"
            },
            "type": "jetpack-library",
            "extra": {
                "autotagger": true,
                "mirror-repo": "Automattic/jetpack-constants",
                "changelogger": {
                    "link-template": "https://github.com/Automattic/jetpack-constants/compare/v${old}...v${new}"
                },
                "branch-alias": {
                    "dev-trunk": "1.6.x-dev"
                }
            },
            "autoload": {
                "classmap": [
                    "src/"
                ]
            },
            "scripts": {
                "phpunit": [
                    "./vendor/phpunit/phpunit/phpunit --colors=always"
                ],
                "test-coverage": [
                    "php -dpcov.directory=. ./vendor/bin/phpunit --coverage-clover \"$COVERAGE_DIR/clover.xml\""
                ],
                "test-php": [
                    "@composer phpunit"
                ]
            },
            "license": [
                "GPL-2.0-or-later"
            ],
            "description": "A wrapper for defining constants in a more testable way.",
            "transport-options": {
                "relative": true
            }
        },
        {
            "name": "automattic/jetpack-device-detection",
            "version": "dev-trunk",
            "dist": {
                "type": "path",
                "url": "../../packages/device-detection",
                "reference": "d72b5210e5eb379b9e2a6c05805eae99d49ca8af"
            },
            "require-dev": {
                "automattic/jetpack-changelogger": "@dev",
                "yoast/phpunit-polyfills": "1.0.4"
            },
            "type": "jetpack-library",
            "extra": {
                "autotagger": true,
                "mirror-repo": "Automattic/jetpack-device-detection",
                "changelogger": {
                    "link-template": "https://github.com/Automattic/jetpack-device-detection/compare/v${old}...v${new}"
                },
                "branch-alias": {
                    "dev-trunk": "1.4.x-dev"
                }
            },
            "autoload": {
                "classmap": [
                    "src/"
                ]
            },
            "scripts": {
                "phpunit": [
                    "./vendor/phpunit/phpunit/phpunit --colors=always"
                ],
                "test-coverage": [
                    "php -dpcov.directory=. ./vendor/bin/phpunit --coverage-clover \"$COVERAGE_DIR/clover.xml\""
                ],
                "test-php": [
                    "@composer phpunit"
                ]
            },
            "license": [
                "GPL-2.0-or-later"
            ],
            "description": "A way to detect device types based on User-Agent header.",
            "transport-options": {
                "relative": true
            }
        },
        {
            "name": "automattic/jetpack-jitm",
            "version": "dev-trunk",
            "dist": {
                "type": "path",
                "url": "../../packages/jitm",
                "reference": "1eb301733370d234b6be83c888f3652c1da4bd4c"
            },
            "require": {
                "automattic/jetpack-a8c-mc-stats": "@dev",
                "automattic/jetpack-assets": "@dev",
                "automattic/jetpack-connection": "@dev",
                "automattic/jetpack-device-detection": "@dev",
                "automattic/jetpack-logo": "@dev",
                "automattic/jetpack-partner": "@dev",
                "automattic/jetpack-redirect": "@dev",
                "automattic/jetpack-status": "@dev"
            },
            "require-dev": {
                "automattic/jetpack-changelogger": "@dev",
                "brain/monkey": "2.6.1",
                "yoast/phpunit-polyfills": "1.0.4"
            },
            "type": "jetpack-library",
            "extra": {
                "autotagger": true,
                "mirror-repo": "Automattic/jetpack-jitm",
                "textdomain": "jetpack-jitm",
                "version-constants": {
                    "::PACKAGE_VERSION": "src/class-jitm.php"
                },
                "changelogger": {
                    "link-template": "https://github.com/Automattic/jetpack-jitm/compare/v${old}...v${new}"
                },
                "branch-alias": {
                    "dev-trunk": "2.2.x-dev"
                }
            },
            "autoload": {
                "classmap": [
                    "src/"
                ]
            },
            "scripts": {
                "build-production": [
                    "pnpm run build-production"
                ],
                "build-development": [
                    "pnpm run build"
                ],
                "phpunit": [
                    "./vendor/phpunit/phpunit/phpunit --colors=always"
                ],
                "test-coverage": [
                    "php -dpcov.directory=. ./vendor/bin/phpunit --coverage-clover \"$COVERAGE_DIR/clover.xml\""
                ],
                "test-php": [
                    "@composer phpunit"
                ]
            },
            "license": [
                "GPL-2.0-or-later"
            ],
            "description": "Just in time messages for Jetpack",
            "transport-options": {
                "relative": true
            }
        },
        {
            "name": "automattic/jetpack-lazy-images",
            "version": "dev-trunk",
            "dist": {
                "type": "path",
                "url": "../../packages/lazy-images",
                "reference": "01d1171d36de7b2a2c4e2b59bfad3ea07b381dec"
            },
            "require": {
                "automattic/jetpack-assets": "@dev",
                "automattic/jetpack-constants": "@dev"
            },
            "require-dev": {
                "automattic/jetpack-changelogger": "@dev",
                "automattic/wordbless": "dev-master",
                "yoast/phpunit-polyfills": "1.0.4"
            },
            "type": "jetpack-library",
            "extra": {
                "autotagger": true,
                "mirror-repo": "Automattic/jetpack-lazy-images",
                "textdomain": "jetpack-lazy-images",
                "changelogger": {
                    "link-template": "https://github.com/Automattic/jetpack-lazy-images/compare/v${old}...v${new}"
                },
                "branch-alias": {
                    "dev-trunk": "2.1.x-dev"
                }
            },
            "autoload": {
                "classmap": [
                    "src/"
                ]
            },
            "scripts": {
                "build-production": [
                    "pnpm run build-production"
                ],
                "build-development": [
                    "pnpm run build"
                ],
                "phpunit": [
                    "./vendor/phpunit/phpunit/phpunit --colors=always"
                ],
                "post-install-cmd": [
                    "WorDBless\\Composer\\InstallDropin::copy"
                ],
                "post-update-cmd": [
                    "WorDBless\\Composer\\InstallDropin::copy"
                ],
                "test-coverage": [
                    "php -dpcov.directory=. ./vendor/bin/phpunit --coverage-clover \"$COVERAGE_DIR/clover.xml\""
                ],
                "test-php": [
                    "@composer phpunit"
                ]
            },
            "license": [
                "GPL-2.0-or-later"
            ],
            "description": "Speed up your site and create a smoother viewing experience by loading images as visitors scroll down the screen, instead of all at once.",
            "transport-options": {
                "relative": true
            }
        },
        {
            "name": "automattic/jetpack-licensing",
            "version": "dev-trunk",
            "dist": {
                "type": "path",
                "url": "../../packages/licensing",
                "reference": "b674def77092632292a60e49e26615601c0bb065"
            },
            "require": {
                "automattic/jetpack-connection": "@dev"
            },
            "require-dev": {
                "automattic/jetpack-changelogger": "@dev",
                "automattic/wordbless": "@dev",
                "yoast/phpunit-polyfills": "1.0.4"
            },
            "type": "jetpack-library",
            "extra": {
                "autotagger": true,
                "mirror-repo": "Automattic/jetpack-licensing",
                "textdomain": "jetpack-licensing",
                "changelogger": {
                    "link-template": "https://github.com/Automattic/jetpack-licensing/compare/v${old}...v${new}"
                },
                "branch-alias": {
                    "dev-trunk": "1.7.x-dev"
                }
            },
            "autoload": {
                "classmap": [
                    "src/"
                ]
            },
            "scripts": {
                "phpunit": [
                    "./vendor/phpunit/phpunit/phpunit --colors=always"
                ],
                "post-install-cmd": [
                    "WorDBless\\Composer\\InstallDropin::copy"
                ],
                "post-update-cmd": [
                    "WorDBless\\Composer\\InstallDropin::copy"
                ],
                "test-coverage": [
                    "php -dpcov.directory=. ./vendor/bin/phpunit --coverage-clover \"$COVERAGE_DIR/clover.xml\""
                ],
                "test-php": [
                    "@composer phpunit"
                ]
            },
            "license": [
                "GPL-2.0-or-later"
            ],
            "description": "Everything needed to manage Jetpack licenses client-side.",
            "transport-options": {
                "relative": true
            }
        },
        {
            "name": "automattic/jetpack-logo",
            "version": "dev-trunk",
            "dist": {
                "type": "path",
                "url": "../../packages/logo",
                "reference": "70330dbf1e898f98c674fc6d50db347ace102e70"
            },
            "require-dev": {
                "automattic/jetpack-changelogger": "@dev",
                "yoast/phpunit-polyfills": "1.0.4"
            },
            "type": "jetpack-library",
            "extra": {
                "autotagger": true,
                "mirror-repo": "Automattic/jetpack-logo",
                "changelogger": {
                    "link-template": "https://github.com/Automattic/jetpack-logo/compare/v${old}...v${new}"
                },
                "branch-alias": {
                    "dev-trunk": "1.5.x-dev"
                }
            },
            "autoload": {
                "classmap": [
                    "src/"
                ]
            },
            "scripts": {
                "phpunit": [
                    "./vendor/phpunit/phpunit/phpunit --colors=always"
                ],
                "test-coverage": [
                    "php -dpcov.directory=. ./vendor/bin/phpunit --coverage-clover \"$COVERAGE_DIR/clover.xml\""
                ],
                "test-php": [
                    "@composer phpunit"
                ]
            },
            "license": [
                "GPL-2.0-or-later"
            ],
            "description": "A logo for Jetpack",
            "transport-options": {
                "relative": true
            }
        },
        {
            "name": "automattic/jetpack-my-jetpack",
            "version": "dev-trunk",
            "dist": {
                "type": "path",
                "url": "../../packages/my-jetpack",
<<<<<<< HEAD
                "reference": "d161d033b7918694b7a53156209a5d0352e7113e"
=======
                "reference": "06fc8f1ff2c52aac53109dfc25e92d8e3f97b20b"
>>>>>>> 9f80daa4
            },
            "require": {
                "automattic/jetpack-admin-ui": "@dev",
                "automattic/jetpack-assets": "@dev",
                "automattic/jetpack-connection": "@dev",
                "automattic/jetpack-constants": "@dev",
                "automattic/jetpack-jitm": "@dev",
                "automattic/jetpack-licensing": "@dev",
                "automattic/jetpack-plugins-installer": "@dev",
                "automattic/jetpack-redirect": "@dev"
            },
            "require-dev": {
                "automattic/jetpack-changelogger": "@dev",
                "automattic/wordbless": "@dev",
                "yoast/phpunit-polyfills": "1.0.4"
            },
            "type": "jetpack-library",
            "extra": {
                "autotagger": true,
                "mirror-repo": "Automattic/jetpack-my-jetpack",
                "textdomain": "jetpack-my-jetpack",
                "changelogger": {
                    "link-template": "https://github.com/Automattic/jetpack-my-jetpack/compare/${old}...${new}"
                },
                "branch-alias": {
                    "dev-trunk": "2.6.x-dev"
                },
                "version-constants": {
                    "::PACKAGE_VERSION": "src/class-initializer.php"
                }
            },
            "autoload": {
                "classmap": [
                    "src/",
                    "src/products"
                ]
            },
            "scripts": {
                "phpunit": [
                    "./vendor/phpunit/phpunit/phpunit --colors=always"
                ],
                "test-coverage": [
                    "php -dpcov.directory=. ./vendor/bin/phpunit --coverage-clover \"$COVERAGE_DIR/coverage.xml\"",
                    "pnpm run test --coverageDirectory=\"$COVERAGE_DIR\" --coverage --coverageReporters=clover"
                ],
                "test-php": [
                    "@composer phpunit"
                ],
                "test-js": [
                    "pnpm run test"
                ],
                "test-js-watch": [
                    "Composer\\Config::disableProcessTimeout",
                    "pnpm run test --watch"
                ],
                "build-development": [
                    "pnpm run build"
                ],
                "build-production": [
                    "NODE_ENV=production pnpm run build"
                ],
                "watch": [
                    "Composer\\Config::disableProcessTimeout",
                    "pnpm run watch"
                ],
                "post-install-cmd": [
                    "WorDBless\\Composer\\InstallDropin::copy"
                ],
                "post-update-cmd": [
                    "WorDBless\\Composer\\InstallDropin::copy"
                ]
            },
            "license": [
                "GPL-2.0-or-later"
            ],
            "description": "WP Admin page with information and configuration shared among all Jetpack stand-alone plugins",
            "transport-options": {
                "relative": true
            }
        },
        {
            "name": "automattic/jetpack-partner",
            "version": "dev-trunk",
            "dist": {
                "type": "path",
                "url": "../../packages/partner",
                "reference": "d74a6543d486c63a87992909895ad1cb5525ab07"
            },
            "require": {
                "automattic/jetpack-connection": "@dev",
                "automattic/jetpack-status": "@dev"
            },
            "require-dev": {
                "automattic/jetpack-changelogger": "@dev",
                "automattic/wordbless": "@dev",
                "brain/monkey": "2.6.1",
                "yoast/phpunit-polyfills": "1.0.4"
            },
            "type": "jetpack-library",
            "extra": {
                "autotagger": true,
                "mirror-repo": "Automattic/jetpack-partner",
                "changelogger": {
                    "link-template": "https://github.com/Automattic/jetpack-partner/compare/v${old}...v${new}"
                },
                "branch-alias": {
                    "dev-trunk": "1.7.x-dev"
                }
            },
            "autoload": {
                "classmap": [
                    "src/"
                ]
            },
            "scripts": {
                "phpunit": [
                    "./vendor/phpunit/phpunit/phpunit --colors=always"
                ],
                "post-install-cmd": [
                    "WorDBless\\Composer\\InstallDropin::copy"
                ],
                "post-update-cmd": [
                    "WorDBless\\Composer\\InstallDropin::copy"
                ],
                "test-coverage": [
                    "php -dpcov.directory=. ./vendor/bin/phpunit --coverage-clover \"$COVERAGE_DIR/clover.xml\""
                ],
                "test-php": [
                    "@composer phpunit"
                ]
            },
            "license": [
                "GPL-2.0-or-later"
            ],
            "description": "Support functions for Jetpack hosting partners.",
            "transport-options": {
                "relative": true
            }
        },
        {
            "name": "automattic/jetpack-plugin-deactivation",
            "version": "dev-trunk",
            "dist": {
                "type": "path",
                "url": "../../packages/plugin-deactivation",
                "reference": "b1ba3b01571c6d505472b325f929ec61acb4e305"
            },
            "require": {
                "automattic/jetpack-assets": "@dev"
            },
            "require-dev": {
                "automattic/jetpack-changelogger": "@dev",
                "yoast/phpunit-polyfills": "1.0.4"
            },
            "type": "jetpack-library",
            "extra": {
                "mirror-repo": "Automattic/jetpack-plugin-deactivation",
                "changelogger": {
                    "link-template": "https://github.com/Automattic/jetpack-plugin-deactivation/compare/v${old}...v${new}"
                },
                "autotagger": true,
                "branch-alias": {
                    "dev-trunk": "0.1.x-dev"
                },
                "textdomain": "jetpack-plugin-deactivation",
                "version-constants": {
                    "::PACKAGE_VERSION": "src/class-deactivation-handler.php"
                }
            },
            "autoload": {
                "classmap": [
                    "src/"
                ]
            },
            "scripts": {
                "phpunit": [
                    "./vendor/phpunit/phpunit/phpunit --colors=always"
                ],
                "test-coverage": [
                    "php -dpcov.directory=. ./vendor/bin/phpunit --coverage-clover \"$COVERAGE_DIR/clover.xml\""
                ],
                "test-php": [
                    "@composer phpunit"
                ],
                "build-development": [
                    "pnpm run build"
                ],
                "build-production": [
                    "NODE_ENV=production pnpm run build"
                ],
                "watch": [
                    "Composer\\Config::disableProcessTimeout",
                    "pnpm run watch"
                ]
            },
            "license": [
                "GPL-2.0-or-later"
            ],
            "description": "Ask for feedback while deactivating a plugin",
            "transport-options": {
                "relative": true
            }
        },
        {
            "name": "automattic/jetpack-plugins-installer",
            "version": "dev-trunk",
            "dist": {
                "type": "path",
                "url": "../../packages/plugins-installer",
                "reference": "f1c1122267edde673ba53f562559c5923641afee"
            },
            "require": {
                "automattic/jetpack-a8c-mc-stats": "@dev"
            },
            "require-dev": {
                "automattic/jetpack-changelogger": "@dev",
                "yoast/phpunit-polyfills": "1.0.4"
            },
            "type": "jetpack-library",
            "extra": {
                "branch-alias": {
                    "dev-trunk": "0.2.x-dev"
                },
                "mirror-repo": "Automattic/jetpack-plugins-installer",
                "changelogger": {
                    "link-template": "https://github.com/Automattic/jetpack-plugins-installer/compare/v${old}...v${new}"
                },
                "autotagger": true,
                "textdomain": "jetpack-plugins-installer"
            },
            "autoload": {
                "classmap": [
                    "src/"
                ]
            },
            "scripts": {
                "phpunit": [
                    "./vendor/phpunit/phpunit/phpunit --colors=always"
                ],
                "test-coverage": [
                    "php -dpcov.directory=. ./vendor/bin/phpunit --coverage-clover \"$COVERAGE_DIR/clover.xml\""
                ],
                "test-php": [
                    "@composer phpunit"
                ]
            },
            "license": [
                "GPL-2.0-or-later"
            ],
            "description": "Handle installation of plugins from WP.org",
            "transport-options": {
                "relative": true
            }
        },
        {
            "name": "automattic/jetpack-redirect",
            "version": "dev-trunk",
            "dist": {
                "type": "path",
                "url": "../../packages/redirect",
                "reference": "c7634b719ccd7cf8ebe12abdc53a74ba310eca77"
            },
            "require": {
                "automattic/jetpack-status": "@dev"
            },
            "require-dev": {
                "automattic/jetpack-changelogger": "@dev",
                "brain/monkey": "2.6.1",
                "yoast/phpunit-polyfills": "1.0.4"
            },
            "type": "jetpack-library",
            "extra": {
                "autotagger": true,
                "mirror-repo": "Automattic/jetpack-redirect",
                "changelogger": {
                    "link-template": "https://github.com/Automattic/jetpack-redirect/compare/v${old}...v${new}"
                },
                "branch-alias": {
                    "dev-trunk": "1.7.x-dev"
                }
            },
            "autoload": {
                "classmap": [
                    "src/"
                ]
            },
            "scripts": {
                "phpunit": [
                    "./vendor/phpunit/phpunit/phpunit --colors=always"
                ],
                "test-coverage": [
                    "php -dpcov.directory=. ./vendor/bin/phpunit --coverage-clover \"$COVERAGE_DIR/clover.xml\""
                ],
                "test-php": [
                    "@composer phpunit"
                ]
            },
            "license": [
                "GPL-2.0-or-later"
            ],
            "description": "Utilities to build URLs to the jetpack.com/redirect/ service",
            "transport-options": {
                "relative": true
            }
        },
        {
            "name": "automattic/jetpack-roles",
            "version": "dev-trunk",
            "dist": {
                "type": "path",
                "url": "../../packages/roles",
                "reference": "1ebccf029b8db3173a45a23ae4cec2ebdc0aa855"
            },
            "require-dev": {
                "automattic/jetpack-changelogger": "@dev",
                "brain/monkey": "2.6.1",
                "yoast/phpunit-polyfills": "1.0.4"
            },
            "type": "jetpack-library",
            "extra": {
                "autotagger": true,
                "mirror-repo": "Automattic/jetpack-roles",
                "changelogger": {
                    "link-template": "https://github.com/Automattic/jetpack-roles/compare/v${old}...v${new}"
                },
                "branch-alias": {
                    "dev-trunk": "1.4.x-dev"
                }
            },
            "autoload": {
                "classmap": [
                    "src/"
                ]
            },
            "scripts": {
                "phpunit": [
                    "./vendor/phpunit/phpunit/phpunit --colors=always"
                ],
                "test-coverage": [
                    "php -dpcov.directory=. ./vendor/bin/phpunit --coverage-clover \"$COVERAGE_DIR/clover.xml\""
                ],
                "test-php": [
                    "@composer phpunit"
                ]
            },
            "license": [
                "GPL-2.0-or-later"
            ],
            "description": "Utilities, related with user roles and capabilities.",
            "transport-options": {
                "relative": true
            }
        },
        {
            "name": "automattic/jetpack-status",
            "version": "dev-trunk",
            "dist": {
                "type": "path",
                "url": "../../packages/status",
                "reference": "295e13cbb1b584a5435c8a467773bffd5f90a5e2"
            },
            "require": {
                "automattic/jetpack-constants": "@dev"
            },
            "require-dev": {
                "automattic/jetpack-changelogger": "@dev",
                "brain/monkey": "2.6.1",
                "yoast/phpunit-polyfills": "1.0.4"
            },
            "type": "jetpack-library",
            "extra": {
                "autotagger": true,
                "mirror-repo": "Automattic/jetpack-status",
                "changelogger": {
                    "link-template": "https://github.com/Automattic/jetpack-status/compare/v${old}...v${new}"
                },
                "branch-alias": {
                    "dev-trunk": "1.15.x-dev"
                }
            },
            "autoload": {
                "classmap": [
                    "src/"
                ]
            },
            "scripts": {
                "phpunit": [
                    "./vendor/phpunit/phpunit/phpunit --colors=always"
                ],
                "test-coverage": [
                    "php -dpcov.directory=. ./vendor/bin/phpunit --coverage-clover \"$COVERAGE_DIR/clover.xml\""
                ],
                "test-php": [
                    "@composer phpunit"
                ]
            },
            "license": [
                "GPL-2.0-or-later"
            ],
            "description": "Used to retrieve information about the current status of Jetpack and the site overall.",
            "transport-options": {
                "relative": true
            }
        },
        {
            "name": "tedivm/jshrink",
            "version": "v1.4.0",
            "source": {
                "type": "git",
                "url": "https://github.com/tedious/JShrink.git",
                "reference": "0513ba1407b1f235518a939455855e6952a48bbc"
            },
            "dist": {
                "type": "zip",
                "url": "https://api.github.com/repos/tedious/JShrink/zipball/0513ba1407b1f235518a939455855e6952a48bbc",
                "reference": "0513ba1407b1f235518a939455855e6952a48bbc",
                "shasum": ""
            },
            "require": {
                "php": "^5.6|^7.0|^8.0"
            },
            "require-dev": {
                "friendsofphp/php-cs-fixer": "^2.8",
                "php-coveralls/php-coveralls": "^1.1.0",
                "phpunit/phpunit": "^6"
            },
            "type": "library",
            "autoload": {
                "psr-0": {
                    "JShrink": "src/"
                }
            },
            "notification-url": "https://packagist.org/downloads/",
            "license": [
                "BSD-3-Clause"
            ],
            "authors": [
                {
                    "name": "Robert Hafner",
                    "email": "tedivm@tedivm.com"
                }
            ],
            "description": "Javascript Minifier built in PHP",
            "homepage": "http://github.com/tedious/JShrink",
            "keywords": [
                "javascript",
                "minifier"
            ],
            "support": {
                "issues": "https://github.com/tedious/JShrink/issues",
                "source": "https://github.com/tedious/JShrink/tree/v1.4.0"
            },
            "funding": [
                {
                    "url": "https://tidelift.com/funding/github/packagist/tedivm/jshrink",
                    "type": "tidelift"
                }
            ],
            "time": "2020-11-30T18:10:21+00:00"
        }
    ],
    "packages-dev": [
        {
            "name": "antecedent/patchwork",
            "version": "2.1.21",
            "source": {
                "type": "git",
                "url": "https://github.com/antecedent/patchwork.git",
                "reference": "25c1fa0cd9a6e6d0d13863d8df8f050b6733f16d"
            },
            "dist": {
                "type": "zip",
                "url": "https://api.github.com/repos/antecedent/patchwork/zipball/25c1fa0cd9a6e6d0d13863d8df8f050b6733f16d",
                "reference": "25c1fa0cd9a6e6d0d13863d8df8f050b6733f16d",
                "shasum": ""
            },
            "require": {
                "php": ">=5.4.0"
            },
            "require-dev": {
                "phpunit/phpunit": ">=4"
            },
            "type": "library",
            "notification-url": "https://packagist.org/downloads/",
            "license": [
                "MIT"
            ],
            "authors": [
                {
                    "name": "Ignas Rudaitis",
                    "email": "ignas.rudaitis@gmail.com"
                }
            ],
            "description": "Method redefinition (monkey-patching) functionality for PHP.",
            "homepage": "http://patchwork2.org/",
            "keywords": [
                "aop",
                "aspect",
                "interception",
                "monkeypatching",
                "redefinition",
                "runkit",
                "testing"
            ],
            "support": {
                "issues": "https://github.com/antecedent/patchwork/issues",
                "source": "https://github.com/antecedent/patchwork/tree/2.1.21"
            },
            "time": "2022-02-07T07:28:34+00:00"
        },
        {
            "name": "automattic/jetpack-changelogger",
            "version": "dev-trunk",
            "dist": {
                "type": "path",
                "url": "../../packages/changelogger",
                "reference": "f5b5e04e8bab59d4bfb71c42d56d68a3003cebd0"
            },
            "require": {
                "php": ">=5.6",
                "symfony/console": "^3.4 || ^5.2 || ^6.0",
                "symfony/process": "^3.4 || ^5.2 || ^6.0",
                "wikimedia/at-ease": "^1.2 || ^2.0"
            },
            "require-dev": {
                "wikimedia/testing-access-wrapper": "^1.0 || ^2.0",
                "yoast/phpunit-polyfills": "1.0.4"
            },
            "bin": [
                "bin/changelogger"
            ],
            "type": "project",
            "extra": {
                "autotagger": true,
                "branch-alias": {
                    "dev-trunk": "3.2.x-dev"
                },
                "mirror-repo": "Automattic/jetpack-changelogger",
                "version-constants": {
                    "::VERSION": "src/Application.php"
                },
                "changelogger": {
                    "link-template": "https://github.com/Automattic/jetpack-changelogger/compare/${old}...${new}"
                }
            },
            "autoload": {
                "psr-4": {
                    "Automattic\\Jetpack\\Changelogger\\": "src",
                    "Automattic\\Jetpack\\Changelog\\": "lib"
                }
            },
            "autoload-dev": {
                "psr-4": {
                    "Automattic\\Jetpack\\Changelogger\\Tests\\": "tests/php/includes/src",
                    "Automattic\\Jetpack\\Changelog\\Tests\\": "tests/php/includes/lib"
                }
            },
            "scripts": {
                "phpunit": [
                    "./vendor/phpunit/phpunit/phpunit --colors=always"
                ],
                "test-coverage": [
                    "php -dpcov.directory=. ./vendor/bin/phpunit --coverage-clover \"$COVERAGE_DIR/clover.xml\""
                ],
                "test-php": [
                    "@composer phpunit"
                ],
                "post-install-cmd": [
                    "[ -e vendor/bin/changelogger ] || { cd vendor/bin && ln -s ../../bin/changelogger; }"
                ],
                "post-update-cmd": [
                    "[ -e vendor/bin/changelogger ] || { cd vendor/bin && ln -s ../../bin/changelogger; }"
                ]
            },
            "license": [
                "GPL-2.0-or-later"
            ],
            "description": "Jetpack Changelogger tool. Allows for managing changelogs by dropping change files into a changelog directory with each PR.",
            "transport-options": {
                "relative": true
            }
        },
        {
            "name": "automattic/wordbless",
            "version": "0.4.0",
            "source": {
                "type": "git",
                "url": "https://github.com/Automattic/wordbless.git",
                "reference": "4811e4562e14679dbeedcf84bed2547db4ea5c03"
            },
            "dist": {
                "type": "zip",
                "url": "https://api.github.com/repos/Automattic/wordbless/zipball/4811e4562e14679dbeedcf84bed2547db4ea5c03",
                "reference": "4811e4562e14679dbeedcf84bed2547db4ea5c03",
                "shasum": ""
            },
            "require": {
                "php": ">=5.6.20",
                "roots/wordpress": "^6.0.2"
            },
            "require-dev": {
                "phpunit/phpunit": "^5.7 || ^6.5 || ^7.5 || ^9.5"
            },
            "type": "wordpress-dropin",
            "autoload": {
                "psr-4": {
                    "WorDBless\\": "src/",
                    "WorDBless\\Composer\\": "src/Composer/"
                }
            },
            "notification-url": "https://packagist.org/downloads/",
            "license": [
                "GPL-2.0-or-later"
            ],
            "authors": [
                {
                    "name": "Automattic Inc."
                }
            ],
            "description": "WorDBless allows you to use WordPress core functions in your PHPUnit tests without having to set up a database and the whole WordPress environment",
            "support": {
                "issues": "https://github.com/Automattic/wordbless/issues",
                "source": "https://github.com/Automattic/wordbless/tree/0.4.0"
            },
            "time": "2022-09-14T14:01:05+00:00"
        },
        {
            "name": "brain/monkey",
            "version": "2.6.1",
            "source": {
                "type": "git",
                "url": "https://github.com/Brain-WP/BrainMonkey.git",
                "reference": "a31c84515bb0d49be9310f52ef1733980ea8ffbb"
            },
            "dist": {
                "type": "zip",
                "url": "https://api.github.com/repos/Brain-WP/BrainMonkey/zipball/a31c84515bb0d49be9310f52ef1733980ea8ffbb",
                "reference": "a31c84515bb0d49be9310f52ef1733980ea8ffbb",
                "shasum": ""
            },
            "require": {
                "antecedent/patchwork": "^2.1.17",
                "mockery/mockery": "^1.3.5 || ^1.4.4",
                "php": ">=5.6.0"
            },
            "require-dev": {
                "dealerdirect/phpcodesniffer-composer-installer": "^0.7.1",
                "phpcompatibility/php-compatibility": "^9.3.0",
                "phpunit/phpunit": "^5.7.26 || ^6.0 || ^7.0 || >=8.0 <8.5.12 || ^8.5.14 || ^9.0"
            },
            "type": "library",
            "extra": {
                "branch-alias": {
                    "dev-version/1": "1.x-dev",
                    "dev-master": "2.0.x-dev"
                }
            },
            "autoload": {
                "files": [
                    "inc/api.php"
                ],
                "psr-4": {
                    "Brain\\Monkey\\": "src/"
                }
            },
            "notification-url": "https://packagist.org/downloads/",
            "license": [
                "MIT"
            ],
            "authors": [
                {
                    "name": "Giuseppe Mazzapica",
                    "email": "giuseppe.mazzapica@gmail.com",
                    "homepage": "https://gmazzap.me",
                    "role": "Developer"
                }
            ],
            "description": "Mocking utility for PHP functions and WordPress plugin API",
            "keywords": [
                "Monkey Patching",
                "interception",
                "mock",
                "mock functions",
                "mockery",
                "patchwork",
                "redefinition",
                "runkit",
                "test",
                "testing"
            ],
            "support": {
                "issues": "https://github.com/Brain-WP/BrainMonkey/issues",
                "source": "https://github.com/Brain-WP/BrainMonkey"
            },
            "time": "2021-11-11T15:53:55+00:00"
        },
        {
            "name": "doctrine/instantiator",
            "version": "1.4.1",
            "source": {
                "type": "git",
                "url": "https://github.com/doctrine/instantiator.git",
                "reference": "10dcfce151b967d20fde1b34ae6640712c3891bc"
            },
            "dist": {
                "type": "zip",
                "url": "https://api.github.com/repos/doctrine/instantiator/zipball/10dcfce151b967d20fde1b34ae6640712c3891bc",
                "reference": "10dcfce151b967d20fde1b34ae6640712c3891bc",
                "shasum": ""
            },
            "require": {
                "php": "^7.1 || ^8.0"
            },
            "require-dev": {
                "doctrine/coding-standard": "^9",
                "ext-pdo": "*",
                "ext-phar": "*",
                "phpbench/phpbench": "^0.16 || ^1",
                "phpstan/phpstan": "^1.4",
                "phpstan/phpstan-phpunit": "^1",
                "phpunit/phpunit": "^7.5 || ^8.5 || ^9.5",
                "vimeo/psalm": "^4.22"
            },
            "type": "library",
            "autoload": {
                "psr-4": {
                    "Doctrine\\Instantiator\\": "src/Doctrine/Instantiator/"
                }
            },
            "notification-url": "https://packagist.org/downloads/",
            "license": [
                "MIT"
            ],
            "authors": [
                {
                    "name": "Marco Pivetta",
                    "email": "ocramius@gmail.com",
                    "homepage": "https://ocramius.github.io/"
                }
            ],
            "description": "A small, lightweight utility to instantiate objects in PHP without invoking their constructors",
            "homepage": "https://www.doctrine-project.org/projects/instantiator.html",
            "keywords": [
                "constructor",
                "instantiate"
            ],
            "support": {
                "issues": "https://github.com/doctrine/instantiator/issues",
                "source": "https://github.com/doctrine/instantiator/tree/1.4.1"
            },
            "funding": [
                {
                    "url": "https://www.doctrine-project.org/sponsorship.html",
                    "type": "custom"
                },
                {
                    "url": "https://www.patreon.com/phpdoctrine",
                    "type": "patreon"
                },
                {
                    "url": "https://tidelift.com/funding/github/packagist/doctrine%2Finstantiator",
                    "type": "tidelift"
                }
            ],
            "time": "2022-03-03T08:28:38+00:00"
        },
        {
            "name": "hamcrest/hamcrest-php",
            "version": "v2.0.1",
            "source": {
                "type": "git",
                "url": "https://github.com/hamcrest/hamcrest-php.git",
                "reference": "8c3d0a3f6af734494ad8f6fbbee0ba92422859f3"
            },
            "dist": {
                "type": "zip",
                "url": "https://api.github.com/repos/hamcrest/hamcrest-php/zipball/8c3d0a3f6af734494ad8f6fbbee0ba92422859f3",
                "reference": "8c3d0a3f6af734494ad8f6fbbee0ba92422859f3",
                "shasum": ""
            },
            "require": {
                "php": "^5.3|^7.0|^8.0"
            },
            "replace": {
                "cordoval/hamcrest-php": "*",
                "davedevelopment/hamcrest-php": "*",
                "kodova/hamcrest-php": "*"
            },
            "require-dev": {
                "phpunit/php-file-iterator": "^1.4 || ^2.0",
                "phpunit/phpunit": "^4.8.36 || ^5.7 || ^6.5 || ^7.0"
            },
            "type": "library",
            "extra": {
                "branch-alias": {
                    "dev-master": "2.1-dev"
                }
            },
            "autoload": {
                "classmap": [
                    "hamcrest"
                ]
            },
            "notification-url": "https://packagist.org/downloads/",
            "license": [
                "BSD-3-Clause"
            ],
            "description": "This is the PHP port of Hamcrest Matchers",
            "keywords": [
                "test"
            ],
            "support": {
                "issues": "https://github.com/hamcrest/hamcrest-php/issues",
                "source": "https://github.com/hamcrest/hamcrest-php/tree/v2.0.1"
            },
            "time": "2020-07-09T08:09:16+00:00"
        },
        {
            "name": "mockery/mockery",
            "version": "1.5.1",
            "source": {
                "type": "git",
                "url": "https://github.com/mockery/mockery.git",
                "reference": "e92dcc83d5a51851baf5f5591d32cb2b16e3684e"
            },
            "dist": {
                "type": "zip",
                "url": "https://api.github.com/repos/mockery/mockery/zipball/e92dcc83d5a51851baf5f5591d32cb2b16e3684e",
                "reference": "e92dcc83d5a51851baf5f5591d32cb2b16e3684e",
                "shasum": ""
            },
            "require": {
                "hamcrest/hamcrest-php": "^2.0.1",
                "lib-pcre": ">=7.0",
                "php": "^7.3 || ^8.0"
            },
            "conflict": {
                "phpunit/phpunit": "<8.0"
            },
            "require-dev": {
                "phpunit/phpunit": "^8.5 || ^9.3"
            },
            "type": "library",
            "extra": {
                "branch-alias": {
                    "dev-master": "1.4.x-dev"
                }
            },
            "autoload": {
                "psr-0": {
                    "Mockery": "library/"
                }
            },
            "notification-url": "https://packagist.org/downloads/",
            "license": [
                "BSD-3-Clause"
            ],
            "authors": [
                {
                    "name": "Pádraic Brady",
                    "email": "padraic.brady@gmail.com",
                    "homepage": "http://blog.astrumfutura.com"
                },
                {
                    "name": "Dave Marshall",
                    "email": "dave.marshall@atstsolutions.co.uk",
                    "homepage": "http://davedevelopment.co.uk"
                }
            ],
            "description": "Mockery is a simple yet flexible PHP mock object framework",
            "homepage": "https://github.com/mockery/mockery",
            "keywords": [
                "BDD",
                "TDD",
                "library",
                "mock",
                "mock objects",
                "mockery",
                "stub",
                "test",
                "test double",
                "testing"
            ],
            "support": {
                "issues": "https://github.com/mockery/mockery/issues",
                "source": "https://github.com/mockery/mockery/tree/1.5.1"
            },
            "time": "2022-09-07T15:32:08+00:00"
        },
        {
            "name": "myclabs/deep-copy",
            "version": "1.11.0",
            "source": {
                "type": "git",
                "url": "https://github.com/myclabs/DeepCopy.git",
                "reference": "14daed4296fae74d9e3201d2c4925d1acb7aa614"
            },
            "dist": {
                "type": "zip",
                "url": "https://api.github.com/repos/myclabs/DeepCopy/zipball/14daed4296fae74d9e3201d2c4925d1acb7aa614",
                "reference": "14daed4296fae74d9e3201d2c4925d1acb7aa614",
                "shasum": ""
            },
            "require": {
                "php": "^7.1 || ^8.0"
            },
            "conflict": {
                "doctrine/collections": "<1.6.8",
                "doctrine/common": "<2.13.3 || >=3,<3.2.2"
            },
            "require-dev": {
                "doctrine/collections": "^1.6.8",
                "doctrine/common": "^2.13.3 || ^3.2.2",
                "phpunit/phpunit": "^7.5.20 || ^8.5.23 || ^9.5.13"
            },
            "type": "library",
            "autoload": {
                "files": [
                    "src/DeepCopy/deep_copy.php"
                ],
                "psr-4": {
                    "DeepCopy\\": "src/DeepCopy/"
                }
            },
            "notification-url": "https://packagist.org/downloads/",
            "license": [
                "MIT"
            ],
            "description": "Create deep copies (clones) of your objects",
            "keywords": [
                "clone",
                "copy",
                "duplicate",
                "object",
                "object graph"
            ],
            "support": {
                "issues": "https://github.com/myclabs/DeepCopy/issues",
                "source": "https://github.com/myclabs/DeepCopy/tree/1.11.0"
            },
            "funding": [
                {
                    "url": "https://tidelift.com/funding/github/packagist/myclabs/deep-copy",
                    "type": "tidelift"
                }
            ],
            "time": "2022-03-03T13:19:32+00:00"
        },
        {
            "name": "nikic/php-parser",
            "version": "v4.15.2",
            "source": {
                "type": "git",
                "url": "https://github.com/nikic/PHP-Parser.git",
                "reference": "f59bbe44bf7d96f24f3e2b4ddc21cd52c1d2adbc"
            },
            "dist": {
                "type": "zip",
                "url": "https://api.github.com/repos/nikic/PHP-Parser/zipball/f59bbe44bf7d96f24f3e2b4ddc21cd52c1d2adbc",
                "reference": "f59bbe44bf7d96f24f3e2b4ddc21cd52c1d2adbc",
                "shasum": ""
            },
            "require": {
                "ext-tokenizer": "*",
                "php": ">=7.0"
            },
            "require-dev": {
                "ircmaxell/php-yacc": "^0.0.7",
                "phpunit/phpunit": "^6.5 || ^7.0 || ^8.0 || ^9.0"
            },
            "bin": [
                "bin/php-parse"
            ],
            "type": "library",
            "extra": {
                "branch-alias": {
                    "dev-master": "4.9-dev"
                }
            },
            "autoload": {
                "psr-4": {
                    "PhpParser\\": "lib/PhpParser"
                }
            },
            "notification-url": "https://packagist.org/downloads/",
            "license": [
                "BSD-3-Clause"
            ],
            "authors": [
                {
                    "name": "Nikita Popov"
                }
            ],
            "description": "A PHP parser written in PHP",
            "keywords": [
                "parser",
                "php"
            ],
            "support": {
                "issues": "https://github.com/nikic/PHP-Parser/issues",
                "source": "https://github.com/nikic/PHP-Parser/tree/v4.15.2"
            },
            "time": "2022-11-12T15:38:23+00:00"
        },
        {
            "name": "phar-io/manifest",
            "version": "2.0.3",
            "source": {
                "type": "git",
                "url": "https://github.com/phar-io/manifest.git",
                "reference": "97803eca37d319dfa7826cc2437fc020857acb53"
            },
            "dist": {
                "type": "zip",
                "url": "https://api.github.com/repos/phar-io/manifest/zipball/97803eca37d319dfa7826cc2437fc020857acb53",
                "reference": "97803eca37d319dfa7826cc2437fc020857acb53",
                "shasum": ""
            },
            "require": {
                "ext-dom": "*",
                "ext-phar": "*",
                "ext-xmlwriter": "*",
                "phar-io/version": "^3.0.1",
                "php": "^7.2 || ^8.0"
            },
            "type": "library",
            "extra": {
                "branch-alias": {
                    "dev-master": "2.0.x-dev"
                }
            },
            "autoload": {
                "classmap": [
                    "src/"
                ]
            },
            "notification-url": "https://packagist.org/downloads/",
            "license": [
                "BSD-3-Clause"
            ],
            "authors": [
                {
                    "name": "Arne Blankerts",
                    "email": "arne@blankerts.de",
                    "role": "Developer"
                },
                {
                    "name": "Sebastian Heuer",
                    "email": "sebastian@phpeople.de",
                    "role": "Developer"
                },
                {
                    "name": "Sebastian Bergmann",
                    "email": "sebastian@phpunit.de",
                    "role": "Developer"
                }
            ],
            "description": "Component for reading phar.io manifest information from a PHP Archive (PHAR)",
            "support": {
                "issues": "https://github.com/phar-io/manifest/issues",
                "source": "https://github.com/phar-io/manifest/tree/2.0.3"
            },
            "time": "2021-07-20T11:28:43+00:00"
        },
        {
            "name": "phar-io/version",
            "version": "3.2.1",
            "source": {
                "type": "git",
                "url": "https://github.com/phar-io/version.git",
                "reference": "4f7fd7836c6f332bb2933569e566a0d6c4cbed74"
            },
            "dist": {
                "type": "zip",
                "url": "https://api.github.com/repos/phar-io/version/zipball/4f7fd7836c6f332bb2933569e566a0d6c4cbed74",
                "reference": "4f7fd7836c6f332bb2933569e566a0d6c4cbed74",
                "shasum": ""
            },
            "require": {
                "php": "^7.2 || ^8.0"
            },
            "type": "library",
            "autoload": {
                "classmap": [
                    "src/"
                ]
            },
            "notification-url": "https://packagist.org/downloads/",
            "license": [
                "BSD-3-Clause"
            ],
            "authors": [
                {
                    "name": "Arne Blankerts",
                    "email": "arne@blankerts.de",
                    "role": "Developer"
                },
                {
                    "name": "Sebastian Heuer",
                    "email": "sebastian@phpeople.de",
                    "role": "Developer"
                },
                {
                    "name": "Sebastian Bergmann",
                    "email": "sebastian@phpunit.de",
                    "role": "Developer"
                }
            ],
            "description": "Library for handling version information and constraints",
            "support": {
                "issues": "https://github.com/phar-io/version/issues",
                "source": "https://github.com/phar-io/version/tree/3.2.1"
            },
            "time": "2022-02-21T01:04:05+00:00"
        },
        {
            "name": "phpunit/php-code-coverage",
            "version": "9.2.19",
            "source": {
                "type": "git",
                "url": "https://github.com/sebastianbergmann/php-code-coverage.git",
                "reference": "c77b56b63e3d2031bd8997fcec43c1925ae46559"
            },
            "dist": {
                "type": "zip",
                "url": "https://api.github.com/repos/sebastianbergmann/php-code-coverage/zipball/c77b56b63e3d2031bd8997fcec43c1925ae46559",
                "reference": "c77b56b63e3d2031bd8997fcec43c1925ae46559",
                "shasum": ""
            },
            "require": {
                "ext-dom": "*",
                "ext-libxml": "*",
                "ext-xmlwriter": "*",
                "nikic/php-parser": "^4.14",
                "php": ">=7.3",
                "phpunit/php-file-iterator": "^3.0.3",
                "phpunit/php-text-template": "^2.0.2",
                "sebastian/code-unit-reverse-lookup": "^2.0.2",
                "sebastian/complexity": "^2.0",
                "sebastian/environment": "^5.1.2",
                "sebastian/lines-of-code": "^1.0.3",
                "sebastian/version": "^3.0.1",
                "theseer/tokenizer": "^1.2.0"
            },
            "require-dev": {
                "phpunit/phpunit": "^9.3"
            },
            "suggest": {
                "ext-pcov": "*",
                "ext-xdebug": "*"
            },
            "type": "library",
            "extra": {
                "branch-alias": {
                    "dev-master": "9.2-dev"
                }
            },
            "autoload": {
                "classmap": [
                    "src/"
                ]
            },
            "notification-url": "https://packagist.org/downloads/",
            "license": [
                "BSD-3-Clause"
            ],
            "authors": [
                {
                    "name": "Sebastian Bergmann",
                    "email": "sebastian@phpunit.de",
                    "role": "lead"
                }
            ],
            "description": "Library that provides collection, processing, and rendering functionality for PHP code coverage information.",
            "homepage": "https://github.com/sebastianbergmann/php-code-coverage",
            "keywords": [
                "coverage",
                "testing",
                "xunit"
            ],
            "support": {
                "issues": "https://github.com/sebastianbergmann/php-code-coverage/issues",
                "source": "https://github.com/sebastianbergmann/php-code-coverage/tree/9.2.19"
            },
            "funding": [
                {
                    "url": "https://github.com/sebastianbergmann",
                    "type": "github"
                }
            ],
            "time": "2022-11-18T07:47:47+00:00"
        },
        {
            "name": "phpunit/php-file-iterator",
            "version": "3.0.6",
            "source": {
                "type": "git",
                "url": "https://github.com/sebastianbergmann/php-file-iterator.git",
                "reference": "cf1c2e7c203ac650e352f4cc675a7021e7d1b3cf"
            },
            "dist": {
                "type": "zip",
                "url": "https://api.github.com/repos/sebastianbergmann/php-file-iterator/zipball/cf1c2e7c203ac650e352f4cc675a7021e7d1b3cf",
                "reference": "cf1c2e7c203ac650e352f4cc675a7021e7d1b3cf",
                "shasum": ""
            },
            "require": {
                "php": ">=7.3"
            },
            "require-dev": {
                "phpunit/phpunit": "^9.3"
            },
            "type": "library",
            "extra": {
                "branch-alias": {
                    "dev-master": "3.0-dev"
                }
            },
            "autoload": {
                "classmap": [
                    "src/"
                ]
            },
            "notification-url": "https://packagist.org/downloads/",
            "license": [
                "BSD-3-Clause"
            ],
            "authors": [
                {
                    "name": "Sebastian Bergmann",
                    "email": "sebastian@phpunit.de",
                    "role": "lead"
                }
            ],
            "description": "FilterIterator implementation that filters files based on a list of suffixes.",
            "homepage": "https://github.com/sebastianbergmann/php-file-iterator/",
            "keywords": [
                "filesystem",
                "iterator"
            ],
            "support": {
                "issues": "https://github.com/sebastianbergmann/php-file-iterator/issues",
                "source": "https://github.com/sebastianbergmann/php-file-iterator/tree/3.0.6"
            },
            "funding": [
                {
                    "url": "https://github.com/sebastianbergmann",
                    "type": "github"
                }
            ],
            "time": "2021-12-02T12:48:52+00:00"
        },
        {
            "name": "phpunit/php-invoker",
            "version": "3.1.1",
            "source": {
                "type": "git",
                "url": "https://github.com/sebastianbergmann/php-invoker.git",
                "reference": "5a10147d0aaf65b58940a0b72f71c9ac0423cc67"
            },
            "dist": {
                "type": "zip",
                "url": "https://api.github.com/repos/sebastianbergmann/php-invoker/zipball/5a10147d0aaf65b58940a0b72f71c9ac0423cc67",
                "reference": "5a10147d0aaf65b58940a0b72f71c9ac0423cc67",
                "shasum": ""
            },
            "require": {
                "php": ">=7.3"
            },
            "require-dev": {
                "ext-pcntl": "*",
                "phpunit/phpunit": "^9.3"
            },
            "suggest": {
                "ext-pcntl": "*"
            },
            "type": "library",
            "extra": {
                "branch-alias": {
                    "dev-master": "3.1-dev"
                }
            },
            "autoload": {
                "classmap": [
                    "src/"
                ]
            },
            "notification-url": "https://packagist.org/downloads/",
            "license": [
                "BSD-3-Clause"
            ],
            "authors": [
                {
                    "name": "Sebastian Bergmann",
                    "email": "sebastian@phpunit.de",
                    "role": "lead"
                }
            ],
            "description": "Invoke callables with a timeout",
            "homepage": "https://github.com/sebastianbergmann/php-invoker/",
            "keywords": [
                "process"
            ],
            "support": {
                "issues": "https://github.com/sebastianbergmann/php-invoker/issues",
                "source": "https://github.com/sebastianbergmann/php-invoker/tree/3.1.1"
            },
            "funding": [
                {
                    "url": "https://github.com/sebastianbergmann",
                    "type": "github"
                }
            ],
            "time": "2020-09-28T05:58:55+00:00"
        },
        {
            "name": "phpunit/php-text-template",
            "version": "2.0.4",
            "source": {
                "type": "git",
                "url": "https://github.com/sebastianbergmann/php-text-template.git",
                "reference": "5da5f67fc95621df9ff4c4e5a84d6a8a2acf7c28"
            },
            "dist": {
                "type": "zip",
                "url": "https://api.github.com/repos/sebastianbergmann/php-text-template/zipball/5da5f67fc95621df9ff4c4e5a84d6a8a2acf7c28",
                "reference": "5da5f67fc95621df9ff4c4e5a84d6a8a2acf7c28",
                "shasum": ""
            },
            "require": {
                "php": ">=7.3"
            },
            "require-dev": {
                "phpunit/phpunit": "^9.3"
            },
            "type": "library",
            "extra": {
                "branch-alias": {
                    "dev-master": "2.0-dev"
                }
            },
            "autoload": {
                "classmap": [
                    "src/"
                ]
            },
            "notification-url": "https://packagist.org/downloads/",
            "license": [
                "BSD-3-Clause"
            ],
            "authors": [
                {
                    "name": "Sebastian Bergmann",
                    "email": "sebastian@phpunit.de",
                    "role": "lead"
                }
            ],
            "description": "Simple template engine.",
            "homepage": "https://github.com/sebastianbergmann/php-text-template/",
            "keywords": [
                "template"
            ],
            "support": {
                "issues": "https://github.com/sebastianbergmann/php-text-template/issues",
                "source": "https://github.com/sebastianbergmann/php-text-template/tree/2.0.4"
            },
            "funding": [
                {
                    "url": "https://github.com/sebastianbergmann",
                    "type": "github"
                }
            ],
            "time": "2020-10-26T05:33:50+00:00"
        },
        {
            "name": "phpunit/php-timer",
            "version": "5.0.3",
            "source": {
                "type": "git",
                "url": "https://github.com/sebastianbergmann/php-timer.git",
                "reference": "5a63ce20ed1b5bf577850e2c4e87f4aa902afbd2"
            },
            "dist": {
                "type": "zip",
                "url": "https://api.github.com/repos/sebastianbergmann/php-timer/zipball/5a63ce20ed1b5bf577850e2c4e87f4aa902afbd2",
                "reference": "5a63ce20ed1b5bf577850e2c4e87f4aa902afbd2",
                "shasum": ""
            },
            "require": {
                "php": ">=7.3"
            },
            "require-dev": {
                "phpunit/phpunit": "^9.3"
            },
            "type": "library",
            "extra": {
                "branch-alias": {
                    "dev-master": "5.0-dev"
                }
            },
            "autoload": {
                "classmap": [
                    "src/"
                ]
            },
            "notification-url": "https://packagist.org/downloads/",
            "license": [
                "BSD-3-Clause"
            ],
            "authors": [
                {
                    "name": "Sebastian Bergmann",
                    "email": "sebastian@phpunit.de",
                    "role": "lead"
                }
            ],
            "description": "Utility class for timing",
            "homepage": "https://github.com/sebastianbergmann/php-timer/",
            "keywords": [
                "timer"
            ],
            "support": {
                "issues": "https://github.com/sebastianbergmann/php-timer/issues",
                "source": "https://github.com/sebastianbergmann/php-timer/tree/5.0.3"
            },
            "funding": [
                {
                    "url": "https://github.com/sebastianbergmann",
                    "type": "github"
                }
            ],
            "time": "2020-10-26T13:16:10+00:00"
        },
        {
            "name": "phpunit/phpunit",
            "version": "9.5.26",
            "source": {
                "type": "git",
                "url": "https://github.com/sebastianbergmann/phpunit.git",
                "reference": "851867efcbb6a1b992ec515c71cdcf20d895e9d2"
            },
            "dist": {
                "type": "zip",
                "url": "https://api.github.com/repos/sebastianbergmann/phpunit/zipball/851867efcbb6a1b992ec515c71cdcf20d895e9d2",
                "reference": "851867efcbb6a1b992ec515c71cdcf20d895e9d2",
                "shasum": ""
            },
            "require": {
                "doctrine/instantiator": "^1.3.1",
                "ext-dom": "*",
                "ext-json": "*",
                "ext-libxml": "*",
                "ext-mbstring": "*",
                "ext-xml": "*",
                "ext-xmlwriter": "*",
                "myclabs/deep-copy": "^1.10.1",
                "phar-io/manifest": "^2.0.3",
                "phar-io/version": "^3.0.2",
                "php": ">=7.3",
                "phpunit/php-code-coverage": "^9.2.13",
                "phpunit/php-file-iterator": "^3.0.5",
                "phpunit/php-invoker": "^3.1.1",
                "phpunit/php-text-template": "^2.0.3",
                "phpunit/php-timer": "^5.0.2",
                "sebastian/cli-parser": "^1.0.1",
                "sebastian/code-unit": "^1.0.6",
                "sebastian/comparator": "^4.0.8",
                "sebastian/diff": "^4.0.3",
                "sebastian/environment": "^5.1.3",
                "sebastian/exporter": "^4.0.5",
                "sebastian/global-state": "^5.0.1",
                "sebastian/object-enumerator": "^4.0.3",
                "sebastian/resource-operations": "^3.0.3",
                "sebastian/type": "^3.2",
                "sebastian/version": "^3.0.2"
            },
            "suggest": {
                "ext-soap": "*",
                "ext-xdebug": "*"
            },
            "bin": [
                "phpunit"
            ],
            "type": "library",
            "extra": {
                "branch-alias": {
                    "dev-master": "9.5-dev"
                }
            },
            "autoload": {
                "files": [
                    "src/Framework/Assert/Functions.php"
                ],
                "classmap": [
                    "src/"
                ]
            },
            "notification-url": "https://packagist.org/downloads/",
            "license": [
                "BSD-3-Clause"
            ],
            "authors": [
                {
                    "name": "Sebastian Bergmann",
                    "email": "sebastian@phpunit.de",
                    "role": "lead"
                }
            ],
            "description": "The PHP Unit Testing framework.",
            "homepage": "https://phpunit.de/",
            "keywords": [
                "phpunit",
                "testing",
                "xunit"
            ],
            "support": {
                "issues": "https://github.com/sebastianbergmann/phpunit/issues",
                "source": "https://github.com/sebastianbergmann/phpunit/tree/9.5.26"
            },
            "funding": [
                {
                    "url": "https://phpunit.de/sponsors.html",
                    "type": "custom"
                },
                {
                    "url": "https://github.com/sebastianbergmann",
                    "type": "github"
                },
                {
                    "url": "https://tidelift.com/funding/github/packagist/phpunit/phpunit",
                    "type": "tidelift"
                }
            ],
            "time": "2022-10-28T06:00:21+00:00"
        },
        {
            "name": "psr/container",
            "version": "2.0.2",
            "source": {
                "type": "git",
                "url": "https://github.com/php-fig/container.git",
                "reference": "c71ecc56dfe541dbd90c5360474fbc405f8d5963"
            },
            "dist": {
                "type": "zip",
                "url": "https://api.github.com/repos/php-fig/container/zipball/c71ecc56dfe541dbd90c5360474fbc405f8d5963",
                "reference": "c71ecc56dfe541dbd90c5360474fbc405f8d5963",
                "shasum": ""
            },
            "require": {
                "php": ">=7.4.0"
            },
            "type": "library",
            "extra": {
                "branch-alias": {
                    "dev-master": "2.0.x-dev"
                }
            },
            "autoload": {
                "psr-4": {
                    "Psr\\Container\\": "src/"
                }
            },
            "notification-url": "https://packagist.org/downloads/",
            "license": [
                "MIT"
            ],
            "authors": [
                {
                    "name": "PHP-FIG",
                    "homepage": "https://www.php-fig.org/"
                }
            ],
            "description": "Common Container Interface (PHP FIG PSR-11)",
            "homepage": "https://github.com/php-fig/container",
            "keywords": [
                "PSR-11",
                "container",
                "container-interface",
                "container-interop",
                "psr"
            ],
            "support": {
                "issues": "https://github.com/php-fig/container/issues",
                "source": "https://github.com/php-fig/container/tree/2.0.2"
            },
            "time": "2021-11-05T16:47:00+00:00"
        },
        {
            "name": "roots/wordpress",
            "version": "6.1.1",
            "source": {
                "type": "git",
                "url": "https://github.com/roots/wordpress.git",
                "reference": "41ff6e23ccbc3a1691406d69fe8c211a225514e2"
            },
            "dist": {
                "type": "zip",
                "url": "https://api.github.com/repos/roots/wordpress/zipball/41ff6e23ccbc3a1691406d69fe8c211a225514e2",
                "reference": "41ff6e23ccbc3a1691406d69fe8c211a225514e2",
                "shasum": ""
            },
            "require": {
                "roots/wordpress-core-installer": "^1.0.0",
                "roots/wordpress-no-content": "self.version"
            },
            "type": "metapackage",
            "notification-url": "https://packagist.org/downloads/",
            "license": [
                "MIT",
                "GPL-2.0-or-later"
            ],
            "description": "WordPress is open source software you can use to create a beautiful website, blog, or app.",
            "homepage": "https://wordpress.org/",
            "keywords": [
                "blog",
                "cms",
                "wordpress"
            ],
            "support": {
                "issues": "https://github.com/roots/wordpress/issues",
                "source": "https://github.com/roots/wordpress/tree/6.1.1"
            },
            "funding": [
                {
                    "url": "https://github.com/roots",
                    "type": "github"
                },
                {
                    "url": "https://www.patreon.com/rootsdev",
                    "type": "patreon"
                }
            ],
            "time": "2022-06-01T16:54:37+00:00"
        },
        {
            "name": "roots/wordpress-core-installer",
            "version": "1.100.0",
            "source": {
                "type": "git",
                "url": "https://github.com/roots/wordpress-core-installer.git",
                "reference": "73f8488e5178c5d54234b919f823a9095e2b1847"
            },
            "dist": {
                "type": "zip",
                "url": "https://api.github.com/repos/roots/wordpress-core-installer/zipball/73f8488e5178c5d54234b919f823a9095e2b1847",
                "reference": "73f8488e5178c5d54234b919f823a9095e2b1847",
                "shasum": ""
            },
            "require": {
                "composer-plugin-api": "^1.0 || ^2.0",
                "php": ">=5.6.0"
            },
            "conflict": {
                "composer/installers": "<1.0.6"
            },
            "replace": {
                "johnpbloch/wordpress-core-installer": "*"
            },
            "require-dev": {
                "composer/composer": "^1.0 || ^2.0",
                "phpunit/phpunit": ">=5.7.27"
            },
            "type": "composer-plugin",
            "extra": {
                "class": "Roots\\Composer\\WordPressCorePlugin"
            },
            "autoload": {
                "psr-4": {
                    "Roots\\Composer\\": "src/"
                }
            },
            "notification-url": "https://packagist.org/downloads/",
            "license": [
                "GPL-2.0-or-later"
            ],
            "authors": [
                {
                    "name": "John P. Bloch",
                    "email": "me@johnpbloch.com"
                },
                {
                    "name": "Roots",
                    "email": "team@roots.io"
                }
            ],
            "description": "A custom installer to handle deploying WordPress with composer",
            "keywords": [
                "wordpress"
            ],
            "support": {
                "issues": "https://github.com/roots/wordpress-core-installer/issues",
                "source": "https://github.com/roots/wordpress-core-installer/tree/master"
            },
            "funding": [
                {
                    "url": "https://github.com/roots",
                    "type": "github"
                },
                {
                    "url": "https://www.patreon.com/rootsdev",
                    "type": "patreon"
                }
            ],
            "time": "2020-08-20T00:27:30+00:00"
        },
        {
            "name": "roots/wordpress-no-content",
            "version": "6.1.1",
            "source": {
                "type": "git",
                "url": "https://github.com/WordPress/WordPress.git",
                "reference": "6.1.1"
            },
            "dist": {
                "type": "zip",
                "url": "https://downloads.wordpress.org/release/wordpress-6.1.1-no-content.zip",
                "shasum": "ad2d202747c5356e7b6246fbc339b46aebfa0665"
            },
            "require": {
                "php": ">= 5.6.20"
            },
            "provide": {
                "wordpress/core-implementation": "6.1.1"
            },
            "suggest": {
                "ext-curl": "Performs remote request operations.",
                "ext-dom": "Used to validate Text Widget content and to automatically configuring IIS7+.",
                "ext-exif": "Works with metadata stored in images.",
                "ext-fileinfo": "Used to detect mimetype of file uploads.",
                "ext-hash": "Used for hashing, including passwords and update packages.",
                "ext-imagick": "Provides better image quality for media uploads.",
                "ext-json": "Used for communications with other servers.",
                "ext-libsodium": "Validates Signatures and provides securely random bytes.",
                "ext-mbstring": "Used to properly handle UTF8 text.",
                "ext-mysqli": "Connects to MySQL for database interactions.",
                "ext-openssl": "Permits SSL-based connections to other hosts.",
                "ext-pcre": "Increases performance of pattern matching in code searches.",
                "ext-xml": "Used for XML parsing, such as from a third-party site.",
                "ext-zip": "Used for decompressing Plugins, Themes, and WordPress update packages."
            },
            "type": "wordpress-core",
            "notification-url": "https://packagist.org/downloads/",
            "license": [
                "GPL-2.0-or-later"
            ],
            "authors": [
                {
                    "name": "WordPress Community",
                    "homepage": "https://wordpress.org/about/"
                }
            ],
            "description": "WordPress is open source software you can use to create a beautiful website, blog, or app.",
            "homepage": "https://wordpress.org/",
            "keywords": [
                "blog",
                "cms",
                "wordpress"
            ],
            "support": {
                "docs": "https://developer.wordpress.org/",
                "forum": "https://wordpress.org/support/",
                "irc": "irc://irc.freenode.net/wordpress",
                "issues": "https://core.trac.wordpress.org/",
                "rss": "https://wordpress.org/news/feed/",
                "source": "https://core.trac.wordpress.org/browser",
                "wiki": "https://codex.wordpress.org/"
            },
            "funding": [
                {
                    "url": "https://wordpressfoundation.org/donate/",
                    "type": "other"
                }
            ],
            "time": "2022-11-15T19:14:34+00:00"
        },
        {
            "name": "sebastian/cli-parser",
            "version": "1.0.1",
            "source": {
                "type": "git",
                "url": "https://github.com/sebastianbergmann/cli-parser.git",
                "reference": "442e7c7e687e42adc03470c7b668bc4b2402c0b2"
            },
            "dist": {
                "type": "zip",
                "url": "https://api.github.com/repos/sebastianbergmann/cli-parser/zipball/442e7c7e687e42adc03470c7b668bc4b2402c0b2",
                "reference": "442e7c7e687e42adc03470c7b668bc4b2402c0b2",
                "shasum": ""
            },
            "require": {
                "php": ">=7.3"
            },
            "require-dev": {
                "phpunit/phpunit": "^9.3"
            },
            "type": "library",
            "extra": {
                "branch-alias": {
                    "dev-master": "1.0-dev"
                }
            },
            "autoload": {
                "classmap": [
                    "src/"
                ]
            },
            "notification-url": "https://packagist.org/downloads/",
            "license": [
                "BSD-3-Clause"
            ],
            "authors": [
                {
                    "name": "Sebastian Bergmann",
                    "email": "sebastian@phpunit.de",
                    "role": "lead"
                }
            ],
            "description": "Library for parsing CLI options",
            "homepage": "https://github.com/sebastianbergmann/cli-parser",
            "support": {
                "issues": "https://github.com/sebastianbergmann/cli-parser/issues",
                "source": "https://github.com/sebastianbergmann/cli-parser/tree/1.0.1"
            },
            "funding": [
                {
                    "url": "https://github.com/sebastianbergmann",
                    "type": "github"
                }
            ],
            "time": "2020-09-28T06:08:49+00:00"
        },
        {
            "name": "sebastian/code-unit",
            "version": "1.0.8",
            "source": {
                "type": "git",
                "url": "https://github.com/sebastianbergmann/code-unit.git",
                "reference": "1fc9f64c0927627ef78ba436c9b17d967e68e120"
            },
            "dist": {
                "type": "zip",
                "url": "https://api.github.com/repos/sebastianbergmann/code-unit/zipball/1fc9f64c0927627ef78ba436c9b17d967e68e120",
                "reference": "1fc9f64c0927627ef78ba436c9b17d967e68e120",
                "shasum": ""
            },
            "require": {
                "php": ">=7.3"
            },
            "require-dev": {
                "phpunit/phpunit": "^9.3"
            },
            "type": "library",
            "extra": {
                "branch-alias": {
                    "dev-master": "1.0-dev"
                }
            },
            "autoload": {
                "classmap": [
                    "src/"
                ]
            },
            "notification-url": "https://packagist.org/downloads/",
            "license": [
                "BSD-3-Clause"
            ],
            "authors": [
                {
                    "name": "Sebastian Bergmann",
                    "email": "sebastian@phpunit.de",
                    "role": "lead"
                }
            ],
            "description": "Collection of value objects that represent the PHP code units",
            "homepage": "https://github.com/sebastianbergmann/code-unit",
            "support": {
                "issues": "https://github.com/sebastianbergmann/code-unit/issues",
                "source": "https://github.com/sebastianbergmann/code-unit/tree/1.0.8"
            },
            "funding": [
                {
                    "url": "https://github.com/sebastianbergmann",
                    "type": "github"
                }
            ],
            "time": "2020-10-26T13:08:54+00:00"
        },
        {
            "name": "sebastian/code-unit-reverse-lookup",
            "version": "2.0.3",
            "source": {
                "type": "git",
                "url": "https://github.com/sebastianbergmann/code-unit-reverse-lookup.git",
                "reference": "ac91f01ccec49fb77bdc6fd1e548bc70f7faa3e5"
            },
            "dist": {
                "type": "zip",
                "url": "https://api.github.com/repos/sebastianbergmann/code-unit-reverse-lookup/zipball/ac91f01ccec49fb77bdc6fd1e548bc70f7faa3e5",
                "reference": "ac91f01ccec49fb77bdc6fd1e548bc70f7faa3e5",
                "shasum": ""
            },
            "require": {
                "php": ">=7.3"
            },
            "require-dev": {
                "phpunit/phpunit": "^9.3"
            },
            "type": "library",
            "extra": {
                "branch-alias": {
                    "dev-master": "2.0-dev"
                }
            },
            "autoload": {
                "classmap": [
                    "src/"
                ]
            },
            "notification-url": "https://packagist.org/downloads/",
            "license": [
                "BSD-3-Clause"
            ],
            "authors": [
                {
                    "name": "Sebastian Bergmann",
                    "email": "sebastian@phpunit.de"
                }
            ],
            "description": "Looks up which function or method a line of code belongs to",
            "homepage": "https://github.com/sebastianbergmann/code-unit-reverse-lookup/",
            "support": {
                "issues": "https://github.com/sebastianbergmann/code-unit-reverse-lookup/issues",
                "source": "https://github.com/sebastianbergmann/code-unit-reverse-lookup/tree/2.0.3"
            },
            "funding": [
                {
                    "url": "https://github.com/sebastianbergmann",
                    "type": "github"
                }
            ],
            "time": "2020-09-28T05:30:19+00:00"
        },
        {
            "name": "sebastian/comparator",
            "version": "4.0.8",
            "source": {
                "type": "git",
                "url": "https://github.com/sebastianbergmann/comparator.git",
                "reference": "fa0f136dd2334583309d32b62544682ee972b51a"
            },
            "dist": {
                "type": "zip",
                "url": "https://api.github.com/repos/sebastianbergmann/comparator/zipball/fa0f136dd2334583309d32b62544682ee972b51a",
                "reference": "fa0f136dd2334583309d32b62544682ee972b51a",
                "shasum": ""
            },
            "require": {
                "php": ">=7.3",
                "sebastian/diff": "^4.0",
                "sebastian/exporter": "^4.0"
            },
            "require-dev": {
                "phpunit/phpunit": "^9.3"
            },
            "type": "library",
            "extra": {
                "branch-alias": {
                    "dev-master": "4.0-dev"
                }
            },
            "autoload": {
                "classmap": [
                    "src/"
                ]
            },
            "notification-url": "https://packagist.org/downloads/",
            "license": [
                "BSD-3-Clause"
            ],
            "authors": [
                {
                    "name": "Sebastian Bergmann",
                    "email": "sebastian@phpunit.de"
                },
                {
                    "name": "Jeff Welch",
                    "email": "whatthejeff@gmail.com"
                },
                {
                    "name": "Volker Dusch",
                    "email": "github@wallbash.com"
                },
                {
                    "name": "Bernhard Schussek",
                    "email": "bschussek@2bepublished.at"
                }
            ],
            "description": "Provides the functionality to compare PHP values for equality",
            "homepage": "https://github.com/sebastianbergmann/comparator",
            "keywords": [
                "comparator",
                "compare",
                "equality"
            ],
            "support": {
                "issues": "https://github.com/sebastianbergmann/comparator/issues",
                "source": "https://github.com/sebastianbergmann/comparator/tree/4.0.8"
            },
            "funding": [
                {
                    "url": "https://github.com/sebastianbergmann",
                    "type": "github"
                }
            ],
            "time": "2022-09-14T12:41:17+00:00"
        },
        {
            "name": "sebastian/complexity",
            "version": "2.0.2",
            "source": {
                "type": "git",
                "url": "https://github.com/sebastianbergmann/complexity.git",
                "reference": "739b35e53379900cc9ac327b2147867b8b6efd88"
            },
            "dist": {
                "type": "zip",
                "url": "https://api.github.com/repos/sebastianbergmann/complexity/zipball/739b35e53379900cc9ac327b2147867b8b6efd88",
                "reference": "739b35e53379900cc9ac327b2147867b8b6efd88",
                "shasum": ""
            },
            "require": {
                "nikic/php-parser": "^4.7",
                "php": ">=7.3"
            },
            "require-dev": {
                "phpunit/phpunit": "^9.3"
            },
            "type": "library",
            "extra": {
                "branch-alias": {
                    "dev-master": "2.0-dev"
                }
            },
            "autoload": {
                "classmap": [
                    "src/"
                ]
            },
            "notification-url": "https://packagist.org/downloads/",
            "license": [
                "BSD-3-Clause"
            ],
            "authors": [
                {
                    "name": "Sebastian Bergmann",
                    "email": "sebastian@phpunit.de",
                    "role": "lead"
                }
            ],
            "description": "Library for calculating the complexity of PHP code units",
            "homepage": "https://github.com/sebastianbergmann/complexity",
            "support": {
                "issues": "https://github.com/sebastianbergmann/complexity/issues",
                "source": "https://github.com/sebastianbergmann/complexity/tree/2.0.2"
            },
            "funding": [
                {
                    "url": "https://github.com/sebastianbergmann",
                    "type": "github"
                }
            ],
            "time": "2020-10-26T15:52:27+00:00"
        },
        {
            "name": "sebastian/diff",
            "version": "4.0.4",
            "source": {
                "type": "git",
                "url": "https://github.com/sebastianbergmann/diff.git",
                "reference": "3461e3fccc7cfdfc2720be910d3bd73c69be590d"
            },
            "dist": {
                "type": "zip",
                "url": "https://api.github.com/repos/sebastianbergmann/diff/zipball/3461e3fccc7cfdfc2720be910d3bd73c69be590d",
                "reference": "3461e3fccc7cfdfc2720be910d3bd73c69be590d",
                "shasum": ""
            },
            "require": {
                "php": ">=7.3"
            },
            "require-dev": {
                "phpunit/phpunit": "^9.3",
                "symfony/process": "^4.2 || ^5"
            },
            "type": "library",
            "extra": {
                "branch-alias": {
                    "dev-master": "4.0-dev"
                }
            },
            "autoload": {
                "classmap": [
                    "src/"
                ]
            },
            "notification-url": "https://packagist.org/downloads/",
            "license": [
                "BSD-3-Clause"
            ],
            "authors": [
                {
                    "name": "Sebastian Bergmann",
                    "email": "sebastian@phpunit.de"
                },
                {
                    "name": "Kore Nordmann",
                    "email": "mail@kore-nordmann.de"
                }
            ],
            "description": "Diff implementation",
            "homepage": "https://github.com/sebastianbergmann/diff",
            "keywords": [
                "diff",
                "udiff",
                "unidiff",
                "unified diff"
            ],
            "support": {
                "issues": "https://github.com/sebastianbergmann/diff/issues",
                "source": "https://github.com/sebastianbergmann/diff/tree/4.0.4"
            },
            "funding": [
                {
                    "url": "https://github.com/sebastianbergmann",
                    "type": "github"
                }
            ],
            "time": "2020-10-26T13:10:38+00:00"
        },
        {
            "name": "sebastian/environment",
            "version": "5.1.4",
            "source": {
                "type": "git",
                "url": "https://github.com/sebastianbergmann/environment.git",
                "reference": "1b5dff7bb151a4db11d49d90e5408e4e938270f7"
            },
            "dist": {
                "type": "zip",
                "url": "https://api.github.com/repos/sebastianbergmann/environment/zipball/1b5dff7bb151a4db11d49d90e5408e4e938270f7",
                "reference": "1b5dff7bb151a4db11d49d90e5408e4e938270f7",
                "shasum": ""
            },
            "require": {
                "php": ">=7.3"
            },
            "require-dev": {
                "phpunit/phpunit": "^9.3"
            },
            "suggest": {
                "ext-posix": "*"
            },
            "type": "library",
            "extra": {
                "branch-alias": {
                    "dev-master": "5.1-dev"
                }
            },
            "autoload": {
                "classmap": [
                    "src/"
                ]
            },
            "notification-url": "https://packagist.org/downloads/",
            "license": [
                "BSD-3-Clause"
            ],
            "authors": [
                {
                    "name": "Sebastian Bergmann",
                    "email": "sebastian@phpunit.de"
                }
            ],
            "description": "Provides functionality to handle HHVM/PHP environments",
            "homepage": "http://www.github.com/sebastianbergmann/environment",
            "keywords": [
                "Xdebug",
                "environment",
                "hhvm"
            ],
            "support": {
                "issues": "https://github.com/sebastianbergmann/environment/issues",
                "source": "https://github.com/sebastianbergmann/environment/tree/5.1.4"
            },
            "funding": [
                {
                    "url": "https://github.com/sebastianbergmann",
                    "type": "github"
                }
            ],
            "time": "2022-04-03T09:37:03+00:00"
        },
        {
            "name": "sebastian/exporter",
            "version": "4.0.5",
            "source": {
                "type": "git",
                "url": "https://github.com/sebastianbergmann/exporter.git",
                "reference": "ac230ed27f0f98f597c8a2b6eb7ac563af5e5b9d"
            },
            "dist": {
                "type": "zip",
                "url": "https://api.github.com/repos/sebastianbergmann/exporter/zipball/ac230ed27f0f98f597c8a2b6eb7ac563af5e5b9d",
                "reference": "ac230ed27f0f98f597c8a2b6eb7ac563af5e5b9d",
                "shasum": ""
            },
            "require": {
                "php": ">=7.3",
                "sebastian/recursion-context": "^4.0"
            },
            "require-dev": {
                "ext-mbstring": "*",
                "phpunit/phpunit": "^9.3"
            },
            "type": "library",
            "extra": {
                "branch-alias": {
                    "dev-master": "4.0-dev"
                }
            },
            "autoload": {
                "classmap": [
                    "src/"
                ]
            },
            "notification-url": "https://packagist.org/downloads/",
            "license": [
                "BSD-3-Clause"
            ],
            "authors": [
                {
                    "name": "Sebastian Bergmann",
                    "email": "sebastian@phpunit.de"
                },
                {
                    "name": "Jeff Welch",
                    "email": "whatthejeff@gmail.com"
                },
                {
                    "name": "Volker Dusch",
                    "email": "github@wallbash.com"
                },
                {
                    "name": "Adam Harvey",
                    "email": "aharvey@php.net"
                },
                {
                    "name": "Bernhard Schussek",
                    "email": "bschussek@gmail.com"
                }
            ],
            "description": "Provides the functionality to export PHP variables for visualization",
            "homepage": "https://www.github.com/sebastianbergmann/exporter",
            "keywords": [
                "export",
                "exporter"
            ],
            "support": {
                "issues": "https://github.com/sebastianbergmann/exporter/issues",
                "source": "https://github.com/sebastianbergmann/exporter/tree/4.0.5"
            },
            "funding": [
                {
                    "url": "https://github.com/sebastianbergmann",
                    "type": "github"
                }
            ],
            "time": "2022-09-14T06:03:37+00:00"
        },
        {
            "name": "sebastian/global-state",
            "version": "5.0.5",
            "source": {
                "type": "git",
                "url": "https://github.com/sebastianbergmann/global-state.git",
                "reference": "0ca8db5a5fc9c8646244e629625ac486fa286bf2"
            },
            "dist": {
                "type": "zip",
                "url": "https://api.github.com/repos/sebastianbergmann/global-state/zipball/0ca8db5a5fc9c8646244e629625ac486fa286bf2",
                "reference": "0ca8db5a5fc9c8646244e629625ac486fa286bf2",
                "shasum": ""
            },
            "require": {
                "php": ">=7.3",
                "sebastian/object-reflector": "^2.0",
                "sebastian/recursion-context": "^4.0"
            },
            "require-dev": {
                "ext-dom": "*",
                "phpunit/phpunit": "^9.3"
            },
            "suggest": {
                "ext-uopz": "*"
            },
            "type": "library",
            "extra": {
                "branch-alias": {
                    "dev-master": "5.0-dev"
                }
            },
            "autoload": {
                "classmap": [
                    "src/"
                ]
            },
            "notification-url": "https://packagist.org/downloads/",
            "license": [
                "BSD-3-Clause"
            ],
            "authors": [
                {
                    "name": "Sebastian Bergmann",
                    "email": "sebastian@phpunit.de"
                }
            ],
            "description": "Snapshotting of global state",
            "homepage": "http://www.github.com/sebastianbergmann/global-state",
            "keywords": [
                "global state"
            ],
            "support": {
                "issues": "https://github.com/sebastianbergmann/global-state/issues",
                "source": "https://github.com/sebastianbergmann/global-state/tree/5.0.5"
            },
            "funding": [
                {
                    "url": "https://github.com/sebastianbergmann",
                    "type": "github"
                }
            ],
            "time": "2022-02-14T08:28:10+00:00"
        },
        {
            "name": "sebastian/lines-of-code",
            "version": "1.0.3",
            "source": {
                "type": "git",
                "url": "https://github.com/sebastianbergmann/lines-of-code.git",
                "reference": "c1c2e997aa3146983ed888ad08b15470a2e22ecc"
            },
            "dist": {
                "type": "zip",
                "url": "https://api.github.com/repos/sebastianbergmann/lines-of-code/zipball/c1c2e997aa3146983ed888ad08b15470a2e22ecc",
                "reference": "c1c2e997aa3146983ed888ad08b15470a2e22ecc",
                "shasum": ""
            },
            "require": {
                "nikic/php-parser": "^4.6",
                "php": ">=7.3"
            },
            "require-dev": {
                "phpunit/phpunit": "^9.3"
            },
            "type": "library",
            "extra": {
                "branch-alias": {
                    "dev-master": "1.0-dev"
                }
            },
            "autoload": {
                "classmap": [
                    "src/"
                ]
            },
            "notification-url": "https://packagist.org/downloads/",
            "license": [
                "BSD-3-Clause"
            ],
            "authors": [
                {
                    "name": "Sebastian Bergmann",
                    "email": "sebastian@phpunit.de",
                    "role": "lead"
                }
            ],
            "description": "Library for counting the lines of code in PHP source code",
            "homepage": "https://github.com/sebastianbergmann/lines-of-code",
            "support": {
                "issues": "https://github.com/sebastianbergmann/lines-of-code/issues",
                "source": "https://github.com/sebastianbergmann/lines-of-code/tree/1.0.3"
            },
            "funding": [
                {
                    "url": "https://github.com/sebastianbergmann",
                    "type": "github"
                }
            ],
            "time": "2020-11-28T06:42:11+00:00"
        },
        {
            "name": "sebastian/object-enumerator",
            "version": "4.0.4",
            "source": {
                "type": "git",
                "url": "https://github.com/sebastianbergmann/object-enumerator.git",
                "reference": "5c9eeac41b290a3712d88851518825ad78f45c71"
            },
            "dist": {
                "type": "zip",
                "url": "https://api.github.com/repos/sebastianbergmann/object-enumerator/zipball/5c9eeac41b290a3712d88851518825ad78f45c71",
                "reference": "5c9eeac41b290a3712d88851518825ad78f45c71",
                "shasum": ""
            },
            "require": {
                "php": ">=7.3",
                "sebastian/object-reflector": "^2.0",
                "sebastian/recursion-context": "^4.0"
            },
            "require-dev": {
                "phpunit/phpunit": "^9.3"
            },
            "type": "library",
            "extra": {
                "branch-alias": {
                    "dev-master": "4.0-dev"
                }
            },
            "autoload": {
                "classmap": [
                    "src/"
                ]
            },
            "notification-url": "https://packagist.org/downloads/",
            "license": [
                "BSD-3-Clause"
            ],
            "authors": [
                {
                    "name": "Sebastian Bergmann",
                    "email": "sebastian@phpunit.de"
                }
            ],
            "description": "Traverses array structures and object graphs to enumerate all referenced objects",
            "homepage": "https://github.com/sebastianbergmann/object-enumerator/",
            "support": {
                "issues": "https://github.com/sebastianbergmann/object-enumerator/issues",
                "source": "https://github.com/sebastianbergmann/object-enumerator/tree/4.0.4"
            },
            "funding": [
                {
                    "url": "https://github.com/sebastianbergmann",
                    "type": "github"
                }
            ],
            "time": "2020-10-26T13:12:34+00:00"
        },
        {
            "name": "sebastian/object-reflector",
            "version": "2.0.4",
            "source": {
                "type": "git",
                "url": "https://github.com/sebastianbergmann/object-reflector.git",
                "reference": "b4f479ebdbf63ac605d183ece17d8d7fe49c15c7"
            },
            "dist": {
                "type": "zip",
                "url": "https://api.github.com/repos/sebastianbergmann/object-reflector/zipball/b4f479ebdbf63ac605d183ece17d8d7fe49c15c7",
                "reference": "b4f479ebdbf63ac605d183ece17d8d7fe49c15c7",
                "shasum": ""
            },
            "require": {
                "php": ">=7.3"
            },
            "require-dev": {
                "phpunit/phpunit": "^9.3"
            },
            "type": "library",
            "extra": {
                "branch-alias": {
                    "dev-master": "2.0-dev"
                }
            },
            "autoload": {
                "classmap": [
                    "src/"
                ]
            },
            "notification-url": "https://packagist.org/downloads/",
            "license": [
                "BSD-3-Clause"
            ],
            "authors": [
                {
                    "name": "Sebastian Bergmann",
                    "email": "sebastian@phpunit.de"
                }
            ],
            "description": "Allows reflection of object attributes, including inherited and non-public ones",
            "homepage": "https://github.com/sebastianbergmann/object-reflector/",
            "support": {
                "issues": "https://github.com/sebastianbergmann/object-reflector/issues",
                "source": "https://github.com/sebastianbergmann/object-reflector/tree/2.0.4"
            },
            "funding": [
                {
                    "url": "https://github.com/sebastianbergmann",
                    "type": "github"
                }
            ],
            "time": "2020-10-26T13:14:26+00:00"
        },
        {
            "name": "sebastian/recursion-context",
            "version": "4.0.4",
            "source": {
                "type": "git",
                "url": "https://github.com/sebastianbergmann/recursion-context.git",
                "reference": "cd9d8cf3c5804de4341c283ed787f099f5506172"
            },
            "dist": {
                "type": "zip",
                "url": "https://api.github.com/repos/sebastianbergmann/recursion-context/zipball/cd9d8cf3c5804de4341c283ed787f099f5506172",
                "reference": "cd9d8cf3c5804de4341c283ed787f099f5506172",
                "shasum": ""
            },
            "require": {
                "php": ">=7.3"
            },
            "require-dev": {
                "phpunit/phpunit": "^9.3"
            },
            "type": "library",
            "extra": {
                "branch-alias": {
                    "dev-master": "4.0-dev"
                }
            },
            "autoload": {
                "classmap": [
                    "src/"
                ]
            },
            "notification-url": "https://packagist.org/downloads/",
            "license": [
                "BSD-3-Clause"
            ],
            "authors": [
                {
                    "name": "Sebastian Bergmann",
                    "email": "sebastian@phpunit.de"
                },
                {
                    "name": "Jeff Welch",
                    "email": "whatthejeff@gmail.com"
                },
                {
                    "name": "Adam Harvey",
                    "email": "aharvey@php.net"
                }
            ],
            "description": "Provides functionality to recursively process PHP variables",
            "homepage": "http://www.github.com/sebastianbergmann/recursion-context",
            "support": {
                "issues": "https://github.com/sebastianbergmann/recursion-context/issues",
                "source": "https://github.com/sebastianbergmann/recursion-context/tree/4.0.4"
            },
            "funding": [
                {
                    "url": "https://github.com/sebastianbergmann",
                    "type": "github"
                }
            ],
            "time": "2020-10-26T13:17:30+00:00"
        },
        {
            "name": "sebastian/resource-operations",
            "version": "3.0.3",
            "source": {
                "type": "git",
                "url": "https://github.com/sebastianbergmann/resource-operations.git",
                "reference": "0f4443cb3a1d92ce809899753bc0d5d5a8dd19a8"
            },
            "dist": {
                "type": "zip",
                "url": "https://api.github.com/repos/sebastianbergmann/resource-operations/zipball/0f4443cb3a1d92ce809899753bc0d5d5a8dd19a8",
                "reference": "0f4443cb3a1d92ce809899753bc0d5d5a8dd19a8",
                "shasum": ""
            },
            "require": {
                "php": ">=7.3"
            },
            "require-dev": {
                "phpunit/phpunit": "^9.0"
            },
            "type": "library",
            "extra": {
                "branch-alias": {
                    "dev-master": "3.0-dev"
                }
            },
            "autoload": {
                "classmap": [
                    "src/"
                ]
            },
            "notification-url": "https://packagist.org/downloads/",
            "license": [
                "BSD-3-Clause"
            ],
            "authors": [
                {
                    "name": "Sebastian Bergmann",
                    "email": "sebastian@phpunit.de"
                }
            ],
            "description": "Provides a list of PHP built-in functions that operate on resources",
            "homepage": "https://www.github.com/sebastianbergmann/resource-operations",
            "support": {
                "issues": "https://github.com/sebastianbergmann/resource-operations/issues",
                "source": "https://github.com/sebastianbergmann/resource-operations/tree/3.0.3"
            },
            "funding": [
                {
                    "url": "https://github.com/sebastianbergmann",
                    "type": "github"
                }
            ],
            "time": "2020-09-28T06:45:17+00:00"
        },
        {
            "name": "sebastian/type",
            "version": "3.2.0",
            "source": {
                "type": "git",
                "url": "https://github.com/sebastianbergmann/type.git",
                "reference": "fb3fe09c5f0bae6bc27ef3ce933a1e0ed9464b6e"
            },
            "dist": {
                "type": "zip",
                "url": "https://api.github.com/repos/sebastianbergmann/type/zipball/fb3fe09c5f0bae6bc27ef3ce933a1e0ed9464b6e",
                "reference": "fb3fe09c5f0bae6bc27ef3ce933a1e0ed9464b6e",
                "shasum": ""
            },
            "require": {
                "php": ">=7.3"
            },
            "require-dev": {
                "phpunit/phpunit": "^9.5"
            },
            "type": "library",
            "extra": {
                "branch-alias": {
                    "dev-master": "3.2-dev"
                }
            },
            "autoload": {
                "classmap": [
                    "src/"
                ]
            },
            "notification-url": "https://packagist.org/downloads/",
            "license": [
                "BSD-3-Clause"
            ],
            "authors": [
                {
                    "name": "Sebastian Bergmann",
                    "email": "sebastian@phpunit.de",
                    "role": "lead"
                }
            ],
            "description": "Collection of value objects that represent the types of the PHP type system",
            "homepage": "https://github.com/sebastianbergmann/type",
            "support": {
                "issues": "https://github.com/sebastianbergmann/type/issues",
                "source": "https://github.com/sebastianbergmann/type/tree/3.2.0"
            },
            "funding": [
                {
                    "url": "https://github.com/sebastianbergmann",
                    "type": "github"
                }
            ],
            "time": "2022-09-12T14:47:03+00:00"
        },
        {
            "name": "sebastian/version",
            "version": "3.0.2",
            "source": {
                "type": "git",
                "url": "https://github.com/sebastianbergmann/version.git",
                "reference": "c6c1022351a901512170118436c764e473f6de8c"
            },
            "dist": {
                "type": "zip",
                "url": "https://api.github.com/repos/sebastianbergmann/version/zipball/c6c1022351a901512170118436c764e473f6de8c",
                "reference": "c6c1022351a901512170118436c764e473f6de8c",
                "shasum": ""
            },
            "require": {
                "php": ">=7.3"
            },
            "type": "library",
            "extra": {
                "branch-alias": {
                    "dev-master": "3.0-dev"
                }
            },
            "autoload": {
                "classmap": [
                    "src/"
                ]
            },
            "notification-url": "https://packagist.org/downloads/",
            "license": [
                "BSD-3-Clause"
            ],
            "authors": [
                {
                    "name": "Sebastian Bergmann",
                    "email": "sebastian@phpunit.de",
                    "role": "lead"
                }
            ],
            "description": "Library that helps with managing the version number of Git-hosted PHP projects",
            "homepage": "https://github.com/sebastianbergmann/version",
            "support": {
                "issues": "https://github.com/sebastianbergmann/version/issues",
                "source": "https://github.com/sebastianbergmann/version/tree/3.0.2"
            },
            "funding": [
                {
                    "url": "https://github.com/sebastianbergmann",
                    "type": "github"
                }
            ],
            "time": "2020-09-28T06:39:44+00:00"
        },
        {
            "name": "symfony/console",
            "version": "v6.0.15",
            "source": {
                "type": "git",
                "url": "https://github.com/symfony/console.git",
                "reference": "b0b910724a0a0326b4481e4f8a30abb2dd442efb"
            },
            "dist": {
                "type": "zip",
                "url": "https://api.github.com/repos/symfony/console/zipball/b0b910724a0a0326b4481e4f8a30abb2dd442efb",
                "reference": "b0b910724a0a0326b4481e4f8a30abb2dd442efb",
                "shasum": ""
            },
            "require": {
                "php": ">=8.0.2",
                "symfony/polyfill-mbstring": "~1.0",
                "symfony/service-contracts": "^1.1|^2|^3",
                "symfony/string": "^5.4|^6.0"
            },
            "conflict": {
                "symfony/dependency-injection": "<5.4",
                "symfony/dotenv": "<5.4",
                "symfony/event-dispatcher": "<5.4",
                "symfony/lock": "<5.4",
                "symfony/process": "<5.4"
            },
            "provide": {
                "psr/log-implementation": "1.0|2.0|3.0"
            },
            "require-dev": {
                "psr/log": "^1|^2|^3",
                "symfony/config": "^5.4|^6.0",
                "symfony/dependency-injection": "^5.4|^6.0",
                "symfony/event-dispatcher": "^5.4|^6.0",
                "symfony/lock": "^5.4|^6.0",
                "symfony/process": "^5.4|^6.0",
                "symfony/var-dumper": "^5.4|^6.0"
            },
            "suggest": {
                "psr/log": "For using the console logger",
                "symfony/event-dispatcher": "",
                "symfony/lock": "",
                "symfony/process": ""
            },
            "type": "library",
            "autoload": {
                "psr-4": {
                    "Symfony\\Component\\Console\\": ""
                },
                "exclude-from-classmap": [
                    "/Tests/"
                ]
            },
            "notification-url": "https://packagist.org/downloads/",
            "license": [
                "MIT"
            ],
            "authors": [
                {
                    "name": "Fabien Potencier",
                    "email": "fabien@symfony.com"
                },
                {
                    "name": "Symfony Community",
                    "homepage": "https://symfony.com/contributors"
                }
            ],
            "description": "Eases the creation of beautiful and testable command line interfaces",
            "homepage": "https://symfony.com",
            "keywords": [
                "cli",
                "command line",
                "console",
                "terminal"
            ],
            "support": {
                "source": "https://github.com/symfony/console/tree/v6.0.15"
            },
            "funding": [
                {
                    "url": "https://symfony.com/sponsor",
                    "type": "custom"
                },
                {
                    "url": "https://github.com/fabpot",
                    "type": "github"
                },
                {
                    "url": "https://tidelift.com/funding/github/packagist/symfony/symfony",
                    "type": "tidelift"
                }
            ],
            "time": "2022-10-26T21:42:20+00:00"
        },
        {
            "name": "symfony/polyfill-ctype",
            "version": "v1.27.0",
            "source": {
                "type": "git",
                "url": "https://github.com/symfony/polyfill-ctype.git",
                "reference": "5bbc823adecdae860bb64756d639ecfec17b050a"
            },
            "dist": {
                "type": "zip",
                "url": "https://api.github.com/repos/symfony/polyfill-ctype/zipball/5bbc823adecdae860bb64756d639ecfec17b050a",
                "reference": "5bbc823adecdae860bb64756d639ecfec17b050a",
                "shasum": ""
            },
            "require": {
                "php": ">=7.1"
            },
            "provide": {
                "ext-ctype": "*"
            },
            "suggest": {
                "ext-ctype": "For best performance"
            },
            "type": "library",
            "extra": {
                "branch-alias": {
                    "dev-main": "1.27-dev"
                },
                "thanks": {
                    "name": "symfony/polyfill",
                    "url": "https://github.com/symfony/polyfill"
                }
            },
            "autoload": {
                "files": [
                    "bootstrap.php"
                ],
                "psr-4": {
                    "Symfony\\Polyfill\\Ctype\\": ""
                }
            },
            "notification-url": "https://packagist.org/downloads/",
            "license": [
                "MIT"
            ],
            "authors": [
                {
                    "name": "Gert de Pagter",
                    "email": "BackEndTea@gmail.com"
                },
                {
                    "name": "Symfony Community",
                    "homepage": "https://symfony.com/contributors"
                }
            ],
            "description": "Symfony polyfill for ctype functions",
            "homepage": "https://symfony.com",
            "keywords": [
                "compatibility",
                "ctype",
                "polyfill",
                "portable"
            ],
            "support": {
                "source": "https://github.com/symfony/polyfill-ctype/tree/v1.27.0"
            },
            "funding": [
                {
                    "url": "https://symfony.com/sponsor",
                    "type": "custom"
                },
                {
                    "url": "https://github.com/fabpot",
                    "type": "github"
                },
                {
                    "url": "https://tidelift.com/funding/github/packagist/symfony/symfony",
                    "type": "tidelift"
                }
            ],
            "time": "2022-11-03T14:55:06+00:00"
        },
        {
            "name": "symfony/polyfill-intl-grapheme",
            "version": "v1.27.0",
            "source": {
                "type": "git",
                "url": "https://github.com/symfony/polyfill-intl-grapheme.git",
                "reference": "511a08c03c1960e08a883f4cffcacd219b758354"
            },
            "dist": {
                "type": "zip",
                "url": "https://api.github.com/repos/symfony/polyfill-intl-grapheme/zipball/511a08c03c1960e08a883f4cffcacd219b758354",
                "reference": "511a08c03c1960e08a883f4cffcacd219b758354",
                "shasum": ""
            },
            "require": {
                "php": ">=7.1"
            },
            "suggest": {
                "ext-intl": "For best performance"
            },
            "type": "library",
            "extra": {
                "branch-alias": {
                    "dev-main": "1.27-dev"
                },
                "thanks": {
                    "name": "symfony/polyfill",
                    "url": "https://github.com/symfony/polyfill"
                }
            },
            "autoload": {
                "files": [
                    "bootstrap.php"
                ],
                "psr-4": {
                    "Symfony\\Polyfill\\Intl\\Grapheme\\": ""
                }
            },
            "notification-url": "https://packagist.org/downloads/",
            "license": [
                "MIT"
            ],
            "authors": [
                {
                    "name": "Nicolas Grekas",
                    "email": "p@tchwork.com"
                },
                {
                    "name": "Symfony Community",
                    "homepage": "https://symfony.com/contributors"
                }
            ],
            "description": "Symfony polyfill for intl's grapheme_* functions",
            "homepage": "https://symfony.com",
            "keywords": [
                "compatibility",
                "grapheme",
                "intl",
                "polyfill",
                "portable",
                "shim"
            ],
            "support": {
                "source": "https://github.com/symfony/polyfill-intl-grapheme/tree/v1.27.0"
            },
            "funding": [
                {
                    "url": "https://symfony.com/sponsor",
                    "type": "custom"
                },
                {
                    "url": "https://github.com/fabpot",
                    "type": "github"
                },
                {
                    "url": "https://tidelift.com/funding/github/packagist/symfony/symfony",
                    "type": "tidelift"
                }
            ],
            "time": "2022-11-03T14:55:06+00:00"
        },
        {
            "name": "symfony/polyfill-intl-normalizer",
            "version": "v1.27.0",
            "source": {
                "type": "git",
                "url": "https://github.com/symfony/polyfill-intl-normalizer.git",
                "reference": "19bd1e4fcd5b91116f14d8533c57831ed00571b6"
            },
            "dist": {
                "type": "zip",
                "url": "https://api.github.com/repos/symfony/polyfill-intl-normalizer/zipball/19bd1e4fcd5b91116f14d8533c57831ed00571b6",
                "reference": "19bd1e4fcd5b91116f14d8533c57831ed00571b6",
                "shasum": ""
            },
            "require": {
                "php": ">=7.1"
            },
            "suggest": {
                "ext-intl": "For best performance"
            },
            "type": "library",
            "extra": {
                "branch-alias": {
                    "dev-main": "1.27-dev"
                },
                "thanks": {
                    "name": "symfony/polyfill",
                    "url": "https://github.com/symfony/polyfill"
                }
            },
            "autoload": {
                "files": [
                    "bootstrap.php"
                ],
                "psr-4": {
                    "Symfony\\Polyfill\\Intl\\Normalizer\\": ""
                },
                "classmap": [
                    "Resources/stubs"
                ]
            },
            "notification-url": "https://packagist.org/downloads/",
            "license": [
                "MIT"
            ],
            "authors": [
                {
                    "name": "Nicolas Grekas",
                    "email": "p@tchwork.com"
                },
                {
                    "name": "Symfony Community",
                    "homepage": "https://symfony.com/contributors"
                }
            ],
            "description": "Symfony polyfill for intl's Normalizer class and related functions",
            "homepage": "https://symfony.com",
            "keywords": [
                "compatibility",
                "intl",
                "normalizer",
                "polyfill",
                "portable",
                "shim"
            ],
            "support": {
                "source": "https://github.com/symfony/polyfill-intl-normalizer/tree/v1.27.0"
            },
            "funding": [
                {
                    "url": "https://symfony.com/sponsor",
                    "type": "custom"
                },
                {
                    "url": "https://github.com/fabpot",
                    "type": "github"
                },
                {
                    "url": "https://tidelift.com/funding/github/packagist/symfony/symfony",
                    "type": "tidelift"
                }
            ],
            "time": "2022-11-03T14:55:06+00:00"
        },
        {
            "name": "symfony/polyfill-mbstring",
            "version": "v1.27.0",
            "source": {
                "type": "git",
                "url": "https://github.com/symfony/polyfill-mbstring.git",
                "reference": "8ad114f6b39e2c98a8b0e3bd907732c207c2b534"
            },
            "dist": {
                "type": "zip",
                "url": "https://api.github.com/repos/symfony/polyfill-mbstring/zipball/8ad114f6b39e2c98a8b0e3bd907732c207c2b534",
                "reference": "8ad114f6b39e2c98a8b0e3bd907732c207c2b534",
                "shasum": ""
            },
            "require": {
                "php": ">=7.1"
            },
            "provide": {
                "ext-mbstring": "*"
            },
            "suggest": {
                "ext-mbstring": "For best performance"
            },
            "type": "library",
            "extra": {
                "branch-alias": {
                    "dev-main": "1.27-dev"
                },
                "thanks": {
                    "name": "symfony/polyfill",
                    "url": "https://github.com/symfony/polyfill"
                }
            },
            "autoload": {
                "files": [
                    "bootstrap.php"
                ],
                "psr-4": {
                    "Symfony\\Polyfill\\Mbstring\\": ""
                }
            },
            "notification-url": "https://packagist.org/downloads/",
            "license": [
                "MIT"
            ],
            "authors": [
                {
                    "name": "Nicolas Grekas",
                    "email": "p@tchwork.com"
                },
                {
                    "name": "Symfony Community",
                    "homepage": "https://symfony.com/contributors"
                }
            ],
            "description": "Symfony polyfill for the Mbstring extension",
            "homepage": "https://symfony.com",
            "keywords": [
                "compatibility",
                "mbstring",
                "polyfill",
                "portable",
                "shim"
            ],
            "support": {
                "source": "https://github.com/symfony/polyfill-mbstring/tree/v1.27.0"
            },
            "funding": [
                {
                    "url": "https://symfony.com/sponsor",
                    "type": "custom"
                },
                {
                    "url": "https://github.com/fabpot",
                    "type": "github"
                },
                {
                    "url": "https://tidelift.com/funding/github/packagist/symfony/symfony",
                    "type": "tidelift"
                }
            ],
            "time": "2022-11-03T14:55:06+00:00"
        },
        {
            "name": "symfony/process",
            "version": "v6.0.11",
            "source": {
                "type": "git",
                "url": "https://github.com/symfony/process.git",
                "reference": "44270a08ccb664143dede554ff1c00aaa2247a43"
            },
            "dist": {
                "type": "zip",
                "url": "https://api.github.com/repos/symfony/process/zipball/44270a08ccb664143dede554ff1c00aaa2247a43",
                "reference": "44270a08ccb664143dede554ff1c00aaa2247a43",
                "shasum": ""
            },
            "require": {
                "php": ">=8.0.2"
            },
            "type": "library",
            "autoload": {
                "psr-4": {
                    "Symfony\\Component\\Process\\": ""
                },
                "exclude-from-classmap": [
                    "/Tests/"
                ]
            },
            "notification-url": "https://packagist.org/downloads/",
            "license": [
                "MIT"
            ],
            "authors": [
                {
                    "name": "Fabien Potencier",
                    "email": "fabien@symfony.com"
                },
                {
                    "name": "Symfony Community",
                    "homepage": "https://symfony.com/contributors"
                }
            ],
            "description": "Executes commands in sub-processes",
            "homepage": "https://symfony.com",
            "support": {
                "source": "https://github.com/symfony/process/tree/v6.0.11"
            },
            "funding": [
                {
                    "url": "https://symfony.com/sponsor",
                    "type": "custom"
                },
                {
                    "url": "https://github.com/fabpot",
                    "type": "github"
                },
                {
                    "url": "https://tidelift.com/funding/github/packagist/symfony/symfony",
                    "type": "tidelift"
                }
            ],
            "time": "2022-06-27T17:10:44+00:00"
        },
        {
            "name": "symfony/service-contracts",
            "version": "v3.0.2",
            "source": {
                "type": "git",
                "url": "https://github.com/symfony/service-contracts.git",
                "reference": "d78d39c1599bd1188b8e26bb341da52c3c6d8a66"
            },
            "dist": {
                "type": "zip",
                "url": "https://api.github.com/repos/symfony/service-contracts/zipball/d78d39c1599bd1188b8e26bb341da52c3c6d8a66",
                "reference": "d78d39c1599bd1188b8e26bb341da52c3c6d8a66",
                "shasum": ""
            },
            "require": {
                "php": ">=8.0.2",
                "psr/container": "^2.0"
            },
            "conflict": {
                "ext-psr": "<1.1|>=2"
            },
            "suggest": {
                "symfony/service-implementation": ""
            },
            "type": "library",
            "extra": {
                "branch-alias": {
                    "dev-main": "3.0-dev"
                },
                "thanks": {
                    "name": "symfony/contracts",
                    "url": "https://github.com/symfony/contracts"
                }
            },
            "autoload": {
                "psr-4": {
                    "Symfony\\Contracts\\Service\\": ""
                }
            },
            "notification-url": "https://packagist.org/downloads/",
            "license": [
                "MIT"
            ],
            "authors": [
                {
                    "name": "Nicolas Grekas",
                    "email": "p@tchwork.com"
                },
                {
                    "name": "Symfony Community",
                    "homepage": "https://symfony.com/contributors"
                }
            ],
            "description": "Generic abstractions related to writing services",
            "homepage": "https://symfony.com",
            "keywords": [
                "abstractions",
                "contracts",
                "decoupling",
                "interfaces",
                "interoperability",
                "standards"
            ],
            "support": {
                "source": "https://github.com/symfony/service-contracts/tree/v3.0.2"
            },
            "funding": [
                {
                    "url": "https://symfony.com/sponsor",
                    "type": "custom"
                },
                {
                    "url": "https://github.com/fabpot",
                    "type": "github"
                },
                {
                    "url": "https://tidelift.com/funding/github/packagist/symfony/symfony",
                    "type": "tidelift"
                }
            ],
            "time": "2022-05-30T19:17:58+00:00"
        },
        {
            "name": "symfony/string",
            "version": "v6.0.15",
            "source": {
                "type": "git",
                "url": "https://github.com/symfony/string.git",
                "reference": "51ac0fa0ccf132a00519b87c97e8f775fa14e771"
            },
            "dist": {
                "type": "zip",
                "url": "https://api.github.com/repos/symfony/string/zipball/51ac0fa0ccf132a00519b87c97e8f775fa14e771",
                "reference": "51ac0fa0ccf132a00519b87c97e8f775fa14e771",
                "shasum": ""
            },
            "require": {
                "php": ">=8.0.2",
                "symfony/polyfill-ctype": "~1.8",
                "symfony/polyfill-intl-grapheme": "~1.0",
                "symfony/polyfill-intl-normalizer": "~1.0",
                "symfony/polyfill-mbstring": "~1.0"
            },
            "conflict": {
                "symfony/translation-contracts": "<2.0"
            },
            "require-dev": {
                "symfony/error-handler": "^5.4|^6.0",
                "symfony/http-client": "^5.4|^6.0",
                "symfony/translation-contracts": "^2.0|^3.0",
                "symfony/var-exporter": "^5.4|^6.0"
            },
            "type": "library",
            "autoload": {
                "files": [
                    "Resources/functions.php"
                ],
                "psr-4": {
                    "Symfony\\Component\\String\\": ""
                },
                "exclude-from-classmap": [
                    "/Tests/"
                ]
            },
            "notification-url": "https://packagist.org/downloads/",
            "license": [
                "MIT"
            ],
            "authors": [
                {
                    "name": "Nicolas Grekas",
                    "email": "p@tchwork.com"
                },
                {
                    "name": "Symfony Community",
                    "homepage": "https://symfony.com/contributors"
                }
            ],
            "description": "Provides an object-oriented API to strings and deals with bytes, UTF-8 code points and grapheme clusters in a unified way",
            "homepage": "https://symfony.com",
            "keywords": [
                "grapheme",
                "i18n",
                "string",
                "unicode",
                "utf-8",
                "utf8"
            ],
            "support": {
                "source": "https://github.com/symfony/string/tree/v6.0.15"
            },
            "funding": [
                {
                    "url": "https://symfony.com/sponsor",
                    "type": "custom"
                },
                {
                    "url": "https://github.com/fabpot",
                    "type": "github"
                },
                {
                    "url": "https://tidelift.com/funding/github/packagist/symfony/symfony",
                    "type": "tidelift"
                }
            ],
            "time": "2022-10-10T09:34:08+00:00"
        },
        {
            "name": "theseer/tokenizer",
            "version": "1.2.1",
            "source": {
                "type": "git",
                "url": "https://github.com/theseer/tokenizer.git",
                "reference": "34a41e998c2183e22995f158c581e7b5e755ab9e"
            },
            "dist": {
                "type": "zip",
                "url": "https://api.github.com/repos/theseer/tokenizer/zipball/34a41e998c2183e22995f158c581e7b5e755ab9e",
                "reference": "34a41e998c2183e22995f158c581e7b5e755ab9e",
                "shasum": ""
            },
            "require": {
                "ext-dom": "*",
                "ext-tokenizer": "*",
                "ext-xmlwriter": "*",
                "php": "^7.2 || ^8.0"
            },
            "type": "library",
            "autoload": {
                "classmap": [
                    "src/"
                ]
            },
            "notification-url": "https://packagist.org/downloads/",
            "license": [
                "BSD-3-Clause"
            ],
            "authors": [
                {
                    "name": "Arne Blankerts",
                    "email": "arne@blankerts.de",
                    "role": "Developer"
                }
            ],
            "description": "A small library for converting tokenized PHP source code into XML and potentially other formats",
            "support": {
                "issues": "https://github.com/theseer/tokenizer/issues",
                "source": "https://github.com/theseer/tokenizer/tree/1.2.1"
            },
            "funding": [
                {
                    "url": "https://github.com/theseer",
                    "type": "github"
                }
            ],
            "time": "2021-07-28T10:34:58+00:00"
        },
        {
            "name": "wikimedia/at-ease",
            "version": "v2.1.0",
            "source": {
                "type": "git",
                "url": "https://github.com/wikimedia/at-ease.git",
                "reference": "e8ebaa7bb7c8a8395481a05f6dc4deaceab11c33"
            },
            "dist": {
                "type": "zip",
                "url": "https://api.github.com/repos/wikimedia/at-ease/zipball/e8ebaa7bb7c8a8395481a05f6dc4deaceab11c33",
                "reference": "e8ebaa7bb7c8a8395481a05f6dc4deaceab11c33",
                "shasum": ""
            },
            "require": {
                "php": ">=7.2.9"
            },
            "require-dev": {
                "mediawiki/mediawiki-codesniffer": "35.0.0",
                "mediawiki/minus-x": "1.1.1",
                "ockcyp/covers-validator": "1.3.3",
                "php-parallel-lint/php-console-highlighter": "0.5.0",
                "php-parallel-lint/php-parallel-lint": "1.2.0",
                "phpunit/phpunit": "^8.5"
            },
            "type": "library",
            "autoload": {
                "files": [
                    "src/Wikimedia/Functions.php"
                ],
                "psr-4": {
                    "Wikimedia\\AtEase\\": "src/Wikimedia/AtEase/"
                }
            },
            "notification-url": "https://packagist.org/downloads/",
            "license": [
                "GPL-2.0-or-later"
            ],
            "authors": [
                {
                    "name": "Tim Starling",
                    "email": "tstarling@wikimedia.org"
                },
                {
                    "name": "MediaWiki developers",
                    "email": "wikitech-l@lists.wikimedia.org"
                }
            ],
            "description": "Safe replacement to @ for suppressing warnings.",
            "homepage": "https://www.mediawiki.org/wiki/at-ease",
            "support": {
                "source": "https://github.com/wikimedia/at-ease/tree/v2.1.0"
            },
            "time": "2021-02-27T15:53:37+00:00"
        },
        {
            "name": "yoast/phpunit-polyfills",
            "version": "1.0.4",
            "source": {
                "type": "git",
                "url": "https://github.com/Yoast/PHPUnit-Polyfills.git",
                "reference": "3c621ff5429d2b1ff96dc5808ad6cde99d31ea4c"
            },
            "dist": {
                "type": "zip",
                "url": "https://api.github.com/repos/Yoast/PHPUnit-Polyfills/zipball/3c621ff5429d2b1ff96dc5808ad6cde99d31ea4c",
                "reference": "3c621ff5429d2b1ff96dc5808ad6cde99d31ea4c",
                "shasum": ""
            },
            "require": {
                "php": ">=5.4",
                "phpunit/phpunit": "^4.8.36 || ^5.7.21 || ^6.0 || ^7.0 || ^8.0 || ^9.0"
            },
            "require-dev": {
                "yoast/yoastcs": "^2.2.1"
            },
            "type": "library",
            "extra": {
                "branch-alias": {
                    "dev-main": "1.x-dev",
                    "dev-develop": "1.x-dev"
                }
            },
            "autoload": {
                "files": [
                    "phpunitpolyfills-autoload.php"
                ]
            },
            "notification-url": "https://packagist.org/downloads/",
            "license": [
                "BSD-3-Clause"
            ],
            "authors": [
                {
                    "name": "Team Yoast",
                    "email": "support@yoast.com",
                    "homepage": "https://yoast.com"
                },
                {
                    "name": "Contributors",
                    "homepage": "https://github.com/Yoast/PHPUnit-Polyfills/graphs/contributors"
                }
            ],
            "description": "Set of polyfills for changed PHPUnit functionality to allow for creating PHPUnit cross-version compatible tests",
            "homepage": "https://github.com/Yoast/PHPUnit-Polyfills",
            "keywords": [
                "phpunit",
                "polyfill",
                "testing"
            ],
            "support": {
                "issues": "https://github.com/Yoast/PHPUnit-Polyfills/issues",
                "source": "https://github.com/Yoast/PHPUnit-Polyfills"
            },
            "time": "2022-11-16T09:07:52+00:00"
        }
    ],
    "aliases": [],
    "minimum-stability": "dev",
    "stability-flags": {
        "automattic/jetpack-admin-ui": 20,
        "automattic/jetpack-assets": 20,
        "automattic/jetpack-autoloader": 20,
        "automattic/jetpack-composer-plugin": 20,
        "automattic/jetpack-config": 20,
        "automattic/jetpack-connection": 20,
        "automattic/jetpack-device-detection": 20,
        "automattic/jetpack-lazy-images": 20,
        "automattic/jetpack-my-jetpack": 20,
        "automattic/jetpack-plugin-deactivation": 20,
        "automattic/jetpack-changelogger": 20
    },
    "prefer-stable": true,
    "prefer-lowest": false,
    "platform": {
        "ext-json": "*"
    },
    "platform-dev": [],
    "platform-overrides": {
        "ext-intl": "0.0.0"
    },
    "plugin-api-version": "2.3.0"
}<|MERGE_RESOLUTION|>--- conflicted
+++ resolved
@@ -735,11 +735,7 @@
             "dist": {
                 "type": "path",
                 "url": "../../packages/my-jetpack",
-<<<<<<< HEAD
-                "reference": "d161d033b7918694b7a53156209a5d0352e7113e"
-=======
-                "reference": "06fc8f1ff2c52aac53109dfc25e92d8e3f97b20b"
->>>>>>> 9f80daa4
+                "reference": "f525760662fd374d27bd7d4c92faeedaaf5941a4"
             },
             "require": {
                 "automattic/jetpack-admin-ui": "@dev",
