--- conflicted
+++ resolved
@@ -323,11 +323,7 @@
             "dist": {
                 "type": "path",
                 "url": "../../packages/connection",
-<<<<<<< HEAD
                 "reference": "d60612abed78db6aa449217196952bae7e66c445"
-=======
-                "reference": "8197ef999bf0765f0ed57a630c4ae277071e7cc2"
->>>>>>> 7cc2c2b0
             },
             "require": {
                 "automattic/jetpack-a8c-mc-stats": "^1.4",
@@ -592,11 +588,7 @@
             "dist": {
                 "type": "path",
                 "url": "../../packages/my-jetpack",
-<<<<<<< HEAD
                 "reference": "c8c76294bca480aa22efa392d08e1d33580367aa"
-=======
-                "reference": "00317beca5b0da4519ed72b8cdd443c1fe16b6a0"
->>>>>>> 7cc2c2b0
             },
             "require": {
                 "automattic/jetpack-admin-ui": "^0.2",
@@ -914,7 +906,6 @@
             }
         },
         {
-<<<<<<< HEAD
             "name": "automattic/jetpack-tracking",
             "version": "dev-master",
             "dist": {
@@ -970,8 +961,6 @@
             }
         },
         {
-=======
->>>>>>> 7cc2c2b0
             "name": "tedivm/jshrink",
             "version": "v1.4.0",
             "source": {
