--- conflicted
+++ resolved
@@ -4,11 +4,7 @@
         "Read more about it at https://getcomposer.org/doc/01-basic-usage.md#installing-dependencies",
         "This file is @generated automatically"
     ],
-<<<<<<< HEAD
-    "content-hash": "f92c768924fdcac65b856a647a7a8cf6",
-=======
     "content-hash": "9b3caf7a7d73b6d447f1c8c1842a6691",
->>>>>>> db266239
     "packages": [
         {
             "name": "automattic/jetpack-a8c-mc-stats",
@@ -593,11 +589,7 @@
             "dist": {
                 "type": "path",
                 "url": "../../packages/my-jetpack",
-<<<<<<< HEAD
-                "reference": "fd9569d632fd853932963d5115e8be6695a148bd"
-=======
                 "reference": "6baa42d9f139fe8115cfedee1b7b649acad66b45"
->>>>>>> db266239
             },
             "require": {
                 "automattic/jetpack-admin-ui": "^0.2",
