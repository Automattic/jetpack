{
    "_readme": [
        "This file locks the dependencies of your project to a known state",
        "Read more about it at https://getcomposer.org/doc/01-basic-usage.md#installing-dependencies",
        "This file is @generated automatically"
    ],
<<<<<<< HEAD
    "content-hash": "9bc40b952943693b31834c9b19c00a22",
=======
    "content-hash": "1b3ebf847e79cbfd52f1bfc6dd1e54c4",
>>>>>>> e298d700
    "packages": [
        {
            "name": "automattic/jetpack-a8c-mc-stats",
            "version": "dev-trunk",
            "dist": {
                "type": "path",
                "url": "../../packages/a8c-mc-stats",
                "reference": "c5df589f62cd58dc5f1b04938e4e4edc75916812"
            },
            "require-dev": {
                "automattic/jetpack-changelogger": "^3.2",
                "yoast/phpunit-polyfills": "1.0.3"
            },
            "type": "jetpack-library",
            "extra": {
                "autotagger": true,
                "mirror-repo": "Automattic/jetpack-a8c-mc-stats",
                "changelogger": {
                    "link-template": "https://github.com/Automattic/jetpack-a8c-mc-stats/compare/v${old}...v${new}"
                },
                "branch-alias": {
                    "dev-trunk": "1.4.x-dev"
                }
            },
            "autoload": {
                "classmap": [
                    "src/"
                ]
            },
            "scripts": {
                "phpunit": [
                    "./vendor/phpunit/phpunit/phpunit --colors=always"
                ],
                "test-coverage": [
                    "php -dpcov.directory=. ./vendor/bin/phpunit --coverage-clover \"$COVERAGE_DIR/clover.xml\""
                ],
                "test-php": [
                    "@composer phpunit"
                ]
            },
            "license": [
                "GPL-2.0-or-later"
            ],
            "description": "Used to record internal usage stats for Automattic. Not visible to site owners.",
            "transport-options": {
                "relative": true
            }
        },
        {
            "name": "automattic/jetpack-admin-ui",
            "version": "dev-trunk",
            "dist": {
                "type": "path",
                "url": "../../packages/admin-ui",
                "reference": "643ce07d751c26cabbb330339d515ef5a35808f3"
            },
            "require-dev": {
                "automattic/jetpack-changelogger": "^3.2",
                "automattic/wordbless": "dev-master",
                "yoast/phpunit-polyfills": "1.0.3"
            },
            "type": "jetpack-library",
            "extra": {
                "autotagger": true,
                "mirror-repo": "Automattic/jetpack-admin-ui",
                "textdomain": "jetpack-admin-ui",
                "changelogger": {
                    "link-template": "https://github.com/Automattic/jetpack-admin-ui/compare/${old}...${new}"
                },
                "branch-alias": {
                    "dev-trunk": "0.2.x-dev"
                },
                "version-constants": {
                    "::PACKAGE_VERSION": "src/class-admin-menu.php"
                }
            },
            "autoload": {
                "classmap": [
                    "src/"
                ]
            },
            "scripts": {
                "phpunit": [
                    "./vendor/phpunit/phpunit/phpunit --colors=always"
                ],
                "test-coverage": [
                    "php -dpcov.directory=. ./vendor/bin/phpunit --coverage-clover \"$COVERAGE_DIR/clover.xml\""
                ],
                "test-php": [
                    "@composer phpunit"
                ],
                "post-install-cmd": [
                    "WorDBless\\Composer\\InstallDropin::copy"
                ],
                "post-update-cmd": [
                    "WorDBless\\Composer\\InstallDropin::copy"
                ]
            },
            "license": [
                "GPL-2.0-or-later"
            ],
            "description": "Generic Jetpack wp-admin UI elements",
            "transport-options": {
                "relative": true
            }
        },
        {
            "name": "automattic/jetpack-assets",
            "version": "dev-trunk",
            "dist": {
                "type": "path",
                "url": "../../packages/assets",
                "reference": "64ada4d1c3f69e232b27bb0e3a9d986e3f292954"
            },
            "require": {
                "automattic/jetpack-constants": "^1.6"
            },
            "require-dev": {
                "automattic/jetpack-changelogger": "^3.2",
                "brain/monkey": "2.6.1",
                "wikimedia/testing-access-wrapper": "^1.0 || ^2.0",
                "yoast/phpunit-polyfills": "1.0.3"
            },
            "type": "jetpack-library",
            "extra": {
                "autotagger": true,
                "mirror-repo": "Automattic/jetpack-assets",
                "textdomain": "jetpack-assets",
                "changelogger": {
                    "link-template": "https://github.com/Automattic/jetpack-assets/compare/v${old}...v${new}"
                },
                "branch-alias": {
                    "dev-trunk": "1.17.x-dev"
                }
            },
            "autoload": {
                "files": [
                    "actions.php"
                ],
                "classmap": [
                    "src/"
                ]
            },
            "scripts": {
                "build-development": [
                    "pnpm run build"
                ],
                "build-production": [
                    "pnpm run build-production"
                ],
                "phpunit": [
                    "./vendor/phpunit/phpunit/phpunit --colors=always"
                ],
                "test-coverage": [
                    "php -dpcov.directory=. ./vendor/bin/phpunit --coverage-clover \"$COVERAGE_DIR/php/clover.xml\"",
                    "pnpm run test-coverage"
                ],
                "test-js": [
                    "pnpm run test"
                ],
                "test-php": [
                    "@composer phpunit"
                ]
            },
            "license": [
                "GPL-2.0-or-later"
            ],
            "description": "Asset management utilities for Jetpack ecosystem packages",
            "transport-options": {
                "relative": true
            }
        },
        {
            "name": "automattic/jetpack-autoloader",
            "version": "dev-trunk",
            "dist": {
                "type": "path",
                "url": "../../packages/autoloader",
                "reference": "54d19e9ca258cd1731dc5f4a2be175204b93625f"
            },
            "require": {
                "composer-plugin-api": "^1.1 || ^2.0"
            },
            "require-dev": {
                "automattic/jetpack-changelogger": "^3.2",
                "yoast/phpunit-polyfills": "1.0.3"
            },
            "type": "composer-plugin",
            "extra": {
                "autotagger": true,
                "class": "Automattic\\Jetpack\\Autoloader\\CustomAutoloaderPlugin",
                "mirror-repo": "Automattic/jetpack-autoloader",
                "changelogger": {
                    "link-template": "https://github.com/Automattic/jetpack-autoloader/compare/v${old}...v${new}"
                },
                "branch-alias": {
                    "dev-trunk": "2.11.x-dev"
                }
            },
            "autoload": {
                "classmap": [
                    "src/AutoloadGenerator.php"
                ],
                "psr-4": {
                    "Automattic\\Jetpack\\Autoloader\\": "src"
                }
            },
            "scripts": {
                "phpunit": [
                    "./vendor/phpunit/phpunit/phpunit --colors=always"
                ],
                "test-coverage": [
                    "php -dpcov.directory=. ./vendor/bin/phpunit --coverage-php \"./tests/php/tmp/coverage-report.php\"",
                    "php ./tests/php/bin/test-coverage.php \"$COVERAGE_DIR/clover.xml\""
                ],
                "test-php": [
                    "@composer phpunit"
                ]
            },
            "license": [
                "GPL-2.0-or-later"
            ],
            "description": "Creates a custom autoloader for a plugin or theme.",
            "transport-options": {
                "relative": true
            }
        },
        {
            "name": "automattic/jetpack-composer-plugin",
            "version": "dev-trunk",
            "dist": {
                "type": "path",
                "url": "../../packages/composer-plugin",
                "reference": "cbd9a56c7fd43c342d96fb09ee6609d7e7580f9a"
            },
            "require": {
                "composer-plugin-api": "^2.1.0"
            },
            "require-dev": {
                "automattic/jetpack-changelogger": "^3.2",
                "composer/composer": "2.2.12",
                "yoast/phpunit-polyfills": "1.0.3"
            },
            "type": "composer-plugin",
            "extra": {
                "plugin-modifies-install-path": true,
                "class": "Automattic\\Jetpack\\Composer\\Plugin",
                "mirror-repo": "Automattic/jetpack-composer-plugin",
                "changelogger": {
                    "link-template": "https://github.com/Automattic/jetpack-composer-plugin/compare/v${old}...v${new}"
                },
                "autotagger": true,
                "branch-alias": {
                    "dev-trunk": "1.1.x-dev"
                }
            },
            "autoload": {
                "classmap": [
                    "src/"
                ]
            },
            "scripts": {
                "phpunit": [
                    "./vendor/phpunit/phpunit/phpunit --colors=always"
                ],
                "test-coverage": [
                    "php -dpcov.directory=. ./vendor/bin/phpunit --coverage-clover \"$COVERAGE_DIR/clover.xml\""
                ],
                "test-php": [
                    "@composer phpunit"
                ]
            },
            "license": [
                "GPL-2.0-or-later"
            ],
            "description": "A custom installer plugin for Composer to move Jetpack packages out of `vendor/` so WordPress's translation infrastructure will find their strings.",
            "transport-options": {
                "relative": true
            }
        },
        {
            "name": "automattic/jetpack-config",
            "version": "dev-trunk",
            "dist": {
                "type": "path",
                "url": "../../packages/config",
                "reference": "a604f3fbfa5c6d96925eebcf4d4240cb5f07fcf1"
            },
            "require-dev": {
                "automattic/jetpack-changelogger": "^3.2"
            },
            "type": "jetpack-library",
            "extra": {
                "autotagger": true,
                "mirror-repo": "Automattic/jetpack-config",
                "textdomain": "jetpack-config",
                "changelogger": {
                    "link-template": "https://github.com/Automattic/jetpack-config/compare/v${old}...v${new}"
                },
                "branch-alias": {
                    "dev-trunk": "1.11.x-dev"
                }
            },
            "autoload": {
                "classmap": [
                    "src/"
                ]
            },
            "license": [
                "GPL-2.0-or-later"
            ],
            "description": "Jetpack configuration package that initializes other packages and configures Jetpack's functionality. Can be used as a base for all variants of Jetpack package usage.",
            "transport-options": {
                "relative": true
            }
        },
        {
            "name": "automattic/jetpack-connection",
            "version": "dev-trunk",
            "dist": {
                "type": "path",
                "url": "../../packages/connection",
                "reference": "dd23e0be7903fd17711661ba226465b6b035be57"
            },
            "require": {
                "automattic/jetpack-a8c-mc-stats": "^1.4",
                "automattic/jetpack-admin-ui": "^0.2",
                "automattic/jetpack-constants": "^1.6",
                "automattic/jetpack-redirect": "^1.7",
                "automattic/jetpack-roles": "^1.4",
                "automattic/jetpack-status": "^1.14"
            },
            "require-dev": {
                "automattic/jetpack-changelogger": "^3.2",
                "automattic/wordbless": "@dev",
                "brain/monkey": "2.6.1",
                "yoast/phpunit-polyfills": "1.0.3"
            },
            "type": "jetpack-library",
            "extra": {
                "autotagger": true,
                "mirror-repo": "Automattic/jetpack-connection",
                "textdomain": "jetpack-connection",
                "version-constants": {
                    "::PACKAGE_VERSION": "src/class-package-version.php"
                },
                "changelogger": {
                    "link-template": "https://github.com/Automattic/jetpack-connection/compare/v${old}...v${new}"
                },
                "branch-alias": {
                    "dev-trunk": "1.46.x-dev"
                }
            },
            "autoload": {
                "classmap": [
                    "legacy",
                    "src/",
                    "src/webhooks"
                ]
            },
            "scripts": {
                "build-production": [
                    "pnpm run build-production"
                ],
                "build-development": [
                    "pnpm run build"
                ],
                "phpunit": [
                    "./vendor/phpunit/phpunit/phpunit --colors=always"
                ],
                "post-install-cmd": [
                    "WorDBless\\Composer\\InstallDropin::copy"
                ],
                "post-update-cmd": [
                    "WorDBless\\Composer\\InstallDropin::copy"
                ],
                "test-coverage": [
                    "php -dpcov.directory=. ./vendor/bin/phpunit --coverage-clover \"$COVERAGE_DIR/clover.xml\""
                ],
                "test-php": [
                    "@composer phpunit"
                ]
            },
            "license": [
                "GPL-2.0-or-later"
            ],
            "description": "Everything needed to connect to the Jetpack infrastructure",
            "transport-options": {
                "relative": true
            }
        },
        {
            "name": "automattic/jetpack-constants",
            "version": "dev-trunk",
            "dist": {
                "type": "path",
                "url": "../../packages/constants",
                "reference": "71eaf9916aaeeda2abf5a8a19e7534c6d1bc1898"
            },
            "require-dev": {
                "automattic/jetpack-changelogger": "^3.2",
                "brain/monkey": "2.6.1",
                "yoast/phpunit-polyfills": "1.0.3"
            },
            "type": "jetpack-library",
            "extra": {
                "autotagger": true,
                "mirror-repo": "Automattic/jetpack-constants",
                "changelogger": {
                    "link-template": "https://github.com/Automattic/jetpack-constants/compare/v${old}...v${new}"
                },
                "branch-alias": {
                    "dev-trunk": "1.6.x-dev"
                }
            },
            "autoload": {
                "classmap": [
                    "src/"
                ]
            },
            "scripts": {
                "phpunit": [
                    "./vendor/phpunit/phpunit/phpunit --colors=always"
                ],
                "test-coverage": [
                    "php -dpcov.directory=. ./vendor/bin/phpunit --coverage-clover \"$COVERAGE_DIR/clover.xml\""
                ],
                "test-php": [
                    "@composer phpunit"
                ]
            },
            "license": [
                "GPL-2.0-or-later"
            ],
            "description": "A wrapper for defining constants in a more testable way.",
            "transport-options": {
                "relative": true
            }
        },
        {
            "name": "automattic/jetpack-device-detection",
            "version": "dev-trunk",
            "dist": {
                "type": "path",
                "url": "../../packages/device-detection",
                "reference": "7c18edb6992a4c27b9cc2719ee7d1d0abacf5d76"
            },
            "require-dev": {
                "automattic/jetpack-changelogger": "^3.2",
                "yoast/phpunit-polyfills": "1.0.3"
            },
            "type": "jetpack-library",
            "extra": {
                "autotagger": true,
                "mirror-repo": "Automattic/jetpack-device-detection",
                "changelogger": {
                    "link-template": "https://github.com/Automattic/jetpack-device-detection/compare/v${old}...v${new}"
                },
                "branch-alias": {
                    "dev-trunk": "1.4.x-dev"
                }
            },
            "autoload": {
                "classmap": [
                    "src/"
                ]
            },
            "scripts": {
                "phpunit": [
                    "./vendor/phpunit/phpunit/phpunit --colors=always"
                ],
                "test-coverage": [
                    "php -dpcov.directory=. ./vendor/bin/phpunit --coverage-clover \"$COVERAGE_DIR/clover.xml\""
                ],
                "test-php": [
                    "@composer phpunit"
                ]
            },
            "license": [
                "GPL-2.0-or-later"
            ],
            "description": "A way to detect device types based on User-Agent header.",
            "transport-options": {
                "relative": true
            }
        },
        {
            "name": "automattic/jetpack-jitm",
            "version": "dev-trunk",
            "dist": {
                "type": "path",
                "url": "../../packages/jitm",
                "reference": "e092d87a0cee08fd5386d97e12bd93318fa7ee30"
            },
            "require": {
                "automattic/jetpack-a8c-mc-stats": "^1.4",
                "automattic/jetpack-assets": "^1.17",
                "automattic/jetpack-connection": "^1.46",
                "automattic/jetpack-device-detection": "^1.4",
                "automattic/jetpack-logo": "^1.5",
                "automattic/jetpack-partner": "^1.7",
                "automattic/jetpack-redirect": "^1.7",
                "automattic/jetpack-status": "^1.14"
            },
            "require-dev": {
                "automattic/jetpack-changelogger": "^3.2",
                "brain/monkey": "2.6.1",
                "yoast/phpunit-polyfills": "1.0.3"
            },
            "type": "jetpack-library",
            "extra": {
                "autotagger": true,
                "mirror-repo": "Automattic/jetpack-jitm",
                "textdomain": "jetpack-jitm",
                "version-constants": {
                    "::PACKAGE_VERSION": "src/class-jitm.php"
                },
                "changelogger": {
                    "link-template": "https://github.com/Automattic/jetpack-jitm/compare/v${old}...v${new}"
                },
                "branch-alias": {
                    "dev-trunk": "2.2.x-dev"
                }
            },
            "autoload": {
                "classmap": [
                    "src/"
                ]
            },
            "scripts": {
                "build-production": [
                    "pnpm run build-production"
                ],
                "build-development": [
                    "pnpm run build"
                ],
                "phpunit": [
                    "./vendor/phpunit/phpunit/phpunit --colors=always"
                ],
                "test-coverage": [
                    "php -dpcov.directory=. ./vendor/bin/phpunit --coverage-clover \"$COVERAGE_DIR/clover.xml\""
                ],
                "test-php": [
                    "@composer phpunit"
                ]
            },
            "license": [
                "GPL-2.0-or-later"
            ],
            "description": "Just in time messages for Jetpack",
            "transport-options": {
                "relative": true
            }
        },
        {
            "name": "automattic/jetpack-lazy-images",
            "version": "dev-trunk",
            "dist": {
                "type": "path",
                "url": "../../packages/lazy-images",
                "reference": "8692acc24b2a4a918d6aed907396368adfa170f3"
            },
            "require": {
                "automattic/jetpack-assets": "^1.17",
                "automattic/jetpack-constants": "^1.6"
            },
            "require-dev": {
                "automattic/jetpack-changelogger": "^3.2",
                "automattic/wordbless": "dev-master",
                "yoast/phpunit-polyfills": "1.0.3"
            },
            "type": "jetpack-library",
            "extra": {
                "autotagger": true,
                "mirror-repo": "Automattic/jetpack-lazy-images",
                "textdomain": "jetpack-lazy-images",
                "changelogger": {
                    "link-template": "https://github.com/Automattic/jetpack-lazy-images/compare/v${old}...v${new}"
                },
                "branch-alias": {
                    "dev-trunk": "2.1.x-dev"
                }
            },
            "autoload": {
                "classmap": [
                    "src/"
                ]
            },
            "scripts": {
                "build-production": [
                    "pnpm run build-production"
                ],
                "build-development": [
                    "pnpm run build"
                ],
                "phpunit": [
                    "./vendor/phpunit/phpunit/phpunit --colors=always"
                ],
                "post-install-cmd": [
                    "WorDBless\\Composer\\InstallDropin::copy"
                ],
                "post-update-cmd": [
                    "WorDBless\\Composer\\InstallDropin::copy"
                ],
                "test-coverage": [
                    "php -dpcov.directory=. ./vendor/bin/phpunit --coverage-clover \"$COVERAGE_DIR/clover.xml\""
                ],
                "test-php": [
                    "@composer phpunit"
                ]
            },
            "license": [
                "GPL-2.0-or-later"
            ],
            "description": "Speed up your site and create a smoother viewing experience by loading images as visitors scroll down the screen, instead of all at once.",
            "transport-options": {
                "relative": true
            }
        },
        {
            "name": "automattic/jetpack-licensing",
            "version": "dev-trunk",
            "dist": {
                "type": "path",
                "url": "../../packages/licensing",
                "reference": "015a8ffab0a65aac08a7d6be586a0fe70cee462d"
            },
            "require": {
                "automattic/jetpack-connection": "^1.46"
            },
            "require-dev": {
                "automattic/jetpack-changelogger": "^3.2",
                "automattic/wordbless": "@dev",
                "yoast/phpunit-polyfills": "1.0.3"
            },
            "type": "jetpack-library",
            "extra": {
                "autotagger": true,
                "mirror-repo": "Automattic/jetpack-licensing",
                "textdomain": "jetpack-licensing",
                "changelogger": {
                    "link-template": "https://github.com/Automattic/jetpack-licensing/compare/v${old}...v${new}"
                },
                "branch-alias": {
                    "dev-trunk": "1.7.x-dev"
                }
            },
            "autoload": {
                "classmap": [
                    "src/"
                ]
            },
            "scripts": {
                "phpunit": [
                    "./vendor/phpunit/phpunit/phpunit --colors=always"
                ],
                "post-install-cmd": [
                    "WorDBless\\Composer\\InstallDropin::copy"
                ],
                "post-update-cmd": [
                    "WorDBless\\Composer\\InstallDropin::copy"
                ],
                "test-coverage": [
                    "php -dpcov.directory=. ./vendor/bin/phpunit --coverage-clover \"$COVERAGE_DIR/clover.xml\""
                ],
                "test-php": [
                    "@composer phpunit"
                ]
            },
            "license": [
                "GPL-2.0-or-later"
            ],
            "description": "Everything needed to manage Jetpack licenses client-side.",
            "transport-options": {
                "relative": true
            }
        },
        {
            "name": "automattic/jetpack-logo",
            "version": "dev-trunk",
            "dist": {
                "type": "path",
                "url": "../../packages/logo",
                "reference": "0b26b43706ad99ba1e7cd7f7afa23b8f44d28d00"
            },
            "require-dev": {
                "automattic/jetpack-changelogger": "^3.2",
                "yoast/phpunit-polyfills": "1.0.3"
            },
            "type": "jetpack-library",
            "extra": {
                "autotagger": true,
                "mirror-repo": "Automattic/jetpack-logo",
                "changelogger": {
                    "link-template": "https://github.com/Automattic/jetpack-logo/compare/v${old}...v${new}"
                },
                "branch-alias": {
                    "dev-trunk": "1.5.x-dev"
                }
            },
            "autoload": {
                "classmap": [
                    "src/"
                ]
            },
            "scripts": {
                "phpunit": [
                    "./vendor/phpunit/phpunit/phpunit --colors=always"
                ],
                "test-coverage": [
                    "php -dpcov.directory=. ./vendor/bin/phpunit --coverage-clover \"$COVERAGE_DIR/clover.xml\""
                ],
                "test-php": [
                    "@composer phpunit"
                ]
            },
            "license": [
                "GPL-2.0-or-later"
            ],
            "description": "A logo for Jetpack",
            "transport-options": {
                "relative": true
            }
        },
        {
            "name": "automattic/jetpack-my-jetpack",
            "version": "dev-trunk",
            "dist": {
                "type": "path",
                "url": "../../packages/my-jetpack",
<<<<<<< HEAD
                "reference": "30a274af1a3b8e26c9540f4561efb3653a8213cf"
=======
                "reference": "ff9e4c9840a005493770e7a45fd8af700c1c9a6e"
>>>>>>> e298d700
            },
            "require": {
                "automattic/jetpack-admin-ui": "^0.2",
                "automattic/jetpack-assets": "^1.17",
                "automattic/jetpack-connection": "^1.46",
                "automattic/jetpack-constants": "^1.6",
                "automattic/jetpack-jitm": "^2.2",
                "automattic/jetpack-licensing": "^1.7",
                "automattic/jetpack-plugins-installer": "^0.2",
                "automattic/jetpack-redirect": "^1.7"
            },
            "require-dev": {
                "automattic/jetpack-changelogger": "^3.2",
                "automattic/wordbless": "@dev",
                "yoast/phpunit-polyfills": "1.0.3"
            },
            "type": "jetpack-library",
            "extra": {
                "autotagger": true,
                "mirror-repo": "Automattic/jetpack-my-jetpack",
                "textdomain": "jetpack-my-jetpack",
                "changelogger": {
                    "link-template": "https://github.com/Automattic/jetpack-my-jetpack/compare/${old}...${new}"
                },
                "branch-alias": {
                    "dev-trunk": "2.3.x-dev"
                },
                "version-constants": {
                    "::PACKAGE_VERSION": "src/class-initializer.php"
                }
            },
            "autoload": {
                "classmap": [
                    "src/",
                    "src/products"
                ]
            },
            "scripts": {
                "phpunit": [
                    "./vendor/phpunit/phpunit/phpunit --colors=always"
                ],
                "test-coverage": [
                    "php -dpcov.directory=. ./vendor/bin/phpunit --coverage-clover \"$COVERAGE_DIR/coverage.xml\"",
                    "pnpm run test --coverageDirectory=\"$COVERAGE_DIR\" --coverage --coverageReporters=clover"
                ],
                "test-php": [
                    "@composer phpunit"
                ],
                "test-js": [
                    "pnpm run test"
                ],
                "test-js-watch": [
                    "Composer\\Config::disableProcessTimeout",
                    "pnpm run test --watch"
                ],
                "build-development": [
                    "pnpm run build"
                ],
                "build-production": [
                    "NODE_ENV=production pnpm run build"
                ],
                "watch": [
                    "Composer\\Config::disableProcessTimeout",
                    "pnpm run watch"
                ],
                "post-install-cmd": [
                    "WorDBless\\Composer\\InstallDropin::copy"
                ],
                "post-update-cmd": [
                    "WorDBless\\Composer\\InstallDropin::copy"
                ]
            },
            "license": [
                "GPL-2.0-or-later"
            ],
            "description": "WP Admin page with information and configuration shared among all Jetpack stand-alone plugins",
            "transport-options": {
                "relative": true
            }
        },
        {
            "name": "automattic/jetpack-partner",
            "version": "dev-trunk",
            "dist": {
                "type": "path",
                "url": "../../packages/partner",
                "reference": "992548f355ba41fc6ad3de9f59a05ef69241d095"
            },
            "require": {
                "automattic/jetpack-connection": "^1.46",
                "automattic/jetpack-status": "^1.14"
            },
            "require-dev": {
                "automattic/jetpack-changelogger": "^3.2",
                "automattic/wordbless": "@dev",
                "brain/monkey": "2.6.1",
                "yoast/phpunit-polyfills": "1.0.3"
            },
            "type": "jetpack-library",
            "extra": {
                "autotagger": true,
                "mirror-repo": "Automattic/jetpack-partner",
                "changelogger": {
                    "link-template": "https://github.com/Automattic/jetpack-partner/compare/v${old}...v${new}"
                },
                "branch-alias": {
                    "dev-trunk": "1.7.x-dev"
                }
            },
            "autoload": {
                "classmap": [
                    "src/"
                ]
            },
            "scripts": {
                "phpunit": [
                    "./vendor/phpunit/phpunit/phpunit --colors=always"
                ],
                "post-install-cmd": [
                    "WorDBless\\Composer\\InstallDropin::copy"
                ],
                "post-update-cmd": [
                    "WorDBless\\Composer\\InstallDropin::copy"
                ],
                "test-coverage": [
                    "php -dpcov.directory=. ./vendor/bin/phpunit --coverage-clover \"$COVERAGE_DIR/clover.xml\""
                ],
                "test-php": [
                    "@composer phpunit"
                ]
            },
            "license": [
                "GPL-2.0-or-later"
            ],
            "description": "Support functions for Jetpack hosting partners.",
            "transport-options": {
                "relative": true
            }
        },
        {
            "name": "automattic/jetpack-plugins-installer",
            "version": "dev-trunk",
            "dist": {
                "type": "path",
                "url": "../../packages/plugins-installer",
                "reference": "15b99481e685050e153fa59f5cf5a9dff6f3216e"
            },
            "require": {
                "automattic/jetpack-a8c-mc-stats": "^1.4"
            },
            "require-dev": {
                "automattic/jetpack-changelogger": "^3.2",
                "yoast/phpunit-polyfills": "1.0.3"
            },
            "type": "jetpack-library",
            "extra": {
                "branch-alias": {
                    "dev-trunk": "0.2.x-dev"
                },
                "mirror-repo": "Automattic/jetpack-plugins-installer",
                "changelogger": {
                    "link-template": "https://github.com/Automattic/jetpack-plugins-installer/compare/v${old}...v${new}"
                },
                "autotagger": true,
                "textdomain": "jetpack-plugins-installer"
            },
            "autoload": {
                "classmap": [
                    "src/"
                ]
            },
            "scripts": {
                "phpunit": [
                    "./vendor/phpunit/phpunit/phpunit --colors=always"
                ],
                "test-coverage": [
                    "php -dpcov.directory=. ./vendor/bin/phpunit --coverage-clover \"$COVERAGE_DIR/clover.xml\""
                ],
                "test-php": [
                    "@composer phpunit"
                ]
            },
            "license": [
                "GPL-2.0-or-later"
            ],
            "description": "Handle installation of plugins from WP.org",
            "transport-options": {
                "relative": true
            }
        },
        {
            "name": "automattic/jetpack-redirect",
            "version": "dev-trunk",
            "dist": {
                "type": "path",
                "url": "../../packages/redirect",
                "reference": "384df449e82c6792919537add3aa543468d98893"
            },
            "require": {
                "automattic/jetpack-status": "^1.14"
            },
            "require-dev": {
                "automattic/jetpack-changelogger": "^3.2",
                "brain/monkey": "2.6.1",
                "yoast/phpunit-polyfills": "1.0.3"
            },
            "type": "jetpack-library",
            "extra": {
                "autotagger": true,
                "mirror-repo": "Automattic/jetpack-redirect",
                "changelogger": {
                    "link-template": "https://github.com/Automattic/jetpack-redirect/compare/v${old}...v${new}"
                },
                "branch-alias": {
                    "dev-trunk": "1.7.x-dev"
                }
            },
            "autoload": {
                "classmap": [
                    "src/"
                ]
            },
            "scripts": {
                "phpunit": [
                    "./vendor/phpunit/phpunit/phpunit --colors=always"
                ],
                "test-coverage": [
                    "php -dpcov.directory=. ./vendor/bin/phpunit --coverage-clover \"$COVERAGE_DIR/clover.xml\""
                ],
                "test-php": [
                    "@composer phpunit"
                ]
            },
            "license": [
                "GPL-2.0-or-later"
            ],
            "description": "Utilities to build URLs to the jetpack.com/redirect/ service",
            "transport-options": {
                "relative": true
            }
        },
        {
            "name": "automattic/jetpack-roles",
            "version": "dev-trunk",
            "dist": {
                "type": "path",
                "url": "../../packages/roles",
                "reference": "e7d89c4c354ca17ec53d1a2e05454057c1b144da"
            },
            "require-dev": {
                "automattic/jetpack-changelogger": "^3.2",
                "brain/monkey": "2.6.1",
                "yoast/phpunit-polyfills": "1.0.3"
            },
            "type": "jetpack-library",
            "extra": {
                "autotagger": true,
                "mirror-repo": "Automattic/jetpack-roles",
                "changelogger": {
                    "link-template": "https://github.com/Automattic/jetpack-roles/compare/v${old}...v${new}"
                },
                "branch-alias": {
                    "dev-trunk": "1.4.x-dev"
                }
            },
            "autoload": {
                "classmap": [
                    "src/"
                ]
            },
            "scripts": {
                "phpunit": [
                    "./vendor/phpunit/phpunit/phpunit --colors=always"
                ],
                "test-coverage": [
                    "php -dpcov.directory=. ./vendor/bin/phpunit --coverage-clover \"$COVERAGE_DIR/clover.xml\""
                ],
                "test-php": [
                    "@composer phpunit"
                ]
            },
            "license": [
                "GPL-2.0-or-later"
            ],
            "description": "Utilities, related with user roles and capabilities.",
            "transport-options": {
                "relative": true
            }
        },
        {
            "name": "automattic/jetpack-status",
            "version": "dev-trunk",
            "dist": {
                "type": "path",
                "url": "../../packages/status",
                "reference": "1c747edbd6e497fd58eb51ddab48d836b61a5298"
            },
            "require": {
                "automattic/jetpack-constants": "^1.6"
            },
            "require-dev": {
                "automattic/jetpack-changelogger": "^3.2",
                "brain/monkey": "2.6.1",
                "yoast/phpunit-polyfills": "1.0.3"
            },
            "type": "jetpack-library",
            "extra": {
                "autotagger": true,
                "mirror-repo": "Automattic/jetpack-status",
                "changelogger": {
                    "link-template": "https://github.com/Automattic/jetpack-status/compare/v${old}...v${new}"
                },
                "branch-alias": {
                    "dev-trunk": "1.14.x-dev"
                }
            },
            "autoload": {
                "classmap": [
                    "src/"
                ]
            },
            "scripts": {
                "phpunit": [
                    "./vendor/phpunit/phpunit/phpunit --colors=always"
                ],
                "test-coverage": [
                    "php -dpcov.directory=. ./vendor/bin/phpunit --coverage-clover \"$COVERAGE_DIR/clover.xml\""
                ],
                "test-php": [
                    "@composer phpunit"
                ]
            },
            "license": [
                "GPL-2.0-or-later"
            ],
            "description": "Used to retrieve information about the current status of Jetpack and the site overall.",
            "transport-options": {
                "relative": true
            }
        },
        {
            "name": "tedivm/jshrink",
            "version": "v1.4.0",
            "source": {
                "type": "git",
                "url": "https://github.com/tedious/JShrink.git",
                "reference": "0513ba1407b1f235518a939455855e6952a48bbc"
            },
            "dist": {
                "type": "zip",
                "url": "https://api.github.com/repos/tedious/JShrink/zipball/0513ba1407b1f235518a939455855e6952a48bbc",
                "reference": "0513ba1407b1f235518a939455855e6952a48bbc",
                "shasum": ""
            },
            "require": {
                "php": "^5.6|^7.0|^8.0"
            },
            "require-dev": {
                "friendsofphp/php-cs-fixer": "^2.8",
                "php-coveralls/php-coveralls": "^1.1.0",
                "phpunit/phpunit": "^6"
            },
            "type": "library",
            "autoload": {
                "psr-0": {
                    "JShrink": "src/"
                }
            },
            "notification-url": "https://packagist.org/downloads/",
            "license": [
                "BSD-3-Clause"
            ],
            "authors": [
                {
                    "name": "Robert Hafner",
                    "email": "tedivm@tedivm.com"
                }
            ],
            "description": "Javascript Minifier built in PHP",
            "homepage": "http://github.com/tedious/JShrink",
            "keywords": [
                "javascript",
                "minifier"
            ],
            "support": {
                "issues": "https://github.com/tedious/JShrink/issues",
                "source": "https://github.com/tedious/JShrink/tree/v1.4.0"
            },
            "funding": [
                {
                    "url": "https://tidelift.com/funding/github/packagist/tedivm/jshrink",
                    "type": "tidelift"
                }
            ],
            "time": "2020-11-30T18:10:21+00:00"
        }
    ],
    "packages-dev": [
        {
            "name": "antecedent/patchwork",
            "version": "2.1.21",
            "source": {
                "type": "git",
                "url": "https://github.com/antecedent/patchwork.git",
                "reference": "25c1fa0cd9a6e6d0d13863d8df8f050b6733f16d"
            },
            "dist": {
                "type": "zip",
                "url": "https://api.github.com/repos/antecedent/patchwork/zipball/25c1fa0cd9a6e6d0d13863d8df8f050b6733f16d",
                "reference": "25c1fa0cd9a6e6d0d13863d8df8f050b6733f16d",
                "shasum": ""
            },
            "require": {
                "php": ">=5.4.0"
            },
            "require-dev": {
                "phpunit/phpunit": ">=4"
            },
            "type": "library",
            "notification-url": "https://packagist.org/downloads/",
            "license": [
                "MIT"
            ],
            "authors": [
                {
                    "name": "Ignas Rudaitis",
                    "email": "ignas.rudaitis@gmail.com"
                }
            ],
            "description": "Method redefinition (monkey-patching) functionality for PHP.",
            "homepage": "http://patchwork2.org/",
            "keywords": [
                "aop",
                "aspect",
                "interception",
                "monkeypatching",
                "redefinition",
                "runkit",
                "testing"
            ],
            "support": {
                "issues": "https://github.com/antecedent/patchwork/issues",
                "source": "https://github.com/antecedent/patchwork/tree/2.1.21"
            },
            "time": "2022-02-07T07:28:34+00:00"
        },
        {
            "name": "automattic/jetpack-changelogger",
            "version": "dev-trunk",
            "dist": {
                "type": "path",
                "url": "../../packages/changelogger",
                "reference": "db7485e80ebcad717977462edf149ea62e134b3b"
            },
            "require": {
                "php": ">=5.6",
                "symfony/console": "^3.4 || ^5.2 || ^6.0",
                "symfony/process": "^3.4 || ^5.2 || ^6.0",
                "wikimedia/at-ease": "^1.2 || ^2.0"
            },
            "require-dev": {
                "wikimedia/testing-access-wrapper": "^1.0 || ^2.0",
                "yoast/phpunit-polyfills": "1.0.3"
            },
            "bin": [
                "bin/changelogger"
            ],
            "type": "project",
            "extra": {
                "autotagger": true,
                "branch-alias": {
                    "dev-trunk": "3.2.x-dev"
                },
                "mirror-repo": "Automattic/jetpack-changelogger",
                "version-constants": {
                    "::VERSION": "src/Application.php"
                },
                "changelogger": {
                    "link-template": "https://github.com/Automattic/jetpack-changelogger/compare/${old}...${new}"
                }
            },
            "autoload": {
                "psr-4": {
                    "Automattic\\Jetpack\\Changelogger\\": "src",
                    "Automattic\\Jetpack\\Changelog\\": "lib"
                }
            },
            "autoload-dev": {
                "psr-4": {
                    "Automattic\\Jetpack\\Changelogger\\Tests\\": "tests/php/includes/src",
                    "Automattic\\Jetpack\\Changelog\\Tests\\": "tests/php/includes/lib"
                }
            },
            "scripts": {
                "phpunit": [
                    "./vendor/phpunit/phpunit/phpunit --colors=always"
                ],
                "test-coverage": [
                    "php -dpcov.directory=. ./vendor/bin/phpunit --coverage-clover \"$COVERAGE_DIR/clover.xml\""
                ],
                "test-php": [
                    "@composer phpunit"
                ],
                "post-install-cmd": [
                    "[ -e vendor/bin/changelogger ] || { cd vendor/bin && ln -s ../../bin/changelogger; }"
                ],
                "post-update-cmd": [
                    "[ -e vendor/bin/changelogger ] || { cd vendor/bin && ln -s ../../bin/changelogger; }"
                ]
            },
            "license": [
                "GPL-2.0-or-later"
            ],
            "description": "Jetpack Changelogger tool. Allows for managing changelogs by dropping change files into a changelog directory with each PR.",
            "transport-options": {
                "relative": true
            }
        },
        {
            "name": "automattic/wordbless",
            "version": "0.4.0",
            "source": {
                "type": "git",
                "url": "https://github.com/Automattic/wordbless.git",
                "reference": "4811e4562e14679dbeedcf84bed2547db4ea5c03"
            },
            "dist": {
                "type": "zip",
                "url": "https://api.github.com/repos/Automattic/wordbless/zipball/4811e4562e14679dbeedcf84bed2547db4ea5c03",
                "reference": "4811e4562e14679dbeedcf84bed2547db4ea5c03",
                "shasum": ""
            },
            "require": {
                "php": ">=5.6.20",
                "roots/wordpress": "^6.0.2"
            },
            "require-dev": {
                "phpunit/phpunit": "^5.7 || ^6.5 || ^7.5 || ^9.5"
            },
            "type": "wordpress-dropin",
            "autoload": {
                "psr-4": {
                    "WorDBless\\": "src/",
                    "WorDBless\\Composer\\": "src/Composer/"
                }
            },
            "notification-url": "https://packagist.org/downloads/",
            "license": [
                "GPL-2.0-or-later"
            ],
            "authors": [
                {
                    "name": "Automattic Inc."
                }
            ],
            "description": "WorDBless allows you to use WordPress core functions in your PHPUnit tests without having to set up a database and the whole WordPress environment",
            "support": {
                "issues": "https://github.com/Automattic/wordbless/issues",
                "source": "https://github.com/Automattic/wordbless/tree/0.4.0"
            },
            "time": "2022-09-14T14:01:05+00:00"
        },
        {
            "name": "brain/monkey",
            "version": "2.6.1",
            "source": {
                "type": "git",
                "url": "https://github.com/Brain-WP/BrainMonkey.git",
                "reference": "a31c84515bb0d49be9310f52ef1733980ea8ffbb"
            },
            "dist": {
                "type": "zip",
                "url": "https://api.github.com/repos/Brain-WP/BrainMonkey/zipball/a31c84515bb0d49be9310f52ef1733980ea8ffbb",
                "reference": "a31c84515bb0d49be9310f52ef1733980ea8ffbb",
                "shasum": ""
            },
            "require": {
                "antecedent/patchwork": "^2.1.17",
                "mockery/mockery": "^1.3.5 || ^1.4.4",
                "php": ">=5.6.0"
            },
            "require-dev": {
                "dealerdirect/phpcodesniffer-composer-installer": "^0.7.1",
                "phpcompatibility/php-compatibility": "^9.3.0",
                "phpunit/phpunit": "^5.7.26 || ^6.0 || ^7.0 || >=8.0 <8.5.12 || ^8.5.14 || ^9.0"
            },
            "type": "library",
            "extra": {
                "branch-alias": {
                    "dev-version/1": "1.x-dev",
                    "dev-master": "2.0.x-dev"
                }
            },
            "autoload": {
                "files": [
                    "inc/api.php"
                ],
                "psr-4": {
                    "Brain\\Monkey\\": "src/"
                }
            },
            "notification-url": "https://packagist.org/downloads/",
            "license": [
                "MIT"
            ],
            "authors": [
                {
                    "name": "Giuseppe Mazzapica",
                    "email": "giuseppe.mazzapica@gmail.com",
                    "homepage": "https://gmazzap.me",
                    "role": "Developer"
                }
            ],
            "description": "Mocking utility for PHP functions and WordPress plugin API",
            "keywords": [
                "Monkey Patching",
                "interception",
                "mock",
                "mock functions",
                "mockery",
                "patchwork",
                "redefinition",
                "runkit",
                "test",
                "testing"
            ],
            "support": {
                "issues": "https://github.com/Brain-WP/BrainMonkey/issues",
                "source": "https://github.com/Brain-WP/BrainMonkey"
            },
            "time": "2021-11-11T15:53:55+00:00"
        },
        {
            "name": "doctrine/instantiator",
            "version": "1.4.1",
            "source": {
                "type": "git",
                "url": "https://github.com/doctrine/instantiator.git",
                "reference": "10dcfce151b967d20fde1b34ae6640712c3891bc"
            },
            "dist": {
                "type": "zip",
                "url": "https://api.github.com/repos/doctrine/instantiator/zipball/10dcfce151b967d20fde1b34ae6640712c3891bc",
                "reference": "10dcfce151b967d20fde1b34ae6640712c3891bc",
                "shasum": ""
            },
            "require": {
                "php": "^7.1 || ^8.0"
            },
            "require-dev": {
                "doctrine/coding-standard": "^9",
                "ext-pdo": "*",
                "ext-phar": "*",
                "phpbench/phpbench": "^0.16 || ^1",
                "phpstan/phpstan": "^1.4",
                "phpstan/phpstan-phpunit": "^1",
                "phpunit/phpunit": "^7.5 || ^8.5 || ^9.5",
                "vimeo/psalm": "^4.22"
            },
            "type": "library",
            "autoload": {
                "psr-4": {
                    "Doctrine\\Instantiator\\": "src/Doctrine/Instantiator/"
                }
            },
            "notification-url": "https://packagist.org/downloads/",
            "license": [
                "MIT"
            ],
            "authors": [
                {
                    "name": "Marco Pivetta",
                    "email": "ocramius@gmail.com",
                    "homepage": "https://ocramius.github.io/"
                }
            ],
            "description": "A small, lightweight utility to instantiate objects in PHP without invoking their constructors",
            "homepage": "https://www.doctrine-project.org/projects/instantiator.html",
            "keywords": [
                "constructor",
                "instantiate"
            ],
            "support": {
                "issues": "https://github.com/doctrine/instantiator/issues",
                "source": "https://github.com/doctrine/instantiator/tree/1.4.1"
            },
            "funding": [
                {
                    "url": "https://www.doctrine-project.org/sponsorship.html",
                    "type": "custom"
                },
                {
                    "url": "https://www.patreon.com/phpdoctrine",
                    "type": "patreon"
                },
                {
                    "url": "https://tidelift.com/funding/github/packagist/doctrine%2Finstantiator",
                    "type": "tidelift"
                }
            ],
            "time": "2022-03-03T08:28:38+00:00"
        },
        {
            "name": "hamcrest/hamcrest-php",
            "version": "v2.0.1",
            "source": {
                "type": "git",
                "url": "https://github.com/hamcrest/hamcrest-php.git",
                "reference": "8c3d0a3f6af734494ad8f6fbbee0ba92422859f3"
            },
            "dist": {
                "type": "zip",
                "url": "https://api.github.com/repos/hamcrest/hamcrest-php/zipball/8c3d0a3f6af734494ad8f6fbbee0ba92422859f3",
                "reference": "8c3d0a3f6af734494ad8f6fbbee0ba92422859f3",
                "shasum": ""
            },
            "require": {
                "php": "^5.3|^7.0|^8.0"
            },
            "replace": {
                "cordoval/hamcrest-php": "*",
                "davedevelopment/hamcrest-php": "*",
                "kodova/hamcrest-php": "*"
            },
            "require-dev": {
                "phpunit/php-file-iterator": "^1.4 || ^2.0",
                "phpunit/phpunit": "^4.8.36 || ^5.7 || ^6.5 || ^7.0"
            },
            "type": "library",
            "extra": {
                "branch-alias": {
                    "dev-master": "2.1-dev"
                }
            },
            "autoload": {
                "classmap": [
                    "hamcrest"
                ]
            },
            "notification-url": "https://packagist.org/downloads/",
            "license": [
                "BSD-3-Clause"
            ],
            "description": "This is the PHP port of Hamcrest Matchers",
            "keywords": [
                "test"
            ],
            "support": {
                "issues": "https://github.com/hamcrest/hamcrest-php/issues",
                "source": "https://github.com/hamcrest/hamcrest-php/tree/v2.0.1"
            },
            "time": "2020-07-09T08:09:16+00:00"
        },
        {
            "name": "mockery/mockery",
            "version": "1.5.1",
            "source": {
                "type": "git",
                "url": "https://github.com/mockery/mockery.git",
                "reference": "e92dcc83d5a51851baf5f5591d32cb2b16e3684e"
            },
            "dist": {
                "type": "zip",
                "url": "https://api.github.com/repos/mockery/mockery/zipball/e92dcc83d5a51851baf5f5591d32cb2b16e3684e",
                "reference": "e92dcc83d5a51851baf5f5591d32cb2b16e3684e",
                "shasum": ""
            },
            "require": {
                "hamcrest/hamcrest-php": "^2.0.1",
                "lib-pcre": ">=7.0",
                "php": "^7.3 || ^8.0"
            },
            "conflict": {
                "phpunit/phpunit": "<8.0"
            },
            "require-dev": {
                "phpunit/phpunit": "^8.5 || ^9.3"
            },
            "type": "library",
            "extra": {
                "branch-alias": {
                    "dev-master": "1.4.x-dev"
                }
            },
            "autoload": {
                "psr-0": {
                    "Mockery": "library/"
                }
            },
            "notification-url": "https://packagist.org/downloads/",
            "license": [
                "BSD-3-Clause"
            ],
            "authors": [
                {
                    "name": "Pádraic Brady",
                    "email": "padraic.brady@gmail.com",
                    "homepage": "http://blog.astrumfutura.com"
                },
                {
                    "name": "Dave Marshall",
                    "email": "dave.marshall@atstsolutions.co.uk",
                    "homepage": "http://davedevelopment.co.uk"
                }
            ],
            "description": "Mockery is a simple yet flexible PHP mock object framework",
            "homepage": "https://github.com/mockery/mockery",
            "keywords": [
                "BDD",
                "TDD",
                "library",
                "mock",
                "mock objects",
                "mockery",
                "stub",
                "test",
                "test double",
                "testing"
            ],
            "support": {
                "issues": "https://github.com/mockery/mockery/issues",
                "source": "https://github.com/mockery/mockery/tree/1.5.1"
            },
            "time": "2022-09-07T15:32:08+00:00"
        },
        {
            "name": "myclabs/deep-copy",
            "version": "1.11.0",
            "source": {
                "type": "git",
                "url": "https://github.com/myclabs/DeepCopy.git",
                "reference": "14daed4296fae74d9e3201d2c4925d1acb7aa614"
            },
            "dist": {
                "type": "zip",
                "url": "https://api.github.com/repos/myclabs/DeepCopy/zipball/14daed4296fae74d9e3201d2c4925d1acb7aa614",
                "reference": "14daed4296fae74d9e3201d2c4925d1acb7aa614",
                "shasum": ""
            },
            "require": {
                "php": "^7.1 || ^8.0"
            },
            "conflict": {
                "doctrine/collections": "<1.6.8",
                "doctrine/common": "<2.13.3 || >=3,<3.2.2"
            },
            "require-dev": {
                "doctrine/collections": "^1.6.8",
                "doctrine/common": "^2.13.3 || ^3.2.2",
                "phpunit/phpunit": "^7.5.20 || ^8.5.23 || ^9.5.13"
            },
            "type": "library",
            "autoload": {
                "files": [
                    "src/DeepCopy/deep_copy.php"
                ],
                "psr-4": {
                    "DeepCopy\\": "src/DeepCopy/"
                }
            },
            "notification-url": "https://packagist.org/downloads/",
            "license": [
                "MIT"
            ],
            "description": "Create deep copies (clones) of your objects",
            "keywords": [
                "clone",
                "copy",
                "duplicate",
                "object",
                "object graph"
            ],
            "support": {
                "issues": "https://github.com/myclabs/DeepCopy/issues",
                "source": "https://github.com/myclabs/DeepCopy/tree/1.11.0"
            },
            "funding": [
                {
                    "url": "https://tidelift.com/funding/github/packagist/myclabs/deep-copy",
                    "type": "tidelift"
                }
            ],
            "time": "2022-03-03T13:19:32+00:00"
        },
        {
            "name": "nikic/php-parser",
            "version": "v4.15.1",
            "source": {
                "type": "git",
                "url": "https://github.com/nikic/PHP-Parser.git",
                "reference": "0ef6c55a3f47f89d7a374e6f835197a0b5fcf900"
            },
            "dist": {
                "type": "zip",
                "url": "https://api.github.com/repos/nikic/PHP-Parser/zipball/0ef6c55a3f47f89d7a374e6f835197a0b5fcf900",
                "reference": "0ef6c55a3f47f89d7a374e6f835197a0b5fcf900",
                "shasum": ""
            },
            "require": {
                "ext-tokenizer": "*",
                "php": ">=7.0"
            },
            "require-dev": {
                "ircmaxell/php-yacc": "^0.0.7",
                "phpunit/phpunit": "^6.5 || ^7.0 || ^8.0 || ^9.0"
            },
            "bin": [
                "bin/php-parse"
            ],
            "type": "library",
            "extra": {
                "branch-alias": {
                    "dev-master": "4.9-dev"
                }
            },
            "autoload": {
                "psr-4": {
                    "PhpParser\\": "lib/PhpParser"
                }
            },
            "notification-url": "https://packagist.org/downloads/",
            "license": [
                "BSD-3-Clause"
            ],
            "authors": [
                {
                    "name": "Nikita Popov"
                }
            ],
            "description": "A PHP parser written in PHP",
            "keywords": [
                "parser",
                "php"
            ],
            "support": {
                "issues": "https://github.com/nikic/PHP-Parser/issues",
                "source": "https://github.com/nikic/PHP-Parser/tree/v4.15.1"
            },
            "time": "2022-09-04T07:30:47+00:00"
        },
        {
            "name": "phar-io/manifest",
            "version": "2.0.3",
            "source": {
                "type": "git",
                "url": "https://github.com/phar-io/manifest.git",
                "reference": "97803eca37d319dfa7826cc2437fc020857acb53"
            },
            "dist": {
                "type": "zip",
                "url": "https://api.github.com/repos/phar-io/manifest/zipball/97803eca37d319dfa7826cc2437fc020857acb53",
                "reference": "97803eca37d319dfa7826cc2437fc020857acb53",
                "shasum": ""
            },
            "require": {
                "ext-dom": "*",
                "ext-phar": "*",
                "ext-xmlwriter": "*",
                "phar-io/version": "^3.0.1",
                "php": "^7.2 || ^8.0"
            },
            "type": "library",
            "extra": {
                "branch-alias": {
                    "dev-master": "2.0.x-dev"
                }
            },
            "autoload": {
                "classmap": [
                    "src/"
                ]
            },
            "notification-url": "https://packagist.org/downloads/",
            "license": [
                "BSD-3-Clause"
            ],
            "authors": [
                {
                    "name": "Arne Blankerts",
                    "email": "arne@blankerts.de",
                    "role": "Developer"
                },
                {
                    "name": "Sebastian Heuer",
                    "email": "sebastian@phpeople.de",
                    "role": "Developer"
                },
                {
                    "name": "Sebastian Bergmann",
                    "email": "sebastian@phpunit.de",
                    "role": "Developer"
                }
            ],
            "description": "Component for reading phar.io manifest information from a PHP Archive (PHAR)",
            "support": {
                "issues": "https://github.com/phar-io/manifest/issues",
                "source": "https://github.com/phar-io/manifest/tree/2.0.3"
            },
            "time": "2021-07-20T11:28:43+00:00"
        },
        {
            "name": "phar-io/version",
            "version": "3.2.1",
            "source": {
                "type": "git",
                "url": "https://github.com/phar-io/version.git",
                "reference": "4f7fd7836c6f332bb2933569e566a0d6c4cbed74"
            },
            "dist": {
                "type": "zip",
                "url": "https://api.github.com/repos/phar-io/version/zipball/4f7fd7836c6f332bb2933569e566a0d6c4cbed74",
                "reference": "4f7fd7836c6f332bb2933569e566a0d6c4cbed74",
                "shasum": ""
            },
            "require": {
                "php": "^7.2 || ^8.0"
            },
            "type": "library",
            "autoload": {
                "classmap": [
                    "src/"
                ]
            },
            "notification-url": "https://packagist.org/downloads/",
            "license": [
                "BSD-3-Clause"
            ],
            "authors": [
                {
                    "name": "Arne Blankerts",
                    "email": "arne@blankerts.de",
                    "role": "Developer"
                },
                {
                    "name": "Sebastian Heuer",
                    "email": "sebastian@phpeople.de",
                    "role": "Developer"
                },
                {
                    "name": "Sebastian Bergmann",
                    "email": "sebastian@phpunit.de",
                    "role": "Developer"
                }
            ],
            "description": "Library for handling version information and constraints",
            "support": {
                "issues": "https://github.com/phar-io/version/issues",
                "source": "https://github.com/phar-io/version/tree/3.2.1"
            },
            "time": "2022-02-21T01:04:05+00:00"
        },
        {
            "name": "phpunit/php-code-coverage",
            "version": "9.2.17",
            "source": {
                "type": "git",
                "url": "https://github.com/sebastianbergmann/php-code-coverage.git",
                "reference": "aa94dc41e8661fe90c7316849907cba3007b10d8"
            },
            "dist": {
                "type": "zip",
                "url": "https://api.github.com/repos/sebastianbergmann/php-code-coverage/zipball/aa94dc41e8661fe90c7316849907cba3007b10d8",
                "reference": "aa94dc41e8661fe90c7316849907cba3007b10d8",
                "shasum": ""
            },
            "require": {
                "ext-dom": "*",
                "ext-libxml": "*",
                "ext-xmlwriter": "*",
                "nikic/php-parser": "^4.14",
                "php": ">=7.3",
                "phpunit/php-file-iterator": "^3.0.3",
                "phpunit/php-text-template": "^2.0.2",
                "sebastian/code-unit-reverse-lookup": "^2.0.2",
                "sebastian/complexity": "^2.0",
                "sebastian/environment": "^5.1.2",
                "sebastian/lines-of-code": "^1.0.3",
                "sebastian/version": "^3.0.1",
                "theseer/tokenizer": "^1.2.0"
            },
            "require-dev": {
                "phpunit/phpunit": "^9.3"
            },
            "suggest": {
                "ext-pcov": "*",
                "ext-xdebug": "*"
            },
            "type": "library",
            "extra": {
                "branch-alias": {
                    "dev-master": "9.2-dev"
                }
            },
            "autoload": {
                "classmap": [
                    "src/"
                ]
            },
            "notification-url": "https://packagist.org/downloads/",
            "license": [
                "BSD-3-Clause"
            ],
            "authors": [
                {
                    "name": "Sebastian Bergmann",
                    "email": "sebastian@phpunit.de",
                    "role": "lead"
                }
            ],
            "description": "Library that provides collection, processing, and rendering functionality for PHP code coverage information.",
            "homepage": "https://github.com/sebastianbergmann/php-code-coverage",
            "keywords": [
                "coverage",
                "testing",
                "xunit"
            ],
            "support": {
                "issues": "https://github.com/sebastianbergmann/php-code-coverage/issues",
                "source": "https://github.com/sebastianbergmann/php-code-coverage/tree/9.2.17"
            },
            "funding": [
                {
                    "url": "https://github.com/sebastianbergmann",
                    "type": "github"
                }
            ],
            "time": "2022-08-30T12:24:04+00:00"
        },
        {
            "name": "phpunit/php-file-iterator",
            "version": "3.0.6",
            "source": {
                "type": "git",
                "url": "https://github.com/sebastianbergmann/php-file-iterator.git",
                "reference": "cf1c2e7c203ac650e352f4cc675a7021e7d1b3cf"
            },
            "dist": {
                "type": "zip",
                "url": "https://api.github.com/repos/sebastianbergmann/php-file-iterator/zipball/cf1c2e7c203ac650e352f4cc675a7021e7d1b3cf",
                "reference": "cf1c2e7c203ac650e352f4cc675a7021e7d1b3cf",
                "shasum": ""
            },
            "require": {
                "php": ">=7.3"
            },
            "require-dev": {
                "phpunit/phpunit": "^9.3"
            },
            "type": "library",
            "extra": {
                "branch-alias": {
                    "dev-master": "3.0-dev"
                }
            },
            "autoload": {
                "classmap": [
                    "src/"
                ]
            },
            "notification-url": "https://packagist.org/downloads/",
            "license": [
                "BSD-3-Clause"
            ],
            "authors": [
                {
                    "name": "Sebastian Bergmann",
                    "email": "sebastian@phpunit.de",
                    "role": "lead"
                }
            ],
            "description": "FilterIterator implementation that filters files based on a list of suffixes.",
            "homepage": "https://github.com/sebastianbergmann/php-file-iterator/",
            "keywords": [
                "filesystem",
                "iterator"
            ],
            "support": {
                "issues": "https://github.com/sebastianbergmann/php-file-iterator/issues",
                "source": "https://github.com/sebastianbergmann/php-file-iterator/tree/3.0.6"
            },
            "funding": [
                {
                    "url": "https://github.com/sebastianbergmann",
                    "type": "github"
                }
            ],
            "time": "2021-12-02T12:48:52+00:00"
        },
        {
            "name": "phpunit/php-invoker",
            "version": "3.1.1",
            "source": {
                "type": "git",
                "url": "https://github.com/sebastianbergmann/php-invoker.git",
                "reference": "5a10147d0aaf65b58940a0b72f71c9ac0423cc67"
            },
            "dist": {
                "type": "zip",
                "url": "https://api.github.com/repos/sebastianbergmann/php-invoker/zipball/5a10147d0aaf65b58940a0b72f71c9ac0423cc67",
                "reference": "5a10147d0aaf65b58940a0b72f71c9ac0423cc67",
                "shasum": ""
            },
            "require": {
                "php": ">=7.3"
            },
            "require-dev": {
                "ext-pcntl": "*",
                "phpunit/phpunit": "^9.3"
            },
            "suggest": {
                "ext-pcntl": "*"
            },
            "type": "library",
            "extra": {
                "branch-alias": {
                    "dev-master": "3.1-dev"
                }
            },
            "autoload": {
                "classmap": [
                    "src/"
                ]
            },
            "notification-url": "https://packagist.org/downloads/",
            "license": [
                "BSD-3-Clause"
            ],
            "authors": [
                {
                    "name": "Sebastian Bergmann",
                    "email": "sebastian@phpunit.de",
                    "role": "lead"
                }
            ],
            "description": "Invoke callables with a timeout",
            "homepage": "https://github.com/sebastianbergmann/php-invoker/",
            "keywords": [
                "process"
            ],
            "support": {
                "issues": "https://github.com/sebastianbergmann/php-invoker/issues",
                "source": "https://github.com/sebastianbergmann/php-invoker/tree/3.1.1"
            },
            "funding": [
                {
                    "url": "https://github.com/sebastianbergmann",
                    "type": "github"
                }
            ],
            "time": "2020-09-28T05:58:55+00:00"
        },
        {
            "name": "phpunit/php-text-template",
            "version": "2.0.4",
            "source": {
                "type": "git",
                "url": "https://github.com/sebastianbergmann/php-text-template.git",
                "reference": "5da5f67fc95621df9ff4c4e5a84d6a8a2acf7c28"
            },
            "dist": {
                "type": "zip",
                "url": "https://api.github.com/repos/sebastianbergmann/php-text-template/zipball/5da5f67fc95621df9ff4c4e5a84d6a8a2acf7c28",
                "reference": "5da5f67fc95621df9ff4c4e5a84d6a8a2acf7c28",
                "shasum": ""
            },
            "require": {
                "php": ">=7.3"
            },
            "require-dev": {
                "phpunit/phpunit": "^9.3"
            },
            "type": "library",
            "extra": {
                "branch-alias": {
                    "dev-master": "2.0-dev"
                }
            },
            "autoload": {
                "classmap": [
                    "src/"
                ]
            },
            "notification-url": "https://packagist.org/downloads/",
            "license": [
                "BSD-3-Clause"
            ],
            "authors": [
                {
                    "name": "Sebastian Bergmann",
                    "email": "sebastian@phpunit.de",
                    "role": "lead"
                }
            ],
            "description": "Simple template engine.",
            "homepage": "https://github.com/sebastianbergmann/php-text-template/",
            "keywords": [
                "template"
            ],
            "support": {
                "issues": "https://github.com/sebastianbergmann/php-text-template/issues",
                "source": "https://github.com/sebastianbergmann/php-text-template/tree/2.0.4"
            },
            "funding": [
                {
                    "url": "https://github.com/sebastianbergmann",
                    "type": "github"
                }
            ],
            "time": "2020-10-26T05:33:50+00:00"
        },
        {
            "name": "phpunit/php-timer",
            "version": "5.0.3",
            "source": {
                "type": "git",
                "url": "https://github.com/sebastianbergmann/php-timer.git",
                "reference": "5a63ce20ed1b5bf577850e2c4e87f4aa902afbd2"
            },
            "dist": {
                "type": "zip",
                "url": "https://api.github.com/repos/sebastianbergmann/php-timer/zipball/5a63ce20ed1b5bf577850e2c4e87f4aa902afbd2",
                "reference": "5a63ce20ed1b5bf577850e2c4e87f4aa902afbd2",
                "shasum": ""
            },
            "require": {
                "php": ">=7.3"
            },
            "require-dev": {
                "phpunit/phpunit": "^9.3"
            },
            "type": "library",
            "extra": {
                "branch-alias": {
                    "dev-master": "5.0-dev"
                }
            },
            "autoload": {
                "classmap": [
                    "src/"
                ]
            },
            "notification-url": "https://packagist.org/downloads/",
            "license": [
                "BSD-3-Clause"
            ],
            "authors": [
                {
                    "name": "Sebastian Bergmann",
                    "email": "sebastian@phpunit.de",
                    "role": "lead"
                }
            ],
            "description": "Utility class for timing",
            "homepage": "https://github.com/sebastianbergmann/php-timer/",
            "keywords": [
                "timer"
            ],
            "support": {
                "issues": "https://github.com/sebastianbergmann/php-timer/issues",
                "source": "https://github.com/sebastianbergmann/php-timer/tree/5.0.3"
            },
            "funding": [
                {
                    "url": "https://github.com/sebastianbergmann",
                    "type": "github"
                }
            ],
            "time": "2020-10-26T13:16:10+00:00"
        },
        {
            "name": "phpunit/phpunit",
            "version": "9.5.25",
            "source": {
                "type": "git",
                "url": "https://github.com/sebastianbergmann/phpunit.git",
                "reference": "3e6f90ca7e3d02025b1d147bd8d4a89fd4ca8a1d"
            },
            "dist": {
                "type": "zip",
                "url": "https://api.github.com/repos/sebastianbergmann/phpunit/zipball/3e6f90ca7e3d02025b1d147bd8d4a89fd4ca8a1d",
                "reference": "3e6f90ca7e3d02025b1d147bd8d4a89fd4ca8a1d",
                "shasum": ""
            },
            "require": {
                "doctrine/instantiator": "^1.3.1",
                "ext-dom": "*",
                "ext-json": "*",
                "ext-libxml": "*",
                "ext-mbstring": "*",
                "ext-xml": "*",
                "ext-xmlwriter": "*",
                "myclabs/deep-copy": "^1.10.1",
                "phar-io/manifest": "^2.0.3",
                "phar-io/version": "^3.0.2",
                "php": ">=7.3",
                "phpunit/php-code-coverage": "^9.2.13",
                "phpunit/php-file-iterator": "^3.0.5",
                "phpunit/php-invoker": "^3.1.1",
                "phpunit/php-text-template": "^2.0.3",
                "phpunit/php-timer": "^5.0.2",
                "sebastian/cli-parser": "^1.0.1",
                "sebastian/code-unit": "^1.0.6",
                "sebastian/comparator": "^4.0.8",
                "sebastian/diff": "^4.0.3",
                "sebastian/environment": "^5.1.3",
                "sebastian/exporter": "^4.0.5",
                "sebastian/global-state": "^5.0.1",
                "sebastian/object-enumerator": "^4.0.3",
                "sebastian/resource-operations": "^3.0.3",
                "sebastian/type": "^3.2",
                "sebastian/version": "^3.0.2"
            },
            "suggest": {
                "ext-soap": "*",
                "ext-xdebug": "*"
            },
            "bin": [
                "phpunit"
            ],
            "type": "library",
            "extra": {
                "branch-alias": {
                    "dev-master": "9.5-dev"
                }
            },
            "autoload": {
                "files": [
                    "src/Framework/Assert/Functions.php"
                ],
                "classmap": [
                    "src/"
                ]
            },
            "notification-url": "https://packagist.org/downloads/",
            "license": [
                "BSD-3-Clause"
            ],
            "authors": [
                {
                    "name": "Sebastian Bergmann",
                    "email": "sebastian@phpunit.de",
                    "role": "lead"
                }
            ],
            "description": "The PHP Unit Testing framework.",
            "homepage": "https://phpunit.de/",
            "keywords": [
                "phpunit",
                "testing",
                "xunit"
            ],
            "support": {
                "issues": "https://github.com/sebastianbergmann/phpunit/issues",
                "source": "https://github.com/sebastianbergmann/phpunit/tree/9.5.25"
            },
            "funding": [
                {
                    "url": "https://phpunit.de/sponsors.html",
                    "type": "custom"
                },
                {
                    "url": "https://github.com/sebastianbergmann",
                    "type": "github"
                },
                {
                    "url": "https://tidelift.com/funding/github/packagist/phpunit/phpunit",
                    "type": "tidelift"
                }
            ],
            "time": "2022-09-25T03:44:45+00:00"
        },
        {
            "name": "psr/container",
            "version": "2.0.2",
            "source": {
                "type": "git",
                "url": "https://github.com/php-fig/container.git",
                "reference": "c71ecc56dfe541dbd90c5360474fbc405f8d5963"
            },
            "dist": {
                "type": "zip",
                "url": "https://api.github.com/repos/php-fig/container/zipball/c71ecc56dfe541dbd90c5360474fbc405f8d5963",
                "reference": "c71ecc56dfe541dbd90c5360474fbc405f8d5963",
                "shasum": ""
            },
            "require": {
                "php": ">=7.4.0"
            },
            "type": "library",
            "extra": {
                "branch-alias": {
                    "dev-master": "2.0.x-dev"
                }
            },
            "autoload": {
                "psr-4": {
                    "Psr\\Container\\": "src/"
                }
            },
            "notification-url": "https://packagist.org/downloads/",
            "license": [
                "MIT"
            ],
            "authors": [
                {
                    "name": "PHP-FIG",
                    "homepage": "https://www.php-fig.org/"
                }
            ],
            "description": "Common Container Interface (PHP FIG PSR-11)",
            "homepage": "https://github.com/php-fig/container",
            "keywords": [
                "PSR-11",
                "container",
                "container-interface",
                "container-interop",
                "psr"
            ],
            "support": {
                "issues": "https://github.com/php-fig/container/issues",
                "source": "https://github.com/php-fig/container/tree/2.0.2"
            },
            "time": "2021-11-05T16:47:00+00:00"
        },
        {
            "name": "roots/wordpress",
            "version": "6.0.2",
            "source": {
                "type": "git",
                "url": "https://github.com/roots/wordpress.git",
                "reference": "41ff6e23ccbc3a1691406d69fe8c211a225514e2"
            },
            "dist": {
                "type": "zip",
                "url": "https://api.github.com/repos/roots/wordpress/zipball/41ff6e23ccbc3a1691406d69fe8c211a225514e2",
                "reference": "41ff6e23ccbc3a1691406d69fe8c211a225514e2",
                "shasum": ""
            },
            "require": {
                "roots/wordpress-core-installer": "^1.0.0",
                "roots/wordpress-no-content": "self.version"
            },
            "type": "metapackage",
            "notification-url": "https://packagist.org/downloads/",
            "license": [
                "MIT",
                "GPL-2.0-or-later"
            ],
            "description": "WordPress is open source software you can use to create a beautiful website, blog, or app.",
            "homepage": "https://wordpress.org/",
            "keywords": [
                "blog",
                "cms",
                "wordpress"
            ],
            "support": {
                "issues": "https://github.com/roots/wordpress/issues",
                "source": "https://github.com/roots/wordpress/tree/6.0.2"
            },
            "funding": [
                {
                    "url": "https://github.com/roots",
                    "type": "github"
                },
                {
                    "url": "https://www.patreon.com/rootsdev",
                    "type": "patreon"
                }
            ],
            "time": "2022-06-01T16:54:37+00:00"
        },
        {
            "name": "roots/wordpress-core-installer",
            "version": "1.100.0",
            "source": {
                "type": "git",
                "url": "https://github.com/roots/wordpress-core-installer.git",
                "reference": "73f8488e5178c5d54234b919f823a9095e2b1847"
            },
            "dist": {
                "type": "zip",
                "url": "https://api.github.com/repos/roots/wordpress-core-installer/zipball/73f8488e5178c5d54234b919f823a9095e2b1847",
                "reference": "73f8488e5178c5d54234b919f823a9095e2b1847",
                "shasum": ""
            },
            "require": {
                "composer-plugin-api": "^1.0 || ^2.0",
                "php": ">=5.6.0"
            },
            "conflict": {
                "composer/installers": "<1.0.6"
            },
            "replace": {
                "johnpbloch/wordpress-core-installer": "*"
            },
            "require-dev": {
                "composer/composer": "^1.0 || ^2.0",
                "phpunit/phpunit": ">=5.7.27"
            },
            "type": "composer-plugin",
            "extra": {
                "class": "Roots\\Composer\\WordPressCorePlugin"
            },
            "autoload": {
                "psr-4": {
                    "Roots\\Composer\\": "src/"
                }
            },
            "notification-url": "https://packagist.org/downloads/",
            "license": [
                "GPL-2.0-or-later"
            ],
            "authors": [
                {
                    "name": "John P. Bloch",
                    "email": "me@johnpbloch.com"
                },
                {
                    "name": "Roots",
                    "email": "team@roots.io"
                }
            ],
            "description": "A custom installer to handle deploying WordPress with composer",
            "keywords": [
                "wordpress"
            ],
            "support": {
                "issues": "https://github.com/roots/wordpress-core-installer/issues",
                "source": "https://github.com/roots/wordpress-core-installer/tree/master"
            },
            "funding": [
                {
                    "url": "https://github.com/roots",
                    "type": "github"
                },
                {
                    "url": "https://www.patreon.com/rootsdev",
                    "type": "patreon"
                }
            ],
            "time": "2020-08-20T00:27:30+00:00"
        },
        {
            "name": "roots/wordpress-no-content",
            "version": "6.0.2",
            "source": {
                "type": "git",
                "url": "https://github.com/WordPress/WordPress.git",
                "reference": "6.0.2"
            },
            "dist": {
                "type": "zip",
                "url": "https://downloads.wordpress.org/release/wordpress-6.0.2-no-content.zip",
                "shasum": "9e78ef932a99d62e6a0b045ff846fe5b2bf35e29"
            },
            "require": {
                "php": ">= 5.6.20"
            },
            "provide": {
                "wordpress/core-implementation": "6.0.2"
            },
            "suggest": {
                "ext-curl": "Performs remote request operations.",
                "ext-dom": "Used to validate Text Widget content and to automatically configuring IIS7+.",
                "ext-exif": "Works with metadata stored in images.",
                "ext-fileinfo": "Used to detect mimetype of file uploads.",
                "ext-hash": "Used for hashing, including passwords and update packages.",
                "ext-imagick": "Provides better image quality for media uploads.",
                "ext-json": "Used for communications with other servers.",
                "ext-libsodium": "Validates Signatures and provides securely random bytes.",
                "ext-mbstring": "Used to properly handle UTF8 text.",
                "ext-mysqli": "Connects to MySQL for database interactions.",
                "ext-openssl": "Permits SSL-based connections to other hosts.",
                "ext-pcre": "Increases performance of pattern matching in code searches.",
                "ext-xml": "Used for XML parsing, such as from a third-party site.",
                "ext-zip": "Used for decompressing Plugins, Themes, and WordPress update packages."
            },
            "type": "wordpress-core",
            "notification-url": "https://packagist.org/downloads/",
            "license": [
                "GPL-2.0-or-later"
            ],
            "authors": [
                {
                    "name": "WordPress Community",
                    "homepage": "https://wordpress.org/about/"
                }
            ],
            "description": "WordPress is open source software you can use to create a beautiful website, blog, or app.",
            "homepage": "https://wordpress.org/",
            "keywords": [
                "blog",
                "cms",
                "wordpress"
            ],
            "support": {
                "docs": "https://developer.wordpress.org/",
                "forum": "https://wordpress.org/support/",
                "irc": "irc://irc.freenode.net/wordpress",
                "issues": "https://core.trac.wordpress.org/",
                "rss": "https://wordpress.org/news/feed/",
                "source": "https://core.trac.wordpress.org/browser",
                "wiki": "https://codex.wordpress.org/"
            },
            "funding": [
                {
                    "url": "https://wordpressfoundation.org/donate/",
                    "type": "other"
                }
            ],
            "time": "2022-08-30T17:52:03+00:00"
        },
        {
            "name": "sebastian/cli-parser",
            "version": "1.0.1",
            "source": {
                "type": "git",
                "url": "https://github.com/sebastianbergmann/cli-parser.git",
                "reference": "442e7c7e687e42adc03470c7b668bc4b2402c0b2"
            },
            "dist": {
                "type": "zip",
                "url": "https://api.github.com/repos/sebastianbergmann/cli-parser/zipball/442e7c7e687e42adc03470c7b668bc4b2402c0b2",
                "reference": "442e7c7e687e42adc03470c7b668bc4b2402c0b2",
                "shasum": ""
            },
            "require": {
                "php": ">=7.3"
            },
            "require-dev": {
                "phpunit/phpunit": "^9.3"
            },
            "type": "library",
            "extra": {
                "branch-alias": {
                    "dev-master": "1.0-dev"
                }
            },
            "autoload": {
                "classmap": [
                    "src/"
                ]
            },
            "notification-url": "https://packagist.org/downloads/",
            "license": [
                "BSD-3-Clause"
            ],
            "authors": [
                {
                    "name": "Sebastian Bergmann",
                    "email": "sebastian@phpunit.de",
                    "role": "lead"
                }
            ],
            "description": "Library for parsing CLI options",
            "homepage": "https://github.com/sebastianbergmann/cli-parser",
            "support": {
                "issues": "https://github.com/sebastianbergmann/cli-parser/issues",
                "source": "https://github.com/sebastianbergmann/cli-parser/tree/1.0.1"
            },
            "funding": [
                {
                    "url": "https://github.com/sebastianbergmann",
                    "type": "github"
                }
            ],
            "time": "2020-09-28T06:08:49+00:00"
        },
        {
            "name": "sebastian/code-unit",
            "version": "1.0.8",
            "source": {
                "type": "git",
                "url": "https://github.com/sebastianbergmann/code-unit.git",
                "reference": "1fc9f64c0927627ef78ba436c9b17d967e68e120"
            },
            "dist": {
                "type": "zip",
                "url": "https://api.github.com/repos/sebastianbergmann/code-unit/zipball/1fc9f64c0927627ef78ba436c9b17d967e68e120",
                "reference": "1fc9f64c0927627ef78ba436c9b17d967e68e120",
                "shasum": ""
            },
            "require": {
                "php": ">=7.3"
            },
            "require-dev": {
                "phpunit/phpunit": "^9.3"
            },
            "type": "library",
            "extra": {
                "branch-alias": {
                    "dev-master": "1.0-dev"
                }
            },
            "autoload": {
                "classmap": [
                    "src/"
                ]
            },
            "notification-url": "https://packagist.org/downloads/",
            "license": [
                "BSD-3-Clause"
            ],
            "authors": [
                {
                    "name": "Sebastian Bergmann",
                    "email": "sebastian@phpunit.de",
                    "role": "lead"
                }
            ],
            "description": "Collection of value objects that represent the PHP code units",
            "homepage": "https://github.com/sebastianbergmann/code-unit",
            "support": {
                "issues": "https://github.com/sebastianbergmann/code-unit/issues",
                "source": "https://github.com/sebastianbergmann/code-unit/tree/1.0.8"
            },
            "funding": [
                {
                    "url": "https://github.com/sebastianbergmann",
                    "type": "github"
                }
            ],
            "time": "2020-10-26T13:08:54+00:00"
        },
        {
            "name": "sebastian/code-unit-reverse-lookup",
            "version": "2.0.3",
            "source": {
                "type": "git",
                "url": "https://github.com/sebastianbergmann/code-unit-reverse-lookup.git",
                "reference": "ac91f01ccec49fb77bdc6fd1e548bc70f7faa3e5"
            },
            "dist": {
                "type": "zip",
                "url": "https://api.github.com/repos/sebastianbergmann/code-unit-reverse-lookup/zipball/ac91f01ccec49fb77bdc6fd1e548bc70f7faa3e5",
                "reference": "ac91f01ccec49fb77bdc6fd1e548bc70f7faa3e5",
                "shasum": ""
            },
            "require": {
                "php": ">=7.3"
            },
            "require-dev": {
                "phpunit/phpunit": "^9.3"
            },
            "type": "library",
            "extra": {
                "branch-alias": {
                    "dev-master": "2.0-dev"
                }
            },
            "autoload": {
                "classmap": [
                    "src/"
                ]
            },
            "notification-url": "https://packagist.org/downloads/",
            "license": [
                "BSD-3-Clause"
            ],
            "authors": [
                {
                    "name": "Sebastian Bergmann",
                    "email": "sebastian@phpunit.de"
                }
            ],
            "description": "Looks up which function or method a line of code belongs to",
            "homepage": "https://github.com/sebastianbergmann/code-unit-reverse-lookup/",
            "support": {
                "issues": "https://github.com/sebastianbergmann/code-unit-reverse-lookup/issues",
                "source": "https://github.com/sebastianbergmann/code-unit-reverse-lookup/tree/2.0.3"
            },
            "funding": [
                {
                    "url": "https://github.com/sebastianbergmann",
                    "type": "github"
                }
            ],
            "time": "2020-09-28T05:30:19+00:00"
        },
        {
            "name": "sebastian/comparator",
            "version": "4.0.8",
            "source": {
                "type": "git",
                "url": "https://github.com/sebastianbergmann/comparator.git",
                "reference": "fa0f136dd2334583309d32b62544682ee972b51a"
            },
            "dist": {
                "type": "zip",
                "url": "https://api.github.com/repos/sebastianbergmann/comparator/zipball/fa0f136dd2334583309d32b62544682ee972b51a",
                "reference": "fa0f136dd2334583309d32b62544682ee972b51a",
                "shasum": ""
            },
            "require": {
                "php": ">=7.3",
                "sebastian/diff": "^4.0",
                "sebastian/exporter": "^4.0"
            },
            "require-dev": {
                "phpunit/phpunit": "^9.3"
            },
            "type": "library",
            "extra": {
                "branch-alias": {
                    "dev-master": "4.0-dev"
                }
            },
            "autoload": {
                "classmap": [
                    "src/"
                ]
            },
            "notification-url": "https://packagist.org/downloads/",
            "license": [
                "BSD-3-Clause"
            ],
            "authors": [
                {
                    "name": "Sebastian Bergmann",
                    "email": "sebastian@phpunit.de"
                },
                {
                    "name": "Jeff Welch",
                    "email": "whatthejeff@gmail.com"
                },
                {
                    "name": "Volker Dusch",
                    "email": "github@wallbash.com"
                },
                {
                    "name": "Bernhard Schussek",
                    "email": "bschussek@2bepublished.at"
                }
            ],
            "description": "Provides the functionality to compare PHP values for equality",
            "homepage": "https://github.com/sebastianbergmann/comparator",
            "keywords": [
                "comparator",
                "compare",
                "equality"
            ],
            "support": {
                "issues": "https://github.com/sebastianbergmann/comparator/issues",
                "source": "https://github.com/sebastianbergmann/comparator/tree/4.0.8"
            },
            "funding": [
                {
                    "url": "https://github.com/sebastianbergmann",
                    "type": "github"
                }
            ],
            "time": "2022-09-14T12:41:17+00:00"
        },
        {
            "name": "sebastian/complexity",
            "version": "2.0.2",
            "source": {
                "type": "git",
                "url": "https://github.com/sebastianbergmann/complexity.git",
                "reference": "739b35e53379900cc9ac327b2147867b8b6efd88"
            },
            "dist": {
                "type": "zip",
                "url": "https://api.github.com/repos/sebastianbergmann/complexity/zipball/739b35e53379900cc9ac327b2147867b8b6efd88",
                "reference": "739b35e53379900cc9ac327b2147867b8b6efd88",
                "shasum": ""
            },
            "require": {
                "nikic/php-parser": "^4.7",
                "php": ">=7.3"
            },
            "require-dev": {
                "phpunit/phpunit": "^9.3"
            },
            "type": "library",
            "extra": {
                "branch-alias": {
                    "dev-master": "2.0-dev"
                }
            },
            "autoload": {
                "classmap": [
                    "src/"
                ]
            },
            "notification-url": "https://packagist.org/downloads/",
            "license": [
                "BSD-3-Clause"
            ],
            "authors": [
                {
                    "name": "Sebastian Bergmann",
                    "email": "sebastian@phpunit.de",
                    "role": "lead"
                }
            ],
            "description": "Library for calculating the complexity of PHP code units",
            "homepage": "https://github.com/sebastianbergmann/complexity",
            "support": {
                "issues": "https://github.com/sebastianbergmann/complexity/issues",
                "source": "https://github.com/sebastianbergmann/complexity/tree/2.0.2"
            },
            "funding": [
                {
                    "url": "https://github.com/sebastianbergmann",
                    "type": "github"
                }
            ],
            "time": "2020-10-26T15:52:27+00:00"
        },
        {
            "name": "sebastian/diff",
            "version": "4.0.4",
            "source": {
                "type": "git",
                "url": "https://github.com/sebastianbergmann/diff.git",
                "reference": "3461e3fccc7cfdfc2720be910d3bd73c69be590d"
            },
            "dist": {
                "type": "zip",
                "url": "https://api.github.com/repos/sebastianbergmann/diff/zipball/3461e3fccc7cfdfc2720be910d3bd73c69be590d",
                "reference": "3461e3fccc7cfdfc2720be910d3bd73c69be590d",
                "shasum": ""
            },
            "require": {
                "php": ">=7.3"
            },
            "require-dev": {
                "phpunit/phpunit": "^9.3",
                "symfony/process": "^4.2 || ^5"
            },
            "type": "library",
            "extra": {
                "branch-alias": {
                    "dev-master": "4.0-dev"
                }
            },
            "autoload": {
                "classmap": [
                    "src/"
                ]
            },
            "notification-url": "https://packagist.org/downloads/",
            "license": [
                "BSD-3-Clause"
            ],
            "authors": [
                {
                    "name": "Sebastian Bergmann",
                    "email": "sebastian@phpunit.de"
                },
                {
                    "name": "Kore Nordmann",
                    "email": "mail@kore-nordmann.de"
                }
            ],
            "description": "Diff implementation",
            "homepage": "https://github.com/sebastianbergmann/diff",
            "keywords": [
                "diff",
                "udiff",
                "unidiff",
                "unified diff"
            ],
            "support": {
                "issues": "https://github.com/sebastianbergmann/diff/issues",
                "source": "https://github.com/sebastianbergmann/diff/tree/4.0.4"
            },
            "funding": [
                {
                    "url": "https://github.com/sebastianbergmann",
                    "type": "github"
                }
            ],
            "time": "2020-10-26T13:10:38+00:00"
        },
        {
            "name": "sebastian/environment",
            "version": "5.1.4",
            "source": {
                "type": "git",
                "url": "https://github.com/sebastianbergmann/environment.git",
                "reference": "1b5dff7bb151a4db11d49d90e5408e4e938270f7"
            },
            "dist": {
                "type": "zip",
                "url": "https://api.github.com/repos/sebastianbergmann/environment/zipball/1b5dff7bb151a4db11d49d90e5408e4e938270f7",
                "reference": "1b5dff7bb151a4db11d49d90e5408e4e938270f7",
                "shasum": ""
            },
            "require": {
                "php": ">=7.3"
            },
            "require-dev": {
                "phpunit/phpunit": "^9.3"
            },
            "suggest": {
                "ext-posix": "*"
            },
            "type": "library",
            "extra": {
                "branch-alias": {
                    "dev-master": "5.1-dev"
                }
            },
            "autoload": {
                "classmap": [
                    "src/"
                ]
            },
            "notification-url": "https://packagist.org/downloads/",
            "license": [
                "BSD-3-Clause"
            ],
            "authors": [
                {
                    "name": "Sebastian Bergmann",
                    "email": "sebastian@phpunit.de"
                }
            ],
            "description": "Provides functionality to handle HHVM/PHP environments",
            "homepage": "http://www.github.com/sebastianbergmann/environment",
            "keywords": [
                "Xdebug",
                "environment",
                "hhvm"
            ],
            "support": {
                "issues": "https://github.com/sebastianbergmann/environment/issues",
                "source": "https://github.com/sebastianbergmann/environment/tree/5.1.4"
            },
            "funding": [
                {
                    "url": "https://github.com/sebastianbergmann",
                    "type": "github"
                }
            ],
            "time": "2022-04-03T09:37:03+00:00"
        },
        {
            "name": "sebastian/exporter",
            "version": "4.0.5",
            "source": {
                "type": "git",
                "url": "https://github.com/sebastianbergmann/exporter.git",
                "reference": "ac230ed27f0f98f597c8a2b6eb7ac563af5e5b9d"
            },
            "dist": {
                "type": "zip",
                "url": "https://api.github.com/repos/sebastianbergmann/exporter/zipball/ac230ed27f0f98f597c8a2b6eb7ac563af5e5b9d",
                "reference": "ac230ed27f0f98f597c8a2b6eb7ac563af5e5b9d",
                "shasum": ""
            },
            "require": {
                "php": ">=7.3",
                "sebastian/recursion-context": "^4.0"
            },
            "require-dev": {
                "ext-mbstring": "*",
                "phpunit/phpunit": "^9.3"
            },
            "type": "library",
            "extra": {
                "branch-alias": {
                    "dev-master": "4.0-dev"
                }
            },
            "autoload": {
                "classmap": [
                    "src/"
                ]
            },
            "notification-url": "https://packagist.org/downloads/",
            "license": [
                "BSD-3-Clause"
            ],
            "authors": [
                {
                    "name": "Sebastian Bergmann",
                    "email": "sebastian@phpunit.de"
                },
                {
                    "name": "Jeff Welch",
                    "email": "whatthejeff@gmail.com"
                },
                {
                    "name": "Volker Dusch",
                    "email": "github@wallbash.com"
                },
                {
                    "name": "Adam Harvey",
                    "email": "aharvey@php.net"
                },
                {
                    "name": "Bernhard Schussek",
                    "email": "bschussek@gmail.com"
                }
            ],
            "description": "Provides the functionality to export PHP variables for visualization",
            "homepage": "https://www.github.com/sebastianbergmann/exporter",
            "keywords": [
                "export",
                "exporter"
            ],
            "support": {
                "issues": "https://github.com/sebastianbergmann/exporter/issues",
                "source": "https://github.com/sebastianbergmann/exporter/tree/4.0.5"
            },
            "funding": [
                {
                    "url": "https://github.com/sebastianbergmann",
                    "type": "github"
                }
            ],
            "time": "2022-09-14T06:03:37+00:00"
        },
        {
            "name": "sebastian/global-state",
            "version": "5.0.5",
            "source": {
                "type": "git",
                "url": "https://github.com/sebastianbergmann/global-state.git",
                "reference": "0ca8db5a5fc9c8646244e629625ac486fa286bf2"
            },
            "dist": {
                "type": "zip",
                "url": "https://api.github.com/repos/sebastianbergmann/global-state/zipball/0ca8db5a5fc9c8646244e629625ac486fa286bf2",
                "reference": "0ca8db5a5fc9c8646244e629625ac486fa286bf2",
                "shasum": ""
            },
            "require": {
                "php": ">=7.3",
                "sebastian/object-reflector": "^2.0",
                "sebastian/recursion-context": "^4.0"
            },
            "require-dev": {
                "ext-dom": "*",
                "phpunit/phpunit": "^9.3"
            },
            "suggest": {
                "ext-uopz": "*"
            },
            "type": "library",
            "extra": {
                "branch-alias": {
                    "dev-master": "5.0-dev"
                }
            },
            "autoload": {
                "classmap": [
                    "src/"
                ]
            },
            "notification-url": "https://packagist.org/downloads/",
            "license": [
                "BSD-3-Clause"
            ],
            "authors": [
                {
                    "name": "Sebastian Bergmann",
                    "email": "sebastian@phpunit.de"
                }
            ],
            "description": "Snapshotting of global state",
            "homepage": "http://www.github.com/sebastianbergmann/global-state",
            "keywords": [
                "global state"
            ],
            "support": {
                "issues": "https://github.com/sebastianbergmann/global-state/issues",
                "source": "https://github.com/sebastianbergmann/global-state/tree/5.0.5"
            },
            "funding": [
                {
                    "url": "https://github.com/sebastianbergmann",
                    "type": "github"
                }
            ],
            "time": "2022-02-14T08:28:10+00:00"
        },
        {
            "name": "sebastian/lines-of-code",
            "version": "1.0.3",
            "source": {
                "type": "git",
                "url": "https://github.com/sebastianbergmann/lines-of-code.git",
                "reference": "c1c2e997aa3146983ed888ad08b15470a2e22ecc"
            },
            "dist": {
                "type": "zip",
                "url": "https://api.github.com/repos/sebastianbergmann/lines-of-code/zipball/c1c2e997aa3146983ed888ad08b15470a2e22ecc",
                "reference": "c1c2e997aa3146983ed888ad08b15470a2e22ecc",
                "shasum": ""
            },
            "require": {
                "nikic/php-parser": "^4.6",
                "php": ">=7.3"
            },
            "require-dev": {
                "phpunit/phpunit": "^9.3"
            },
            "type": "library",
            "extra": {
                "branch-alias": {
                    "dev-master": "1.0-dev"
                }
            },
            "autoload": {
                "classmap": [
                    "src/"
                ]
            },
            "notification-url": "https://packagist.org/downloads/",
            "license": [
                "BSD-3-Clause"
            ],
            "authors": [
                {
                    "name": "Sebastian Bergmann",
                    "email": "sebastian@phpunit.de",
                    "role": "lead"
                }
            ],
            "description": "Library for counting the lines of code in PHP source code",
            "homepage": "https://github.com/sebastianbergmann/lines-of-code",
            "support": {
                "issues": "https://github.com/sebastianbergmann/lines-of-code/issues",
                "source": "https://github.com/sebastianbergmann/lines-of-code/tree/1.0.3"
            },
            "funding": [
                {
                    "url": "https://github.com/sebastianbergmann",
                    "type": "github"
                }
            ],
            "time": "2020-11-28T06:42:11+00:00"
        },
        {
            "name": "sebastian/object-enumerator",
            "version": "4.0.4",
            "source": {
                "type": "git",
                "url": "https://github.com/sebastianbergmann/object-enumerator.git",
                "reference": "5c9eeac41b290a3712d88851518825ad78f45c71"
            },
            "dist": {
                "type": "zip",
                "url": "https://api.github.com/repos/sebastianbergmann/object-enumerator/zipball/5c9eeac41b290a3712d88851518825ad78f45c71",
                "reference": "5c9eeac41b290a3712d88851518825ad78f45c71",
                "shasum": ""
            },
            "require": {
                "php": ">=7.3",
                "sebastian/object-reflector": "^2.0",
                "sebastian/recursion-context": "^4.0"
            },
            "require-dev": {
                "phpunit/phpunit": "^9.3"
            },
            "type": "library",
            "extra": {
                "branch-alias": {
                    "dev-master": "4.0-dev"
                }
            },
            "autoload": {
                "classmap": [
                    "src/"
                ]
            },
            "notification-url": "https://packagist.org/downloads/",
            "license": [
                "BSD-3-Clause"
            ],
            "authors": [
                {
                    "name": "Sebastian Bergmann",
                    "email": "sebastian@phpunit.de"
                }
            ],
            "description": "Traverses array structures and object graphs to enumerate all referenced objects",
            "homepage": "https://github.com/sebastianbergmann/object-enumerator/",
            "support": {
                "issues": "https://github.com/sebastianbergmann/object-enumerator/issues",
                "source": "https://github.com/sebastianbergmann/object-enumerator/tree/4.0.4"
            },
            "funding": [
                {
                    "url": "https://github.com/sebastianbergmann",
                    "type": "github"
                }
            ],
            "time": "2020-10-26T13:12:34+00:00"
        },
        {
            "name": "sebastian/object-reflector",
            "version": "2.0.4",
            "source": {
                "type": "git",
                "url": "https://github.com/sebastianbergmann/object-reflector.git",
                "reference": "b4f479ebdbf63ac605d183ece17d8d7fe49c15c7"
            },
            "dist": {
                "type": "zip",
                "url": "https://api.github.com/repos/sebastianbergmann/object-reflector/zipball/b4f479ebdbf63ac605d183ece17d8d7fe49c15c7",
                "reference": "b4f479ebdbf63ac605d183ece17d8d7fe49c15c7",
                "shasum": ""
            },
            "require": {
                "php": ">=7.3"
            },
            "require-dev": {
                "phpunit/phpunit": "^9.3"
            },
            "type": "library",
            "extra": {
                "branch-alias": {
                    "dev-master": "2.0-dev"
                }
            },
            "autoload": {
                "classmap": [
                    "src/"
                ]
            },
            "notification-url": "https://packagist.org/downloads/",
            "license": [
                "BSD-3-Clause"
            ],
            "authors": [
                {
                    "name": "Sebastian Bergmann",
                    "email": "sebastian@phpunit.de"
                }
            ],
            "description": "Allows reflection of object attributes, including inherited and non-public ones",
            "homepage": "https://github.com/sebastianbergmann/object-reflector/",
            "support": {
                "issues": "https://github.com/sebastianbergmann/object-reflector/issues",
                "source": "https://github.com/sebastianbergmann/object-reflector/tree/2.0.4"
            },
            "funding": [
                {
                    "url": "https://github.com/sebastianbergmann",
                    "type": "github"
                }
            ],
            "time": "2020-10-26T13:14:26+00:00"
        },
        {
            "name": "sebastian/recursion-context",
            "version": "4.0.4",
            "source": {
                "type": "git",
                "url": "https://github.com/sebastianbergmann/recursion-context.git",
                "reference": "cd9d8cf3c5804de4341c283ed787f099f5506172"
            },
            "dist": {
                "type": "zip",
                "url": "https://api.github.com/repos/sebastianbergmann/recursion-context/zipball/cd9d8cf3c5804de4341c283ed787f099f5506172",
                "reference": "cd9d8cf3c5804de4341c283ed787f099f5506172",
                "shasum": ""
            },
            "require": {
                "php": ">=7.3"
            },
            "require-dev": {
                "phpunit/phpunit": "^9.3"
            },
            "type": "library",
            "extra": {
                "branch-alias": {
                    "dev-master": "4.0-dev"
                }
            },
            "autoload": {
                "classmap": [
                    "src/"
                ]
            },
            "notification-url": "https://packagist.org/downloads/",
            "license": [
                "BSD-3-Clause"
            ],
            "authors": [
                {
                    "name": "Sebastian Bergmann",
                    "email": "sebastian@phpunit.de"
                },
                {
                    "name": "Jeff Welch",
                    "email": "whatthejeff@gmail.com"
                },
                {
                    "name": "Adam Harvey",
                    "email": "aharvey@php.net"
                }
            ],
            "description": "Provides functionality to recursively process PHP variables",
            "homepage": "http://www.github.com/sebastianbergmann/recursion-context",
            "support": {
                "issues": "https://github.com/sebastianbergmann/recursion-context/issues",
                "source": "https://github.com/sebastianbergmann/recursion-context/tree/4.0.4"
            },
            "funding": [
                {
                    "url": "https://github.com/sebastianbergmann",
                    "type": "github"
                }
            ],
            "time": "2020-10-26T13:17:30+00:00"
        },
        {
            "name": "sebastian/resource-operations",
            "version": "3.0.3",
            "source": {
                "type": "git",
                "url": "https://github.com/sebastianbergmann/resource-operations.git",
                "reference": "0f4443cb3a1d92ce809899753bc0d5d5a8dd19a8"
            },
            "dist": {
                "type": "zip",
                "url": "https://api.github.com/repos/sebastianbergmann/resource-operations/zipball/0f4443cb3a1d92ce809899753bc0d5d5a8dd19a8",
                "reference": "0f4443cb3a1d92ce809899753bc0d5d5a8dd19a8",
                "shasum": ""
            },
            "require": {
                "php": ">=7.3"
            },
            "require-dev": {
                "phpunit/phpunit": "^9.0"
            },
            "type": "library",
            "extra": {
                "branch-alias": {
                    "dev-master": "3.0-dev"
                }
            },
            "autoload": {
                "classmap": [
                    "src/"
                ]
            },
            "notification-url": "https://packagist.org/downloads/",
            "license": [
                "BSD-3-Clause"
            ],
            "authors": [
                {
                    "name": "Sebastian Bergmann",
                    "email": "sebastian@phpunit.de"
                }
            ],
            "description": "Provides a list of PHP built-in functions that operate on resources",
            "homepage": "https://www.github.com/sebastianbergmann/resource-operations",
            "support": {
                "issues": "https://github.com/sebastianbergmann/resource-operations/issues",
                "source": "https://github.com/sebastianbergmann/resource-operations/tree/3.0.3"
            },
            "funding": [
                {
                    "url": "https://github.com/sebastianbergmann",
                    "type": "github"
                }
            ],
            "time": "2020-09-28T06:45:17+00:00"
        },
        {
            "name": "sebastian/type",
            "version": "3.2.0",
            "source": {
                "type": "git",
                "url": "https://github.com/sebastianbergmann/type.git",
                "reference": "fb3fe09c5f0bae6bc27ef3ce933a1e0ed9464b6e"
            },
            "dist": {
                "type": "zip",
                "url": "https://api.github.com/repos/sebastianbergmann/type/zipball/fb3fe09c5f0bae6bc27ef3ce933a1e0ed9464b6e",
                "reference": "fb3fe09c5f0bae6bc27ef3ce933a1e0ed9464b6e",
                "shasum": ""
            },
            "require": {
                "php": ">=7.3"
            },
            "require-dev": {
                "phpunit/phpunit": "^9.5"
            },
            "type": "library",
            "extra": {
                "branch-alias": {
                    "dev-master": "3.2-dev"
                }
            },
            "autoload": {
                "classmap": [
                    "src/"
                ]
            },
            "notification-url": "https://packagist.org/downloads/",
            "license": [
                "BSD-3-Clause"
            ],
            "authors": [
                {
                    "name": "Sebastian Bergmann",
                    "email": "sebastian@phpunit.de",
                    "role": "lead"
                }
            ],
            "description": "Collection of value objects that represent the types of the PHP type system",
            "homepage": "https://github.com/sebastianbergmann/type",
            "support": {
                "issues": "https://github.com/sebastianbergmann/type/issues",
                "source": "https://github.com/sebastianbergmann/type/tree/3.2.0"
            },
            "funding": [
                {
                    "url": "https://github.com/sebastianbergmann",
                    "type": "github"
                }
            ],
            "time": "2022-09-12T14:47:03+00:00"
        },
        {
            "name": "sebastian/version",
            "version": "3.0.2",
            "source": {
                "type": "git",
                "url": "https://github.com/sebastianbergmann/version.git",
                "reference": "c6c1022351a901512170118436c764e473f6de8c"
            },
            "dist": {
                "type": "zip",
                "url": "https://api.github.com/repos/sebastianbergmann/version/zipball/c6c1022351a901512170118436c764e473f6de8c",
                "reference": "c6c1022351a901512170118436c764e473f6de8c",
                "shasum": ""
            },
            "require": {
                "php": ">=7.3"
            },
            "type": "library",
            "extra": {
                "branch-alias": {
                    "dev-master": "3.0-dev"
                }
            },
            "autoload": {
                "classmap": [
                    "src/"
                ]
            },
            "notification-url": "https://packagist.org/downloads/",
            "license": [
                "BSD-3-Clause"
            ],
            "authors": [
                {
                    "name": "Sebastian Bergmann",
                    "email": "sebastian@phpunit.de",
                    "role": "lead"
                }
            ],
            "description": "Library that helps with managing the version number of Git-hosted PHP projects",
            "homepage": "https://github.com/sebastianbergmann/version",
            "support": {
                "issues": "https://github.com/sebastianbergmann/version/issues",
                "source": "https://github.com/sebastianbergmann/version/tree/3.0.2"
            },
            "funding": [
                {
                    "url": "https://github.com/sebastianbergmann",
                    "type": "github"
                }
            ],
            "time": "2020-09-28T06:39:44+00:00"
        },
        {
            "name": "symfony/console",
            "version": "v6.0.14",
            "source": {
                "type": "git",
                "url": "https://github.com/symfony/console.git",
                "reference": "1f89cab8d52c84424f798495b3f10342a7b1a070"
            },
            "dist": {
                "type": "zip",
                "url": "https://api.github.com/repos/symfony/console/zipball/1f89cab8d52c84424f798495b3f10342a7b1a070",
                "reference": "1f89cab8d52c84424f798495b3f10342a7b1a070",
                "shasum": ""
            },
            "require": {
                "php": ">=8.0.2",
                "symfony/polyfill-mbstring": "~1.0",
                "symfony/service-contracts": "^1.1|^2|^3",
                "symfony/string": "^5.4|^6.0"
            },
            "conflict": {
                "symfony/dependency-injection": "<5.4",
                "symfony/dotenv": "<5.4",
                "symfony/event-dispatcher": "<5.4",
                "symfony/lock": "<5.4",
                "symfony/process": "<5.4"
            },
            "provide": {
                "psr/log-implementation": "1.0|2.0|3.0"
            },
            "require-dev": {
                "psr/log": "^1|^2|^3",
                "symfony/config": "^5.4|^6.0",
                "symfony/dependency-injection": "^5.4|^6.0",
                "symfony/event-dispatcher": "^5.4|^6.0",
                "symfony/lock": "^5.4|^6.0",
                "symfony/process": "^5.4|^6.0",
                "symfony/var-dumper": "^5.4|^6.0"
            },
            "suggest": {
                "psr/log": "For using the console logger",
                "symfony/event-dispatcher": "",
                "symfony/lock": "",
                "symfony/process": ""
            },
            "type": "library",
            "autoload": {
                "psr-4": {
                    "Symfony\\Component\\Console\\": ""
                },
                "exclude-from-classmap": [
                    "/Tests/"
                ]
            },
            "notification-url": "https://packagist.org/downloads/",
            "license": [
                "MIT"
            ],
            "authors": [
                {
                    "name": "Fabien Potencier",
                    "email": "fabien@symfony.com"
                },
                {
                    "name": "Symfony Community",
                    "homepage": "https://symfony.com/contributors"
                }
            ],
            "description": "Eases the creation of beautiful and testable command line interfaces",
            "homepage": "https://symfony.com",
            "keywords": [
                "cli",
                "command line",
                "console",
                "terminal"
            ],
            "support": {
                "source": "https://github.com/symfony/console/tree/v6.0.14"
            },
            "funding": [
                {
                    "url": "https://symfony.com/sponsor",
                    "type": "custom"
                },
                {
                    "url": "https://github.com/fabpot",
                    "type": "github"
                },
                {
                    "url": "https://tidelift.com/funding/github/packagist/symfony/symfony",
                    "type": "tidelift"
                }
            ],
            "time": "2022-10-07T08:02:12+00:00"
        },
        {
            "name": "symfony/polyfill-ctype",
            "version": "v1.26.0",
            "source": {
                "type": "git",
                "url": "https://github.com/symfony/polyfill-ctype.git",
                "reference": "6fd1b9a79f6e3cf65f9e679b23af304cd9e010d4"
            },
            "dist": {
                "type": "zip",
                "url": "https://api.github.com/repos/symfony/polyfill-ctype/zipball/6fd1b9a79f6e3cf65f9e679b23af304cd9e010d4",
                "reference": "6fd1b9a79f6e3cf65f9e679b23af304cd9e010d4",
                "shasum": ""
            },
            "require": {
                "php": ">=7.1"
            },
            "provide": {
                "ext-ctype": "*"
            },
            "suggest": {
                "ext-ctype": "For best performance"
            },
            "type": "library",
            "extra": {
                "branch-alias": {
                    "dev-main": "1.26-dev"
                },
                "thanks": {
                    "name": "symfony/polyfill",
                    "url": "https://github.com/symfony/polyfill"
                }
            },
            "autoload": {
                "files": [
                    "bootstrap.php"
                ],
                "psr-4": {
                    "Symfony\\Polyfill\\Ctype\\": ""
                }
            },
            "notification-url": "https://packagist.org/downloads/",
            "license": [
                "MIT"
            ],
            "authors": [
                {
                    "name": "Gert de Pagter",
                    "email": "BackEndTea@gmail.com"
                },
                {
                    "name": "Symfony Community",
                    "homepage": "https://symfony.com/contributors"
                }
            ],
            "description": "Symfony polyfill for ctype functions",
            "homepage": "https://symfony.com",
            "keywords": [
                "compatibility",
                "ctype",
                "polyfill",
                "portable"
            ],
            "support": {
                "source": "https://github.com/symfony/polyfill-ctype/tree/v1.26.0"
            },
            "funding": [
                {
                    "url": "https://symfony.com/sponsor",
                    "type": "custom"
                },
                {
                    "url": "https://github.com/fabpot",
                    "type": "github"
                },
                {
                    "url": "https://tidelift.com/funding/github/packagist/symfony/symfony",
                    "type": "tidelift"
                }
            ],
            "time": "2022-05-24T11:49:31+00:00"
        },
        {
            "name": "symfony/polyfill-intl-grapheme",
            "version": "v1.26.0",
            "source": {
                "type": "git",
                "url": "https://github.com/symfony/polyfill-intl-grapheme.git",
                "reference": "433d05519ce6990bf3530fba6957499d327395c2"
            },
            "dist": {
                "type": "zip",
                "url": "https://api.github.com/repos/symfony/polyfill-intl-grapheme/zipball/433d05519ce6990bf3530fba6957499d327395c2",
                "reference": "433d05519ce6990bf3530fba6957499d327395c2",
                "shasum": ""
            },
            "require": {
                "php": ">=7.1"
            },
            "suggest": {
                "ext-intl": "For best performance"
            },
            "type": "library",
            "extra": {
                "branch-alias": {
                    "dev-main": "1.26-dev"
                },
                "thanks": {
                    "name": "symfony/polyfill",
                    "url": "https://github.com/symfony/polyfill"
                }
            },
            "autoload": {
                "files": [
                    "bootstrap.php"
                ],
                "psr-4": {
                    "Symfony\\Polyfill\\Intl\\Grapheme\\": ""
                }
            },
            "notification-url": "https://packagist.org/downloads/",
            "license": [
                "MIT"
            ],
            "authors": [
                {
                    "name": "Nicolas Grekas",
                    "email": "p@tchwork.com"
                },
                {
                    "name": "Symfony Community",
                    "homepage": "https://symfony.com/contributors"
                }
            ],
            "description": "Symfony polyfill for intl's grapheme_* functions",
            "homepage": "https://symfony.com",
            "keywords": [
                "compatibility",
                "grapheme",
                "intl",
                "polyfill",
                "portable",
                "shim"
            ],
            "support": {
                "source": "https://github.com/symfony/polyfill-intl-grapheme/tree/v1.26.0"
            },
            "funding": [
                {
                    "url": "https://symfony.com/sponsor",
                    "type": "custom"
                },
                {
                    "url": "https://github.com/fabpot",
                    "type": "github"
                },
                {
                    "url": "https://tidelift.com/funding/github/packagist/symfony/symfony",
                    "type": "tidelift"
                }
            ],
            "time": "2022-05-24T11:49:31+00:00"
        },
        {
            "name": "symfony/polyfill-intl-normalizer",
            "version": "v1.26.0",
            "source": {
                "type": "git",
                "url": "https://github.com/symfony/polyfill-intl-normalizer.git",
                "reference": "219aa369ceff116e673852dce47c3a41794c14bd"
            },
            "dist": {
                "type": "zip",
                "url": "https://api.github.com/repos/symfony/polyfill-intl-normalizer/zipball/219aa369ceff116e673852dce47c3a41794c14bd",
                "reference": "219aa369ceff116e673852dce47c3a41794c14bd",
                "shasum": ""
            },
            "require": {
                "php": ">=7.1"
            },
            "suggest": {
                "ext-intl": "For best performance"
            },
            "type": "library",
            "extra": {
                "branch-alias": {
                    "dev-main": "1.26-dev"
                },
                "thanks": {
                    "name": "symfony/polyfill",
                    "url": "https://github.com/symfony/polyfill"
                }
            },
            "autoload": {
                "files": [
                    "bootstrap.php"
                ],
                "psr-4": {
                    "Symfony\\Polyfill\\Intl\\Normalizer\\": ""
                },
                "classmap": [
                    "Resources/stubs"
                ]
            },
            "notification-url": "https://packagist.org/downloads/",
            "license": [
                "MIT"
            ],
            "authors": [
                {
                    "name": "Nicolas Grekas",
                    "email": "p@tchwork.com"
                },
                {
                    "name": "Symfony Community",
                    "homepage": "https://symfony.com/contributors"
                }
            ],
            "description": "Symfony polyfill for intl's Normalizer class and related functions",
            "homepage": "https://symfony.com",
            "keywords": [
                "compatibility",
                "intl",
                "normalizer",
                "polyfill",
                "portable",
                "shim"
            ],
            "support": {
                "source": "https://github.com/symfony/polyfill-intl-normalizer/tree/v1.26.0"
            },
            "funding": [
                {
                    "url": "https://symfony.com/sponsor",
                    "type": "custom"
                },
                {
                    "url": "https://github.com/fabpot",
                    "type": "github"
                },
                {
                    "url": "https://tidelift.com/funding/github/packagist/symfony/symfony",
                    "type": "tidelift"
                }
            ],
            "time": "2022-05-24T11:49:31+00:00"
        },
        {
            "name": "symfony/polyfill-mbstring",
            "version": "v1.26.0",
            "source": {
                "type": "git",
                "url": "https://github.com/symfony/polyfill-mbstring.git",
                "reference": "9344f9cb97f3b19424af1a21a3b0e75b0a7d8d7e"
            },
            "dist": {
                "type": "zip",
                "url": "https://api.github.com/repos/symfony/polyfill-mbstring/zipball/9344f9cb97f3b19424af1a21a3b0e75b0a7d8d7e",
                "reference": "9344f9cb97f3b19424af1a21a3b0e75b0a7d8d7e",
                "shasum": ""
            },
            "require": {
                "php": ">=7.1"
            },
            "provide": {
                "ext-mbstring": "*"
            },
            "suggest": {
                "ext-mbstring": "For best performance"
            },
            "type": "library",
            "extra": {
                "branch-alias": {
                    "dev-main": "1.26-dev"
                },
                "thanks": {
                    "name": "symfony/polyfill",
                    "url": "https://github.com/symfony/polyfill"
                }
            },
            "autoload": {
                "files": [
                    "bootstrap.php"
                ],
                "psr-4": {
                    "Symfony\\Polyfill\\Mbstring\\": ""
                }
            },
            "notification-url": "https://packagist.org/downloads/",
            "license": [
                "MIT"
            ],
            "authors": [
                {
                    "name": "Nicolas Grekas",
                    "email": "p@tchwork.com"
                },
                {
                    "name": "Symfony Community",
                    "homepage": "https://symfony.com/contributors"
                }
            ],
            "description": "Symfony polyfill for the Mbstring extension",
            "homepage": "https://symfony.com",
            "keywords": [
                "compatibility",
                "mbstring",
                "polyfill",
                "portable",
                "shim"
            ],
            "support": {
                "source": "https://github.com/symfony/polyfill-mbstring/tree/v1.26.0"
            },
            "funding": [
                {
                    "url": "https://symfony.com/sponsor",
                    "type": "custom"
                },
                {
                    "url": "https://github.com/fabpot",
                    "type": "github"
                },
                {
                    "url": "https://tidelift.com/funding/github/packagist/symfony/symfony",
                    "type": "tidelift"
                }
            ],
            "time": "2022-05-24T11:49:31+00:00"
        },
        {
            "name": "symfony/process",
            "version": "v6.0.11",
            "source": {
                "type": "git",
                "url": "https://github.com/symfony/process.git",
                "reference": "44270a08ccb664143dede554ff1c00aaa2247a43"
            },
            "dist": {
                "type": "zip",
                "url": "https://api.github.com/repos/symfony/process/zipball/44270a08ccb664143dede554ff1c00aaa2247a43",
                "reference": "44270a08ccb664143dede554ff1c00aaa2247a43",
                "shasum": ""
            },
            "require": {
                "php": ">=8.0.2"
            },
            "type": "library",
            "autoload": {
                "psr-4": {
                    "Symfony\\Component\\Process\\": ""
                },
                "exclude-from-classmap": [
                    "/Tests/"
                ]
            },
            "notification-url": "https://packagist.org/downloads/",
            "license": [
                "MIT"
            ],
            "authors": [
                {
                    "name": "Fabien Potencier",
                    "email": "fabien@symfony.com"
                },
                {
                    "name": "Symfony Community",
                    "homepage": "https://symfony.com/contributors"
                }
            ],
            "description": "Executes commands in sub-processes",
            "homepage": "https://symfony.com",
            "support": {
                "source": "https://github.com/symfony/process/tree/v6.0.11"
            },
            "funding": [
                {
                    "url": "https://symfony.com/sponsor",
                    "type": "custom"
                },
                {
                    "url": "https://github.com/fabpot",
                    "type": "github"
                },
                {
                    "url": "https://tidelift.com/funding/github/packagist/symfony/symfony",
                    "type": "tidelift"
                }
            ],
            "time": "2022-06-27T17:10:44+00:00"
        },
        {
            "name": "symfony/service-contracts",
            "version": "v3.0.2",
            "source": {
                "type": "git",
                "url": "https://github.com/symfony/service-contracts.git",
                "reference": "d78d39c1599bd1188b8e26bb341da52c3c6d8a66"
            },
            "dist": {
                "type": "zip",
                "url": "https://api.github.com/repos/symfony/service-contracts/zipball/d78d39c1599bd1188b8e26bb341da52c3c6d8a66",
                "reference": "d78d39c1599bd1188b8e26bb341da52c3c6d8a66",
                "shasum": ""
            },
            "require": {
                "php": ">=8.0.2",
                "psr/container": "^2.0"
            },
            "conflict": {
                "ext-psr": "<1.1|>=2"
            },
            "suggest": {
                "symfony/service-implementation": ""
            },
            "type": "library",
            "extra": {
                "branch-alias": {
                    "dev-main": "3.0-dev"
                },
                "thanks": {
                    "name": "symfony/contracts",
                    "url": "https://github.com/symfony/contracts"
                }
            },
            "autoload": {
                "psr-4": {
                    "Symfony\\Contracts\\Service\\": ""
                }
            },
            "notification-url": "https://packagist.org/downloads/",
            "license": [
                "MIT"
            ],
            "authors": [
                {
                    "name": "Nicolas Grekas",
                    "email": "p@tchwork.com"
                },
                {
                    "name": "Symfony Community",
                    "homepage": "https://symfony.com/contributors"
                }
            ],
            "description": "Generic abstractions related to writing services",
            "homepage": "https://symfony.com",
            "keywords": [
                "abstractions",
                "contracts",
                "decoupling",
                "interfaces",
                "interoperability",
                "standards"
            ],
            "support": {
                "source": "https://github.com/symfony/service-contracts/tree/v3.0.2"
            },
            "funding": [
                {
                    "url": "https://symfony.com/sponsor",
                    "type": "custom"
                },
                {
                    "url": "https://github.com/fabpot",
                    "type": "github"
                },
                {
                    "url": "https://tidelift.com/funding/github/packagist/symfony/symfony",
                    "type": "tidelift"
                }
            ],
            "time": "2022-05-30T19:17:58+00:00"
        },
        {
            "name": "symfony/string",
            "version": "v6.0.14",
            "source": {
                "type": "git",
                "url": "https://github.com/symfony/string.git",
                "reference": "3db7da820a6e4a584b714b3933c34c6a7db4d86c"
            },
            "dist": {
                "type": "zip",
                "url": "https://api.github.com/repos/symfony/string/zipball/3db7da820a6e4a584b714b3933c34c6a7db4d86c",
                "reference": "3db7da820a6e4a584b714b3933c34c6a7db4d86c",
                "shasum": ""
            },
            "require": {
                "php": ">=8.0.2",
                "symfony/polyfill-ctype": "~1.8",
                "symfony/polyfill-intl-grapheme": "~1.0",
                "symfony/polyfill-intl-normalizer": "~1.0",
                "symfony/polyfill-mbstring": "~1.0"
            },
            "conflict": {
                "symfony/translation-contracts": "<2.0"
            },
            "require-dev": {
                "symfony/error-handler": "^5.4|^6.0",
                "symfony/http-client": "^5.4|^6.0",
                "symfony/translation-contracts": "^2.0|^3.0",
                "symfony/var-exporter": "^5.4|^6.0"
            },
            "type": "library",
            "autoload": {
                "files": [
                    "Resources/functions.php"
                ],
                "psr-4": {
                    "Symfony\\Component\\String\\": ""
                },
                "exclude-from-classmap": [
                    "/Tests/"
                ]
            },
            "notification-url": "https://packagist.org/downloads/",
            "license": [
                "MIT"
            ],
            "authors": [
                {
                    "name": "Nicolas Grekas",
                    "email": "p@tchwork.com"
                },
                {
                    "name": "Symfony Community",
                    "homepage": "https://symfony.com/contributors"
                }
            ],
            "description": "Provides an object-oriented API to strings and deals with bytes, UTF-8 code points and grapheme clusters in a unified way",
            "homepage": "https://symfony.com",
            "keywords": [
                "grapheme",
                "i18n",
                "string",
                "unicode",
                "utf-8",
                "utf8"
            ],
            "support": {
                "source": "https://github.com/symfony/string/tree/v6.0.14"
            },
            "funding": [
                {
                    "url": "https://symfony.com/sponsor",
                    "type": "custom"
                },
                {
                    "url": "https://github.com/fabpot",
                    "type": "github"
                },
                {
                    "url": "https://tidelift.com/funding/github/packagist/symfony/symfony",
                    "type": "tidelift"
                }
            ],
            "time": "2022-10-10T09:34:08+00:00"
        },
        {
            "name": "theseer/tokenizer",
            "version": "1.2.1",
            "source": {
                "type": "git",
                "url": "https://github.com/theseer/tokenizer.git",
                "reference": "34a41e998c2183e22995f158c581e7b5e755ab9e"
            },
            "dist": {
                "type": "zip",
                "url": "https://api.github.com/repos/theseer/tokenizer/zipball/34a41e998c2183e22995f158c581e7b5e755ab9e",
                "reference": "34a41e998c2183e22995f158c581e7b5e755ab9e",
                "shasum": ""
            },
            "require": {
                "ext-dom": "*",
                "ext-tokenizer": "*",
                "ext-xmlwriter": "*",
                "php": "^7.2 || ^8.0"
            },
            "type": "library",
            "autoload": {
                "classmap": [
                    "src/"
                ]
            },
            "notification-url": "https://packagist.org/downloads/",
            "license": [
                "BSD-3-Clause"
            ],
            "authors": [
                {
                    "name": "Arne Blankerts",
                    "email": "arne@blankerts.de",
                    "role": "Developer"
                }
            ],
            "description": "A small library for converting tokenized PHP source code into XML and potentially other formats",
            "support": {
                "issues": "https://github.com/theseer/tokenizer/issues",
                "source": "https://github.com/theseer/tokenizer/tree/1.2.1"
            },
            "funding": [
                {
                    "url": "https://github.com/theseer",
                    "type": "github"
                }
            ],
            "time": "2021-07-28T10:34:58+00:00"
        },
        {
            "name": "wikimedia/at-ease",
            "version": "v2.1.0",
            "source": {
                "type": "git",
                "url": "https://github.com/wikimedia/at-ease.git",
                "reference": "e8ebaa7bb7c8a8395481a05f6dc4deaceab11c33"
            },
            "dist": {
                "type": "zip",
                "url": "https://api.github.com/repos/wikimedia/at-ease/zipball/e8ebaa7bb7c8a8395481a05f6dc4deaceab11c33",
                "reference": "e8ebaa7bb7c8a8395481a05f6dc4deaceab11c33",
                "shasum": ""
            },
            "require": {
                "php": ">=7.2.9"
            },
            "require-dev": {
                "mediawiki/mediawiki-codesniffer": "35.0.0",
                "mediawiki/minus-x": "1.1.1",
                "ockcyp/covers-validator": "1.3.3",
                "php-parallel-lint/php-console-highlighter": "0.5.0",
                "php-parallel-lint/php-parallel-lint": "1.2.0",
                "phpunit/phpunit": "^8.5"
            },
            "type": "library",
            "autoload": {
                "files": [
                    "src/Wikimedia/Functions.php"
                ],
                "psr-4": {
                    "Wikimedia\\AtEase\\": "src/Wikimedia/AtEase/"
                }
            },
            "notification-url": "https://packagist.org/downloads/",
            "license": [
                "GPL-2.0-or-later"
            ],
            "authors": [
                {
                    "name": "Tim Starling",
                    "email": "tstarling@wikimedia.org"
                },
                {
                    "name": "MediaWiki developers",
                    "email": "wikitech-l@lists.wikimedia.org"
                }
            ],
            "description": "Safe replacement to @ for suppressing warnings.",
            "homepage": "https://www.mediawiki.org/wiki/at-ease",
            "support": {
                "source": "https://github.com/wikimedia/at-ease/tree/v2.1.0"
            },
            "time": "2021-02-27T15:53:37+00:00"
        },
        {
            "name": "yoast/phpunit-polyfills",
            "version": "1.0.3",
            "source": {
                "type": "git",
                "url": "https://github.com/Yoast/PHPUnit-Polyfills.git",
                "reference": "5ea3536428944955f969bc764bbe09738e151ada"
            },
            "dist": {
                "type": "zip",
                "url": "https://api.github.com/repos/Yoast/PHPUnit-Polyfills/zipball/5ea3536428944955f969bc764bbe09738e151ada",
                "reference": "5ea3536428944955f969bc764bbe09738e151ada",
                "shasum": ""
            },
            "require": {
                "php": ">=5.4",
                "phpunit/phpunit": "^4.8.36 || ^5.7.21 || ^6.0 || ^7.0 || ^8.0 || ^9.0"
            },
            "require-dev": {
                "yoast/yoastcs": "^2.2.0"
            },
            "type": "library",
            "extra": {
                "branch-alias": {
                    "dev-main": "1.x-dev",
                    "dev-develop": "1.x-dev"
                }
            },
            "autoload": {
                "files": [
                    "phpunitpolyfills-autoload.php"
                ]
            },
            "notification-url": "https://packagist.org/downloads/",
            "license": [
                "BSD-3-Clause"
            ],
            "authors": [
                {
                    "name": "Team Yoast",
                    "email": "support@yoast.com",
                    "homepage": "https://yoast.com"
                },
                {
                    "name": "Contributors",
                    "homepage": "https://github.com/Yoast/PHPUnit-Polyfills/graphs/contributors"
                }
            ],
            "description": "Set of polyfills for changed PHPUnit functionality to allow for creating PHPUnit cross-version compatible tests",
            "homepage": "https://github.com/Yoast/PHPUnit-Polyfills",
            "keywords": [
                "phpunit",
                "polyfill",
                "testing"
            ],
            "support": {
                "issues": "https://github.com/Yoast/PHPUnit-Polyfills/issues",
                "source": "https://github.com/Yoast/PHPUnit-Polyfills"
            },
            "time": "2021-11-23T01:37:03+00:00"
        }
    ],
    "aliases": [],
    "minimum-stability": "dev",
    "stability-flags": {
        "automattic/jetpack-assets": 20,
        "automattic/jetpack-admin-ui": 20,
        "automattic/jetpack-autoloader": 20,
        "automattic/jetpack-composer-plugin": 20,
        "automattic/jetpack-config": 20,
        "automattic/jetpack-connection": 20,
        "automattic/jetpack-my-jetpack": 20,
        "automattic/jetpack-device-detection": 20,
        "automattic/jetpack-lazy-images": 20,
        "automattic/jetpack-changelogger": 20
    },
    "prefer-stable": true,
    "prefer-lowest": false,
    "platform": {
        "ext-json": "*"
    },
    "platform-dev": [],
    "platform-overrides": {
        "ext-intl": "0.0.0"
    },
    "plugin-api-version": "2.3.0"
}<|MERGE_RESOLUTION|>--- conflicted
+++ resolved
@@ -4,11 +4,7 @@
         "Read more about it at https://getcomposer.org/doc/01-basic-usage.md#installing-dependencies",
         "This file is @generated automatically"
     ],
-<<<<<<< HEAD
-    "content-hash": "9bc40b952943693b31834c9b19c00a22",
-=======
-    "content-hash": "1b3ebf847e79cbfd52f1bfc6dd1e54c4",
->>>>>>> e298d700
+    "content-hash": "4c2463d603bac925e686fffbd6cf082b",
     "packages": [
         {
             "name": "automattic/jetpack-a8c-mc-stats",
@@ -739,11 +735,7 @@
             "dist": {
                 "type": "path",
                 "url": "../../packages/my-jetpack",
-<<<<<<< HEAD
-                "reference": "30a274af1a3b8e26c9540f4561efb3653a8213cf"
-=======
-                "reference": "ff9e4c9840a005493770e7a45fd8af700c1c9a6e"
->>>>>>> e298d700
+                "reference": "2dde4b0b1e42b49923897d0ec6f327623992a7da"
             },
             "require": {
                 "automattic/jetpack-admin-ui": "^0.2",
