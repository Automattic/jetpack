{
    "_readme": [
        "This file locks the dependencies of your project to a known state",
        "Read more about it at https://getcomposer.org/doc/01-basic-usage.md#installing-dependencies",
        "This file is @generated automatically"
    ],
    "content-hash": "dbf8a68a4f510020adcc7a807448c5a6",
    "packages": [
        {
            "name": "automattic/jetpack-a8c-mc-stats",
            "version": "dev-trunk",
            "dist": {
                "type": "path",
                "url": "../../packages/a8c-mc-stats",
                "reference": "6f0c1b4cf70e07951286c74a74352c56124e70e9"
            },
            "require-dev": {
                "automattic/jetpack-changelogger": "@dev",
                "yoast/phpunit-polyfills": "1.0.4"
            },
            "type": "jetpack-library",
            "extra": {
                "autotagger": true,
                "mirror-repo": "Automattic/jetpack-a8c-mc-stats",
                "changelogger": {
                    "link-template": "https://github.com/Automattic/jetpack-a8c-mc-stats/compare/v${old}...v${new}"
                },
                "branch-alias": {
                    "dev-trunk": "1.4.x-dev"
                }
            },
            "autoload": {
                "classmap": [
                    "src/"
                ]
            },
            "scripts": {
                "phpunit": [
                    "./vendor/phpunit/phpunit/phpunit --colors=always"
                ],
                "test-php": [
                    "@composer phpunit"
                ]
            },
            "license": [
                "GPL-2.0-or-later"
            ],
            "description": "Used to record internal usage stats for Automattic. Not visible to site owners.",
            "transport-options": {
                "relative": true
            }
        },
        {
            "name": "automattic/jetpack-admin-ui",
            "version": "dev-trunk",
            "dist": {
                "type": "path",
                "url": "../../packages/admin-ui",
                "reference": "0fc44e6ac6bf9398add8198935f7a293323ed723"
            },
            "require-dev": {
                "automattic/jetpack-changelogger": "@dev",
                "automattic/wordbless": "dev-master",
                "yoast/phpunit-polyfills": "1.0.4"
            },
            "type": "jetpack-library",
            "extra": {
                "autotagger": true,
                "mirror-repo": "Automattic/jetpack-admin-ui",
                "textdomain": "jetpack-admin-ui",
                "changelogger": {
                    "link-template": "https://github.com/Automattic/jetpack-admin-ui/compare/${old}...${new}"
                },
                "branch-alias": {
                    "dev-trunk": "0.2.x-dev"
                },
                "version-constants": {
                    "::PACKAGE_VERSION": "src/class-admin-menu.php"
                }
            },
            "autoload": {
                "classmap": [
                    "src/"
                ]
            },
            "scripts": {
                "phpunit": [
                    "./vendor/phpunit/phpunit/phpunit --colors=always"
                ],
                "test-php": [
                    "@composer phpunit"
                ],
                "post-install-cmd": [
                    "WorDBless\\Composer\\InstallDropin::copy"
                ],
                "post-update-cmd": [
                    "WorDBless\\Composer\\InstallDropin::copy"
                ]
            },
            "license": [
                "GPL-2.0-or-later"
            ],
            "description": "Generic Jetpack wp-admin UI elements",
            "transport-options": {
                "relative": true
            }
        },
        {
            "name": "automattic/jetpack-assets",
            "version": "dev-trunk",
            "dist": {
                "type": "path",
                "url": "../../packages/assets",
                "reference": "14557ec7fcb46db1af2b0a11f3bd422e546e4799"
            },
            "require": {
                "automattic/jetpack-constants": "@dev"
            },
            "require-dev": {
                "automattic/jetpack-changelogger": "@dev",
                "brain/monkey": "2.6.1",
                "wikimedia/testing-access-wrapper": "^1.0 || ^2.0",
                "yoast/phpunit-polyfills": "1.0.4"
            },
            "type": "jetpack-library",
            "extra": {
                "autotagger": true,
                "mirror-repo": "Automattic/jetpack-assets",
                "textdomain": "jetpack-assets",
                "changelogger": {
                    "link-template": "https://github.com/Automattic/jetpack-assets/compare/v${old}...v${new}"
                },
                "branch-alias": {
                    "dev-trunk": "1.17.x-dev"
                }
            },
            "autoload": {
                "files": [
                    "actions.php"
                ],
                "classmap": [
                    "src/"
                ]
            },
            "scripts": {
                "build-development": [
                    "pnpm run build"
                ],
                "build-production": [
                    "pnpm run build-production"
                ],
                "phpunit": [
                    "./vendor/phpunit/phpunit/phpunit --colors=always"
                ],
                "test-js": [
                    "pnpm run test"
                ],
                "test-php": [
                    "@composer phpunit"
                ]
            },
            "license": [
                "GPL-2.0-or-later"
            ],
            "description": "Asset management utilities for Jetpack ecosystem packages",
            "transport-options": {
                "relative": true
            }
        },
        {
            "name": "automattic/jetpack-autoloader",
            "version": "dev-trunk",
            "dist": {
                "type": "path",
                "url": "../../packages/autoloader",
                "reference": "46e8df227c3deee5a1fb0e8f43fa4191e3db323a"
            },
            "require": {
                "composer-plugin-api": "^1.1 || ^2.0"
            },
            "require-dev": {
                "automattic/jetpack-changelogger": "@dev",
                "yoast/phpunit-polyfills": "1.0.4"
            },
            "type": "composer-plugin",
            "extra": {
                "autotagger": true,
                "class": "Automattic\\Jetpack\\Autoloader\\CustomAutoloaderPlugin",
                "mirror-repo": "Automattic/jetpack-autoloader",
                "changelogger": {
                    "link-template": "https://github.com/Automattic/jetpack-autoloader/compare/v${old}...v${new}"
                },
                "branch-alias": {
                    "dev-trunk": "2.11.x-dev"
                }
            },
            "autoload": {
                "classmap": [
                    "src/AutoloadGenerator.php"
                ],
                "psr-4": {
                    "Automattic\\Jetpack\\Autoloader\\": "src"
                }
            },
            "scripts": {
                "phpunit": [
                    "./vendor/phpunit/phpunit/phpunit --colors=always"
                ],
                "test-php": [
                    "@composer phpunit"
                ]
            },
            "license": [
                "GPL-2.0-or-later"
            ],
            "description": "Creates a custom autoloader for a plugin or theme.",
            "transport-options": {
                "relative": true
            }
        },
        {
            "name": "automattic/jetpack-composer-plugin",
            "version": "dev-trunk",
            "dist": {
                "type": "path",
                "url": "../../packages/composer-plugin",
                "reference": "aa7328bf97fb2ec9ef69857b79ad16215da07f8c"
            },
            "require": {
                "composer-plugin-api": "^2.1.0"
            },
            "require-dev": {
                "automattic/jetpack-changelogger": "@dev",
                "composer/composer": "^2.2 || ^2.4",
                "yoast/phpunit-polyfills": "1.0.4"
            },
            "type": "composer-plugin",
            "extra": {
                "plugin-modifies-install-path": true,
                "class": "Automattic\\Jetpack\\Composer\\Plugin",
                "mirror-repo": "Automattic/jetpack-composer-plugin",
                "changelogger": {
                    "link-template": "https://github.com/Automattic/jetpack-composer-plugin/compare/v${old}...v${new}"
                },
                "autotagger": true,
                "branch-alias": {
                    "dev-trunk": "1.1.x-dev"
                }
            },
            "autoload": {
                "classmap": [
                    "src/"
                ]
            },
            "scripts": {
                "phpunit": [
                    "./vendor/phpunit/phpunit/phpunit --colors=always"
                ],
                "test-php": [
                    "@composer phpunit"
                ]
            },
            "license": [
                "GPL-2.0-or-later"
            ],
            "description": "A custom installer plugin for Composer to move Jetpack packages out of `vendor/` so WordPress's translation infrastructure will find their strings.",
            "transport-options": {
                "relative": true
            }
        },
        {
            "name": "automattic/jetpack-config",
            "version": "dev-trunk",
            "dist": {
                "type": "path",
                "url": "../../packages/config",
                "reference": "d90086a6709e7995e301be3d8bc80d31ea3e0fbb"
            },
            "require-dev": {
                "automattic/jetpack-changelogger": "@dev"
            },
            "type": "jetpack-library",
            "extra": {
                "autotagger": true,
                "mirror-repo": "Automattic/jetpack-config",
                "textdomain": "jetpack-config",
                "changelogger": {
                    "link-template": "https://github.com/Automattic/jetpack-config/compare/v${old}...v${new}"
                },
                "branch-alias": {
                    "dev-trunk": "1.14.x-dev"
                }
            },
            "autoload": {
                "classmap": [
                    "src/"
                ]
            },
            "license": [
                "GPL-2.0-or-later"
            ],
            "description": "Jetpack configuration package that initializes other packages and configures Jetpack's functionality. Can be used as a base for all variants of Jetpack package usage.",
            "transport-options": {
                "relative": true
            }
        },
        {
            "name": "automattic/jetpack-connection",
            "version": "dev-trunk",
            "dist": {
                "type": "path",
                "url": "../../packages/connection",
                "reference": "aa95f3bfbeebc54cd54265be8a87098f246102a7"
            },
            "require": {
                "automattic/jetpack-a8c-mc-stats": "@dev",
                "automattic/jetpack-admin-ui": "@dev",
                "automattic/jetpack-constants": "@dev",
                "automattic/jetpack-redirect": "@dev",
                "automattic/jetpack-roles": "@dev",
                "automattic/jetpack-status": "@dev"
            },
            "require-dev": {
                "automattic/jetpack-changelogger": "@dev",
                "automattic/wordbless": "@dev",
                "brain/monkey": "2.6.1",
                "yoast/phpunit-polyfills": "1.0.4"
            },
            "type": "jetpack-library",
            "extra": {
                "autotagger": true,
                "mirror-repo": "Automattic/jetpack-connection",
                "textdomain": "jetpack-connection",
                "version-constants": {
                    "::PACKAGE_VERSION": "src/class-package-version.php"
                },
                "changelogger": {
                    "link-template": "https://github.com/Automattic/jetpack-connection/compare/v${old}...v${new}"
                },
                "branch-alias": {
                    "dev-trunk": "1.51.x-dev"
                }
            },
            "autoload": {
                "classmap": [
                    "legacy",
                    "src/",
                    "src/webhooks"
                ]
            },
            "scripts": {
                "build-production": [
                    "pnpm run build-production"
                ],
                "build-development": [
                    "pnpm run build"
                ],
                "phpunit": [
                    "./vendor/phpunit/phpunit/phpunit --colors=always"
                ],
                "post-install-cmd": [
                    "WorDBless\\Composer\\InstallDropin::copy"
                ],
                "post-update-cmd": [
                    "WorDBless\\Composer\\InstallDropin::copy"
                ],
                "test-php": [
                    "@composer phpunit"
                ]
            },
            "license": [
                "GPL-2.0-or-later"
            ],
            "description": "Everything needed to connect to the Jetpack infrastructure",
            "transport-options": {
                "relative": true
            }
        },
        {
            "name": "automattic/jetpack-constants",
            "version": "dev-trunk",
            "dist": {
                "type": "path",
                "url": "../../packages/constants",
                "reference": "f1541ff1d4b84a403937905e480c22711e082518"
            },
            "require-dev": {
                "automattic/jetpack-changelogger": "@dev",
                "brain/monkey": "2.6.1",
                "yoast/phpunit-polyfills": "1.0.4"
            },
            "type": "jetpack-library",
            "extra": {
                "autotagger": true,
                "mirror-repo": "Automattic/jetpack-constants",
                "changelogger": {
                    "link-template": "https://github.com/Automattic/jetpack-constants/compare/v${old}...v${new}"
                },
                "branch-alias": {
                    "dev-trunk": "1.6.x-dev"
                }
            },
            "autoload": {
                "classmap": [
                    "src/"
                ]
            },
            "scripts": {
                "phpunit": [
                    "./vendor/phpunit/phpunit/phpunit --colors=always"
                ],
                "test-php": [
                    "@composer phpunit"
                ]
            },
            "license": [
                "GPL-2.0-or-later"
            ],
            "description": "A wrapper for defining constants in a more testable way.",
            "transport-options": {
                "relative": true
            }
        },
        {
            "name": "automattic/jetpack-device-detection",
            "version": "dev-trunk",
            "dist": {
                "type": "path",
                "url": "../../packages/device-detection",
                "reference": "1b49b50929473de584bf13533d09a6df683cc0dc"
            },
            "require-dev": {
                "automattic/jetpack-changelogger": "@dev",
                "yoast/phpunit-polyfills": "1.0.4"
            },
            "type": "jetpack-library",
            "extra": {
                "autotagger": true,
                "mirror-repo": "Automattic/jetpack-device-detection",
                "changelogger": {
                    "link-template": "https://github.com/Automattic/jetpack-device-detection/compare/v${old}...v${new}"
                },
                "branch-alias": {
                    "dev-trunk": "1.4.x-dev"
                }
            },
            "autoload": {
                "classmap": [
                    "src/"
                ]
            },
            "scripts": {
                "phpunit": [
                    "./vendor/phpunit/phpunit/phpunit --colors=always"
                ],
                "test-php": [
                    "@composer phpunit"
                ]
            },
            "license": [
                "GPL-2.0-or-later"
            ],
            "description": "A way to detect device types based on User-Agent header.",
            "transport-options": {
                "relative": true
            }
        },
        {
            "name": "automattic/jetpack-jitm",
            "version": "dev-trunk",
            "dist": {
                "type": "path",
                "url": "../../packages/jitm",
                "reference": "3fb97bc8e8e95a5f305c9e8065d9f070555cb0b4"
            },
            "require": {
                "automattic/jetpack-a8c-mc-stats": "@dev",
                "automattic/jetpack-assets": "@dev",
                "automattic/jetpack-connection": "@dev",
                "automattic/jetpack-device-detection": "@dev",
                "automattic/jetpack-logo": "@dev",
                "automattic/jetpack-partner": "@dev",
                "automattic/jetpack-redirect": "@dev",
                "automattic/jetpack-status": "@dev"
            },
            "require-dev": {
                "automattic/jetpack-changelogger": "@dev",
                "brain/monkey": "2.6.1",
                "yoast/phpunit-polyfills": "1.0.4"
            },
            "type": "jetpack-library",
            "extra": {
                "autotagger": true,
                "mirror-repo": "Automattic/jetpack-jitm",
                "textdomain": "jetpack-jitm",
                "version-constants": {
                    "::PACKAGE_VERSION": "src/class-jitm.php"
                },
                "changelogger": {
                    "link-template": "https://github.com/Automattic/jetpack-jitm/compare/v${old}...v${new}"
                },
                "branch-alias": {
                    "dev-trunk": "2.3.x-dev"
                }
            },
            "autoload": {
                "classmap": [
                    "src/"
                ]
            },
            "scripts": {
                "build-production": [
                    "pnpm run build-production"
                ],
                "build-development": [
                    "pnpm run build"
                ],
                "phpunit": [
                    "./vendor/phpunit/phpunit/phpunit --colors=always"
                ],
                "test-php": [
                    "@composer phpunit"
                ],
                "watch": [
                    "Composer\\Config::disableProcessTimeout",
                    "pnpm run watch"
                ]
            },
            "license": [
                "GPL-2.0-or-later"
            ],
            "description": "Just in time messages for Jetpack",
            "transport-options": {
                "relative": true
            }
        },
        {
            "name": "automattic/jetpack-lazy-images",
            "version": "dev-trunk",
            "dist": {
                "type": "path",
                "url": "../../packages/lazy-images",
                "reference": "2cce37e3857b3d50421b1b2495b85dfba94f4917"
            },
            "require": {
                "automattic/jetpack-assets": "@dev",
                "automattic/jetpack-constants": "@dev"
            },
            "require-dev": {
                "automattic/jetpack-changelogger": "@dev",
                "automattic/wordbless": "dev-master",
                "yoast/phpunit-polyfills": "1.0.4"
            },
            "type": "jetpack-library",
            "extra": {
                "autotagger": true,
                "mirror-repo": "Automattic/jetpack-lazy-images",
                "textdomain": "jetpack-lazy-images",
                "changelogger": {
                    "link-template": "https://github.com/Automattic/jetpack-lazy-images/compare/v${old}...v${new}"
                },
                "branch-alias": {
                    "dev-trunk": "2.1.x-dev"
                }
            },
            "autoload": {
                "classmap": [
                    "src/"
                ]
            },
            "scripts": {
                "build-production": [
                    "pnpm run build-production"
                ],
                "build-development": [
                    "pnpm run build"
                ],
                "phpunit": [
                    "./vendor/phpunit/phpunit/phpunit --colors=always"
                ],
                "post-install-cmd": [
                    "WorDBless\\Composer\\InstallDropin::copy"
                ],
                "post-update-cmd": [
                    "WorDBless\\Composer\\InstallDropin::copy"
                ],
                "test-php": [
                    "@composer phpunit"
                ]
            },
            "license": [
                "GPL-2.0-or-later"
            ],
            "description": "Speed up your site and create a smoother viewing experience by loading images as visitors scroll down the screen, instead of all at once.",
            "transport-options": {
                "relative": true
            }
        },
        {
            "name": "automattic/jetpack-licensing",
            "version": "dev-trunk",
            "dist": {
                "type": "path",
                "url": "../../packages/licensing",
                "reference": "2e8f4aec618532012f381550e89b4b77b7b7ddab"
            },
            "require": {
                "automattic/jetpack-connection": "@dev"
            },
            "require-dev": {
                "automattic/jetpack-changelogger": "@dev",
                "automattic/wordbless": "@dev",
                "yoast/phpunit-polyfills": "1.0.4"
            },
            "type": "jetpack-library",
            "extra": {
                "autotagger": true,
                "mirror-repo": "Automattic/jetpack-licensing",
                "textdomain": "jetpack-licensing",
                "changelogger": {
                    "link-template": "https://github.com/Automattic/jetpack-licensing/compare/v${old}...v${new}"
                },
                "branch-alias": {
                    "dev-trunk": "1.8.x-dev"
                }
            },
            "autoload": {
                "classmap": [
                    "src/"
                ]
            },
            "scripts": {
                "phpunit": [
                    "./vendor/phpunit/phpunit/phpunit --colors=always"
                ],
                "post-install-cmd": [
                    "WorDBless\\Composer\\InstallDropin::copy"
                ],
                "post-update-cmd": [
                    "WorDBless\\Composer\\InstallDropin::copy"
                ],
                "test-php": [
                    "@composer phpunit"
                ]
            },
            "license": [
                "GPL-2.0-or-later"
            ],
            "description": "Everything needed to manage Jetpack licenses client-side.",
            "transport-options": {
                "relative": true
            }
        },
        {
            "name": "automattic/jetpack-logo",
            "version": "dev-trunk",
            "dist": {
                "type": "path",
                "url": "../../packages/logo",
                "reference": "08e4add23362f34887f31d913b5c93bb6c97fa7e"
            },
            "require-dev": {
                "automattic/jetpack-changelogger": "@dev",
                "yoast/phpunit-polyfills": "1.0.4"
            },
            "type": "jetpack-library",
            "extra": {
                "autotagger": true,
                "mirror-repo": "Automattic/jetpack-logo",
                "changelogger": {
                    "link-template": "https://github.com/Automattic/jetpack-logo/compare/v${old}...v${new}"
                },
                "branch-alias": {
                    "dev-trunk": "1.5.x-dev"
                }
            },
            "autoload": {
                "classmap": [
                    "src/"
                ]
            },
            "scripts": {
                "phpunit": [
                    "./vendor/phpunit/phpunit/phpunit --colors=always"
                ],
                "test-php": [
                    "@composer phpunit"
                ]
            },
            "license": [
                "GPL-2.0-or-later"
            ],
            "description": "A logo for Jetpack",
            "transport-options": {
                "relative": true
            }
        },
        {
            "name": "automattic/jetpack-my-jetpack",
            "version": "dev-trunk",
            "dist": {
                "type": "path",
                "url": "../../packages/my-jetpack",
                "reference": "5c154d90af8faaf107ce35a8aedbe1025e2313d4"
            },
            "require": {
                "automattic/jetpack-admin-ui": "@dev",
                "automattic/jetpack-assets": "@dev",
                "automattic/jetpack-connection": "@dev",
                "automattic/jetpack-constants": "@dev",
                "automattic/jetpack-jitm": "@dev",
                "automattic/jetpack-licensing": "@dev",
                "automattic/jetpack-plugins-installer": "@dev",
                "automattic/jetpack-redirect": "@dev"
            },
            "require-dev": {
                "automattic/jetpack-changelogger": "@dev",
                "automattic/jetpack-videopress": "@dev",
                "automattic/wordbless": "@dev",
                "yoast/phpunit-polyfills": "1.0.4"
            },
            "type": "jetpack-library",
            "extra": {
                "autotagger": true,
                "mirror-repo": "Automattic/jetpack-my-jetpack",
                "textdomain": "jetpack-my-jetpack",
                "changelogger": {
                    "link-template": "https://github.com/Automattic/jetpack-my-jetpack/compare/${old}...${new}"
                },
                "branch-alias": {
                    "dev-trunk": "2.7.x-dev"
                },
                "version-constants": {
                    "::PACKAGE_VERSION": "src/class-initializer.php"
                }
            },
            "autoload": {
                "classmap": [
                    "src/",
                    "src/products"
                ]
            },
            "scripts": {
                "phpunit": [
                    "./vendor/phpunit/phpunit/phpunit --colors=always"
                ],
                "test-php": [
                    "@composer phpunit"
                ],
                "test-js": [
                    "pnpm run test"
                ],
                "test-js-watch": [
                    "Composer\\Config::disableProcessTimeout",
                    "pnpm run test --watch"
                ],
                "build-development": [
                    "pnpm run build"
                ],
                "build-production": [
                    "NODE_ENV=production pnpm run build"
                ],
                "watch": [
                    "Composer\\Config::disableProcessTimeout",
                    "pnpm run watch"
                ],
                "post-install-cmd": [
                    "WorDBless\\Composer\\InstallDropin::copy"
                ],
                "post-update-cmd": [
                    "WorDBless\\Composer\\InstallDropin::copy"
                ]
            },
            "license": [
                "GPL-2.0-or-later"
            ],
            "description": "WP Admin page with information and configuration shared among all Jetpack stand-alone plugins",
            "transport-options": {
                "relative": true
            }
        },
        {
            "name": "automattic/jetpack-partner",
            "version": "dev-trunk",
            "dist": {
                "type": "path",
                "url": "../../packages/partner",
                "reference": "0fa875358a1ac50a50ea28e9e95fb2299dbda058"
            },
            "require": {
                "automattic/jetpack-connection": "@dev",
                "automattic/jetpack-status": "@dev"
            },
            "require-dev": {
                "automattic/jetpack-changelogger": "@dev",
                "automattic/wordbless": "@dev",
                "brain/monkey": "2.6.1",
                "yoast/phpunit-polyfills": "1.0.4"
            },
            "type": "jetpack-library",
            "extra": {
                "autotagger": true,
                "mirror-repo": "Automattic/jetpack-partner",
                "changelogger": {
                    "link-template": "https://github.com/Automattic/jetpack-partner/compare/v${old}...v${new}"
                },
                "branch-alias": {
                    "dev-trunk": "1.7.x-dev"
                }
            },
            "autoload": {
                "classmap": [
                    "src/"
                ]
            },
            "scripts": {
                "phpunit": [
                    "./vendor/phpunit/phpunit/phpunit --colors=always"
                ],
                "post-install-cmd": [
                    "WorDBless\\Composer\\InstallDropin::copy"
                ],
                "post-update-cmd": [
                    "WorDBless\\Composer\\InstallDropin::copy"
                ],
                "test-php": [
                    "@composer phpunit"
                ]
            },
            "license": [
                "GPL-2.0-or-later"
            ],
            "description": "Support functions for Jetpack hosting partners.",
            "transport-options": {
                "relative": true
            }
        },
        {
            "name": "automattic/jetpack-plugin-deactivation",
            "version": "dev-trunk",
            "dist": {
                "type": "path",
                "url": "../../packages/plugin-deactivation",
                "reference": "e6f00f3cf846b788f75e8a35a2e5144685741feb"
            },
            "require": {
                "automattic/jetpack-assets": "@dev"
            },
            "require-dev": {
                "automattic/jetpack-changelogger": "@dev",
                "yoast/phpunit-polyfills": "1.0.4"
            },
            "type": "jetpack-library",
            "extra": {
                "mirror-repo": "Automattic/jetpack-plugin-deactivation",
                "changelogger": {
                    "link-template": "https://github.com/Automattic/jetpack-plugin-deactivation/compare/v${old}...v${new}"
                },
                "autotagger": true,
                "branch-alias": {
                    "dev-trunk": "0.1.x-dev"
                },
                "textdomain": "jetpack-plugin-deactivation",
                "version-constants": {
                    "::PACKAGE_VERSION": "src/class-deactivation-handler.php"
                }
            },
            "autoload": {
                "classmap": [
                    "src/"
                ]
            },
            "scripts": {
                "phpunit": [
                    "./vendor/phpunit/phpunit/phpunit --colors=always"
                ],
                "test-php": [
                    "@composer phpunit"
                ],
                "build-development": [
                    "pnpm run build"
                ],
                "build-production": [
                    "NODE_ENV=production pnpm run build"
                ],
                "watch": [
                    "Composer\\Config::disableProcessTimeout",
                    "pnpm run watch"
                ]
            },
            "license": [
                "GPL-2.0-or-later"
            ],
            "description": "Ask for feedback while deactivating a plugin",
            "transport-options": {
                "relative": true
            }
        },
        {
            "name": "automattic/jetpack-plugins-installer",
            "version": "dev-trunk",
            "dist": {
                "type": "path",
                "url": "../../packages/plugins-installer",
                "reference": "a6ac7149711088392feb33b2636fca1b4c5d392c"
            },
            "require": {
                "automattic/jetpack-a8c-mc-stats": "@dev"
            },
            "require-dev": {
                "automattic/jetpack-changelogger": "@dev",
                "yoast/phpunit-polyfills": "1.0.4"
            },
            "type": "jetpack-library",
            "extra": {
                "branch-alias": {
                    "dev-trunk": "0.2.x-dev"
                },
                "mirror-repo": "Automattic/jetpack-plugins-installer",
                "changelogger": {
                    "link-template": "https://github.com/Automattic/jetpack-plugins-installer/compare/v${old}...v${new}"
                },
                "autotagger": true,
                "textdomain": "jetpack-plugins-installer"
            },
            "autoload": {
                "classmap": [
                    "src/"
                ]
            },
            "scripts": {
                "phpunit": [
                    "./vendor/phpunit/phpunit/phpunit --colors=always"
                ],
                "test-php": [
                    "@composer phpunit"
                ]
            },
            "license": [
                "GPL-2.0-or-later"
            ],
            "description": "Handle installation of plugins from WP.org",
            "transport-options": {
                "relative": true
            }
        },
        {
            "name": "automattic/jetpack-redirect",
            "version": "dev-trunk",
            "dist": {
                "type": "path",
                "url": "../../packages/redirect",
                "reference": "5a8773607453eafc9f40bda2d0955a798c4c7e6d"
            },
            "require": {
                "automattic/jetpack-status": "@dev"
            },
            "require-dev": {
                "automattic/jetpack-changelogger": "@dev",
                "brain/monkey": "2.6.1",
                "yoast/phpunit-polyfills": "1.0.4"
            },
            "type": "jetpack-library",
            "extra": {
                "autotagger": true,
                "mirror-repo": "Automattic/jetpack-redirect",
                "changelogger": {
                    "link-template": "https://github.com/Automattic/jetpack-redirect/compare/v${old}...v${new}"
                },
                "branch-alias": {
                    "dev-trunk": "1.7.x-dev"
                }
            },
            "autoload": {
                "classmap": [
                    "src/"
                ]
            },
            "scripts": {
                "phpunit": [
                    "./vendor/phpunit/phpunit/phpunit --colors=always"
                ],
                "test-php": [
                    "@composer phpunit"
                ]
            },
            "license": [
                "GPL-2.0-or-later"
            ],
            "description": "Utilities to build URLs to the jetpack.com/redirect/ service",
            "transport-options": {
                "relative": true
            }
        },
        {
            "name": "automattic/jetpack-roles",
            "version": "dev-trunk",
            "dist": {
                "type": "path",
                "url": "../../packages/roles",
                "reference": "ba0e28e7126be8487b66f610a1550921191f49f3"
            },
            "require-dev": {
                "automattic/jetpack-changelogger": "@dev",
                "brain/monkey": "2.6.1",
                "yoast/phpunit-polyfills": "1.0.4"
            },
            "type": "jetpack-library",
            "extra": {
                "autotagger": true,
                "mirror-repo": "Automattic/jetpack-roles",
                "changelogger": {
                    "link-template": "https://github.com/Automattic/jetpack-roles/compare/v${old}...v${new}"
                },
                "branch-alias": {
                    "dev-trunk": "1.4.x-dev"
                }
            },
            "autoload": {
                "classmap": [
                    "src/"
                ]
            },
            "scripts": {
                "phpunit": [
                    "./vendor/phpunit/phpunit/phpunit --colors=always"
                ],
                "test-php": [
                    "@composer phpunit"
                ]
            },
            "license": [
                "GPL-2.0-or-later"
            ],
            "description": "Utilities, related with user roles and capabilities.",
            "transport-options": {
                "relative": true
            }
        },
        {
            "name": "automattic/jetpack-status",
            "version": "dev-trunk",
            "dist": {
                "type": "path",
                "url": "../../packages/status",
<<<<<<< HEAD
                "reference": "0ea8cf0745a293c9b0113f4cd6804d4259471c5d"
=======
                "reference": "f6102cda899d35efbf6968177b500ccc4c24d7c6"
>>>>>>> 3a03c682
            },
            "require": {
                "automattic/jetpack-constants": "@dev"
            },
            "require-dev": {
                "automattic/jetpack-changelogger": "@dev",
                "automattic/jetpack-ip": "@dev",
                "brain/monkey": "2.6.1",
                "yoast/phpunit-polyfills": "1.0.4"
            },
            "type": "jetpack-library",
            "extra": {
                "autotagger": true,
                "mirror-repo": "Automattic/jetpack-status",
                "changelogger": {
                    "link-template": "https://github.com/Automattic/jetpack-status/compare/v${old}...v${new}"
                },
                "branch-alias": {
                    "dev-trunk": "1.16.x-dev"
                }
            },
            "autoload": {
                "classmap": [
                    "src/"
                ]
            },
            "scripts": {
                "phpunit": [
                    "./vendor/phpunit/phpunit/phpunit --colors=always"
                ],
                "test-php": [
                    "@composer phpunit"
                ]
            },
            "license": [
                "GPL-2.0-or-later"
            ],
            "description": "Used to retrieve information about the current status of Jetpack and the site overall.",
            "transport-options": {
                "relative": true
            }
        },
        {
            "name": "tedivm/jshrink",
            "version": "v1.4.0",
            "source": {
                "type": "git",
                "url": "https://github.com/tedious/JShrink.git",
                "reference": "0513ba1407b1f235518a939455855e6952a48bbc"
            },
            "dist": {
                "type": "zip",
                "url": "https://api.github.com/repos/tedious/JShrink/zipball/0513ba1407b1f235518a939455855e6952a48bbc",
                "reference": "0513ba1407b1f235518a939455855e6952a48bbc",
                "shasum": ""
            },
            "require": {
                "php": "^5.6|^7.0|^8.0"
            },
            "require-dev": {
                "friendsofphp/php-cs-fixer": "^2.8",
                "php-coveralls/php-coveralls": "^1.1.0",
                "phpunit/phpunit": "^6"
            },
            "type": "library",
            "autoload": {
                "psr-0": {
                    "JShrink": "src/"
                }
            },
            "notification-url": "https://packagist.org/downloads/",
            "license": [
                "BSD-3-Clause"
            ],
            "authors": [
                {
                    "name": "Robert Hafner",
                    "email": "tedivm@tedivm.com"
                }
            ],
            "description": "Javascript Minifier built in PHP",
            "homepage": "http://github.com/tedious/JShrink",
            "keywords": [
                "javascript",
                "minifier"
            ],
            "support": {
                "issues": "https://github.com/tedious/JShrink/issues",
                "source": "https://github.com/tedious/JShrink/tree/v1.4.0"
            },
            "funding": [
                {
                    "url": "https://tidelift.com/funding/github/packagist/tedivm/jshrink",
                    "type": "tidelift"
                }
            ],
            "time": "2020-11-30T18:10:21+00:00"
        },
        {
            "name": "tubalmartin/cssmin",
            "version": "v4.1.1",
            "source": {
                "type": "git",
                "url": "https://github.com/tubalmartin/YUI-CSS-compressor-PHP-port.git",
                "reference": "3cbf557f4079d83a06f9c3ff9b957c022d7805cf"
            },
            "dist": {
                "type": "zip",
                "url": "https://api.github.com/repos/tubalmartin/YUI-CSS-compressor-PHP-port/zipball/3cbf557f4079d83a06f9c3ff9b957c022d7805cf",
                "reference": "3cbf557f4079d83a06f9c3ff9b957c022d7805cf",
                "shasum": ""
            },
            "require": {
                "ext-pcre": "*",
                "php": ">=5.3.2"
            },
            "require-dev": {
                "cogpowered/finediff": "0.3.*",
                "phpunit/phpunit": "4.8.*"
            },
            "bin": [
                "cssmin"
            ],
            "type": "library",
            "autoload": {
                "psr-4": {
                    "tubalmartin\\CssMin\\": "src"
                }
            },
            "notification-url": "https://packagist.org/downloads/",
            "license": [
                "BSD-3-Clause"
            ],
            "authors": [
                {
                    "name": "Túbal Martín",
                    "homepage": "http://tubalmartin.me/"
                }
            ],
            "description": "A PHP port of the YUI CSS compressor",
            "homepage": "https://github.com/tubalmartin/YUI-CSS-compressor-PHP-port",
            "keywords": [
                "compress",
                "compressor",
                "css",
                "cssmin",
                "minify",
                "yui"
            ],
            "support": {
                "issues": "https://github.com/tubalmartin/YUI-CSS-compressor-PHP-port/issues",
                "source": "https://github.com/tubalmartin/YUI-CSS-compressor-PHP-port"
            },
            "time": "2018-01-15T15:26:51+00:00"
        }
    ],
    "packages-dev": [
        {
            "name": "antecedent/patchwork",
            "version": "2.1.21",
            "source": {
                "type": "git",
                "url": "https://github.com/antecedent/patchwork.git",
                "reference": "25c1fa0cd9a6e6d0d13863d8df8f050b6733f16d"
            },
            "dist": {
                "type": "zip",
                "url": "https://api.github.com/repos/antecedent/patchwork/zipball/25c1fa0cd9a6e6d0d13863d8df8f050b6733f16d",
                "reference": "25c1fa0cd9a6e6d0d13863d8df8f050b6733f16d",
                "shasum": ""
            },
            "require": {
                "php": ">=5.4.0"
            },
            "require-dev": {
                "phpunit/phpunit": ">=4"
            },
            "type": "library",
            "notification-url": "https://packagist.org/downloads/",
            "license": [
                "MIT"
            ],
            "authors": [
                {
                    "name": "Ignas Rudaitis",
                    "email": "ignas.rudaitis@gmail.com"
                }
            ],
            "description": "Method redefinition (monkey-patching) functionality for PHP.",
            "homepage": "http://patchwork2.org/",
            "keywords": [
                "aop",
                "aspect",
                "interception",
                "monkeypatching",
                "redefinition",
                "runkit",
                "testing"
            ],
            "support": {
                "issues": "https://github.com/antecedent/patchwork/issues",
                "source": "https://github.com/antecedent/patchwork/tree/2.1.21"
            },
            "time": "2022-02-07T07:28:34+00:00"
        },
        {
            "name": "automattic/jetpack-changelogger",
            "version": "dev-trunk",
            "dist": {
                "type": "path",
                "url": "../../packages/changelogger",
                "reference": "6cf3c9cec0a7d620c0389859b50867317301ebba"
            },
            "require": {
                "php": ">=5.6",
                "symfony/console": "^3.4 || ^5.2 || ^6.0",
                "symfony/process": "^3.4 || ^5.2 || ^6.0",
                "wikimedia/at-ease": "^1.2 || ^2.0"
            },
            "require-dev": {
                "wikimedia/testing-access-wrapper": "^1.0 || ^2.0",
                "yoast/phpunit-polyfills": "1.0.4"
            },
            "bin": [
                "bin/changelogger"
            ],
            "type": "project",
            "extra": {
                "autotagger": true,
                "branch-alias": {
                    "dev-trunk": "3.3.x-dev"
                },
                "mirror-repo": "Automattic/jetpack-changelogger",
                "version-constants": {
                    "::VERSION": "src/Application.php"
                },
                "changelogger": {
                    "link-template": "https://github.com/Automattic/jetpack-changelogger/compare/${old}...${new}"
                }
            },
            "autoload": {
                "psr-4": {
                    "Automattic\\Jetpack\\Changelogger\\": "src",
                    "Automattic\\Jetpack\\Changelog\\": "lib"
                }
            },
            "autoload-dev": {
                "psr-4": {
                    "Automattic\\Jetpack\\Changelogger\\Tests\\": "tests/php/includes/src",
                    "Automattic\\Jetpack\\Changelog\\Tests\\": "tests/php/includes/lib"
                }
            },
            "scripts": {
                "phpunit": [
                    "./vendor/phpunit/phpunit/phpunit --colors=always"
                ],
                "test-php": [
                    "@composer phpunit"
                ],
                "post-install-cmd": [
                    "[ -e vendor/bin/changelogger ] || { cd vendor/bin && ln -s ../../bin/changelogger; }"
                ],
                "post-update-cmd": [
                    "[ -e vendor/bin/changelogger ] || { cd vendor/bin && ln -s ../../bin/changelogger; }"
                ]
            },
            "license": [
                "GPL-2.0-or-later"
            ],
            "description": "Jetpack Changelogger tool. Allows for managing changelogs by dropping change files into a changelog directory with each PR.",
            "transport-options": {
                "relative": true
            }
        },
        {
            "name": "automattic/wordbless",
            "version": "0.4.1",
            "source": {
                "type": "git",
                "url": "https://github.com/Automattic/wordbless.git",
                "reference": "8cd8d874d42a2faf01a979ba36924fe60d1ba399"
            },
            "dist": {
                "type": "zip",
                "url": "https://api.github.com/repos/Automattic/wordbless/zipball/8cd8d874d42a2faf01a979ba36924fe60d1ba399",
                "reference": "8cd8d874d42a2faf01a979ba36924fe60d1ba399",
                "shasum": ""
            },
            "require": {
                "php": ">=5.6.20",
                "roots/wordpress": "^6.0.2"
            },
            "require-dev": {
                "phpunit/phpunit": "^5.7 || ^6.5 || ^7.5 || ^9.5"
            },
            "type": "wordpress-dropin",
            "autoload": {
                "psr-4": {
                    "WorDBless\\": "src/",
                    "WorDBless\\Composer\\": "src/Composer/"
                }
            },
            "notification-url": "https://packagist.org/downloads/",
            "license": [
                "GPL-2.0-or-later"
            ],
            "authors": [
                {
                    "name": "Automattic Inc."
                }
            ],
            "description": "WorDBless allows you to use WordPress core functions in your PHPUnit tests without having to set up a database and the whole WordPress environment",
            "support": {
                "issues": "https://github.com/Automattic/wordbless/issues",
                "source": "https://github.com/Automattic/wordbless/tree/0.4.1"
            },
            "time": "2022-10-03T13:15:30+00:00"
        },
        {
            "name": "brain/monkey",
            "version": "2.6.1",
            "source": {
                "type": "git",
                "url": "https://github.com/Brain-WP/BrainMonkey.git",
                "reference": "a31c84515bb0d49be9310f52ef1733980ea8ffbb"
            },
            "dist": {
                "type": "zip",
                "url": "https://api.github.com/repos/Brain-WP/BrainMonkey/zipball/a31c84515bb0d49be9310f52ef1733980ea8ffbb",
                "reference": "a31c84515bb0d49be9310f52ef1733980ea8ffbb",
                "shasum": ""
            },
            "require": {
                "antecedent/patchwork": "^2.1.17",
                "mockery/mockery": "^1.3.5 || ^1.4.4",
                "php": ">=5.6.0"
            },
            "require-dev": {
                "dealerdirect/phpcodesniffer-composer-installer": "^0.7.1",
                "phpcompatibility/php-compatibility": "^9.3.0",
                "phpunit/phpunit": "^5.7.26 || ^6.0 || ^7.0 || >=8.0 <8.5.12 || ^8.5.14 || ^9.0"
            },
            "type": "library",
            "extra": {
                "branch-alias": {
                    "dev-version/1": "1.x-dev",
                    "dev-master": "2.0.x-dev"
                }
            },
            "autoload": {
                "files": [
                    "inc/api.php"
                ],
                "psr-4": {
                    "Brain\\Monkey\\": "src/"
                }
            },
            "notification-url": "https://packagist.org/downloads/",
            "license": [
                "MIT"
            ],
            "authors": [
                {
                    "name": "Giuseppe Mazzapica",
                    "email": "giuseppe.mazzapica@gmail.com",
                    "homepage": "https://gmazzap.me",
                    "role": "Developer"
                }
            ],
            "description": "Mocking utility for PHP functions and WordPress plugin API",
            "keywords": [
                "Monkey Patching",
                "interception",
                "mock",
                "mock functions",
                "mockery",
                "patchwork",
                "redefinition",
                "runkit",
                "test",
                "testing"
            ],
            "support": {
                "issues": "https://github.com/Brain-WP/BrainMonkey/issues",
                "source": "https://github.com/Brain-WP/BrainMonkey"
            },
            "time": "2021-11-11T15:53:55+00:00"
        },
        {
            "name": "doctrine/instantiator",
            "version": "1.5.0",
            "source": {
                "type": "git",
                "url": "https://github.com/doctrine/instantiator.git",
                "reference": "0a0fa9780f5d4e507415a065172d26a98d02047b"
            },
            "dist": {
                "type": "zip",
                "url": "https://api.github.com/repos/doctrine/instantiator/zipball/0a0fa9780f5d4e507415a065172d26a98d02047b",
                "reference": "0a0fa9780f5d4e507415a065172d26a98d02047b",
                "shasum": ""
            },
            "require": {
                "php": "^7.1 || ^8.0"
            },
            "require-dev": {
                "doctrine/coding-standard": "^9 || ^11",
                "ext-pdo": "*",
                "ext-phar": "*",
                "phpbench/phpbench": "^0.16 || ^1",
                "phpstan/phpstan": "^1.4",
                "phpstan/phpstan-phpunit": "^1",
                "phpunit/phpunit": "^7.5 || ^8.5 || ^9.5",
                "vimeo/psalm": "^4.30 || ^5.4"
            },
            "type": "library",
            "autoload": {
                "psr-4": {
                    "Doctrine\\Instantiator\\": "src/Doctrine/Instantiator/"
                }
            },
            "notification-url": "https://packagist.org/downloads/",
            "license": [
                "MIT"
            ],
            "authors": [
                {
                    "name": "Marco Pivetta",
                    "email": "ocramius@gmail.com",
                    "homepage": "https://ocramius.github.io/"
                }
            ],
            "description": "A small, lightweight utility to instantiate objects in PHP without invoking their constructors",
            "homepage": "https://www.doctrine-project.org/projects/instantiator.html",
            "keywords": [
                "constructor",
                "instantiate"
            ],
            "support": {
                "issues": "https://github.com/doctrine/instantiator/issues",
                "source": "https://github.com/doctrine/instantiator/tree/1.5.0"
            },
            "funding": [
                {
                    "url": "https://www.doctrine-project.org/sponsorship.html",
                    "type": "custom"
                },
                {
                    "url": "https://www.patreon.com/phpdoctrine",
                    "type": "patreon"
                },
                {
                    "url": "https://tidelift.com/funding/github/packagist/doctrine%2Finstantiator",
                    "type": "tidelift"
                }
            ],
            "time": "2022-12-30T00:15:36+00:00"
        },
        {
            "name": "hamcrest/hamcrest-php",
            "version": "v2.0.1",
            "source": {
                "type": "git",
                "url": "https://github.com/hamcrest/hamcrest-php.git",
                "reference": "8c3d0a3f6af734494ad8f6fbbee0ba92422859f3"
            },
            "dist": {
                "type": "zip",
                "url": "https://api.github.com/repos/hamcrest/hamcrest-php/zipball/8c3d0a3f6af734494ad8f6fbbee0ba92422859f3",
                "reference": "8c3d0a3f6af734494ad8f6fbbee0ba92422859f3",
                "shasum": ""
            },
            "require": {
                "php": "^5.3|^7.0|^8.0"
            },
            "replace": {
                "cordoval/hamcrest-php": "*",
                "davedevelopment/hamcrest-php": "*",
                "kodova/hamcrest-php": "*"
            },
            "require-dev": {
                "phpunit/php-file-iterator": "^1.4 || ^2.0",
                "phpunit/phpunit": "^4.8.36 || ^5.7 || ^6.5 || ^7.0"
            },
            "type": "library",
            "extra": {
                "branch-alias": {
                    "dev-master": "2.1-dev"
                }
            },
            "autoload": {
                "classmap": [
                    "hamcrest"
                ]
            },
            "notification-url": "https://packagist.org/downloads/",
            "license": [
                "BSD-3-Clause"
            ],
            "description": "This is the PHP port of Hamcrest Matchers",
            "keywords": [
                "test"
            ],
            "support": {
                "issues": "https://github.com/hamcrest/hamcrest-php/issues",
                "source": "https://github.com/hamcrest/hamcrest-php/tree/v2.0.1"
            },
            "time": "2020-07-09T08:09:16+00:00"
        },
        {
            "name": "mockery/mockery",
            "version": "1.5.1",
            "source": {
                "type": "git",
                "url": "https://github.com/mockery/mockery.git",
                "reference": "e92dcc83d5a51851baf5f5591d32cb2b16e3684e"
            },
            "dist": {
                "type": "zip",
                "url": "https://api.github.com/repos/mockery/mockery/zipball/e92dcc83d5a51851baf5f5591d32cb2b16e3684e",
                "reference": "e92dcc83d5a51851baf5f5591d32cb2b16e3684e",
                "shasum": ""
            },
            "require": {
                "hamcrest/hamcrest-php": "^2.0.1",
                "lib-pcre": ">=7.0",
                "php": "^7.3 || ^8.0"
            },
            "conflict": {
                "phpunit/phpunit": "<8.0"
            },
            "require-dev": {
                "phpunit/phpunit": "^8.5 || ^9.3"
            },
            "type": "library",
            "extra": {
                "branch-alias": {
                    "dev-master": "1.4.x-dev"
                }
            },
            "autoload": {
                "psr-0": {
                    "Mockery": "library/"
                }
            },
            "notification-url": "https://packagist.org/downloads/",
            "license": [
                "BSD-3-Clause"
            ],
            "authors": [
                {
                    "name": "Pádraic Brady",
                    "email": "padraic.brady@gmail.com",
                    "homepage": "http://blog.astrumfutura.com"
                },
                {
                    "name": "Dave Marshall",
                    "email": "dave.marshall@atstsolutions.co.uk",
                    "homepage": "http://davedevelopment.co.uk"
                }
            ],
            "description": "Mockery is a simple yet flexible PHP mock object framework",
            "homepage": "https://github.com/mockery/mockery",
            "keywords": [
                "BDD",
                "TDD",
                "library",
                "mock",
                "mock objects",
                "mockery",
                "stub",
                "test",
                "test double",
                "testing"
            ],
            "support": {
                "issues": "https://github.com/mockery/mockery/issues",
                "source": "https://github.com/mockery/mockery/tree/1.5.1"
            },
            "time": "2022-09-07T15:32:08+00:00"
        },
        {
            "name": "myclabs/deep-copy",
            "version": "1.11.0",
            "source": {
                "type": "git",
                "url": "https://github.com/myclabs/DeepCopy.git",
                "reference": "14daed4296fae74d9e3201d2c4925d1acb7aa614"
            },
            "dist": {
                "type": "zip",
                "url": "https://api.github.com/repos/myclabs/DeepCopy/zipball/14daed4296fae74d9e3201d2c4925d1acb7aa614",
                "reference": "14daed4296fae74d9e3201d2c4925d1acb7aa614",
                "shasum": ""
            },
            "require": {
                "php": "^7.1 || ^8.0"
            },
            "conflict": {
                "doctrine/collections": "<1.6.8",
                "doctrine/common": "<2.13.3 || >=3,<3.2.2"
            },
            "require-dev": {
                "doctrine/collections": "^1.6.8",
                "doctrine/common": "^2.13.3 || ^3.2.2",
                "phpunit/phpunit": "^7.5.20 || ^8.5.23 || ^9.5.13"
            },
            "type": "library",
            "autoload": {
                "files": [
                    "src/DeepCopy/deep_copy.php"
                ],
                "psr-4": {
                    "DeepCopy\\": "src/DeepCopy/"
                }
            },
            "notification-url": "https://packagist.org/downloads/",
            "license": [
                "MIT"
            ],
            "description": "Create deep copies (clones) of your objects",
            "keywords": [
                "clone",
                "copy",
                "duplicate",
                "object",
                "object graph"
            ],
            "support": {
                "issues": "https://github.com/myclabs/DeepCopy/issues",
                "source": "https://github.com/myclabs/DeepCopy/tree/1.11.0"
            },
            "funding": [
                {
                    "url": "https://tidelift.com/funding/github/packagist/myclabs/deep-copy",
                    "type": "tidelift"
                }
            ],
            "time": "2022-03-03T13:19:32+00:00"
        },
        {
            "name": "nikic/php-parser",
            "version": "v4.15.3",
            "source": {
                "type": "git",
                "url": "https://github.com/nikic/PHP-Parser.git",
                "reference": "570e980a201d8ed0236b0a62ddf2c9cbb2034039"
            },
            "dist": {
                "type": "zip",
                "url": "https://api.github.com/repos/nikic/PHP-Parser/zipball/570e980a201d8ed0236b0a62ddf2c9cbb2034039",
                "reference": "570e980a201d8ed0236b0a62ddf2c9cbb2034039",
                "shasum": ""
            },
            "require": {
                "ext-tokenizer": "*",
                "php": ">=7.0"
            },
            "require-dev": {
                "ircmaxell/php-yacc": "^0.0.7",
                "phpunit/phpunit": "^6.5 || ^7.0 || ^8.0 || ^9.0"
            },
            "bin": [
                "bin/php-parse"
            ],
            "type": "library",
            "extra": {
                "branch-alias": {
                    "dev-master": "4.9-dev"
                }
            },
            "autoload": {
                "psr-4": {
                    "PhpParser\\": "lib/PhpParser"
                }
            },
            "notification-url": "https://packagist.org/downloads/",
            "license": [
                "BSD-3-Clause"
            ],
            "authors": [
                {
                    "name": "Nikita Popov"
                }
            ],
            "description": "A PHP parser written in PHP",
            "keywords": [
                "parser",
                "php"
            ],
            "support": {
                "issues": "https://github.com/nikic/PHP-Parser/issues",
                "source": "https://github.com/nikic/PHP-Parser/tree/v4.15.3"
            },
            "time": "2023-01-16T22:05:37+00:00"
        },
        {
            "name": "phar-io/manifest",
            "version": "2.0.3",
            "source": {
                "type": "git",
                "url": "https://github.com/phar-io/manifest.git",
                "reference": "97803eca37d319dfa7826cc2437fc020857acb53"
            },
            "dist": {
                "type": "zip",
                "url": "https://api.github.com/repos/phar-io/manifest/zipball/97803eca37d319dfa7826cc2437fc020857acb53",
                "reference": "97803eca37d319dfa7826cc2437fc020857acb53",
                "shasum": ""
            },
            "require": {
                "ext-dom": "*",
                "ext-phar": "*",
                "ext-xmlwriter": "*",
                "phar-io/version": "^3.0.1",
                "php": "^7.2 || ^8.0"
            },
            "type": "library",
            "extra": {
                "branch-alias": {
                    "dev-master": "2.0.x-dev"
                }
            },
            "autoload": {
                "classmap": [
                    "src/"
                ]
            },
            "notification-url": "https://packagist.org/downloads/",
            "license": [
                "BSD-3-Clause"
            ],
            "authors": [
                {
                    "name": "Arne Blankerts",
                    "email": "arne@blankerts.de",
                    "role": "Developer"
                },
                {
                    "name": "Sebastian Heuer",
                    "email": "sebastian@phpeople.de",
                    "role": "Developer"
                },
                {
                    "name": "Sebastian Bergmann",
                    "email": "sebastian@phpunit.de",
                    "role": "Developer"
                }
            ],
            "description": "Component for reading phar.io manifest information from a PHP Archive (PHAR)",
            "support": {
                "issues": "https://github.com/phar-io/manifest/issues",
                "source": "https://github.com/phar-io/manifest/tree/2.0.3"
            },
            "time": "2021-07-20T11:28:43+00:00"
        },
        {
            "name": "phar-io/version",
            "version": "3.2.1",
            "source": {
                "type": "git",
                "url": "https://github.com/phar-io/version.git",
                "reference": "4f7fd7836c6f332bb2933569e566a0d6c4cbed74"
            },
            "dist": {
                "type": "zip",
                "url": "https://api.github.com/repos/phar-io/version/zipball/4f7fd7836c6f332bb2933569e566a0d6c4cbed74",
                "reference": "4f7fd7836c6f332bb2933569e566a0d6c4cbed74",
                "shasum": ""
            },
            "require": {
                "php": "^7.2 || ^8.0"
            },
            "type": "library",
            "autoload": {
                "classmap": [
                    "src/"
                ]
            },
            "notification-url": "https://packagist.org/downloads/",
            "license": [
                "BSD-3-Clause"
            ],
            "authors": [
                {
                    "name": "Arne Blankerts",
                    "email": "arne@blankerts.de",
                    "role": "Developer"
                },
                {
                    "name": "Sebastian Heuer",
                    "email": "sebastian@phpeople.de",
                    "role": "Developer"
                },
                {
                    "name": "Sebastian Bergmann",
                    "email": "sebastian@phpunit.de",
                    "role": "Developer"
                }
            ],
            "description": "Library for handling version information and constraints",
            "support": {
                "issues": "https://github.com/phar-io/version/issues",
                "source": "https://github.com/phar-io/version/tree/3.2.1"
            },
            "time": "2022-02-21T01:04:05+00:00"
        },
        {
            "name": "phpunit/php-code-coverage",
            "version": "9.2.24",
            "source": {
                "type": "git",
                "url": "https://github.com/sebastianbergmann/php-code-coverage.git",
                "reference": "2cf940ebc6355a9d430462811b5aaa308b174bed"
            },
            "dist": {
                "type": "zip",
                "url": "https://api.github.com/repos/sebastianbergmann/php-code-coverage/zipball/2cf940ebc6355a9d430462811b5aaa308b174bed",
                "reference": "2cf940ebc6355a9d430462811b5aaa308b174bed",
                "shasum": ""
            },
            "require": {
                "ext-dom": "*",
                "ext-libxml": "*",
                "ext-xmlwriter": "*",
                "nikic/php-parser": "^4.14",
                "php": ">=7.3",
                "phpunit/php-file-iterator": "^3.0.3",
                "phpunit/php-text-template": "^2.0.2",
                "sebastian/code-unit-reverse-lookup": "^2.0.2",
                "sebastian/complexity": "^2.0",
                "sebastian/environment": "^5.1.2",
                "sebastian/lines-of-code": "^1.0.3",
                "sebastian/version": "^3.0.1",
                "theseer/tokenizer": "^1.2.0"
            },
            "require-dev": {
                "phpunit/phpunit": "^9.3"
            },
            "suggest": {
                "ext-pcov": "*",
                "ext-xdebug": "*"
            },
            "type": "library",
            "extra": {
                "branch-alias": {
                    "dev-master": "9.2-dev"
                }
            },
            "autoload": {
                "classmap": [
                    "src/"
                ]
            },
            "notification-url": "https://packagist.org/downloads/",
            "license": [
                "BSD-3-Clause"
            ],
            "authors": [
                {
                    "name": "Sebastian Bergmann",
                    "email": "sebastian@phpunit.de",
                    "role": "lead"
                }
            ],
            "description": "Library that provides collection, processing, and rendering functionality for PHP code coverage information.",
            "homepage": "https://github.com/sebastianbergmann/php-code-coverage",
            "keywords": [
                "coverage",
                "testing",
                "xunit"
            ],
            "support": {
                "issues": "https://github.com/sebastianbergmann/php-code-coverage/issues",
                "source": "https://github.com/sebastianbergmann/php-code-coverage/tree/9.2.24"
            },
            "funding": [
                {
                    "url": "https://github.com/sebastianbergmann",
                    "type": "github"
                }
            ],
            "time": "2023-01-26T08:26:55+00:00"
        },
        {
            "name": "phpunit/php-file-iterator",
            "version": "3.0.6",
            "source": {
                "type": "git",
                "url": "https://github.com/sebastianbergmann/php-file-iterator.git",
                "reference": "cf1c2e7c203ac650e352f4cc675a7021e7d1b3cf"
            },
            "dist": {
                "type": "zip",
                "url": "https://api.github.com/repos/sebastianbergmann/php-file-iterator/zipball/cf1c2e7c203ac650e352f4cc675a7021e7d1b3cf",
                "reference": "cf1c2e7c203ac650e352f4cc675a7021e7d1b3cf",
                "shasum": ""
            },
            "require": {
                "php": ">=7.3"
            },
            "require-dev": {
                "phpunit/phpunit": "^9.3"
            },
            "type": "library",
            "extra": {
                "branch-alias": {
                    "dev-master": "3.0-dev"
                }
            },
            "autoload": {
                "classmap": [
                    "src/"
                ]
            },
            "notification-url": "https://packagist.org/downloads/",
            "license": [
                "BSD-3-Clause"
            ],
            "authors": [
                {
                    "name": "Sebastian Bergmann",
                    "email": "sebastian@phpunit.de",
                    "role": "lead"
                }
            ],
            "description": "FilterIterator implementation that filters files based on a list of suffixes.",
            "homepage": "https://github.com/sebastianbergmann/php-file-iterator/",
            "keywords": [
                "filesystem",
                "iterator"
            ],
            "support": {
                "issues": "https://github.com/sebastianbergmann/php-file-iterator/issues",
                "source": "https://github.com/sebastianbergmann/php-file-iterator/tree/3.0.6"
            },
            "funding": [
                {
                    "url": "https://github.com/sebastianbergmann",
                    "type": "github"
                }
            ],
            "time": "2021-12-02T12:48:52+00:00"
        },
        {
            "name": "phpunit/php-invoker",
            "version": "3.1.1",
            "source": {
                "type": "git",
                "url": "https://github.com/sebastianbergmann/php-invoker.git",
                "reference": "5a10147d0aaf65b58940a0b72f71c9ac0423cc67"
            },
            "dist": {
                "type": "zip",
                "url": "https://api.github.com/repos/sebastianbergmann/php-invoker/zipball/5a10147d0aaf65b58940a0b72f71c9ac0423cc67",
                "reference": "5a10147d0aaf65b58940a0b72f71c9ac0423cc67",
                "shasum": ""
            },
            "require": {
                "php": ">=7.3"
            },
            "require-dev": {
                "ext-pcntl": "*",
                "phpunit/phpunit": "^9.3"
            },
            "suggest": {
                "ext-pcntl": "*"
            },
            "type": "library",
            "extra": {
                "branch-alias": {
                    "dev-master": "3.1-dev"
                }
            },
            "autoload": {
                "classmap": [
                    "src/"
                ]
            },
            "notification-url": "https://packagist.org/downloads/",
            "license": [
                "BSD-3-Clause"
            ],
            "authors": [
                {
                    "name": "Sebastian Bergmann",
                    "email": "sebastian@phpunit.de",
                    "role": "lead"
                }
            ],
            "description": "Invoke callables with a timeout",
            "homepage": "https://github.com/sebastianbergmann/php-invoker/",
            "keywords": [
                "process"
            ],
            "support": {
                "issues": "https://github.com/sebastianbergmann/php-invoker/issues",
                "source": "https://github.com/sebastianbergmann/php-invoker/tree/3.1.1"
            },
            "funding": [
                {
                    "url": "https://github.com/sebastianbergmann",
                    "type": "github"
                }
            ],
            "time": "2020-09-28T05:58:55+00:00"
        },
        {
            "name": "phpunit/php-text-template",
            "version": "2.0.4",
            "source": {
                "type": "git",
                "url": "https://github.com/sebastianbergmann/php-text-template.git",
                "reference": "5da5f67fc95621df9ff4c4e5a84d6a8a2acf7c28"
            },
            "dist": {
                "type": "zip",
                "url": "https://api.github.com/repos/sebastianbergmann/php-text-template/zipball/5da5f67fc95621df9ff4c4e5a84d6a8a2acf7c28",
                "reference": "5da5f67fc95621df9ff4c4e5a84d6a8a2acf7c28",
                "shasum": ""
            },
            "require": {
                "php": ">=7.3"
            },
            "require-dev": {
                "phpunit/phpunit": "^9.3"
            },
            "type": "library",
            "extra": {
                "branch-alias": {
                    "dev-master": "2.0-dev"
                }
            },
            "autoload": {
                "classmap": [
                    "src/"
                ]
            },
            "notification-url": "https://packagist.org/downloads/",
            "license": [
                "BSD-3-Clause"
            ],
            "authors": [
                {
                    "name": "Sebastian Bergmann",
                    "email": "sebastian@phpunit.de",
                    "role": "lead"
                }
            ],
            "description": "Simple template engine.",
            "homepage": "https://github.com/sebastianbergmann/php-text-template/",
            "keywords": [
                "template"
            ],
            "support": {
                "issues": "https://github.com/sebastianbergmann/php-text-template/issues",
                "source": "https://github.com/sebastianbergmann/php-text-template/tree/2.0.4"
            },
            "funding": [
                {
                    "url": "https://github.com/sebastianbergmann",
                    "type": "github"
                }
            ],
            "time": "2020-10-26T05:33:50+00:00"
        },
        {
            "name": "phpunit/php-timer",
            "version": "5.0.3",
            "source": {
                "type": "git",
                "url": "https://github.com/sebastianbergmann/php-timer.git",
                "reference": "5a63ce20ed1b5bf577850e2c4e87f4aa902afbd2"
            },
            "dist": {
                "type": "zip",
                "url": "https://api.github.com/repos/sebastianbergmann/php-timer/zipball/5a63ce20ed1b5bf577850e2c4e87f4aa902afbd2",
                "reference": "5a63ce20ed1b5bf577850e2c4e87f4aa902afbd2",
                "shasum": ""
            },
            "require": {
                "php": ">=7.3"
            },
            "require-dev": {
                "phpunit/phpunit": "^9.3"
            },
            "type": "library",
            "extra": {
                "branch-alias": {
                    "dev-master": "5.0-dev"
                }
            },
            "autoload": {
                "classmap": [
                    "src/"
                ]
            },
            "notification-url": "https://packagist.org/downloads/",
            "license": [
                "BSD-3-Clause"
            ],
            "authors": [
                {
                    "name": "Sebastian Bergmann",
                    "email": "sebastian@phpunit.de",
                    "role": "lead"
                }
            ],
            "description": "Utility class for timing",
            "homepage": "https://github.com/sebastianbergmann/php-timer/",
            "keywords": [
                "timer"
            ],
            "support": {
                "issues": "https://github.com/sebastianbergmann/php-timer/issues",
                "source": "https://github.com/sebastianbergmann/php-timer/tree/5.0.3"
            },
            "funding": [
                {
                    "url": "https://github.com/sebastianbergmann",
                    "type": "github"
                }
            ],
            "time": "2020-10-26T13:16:10+00:00"
        },
        {
            "name": "phpunit/phpunit",
            "version": "9.6.3",
            "source": {
                "type": "git",
                "url": "https://github.com/sebastianbergmann/phpunit.git",
                "reference": "e7b1615e3e887d6c719121c6d4a44b0ab9645555"
            },
            "dist": {
                "type": "zip",
                "url": "https://api.github.com/repos/sebastianbergmann/phpunit/zipball/e7b1615e3e887d6c719121c6d4a44b0ab9645555",
                "reference": "e7b1615e3e887d6c719121c6d4a44b0ab9645555",
                "shasum": ""
            },
            "require": {
                "doctrine/instantiator": "^1.3.1 || ^2",
                "ext-dom": "*",
                "ext-json": "*",
                "ext-libxml": "*",
                "ext-mbstring": "*",
                "ext-xml": "*",
                "ext-xmlwriter": "*",
                "myclabs/deep-copy": "^1.10.1",
                "phar-io/manifest": "^2.0.3",
                "phar-io/version": "^3.0.2",
                "php": ">=7.3",
                "phpunit/php-code-coverage": "^9.2.13",
                "phpunit/php-file-iterator": "^3.0.5",
                "phpunit/php-invoker": "^3.1.1",
                "phpunit/php-text-template": "^2.0.3",
                "phpunit/php-timer": "^5.0.2",
                "sebastian/cli-parser": "^1.0.1",
                "sebastian/code-unit": "^1.0.6",
                "sebastian/comparator": "^4.0.8",
                "sebastian/diff": "^4.0.3",
                "sebastian/environment": "^5.1.3",
                "sebastian/exporter": "^4.0.5",
                "sebastian/global-state": "^5.0.1",
                "sebastian/object-enumerator": "^4.0.3",
                "sebastian/resource-operations": "^3.0.3",
                "sebastian/type": "^3.2",
                "sebastian/version": "^3.0.2"
            },
            "suggest": {
                "ext-soap": "*",
                "ext-xdebug": "*"
            },
            "bin": [
                "phpunit"
            ],
            "type": "library",
            "extra": {
                "branch-alias": {
                    "dev-master": "9.6-dev"
                }
            },
            "autoload": {
                "files": [
                    "src/Framework/Assert/Functions.php"
                ],
                "classmap": [
                    "src/"
                ]
            },
            "notification-url": "https://packagist.org/downloads/",
            "license": [
                "BSD-3-Clause"
            ],
            "authors": [
                {
                    "name": "Sebastian Bergmann",
                    "email": "sebastian@phpunit.de",
                    "role": "lead"
                }
            ],
            "description": "The PHP Unit Testing framework.",
            "homepage": "https://phpunit.de/",
            "keywords": [
                "phpunit",
                "testing",
                "xunit"
            ],
            "support": {
                "issues": "https://github.com/sebastianbergmann/phpunit/issues",
                "source": "https://github.com/sebastianbergmann/phpunit/tree/9.6.3"
            },
            "funding": [
                {
                    "url": "https://phpunit.de/sponsors.html",
                    "type": "custom"
                },
                {
                    "url": "https://github.com/sebastianbergmann",
                    "type": "github"
                },
                {
                    "url": "https://tidelift.com/funding/github/packagist/phpunit/phpunit",
                    "type": "tidelift"
                }
            ],
            "time": "2023-02-04T13:37:15+00:00"
        },
        {
            "name": "psr/container",
            "version": "2.0.2",
            "source": {
                "type": "git",
                "url": "https://github.com/php-fig/container.git",
                "reference": "c71ecc56dfe541dbd90c5360474fbc405f8d5963"
            },
            "dist": {
                "type": "zip",
                "url": "https://api.github.com/repos/php-fig/container/zipball/c71ecc56dfe541dbd90c5360474fbc405f8d5963",
                "reference": "c71ecc56dfe541dbd90c5360474fbc405f8d5963",
                "shasum": ""
            },
            "require": {
                "php": ">=7.4.0"
            },
            "type": "library",
            "extra": {
                "branch-alias": {
                    "dev-master": "2.0.x-dev"
                }
            },
            "autoload": {
                "psr-4": {
                    "Psr\\Container\\": "src/"
                }
            },
            "notification-url": "https://packagist.org/downloads/",
            "license": [
                "MIT"
            ],
            "authors": [
                {
                    "name": "PHP-FIG",
                    "homepage": "https://www.php-fig.org/"
                }
            ],
            "description": "Common Container Interface (PHP FIG PSR-11)",
            "homepage": "https://github.com/php-fig/container",
            "keywords": [
                "PSR-11",
                "container",
                "container-interface",
                "container-interop",
                "psr"
            ],
            "support": {
                "issues": "https://github.com/php-fig/container/issues",
                "source": "https://github.com/php-fig/container/tree/2.0.2"
            },
            "time": "2021-11-05T16:47:00+00:00"
        },
        {
            "name": "roots/wordpress",
            "version": "6.1.1",
            "source": {
                "type": "git",
                "url": "https://github.com/roots/wordpress.git",
                "reference": "41ff6e23ccbc3a1691406d69fe8c211a225514e2"
            },
            "dist": {
                "type": "zip",
                "url": "https://api.github.com/repos/roots/wordpress/zipball/41ff6e23ccbc3a1691406d69fe8c211a225514e2",
                "reference": "41ff6e23ccbc3a1691406d69fe8c211a225514e2",
                "shasum": ""
            },
            "require": {
                "roots/wordpress-core-installer": "^1.0.0",
                "roots/wordpress-no-content": "self.version"
            },
            "type": "metapackage",
            "notification-url": "https://packagist.org/downloads/",
            "license": [
                "MIT",
                "GPL-2.0-or-later"
            ],
            "description": "WordPress is open source software you can use to create a beautiful website, blog, or app.",
            "homepage": "https://wordpress.org/",
            "keywords": [
                "blog",
                "cms",
                "wordpress"
            ],
            "support": {
                "issues": "https://github.com/roots/wordpress/issues",
                "source": "https://github.com/roots/wordpress/tree/6.1.1"
            },
            "funding": [
                {
                    "url": "https://github.com/roots",
                    "type": "github"
                },
                {
                    "url": "https://www.patreon.com/rootsdev",
                    "type": "patreon"
                }
            ],
            "time": "2022-06-01T16:54:37+00:00"
        },
        {
            "name": "roots/wordpress-core-installer",
            "version": "1.100.0",
            "source": {
                "type": "git",
                "url": "https://github.com/roots/wordpress-core-installer.git",
                "reference": "73f8488e5178c5d54234b919f823a9095e2b1847"
            },
            "dist": {
                "type": "zip",
                "url": "https://api.github.com/repos/roots/wordpress-core-installer/zipball/73f8488e5178c5d54234b919f823a9095e2b1847",
                "reference": "73f8488e5178c5d54234b919f823a9095e2b1847",
                "shasum": ""
            },
            "require": {
                "composer-plugin-api": "^1.0 || ^2.0",
                "php": ">=5.6.0"
            },
            "conflict": {
                "composer/installers": "<1.0.6"
            },
            "replace": {
                "johnpbloch/wordpress-core-installer": "*"
            },
            "require-dev": {
                "composer/composer": "^1.0 || ^2.0",
                "phpunit/phpunit": ">=5.7.27"
            },
            "type": "composer-plugin",
            "extra": {
                "class": "Roots\\Composer\\WordPressCorePlugin"
            },
            "autoload": {
                "psr-4": {
                    "Roots\\Composer\\": "src/"
                }
            },
            "notification-url": "https://packagist.org/downloads/",
            "license": [
                "GPL-2.0-or-later"
            ],
            "authors": [
                {
                    "name": "John P. Bloch",
                    "email": "me@johnpbloch.com"
                },
                {
                    "name": "Roots",
                    "email": "team@roots.io"
                }
            ],
            "description": "A custom installer to handle deploying WordPress with composer",
            "keywords": [
                "wordpress"
            ],
            "support": {
                "issues": "https://github.com/roots/wordpress-core-installer/issues",
                "source": "https://github.com/roots/wordpress-core-installer/tree/master"
            },
            "funding": [
                {
                    "url": "https://github.com/roots",
                    "type": "github"
                },
                {
                    "url": "https://www.patreon.com/rootsdev",
                    "type": "patreon"
                }
            ],
            "time": "2020-08-20T00:27:30+00:00"
        },
        {
            "name": "roots/wordpress-no-content",
            "version": "6.1.1",
            "source": {
                "type": "git",
                "url": "https://github.com/WordPress/WordPress.git",
                "reference": "6.1.1"
            },
            "dist": {
                "type": "zip",
                "url": "https://downloads.wordpress.org/release/wordpress-6.1.1-no-content.zip",
                "shasum": "ad2d202747c5356e7b6246fbc339b46aebfa0665"
            },
            "require": {
                "php": ">= 5.6.20"
            },
            "provide": {
                "wordpress/core-implementation": "6.1.1"
            },
            "suggest": {
                "ext-curl": "Performs remote request operations.",
                "ext-dom": "Used to validate Text Widget content and to automatically configuring IIS7+.",
                "ext-exif": "Works with metadata stored in images.",
                "ext-fileinfo": "Used to detect mimetype of file uploads.",
                "ext-hash": "Used for hashing, including passwords and update packages.",
                "ext-imagick": "Provides better image quality for media uploads.",
                "ext-json": "Used for communications with other servers.",
                "ext-libsodium": "Validates Signatures and provides securely random bytes.",
                "ext-mbstring": "Used to properly handle UTF8 text.",
                "ext-mysqli": "Connects to MySQL for database interactions.",
                "ext-openssl": "Permits SSL-based connections to other hosts.",
                "ext-pcre": "Increases performance of pattern matching in code searches.",
                "ext-xml": "Used for XML parsing, such as from a third-party site.",
                "ext-zip": "Used for decompressing Plugins, Themes, and WordPress update packages."
            },
            "type": "wordpress-core",
            "notification-url": "https://packagist.org/downloads/",
            "license": [
                "GPL-2.0-or-later"
            ],
            "authors": [
                {
                    "name": "WordPress Community",
                    "homepage": "https://wordpress.org/about/"
                }
            ],
            "description": "WordPress is open source software you can use to create a beautiful website, blog, or app.",
            "homepage": "https://wordpress.org/",
            "keywords": [
                "blog",
                "cms",
                "wordpress"
            ],
            "support": {
                "docs": "https://developer.wordpress.org/",
                "forum": "https://wordpress.org/support/",
                "irc": "irc://irc.freenode.net/wordpress",
                "issues": "https://core.trac.wordpress.org/",
                "rss": "https://wordpress.org/news/feed/",
                "source": "https://core.trac.wordpress.org/browser",
                "wiki": "https://codex.wordpress.org/"
            },
            "funding": [
                {
                    "url": "https://wordpressfoundation.org/donate/",
                    "type": "other"
                }
            ],
            "time": "2022-11-15T19:14:34+00:00"
        },
        {
            "name": "sebastian/cli-parser",
            "version": "1.0.1",
            "source": {
                "type": "git",
                "url": "https://github.com/sebastianbergmann/cli-parser.git",
                "reference": "442e7c7e687e42adc03470c7b668bc4b2402c0b2"
            },
            "dist": {
                "type": "zip",
                "url": "https://api.github.com/repos/sebastianbergmann/cli-parser/zipball/442e7c7e687e42adc03470c7b668bc4b2402c0b2",
                "reference": "442e7c7e687e42adc03470c7b668bc4b2402c0b2",
                "shasum": ""
            },
            "require": {
                "php": ">=7.3"
            },
            "require-dev": {
                "phpunit/phpunit": "^9.3"
            },
            "type": "library",
            "extra": {
                "branch-alias": {
                    "dev-master": "1.0-dev"
                }
            },
            "autoload": {
                "classmap": [
                    "src/"
                ]
            },
            "notification-url": "https://packagist.org/downloads/",
            "license": [
                "BSD-3-Clause"
            ],
            "authors": [
                {
                    "name": "Sebastian Bergmann",
                    "email": "sebastian@phpunit.de",
                    "role": "lead"
                }
            ],
            "description": "Library for parsing CLI options",
            "homepage": "https://github.com/sebastianbergmann/cli-parser",
            "support": {
                "issues": "https://github.com/sebastianbergmann/cli-parser/issues",
                "source": "https://github.com/sebastianbergmann/cli-parser/tree/1.0.1"
            },
            "funding": [
                {
                    "url": "https://github.com/sebastianbergmann",
                    "type": "github"
                }
            ],
            "time": "2020-09-28T06:08:49+00:00"
        },
        {
            "name": "sebastian/code-unit",
            "version": "1.0.8",
            "source": {
                "type": "git",
                "url": "https://github.com/sebastianbergmann/code-unit.git",
                "reference": "1fc9f64c0927627ef78ba436c9b17d967e68e120"
            },
            "dist": {
                "type": "zip",
                "url": "https://api.github.com/repos/sebastianbergmann/code-unit/zipball/1fc9f64c0927627ef78ba436c9b17d967e68e120",
                "reference": "1fc9f64c0927627ef78ba436c9b17d967e68e120",
                "shasum": ""
            },
            "require": {
                "php": ">=7.3"
            },
            "require-dev": {
                "phpunit/phpunit": "^9.3"
            },
            "type": "library",
            "extra": {
                "branch-alias": {
                    "dev-master": "1.0-dev"
                }
            },
            "autoload": {
                "classmap": [
                    "src/"
                ]
            },
            "notification-url": "https://packagist.org/downloads/",
            "license": [
                "BSD-3-Clause"
            ],
            "authors": [
                {
                    "name": "Sebastian Bergmann",
                    "email": "sebastian@phpunit.de",
                    "role": "lead"
                }
            ],
            "description": "Collection of value objects that represent the PHP code units",
            "homepage": "https://github.com/sebastianbergmann/code-unit",
            "support": {
                "issues": "https://github.com/sebastianbergmann/code-unit/issues",
                "source": "https://github.com/sebastianbergmann/code-unit/tree/1.0.8"
            },
            "funding": [
                {
                    "url": "https://github.com/sebastianbergmann",
                    "type": "github"
                }
            ],
            "time": "2020-10-26T13:08:54+00:00"
        },
        {
            "name": "sebastian/code-unit-reverse-lookup",
            "version": "2.0.3",
            "source": {
                "type": "git",
                "url": "https://github.com/sebastianbergmann/code-unit-reverse-lookup.git",
                "reference": "ac91f01ccec49fb77bdc6fd1e548bc70f7faa3e5"
            },
            "dist": {
                "type": "zip",
                "url": "https://api.github.com/repos/sebastianbergmann/code-unit-reverse-lookup/zipball/ac91f01ccec49fb77bdc6fd1e548bc70f7faa3e5",
                "reference": "ac91f01ccec49fb77bdc6fd1e548bc70f7faa3e5",
                "shasum": ""
            },
            "require": {
                "php": ">=7.3"
            },
            "require-dev": {
                "phpunit/phpunit": "^9.3"
            },
            "type": "library",
            "extra": {
                "branch-alias": {
                    "dev-master": "2.0-dev"
                }
            },
            "autoload": {
                "classmap": [
                    "src/"
                ]
            },
            "notification-url": "https://packagist.org/downloads/",
            "license": [
                "BSD-3-Clause"
            ],
            "authors": [
                {
                    "name": "Sebastian Bergmann",
                    "email": "sebastian@phpunit.de"
                }
            ],
            "description": "Looks up which function or method a line of code belongs to",
            "homepage": "https://github.com/sebastianbergmann/code-unit-reverse-lookup/",
            "support": {
                "issues": "https://github.com/sebastianbergmann/code-unit-reverse-lookup/issues",
                "source": "https://github.com/sebastianbergmann/code-unit-reverse-lookup/tree/2.0.3"
            },
            "funding": [
                {
                    "url": "https://github.com/sebastianbergmann",
                    "type": "github"
                }
            ],
            "time": "2020-09-28T05:30:19+00:00"
        },
        {
            "name": "sebastian/comparator",
            "version": "4.0.8",
            "source": {
                "type": "git",
                "url": "https://github.com/sebastianbergmann/comparator.git",
                "reference": "fa0f136dd2334583309d32b62544682ee972b51a"
            },
            "dist": {
                "type": "zip",
                "url": "https://api.github.com/repos/sebastianbergmann/comparator/zipball/fa0f136dd2334583309d32b62544682ee972b51a",
                "reference": "fa0f136dd2334583309d32b62544682ee972b51a",
                "shasum": ""
            },
            "require": {
                "php": ">=7.3",
                "sebastian/diff": "^4.0",
                "sebastian/exporter": "^4.0"
            },
            "require-dev": {
                "phpunit/phpunit": "^9.3"
            },
            "type": "library",
            "extra": {
                "branch-alias": {
                    "dev-master": "4.0-dev"
                }
            },
            "autoload": {
                "classmap": [
                    "src/"
                ]
            },
            "notification-url": "https://packagist.org/downloads/",
            "license": [
                "BSD-3-Clause"
            ],
            "authors": [
                {
                    "name": "Sebastian Bergmann",
                    "email": "sebastian@phpunit.de"
                },
                {
                    "name": "Jeff Welch",
                    "email": "whatthejeff@gmail.com"
                },
                {
                    "name": "Volker Dusch",
                    "email": "github@wallbash.com"
                },
                {
                    "name": "Bernhard Schussek",
                    "email": "bschussek@2bepublished.at"
                }
            ],
            "description": "Provides the functionality to compare PHP values for equality",
            "homepage": "https://github.com/sebastianbergmann/comparator",
            "keywords": [
                "comparator",
                "compare",
                "equality"
            ],
            "support": {
                "issues": "https://github.com/sebastianbergmann/comparator/issues",
                "source": "https://github.com/sebastianbergmann/comparator/tree/4.0.8"
            },
            "funding": [
                {
                    "url": "https://github.com/sebastianbergmann",
                    "type": "github"
                }
            ],
            "time": "2022-09-14T12:41:17+00:00"
        },
        {
            "name": "sebastian/complexity",
            "version": "2.0.2",
            "source": {
                "type": "git",
                "url": "https://github.com/sebastianbergmann/complexity.git",
                "reference": "739b35e53379900cc9ac327b2147867b8b6efd88"
            },
            "dist": {
                "type": "zip",
                "url": "https://api.github.com/repos/sebastianbergmann/complexity/zipball/739b35e53379900cc9ac327b2147867b8b6efd88",
                "reference": "739b35e53379900cc9ac327b2147867b8b6efd88",
                "shasum": ""
            },
            "require": {
                "nikic/php-parser": "^4.7",
                "php": ">=7.3"
            },
            "require-dev": {
                "phpunit/phpunit": "^9.3"
            },
            "type": "library",
            "extra": {
                "branch-alias": {
                    "dev-master": "2.0-dev"
                }
            },
            "autoload": {
                "classmap": [
                    "src/"
                ]
            },
            "notification-url": "https://packagist.org/downloads/",
            "license": [
                "BSD-3-Clause"
            ],
            "authors": [
                {
                    "name": "Sebastian Bergmann",
                    "email": "sebastian@phpunit.de",
                    "role": "lead"
                }
            ],
            "description": "Library for calculating the complexity of PHP code units",
            "homepage": "https://github.com/sebastianbergmann/complexity",
            "support": {
                "issues": "https://github.com/sebastianbergmann/complexity/issues",
                "source": "https://github.com/sebastianbergmann/complexity/tree/2.0.2"
            },
            "funding": [
                {
                    "url": "https://github.com/sebastianbergmann",
                    "type": "github"
                }
            ],
            "time": "2020-10-26T15:52:27+00:00"
        },
        {
            "name": "sebastian/diff",
            "version": "4.0.4",
            "source": {
                "type": "git",
                "url": "https://github.com/sebastianbergmann/diff.git",
                "reference": "3461e3fccc7cfdfc2720be910d3bd73c69be590d"
            },
            "dist": {
                "type": "zip",
                "url": "https://api.github.com/repos/sebastianbergmann/diff/zipball/3461e3fccc7cfdfc2720be910d3bd73c69be590d",
                "reference": "3461e3fccc7cfdfc2720be910d3bd73c69be590d",
                "shasum": ""
            },
            "require": {
                "php": ">=7.3"
            },
            "require-dev": {
                "phpunit/phpunit": "^9.3",
                "symfony/process": "^4.2 || ^5"
            },
            "type": "library",
            "extra": {
                "branch-alias": {
                    "dev-master": "4.0-dev"
                }
            },
            "autoload": {
                "classmap": [
                    "src/"
                ]
            },
            "notification-url": "https://packagist.org/downloads/",
            "license": [
                "BSD-3-Clause"
            ],
            "authors": [
                {
                    "name": "Sebastian Bergmann",
                    "email": "sebastian@phpunit.de"
                },
                {
                    "name": "Kore Nordmann",
                    "email": "mail@kore-nordmann.de"
                }
            ],
            "description": "Diff implementation",
            "homepage": "https://github.com/sebastianbergmann/diff",
            "keywords": [
                "diff",
                "udiff",
                "unidiff",
                "unified diff"
            ],
            "support": {
                "issues": "https://github.com/sebastianbergmann/diff/issues",
                "source": "https://github.com/sebastianbergmann/diff/tree/4.0.4"
            },
            "funding": [
                {
                    "url": "https://github.com/sebastianbergmann",
                    "type": "github"
                }
            ],
            "time": "2020-10-26T13:10:38+00:00"
        },
        {
            "name": "sebastian/environment",
            "version": "5.1.5",
            "source": {
                "type": "git",
                "url": "https://github.com/sebastianbergmann/environment.git",
                "reference": "830c43a844f1f8d5b7a1f6d6076b784454d8b7ed"
            },
            "dist": {
                "type": "zip",
                "url": "https://api.github.com/repos/sebastianbergmann/environment/zipball/830c43a844f1f8d5b7a1f6d6076b784454d8b7ed",
                "reference": "830c43a844f1f8d5b7a1f6d6076b784454d8b7ed",
                "shasum": ""
            },
            "require": {
                "php": ">=7.3"
            },
            "require-dev": {
                "phpunit/phpunit": "^9.3"
            },
            "suggest": {
                "ext-posix": "*"
            },
            "type": "library",
            "extra": {
                "branch-alias": {
                    "dev-master": "5.1-dev"
                }
            },
            "autoload": {
                "classmap": [
                    "src/"
                ]
            },
            "notification-url": "https://packagist.org/downloads/",
            "license": [
                "BSD-3-Clause"
            ],
            "authors": [
                {
                    "name": "Sebastian Bergmann",
                    "email": "sebastian@phpunit.de"
                }
            ],
            "description": "Provides functionality to handle HHVM/PHP environments",
            "homepage": "http://www.github.com/sebastianbergmann/environment",
            "keywords": [
                "Xdebug",
                "environment",
                "hhvm"
            ],
            "support": {
                "issues": "https://github.com/sebastianbergmann/environment/issues",
                "source": "https://github.com/sebastianbergmann/environment/tree/5.1.5"
            },
            "funding": [
                {
                    "url": "https://github.com/sebastianbergmann",
                    "type": "github"
                }
            ],
            "time": "2023-02-03T06:03:51+00:00"
        },
        {
            "name": "sebastian/exporter",
            "version": "4.0.5",
            "source": {
                "type": "git",
                "url": "https://github.com/sebastianbergmann/exporter.git",
                "reference": "ac230ed27f0f98f597c8a2b6eb7ac563af5e5b9d"
            },
            "dist": {
                "type": "zip",
                "url": "https://api.github.com/repos/sebastianbergmann/exporter/zipball/ac230ed27f0f98f597c8a2b6eb7ac563af5e5b9d",
                "reference": "ac230ed27f0f98f597c8a2b6eb7ac563af5e5b9d",
                "shasum": ""
            },
            "require": {
                "php": ">=7.3",
                "sebastian/recursion-context": "^4.0"
            },
            "require-dev": {
                "ext-mbstring": "*",
                "phpunit/phpunit": "^9.3"
            },
            "type": "library",
            "extra": {
                "branch-alias": {
                    "dev-master": "4.0-dev"
                }
            },
            "autoload": {
                "classmap": [
                    "src/"
                ]
            },
            "notification-url": "https://packagist.org/downloads/",
            "license": [
                "BSD-3-Clause"
            ],
            "authors": [
                {
                    "name": "Sebastian Bergmann",
                    "email": "sebastian@phpunit.de"
                },
                {
                    "name": "Jeff Welch",
                    "email": "whatthejeff@gmail.com"
                },
                {
                    "name": "Volker Dusch",
                    "email": "github@wallbash.com"
                },
                {
                    "name": "Adam Harvey",
                    "email": "aharvey@php.net"
                },
                {
                    "name": "Bernhard Schussek",
                    "email": "bschussek@gmail.com"
                }
            ],
            "description": "Provides the functionality to export PHP variables for visualization",
            "homepage": "https://www.github.com/sebastianbergmann/exporter",
            "keywords": [
                "export",
                "exporter"
            ],
            "support": {
                "issues": "https://github.com/sebastianbergmann/exporter/issues",
                "source": "https://github.com/sebastianbergmann/exporter/tree/4.0.5"
            },
            "funding": [
                {
                    "url": "https://github.com/sebastianbergmann",
                    "type": "github"
                }
            ],
            "time": "2022-09-14T06:03:37+00:00"
        },
        {
            "name": "sebastian/global-state",
            "version": "5.0.5",
            "source": {
                "type": "git",
                "url": "https://github.com/sebastianbergmann/global-state.git",
                "reference": "0ca8db5a5fc9c8646244e629625ac486fa286bf2"
            },
            "dist": {
                "type": "zip",
                "url": "https://api.github.com/repos/sebastianbergmann/global-state/zipball/0ca8db5a5fc9c8646244e629625ac486fa286bf2",
                "reference": "0ca8db5a5fc9c8646244e629625ac486fa286bf2",
                "shasum": ""
            },
            "require": {
                "php": ">=7.3",
                "sebastian/object-reflector": "^2.0",
                "sebastian/recursion-context": "^4.0"
            },
            "require-dev": {
                "ext-dom": "*",
                "phpunit/phpunit": "^9.3"
            },
            "suggest": {
                "ext-uopz": "*"
            },
            "type": "library",
            "extra": {
                "branch-alias": {
                    "dev-master": "5.0-dev"
                }
            },
            "autoload": {
                "classmap": [
                    "src/"
                ]
            },
            "notification-url": "https://packagist.org/downloads/",
            "license": [
                "BSD-3-Clause"
            ],
            "authors": [
                {
                    "name": "Sebastian Bergmann",
                    "email": "sebastian@phpunit.de"
                }
            ],
            "description": "Snapshotting of global state",
            "homepage": "http://www.github.com/sebastianbergmann/global-state",
            "keywords": [
                "global state"
            ],
            "support": {
                "issues": "https://github.com/sebastianbergmann/global-state/issues",
                "source": "https://github.com/sebastianbergmann/global-state/tree/5.0.5"
            },
            "funding": [
                {
                    "url": "https://github.com/sebastianbergmann",
                    "type": "github"
                }
            ],
            "time": "2022-02-14T08:28:10+00:00"
        },
        {
            "name": "sebastian/lines-of-code",
            "version": "1.0.3",
            "source": {
                "type": "git",
                "url": "https://github.com/sebastianbergmann/lines-of-code.git",
                "reference": "c1c2e997aa3146983ed888ad08b15470a2e22ecc"
            },
            "dist": {
                "type": "zip",
                "url": "https://api.github.com/repos/sebastianbergmann/lines-of-code/zipball/c1c2e997aa3146983ed888ad08b15470a2e22ecc",
                "reference": "c1c2e997aa3146983ed888ad08b15470a2e22ecc",
                "shasum": ""
            },
            "require": {
                "nikic/php-parser": "^4.6",
                "php": ">=7.3"
            },
            "require-dev": {
                "phpunit/phpunit": "^9.3"
            },
            "type": "library",
            "extra": {
                "branch-alias": {
                    "dev-master": "1.0-dev"
                }
            },
            "autoload": {
                "classmap": [
                    "src/"
                ]
            },
            "notification-url": "https://packagist.org/downloads/",
            "license": [
                "BSD-3-Clause"
            ],
            "authors": [
                {
                    "name": "Sebastian Bergmann",
                    "email": "sebastian@phpunit.de",
                    "role": "lead"
                }
            ],
            "description": "Library for counting the lines of code in PHP source code",
            "homepage": "https://github.com/sebastianbergmann/lines-of-code",
            "support": {
                "issues": "https://github.com/sebastianbergmann/lines-of-code/issues",
                "source": "https://github.com/sebastianbergmann/lines-of-code/tree/1.0.3"
            },
            "funding": [
                {
                    "url": "https://github.com/sebastianbergmann",
                    "type": "github"
                }
            ],
            "time": "2020-11-28T06:42:11+00:00"
        },
        {
            "name": "sebastian/object-enumerator",
            "version": "4.0.4",
            "source": {
                "type": "git",
                "url": "https://github.com/sebastianbergmann/object-enumerator.git",
                "reference": "5c9eeac41b290a3712d88851518825ad78f45c71"
            },
            "dist": {
                "type": "zip",
                "url": "https://api.github.com/repos/sebastianbergmann/object-enumerator/zipball/5c9eeac41b290a3712d88851518825ad78f45c71",
                "reference": "5c9eeac41b290a3712d88851518825ad78f45c71",
                "shasum": ""
            },
            "require": {
                "php": ">=7.3",
                "sebastian/object-reflector": "^2.0",
                "sebastian/recursion-context": "^4.0"
            },
            "require-dev": {
                "phpunit/phpunit": "^9.3"
            },
            "type": "library",
            "extra": {
                "branch-alias": {
                    "dev-master": "4.0-dev"
                }
            },
            "autoload": {
                "classmap": [
                    "src/"
                ]
            },
            "notification-url": "https://packagist.org/downloads/",
            "license": [
                "BSD-3-Clause"
            ],
            "authors": [
                {
                    "name": "Sebastian Bergmann",
                    "email": "sebastian@phpunit.de"
                }
            ],
            "description": "Traverses array structures and object graphs to enumerate all referenced objects",
            "homepage": "https://github.com/sebastianbergmann/object-enumerator/",
            "support": {
                "issues": "https://github.com/sebastianbergmann/object-enumerator/issues",
                "source": "https://github.com/sebastianbergmann/object-enumerator/tree/4.0.4"
            },
            "funding": [
                {
                    "url": "https://github.com/sebastianbergmann",
                    "type": "github"
                }
            ],
            "time": "2020-10-26T13:12:34+00:00"
        },
        {
            "name": "sebastian/object-reflector",
            "version": "2.0.4",
            "source": {
                "type": "git",
                "url": "https://github.com/sebastianbergmann/object-reflector.git",
                "reference": "b4f479ebdbf63ac605d183ece17d8d7fe49c15c7"
            },
            "dist": {
                "type": "zip",
                "url": "https://api.github.com/repos/sebastianbergmann/object-reflector/zipball/b4f479ebdbf63ac605d183ece17d8d7fe49c15c7",
                "reference": "b4f479ebdbf63ac605d183ece17d8d7fe49c15c7",
                "shasum": ""
            },
            "require": {
                "php": ">=7.3"
            },
            "require-dev": {
                "phpunit/phpunit": "^9.3"
            },
            "type": "library",
            "extra": {
                "branch-alias": {
                    "dev-master": "2.0-dev"
                }
            },
            "autoload": {
                "classmap": [
                    "src/"
                ]
            },
            "notification-url": "https://packagist.org/downloads/",
            "license": [
                "BSD-3-Clause"
            ],
            "authors": [
                {
                    "name": "Sebastian Bergmann",
                    "email": "sebastian@phpunit.de"
                }
            ],
            "description": "Allows reflection of object attributes, including inherited and non-public ones",
            "homepage": "https://github.com/sebastianbergmann/object-reflector/",
            "support": {
                "issues": "https://github.com/sebastianbergmann/object-reflector/issues",
                "source": "https://github.com/sebastianbergmann/object-reflector/tree/2.0.4"
            },
            "funding": [
                {
                    "url": "https://github.com/sebastianbergmann",
                    "type": "github"
                }
            ],
            "time": "2020-10-26T13:14:26+00:00"
        },
        {
            "name": "sebastian/recursion-context",
            "version": "4.0.5",
            "source": {
                "type": "git",
                "url": "https://github.com/sebastianbergmann/recursion-context.git",
                "reference": "e75bd0f07204fec2a0af9b0f3cfe97d05f92efc1"
            },
            "dist": {
                "type": "zip",
                "url": "https://api.github.com/repos/sebastianbergmann/recursion-context/zipball/e75bd0f07204fec2a0af9b0f3cfe97d05f92efc1",
                "reference": "e75bd0f07204fec2a0af9b0f3cfe97d05f92efc1",
                "shasum": ""
            },
            "require": {
                "php": ">=7.3"
            },
            "require-dev": {
                "phpunit/phpunit": "^9.3"
            },
            "type": "library",
            "extra": {
                "branch-alias": {
                    "dev-master": "4.0-dev"
                }
            },
            "autoload": {
                "classmap": [
                    "src/"
                ]
            },
            "notification-url": "https://packagist.org/downloads/",
            "license": [
                "BSD-3-Clause"
            ],
            "authors": [
                {
                    "name": "Sebastian Bergmann",
                    "email": "sebastian@phpunit.de"
                },
                {
                    "name": "Jeff Welch",
                    "email": "whatthejeff@gmail.com"
                },
                {
                    "name": "Adam Harvey",
                    "email": "aharvey@php.net"
                }
            ],
            "description": "Provides functionality to recursively process PHP variables",
            "homepage": "https://github.com/sebastianbergmann/recursion-context",
            "support": {
                "issues": "https://github.com/sebastianbergmann/recursion-context/issues",
                "source": "https://github.com/sebastianbergmann/recursion-context/tree/4.0.5"
            },
            "funding": [
                {
                    "url": "https://github.com/sebastianbergmann",
                    "type": "github"
                }
            ],
            "time": "2023-02-03T06:07:39+00:00"
        },
        {
            "name": "sebastian/resource-operations",
            "version": "3.0.3",
            "source": {
                "type": "git",
                "url": "https://github.com/sebastianbergmann/resource-operations.git",
                "reference": "0f4443cb3a1d92ce809899753bc0d5d5a8dd19a8"
            },
            "dist": {
                "type": "zip",
                "url": "https://api.github.com/repos/sebastianbergmann/resource-operations/zipball/0f4443cb3a1d92ce809899753bc0d5d5a8dd19a8",
                "reference": "0f4443cb3a1d92ce809899753bc0d5d5a8dd19a8",
                "shasum": ""
            },
            "require": {
                "php": ">=7.3"
            },
            "require-dev": {
                "phpunit/phpunit": "^9.0"
            },
            "type": "library",
            "extra": {
                "branch-alias": {
                    "dev-master": "3.0-dev"
                }
            },
            "autoload": {
                "classmap": [
                    "src/"
                ]
            },
            "notification-url": "https://packagist.org/downloads/",
            "license": [
                "BSD-3-Clause"
            ],
            "authors": [
                {
                    "name": "Sebastian Bergmann",
                    "email": "sebastian@phpunit.de"
                }
            ],
            "description": "Provides a list of PHP built-in functions that operate on resources",
            "homepage": "https://www.github.com/sebastianbergmann/resource-operations",
            "support": {
                "issues": "https://github.com/sebastianbergmann/resource-operations/issues",
                "source": "https://github.com/sebastianbergmann/resource-operations/tree/3.0.3"
            },
            "funding": [
                {
                    "url": "https://github.com/sebastianbergmann",
                    "type": "github"
                }
            ],
            "time": "2020-09-28T06:45:17+00:00"
        },
        {
            "name": "sebastian/type",
            "version": "3.2.1",
            "source": {
                "type": "git",
                "url": "https://github.com/sebastianbergmann/type.git",
                "reference": "75e2c2a32f5e0b3aef905b9ed0b179b953b3d7c7"
            },
            "dist": {
                "type": "zip",
                "url": "https://api.github.com/repos/sebastianbergmann/type/zipball/75e2c2a32f5e0b3aef905b9ed0b179b953b3d7c7",
                "reference": "75e2c2a32f5e0b3aef905b9ed0b179b953b3d7c7",
                "shasum": ""
            },
            "require": {
                "php": ">=7.3"
            },
            "require-dev": {
                "phpunit/phpunit": "^9.5"
            },
            "type": "library",
            "extra": {
                "branch-alias": {
                    "dev-master": "3.2-dev"
                }
            },
            "autoload": {
                "classmap": [
                    "src/"
                ]
            },
            "notification-url": "https://packagist.org/downloads/",
            "license": [
                "BSD-3-Clause"
            ],
            "authors": [
                {
                    "name": "Sebastian Bergmann",
                    "email": "sebastian@phpunit.de",
                    "role": "lead"
                }
            ],
            "description": "Collection of value objects that represent the types of the PHP type system",
            "homepage": "https://github.com/sebastianbergmann/type",
            "support": {
                "issues": "https://github.com/sebastianbergmann/type/issues",
                "source": "https://github.com/sebastianbergmann/type/tree/3.2.1"
            },
            "funding": [
                {
                    "url": "https://github.com/sebastianbergmann",
                    "type": "github"
                }
            ],
            "time": "2023-02-03T06:13:03+00:00"
        },
        {
            "name": "sebastian/version",
            "version": "3.0.2",
            "source": {
                "type": "git",
                "url": "https://github.com/sebastianbergmann/version.git",
                "reference": "c6c1022351a901512170118436c764e473f6de8c"
            },
            "dist": {
                "type": "zip",
                "url": "https://api.github.com/repos/sebastianbergmann/version/zipball/c6c1022351a901512170118436c764e473f6de8c",
                "reference": "c6c1022351a901512170118436c764e473f6de8c",
                "shasum": ""
            },
            "require": {
                "php": ">=7.3"
            },
            "type": "library",
            "extra": {
                "branch-alias": {
                    "dev-master": "3.0-dev"
                }
            },
            "autoload": {
                "classmap": [
                    "src/"
                ]
            },
            "notification-url": "https://packagist.org/downloads/",
            "license": [
                "BSD-3-Clause"
            ],
            "authors": [
                {
                    "name": "Sebastian Bergmann",
                    "email": "sebastian@phpunit.de",
                    "role": "lead"
                }
            ],
            "description": "Library that helps with managing the version number of Git-hosted PHP projects",
            "homepage": "https://github.com/sebastianbergmann/version",
            "support": {
                "issues": "https://github.com/sebastianbergmann/version/issues",
                "source": "https://github.com/sebastianbergmann/version/tree/3.0.2"
            },
            "funding": [
                {
                    "url": "https://github.com/sebastianbergmann",
                    "type": "github"
                }
            ],
            "time": "2020-09-28T06:39:44+00:00"
        },
        {
            "name": "symfony/console",
            "version": "v6.0.19",
            "source": {
                "type": "git",
                "url": "https://github.com/symfony/console.git",
                "reference": "c3ebc83d031b71c39da318ca8b7a07ecc67507ed"
            },
            "dist": {
                "type": "zip",
                "url": "https://api.github.com/repos/symfony/console/zipball/c3ebc83d031b71c39da318ca8b7a07ecc67507ed",
                "reference": "c3ebc83d031b71c39da318ca8b7a07ecc67507ed",
                "shasum": ""
            },
            "require": {
                "php": ">=8.0.2",
                "symfony/polyfill-mbstring": "~1.0",
                "symfony/service-contracts": "^1.1|^2|^3",
                "symfony/string": "^5.4|^6.0"
            },
            "conflict": {
                "symfony/dependency-injection": "<5.4",
                "symfony/dotenv": "<5.4",
                "symfony/event-dispatcher": "<5.4",
                "symfony/lock": "<5.4",
                "symfony/process": "<5.4"
            },
            "provide": {
                "psr/log-implementation": "1.0|2.0|3.0"
            },
            "require-dev": {
                "psr/log": "^1|^2|^3",
                "symfony/config": "^5.4|^6.0",
                "symfony/dependency-injection": "^5.4|^6.0",
                "symfony/event-dispatcher": "^5.4|^6.0",
                "symfony/lock": "^5.4|^6.0",
                "symfony/process": "^5.4|^6.0",
                "symfony/var-dumper": "^5.4|^6.0"
            },
            "suggest": {
                "psr/log": "For using the console logger",
                "symfony/event-dispatcher": "",
                "symfony/lock": "",
                "symfony/process": ""
            },
            "type": "library",
            "autoload": {
                "psr-4": {
                    "Symfony\\Component\\Console\\": ""
                },
                "exclude-from-classmap": [
                    "/Tests/"
                ]
            },
            "notification-url": "https://packagist.org/downloads/",
            "license": [
                "MIT"
            ],
            "authors": [
                {
                    "name": "Fabien Potencier",
                    "email": "fabien@symfony.com"
                },
                {
                    "name": "Symfony Community",
                    "homepage": "https://symfony.com/contributors"
                }
            ],
            "description": "Eases the creation of beautiful and testable command line interfaces",
            "homepage": "https://symfony.com",
            "keywords": [
                "cli",
                "command line",
                "console",
                "terminal"
            ],
            "support": {
                "source": "https://github.com/symfony/console/tree/v6.0.19"
            },
            "funding": [
                {
                    "url": "https://symfony.com/sponsor",
                    "type": "custom"
                },
                {
                    "url": "https://github.com/fabpot",
                    "type": "github"
                },
                {
                    "url": "https://tidelift.com/funding/github/packagist/symfony/symfony",
                    "type": "tidelift"
                }
            ],
            "time": "2023-01-01T08:36:10+00:00"
        },
        {
            "name": "symfony/polyfill-ctype",
            "version": "v1.27.0",
            "source": {
                "type": "git",
                "url": "https://github.com/symfony/polyfill-ctype.git",
                "reference": "5bbc823adecdae860bb64756d639ecfec17b050a"
            },
            "dist": {
                "type": "zip",
                "url": "https://api.github.com/repos/symfony/polyfill-ctype/zipball/5bbc823adecdae860bb64756d639ecfec17b050a",
                "reference": "5bbc823adecdae860bb64756d639ecfec17b050a",
                "shasum": ""
            },
            "require": {
                "php": ">=7.1"
            },
            "provide": {
                "ext-ctype": "*"
            },
            "suggest": {
                "ext-ctype": "For best performance"
            },
            "type": "library",
            "extra": {
                "branch-alias": {
                    "dev-main": "1.27-dev"
                },
                "thanks": {
                    "name": "symfony/polyfill",
                    "url": "https://github.com/symfony/polyfill"
                }
            },
            "autoload": {
                "files": [
                    "bootstrap.php"
                ],
                "psr-4": {
                    "Symfony\\Polyfill\\Ctype\\": ""
                }
            },
            "notification-url": "https://packagist.org/downloads/",
            "license": [
                "MIT"
            ],
            "authors": [
                {
                    "name": "Gert de Pagter",
                    "email": "BackEndTea@gmail.com"
                },
                {
                    "name": "Symfony Community",
                    "homepage": "https://symfony.com/contributors"
                }
            ],
            "description": "Symfony polyfill for ctype functions",
            "homepage": "https://symfony.com",
            "keywords": [
                "compatibility",
                "ctype",
                "polyfill",
                "portable"
            ],
            "support": {
                "source": "https://github.com/symfony/polyfill-ctype/tree/v1.27.0"
            },
            "funding": [
                {
                    "url": "https://symfony.com/sponsor",
                    "type": "custom"
                },
                {
                    "url": "https://github.com/fabpot",
                    "type": "github"
                },
                {
                    "url": "https://tidelift.com/funding/github/packagist/symfony/symfony",
                    "type": "tidelift"
                }
            ],
            "time": "2022-11-03T14:55:06+00:00"
        },
        {
            "name": "symfony/polyfill-intl-grapheme",
            "version": "v1.27.0",
            "source": {
                "type": "git",
                "url": "https://github.com/symfony/polyfill-intl-grapheme.git",
                "reference": "511a08c03c1960e08a883f4cffcacd219b758354"
            },
            "dist": {
                "type": "zip",
                "url": "https://api.github.com/repos/symfony/polyfill-intl-grapheme/zipball/511a08c03c1960e08a883f4cffcacd219b758354",
                "reference": "511a08c03c1960e08a883f4cffcacd219b758354",
                "shasum": ""
            },
            "require": {
                "php": ">=7.1"
            },
            "suggest": {
                "ext-intl": "For best performance"
            },
            "type": "library",
            "extra": {
                "branch-alias": {
                    "dev-main": "1.27-dev"
                },
                "thanks": {
                    "name": "symfony/polyfill",
                    "url": "https://github.com/symfony/polyfill"
                }
            },
            "autoload": {
                "files": [
                    "bootstrap.php"
                ],
                "psr-4": {
                    "Symfony\\Polyfill\\Intl\\Grapheme\\": ""
                }
            },
            "notification-url": "https://packagist.org/downloads/",
            "license": [
                "MIT"
            ],
            "authors": [
                {
                    "name": "Nicolas Grekas",
                    "email": "p@tchwork.com"
                },
                {
                    "name": "Symfony Community",
                    "homepage": "https://symfony.com/contributors"
                }
            ],
            "description": "Symfony polyfill for intl's grapheme_* functions",
            "homepage": "https://symfony.com",
            "keywords": [
                "compatibility",
                "grapheme",
                "intl",
                "polyfill",
                "portable",
                "shim"
            ],
            "support": {
                "source": "https://github.com/symfony/polyfill-intl-grapheme/tree/v1.27.0"
            },
            "funding": [
                {
                    "url": "https://symfony.com/sponsor",
                    "type": "custom"
                },
                {
                    "url": "https://github.com/fabpot",
                    "type": "github"
                },
                {
                    "url": "https://tidelift.com/funding/github/packagist/symfony/symfony",
                    "type": "tidelift"
                }
            ],
            "time": "2022-11-03T14:55:06+00:00"
        },
        {
            "name": "symfony/polyfill-intl-normalizer",
            "version": "v1.27.0",
            "source": {
                "type": "git",
                "url": "https://github.com/symfony/polyfill-intl-normalizer.git",
                "reference": "19bd1e4fcd5b91116f14d8533c57831ed00571b6"
            },
            "dist": {
                "type": "zip",
                "url": "https://api.github.com/repos/symfony/polyfill-intl-normalizer/zipball/19bd1e4fcd5b91116f14d8533c57831ed00571b6",
                "reference": "19bd1e4fcd5b91116f14d8533c57831ed00571b6",
                "shasum": ""
            },
            "require": {
                "php": ">=7.1"
            },
            "suggest": {
                "ext-intl": "For best performance"
            },
            "type": "library",
            "extra": {
                "branch-alias": {
                    "dev-main": "1.27-dev"
                },
                "thanks": {
                    "name": "symfony/polyfill",
                    "url": "https://github.com/symfony/polyfill"
                }
            },
            "autoload": {
                "files": [
                    "bootstrap.php"
                ],
                "psr-4": {
                    "Symfony\\Polyfill\\Intl\\Normalizer\\": ""
                },
                "classmap": [
                    "Resources/stubs"
                ]
            },
            "notification-url": "https://packagist.org/downloads/",
            "license": [
                "MIT"
            ],
            "authors": [
                {
                    "name": "Nicolas Grekas",
                    "email": "p@tchwork.com"
                },
                {
                    "name": "Symfony Community",
                    "homepage": "https://symfony.com/contributors"
                }
            ],
            "description": "Symfony polyfill for intl's Normalizer class and related functions",
            "homepage": "https://symfony.com",
            "keywords": [
                "compatibility",
                "intl",
                "normalizer",
                "polyfill",
                "portable",
                "shim"
            ],
            "support": {
                "source": "https://github.com/symfony/polyfill-intl-normalizer/tree/v1.27.0"
            },
            "funding": [
                {
                    "url": "https://symfony.com/sponsor",
                    "type": "custom"
                },
                {
                    "url": "https://github.com/fabpot",
                    "type": "github"
                },
                {
                    "url": "https://tidelift.com/funding/github/packagist/symfony/symfony",
                    "type": "tidelift"
                }
            ],
            "time": "2022-11-03T14:55:06+00:00"
        },
        {
            "name": "symfony/polyfill-mbstring",
            "version": "v1.27.0",
            "source": {
                "type": "git",
                "url": "https://github.com/symfony/polyfill-mbstring.git",
                "reference": "8ad114f6b39e2c98a8b0e3bd907732c207c2b534"
            },
            "dist": {
                "type": "zip",
                "url": "https://api.github.com/repos/symfony/polyfill-mbstring/zipball/8ad114f6b39e2c98a8b0e3bd907732c207c2b534",
                "reference": "8ad114f6b39e2c98a8b0e3bd907732c207c2b534",
                "shasum": ""
            },
            "require": {
                "php": ">=7.1"
            },
            "provide": {
                "ext-mbstring": "*"
            },
            "suggest": {
                "ext-mbstring": "For best performance"
            },
            "type": "library",
            "extra": {
                "branch-alias": {
                    "dev-main": "1.27-dev"
                },
                "thanks": {
                    "name": "symfony/polyfill",
                    "url": "https://github.com/symfony/polyfill"
                }
            },
            "autoload": {
                "files": [
                    "bootstrap.php"
                ],
                "psr-4": {
                    "Symfony\\Polyfill\\Mbstring\\": ""
                }
            },
            "notification-url": "https://packagist.org/downloads/",
            "license": [
                "MIT"
            ],
            "authors": [
                {
                    "name": "Nicolas Grekas",
                    "email": "p@tchwork.com"
                },
                {
                    "name": "Symfony Community",
                    "homepage": "https://symfony.com/contributors"
                }
            ],
            "description": "Symfony polyfill for the Mbstring extension",
            "homepage": "https://symfony.com",
            "keywords": [
                "compatibility",
                "mbstring",
                "polyfill",
                "portable",
                "shim"
            ],
            "support": {
                "source": "https://github.com/symfony/polyfill-mbstring/tree/v1.27.0"
            },
            "funding": [
                {
                    "url": "https://symfony.com/sponsor",
                    "type": "custom"
                },
                {
                    "url": "https://github.com/fabpot",
                    "type": "github"
                },
                {
                    "url": "https://tidelift.com/funding/github/packagist/symfony/symfony",
                    "type": "tidelift"
                }
            ],
            "time": "2022-11-03T14:55:06+00:00"
        },
        {
            "name": "symfony/process",
            "version": "v6.0.19",
            "source": {
                "type": "git",
                "url": "https://github.com/symfony/process.git",
                "reference": "2114fd60f26a296cc403a7939ab91478475a33d4"
            },
            "dist": {
                "type": "zip",
                "url": "https://api.github.com/repos/symfony/process/zipball/2114fd60f26a296cc403a7939ab91478475a33d4",
                "reference": "2114fd60f26a296cc403a7939ab91478475a33d4",
                "shasum": ""
            },
            "require": {
                "php": ">=8.0.2"
            },
            "type": "library",
            "autoload": {
                "psr-4": {
                    "Symfony\\Component\\Process\\": ""
                },
                "exclude-from-classmap": [
                    "/Tests/"
                ]
            },
            "notification-url": "https://packagist.org/downloads/",
            "license": [
                "MIT"
            ],
            "authors": [
                {
                    "name": "Fabien Potencier",
                    "email": "fabien@symfony.com"
                },
                {
                    "name": "Symfony Community",
                    "homepage": "https://symfony.com/contributors"
                }
            ],
            "description": "Executes commands in sub-processes",
            "homepage": "https://symfony.com",
            "support": {
                "source": "https://github.com/symfony/process/tree/v6.0.19"
            },
            "funding": [
                {
                    "url": "https://symfony.com/sponsor",
                    "type": "custom"
                },
                {
                    "url": "https://github.com/fabpot",
                    "type": "github"
                },
                {
                    "url": "https://tidelift.com/funding/github/packagist/symfony/symfony",
                    "type": "tidelift"
                }
            ],
            "time": "2023-01-01T08:36:10+00:00"
        },
        {
            "name": "symfony/service-contracts",
            "version": "v3.0.2",
            "source": {
                "type": "git",
                "url": "https://github.com/symfony/service-contracts.git",
                "reference": "d78d39c1599bd1188b8e26bb341da52c3c6d8a66"
            },
            "dist": {
                "type": "zip",
                "url": "https://api.github.com/repos/symfony/service-contracts/zipball/d78d39c1599bd1188b8e26bb341da52c3c6d8a66",
                "reference": "d78d39c1599bd1188b8e26bb341da52c3c6d8a66",
                "shasum": ""
            },
            "require": {
                "php": ">=8.0.2",
                "psr/container": "^2.0"
            },
            "conflict": {
                "ext-psr": "<1.1|>=2"
            },
            "suggest": {
                "symfony/service-implementation": ""
            },
            "type": "library",
            "extra": {
                "branch-alias": {
                    "dev-main": "3.0-dev"
                },
                "thanks": {
                    "name": "symfony/contracts",
                    "url": "https://github.com/symfony/contracts"
                }
            },
            "autoload": {
                "psr-4": {
                    "Symfony\\Contracts\\Service\\": ""
                }
            },
            "notification-url": "https://packagist.org/downloads/",
            "license": [
                "MIT"
            ],
            "authors": [
                {
                    "name": "Nicolas Grekas",
                    "email": "p@tchwork.com"
                },
                {
                    "name": "Symfony Community",
                    "homepage": "https://symfony.com/contributors"
                }
            ],
            "description": "Generic abstractions related to writing services",
            "homepage": "https://symfony.com",
            "keywords": [
                "abstractions",
                "contracts",
                "decoupling",
                "interfaces",
                "interoperability",
                "standards"
            ],
            "support": {
                "source": "https://github.com/symfony/service-contracts/tree/v3.0.2"
            },
            "funding": [
                {
                    "url": "https://symfony.com/sponsor",
                    "type": "custom"
                },
                {
                    "url": "https://github.com/fabpot",
                    "type": "github"
                },
                {
                    "url": "https://tidelift.com/funding/github/packagist/symfony/symfony",
                    "type": "tidelift"
                }
            ],
            "time": "2022-05-30T19:17:58+00:00"
        },
        {
            "name": "symfony/string",
            "version": "v6.0.19",
            "source": {
                "type": "git",
                "url": "https://github.com/symfony/string.git",
                "reference": "d9e72497367c23e08bf94176d2be45b00a9d232a"
            },
            "dist": {
                "type": "zip",
                "url": "https://api.github.com/repos/symfony/string/zipball/d9e72497367c23e08bf94176d2be45b00a9d232a",
                "reference": "d9e72497367c23e08bf94176d2be45b00a9d232a",
                "shasum": ""
            },
            "require": {
                "php": ">=8.0.2",
                "symfony/polyfill-ctype": "~1.8",
                "symfony/polyfill-intl-grapheme": "~1.0",
                "symfony/polyfill-intl-normalizer": "~1.0",
                "symfony/polyfill-mbstring": "~1.0"
            },
            "conflict": {
                "symfony/translation-contracts": "<2.0"
            },
            "require-dev": {
                "symfony/error-handler": "^5.4|^6.0",
                "symfony/http-client": "^5.4|^6.0",
                "symfony/translation-contracts": "^2.0|^3.0",
                "symfony/var-exporter": "^5.4|^6.0"
            },
            "type": "library",
            "autoload": {
                "files": [
                    "Resources/functions.php"
                ],
                "psr-4": {
                    "Symfony\\Component\\String\\": ""
                },
                "exclude-from-classmap": [
                    "/Tests/"
                ]
            },
            "notification-url": "https://packagist.org/downloads/",
            "license": [
                "MIT"
            ],
            "authors": [
                {
                    "name": "Nicolas Grekas",
                    "email": "p@tchwork.com"
                },
                {
                    "name": "Symfony Community",
                    "homepage": "https://symfony.com/contributors"
                }
            ],
            "description": "Provides an object-oriented API to strings and deals with bytes, UTF-8 code points and grapheme clusters in a unified way",
            "homepage": "https://symfony.com",
            "keywords": [
                "grapheme",
                "i18n",
                "string",
                "unicode",
                "utf-8",
                "utf8"
            ],
            "support": {
                "source": "https://github.com/symfony/string/tree/v6.0.19"
            },
            "funding": [
                {
                    "url": "https://symfony.com/sponsor",
                    "type": "custom"
                },
                {
                    "url": "https://github.com/fabpot",
                    "type": "github"
                },
                {
                    "url": "https://tidelift.com/funding/github/packagist/symfony/symfony",
                    "type": "tidelift"
                }
            ],
            "time": "2023-01-01T08:36:10+00:00"
        },
        {
            "name": "theseer/tokenizer",
            "version": "1.2.1",
            "source": {
                "type": "git",
                "url": "https://github.com/theseer/tokenizer.git",
                "reference": "34a41e998c2183e22995f158c581e7b5e755ab9e"
            },
            "dist": {
                "type": "zip",
                "url": "https://api.github.com/repos/theseer/tokenizer/zipball/34a41e998c2183e22995f158c581e7b5e755ab9e",
                "reference": "34a41e998c2183e22995f158c581e7b5e755ab9e",
                "shasum": ""
            },
            "require": {
                "ext-dom": "*",
                "ext-tokenizer": "*",
                "ext-xmlwriter": "*",
                "php": "^7.2 || ^8.0"
            },
            "type": "library",
            "autoload": {
                "classmap": [
                    "src/"
                ]
            },
            "notification-url": "https://packagist.org/downloads/",
            "license": [
                "BSD-3-Clause"
            ],
            "authors": [
                {
                    "name": "Arne Blankerts",
                    "email": "arne@blankerts.de",
                    "role": "Developer"
                }
            ],
            "description": "A small library for converting tokenized PHP source code into XML and potentially other formats",
            "support": {
                "issues": "https://github.com/theseer/tokenizer/issues",
                "source": "https://github.com/theseer/tokenizer/tree/1.2.1"
            },
            "funding": [
                {
                    "url": "https://github.com/theseer",
                    "type": "github"
                }
            ],
            "time": "2021-07-28T10:34:58+00:00"
        },
        {
            "name": "wikimedia/at-ease",
            "version": "v2.1.0",
            "source": {
                "type": "git",
                "url": "https://github.com/wikimedia/at-ease.git",
                "reference": "e8ebaa7bb7c8a8395481a05f6dc4deaceab11c33"
            },
            "dist": {
                "type": "zip",
                "url": "https://api.github.com/repos/wikimedia/at-ease/zipball/e8ebaa7bb7c8a8395481a05f6dc4deaceab11c33",
                "reference": "e8ebaa7bb7c8a8395481a05f6dc4deaceab11c33",
                "shasum": ""
            },
            "require": {
                "php": ">=7.2.9"
            },
            "require-dev": {
                "mediawiki/mediawiki-codesniffer": "35.0.0",
                "mediawiki/minus-x": "1.1.1",
                "ockcyp/covers-validator": "1.3.3",
                "php-parallel-lint/php-console-highlighter": "0.5.0",
                "php-parallel-lint/php-parallel-lint": "1.2.0",
                "phpunit/phpunit": "^8.5"
            },
            "type": "library",
            "autoload": {
                "files": [
                    "src/Wikimedia/Functions.php"
                ],
                "psr-4": {
                    "Wikimedia\\AtEase\\": "src/Wikimedia/AtEase/"
                }
            },
            "notification-url": "https://packagist.org/downloads/",
            "license": [
                "GPL-2.0-or-later"
            ],
            "authors": [
                {
                    "name": "Tim Starling",
                    "email": "tstarling@wikimedia.org"
                },
                {
                    "name": "MediaWiki developers",
                    "email": "wikitech-l@lists.wikimedia.org"
                }
            ],
            "description": "Safe replacement to @ for suppressing warnings.",
            "homepage": "https://www.mediawiki.org/wiki/at-ease",
            "support": {
                "source": "https://github.com/wikimedia/at-ease/tree/v2.1.0"
            },
            "time": "2021-02-27T15:53:37+00:00"
        },
        {
            "name": "yoast/phpunit-polyfills",
            "version": "1.0.4",
            "source": {
                "type": "git",
                "url": "https://github.com/Yoast/PHPUnit-Polyfills.git",
                "reference": "3c621ff5429d2b1ff96dc5808ad6cde99d31ea4c"
            },
            "dist": {
                "type": "zip",
                "url": "https://api.github.com/repos/Yoast/PHPUnit-Polyfills/zipball/3c621ff5429d2b1ff96dc5808ad6cde99d31ea4c",
                "reference": "3c621ff5429d2b1ff96dc5808ad6cde99d31ea4c",
                "shasum": ""
            },
            "require": {
                "php": ">=5.4",
                "phpunit/phpunit": "^4.8.36 || ^5.7.21 || ^6.0 || ^7.0 || ^8.0 || ^9.0"
            },
            "require-dev": {
                "yoast/yoastcs": "^2.2.1"
            },
            "type": "library",
            "extra": {
                "branch-alias": {
                    "dev-main": "1.x-dev",
                    "dev-develop": "1.x-dev"
                }
            },
            "autoload": {
                "files": [
                    "phpunitpolyfills-autoload.php"
                ]
            },
            "notification-url": "https://packagist.org/downloads/",
            "license": [
                "BSD-3-Clause"
            ],
            "authors": [
                {
                    "name": "Team Yoast",
                    "email": "support@yoast.com",
                    "homepage": "https://yoast.com"
                },
                {
                    "name": "Contributors",
                    "homepage": "https://github.com/Yoast/PHPUnit-Polyfills/graphs/contributors"
                }
            ],
            "description": "Set of polyfills for changed PHPUnit functionality to allow for creating PHPUnit cross-version compatible tests",
            "homepage": "https://github.com/Yoast/PHPUnit-Polyfills",
            "keywords": [
                "phpunit",
                "polyfill",
                "testing"
            ],
            "support": {
                "issues": "https://github.com/Yoast/PHPUnit-Polyfills/issues",
                "source": "https://github.com/Yoast/PHPUnit-Polyfills"
            },
            "time": "2022-11-16T09:07:52+00:00"
        }
    ],
    "aliases": [],
    "minimum-stability": "dev",
    "stability-flags": {
        "automattic/jetpack-admin-ui": 20,
        "automattic/jetpack-assets": 20,
        "automattic/jetpack-autoloader": 20,
        "automattic/jetpack-composer-plugin": 20,
        "automattic/jetpack-config": 20,
        "automattic/jetpack-connection": 20,
        "automattic/jetpack-device-detection": 20,
        "automattic/jetpack-lazy-images": 20,
        "automattic/jetpack-my-jetpack": 20,
        "automattic/jetpack-plugin-deactivation": 20,
        "automattic/jetpack-plugins-installer": 20,
        "automattic/jetpack-changelogger": 20
    },
    "prefer-stable": true,
    "prefer-lowest": false,
    "platform": {
        "ext-json": "*"
    },
    "platform-dev": [],
    "platform-overrides": {
        "ext-intl": "0.0.0"
    },
    "plugin-api-version": "2.3.0"
}<|MERGE_RESOLUTION|>--- conflicted
+++ resolved
@@ -1043,11 +1043,7 @@
             "dist": {
                 "type": "path",
                 "url": "../../packages/status",
-<<<<<<< HEAD
-                "reference": "0ea8cf0745a293c9b0113f4cd6804d4259471c5d"
-=======
                 "reference": "f6102cda899d35efbf6968177b500ccc4c24d7c6"
->>>>>>> 3a03c682
             },
             "require": {
                 "automattic/jetpack-constants": "@dev"
