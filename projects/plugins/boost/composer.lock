{
    "_readme": [
        "This file locks the dependencies of your project to a known state",
        "Read more about it at https://getcomposer.org/doc/01-basic-usage.md#installing-dependencies",
        "This file is @generated automatically"
    ],
<<<<<<< HEAD
    "content-hash": "6aa14b1274f5073e477a342d18a1ba2e",
=======
    "content-hash": "e27d7786286229a6dced9245d21cdc9a",
>>>>>>> dda18c52
    "packages": [
        {
            "name": "automattic/jetpack-a8c-mc-stats",
            "version": "dev-master",
            "dist": {
                "type": "path",
                "url": "../../packages/a8c-mc-stats",
                "reference": "9f12441261373e9fd35e289ecc7a47c938515e03"
            },
            "require-dev": {
                "automattic/jetpack-changelogger": "^3.0",
                "yoast/phpunit-polyfills": "1.0.2"
            },
            "type": "jetpack-library",
            "extra": {
                "autotagger": true,
                "mirror-repo": "Automattic/jetpack-a8c-mc-stats",
                "changelogger": {
                    "link-template": "https://github.com/Automattic/jetpack-a8c-mc-stats/compare/v${old}...v${new}"
                },
                "branch-alias": {
                    "dev-master": "1.4.x-dev"
                }
            },
            "autoload": {
                "classmap": [
                    "src/"
                ]
            },
            "scripts": {
                "phpunit": [
                    "./vendor/phpunit/phpunit/phpunit --colors=always"
                ],
                "test-coverage": [
                    "@composer update",
                    "php -dpcov.directory=. ./vendor/bin/phpunit --coverage-clover \"$COVERAGE_DIR/clover.xml\""
                ],
                "test-php": [
                    "@composer update",
                    "@composer phpunit"
                ]
            },
            "license": [
                "GPL-2.0-or-later"
            ],
            "description": "Used to record internal usage stats for Automattic. Not visible to site owners.",
            "transport-options": {
                "monorepo": true,
                "relative": true
            }
        },
        {
            "name": "automattic/jetpack-admin-ui",
            "version": "dev-master",
            "dist": {
                "type": "path",
                "url": "../../packages/admin-ui",
                "reference": "e30cfedc1dafa44bf50d0ce7db469a18b67cf835"
            },
            "require-dev": {
                "automattic/jetpack-changelogger": "^3.0",
                "automattic/wordbless": "dev-master",
                "yoast/phpunit-polyfills": "1.0.2"
            },
            "type": "jetpack-library",
            "extra": {
                "autotagger": true,
                "mirror-repo": "Automattic/jetpack-admin-ui",
                "changelogger": {
                    "link-template": "https://github.com/Automattic/jetpack-admin-ui/compare/${old}...${new}"
                },
                "branch-alias": {
                    "dev-master": "0.2.x-dev"
                },
                "version-constants": {
                    "::PACKAGE_VERSION": "src/class-admin-menu.php"
                }
            },
            "autoload": {
                "classmap": [
                    "src/"
                ]
            },
            "scripts": {
                "phpunit": [
                    "./vendor/phpunit/phpunit/phpunit --colors=always"
                ],
                "test-coverage": [
                    "@composer install",
                    "php -dpcov.directory=. ./vendor/bin/phpunit --coverage-clover \"$COVERAGE_DIR/clover.xml\""
                ],
                "test-php": [
                    "@composer install",
                    "@composer phpunit"
                ],
                "post-update-cmd": [
                    "php -r \"copy('vendor/automattic/wordbless/src/dbless-wpdb.php', 'wordpress/wp-content/db.php');\""
                ]
            },
            "license": [
                "GPL-2.0-or-later"
            ],
            "description": "Generic Jetpack wp-admin UI elements",
            "transport-options": {
                "monorepo": true,
                "relative": true
            }
        },
        {
            "name": "automattic/jetpack-assets",
            "version": "dev-master",
            "dist": {
                "type": "path",
                "url": "../../packages/assets",
                "reference": "fd4766788501a357500805f789b4c07daa865222"
            },
            "require": {
                "automattic/jetpack-constants": "^1.6"
            },
            "require-dev": {
                "automattic/jetpack-changelogger": "^3.0",
                "brain/monkey": "2.6.1",
                "wikimedia/testing-access-wrapper": "^1.0 | ^2.0",
                "yoast/phpunit-polyfills": "1.0.2"
            },
            "type": "jetpack-library",
            "extra": {
                "autotagger": true,
                "mirror-repo": "Automattic/jetpack-assets",
                "textdomain": "jetpack-assets",
                "changelogger": {
                    "link-template": "https://github.com/Automattic/jetpack-assets/compare/v${old}...v${new}"
                },
                "branch-alias": {
                    "dev-master": "1.16.x-dev"
                }
            },
            "autoload": {
                "files": [
                    "actions.php"
                ],
                "classmap": [
                    "src/"
                ]
            },
            "scripts": {
                "phpunit": [
                    "./vendor/phpunit/phpunit/phpunit --colors=always"
                ],
                "test-coverage": [
                    "@composer update",
                    "php -dpcov.directory=. ./vendor/bin/phpunit --coverage-clover \"$COVERAGE_DIR/clover.xml\""
                ],
                "test-php": [
                    "@composer update",
                    "@composer phpunit"
                ]
            },
            "license": [
                "GPL-2.0-or-later"
            ],
            "description": "Asset management utilities for Jetpack ecosystem packages",
            "transport-options": {
                "monorepo": true,
                "relative": true
            }
        },
        {
            "name": "automattic/jetpack-autoloader",
            "version": "dev-master",
            "dist": {
                "type": "path",
                "url": "../../packages/autoloader",
                "reference": "0364d9a359da9ff0796ead02241074e70c4115f9"
            },
            "require": {
                "composer-plugin-api": "^1.1 || ^2.0"
            },
            "require-dev": {
                "automattic/jetpack-changelogger": "^3.0",
                "yoast/phpunit-polyfills": "1.0.2"
            },
            "type": "composer-plugin",
            "extra": {
                "autotagger": true,
                "class": "Automattic\\Jetpack\\Autoloader\\CustomAutoloaderPlugin",
                "mirror-repo": "Automattic/jetpack-autoloader",
                "changelogger": {
                    "link-template": "https://github.com/Automattic/jetpack-autoloader/compare/v${old}...v${new}"
                },
                "branch-alias": {
                    "dev-master": "2.10.x-dev"
                }
            },
            "autoload": {
                "classmap": [
                    "src/AutoloadGenerator.php"
                ],
                "psr-4": {
                    "Automattic\\Jetpack\\Autoloader\\": "src"
                }
            },
            "scripts": {
                "phpunit": [
                    "./vendor/phpunit/phpunit/phpunit --colors=always"
                ],
                "test-coverage": [
                    "@composer update",
                    "php -dpcov.directory=. ./vendor/bin/phpunit --coverage-php \"./tests/php/tmp/coverage-report.php\"",
                    "php ./tests/php/bin/test-coverage.php \"$COVERAGE_DIR/clover.xml\""
                ],
                "test-php": [
                    "@composer update",
                    "@composer phpunit"
                ]
            },
            "license": [
                "GPL-2.0-or-later"
            ],
            "description": "Creates a custom autoloader for a plugin or theme.",
            "transport-options": {
                "monorepo": true,
                "relative": true
            }
        },
        {
            "name": "automattic/jetpack-composer-plugin",
            "version": "dev-master",
            "dist": {
                "type": "path",
                "url": "../../packages/composer-plugin",
                "reference": "b3e07e78bf7efa9e715dc2de2d9a0e6ede2c0a93"
            },
            "require": {
                "composer-plugin-api": "^2.1.0"
            },
            "require-dev": {
                "automattic/jetpack-changelogger": "^3.0",
                "composer/composer": "^2.1",
                "yoast/phpunit-polyfills": "1.0.2"
            },
            "type": "composer-plugin",
            "extra": {
                "class": "Automattic\\Jetpack\\Composer\\Plugin",
                "mirror-repo": "Automattic/jetpack-composer-plugin",
                "changelogger": {
                    "link-template": "https://github.com/Automattic/jetpack-composer-plugin/compare/v${old}...v${new}"
                },
                "autotagger": true,
                "branch-alias": {
                    "dev-master": "1.0.x-dev"
                }
            },
            "autoload": {
                "classmap": [
                    "src/"
                ]
            },
            "scripts": {
                "phpunit": [
                    "./vendor/phpunit/phpunit/phpunit --colors=always"
                ],
                "test-coverage": [
                    "@composer install",
                    "php -dpcov.directory=. ./vendor/bin/phpunit --coverage-clover \"$COVERAGE_DIR/clover.xml\""
                ],
                "test-php": [
                    "@composer install",
                    "@composer phpunit"
                ]
            },
            "license": [
                "GPL-2.0-or-later"
            ],
            "description": "A custom installer plugin for Composer to move Jetpack packages out of `vendor/` so WordPress's translation infrastructure will find their strings.",
            "transport-options": {
                "monorepo": true,
                "relative": true
            }
        },
        {
            "name": "automattic/jetpack-config",
            "version": "dev-master",
            "dist": {
                "type": "path",
                "url": "../../packages/config",
                "reference": "fbcaa06ae1311c15b42f9e6c9330658592829af5"
            },
            "require-dev": {
                "automattic/jetpack-changelogger": "^3.0"
            },
            "type": "jetpack-library",
            "extra": {
                "autotagger": true,
                "mirror-repo": "Automattic/jetpack-config",
                "textdomain": "jetpack-config",
                "changelogger": {
                    "link-template": "https://github.com/Automattic/jetpack-config/compare/v${old}...v${new}"
                },
                "branch-alias": {
                    "dev-master": "1.6.x-dev"
                }
            },
            "autoload": {
                "classmap": [
                    "src/"
                ]
            },
            "license": [
                "GPL-2.0-or-later"
            ],
            "description": "Jetpack configuration package that initializes other packages and configures Jetpack's functionality. Can be used as a base for all variants of Jetpack package usage.",
            "transport-options": {
                "monorepo": true,
                "relative": true
            }
        },
        {
            "name": "automattic/jetpack-connection",
            "version": "dev-master",
            "dist": {
                "type": "path",
                "url": "../../packages/connection",
<<<<<<< HEAD
                "reference": "54e58ce0813a86b5a81db216e42f79292f04d337"
=======
                "reference": "168aed5ce92b4b28bd76e0c5ae1327218688879d"
>>>>>>> dda18c52
            },
            "require": {
                "automattic/jetpack-a8c-mc-stats": "^1.4",
                "automattic/jetpack-constants": "^1.6",
                "automattic/jetpack-heartbeat": "^1.4",
                "automattic/jetpack-options": "^1.14",
                "automattic/jetpack-redirect": "^1.7",
                "automattic/jetpack-roles": "^1.4",
                "automattic/jetpack-status": "^1.9",
                "automattic/jetpack-terms-of-service": "^1.9",
                "automattic/jetpack-tracking": "^1.14"
            },
            "require-dev": {
                "automattic/jetpack-changelogger": "^3.0",
                "automattic/wordbless": "@dev",
                "brain/monkey": "2.6.1",
                "yoast/phpunit-polyfills": "1.0.2"
            },
            "type": "jetpack-library",
            "extra": {
                "autotagger": true,
                "mirror-repo": "Automattic/jetpack-connection",
                "textdomain": "jetpack-connection",
                "version-constants": {
                    "::PACKAGE_VERSION": "src/class-package-version.php"
                },
                "changelogger": {
                    "link-template": "https://github.com/Automattic/jetpack-connection/compare/v${old}...v${new}"
                },
                "branch-alias": {
                    "dev-master": "1.34.x-dev"
                }
            },
            "autoload": {
                "classmap": [
                    "legacy",
                    "src/"
                ]
            },
            "scripts": {
                "phpunit": [
                    "./vendor/phpunit/phpunit/phpunit --colors=always"
                ],
                "post-update-cmd": [
                    "php -r \"copy('vendor/automattic/wordbless/src/dbless-wpdb.php', 'wordpress/wp-content/db.php');\""
                ],
                "test-coverage": [
                    "@composer update",
                    "php -dpcov.directory=. ./vendor/bin/phpunit --coverage-clover \"$COVERAGE_DIR/clover.xml\""
                ],
                "test-php": [
                    "@composer update",
                    "@composer phpunit"
                ]
            },
            "license": [
                "GPL-2.0-or-later"
            ],
            "description": "Everything needed to connect to the Jetpack infrastructure",
            "transport-options": {
                "monorepo": true,
                "relative": true
            }
        },
        {
            "name": "automattic/jetpack-constants",
            "version": "dev-master",
            "dist": {
                "type": "path",
                "url": "../../packages/constants",
                "reference": "1ba81dfc3c69cd883ebda352c165b3548bacf857"
            },
            "require-dev": {
                "automattic/jetpack-changelogger": "^3.0",
                "brain/monkey": "2.6.1",
                "yoast/phpunit-polyfills": "1.0.2"
            },
            "type": "jetpack-library",
            "extra": {
                "autotagger": true,
                "mirror-repo": "Automattic/jetpack-constants",
                "changelogger": {
                    "link-template": "https://github.com/Automattic/jetpack-constants/compare/v${old}...v${new}"
                },
                "branch-alias": {
                    "dev-master": "1.6.x-dev"
                }
            },
            "autoload": {
                "classmap": [
                    "src/"
                ]
            },
            "scripts": {
                "phpunit": [
                    "./vendor/phpunit/phpunit/phpunit --colors=always"
                ],
                "test-coverage": [
                    "@composer update",
                    "php -dpcov.directory=. ./vendor/bin/phpunit --coverage-clover \"$COVERAGE_DIR/clover.xml\""
                ],
                "test-php": [
                    "@composer update",
                    "@composer phpunit"
                ]
            },
            "license": [
                "GPL-2.0-or-later"
            ],
            "description": "A wrapper for defining constants in a more testable way.",
            "transport-options": {
                "monorepo": true,
                "relative": true
            }
        },
        {
            "name": "automattic/jetpack-device-detection",
            "version": "dev-master",
            "dist": {
                "type": "path",
                "url": "../../packages/device-detection",
                "reference": "4d56251aa6965f36b5d64f34496bcad76879e270"
            },
            "require-dev": {
                "automattic/jetpack-changelogger": "^3.0",
                "yoast/phpunit-polyfills": "1.0.2"
            },
            "type": "jetpack-library",
            "extra": {
                "autotagger": true,
                "mirror-repo": "Automattic/jetpack-device-detection",
                "changelogger": {
                    "link-template": "https://github.com/Automattic/jetpack-device-detection/compare/v${old}...v${new}"
                },
                "branch-alias": {
                    "dev-master": "1.4.x-dev"
                }
            },
            "autoload": {
                "classmap": [
                    "src/"
                ]
            },
            "scripts": {
                "phpunit": [
                    "./vendor/phpunit/phpunit/phpunit --colors=always"
                ],
                "test-coverage": [
                    "@composer update",
                    "php -dpcov.directory=. ./vendor/bin/phpunit --coverage-clover \"$COVERAGE_DIR/clover.xml\""
                ],
                "test-php": [
                    "@composer update",
                    "@composer phpunit"
                ]
            },
            "license": [
                "GPL-2.0-or-later"
            ],
            "description": "A way to detect device types based on User-Agent header.",
            "transport-options": {
                "monorepo": true,
                "relative": true
            }
        },
        {
            "name": "automattic/jetpack-heartbeat",
            "version": "dev-master",
            "dist": {
                "type": "path",
                "url": "../../packages/heartbeat",
                "reference": "14c401c013c64fea324ea7fee4559aa90366293c"
            },
            "require": {
                "automattic/jetpack-a8c-mc-stats": "^1.4",
                "automattic/jetpack-options": "^1.14"
            },
            "require-dev": {
                "automattic/jetpack-changelogger": "^3.0"
            },
            "type": "jetpack-library",
            "extra": {
                "autotagger": true,
                "mirror-repo": "Automattic/jetpack-heartbeat",
                "textdomain": "jetpack-heartbeat",
                "changelogger": {
                    "link-template": "https://github.com/Automattic/jetpack-heartbeat/compare/v${old}...v${new}"
                },
                "branch-alias": {
                    "dev-master": "1.4.x-dev"
                }
            },
            "autoload": {
                "classmap": [
                    "src/"
                ]
            },
            "license": [
                "GPL-2.0-or-later"
            ],
            "description": "This adds a cronjob that sends a batch of internal automattic stats to wp.com once a day",
            "transport-options": {
                "monorepo": true,
                "relative": true
            }
        },
        {
            "name": "automattic/jetpack-lazy-images",
            "version": "dev-master",
            "dist": {
                "type": "path",
                "url": "../../packages/lazy-images",
                "reference": "8fd3321ad7db7eff7c87d52b13ce8488cbdde927"
            },
            "require": {
                "automattic/jetpack-assets": "^1.16",
                "automattic/jetpack-constants": "^1.6"
            },
            "require-dev": {
                "automattic/jetpack-changelogger": "^3.0",
                "automattic/wordbless": "dev-master",
                "yoast/phpunit-polyfills": "1.0.2"
            },
            "type": "jetpack-library",
            "extra": {
                "autotagger": true,
                "mirror-repo": "Automattic/jetpack-lazy-images",
                "textdomain": "jetpack-lazy-images",
                "changelogger": {
                    "link-template": "https://github.com/Automattic/jetpack-lazy-images/compare/v${old}...v${new}"
                },
                "branch-alias": {
                    "dev-master": "2.1.x-dev"
                }
            },
            "autoload": {
                "classmap": [
                    "src/"
                ]
            },
            "scripts": {
                "build-production": [
                    "Composer\\Config::disableProcessTimeout",
                    "pnpm run build-production"
                ],
                "build-development": [
                    "Composer\\Config::disableProcessTimeout",
                    "pnpm run build"
                ],
                "phpunit": [
                    "./vendor/phpunit/phpunit/phpunit --colors=always"
                ],
                "post-update-cmd": [
                    "php -r \"copy('vendor/automattic/wordbless/src/dbless-wpdb.php', 'wordpress/wp-content/db.php');\""
                ],
                "test-coverage": [
                    "@composer update",
                    "php -dpcov.directory=. ./vendor/bin/phpunit --coverage-clover \"$COVERAGE_DIR/clover.xml\""
                ],
                "test-php": [
                    "@composer update",
                    "@composer phpunit"
                ]
            },
            "license": [
                "GPL-2.0-or-later"
            ],
            "description": "Speed up your site and create a smoother viewing experience by loading images as visitors scroll down the screen, instead of all at once.",
            "transport-options": {
                "monorepo": true,
                "relative": true
            }
        },
        {
            "name": "automattic/jetpack-options",
            "version": "dev-master",
            "dist": {
                "type": "path",
                "url": "../../packages/options",
                "reference": "f28127b14d488befa2f6375dc737286a1c1fed89"
            },
            "require": {
                "automattic/jetpack-constants": "^1.6"
            },
            "require-dev": {
                "automattic/jetpack-changelogger": "^3.0",
                "yoast/phpunit-polyfills": "1.0.2"
            },
            "type": "jetpack-library",
            "extra": {
                "autotagger": true,
                "mirror-repo": "Automattic/jetpack-options",
                "changelogger": {
                    "link-template": "https://github.com/Automattic/jetpack-options/compare/v${old}...v${new}"
                },
                "branch-alias": {
                    "dev-master": "1.14.x-dev"
                }
            },
            "autoload": {
                "classmap": [
                    "legacy"
                ]
            },
            "license": [
                "GPL-2.0-or-later"
            ],
            "description": "A wrapper for wp-options to manage specific Jetpack options.",
            "transport-options": {
                "monorepo": true,
                "relative": true
            }
        },
        {
            "name": "automattic/jetpack-redirect",
            "version": "dev-master",
            "dist": {
                "type": "path",
                "url": "../../packages/redirect",
                "reference": "de427b273925641527ec3370f52d2f3ca360fb96"
            },
            "require": {
                "automattic/jetpack-status": "^1.9"
            },
            "require-dev": {
                "automattic/jetpack-changelogger": "^3.0",
                "brain/monkey": "2.6.1",
                "yoast/phpunit-polyfills": "1.0.2"
            },
            "type": "jetpack-library",
            "extra": {
                "autotagger": true,
                "mirror-repo": "Automattic/jetpack-redirect",
                "changelogger": {
                    "link-template": "https://github.com/Automattic/jetpack-redirect/compare/v${old}...v${new}"
                },
                "branch-alias": {
                    "dev-master": "1.7.x-dev"
                }
            },
            "autoload": {
                "classmap": [
                    "src/"
                ]
            },
            "scripts": {
                "phpunit": [
                    "./vendor/phpunit/phpunit/phpunit --colors=always"
                ],
                "test-coverage": [
                    "@composer update",
                    "php -dpcov.directory=. ./vendor/bin/phpunit --coverage-clover \"$COVERAGE_DIR/clover.xml\""
                ],
                "test-php": [
                    "@composer update",
                    "@composer phpunit"
                ]
            },
            "license": [
                "GPL-2.0-or-later"
            ],
            "description": "Utilities to build URLs to the jetpack.com/redirect/ service",
            "transport-options": {
                "monorepo": true,
                "relative": true
            }
        },
        {
            "name": "automattic/jetpack-roles",
            "version": "dev-master",
            "dist": {
                "type": "path",
                "url": "../../packages/roles",
                "reference": "84cce87bfef42de2b4217f9f80d97ec3f5fd5d4e"
            },
            "require-dev": {
                "automattic/jetpack-changelogger": "^3.0",
                "brain/monkey": "2.6.1",
                "yoast/phpunit-polyfills": "1.0.2"
            },
            "type": "jetpack-library",
            "extra": {
                "autotagger": true,
                "mirror-repo": "Automattic/jetpack-roles",
                "changelogger": {
                    "link-template": "https://github.com/Automattic/jetpack-roles/compare/v${old}...v${new}"
                },
                "branch-alias": {
                    "dev-master": "1.4.x-dev"
                }
            },
            "autoload": {
                "classmap": [
                    "src/"
                ]
            },
            "scripts": {
                "phpunit": [
                    "./vendor/phpunit/phpunit/phpunit --colors=always"
                ],
                "test-coverage": [
                    "@composer update",
                    "php -dpcov.directory=. ./vendor/bin/phpunit --coverage-clover \"$COVERAGE_DIR/clover.xml\""
                ],
                "test-php": [
                    "@composer update",
                    "@composer phpunit"
                ]
            },
            "license": [
                "GPL-2.0-or-later"
            ],
            "description": "Utilities, related with user roles and capabilities.",
            "transport-options": {
                "monorepo": true,
                "relative": true
            }
        },
        {
            "name": "automattic/jetpack-status",
            "version": "dev-master",
            "dist": {
                "type": "path",
                "url": "../../packages/status",
                "reference": "96de9218a8f6f4d752e71d58e2e9e6c0e81ca377"
            },
            "require": {
                "automattic/jetpack-constants": "^1.6"
            },
            "require-dev": {
                "automattic/jetpack-changelogger": "^3.0",
                "brain/monkey": "2.6.1",
                "yoast/phpunit-polyfills": "1.0.2"
            },
            "type": "jetpack-library",
            "extra": {
                "autotagger": true,
                "mirror-repo": "Automattic/jetpack-status",
                "changelogger": {
                    "link-template": "https://github.com/Automattic/jetpack-status/compare/v${old}...v${new}"
                },
                "branch-alias": {
                    "dev-master": "1.9.x-dev"
                }
            },
            "autoload": {
                "classmap": [
                    "src/"
                ]
            },
            "scripts": {
                "phpunit": [
                    "./vendor/phpunit/phpunit/phpunit --colors=always"
                ],
                "test-coverage": [
                    "@composer update",
                    "php -dpcov.directory=. ./vendor/bin/phpunit --coverage-clover \"$COVERAGE_DIR/clover.xml\""
                ],
                "test-php": [
                    "@composer update",
                    "@composer phpunit"
                ]
            },
            "license": [
                "GPL-2.0-or-later"
            ],
            "description": "Used to retrieve information about the current status of Jetpack and the site overall.",
            "transport-options": {
                "monorepo": true,
                "relative": true
            }
        },
        {
            "name": "automattic/jetpack-terms-of-service",
            "version": "dev-master",
            "dist": {
                "type": "path",
                "url": "../../packages/terms-of-service",
                "reference": "ccde0a08dd89b551211a8081de37caec598ea862"
            },
            "require": {
                "automattic/jetpack-options": "^1.14",
                "automattic/jetpack-status": "^1.9"
            },
            "require-dev": {
                "automattic/jetpack-changelogger": "^3.0",
                "brain/monkey": "2.6.1",
                "yoast/phpunit-polyfills": "1.0.2"
            },
            "type": "jetpack-library",
            "extra": {
                "autotagger": true,
                "mirror-repo": "Automattic/jetpack-terms-of-service",
                "changelogger": {
                    "link-template": "https://github.com/Automattic/jetpack-terms-of-service/compare/v${old}...v${new}"
                },
                "branch-alias": {
                    "dev-master": "1.9.x-dev"
                }
            },
            "autoload": {
                "classmap": [
                    "src/"
                ]
            },
            "scripts": {
                "phpunit": [
                    "./vendor/phpunit/phpunit/phpunit --colors=always"
                ],
                "test-coverage": [
                    "@composer update",
                    "php -dpcov.directory=. ./vendor/bin/phpunit --coverage-clover \"$COVERAGE_DIR/clover.xml\""
                ],
                "test-php": [
                    "@composer update",
                    "@composer phpunit"
                ]
            },
            "license": [
                "GPL-2.0-or-later"
            ],
            "description": "Everything need to manage the terms of service state",
            "transport-options": {
                "monorepo": true,
                "relative": true
            }
        },
        {
            "name": "automattic/jetpack-tracking",
            "version": "dev-master",
            "dist": {
                "type": "path",
                "url": "../../packages/tracking",
                "reference": "001399fd0304cd835150da4843a3d314f6207ca4"
            },
            "require": {
                "automattic/jetpack-assets": "^1.16",
                "automattic/jetpack-options": "^1.14",
                "automattic/jetpack-status": "^1.9",
                "automattic/jetpack-terms-of-service": "^1.9"
            },
            "require-dev": {
                "automattic/jetpack-changelogger": "^3.0",
                "brain/monkey": "2.6.1",
                "yoast/phpunit-polyfills": "1.0.2"
            },
            "type": "jetpack-library",
            "extra": {
                "autotagger": true,
                "mirror-repo": "Automattic/jetpack-tracking",
                "textdomain": "jetpack-tracking",
                "changelogger": {
                    "link-template": "https://github.com/Automattic/jetpack-tracking/compare/v${old}...v${new}"
                },
                "branch-alias": {
                    "dev-master": "1.14.x-dev"
                }
            },
            "autoload": {
                "classmap": [
                    "legacy",
                    "src/"
                ]
            },
            "scripts": {
                "phpunit": [
                    "./vendor/phpunit/phpunit/phpunit --colors=always"
                ],
                "test-coverage": [
                    "@composer update",
                    "php -dpcov.directory=. ./vendor/bin/phpunit --coverage-clover \"$COVERAGE_DIR/clover.xml\""
                ],
                "test-php": [
                    "@composer update",
                    "@composer phpunit"
                ]
            },
            "license": [
                "GPL-2.0-or-later"
            ],
            "description": "Tracking for Jetpack",
            "transport-options": {
                "monorepo": true,
                "relative": true
            }
        },
        {
            "name": "tedivm/jshrink",
            "version": "v1.4.0",
            "source": {
                "type": "git",
                "url": "https://github.com/tedious/JShrink.git",
                "reference": "0513ba1407b1f235518a939455855e6952a48bbc"
            },
            "dist": {
                "type": "zip",
                "url": "https://api.github.com/repos/tedious/JShrink/zipball/0513ba1407b1f235518a939455855e6952a48bbc",
                "reference": "0513ba1407b1f235518a939455855e6952a48bbc",
                "shasum": ""
            },
            "require": {
                "php": "^5.6|^7.0|^8.0"
            },
            "require-dev": {
                "friendsofphp/php-cs-fixer": "^2.8",
                "php-coveralls/php-coveralls": "^1.1.0",
                "phpunit/phpunit": "^6"
            },
            "type": "library",
            "autoload": {
                "psr-0": {
                    "JShrink": "src/"
                }
            },
            "notification-url": "https://packagist.org/downloads/",
            "license": [
                "BSD-3-Clause"
            ],
            "authors": [
                {
                    "name": "Robert Hafner",
                    "email": "tedivm@tedivm.com"
                }
            ],
            "description": "Javascript Minifier built in PHP",
            "homepage": "http://github.com/tedious/JShrink",
            "keywords": [
                "javascript",
                "minifier"
            ],
            "support": {
                "issues": "https://github.com/tedious/JShrink/issues",
                "source": "https://github.com/tedious/JShrink/tree/v1.4.0"
            },
            "funding": [
                {
                    "url": "https://tidelift.com/funding/github/packagist/tedivm/jshrink",
                    "type": "tidelift"
                }
            ],
            "time": "2020-11-30T18:10:21+00:00"
        }
    ],
    "packages-dev": [
        {
            "name": "antecedent/patchwork",
            "version": "2.1.17",
            "source": {
                "type": "git",
                "url": "https://github.com/antecedent/patchwork.git",
                "reference": "df5aba175a44c2996ced4edf8ec9f9081b5348c0"
            },
            "dist": {
                "type": "zip",
                "url": "https://api.github.com/repos/antecedent/patchwork/zipball/df5aba175a44c2996ced4edf8ec9f9081b5348c0",
                "reference": "df5aba175a44c2996ced4edf8ec9f9081b5348c0",
                "shasum": ""
            },
            "require": {
                "php": ">=5.4.0"
            },
            "require-dev": {
                "phpunit/phpunit": ">=4"
            },
            "type": "library",
            "notification-url": "https://packagist.org/downloads/",
            "license": [
                "MIT"
            ],
            "authors": [
                {
                    "name": "Ignas Rudaitis",
                    "email": "ignas.rudaitis@gmail.com"
                }
            ],
            "description": "Method redefinition (monkey-patching) functionality for PHP.",
            "homepage": "http://patchwork2.org/",
            "keywords": [
                "aop",
                "aspect",
                "interception",
                "monkeypatching",
                "redefinition",
                "runkit",
                "testing"
            ],
            "support": {
                "issues": "https://github.com/antecedent/patchwork/issues",
                "source": "https://github.com/antecedent/patchwork/tree/2.1.17"
            },
            "time": "2021-10-21T14:22:43+00:00"
        },
        {
            "name": "automattic/jetpack-changelogger",
            "version": "dev-master",
            "dist": {
                "type": "path",
                "url": "../../packages/changelogger",
                "reference": "ed5842ee826136274b0926ea3aa2db22159cb5f8"
            },
            "require": {
                "php": ">=5.6",
                "symfony/console": "^3.4 | ^5.2",
                "symfony/process": "^3.4 | ^5.2",
                "wikimedia/at-ease": "^1.2 | ^2.0"
            },
            "require-dev": {
                "wikimedia/testing-access-wrapper": "^1.0 | ^2.0",
                "yoast/phpunit-polyfills": "1.0.2"
            },
            "bin": [
                "bin/changelogger"
            ],
            "type": "project",
            "extra": {
                "autotagger": true,
                "branch-alias": {
                    "dev-master": "3.0.x-dev"
                },
                "mirror-repo": "Automattic/jetpack-changelogger",
                "version-constants": {
                    "::VERSION": "src/Application.php"
                },
                "changelogger": {
                    "link-template": "https://github.com/Automattic/jetpack-changelogger/compare/${old}...${new}"
                }
            },
            "autoload": {
                "psr-4": {
                    "Automattic\\Jetpack\\Changelogger\\": "src",
                    "Automattic\\Jetpack\\Changelog\\": "lib"
                }
            },
            "autoload-dev": {
                "psr-4": {
                    "Automattic\\Jetpack\\Changelogger\\Tests\\": "tests/php/includes/src",
                    "Automattic\\Jetpack\\Changelog\\Tests\\": "tests/php/includes/lib"
                }
            },
            "scripts": {
                "phpunit": [
                    "./vendor/phpunit/phpunit/phpunit --colors=always"
                ],
                "test-coverage": [
                    "@composer update",
                    "php -dpcov.directory=. ./vendor/bin/phpunit --coverage-clover \"$COVERAGE_DIR/clover.xml\""
                ],
                "test-php": [
                    "@composer update",
                    "@composer phpunit"
                ],
                "post-install-cmd": [
                    "[ -e vendor/bin/changelogger ] || { cd vendor/bin && ln -s ../../bin/changelogger; }"
                ],
                "post-update-cmd": [
                    "[ -e vendor/bin/changelogger ] || { cd vendor/bin && ln -s ../../bin/changelogger; }"
                ]
            },
            "license": [
                "GPL-2.0-or-later"
            ],
            "description": "Jetpack Changelogger tool. Allows for managing changelogs by dropping change files into a changelog directory with each PR.",
            "transport-options": {
                "monorepo": true,
                "relative": true
            }
        },
        {
            "name": "automattic/wordbless",
            "version": "0.3.1",
            "source": {
                "type": "git",
                "url": "https://github.com/Automattic/wordbless.git",
                "reference": "fc36fd22a43a9cfd2a47cd576a0584ee88afe521"
            },
            "dist": {
                "type": "zip",
                "url": "https://api.github.com/repos/Automattic/wordbless/zipball/fc36fd22a43a9cfd2a47cd576a0584ee88afe521",
                "reference": "fc36fd22a43a9cfd2a47cd576a0584ee88afe521",
                "shasum": ""
            },
            "require": {
                "php": ">=5.6.20",
                "roots/wordpress": "^5.4"
            },
            "require-dev": {
                "phpunit/phpunit": "^5.7 || ^6.5 || ^7.5 || ^9.0"
            },
            "type": "wordpress-dropin",
            "autoload": {
                "psr-4": {
                    "WorDBless\\": "src/"
                }
            },
            "notification-url": "https://packagist.org/downloads/",
            "license": [
                "GPL-2.0-or-later"
            ],
            "authors": [
                {
                    "name": "Automattic Inc."
                }
            ],
            "description": "WorDBless allows you to use WordPress core functions in your PHPUnit tests without having to set up a database and the whole WordPress environment",
            "support": {
                "issues": "https://github.com/Automattic/wordbless/issues",
                "source": "https://github.com/Automattic/wordbless/tree/0.3.1"
            },
            "time": "2021-07-07T13:01:21+00:00"
        },
        {
            "name": "brain/monkey",
            "version": "2.6.1",
            "source": {
                "type": "git",
                "url": "https://github.com/Brain-WP/BrainMonkey.git",
                "reference": "a31c84515bb0d49be9310f52ef1733980ea8ffbb"
            },
            "dist": {
                "type": "zip",
                "url": "https://api.github.com/repos/Brain-WP/BrainMonkey/zipball/a31c84515bb0d49be9310f52ef1733980ea8ffbb",
                "reference": "a31c84515bb0d49be9310f52ef1733980ea8ffbb",
                "shasum": ""
            },
            "require": {
                "antecedent/patchwork": "^2.1.17",
                "mockery/mockery": "^1.3.5 || ^1.4.4",
                "php": ">=5.6.0"
            },
            "require-dev": {
                "dealerdirect/phpcodesniffer-composer-installer": "^0.7.1",
                "phpcompatibility/php-compatibility": "^9.3.0",
                "phpunit/phpunit": "^5.7.26 || ^6.0 || ^7.0 || >=8.0 <8.5.12 || ^8.5.14 || ^9.0"
            },
            "type": "library",
            "extra": {
                "branch-alias": {
                    "dev-version/1": "1.x-dev",
                    "dev-master": "2.0.x-dev"
                }
            },
            "autoload": {
                "psr-4": {
                    "Brain\\Monkey\\": "src/"
                },
                "files": [
                    "inc/api.php"
                ]
            },
            "notification-url": "https://packagist.org/downloads/",
            "license": [
                "MIT"
            ],
            "authors": [
                {
                    "name": "Giuseppe Mazzapica",
                    "email": "giuseppe.mazzapica@gmail.com",
                    "homepage": "https://gmazzap.me",
                    "role": "Developer"
                }
            ],
            "description": "Mocking utility for PHP functions and WordPress plugin API",
            "keywords": [
                "Monkey Patching",
                "interception",
                "mock",
                "mock functions",
                "mockery",
                "patchwork",
                "redefinition",
                "runkit",
                "test",
                "testing"
            ],
            "support": {
                "issues": "https://github.com/Brain-WP/BrainMonkey/issues",
                "source": "https://github.com/Brain-WP/BrainMonkey"
            },
            "time": "2021-11-11T15:53:55+00:00"
        },
        {
            "name": "doctrine/instantiator",
            "version": "1.4.0",
            "source": {
                "type": "git",
                "url": "https://github.com/doctrine/instantiator.git",
                "reference": "d56bf6102915de5702778fe20f2de3b2fe570b5b"
            },
            "dist": {
                "type": "zip",
                "url": "https://api.github.com/repos/doctrine/instantiator/zipball/d56bf6102915de5702778fe20f2de3b2fe570b5b",
                "reference": "d56bf6102915de5702778fe20f2de3b2fe570b5b",
                "shasum": ""
            },
            "require": {
                "php": "^7.1 || ^8.0"
            },
            "require-dev": {
                "doctrine/coding-standard": "^8.0",
                "ext-pdo": "*",
                "ext-phar": "*",
                "phpbench/phpbench": "^0.13 || 1.0.0-alpha2",
                "phpstan/phpstan": "^0.12",
                "phpstan/phpstan-phpunit": "^0.12",
                "phpunit/phpunit": "^7.0 || ^8.0 || ^9.0"
            },
            "type": "library",
            "autoload": {
                "psr-4": {
                    "Doctrine\\Instantiator\\": "src/Doctrine/Instantiator/"
                }
            },
            "notification-url": "https://packagist.org/downloads/",
            "license": [
                "MIT"
            ],
            "authors": [
                {
                    "name": "Marco Pivetta",
                    "email": "ocramius@gmail.com",
                    "homepage": "https://ocramius.github.io/"
                }
            ],
            "description": "A small, lightweight utility to instantiate objects in PHP without invoking their constructors",
            "homepage": "https://www.doctrine-project.org/projects/instantiator.html",
            "keywords": [
                "constructor",
                "instantiate"
            ],
            "support": {
                "issues": "https://github.com/doctrine/instantiator/issues",
                "source": "https://github.com/doctrine/instantiator/tree/1.4.0"
            },
            "funding": [
                {
                    "url": "https://www.doctrine-project.org/sponsorship.html",
                    "type": "custom"
                },
                {
                    "url": "https://www.patreon.com/phpdoctrine",
                    "type": "patreon"
                },
                {
                    "url": "https://tidelift.com/funding/github/packagist/doctrine%2Finstantiator",
                    "type": "tidelift"
                }
            ],
            "time": "2020-11-10T18:47:58+00:00"
        },
        {
            "name": "hamcrest/hamcrest-php",
            "version": "v2.0.1",
            "source": {
                "type": "git",
                "url": "https://github.com/hamcrest/hamcrest-php.git",
                "reference": "8c3d0a3f6af734494ad8f6fbbee0ba92422859f3"
            },
            "dist": {
                "type": "zip",
                "url": "https://api.github.com/repos/hamcrest/hamcrest-php/zipball/8c3d0a3f6af734494ad8f6fbbee0ba92422859f3",
                "reference": "8c3d0a3f6af734494ad8f6fbbee0ba92422859f3",
                "shasum": ""
            },
            "require": {
                "php": "^5.3|^7.0|^8.0"
            },
            "replace": {
                "cordoval/hamcrest-php": "*",
                "davedevelopment/hamcrest-php": "*",
                "kodova/hamcrest-php": "*"
            },
            "require-dev": {
                "phpunit/php-file-iterator": "^1.4 || ^2.0",
                "phpunit/phpunit": "^4.8.36 || ^5.7 || ^6.5 || ^7.0"
            },
            "type": "library",
            "extra": {
                "branch-alias": {
                    "dev-master": "2.1-dev"
                }
            },
            "autoload": {
                "classmap": [
                    "hamcrest"
                ]
            },
            "notification-url": "https://packagist.org/downloads/",
            "license": [
                "BSD-3-Clause"
            ],
            "description": "This is the PHP port of Hamcrest Matchers",
            "keywords": [
                "test"
            ],
            "support": {
                "issues": "https://github.com/hamcrest/hamcrest-php/issues",
                "source": "https://github.com/hamcrest/hamcrest-php/tree/v2.0.1"
            },
            "time": "2020-07-09T08:09:16+00:00"
        },
        {
            "name": "mockery/mockery",
            "version": "1.4.4",
            "source": {
                "type": "git",
                "url": "https://github.com/mockery/mockery.git",
                "reference": "e01123a0e847d52d186c5eb4b9bf58b0c6d00346"
            },
            "dist": {
                "type": "zip",
                "url": "https://api.github.com/repos/mockery/mockery/zipball/e01123a0e847d52d186c5eb4b9bf58b0c6d00346",
                "reference": "e01123a0e847d52d186c5eb4b9bf58b0c6d00346",
                "shasum": ""
            },
            "require": {
                "hamcrest/hamcrest-php": "^2.0.1",
                "lib-pcre": ">=7.0",
                "php": "^7.3 || ^8.0"
            },
            "conflict": {
                "phpunit/phpunit": "<8.0"
            },
            "require-dev": {
                "phpunit/phpunit": "^8.5 || ^9.3"
            },
            "type": "library",
            "extra": {
                "branch-alias": {
                    "dev-master": "1.4.x-dev"
                }
            },
            "autoload": {
                "psr-0": {
                    "Mockery": "library/"
                }
            },
            "notification-url": "https://packagist.org/downloads/",
            "license": [
                "BSD-3-Clause"
            ],
            "authors": [
                {
                    "name": "Pádraic Brady",
                    "email": "padraic.brady@gmail.com",
                    "homepage": "http://blog.astrumfutura.com"
                },
                {
                    "name": "Dave Marshall",
                    "email": "dave.marshall@atstsolutions.co.uk",
                    "homepage": "http://davedevelopment.co.uk"
                }
            ],
            "description": "Mockery is a simple yet flexible PHP mock object framework",
            "homepage": "https://github.com/mockery/mockery",
            "keywords": [
                "BDD",
                "TDD",
                "library",
                "mock",
                "mock objects",
                "mockery",
                "stub",
                "test",
                "test double",
                "testing"
            ],
            "support": {
                "issues": "https://github.com/mockery/mockery/issues",
                "source": "https://github.com/mockery/mockery/tree/1.4.4"
            },
            "time": "2021-09-13T15:28:59+00:00"
        },
        {
            "name": "myclabs/deep-copy",
            "version": "1.10.2",
            "source": {
                "type": "git",
                "url": "https://github.com/myclabs/DeepCopy.git",
                "reference": "776f831124e9c62e1a2c601ecc52e776d8bb7220"
            },
            "dist": {
                "type": "zip",
                "url": "https://api.github.com/repos/myclabs/DeepCopy/zipball/776f831124e9c62e1a2c601ecc52e776d8bb7220",
                "reference": "776f831124e9c62e1a2c601ecc52e776d8bb7220",
                "shasum": ""
            },
            "require": {
                "php": "^7.1 || ^8.0"
            },
            "replace": {
                "myclabs/deep-copy": "self.version"
            },
            "require-dev": {
                "doctrine/collections": "^1.0",
                "doctrine/common": "^2.6",
                "phpunit/phpunit": "^7.1"
            },
            "type": "library",
            "autoload": {
                "psr-4": {
                    "DeepCopy\\": "src/DeepCopy/"
                },
                "files": [
                    "src/DeepCopy/deep_copy.php"
                ]
            },
            "notification-url": "https://packagist.org/downloads/",
            "license": [
                "MIT"
            ],
            "description": "Create deep copies (clones) of your objects",
            "keywords": [
                "clone",
                "copy",
                "duplicate",
                "object",
                "object graph"
            ],
            "support": {
                "issues": "https://github.com/myclabs/DeepCopy/issues",
                "source": "https://github.com/myclabs/DeepCopy/tree/1.10.2"
            },
            "funding": [
                {
                    "url": "https://tidelift.com/funding/github/packagist/myclabs/deep-copy",
                    "type": "tidelift"
                }
            ],
            "time": "2020-11-13T09:40:50+00:00"
        },
        {
            "name": "nikic/php-parser",
            "version": "v4.13.1",
            "source": {
                "type": "git",
                "url": "https://github.com/nikic/PHP-Parser.git",
                "reference": "63a79e8daa781cac14e5195e63ed8ae231dd10fd"
            },
            "dist": {
                "type": "zip",
                "url": "https://api.github.com/repos/nikic/PHP-Parser/zipball/63a79e8daa781cac14e5195e63ed8ae231dd10fd",
                "reference": "63a79e8daa781cac14e5195e63ed8ae231dd10fd",
                "shasum": ""
            },
            "require": {
                "ext-tokenizer": "*",
                "php": ">=7.0"
            },
            "require-dev": {
                "ircmaxell/php-yacc": "^0.0.7",
                "phpunit/phpunit": "^6.5 || ^7.0 || ^8.0 || ^9.0"
            },
            "bin": [
                "bin/php-parse"
            ],
            "type": "library",
            "extra": {
                "branch-alias": {
                    "dev-master": "4.9-dev"
                }
            },
            "autoload": {
                "psr-4": {
                    "PhpParser\\": "lib/PhpParser"
                }
            },
            "notification-url": "https://packagist.org/downloads/",
            "license": [
                "BSD-3-Clause"
            ],
            "authors": [
                {
                    "name": "Nikita Popov"
                }
            ],
            "description": "A PHP parser written in PHP",
            "keywords": [
                "parser",
                "php"
            ],
            "support": {
                "issues": "https://github.com/nikic/PHP-Parser/issues",
                "source": "https://github.com/nikic/PHP-Parser/tree/v4.13.1"
            },
            "time": "2021-11-03T20:52:16+00:00"
        },
        {
            "name": "phar-io/manifest",
            "version": "2.0.3",
            "source": {
                "type": "git",
                "url": "https://github.com/phar-io/manifest.git",
                "reference": "97803eca37d319dfa7826cc2437fc020857acb53"
            },
            "dist": {
                "type": "zip",
                "url": "https://api.github.com/repos/phar-io/manifest/zipball/97803eca37d319dfa7826cc2437fc020857acb53",
                "reference": "97803eca37d319dfa7826cc2437fc020857acb53",
                "shasum": ""
            },
            "require": {
                "ext-dom": "*",
                "ext-phar": "*",
                "ext-xmlwriter": "*",
                "phar-io/version": "^3.0.1",
                "php": "^7.2 || ^8.0"
            },
            "type": "library",
            "extra": {
                "branch-alias": {
                    "dev-master": "2.0.x-dev"
                }
            },
            "autoload": {
                "classmap": [
                    "src/"
                ]
            },
            "notification-url": "https://packagist.org/downloads/",
            "license": [
                "BSD-3-Clause"
            ],
            "authors": [
                {
                    "name": "Arne Blankerts",
                    "email": "arne@blankerts.de",
                    "role": "Developer"
                },
                {
                    "name": "Sebastian Heuer",
                    "email": "sebastian@phpeople.de",
                    "role": "Developer"
                },
                {
                    "name": "Sebastian Bergmann",
                    "email": "sebastian@phpunit.de",
                    "role": "Developer"
                }
            ],
            "description": "Component for reading phar.io manifest information from a PHP Archive (PHAR)",
            "support": {
                "issues": "https://github.com/phar-io/manifest/issues",
                "source": "https://github.com/phar-io/manifest/tree/2.0.3"
            },
            "time": "2021-07-20T11:28:43+00:00"
        },
        {
            "name": "phar-io/version",
            "version": "3.1.0",
            "source": {
                "type": "git",
                "url": "https://github.com/phar-io/version.git",
                "reference": "bae7c545bef187884426f042434e561ab1ddb182"
            },
            "dist": {
                "type": "zip",
                "url": "https://api.github.com/repos/phar-io/version/zipball/bae7c545bef187884426f042434e561ab1ddb182",
                "reference": "bae7c545bef187884426f042434e561ab1ddb182",
                "shasum": ""
            },
            "require": {
                "php": "^7.2 || ^8.0"
            },
            "type": "library",
            "autoload": {
                "classmap": [
                    "src/"
                ]
            },
            "notification-url": "https://packagist.org/downloads/",
            "license": [
                "BSD-3-Clause"
            ],
            "authors": [
                {
                    "name": "Arne Blankerts",
                    "email": "arne@blankerts.de",
                    "role": "Developer"
                },
                {
                    "name": "Sebastian Heuer",
                    "email": "sebastian@phpeople.de",
                    "role": "Developer"
                },
                {
                    "name": "Sebastian Bergmann",
                    "email": "sebastian@phpunit.de",
                    "role": "Developer"
                }
            ],
            "description": "Library for handling version information and constraints",
            "support": {
                "issues": "https://github.com/phar-io/version/issues",
                "source": "https://github.com/phar-io/version/tree/3.1.0"
            },
            "time": "2021-02-23T14:00:09+00:00"
        },
        {
            "name": "phpdocumentor/reflection-common",
            "version": "2.2.0",
            "source": {
                "type": "git",
                "url": "https://github.com/phpDocumentor/ReflectionCommon.git",
                "reference": "1d01c49d4ed62f25aa84a747ad35d5a16924662b"
            },
            "dist": {
                "type": "zip",
                "url": "https://api.github.com/repos/phpDocumentor/ReflectionCommon/zipball/1d01c49d4ed62f25aa84a747ad35d5a16924662b",
                "reference": "1d01c49d4ed62f25aa84a747ad35d5a16924662b",
                "shasum": ""
            },
            "require": {
                "php": "^7.2 || ^8.0"
            },
            "type": "library",
            "extra": {
                "branch-alias": {
                    "dev-2.x": "2.x-dev"
                }
            },
            "autoload": {
                "psr-4": {
                    "phpDocumentor\\Reflection\\": "src/"
                }
            },
            "notification-url": "https://packagist.org/downloads/",
            "license": [
                "MIT"
            ],
            "authors": [
                {
                    "name": "Jaap van Otterdijk",
                    "email": "opensource@ijaap.nl"
                }
            ],
            "description": "Common reflection classes used by phpdocumentor to reflect the code structure",
            "homepage": "http://www.phpdoc.org",
            "keywords": [
                "FQSEN",
                "phpDocumentor",
                "phpdoc",
                "reflection",
                "static analysis"
            ],
            "support": {
                "issues": "https://github.com/phpDocumentor/ReflectionCommon/issues",
                "source": "https://github.com/phpDocumentor/ReflectionCommon/tree/2.x"
            },
            "time": "2020-06-27T09:03:43+00:00"
        },
        {
            "name": "phpdocumentor/reflection-docblock",
            "version": "5.3.0",
            "source": {
                "type": "git",
                "url": "https://github.com/phpDocumentor/ReflectionDocBlock.git",
                "reference": "622548b623e81ca6d78b721c5e029f4ce664f170"
            },
            "dist": {
                "type": "zip",
                "url": "https://api.github.com/repos/phpDocumentor/ReflectionDocBlock/zipball/622548b623e81ca6d78b721c5e029f4ce664f170",
                "reference": "622548b623e81ca6d78b721c5e029f4ce664f170",
                "shasum": ""
            },
            "require": {
                "ext-filter": "*",
                "php": "^7.2 || ^8.0",
                "phpdocumentor/reflection-common": "^2.2",
                "phpdocumentor/type-resolver": "^1.3",
                "webmozart/assert": "^1.9.1"
            },
            "require-dev": {
                "mockery/mockery": "~1.3.2",
                "psalm/phar": "^4.8"
            },
            "type": "library",
            "extra": {
                "branch-alias": {
                    "dev-master": "5.x-dev"
                }
            },
            "autoload": {
                "psr-4": {
                    "phpDocumentor\\Reflection\\": "src"
                }
            },
            "notification-url": "https://packagist.org/downloads/",
            "license": [
                "MIT"
            ],
            "authors": [
                {
                    "name": "Mike van Riel",
                    "email": "me@mikevanriel.com"
                },
                {
                    "name": "Jaap van Otterdijk",
                    "email": "account@ijaap.nl"
                }
            ],
            "description": "With this component, a library can provide support for annotations via DocBlocks or otherwise retrieve information that is embedded in a DocBlock.",
            "support": {
                "issues": "https://github.com/phpDocumentor/ReflectionDocBlock/issues",
                "source": "https://github.com/phpDocumentor/ReflectionDocBlock/tree/5.3.0"
            },
            "time": "2021-10-19T17:43:47+00:00"
        },
        {
            "name": "phpdocumentor/type-resolver",
            "version": "1.5.1",
            "source": {
                "type": "git",
                "url": "https://github.com/phpDocumentor/TypeResolver.git",
                "reference": "a12f7e301eb7258bb68acd89d4aefa05c2906cae"
            },
            "dist": {
                "type": "zip",
                "url": "https://api.github.com/repos/phpDocumentor/TypeResolver/zipball/a12f7e301eb7258bb68acd89d4aefa05c2906cae",
                "reference": "a12f7e301eb7258bb68acd89d4aefa05c2906cae",
                "shasum": ""
            },
            "require": {
                "php": "^7.2 || ^8.0",
                "phpdocumentor/reflection-common": "^2.0"
            },
            "require-dev": {
                "ext-tokenizer": "*",
                "psalm/phar": "^4.8"
            },
            "type": "library",
            "extra": {
                "branch-alias": {
                    "dev-1.x": "1.x-dev"
                }
            },
            "autoload": {
                "psr-4": {
                    "phpDocumentor\\Reflection\\": "src"
                }
            },
            "notification-url": "https://packagist.org/downloads/",
            "license": [
                "MIT"
            ],
            "authors": [
                {
                    "name": "Mike van Riel",
                    "email": "me@mikevanriel.com"
                }
            ],
            "description": "A PSR-5 based resolver of Class names, Types and Structural Element Names",
            "support": {
                "issues": "https://github.com/phpDocumentor/TypeResolver/issues",
                "source": "https://github.com/phpDocumentor/TypeResolver/tree/1.5.1"
            },
            "time": "2021-10-02T14:08:47+00:00"
        },
        {
            "name": "phpspec/prophecy",
            "version": "1.14.0",
            "source": {
                "type": "git",
                "url": "https://github.com/phpspec/prophecy.git",
                "reference": "d86dfc2e2a3cd366cee475e52c6bb3bbc371aa0e"
            },
            "dist": {
                "type": "zip",
                "url": "https://api.github.com/repos/phpspec/prophecy/zipball/d86dfc2e2a3cd366cee475e52c6bb3bbc371aa0e",
                "reference": "d86dfc2e2a3cd366cee475e52c6bb3bbc371aa0e",
                "shasum": ""
            },
            "require": {
                "doctrine/instantiator": "^1.2",
                "php": "^7.2 || ~8.0, <8.2",
                "phpdocumentor/reflection-docblock": "^5.2",
                "sebastian/comparator": "^3.0 || ^4.0",
                "sebastian/recursion-context": "^3.0 || ^4.0"
            },
            "require-dev": {
                "phpspec/phpspec": "^6.0 || ^7.0",
                "phpunit/phpunit": "^8.0 || ^9.0"
            },
            "type": "library",
            "extra": {
                "branch-alias": {
                    "dev-master": "1.x-dev"
                }
            },
            "autoload": {
                "psr-4": {
                    "Prophecy\\": "src/Prophecy"
                }
            },
            "notification-url": "https://packagist.org/downloads/",
            "license": [
                "MIT"
            ],
            "authors": [
                {
                    "name": "Konstantin Kudryashov",
                    "email": "ever.zet@gmail.com",
                    "homepage": "http://everzet.com"
                },
                {
                    "name": "Marcello Duarte",
                    "email": "marcello.duarte@gmail.com"
                }
            ],
            "description": "Highly opinionated mocking framework for PHP 5.3+",
            "homepage": "https://github.com/phpspec/prophecy",
            "keywords": [
                "Double",
                "Dummy",
                "fake",
                "mock",
                "spy",
                "stub"
            ],
            "support": {
                "issues": "https://github.com/phpspec/prophecy/issues",
                "source": "https://github.com/phpspec/prophecy/tree/1.14.0"
            },
            "time": "2021-09-10T09:02:12+00:00"
        },
        {
            "name": "phpunit/php-code-coverage",
            "version": "9.2.8",
            "source": {
                "type": "git",
                "url": "https://github.com/sebastianbergmann/php-code-coverage.git",
                "reference": "cf04e88a2e3c56fc1a65488afd493325b4c1bc3e"
            },
            "dist": {
                "type": "zip",
                "url": "https://api.github.com/repos/sebastianbergmann/php-code-coverage/zipball/cf04e88a2e3c56fc1a65488afd493325b4c1bc3e",
                "reference": "cf04e88a2e3c56fc1a65488afd493325b4c1bc3e",
                "shasum": ""
            },
            "require": {
                "ext-dom": "*",
                "ext-libxml": "*",
                "ext-xmlwriter": "*",
                "nikic/php-parser": "^4.13.0",
                "php": ">=7.3",
                "phpunit/php-file-iterator": "^3.0.3",
                "phpunit/php-text-template": "^2.0.2",
                "sebastian/code-unit-reverse-lookup": "^2.0.2",
                "sebastian/complexity": "^2.0",
                "sebastian/environment": "^5.1.2",
                "sebastian/lines-of-code": "^1.0.3",
                "sebastian/version": "^3.0.1",
                "theseer/tokenizer": "^1.2.0"
            },
            "require-dev": {
                "phpunit/phpunit": "^9.3"
            },
            "suggest": {
                "ext-pcov": "*",
                "ext-xdebug": "*"
            },
            "type": "library",
            "extra": {
                "branch-alias": {
                    "dev-master": "9.2-dev"
                }
            },
            "autoload": {
                "classmap": [
                    "src/"
                ]
            },
            "notification-url": "https://packagist.org/downloads/",
            "license": [
                "BSD-3-Clause"
            ],
            "authors": [
                {
                    "name": "Sebastian Bergmann",
                    "email": "sebastian@phpunit.de",
                    "role": "lead"
                }
            ],
            "description": "Library that provides collection, processing, and rendering functionality for PHP code coverage information.",
            "homepage": "https://github.com/sebastianbergmann/php-code-coverage",
            "keywords": [
                "coverage",
                "testing",
                "xunit"
            ],
            "support": {
                "issues": "https://github.com/sebastianbergmann/php-code-coverage/issues",
                "source": "https://github.com/sebastianbergmann/php-code-coverage/tree/9.2.8"
            },
            "funding": [
                {
                    "url": "https://github.com/sebastianbergmann",
                    "type": "github"
                }
            ],
            "time": "2021-10-30T08:01:38+00:00"
        },
        {
            "name": "phpunit/php-file-iterator",
            "version": "3.0.5",
            "source": {
                "type": "git",
                "url": "https://github.com/sebastianbergmann/php-file-iterator.git",
                "reference": "aa4be8575f26070b100fccb67faabb28f21f66f8"
            },
            "dist": {
                "type": "zip",
                "url": "https://api.github.com/repos/sebastianbergmann/php-file-iterator/zipball/aa4be8575f26070b100fccb67faabb28f21f66f8",
                "reference": "aa4be8575f26070b100fccb67faabb28f21f66f8",
                "shasum": ""
            },
            "require": {
                "php": ">=7.3"
            },
            "require-dev": {
                "phpunit/phpunit": "^9.3"
            },
            "type": "library",
            "extra": {
                "branch-alias": {
                    "dev-master": "3.0-dev"
                }
            },
            "autoload": {
                "classmap": [
                    "src/"
                ]
            },
            "notification-url": "https://packagist.org/downloads/",
            "license": [
                "BSD-3-Clause"
            ],
            "authors": [
                {
                    "name": "Sebastian Bergmann",
                    "email": "sebastian@phpunit.de",
                    "role": "lead"
                }
            ],
            "description": "FilterIterator implementation that filters files based on a list of suffixes.",
            "homepage": "https://github.com/sebastianbergmann/php-file-iterator/",
            "keywords": [
                "filesystem",
                "iterator"
            ],
            "support": {
                "issues": "https://github.com/sebastianbergmann/php-file-iterator/issues",
                "source": "https://github.com/sebastianbergmann/php-file-iterator/tree/3.0.5"
            },
            "funding": [
                {
                    "url": "https://github.com/sebastianbergmann",
                    "type": "github"
                }
            ],
            "time": "2020-09-28T05:57:25+00:00"
        },
        {
            "name": "phpunit/php-invoker",
            "version": "3.1.1",
            "source": {
                "type": "git",
                "url": "https://github.com/sebastianbergmann/php-invoker.git",
                "reference": "5a10147d0aaf65b58940a0b72f71c9ac0423cc67"
            },
            "dist": {
                "type": "zip",
                "url": "https://api.github.com/repos/sebastianbergmann/php-invoker/zipball/5a10147d0aaf65b58940a0b72f71c9ac0423cc67",
                "reference": "5a10147d0aaf65b58940a0b72f71c9ac0423cc67",
                "shasum": ""
            },
            "require": {
                "php": ">=7.3"
            },
            "require-dev": {
                "ext-pcntl": "*",
                "phpunit/phpunit": "^9.3"
            },
            "suggest": {
                "ext-pcntl": "*"
            },
            "type": "library",
            "extra": {
                "branch-alias": {
                    "dev-master": "3.1-dev"
                }
            },
            "autoload": {
                "classmap": [
                    "src/"
                ]
            },
            "notification-url": "https://packagist.org/downloads/",
            "license": [
                "BSD-3-Clause"
            ],
            "authors": [
                {
                    "name": "Sebastian Bergmann",
                    "email": "sebastian@phpunit.de",
                    "role": "lead"
                }
            ],
            "description": "Invoke callables with a timeout",
            "homepage": "https://github.com/sebastianbergmann/php-invoker/",
            "keywords": [
                "process"
            ],
            "support": {
                "issues": "https://github.com/sebastianbergmann/php-invoker/issues",
                "source": "https://github.com/sebastianbergmann/php-invoker/tree/3.1.1"
            },
            "funding": [
                {
                    "url": "https://github.com/sebastianbergmann",
                    "type": "github"
                }
            ],
            "time": "2020-09-28T05:58:55+00:00"
        },
        {
            "name": "phpunit/php-text-template",
            "version": "2.0.4",
            "source": {
                "type": "git",
                "url": "https://github.com/sebastianbergmann/php-text-template.git",
                "reference": "5da5f67fc95621df9ff4c4e5a84d6a8a2acf7c28"
            },
            "dist": {
                "type": "zip",
                "url": "https://api.github.com/repos/sebastianbergmann/php-text-template/zipball/5da5f67fc95621df9ff4c4e5a84d6a8a2acf7c28",
                "reference": "5da5f67fc95621df9ff4c4e5a84d6a8a2acf7c28",
                "shasum": ""
            },
            "require": {
                "php": ">=7.3"
            },
            "require-dev": {
                "phpunit/phpunit": "^9.3"
            },
            "type": "library",
            "extra": {
                "branch-alias": {
                    "dev-master": "2.0-dev"
                }
            },
            "autoload": {
                "classmap": [
                    "src/"
                ]
            },
            "notification-url": "https://packagist.org/downloads/",
            "license": [
                "BSD-3-Clause"
            ],
            "authors": [
                {
                    "name": "Sebastian Bergmann",
                    "email": "sebastian@phpunit.de",
                    "role": "lead"
                }
            ],
            "description": "Simple template engine.",
            "homepage": "https://github.com/sebastianbergmann/php-text-template/",
            "keywords": [
                "template"
            ],
            "support": {
                "issues": "https://github.com/sebastianbergmann/php-text-template/issues",
                "source": "https://github.com/sebastianbergmann/php-text-template/tree/2.0.4"
            },
            "funding": [
                {
                    "url": "https://github.com/sebastianbergmann",
                    "type": "github"
                }
            ],
            "time": "2020-10-26T05:33:50+00:00"
        },
        {
            "name": "phpunit/php-timer",
            "version": "5.0.3",
            "source": {
                "type": "git",
                "url": "https://github.com/sebastianbergmann/php-timer.git",
                "reference": "5a63ce20ed1b5bf577850e2c4e87f4aa902afbd2"
            },
            "dist": {
                "type": "zip",
                "url": "https://api.github.com/repos/sebastianbergmann/php-timer/zipball/5a63ce20ed1b5bf577850e2c4e87f4aa902afbd2",
                "reference": "5a63ce20ed1b5bf577850e2c4e87f4aa902afbd2",
                "shasum": ""
            },
            "require": {
                "php": ">=7.3"
            },
            "require-dev": {
                "phpunit/phpunit": "^9.3"
            },
            "type": "library",
            "extra": {
                "branch-alias": {
                    "dev-master": "5.0-dev"
                }
            },
            "autoload": {
                "classmap": [
                    "src/"
                ]
            },
            "notification-url": "https://packagist.org/downloads/",
            "license": [
                "BSD-3-Clause"
            ],
            "authors": [
                {
                    "name": "Sebastian Bergmann",
                    "email": "sebastian@phpunit.de",
                    "role": "lead"
                }
            ],
            "description": "Utility class for timing",
            "homepage": "https://github.com/sebastianbergmann/php-timer/",
            "keywords": [
                "timer"
            ],
            "support": {
                "issues": "https://github.com/sebastianbergmann/php-timer/issues",
                "source": "https://github.com/sebastianbergmann/php-timer/tree/5.0.3"
            },
            "funding": [
                {
                    "url": "https://github.com/sebastianbergmann",
                    "type": "github"
                }
            ],
            "time": "2020-10-26T13:16:10+00:00"
        },
        {
            "name": "phpunit/phpunit",
            "version": "9.5.10",
            "source": {
                "type": "git",
                "url": "https://github.com/sebastianbergmann/phpunit.git",
                "reference": "c814a05837f2edb0d1471d6e3f4ab3501ca3899a"
            },
            "dist": {
                "type": "zip",
                "url": "https://api.github.com/repos/sebastianbergmann/phpunit/zipball/c814a05837f2edb0d1471d6e3f4ab3501ca3899a",
                "reference": "c814a05837f2edb0d1471d6e3f4ab3501ca3899a",
                "shasum": ""
            },
            "require": {
                "doctrine/instantiator": "^1.3.1",
                "ext-dom": "*",
                "ext-json": "*",
                "ext-libxml": "*",
                "ext-mbstring": "*",
                "ext-xml": "*",
                "ext-xmlwriter": "*",
                "myclabs/deep-copy": "^1.10.1",
                "phar-io/manifest": "^2.0.3",
                "phar-io/version": "^3.0.2",
                "php": ">=7.3",
                "phpspec/prophecy": "^1.12.1",
                "phpunit/php-code-coverage": "^9.2.7",
                "phpunit/php-file-iterator": "^3.0.5",
                "phpunit/php-invoker": "^3.1.1",
                "phpunit/php-text-template": "^2.0.3",
                "phpunit/php-timer": "^5.0.2",
                "sebastian/cli-parser": "^1.0.1",
                "sebastian/code-unit": "^1.0.6",
                "sebastian/comparator": "^4.0.5",
                "sebastian/diff": "^4.0.3",
                "sebastian/environment": "^5.1.3",
                "sebastian/exporter": "^4.0.3",
                "sebastian/global-state": "^5.0.1",
                "sebastian/object-enumerator": "^4.0.3",
                "sebastian/resource-operations": "^3.0.3",
                "sebastian/type": "^2.3.4",
                "sebastian/version": "^3.0.2"
            },
            "require-dev": {
                "ext-pdo": "*",
                "phpspec/prophecy-phpunit": "^2.0.1"
            },
            "suggest": {
                "ext-soap": "*",
                "ext-xdebug": "*"
            },
            "bin": [
                "phpunit"
            ],
            "type": "library",
            "extra": {
                "branch-alias": {
                    "dev-master": "9.5-dev"
                }
            },
            "autoload": {
                "classmap": [
                    "src/"
                ],
                "files": [
                    "src/Framework/Assert/Functions.php"
                ]
            },
            "notification-url": "https://packagist.org/downloads/",
            "license": [
                "BSD-3-Clause"
            ],
            "authors": [
                {
                    "name": "Sebastian Bergmann",
                    "email": "sebastian@phpunit.de",
                    "role": "lead"
                }
            ],
            "description": "The PHP Unit Testing framework.",
            "homepage": "https://phpunit.de/",
            "keywords": [
                "phpunit",
                "testing",
                "xunit"
            ],
            "support": {
                "issues": "https://github.com/sebastianbergmann/phpunit/issues",
                "source": "https://github.com/sebastianbergmann/phpunit/tree/9.5.10"
            },
            "funding": [
                {
                    "url": "https://phpunit.de/donate.html",
                    "type": "custom"
                },
                {
                    "url": "https://github.com/sebastianbergmann",
                    "type": "github"
                }
            ],
            "time": "2021-09-25T07:38:51+00:00"
        },
        {
            "name": "psr/container",
            "version": "1.1.2",
            "source": {
                "type": "git",
                "url": "https://github.com/php-fig/container.git",
                "reference": "513e0666f7216c7459170d56df27dfcefe1689ea"
            },
            "dist": {
                "type": "zip",
                "url": "https://api.github.com/repos/php-fig/container/zipball/513e0666f7216c7459170d56df27dfcefe1689ea",
                "reference": "513e0666f7216c7459170d56df27dfcefe1689ea",
                "shasum": ""
            },
            "require": {
                "php": ">=7.4.0"
            },
            "type": "library",
            "autoload": {
                "psr-4": {
                    "Psr\\Container\\": "src/"
                }
            },
            "notification-url": "https://packagist.org/downloads/",
            "license": [
                "MIT"
            ],
            "authors": [
                {
                    "name": "PHP-FIG",
                    "homepage": "https://www.php-fig.org/"
                }
            ],
            "description": "Common Container Interface (PHP FIG PSR-11)",
            "homepage": "https://github.com/php-fig/container",
            "keywords": [
                "PSR-11",
                "container",
                "container-interface",
                "container-interop",
                "psr"
            ],
            "support": {
                "issues": "https://github.com/php-fig/container/issues",
                "source": "https://github.com/php-fig/container/tree/1.1.2"
            },
            "time": "2021-11-05T16:50:12+00:00"
        },
        {
            "name": "roots/wordpress",
            "version": "5.8.1",
            "source": {
                "type": "git",
                "url": "https://github.com/WordPress/WordPress.git",
                "reference": "5.8.1"
            },
            "dist": {
                "type": "zip",
                "url": "https://api.github.com/repos/WordPress/WordPress/zipball/refs/tags/5.8.1",
                "reference": "5.8.1"
            },
            "require": {
                "php": ">=5.3.2",
                "roots/wordpress-core-installer": ">=1.0.0"
            },
            "type": "wordpress-core",
            "notification-url": "https://packagist.org/downloads/",
            "license": [
                "GPL-2.0-or-later"
            ],
            "authors": [
                {
                    "name": "WordPress Community",
                    "homepage": "https://wordpress.org/about/"
                }
            ],
            "description": "WordPress is web software you can use to create a beautiful website or blog.",
            "homepage": "https://wordpress.org/",
            "keywords": [
                "blog",
                "cms",
                "wordpress"
            ],
            "support": {
                "docs": "https://developer.wordpress.org/",
                "forum": "https://wordpress.org/support/",
                "irc": "irc://irc.freenode.net/wordpress",
                "issues": "https://core.trac.wordpress.org/",
                "rss": "https://wordpress.org/news/feed/",
                "source": "https://core.trac.wordpress.org/browser",
                "wiki": "https://codex.wordpress.org/"
            },
            "funding": [
                {
                    "url": "https://github.com/roots",
                    "type": "github"
                },
                {
                    "url": "https://www.patreon.com/rootsdev",
                    "type": "patreon"
                }
            ],
            "time": "2021-09-09T02:22:02+00:00"
        },
        {
            "name": "roots/wordpress-core-installer",
            "version": "1.100.0",
            "source": {
                "type": "git",
                "url": "https://github.com/roots/wordpress-core-installer.git",
                "reference": "73f8488e5178c5d54234b919f823a9095e2b1847"
            },
            "dist": {
                "type": "zip",
                "url": "https://api.github.com/repos/roots/wordpress-core-installer/zipball/73f8488e5178c5d54234b919f823a9095e2b1847",
                "reference": "73f8488e5178c5d54234b919f823a9095e2b1847",
                "shasum": ""
            },
            "require": {
                "composer-plugin-api": "^1.0 || ^2.0",
                "php": ">=5.6.0"
            },
            "conflict": {
                "composer/installers": "<1.0.6"
            },
            "replace": {
                "johnpbloch/wordpress-core-installer": "*"
            },
            "require-dev": {
                "composer/composer": "^1.0 || ^2.0",
                "phpunit/phpunit": ">=5.7.27"
            },
            "type": "composer-plugin",
            "extra": {
                "class": "Roots\\Composer\\WordPressCorePlugin"
            },
            "autoload": {
                "psr-4": {
                    "Roots\\Composer\\": "src/"
                }
            },
            "notification-url": "https://packagist.org/downloads/",
            "license": [
                "GPL-2.0-or-later"
            ],
            "authors": [
                {
                    "name": "John P. Bloch",
                    "email": "me@johnpbloch.com"
                },
                {
                    "name": "Roots",
                    "email": "team@roots.io"
                }
            ],
            "description": "A custom installer to handle deploying WordPress with composer",
            "keywords": [
                "wordpress"
            ],
            "support": {
                "issues": "https://github.com/roots/wordpress-core-installer/issues",
                "source": "https://github.com/roots/wordpress-core-installer/tree/master"
            },
            "funding": [
                {
                    "url": "https://github.com/roots",
                    "type": "github"
                },
                {
                    "url": "https://www.patreon.com/rootsdev",
                    "type": "patreon"
                }
            ],
            "time": "2020-08-20T00:27:30+00:00"
        },
        {
            "name": "sebastian/cli-parser",
            "version": "1.0.1",
            "source": {
                "type": "git",
                "url": "https://github.com/sebastianbergmann/cli-parser.git",
                "reference": "442e7c7e687e42adc03470c7b668bc4b2402c0b2"
            },
            "dist": {
                "type": "zip",
                "url": "https://api.github.com/repos/sebastianbergmann/cli-parser/zipball/442e7c7e687e42adc03470c7b668bc4b2402c0b2",
                "reference": "442e7c7e687e42adc03470c7b668bc4b2402c0b2",
                "shasum": ""
            },
            "require": {
                "php": ">=7.3"
            },
            "require-dev": {
                "phpunit/phpunit": "^9.3"
            },
            "type": "library",
            "extra": {
                "branch-alias": {
                    "dev-master": "1.0-dev"
                }
            },
            "autoload": {
                "classmap": [
                    "src/"
                ]
            },
            "notification-url": "https://packagist.org/downloads/",
            "license": [
                "BSD-3-Clause"
            ],
            "authors": [
                {
                    "name": "Sebastian Bergmann",
                    "email": "sebastian@phpunit.de",
                    "role": "lead"
                }
            ],
            "description": "Library for parsing CLI options",
            "homepage": "https://github.com/sebastianbergmann/cli-parser",
            "support": {
                "issues": "https://github.com/sebastianbergmann/cli-parser/issues",
                "source": "https://github.com/sebastianbergmann/cli-parser/tree/1.0.1"
            },
            "funding": [
                {
                    "url": "https://github.com/sebastianbergmann",
                    "type": "github"
                }
            ],
            "time": "2020-09-28T06:08:49+00:00"
        },
        {
            "name": "sebastian/code-unit",
            "version": "1.0.8",
            "source": {
                "type": "git",
                "url": "https://github.com/sebastianbergmann/code-unit.git",
                "reference": "1fc9f64c0927627ef78ba436c9b17d967e68e120"
            },
            "dist": {
                "type": "zip",
                "url": "https://api.github.com/repos/sebastianbergmann/code-unit/zipball/1fc9f64c0927627ef78ba436c9b17d967e68e120",
                "reference": "1fc9f64c0927627ef78ba436c9b17d967e68e120",
                "shasum": ""
            },
            "require": {
                "php": ">=7.3"
            },
            "require-dev": {
                "phpunit/phpunit": "^9.3"
            },
            "type": "library",
            "extra": {
                "branch-alias": {
                    "dev-master": "1.0-dev"
                }
            },
            "autoload": {
                "classmap": [
                    "src/"
                ]
            },
            "notification-url": "https://packagist.org/downloads/",
            "license": [
                "BSD-3-Clause"
            ],
            "authors": [
                {
                    "name": "Sebastian Bergmann",
                    "email": "sebastian@phpunit.de",
                    "role": "lead"
                }
            ],
            "description": "Collection of value objects that represent the PHP code units",
            "homepage": "https://github.com/sebastianbergmann/code-unit",
            "support": {
                "issues": "https://github.com/sebastianbergmann/code-unit/issues",
                "source": "https://github.com/sebastianbergmann/code-unit/tree/1.0.8"
            },
            "funding": [
                {
                    "url": "https://github.com/sebastianbergmann",
                    "type": "github"
                }
            ],
            "time": "2020-10-26T13:08:54+00:00"
        },
        {
            "name": "sebastian/code-unit-reverse-lookup",
            "version": "2.0.3",
            "source": {
                "type": "git",
                "url": "https://github.com/sebastianbergmann/code-unit-reverse-lookup.git",
                "reference": "ac91f01ccec49fb77bdc6fd1e548bc70f7faa3e5"
            },
            "dist": {
                "type": "zip",
                "url": "https://api.github.com/repos/sebastianbergmann/code-unit-reverse-lookup/zipball/ac91f01ccec49fb77bdc6fd1e548bc70f7faa3e5",
                "reference": "ac91f01ccec49fb77bdc6fd1e548bc70f7faa3e5",
                "shasum": ""
            },
            "require": {
                "php": ">=7.3"
            },
            "require-dev": {
                "phpunit/phpunit": "^9.3"
            },
            "type": "library",
            "extra": {
                "branch-alias": {
                    "dev-master": "2.0-dev"
                }
            },
            "autoload": {
                "classmap": [
                    "src/"
                ]
            },
            "notification-url": "https://packagist.org/downloads/",
            "license": [
                "BSD-3-Clause"
            ],
            "authors": [
                {
                    "name": "Sebastian Bergmann",
                    "email": "sebastian@phpunit.de"
                }
            ],
            "description": "Looks up which function or method a line of code belongs to",
            "homepage": "https://github.com/sebastianbergmann/code-unit-reverse-lookup/",
            "support": {
                "issues": "https://github.com/sebastianbergmann/code-unit-reverse-lookup/issues",
                "source": "https://github.com/sebastianbergmann/code-unit-reverse-lookup/tree/2.0.3"
            },
            "funding": [
                {
                    "url": "https://github.com/sebastianbergmann",
                    "type": "github"
                }
            ],
            "time": "2020-09-28T05:30:19+00:00"
        },
        {
            "name": "sebastian/comparator",
            "version": "4.0.6",
            "source": {
                "type": "git",
                "url": "https://github.com/sebastianbergmann/comparator.git",
                "reference": "55f4261989e546dc112258c7a75935a81a7ce382"
            },
            "dist": {
                "type": "zip",
                "url": "https://api.github.com/repos/sebastianbergmann/comparator/zipball/55f4261989e546dc112258c7a75935a81a7ce382",
                "reference": "55f4261989e546dc112258c7a75935a81a7ce382",
                "shasum": ""
            },
            "require": {
                "php": ">=7.3",
                "sebastian/diff": "^4.0",
                "sebastian/exporter": "^4.0"
            },
            "require-dev": {
                "phpunit/phpunit": "^9.3"
            },
            "type": "library",
            "extra": {
                "branch-alias": {
                    "dev-master": "4.0-dev"
                }
            },
            "autoload": {
                "classmap": [
                    "src/"
                ]
            },
            "notification-url": "https://packagist.org/downloads/",
            "license": [
                "BSD-3-Clause"
            ],
            "authors": [
                {
                    "name": "Sebastian Bergmann",
                    "email": "sebastian@phpunit.de"
                },
                {
                    "name": "Jeff Welch",
                    "email": "whatthejeff@gmail.com"
                },
                {
                    "name": "Volker Dusch",
                    "email": "github@wallbash.com"
                },
                {
                    "name": "Bernhard Schussek",
                    "email": "bschussek@2bepublished.at"
                }
            ],
            "description": "Provides the functionality to compare PHP values for equality",
            "homepage": "https://github.com/sebastianbergmann/comparator",
            "keywords": [
                "comparator",
                "compare",
                "equality"
            ],
            "support": {
                "issues": "https://github.com/sebastianbergmann/comparator/issues",
                "source": "https://github.com/sebastianbergmann/comparator/tree/4.0.6"
            },
            "funding": [
                {
                    "url": "https://github.com/sebastianbergmann",
                    "type": "github"
                }
            ],
            "time": "2020-10-26T15:49:45+00:00"
        },
        {
            "name": "sebastian/complexity",
            "version": "2.0.2",
            "source": {
                "type": "git",
                "url": "https://github.com/sebastianbergmann/complexity.git",
                "reference": "739b35e53379900cc9ac327b2147867b8b6efd88"
            },
            "dist": {
                "type": "zip",
                "url": "https://api.github.com/repos/sebastianbergmann/complexity/zipball/739b35e53379900cc9ac327b2147867b8b6efd88",
                "reference": "739b35e53379900cc9ac327b2147867b8b6efd88",
                "shasum": ""
            },
            "require": {
                "nikic/php-parser": "^4.7",
                "php": ">=7.3"
            },
            "require-dev": {
                "phpunit/phpunit": "^9.3"
            },
            "type": "library",
            "extra": {
                "branch-alias": {
                    "dev-master": "2.0-dev"
                }
            },
            "autoload": {
                "classmap": [
                    "src/"
                ]
            },
            "notification-url": "https://packagist.org/downloads/",
            "license": [
                "BSD-3-Clause"
            ],
            "authors": [
                {
                    "name": "Sebastian Bergmann",
                    "email": "sebastian@phpunit.de",
                    "role": "lead"
                }
            ],
            "description": "Library for calculating the complexity of PHP code units",
            "homepage": "https://github.com/sebastianbergmann/complexity",
            "support": {
                "issues": "https://github.com/sebastianbergmann/complexity/issues",
                "source": "https://github.com/sebastianbergmann/complexity/tree/2.0.2"
            },
            "funding": [
                {
                    "url": "https://github.com/sebastianbergmann",
                    "type": "github"
                }
            ],
            "time": "2020-10-26T15:52:27+00:00"
        },
        {
            "name": "sebastian/diff",
            "version": "4.0.4",
            "source": {
                "type": "git",
                "url": "https://github.com/sebastianbergmann/diff.git",
                "reference": "3461e3fccc7cfdfc2720be910d3bd73c69be590d"
            },
            "dist": {
                "type": "zip",
                "url": "https://api.github.com/repos/sebastianbergmann/diff/zipball/3461e3fccc7cfdfc2720be910d3bd73c69be590d",
                "reference": "3461e3fccc7cfdfc2720be910d3bd73c69be590d",
                "shasum": ""
            },
            "require": {
                "php": ">=7.3"
            },
            "require-dev": {
                "phpunit/phpunit": "^9.3",
                "symfony/process": "^4.2 || ^5"
            },
            "type": "library",
            "extra": {
                "branch-alias": {
                    "dev-master": "4.0-dev"
                }
            },
            "autoload": {
                "classmap": [
                    "src/"
                ]
            },
            "notification-url": "https://packagist.org/downloads/",
            "license": [
                "BSD-3-Clause"
            ],
            "authors": [
                {
                    "name": "Sebastian Bergmann",
                    "email": "sebastian@phpunit.de"
                },
                {
                    "name": "Kore Nordmann",
                    "email": "mail@kore-nordmann.de"
                }
            ],
            "description": "Diff implementation",
            "homepage": "https://github.com/sebastianbergmann/diff",
            "keywords": [
                "diff",
                "udiff",
                "unidiff",
                "unified diff"
            ],
            "support": {
                "issues": "https://github.com/sebastianbergmann/diff/issues",
                "source": "https://github.com/sebastianbergmann/diff/tree/4.0.4"
            },
            "funding": [
                {
                    "url": "https://github.com/sebastianbergmann",
                    "type": "github"
                }
            ],
            "time": "2020-10-26T13:10:38+00:00"
        },
        {
            "name": "sebastian/environment",
            "version": "5.1.3",
            "source": {
                "type": "git",
                "url": "https://github.com/sebastianbergmann/environment.git",
                "reference": "388b6ced16caa751030f6a69e588299fa09200ac"
            },
            "dist": {
                "type": "zip",
                "url": "https://api.github.com/repos/sebastianbergmann/environment/zipball/388b6ced16caa751030f6a69e588299fa09200ac",
                "reference": "388b6ced16caa751030f6a69e588299fa09200ac",
                "shasum": ""
            },
            "require": {
                "php": ">=7.3"
            },
            "require-dev": {
                "phpunit/phpunit": "^9.3"
            },
            "suggest": {
                "ext-posix": "*"
            },
            "type": "library",
            "extra": {
                "branch-alias": {
                    "dev-master": "5.1-dev"
                }
            },
            "autoload": {
                "classmap": [
                    "src/"
                ]
            },
            "notification-url": "https://packagist.org/downloads/",
            "license": [
                "BSD-3-Clause"
            ],
            "authors": [
                {
                    "name": "Sebastian Bergmann",
                    "email": "sebastian@phpunit.de"
                }
            ],
            "description": "Provides functionality to handle HHVM/PHP environments",
            "homepage": "http://www.github.com/sebastianbergmann/environment",
            "keywords": [
                "Xdebug",
                "environment",
                "hhvm"
            ],
            "support": {
                "issues": "https://github.com/sebastianbergmann/environment/issues",
                "source": "https://github.com/sebastianbergmann/environment/tree/5.1.3"
            },
            "funding": [
                {
                    "url": "https://github.com/sebastianbergmann",
                    "type": "github"
                }
            ],
            "time": "2020-09-28T05:52:38+00:00"
        },
        {
            "name": "sebastian/exporter",
            "version": "4.0.3",
            "source": {
                "type": "git",
                "url": "https://github.com/sebastianbergmann/exporter.git",
                "reference": "d89cc98761b8cb5a1a235a6b703ae50d34080e65"
            },
            "dist": {
                "type": "zip",
                "url": "https://api.github.com/repos/sebastianbergmann/exporter/zipball/d89cc98761b8cb5a1a235a6b703ae50d34080e65",
                "reference": "d89cc98761b8cb5a1a235a6b703ae50d34080e65",
                "shasum": ""
            },
            "require": {
                "php": ">=7.3",
                "sebastian/recursion-context": "^4.0"
            },
            "require-dev": {
                "ext-mbstring": "*",
                "phpunit/phpunit": "^9.3"
            },
            "type": "library",
            "extra": {
                "branch-alias": {
                    "dev-master": "4.0-dev"
                }
            },
            "autoload": {
                "classmap": [
                    "src/"
                ]
            },
            "notification-url": "https://packagist.org/downloads/",
            "license": [
                "BSD-3-Clause"
            ],
            "authors": [
                {
                    "name": "Sebastian Bergmann",
                    "email": "sebastian@phpunit.de"
                },
                {
                    "name": "Jeff Welch",
                    "email": "whatthejeff@gmail.com"
                },
                {
                    "name": "Volker Dusch",
                    "email": "github@wallbash.com"
                },
                {
                    "name": "Adam Harvey",
                    "email": "aharvey@php.net"
                },
                {
                    "name": "Bernhard Schussek",
                    "email": "bschussek@gmail.com"
                }
            ],
            "description": "Provides the functionality to export PHP variables for visualization",
            "homepage": "http://www.github.com/sebastianbergmann/exporter",
            "keywords": [
                "export",
                "exporter"
            ],
            "support": {
                "issues": "https://github.com/sebastianbergmann/exporter/issues",
                "source": "https://github.com/sebastianbergmann/exporter/tree/4.0.3"
            },
            "funding": [
                {
                    "url": "https://github.com/sebastianbergmann",
                    "type": "github"
                }
            ],
            "time": "2020-09-28T05:24:23+00:00"
        },
        {
            "name": "sebastian/global-state",
            "version": "5.0.3",
            "source": {
                "type": "git",
                "url": "https://github.com/sebastianbergmann/global-state.git",
                "reference": "23bd5951f7ff26f12d4e3242864df3e08dec4e49"
            },
            "dist": {
                "type": "zip",
                "url": "https://api.github.com/repos/sebastianbergmann/global-state/zipball/23bd5951f7ff26f12d4e3242864df3e08dec4e49",
                "reference": "23bd5951f7ff26f12d4e3242864df3e08dec4e49",
                "shasum": ""
            },
            "require": {
                "php": ">=7.3",
                "sebastian/object-reflector": "^2.0",
                "sebastian/recursion-context": "^4.0"
            },
            "require-dev": {
                "ext-dom": "*",
                "phpunit/phpunit": "^9.3"
            },
            "suggest": {
                "ext-uopz": "*"
            },
            "type": "library",
            "extra": {
                "branch-alias": {
                    "dev-master": "5.0-dev"
                }
            },
            "autoload": {
                "classmap": [
                    "src/"
                ]
            },
            "notification-url": "https://packagist.org/downloads/",
            "license": [
                "BSD-3-Clause"
            ],
            "authors": [
                {
                    "name": "Sebastian Bergmann",
                    "email": "sebastian@phpunit.de"
                }
            ],
            "description": "Snapshotting of global state",
            "homepage": "http://www.github.com/sebastianbergmann/global-state",
            "keywords": [
                "global state"
            ],
            "support": {
                "issues": "https://github.com/sebastianbergmann/global-state/issues",
                "source": "https://github.com/sebastianbergmann/global-state/tree/5.0.3"
            },
            "funding": [
                {
                    "url": "https://github.com/sebastianbergmann",
                    "type": "github"
                }
            ],
            "time": "2021-06-11T13:31:12+00:00"
        },
        {
            "name": "sebastian/lines-of-code",
            "version": "1.0.3",
            "source": {
                "type": "git",
                "url": "https://github.com/sebastianbergmann/lines-of-code.git",
                "reference": "c1c2e997aa3146983ed888ad08b15470a2e22ecc"
            },
            "dist": {
                "type": "zip",
                "url": "https://api.github.com/repos/sebastianbergmann/lines-of-code/zipball/c1c2e997aa3146983ed888ad08b15470a2e22ecc",
                "reference": "c1c2e997aa3146983ed888ad08b15470a2e22ecc",
                "shasum": ""
            },
            "require": {
                "nikic/php-parser": "^4.6",
                "php": ">=7.3"
            },
            "require-dev": {
                "phpunit/phpunit": "^9.3"
            },
            "type": "library",
            "extra": {
                "branch-alias": {
                    "dev-master": "1.0-dev"
                }
            },
            "autoload": {
                "classmap": [
                    "src/"
                ]
            },
            "notification-url": "https://packagist.org/downloads/",
            "license": [
                "BSD-3-Clause"
            ],
            "authors": [
                {
                    "name": "Sebastian Bergmann",
                    "email": "sebastian@phpunit.de",
                    "role": "lead"
                }
            ],
            "description": "Library for counting the lines of code in PHP source code",
            "homepage": "https://github.com/sebastianbergmann/lines-of-code",
            "support": {
                "issues": "https://github.com/sebastianbergmann/lines-of-code/issues",
                "source": "https://github.com/sebastianbergmann/lines-of-code/tree/1.0.3"
            },
            "funding": [
                {
                    "url": "https://github.com/sebastianbergmann",
                    "type": "github"
                }
            ],
            "time": "2020-11-28T06:42:11+00:00"
        },
        {
            "name": "sebastian/object-enumerator",
            "version": "4.0.4",
            "source": {
                "type": "git",
                "url": "https://github.com/sebastianbergmann/object-enumerator.git",
                "reference": "5c9eeac41b290a3712d88851518825ad78f45c71"
            },
            "dist": {
                "type": "zip",
                "url": "https://api.github.com/repos/sebastianbergmann/object-enumerator/zipball/5c9eeac41b290a3712d88851518825ad78f45c71",
                "reference": "5c9eeac41b290a3712d88851518825ad78f45c71",
                "shasum": ""
            },
            "require": {
                "php": ">=7.3",
                "sebastian/object-reflector": "^2.0",
                "sebastian/recursion-context": "^4.0"
            },
            "require-dev": {
                "phpunit/phpunit": "^9.3"
            },
            "type": "library",
            "extra": {
                "branch-alias": {
                    "dev-master": "4.0-dev"
                }
            },
            "autoload": {
                "classmap": [
                    "src/"
                ]
            },
            "notification-url": "https://packagist.org/downloads/",
            "license": [
                "BSD-3-Clause"
            ],
            "authors": [
                {
                    "name": "Sebastian Bergmann",
                    "email": "sebastian@phpunit.de"
                }
            ],
            "description": "Traverses array structures and object graphs to enumerate all referenced objects",
            "homepage": "https://github.com/sebastianbergmann/object-enumerator/",
            "support": {
                "issues": "https://github.com/sebastianbergmann/object-enumerator/issues",
                "source": "https://github.com/sebastianbergmann/object-enumerator/tree/4.0.4"
            },
            "funding": [
                {
                    "url": "https://github.com/sebastianbergmann",
                    "type": "github"
                }
            ],
            "time": "2020-10-26T13:12:34+00:00"
        },
        {
            "name": "sebastian/object-reflector",
            "version": "2.0.4",
            "source": {
                "type": "git",
                "url": "https://github.com/sebastianbergmann/object-reflector.git",
                "reference": "b4f479ebdbf63ac605d183ece17d8d7fe49c15c7"
            },
            "dist": {
                "type": "zip",
                "url": "https://api.github.com/repos/sebastianbergmann/object-reflector/zipball/b4f479ebdbf63ac605d183ece17d8d7fe49c15c7",
                "reference": "b4f479ebdbf63ac605d183ece17d8d7fe49c15c7",
                "shasum": ""
            },
            "require": {
                "php": ">=7.3"
            },
            "require-dev": {
                "phpunit/phpunit": "^9.3"
            },
            "type": "library",
            "extra": {
                "branch-alias": {
                    "dev-master": "2.0-dev"
                }
            },
            "autoload": {
                "classmap": [
                    "src/"
                ]
            },
            "notification-url": "https://packagist.org/downloads/",
            "license": [
                "BSD-3-Clause"
            ],
            "authors": [
                {
                    "name": "Sebastian Bergmann",
                    "email": "sebastian@phpunit.de"
                }
            ],
            "description": "Allows reflection of object attributes, including inherited and non-public ones",
            "homepage": "https://github.com/sebastianbergmann/object-reflector/",
            "support": {
                "issues": "https://github.com/sebastianbergmann/object-reflector/issues",
                "source": "https://github.com/sebastianbergmann/object-reflector/tree/2.0.4"
            },
            "funding": [
                {
                    "url": "https://github.com/sebastianbergmann",
                    "type": "github"
                }
            ],
            "time": "2020-10-26T13:14:26+00:00"
        },
        {
            "name": "sebastian/recursion-context",
            "version": "4.0.4",
            "source": {
                "type": "git",
                "url": "https://github.com/sebastianbergmann/recursion-context.git",
                "reference": "cd9d8cf3c5804de4341c283ed787f099f5506172"
            },
            "dist": {
                "type": "zip",
                "url": "https://api.github.com/repos/sebastianbergmann/recursion-context/zipball/cd9d8cf3c5804de4341c283ed787f099f5506172",
                "reference": "cd9d8cf3c5804de4341c283ed787f099f5506172",
                "shasum": ""
            },
            "require": {
                "php": ">=7.3"
            },
            "require-dev": {
                "phpunit/phpunit": "^9.3"
            },
            "type": "library",
            "extra": {
                "branch-alias": {
                    "dev-master": "4.0-dev"
                }
            },
            "autoload": {
                "classmap": [
                    "src/"
                ]
            },
            "notification-url": "https://packagist.org/downloads/",
            "license": [
                "BSD-3-Clause"
            ],
            "authors": [
                {
                    "name": "Sebastian Bergmann",
                    "email": "sebastian@phpunit.de"
                },
                {
                    "name": "Jeff Welch",
                    "email": "whatthejeff@gmail.com"
                },
                {
                    "name": "Adam Harvey",
                    "email": "aharvey@php.net"
                }
            ],
            "description": "Provides functionality to recursively process PHP variables",
            "homepage": "http://www.github.com/sebastianbergmann/recursion-context",
            "support": {
                "issues": "https://github.com/sebastianbergmann/recursion-context/issues",
                "source": "https://github.com/sebastianbergmann/recursion-context/tree/4.0.4"
            },
            "funding": [
                {
                    "url": "https://github.com/sebastianbergmann",
                    "type": "github"
                }
            ],
            "time": "2020-10-26T13:17:30+00:00"
        },
        {
            "name": "sebastian/resource-operations",
            "version": "3.0.3",
            "source": {
                "type": "git",
                "url": "https://github.com/sebastianbergmann/resource-operations.git",
                "reference": "0f4443cb3a1d92ce809899753bc0d5d5a8dd19a8"
            },
            "dist": {
                "type": "zip",
                "url": "https://api.github.com/repos/sebastianbergmann/resource-operations/zipball/0f4443cb3a1d92ce809899753bc0d5d5a8dd19a8",
                "reference": "0f4443cb3a1d92ce809899753bc0d5d5a8dd19a8",
                "shasum": ""
            },
            "require": {
                "php": ">=7.3"
            },
            "require-dev": {
                "phpunit/phpunit": "^9.0"
            },
            "type": "library",
            "extra": {
                "branch-alias": {
                    "dev-master": "3.0-dev"
                }
            },
            "autoload": {
                "classmap": [
                    "src/"
                ]
            },
            "notification-url": "https://packagist.org/downloads/",
            "license": [
                "BSD-3-Clause"
            ],
            "authors": [
                {
                    "name": "Sebastian Bergmann",
                    "email": "sebastian@phpunit.de"
                }
            ],
            "description": "Provides a list of PHP built-in functions that operate on resources",
            "homepage": "https://www.github.com/sebastianbergmann/resource-operations",
            "support": {
                "issues": "https://github.com/sebastianbergmann/resource-operations/issues",
                "source": "https://github.com/sebastianbergmann/resource-operations/tree/3.0.3"
            },
            "funding": [
                {
                    "url": "https://github.com/sebastianbergmann",
                    "type": "github"
                }
            ],
            "time": "2020-09-28T06:45:17+00:00"
        },
        {
            "name": "sebastian/type",
            "version": "2.3.4",
            "source": {
                "type": "git",
                "url": "https://github.com/sebastianbergmann/type.git",
                "reference": "b8cd8a1c753c90bc1a0f5372170e3e489136f914"
            },
            "dist": {
                "type": "zip",
                "url": "https://api.github.com/repos/sebastianbergmann/type/zipball/b8cd8a1c753c90bc1a0f5372170e3e489136f914",
                "reference": "b8cd8a1c753c90bc1a0f5372170e3e489136f914",
                "shasum": ""
            },
            "require": {
                "php": ">=7.3"
            },
            "require-dev": {
                "phpunit/phpunit": "^9.3"
            },
            "type": "library",
            "extra": {
                "branch-alias": {
                    "dev-master": "2.3-dev"
                }
            },
            "autoload": {
                "classmap": [
                    "src/"
                ]
            },
            "notification-url": "https://packagist.org/downloads/",
            "license": [
                "BSD-3-Clause"
            ],
            "authors": [
                {
                    "name": "Sebastian Bergmann",
                    "email": "sebastian@phpunit.de",
                    "role": "lead"
                }
            ],
            "description": "Collection of value objects that represent the types of the PHP type system",
            "homepage": "https://github.com/sebastianbergmann/type",
            "support": {
                "issues": "https://github.com/sebastianbergmann/type/issues",
                "source": "https://github.com/sebastianbergmann/type/tree/2.3.4"
            },
            "funding": [
                {
                    "url": "https://github.com/sebastianbergmann",
                    "type": "github"
                }
            ],
            "time": "2021-06-15T12:49:02+00:00"
        },
        {
            "name": "sebastian/version",
            "version": "3.0.2",
            "source": {
                "type": "git",
                "url": "https://github.com/sebastianbergmann/version.git",
                "reference": "c6c1022351a901512170118436c764e473f6de8c"
            },
            "dist": {
                "type": "zip",
                "url": "https://api.github.com/repos/sebastianbergmann/version/zipball/c6c1022351a901512170118436c764e473f6de8c",
                "reference": "c6c1022351a901512170118436c764e473f6de8c",
                "shasum": ""
            },
            "require": {
                "php": ">=7.3"
            },
            "type": "library",
            "extra": {
                "branch-alias": {
                    "dev-master": "3.0-dev"
                }
            },
            "autoload": {
                "classmap": [
                    "src/"
                ]
            },
            "notification-url": "https://packagist.org/downloads/",
            "license": [
                "BSD-3-Clause"
            ],
            "authors": [
                {
                    "name": "Sebastian Bergmann",
                    "email": "sebastian@phpunit.de",
                    "role": "lead"
                }
            ],
            "description": "Library that helps with managing the version number of Git-hosted PHP projects",
            "homepage": "https://github.com/sebastianbergmann/version",
            "support": {
                "issues": "https://github.com/sebastianbergmann/version/issues",
                "source": "https://github.com/sebastianbergmann/version/tree/3.0.2"
            },
            "funding": [
                {
                    "url": "https://github.com/sebastianbergmann",
                    "type": "github"
                }
            ],
            "time": "2020-09-28T06:39:44+00:00"
        },
        {
            "name": "symfony/console",
            "version": "v5.3.10",
            "source": {
                "type": "git",
                "url": "https://github.com/symfony/console.git",
                "reference": "d4e409d9fbcfbf71af0e5a940abb7b0b4bad0bd3"
            },
            "dist": {
                "type": "zip",
                "url": "https://api.github.com/repos/symfony/console/zipball/d4e409d9fbcfbf71af0e5a940abb7b0b4bad0bd3",
                "reference": "d4e409d9fbcfbf71af0e5a940abb7b0b4bad0bd3",
                "shasum": ""
            },
            "require": {
                "php": ">=7.2.5",
                "symfony/deprecation-contracts": "^2.1",
                "symfony/polyfill-mbstring": "~1.0",
                "symfony/polyfill-php73": "^1.8",
                "symfony/polyfill-php80": "^1.16",
                "symfony/service-contracts": "^1.1|^2",
                "symfony/string": "^5.1"
            },
            "conflict": {
                "psr/log": ">=3",
                "symfony/dependency-injection": "<4.4",
                "symfony/dotenv": "<5.1",
                "symfony/event-dispatcher": "<4.4",
                "symfony/lock": "<4.4",
                "symfony/process": "<4.4"
            },
            "provide": {
                "psr/log-implementation": "1.0|2.0"
            },
            "require-dev": {
                "psr/log": "^1|^2",
                "symfony/config": "^4.4|^5.0",
                "symfony/dependency-injection": "^4.4|^5.0",
                "symfony/event-dispatcher": "^4.4|^5.0",
                "symfony/lock": "^4.4|^5.0",
                "symfony/process": "^4.4|^5.0",
                "symfony/var-dumper": "^4.4|^5.0"
            },
            "suggest": {
                "psr/log": "For using the console logger",
                "symfony/event-dispatcher": "",
                "symfony/lock": "",
                "symfony/process": ""
            },
            "type": "library",
            "autoload": {
                "psr-4": {
                    "Symfony\\Component\\Console\\": ""
                },
                "exclude-from-classmap": [
                    "/Tests/"
                ]
            },
            "notification-url": "https://packagist.org/downloads/",
            "license": [
                "MIT"
            ],
            "authors": [
                {
                    "name": "Fabien Potencier",
                    "email": "fabien@symfony.com"
                },
                {
                    "name": "Symfony Community",
                    "homepage": "https://symfony.com/contributors"
                }
            ],
            "description": "Eases the creation of beautiful and testable command line interfaces",
            "homepage": "https://symfony.com",
            "keywords": [
                "cli",
                "command line",
                "console",
                "terminal"
            ],
            "support": {
                "source": "https://github.com/symfony/console/tree/v5.3.10"
            },
            "funding": [
                {
                    "url": "https://symfony.com/sponsor",
                    "type": "custom"
                },
                {
                    "url": "https://github.com/fabpot",
                    "type": "github"
                },
                {
                    "url": "https://tidelift.com/funding/github/packagist/symfony/symfony",
                    "type": "tidelift"
                }
            ],
            "time": "2021-10-26T09:30:15+00:00"
        },
        {
            "name": "symfony/deprecation-contracts",
            "version": "v2.4.0",
            "source": {
                "type": "git",
                "url": "https://github.com/symfony/deprecation-contracts.git",
                "reference": "5f38c8804a9e97d23e0c8d63341088cd8a22d627"
            },
            "dist": {
                "type": "zip",
                "url": "https://api.github.com/repos/symfony/deprecation-contracts/zipball/5f38c8804a9e97d23e0c8d63341088cd8a22d627",
                "reference": "5f38c8804a9e97d23e0c8d63341088cd8a22d627",
                "shasum": ""
            },
            "require": {
                "php": ">=7.1"
            },
            "type": "library",
            "extra": {
                "branch-alias": {
                    "dev-main": "2.4-dev"
                },
                "thanks": {
                    "name": "symfony/contracts",
                    "url": "https://github.com/symfony/contracts"
                }
            },
            "autoload": {
                "files": [
                    "function.php"
                ]
            },
            "notification-url": "https://packagist.org/downloads/",
            "license": [
                "MIT"
            ],
            "authors": [
                {
                    "name": "Nicolas Grekas",
                    "email": "p@tchwork.com"
                },
                {
                    "name": "Symfony Community",
                    "homepage": "https://symfony.com/contributors"
                }
            ],
            "description": "A generic function and convention to trigger deprecation notices",
            "homepage": "https://symfony.com",
            "support": {
                "source": "https://github.com/symfony/deprecation-contracts/tree/v2.4.0"
            },
            "funding": [
                {
                    "url": "https://symfony.com/sponsor",
                    "type": "custom"
                },
                {
                    "url": "https://github.com/fabpot",
                    "type": "github"
                },
                {
                    "url": "https://tidelift.com/funding/github/packagist/symfony/symfony",
                    "type": "tidelift"
                }
            ],
            "time": "2021-03-23T23:28:01+00:00"
        },
        {
            "name": "symfony/polyfill-ctype",
            "version": "v1.23.0",
            "source": {
                "type": "git",
                "url": "https://github.com/symfony/polyfill-ctype.git",
                "reference": "46cd95797e9df938fdd2b03693b5fca5e64b01ce"
            },
            "dist": {
                "type": "zip",
                "url": "https://api.github.com/repos/symfony/polyfill-ctype/zipball/46cd95797e9df938fdd2b03693b5fca5e64b01ce",
                "reference": "46cd95797e9df938fdd2b03693b5fca5e64b01ce",
                "shasum": ""
            },
            "require": {
                "php": ">=7.1"
            },
            "suggest": {
                "ext-ctype": "For best performance"
            },
            "type": "library",
            "extra": {
                "branch-alias": {
                    "dev-main": "1.23-dev"
                },
                "thanks": {
                    "name": "symfony/polyfill",
                    "url": "https://github.com/symfony/polyfill"
                }
            },
            "autoload": {
                "psr-4": {
                    "Symfony\\Polyfill\\Ctype\\": ""
                },
                "files": [
                    "bootstrap.php"
                ]
            },
            "notification-url": "https://packagist.org/downloads/",
            "license": [
                "MIT"
            ],
            "authors": [
                {
                    "name": "Gert de Pagter",
                    "email": "BackEndTea@gmail.com"
                },
                {
                    "name": "Symfony Community",
                    "homepage": "https://symfony.com/contributors"
                }
            ],
            "description": "Symfony polyfill for ctype functions",
            "homepage": "https://symfony.com",
            "keywords": [
                "compatibility",
                "ctype",
                "polyfill",
                "portable"
            ],
            "support": {
                "source": "https://github.com/symfony/polyfill-ctype/tree/v1.23.0"
            },
            "funding": [
                {
                    "url": "https://symfony.com/sponsor",
                    "type": "custom"
                },
                {
                    "url": "https://github.com/fabpot",
                    "type": "github"
                },
                {
                    "url": "https://tidelift.com/funding/github/packagist/symfony/symfony",
                    "type": "tidelift"
                }
            ],
            "time": "2021-02-19T12:13:01+00:00"
        },
        {
            "name": "symfony/polyfill-intl-grapheme",
            "version": "v1.23.1",
            "source": {
                "type": "git",
                "url": "https://github.com/symfony/polyfill-intl-grapheme.git",
                "reference": "16880ba9c5ebe3642d1995ab866db29270b36535"
            },
            "dist": {
                "type": "zip",
                "url": "https://api.github.com/repos/symfony/polyfill-intl-grapheme/zipball/16880ba9c5ebe3642d1995ab866db29270b36535",
                "reference": "16880ba9c5ebe3642d1995ab866db29270b36535",
                "shasum": ""
            },
            "require": {
                "php": ">=7.1"
            },
            "suggest": {
                "ext-intl": "For best performance"
            },
            "type": "library",
            "extra": {
                "branch-alias": {
                    "dev-main": "1.23-dev"
                },
                "thanks": {
                    "name": "symfony/polyfill",
                    "url": "https://github.com/symfony/polyfill"
                }
            },
            "autoload": {
                "psr-4": {
                    "Symfony\\Polyfill\\Intl\\Grapheme\\": ""
                },
                "files": [
                    "bootstrap.php"
                ]
            },
            "notification-url": "https://packagist.org/downloads/",
            "license": [
                "MIT"
            ],
            "authors": [
                {
                    "name": "Nicolas Grekas",
                    "email": "p@tchwork.com"
                },
                {
                    "name": "Symfony Community",
                    "homepage": "https://symfony.com/contributors"
                }
            ],
            "description": "Symfony polyfill for intl's grapheme_* functions",
            "homepage": "https://symfony.com",
            "keywords": [
                "compatibility",
                "grapheme",
                "intl",
                "polyfill",
                "portable",
                "shim"
            ],
            "support": {
                "source": "https://github.com/symfony/polyfill-intl-grapheme/tree/v1.23.1"
            },
            "funding": [
                {
                    "url": "https://symfony.com/sponsor",
                    "type": "custom"
                },
                {
                    "url": "https://github.com/fabpot",
                    "type": "github"
                },
                {
                    "url": "https://tidelift.com/funding/github/packagist/symfony/symfony",
                    "type": "tidelift"
                }
            ],
            "time": "2021-05-27T12:26:48+00:00"
        },
        {
            "name": "symfony/polyfill-intl-normalizer",
            "version": "v1.23.0",
            "source": {
                "type": "git",
                "url": "https://github.com/symfony/polyfill-intl-normalizer.git",
                "reference": "8590a5f561694770bdcd3f9b5c69dde6945028e8"
            },
            "dist": {
                "type": "zip",
                "url": "https://api.github.com/repos/symfony/polyfill-intl-normalizer/zipball/8590a5f561694770bdcd3f9b5c69dde6945028e8",
                "reference": "8590a5f561694770bdcd3f9b5c69dde6945028e8",
                "shasum": ""
            },
            "require": {
                "php": ">=7.1"
            },
            "suggest": {
                "ext-intl": "For best performance"
            },
            "type": "library",
            "extra": {
                "branch-alias": {
                    "dev-main": "1.23-dev"
                },
                "thanks": {
                    "name": "symfony/polyfill",
                    "url": "https://github.com/symfony/polyfill"
                }
            },
            "autoload": {
                "psr-4": {
                    "Symfony\\Polyfill\\Intl\\Normalizer\\": ""
                },
                "files": [
                    "bootstrap.php"
                ],
                "classmap": [
                    "Resources/stubs"
                ]
            },
            "notification-url": "https://packagist.org/downloads/",
            "license": [
                "MIT"
            ],
            "authors": [
                {
                    "name": "Nicolas Grekas",
                    "email": "p@tchwork.com"
                },
                {
                    "name": "Symfony Community",
                    "homepage": "https://symfony.com/contributors"
                }
            ],
            "description": "Symfony polyfill for intl's Normalizer class and related functions",
            "homepage": "https://symfony.com",
            "keywords": [
                "compatibility",
                "intl",
                "normalizer",
                "polyfill",
                "portable",
                "shim"
            ],
            "support": {
                "source": "https://github.com/symfony/polyfill-intl-normalizer/tree/v1.23.0"
            },
            "funding": [
                {
                    "url": "https://symfony.com/sponsor",
                    "type": "custom"
                },
                {
                    "url": "https://github.com/fabpot",
                    "type": "github"
                },
                {
                    "url": "https://tidelift.com/funding/github/packagist/symfony/symfony",
                    "type": "tidelift"
                }
            ],
            "time": "2021-02-19T12:13:01+00:00"
        },
        {
            "name": "symfony/polyfill-mbstring",
            "version": "v1.23.1",
            "source": {
                "type": "git",
                "url": "https://github.com/symfony/polyfill-mbstring.git",
                "reference": "9174a3d80210dca8daa7f31fec659150bbeabfc6"
            },
            "dist": {
                "type": "zip",
                "url": "https://api.github.com/repos/symfony/polyfill-mbstring/zipball/9174a3d80210dca8daa7f31fec659150bbeabfc6",
                "reference": "9174a3d80210dca8daa7f31fec659150bbeabfc6",
                "shasum": ""
            },
            "require": {
                "php": ">=7.1"
            },
            "suggest": {
                "ext-mbstring": "For best performance"
            },
            "type": "library",
            "extra": {
                "branch-alias": {
                    "dev-main": "1.23-dev"
                },
                "thanks": {
                    "name": "symfony/polyfill",
                    "url": "https://github.com/symfony/polyfill"
                }
            },
            "autoload": {
                "psr-4": {
                    "Symfony\\Polyfill\\Mbstring\\": ""
                },
                "files": [
                    "bootstrap.php"
                ]
            },
            "notification-url": "https://packagist.org/downloads/",
            "license": [
                "MIT"
            ],
            "authors": [
                {
                    "name": "Nicolas Grekas",
                    "email": "p@tchwork.com"
                },
                {
                    "name": "Symfony Community",
                    "homepage": "https://symfony.com/contributors"
                }
            ],
            "description": "Symfony polyfill for the Mbstring extension",
            "homepage": "https://symfony.com",
            "keywords": [
                "compatibility",
                "mbstring",
                "polyfill",
                "portable",
                "shim"
            ],
            "support": {
                "source": "https://github.com/symfony/polyfill-mbstring/tree/v1.23.1"
            },
            "funding": [
                {
                    "url": "https://symfony.com/sponsor",
                    "type": "custom"
                },
                {
                    "url": "https://github.com/fabpot",
                    "type": "github"
                },
                {
                    "url": "https://tidelift.com/funding/github/packagist/symfony/symfony",
                    "type": "tidelift"
                }
            ],
            "time": "2021-05-27T12:26:48+00:00"
        },
        {
            "name": "symfony/polyfill-php73",
            "version": "v1.23.0",
            "source": {
                "type": "git",
                "url": "https://github.com/symfony/polyfill-php73.git",
                "reference": "fba8933c384d6476ab14fb7b8526e5287ca7e010"
            },
            "dist": {
                "type": "zip",
                "url": "https://api.github.com/repos/symfony/polyfill-php73/zipball/fba8933c384d6476ab14fb7b8526e5287ca7e010",
                "reference": "fba8933c384d6476ab14fb7b8526e5287ca7e010",
                "shasum": ""
            },
            "require": {
                "php": ">=7.1"
            },
            "type": "library",
            "extra": {
                "branch-alias": {
                    "dev-main": "1.23-dev"
                },
                "thanks": {
                    "name": "symfony/polyfill",
                    "url": "https://github.com/symfony/polyfill"
                }
            },
            "autoload": {
                "psr-4": {
                    "Symfony\\Polyfill\\Php73\\": ""
                },
                "files": [
                    "bootstrap.php"
                ],
                "classmap": [
                    "Resources/stubs"
                ]
            },
            "notification-url": "https://packagist.org/downloads/",
            "license": [
                "MIT"
            ],
            "authors": [
                {
                    "name": "Nicolas Grekas",
                    "email": "p@tchwork.com"
                },
                {
                    "name": "Symfony Community",
                    "homepage": "https://symfony.com/contributors"
                }
            ],
            "description": "Symfony polyfill backporting some PHP 7.3+ features to lower PHP versions",
            "homepage": "https://symfony.com",
            "keywords": [
                "compatibility",
                "polyfill",
                "portable",
                "shim"
            ],
            "support": {
                "source": "https://github.com/symfony/polyfill-php73/tree/v1.23.0"
            },
            "funding": [
                {
                    "url": "https://symfony.com/sponsor",
                    "type": "custom"
                },
                {
                    "url": "https://github.com/fabpot",
                    "type": "github"
                },
                {
                    "url": "https://tidelift.com/funding/github/packagist/symfony/symfony",
                    "type": "tidelift"
                }
            ],
            "time": "2021-02-19T12:13:01+00:00"
        },
        {
            "name": "symfony/polyfill-php80",
            "version": "v1.23.1",
            "source": {
                "type": "git",
                "url": "https://github.com/symfony/polyfill-php80.git",
                "reference": "1100343ed1a92e3a38f9ae122fc0eb21602547be"
            },
            "dist": {
                "type": "zip",
                "url": "https://api.github.com/repos/symfony/polyfill-php80/zipball/1100343ed1a92e3a38f9ae122fc0eb21602547be",
                "reference": "1100343ed1a92e3a38f9ae122fc0eb21602547be",
                "shasum": ""
            },
            "require": {
                "php": ">=7.1"
            },
            "type": "library",
            "extra": {
                "branch-alias": {
                    "dev-main": "1.23-dev"
                },
                "thanks": {
                    "name": "symfony/polyfill",
                    "url": "https://github.com/symfony/polyfill"
                }
            },
            "autoload": {
                "psr-4": {
                    "Symfony\\Polyfill\\Php80\\": ""
                },
                "files": [
                    "bootstrap.php"
                ],
                "classmap": [
                    "Resources/stubs"
                ]
            },
            "notification-url": "https://packagist.org/downloads/",
            "license": [
                "MIT"
            ],
            "authors": [
                {
                    "name": "Ion Bazan",
                    "email": "ion.bazan@gmail.com"
                },
                {
                    "name": "Nicolas Grekas",
                    "email": "p@tchwork.com"
                },
                {
                    "name": "Symfony Community",
                    "homepage": "https://symfony.com/contributors"
                }
            ],
            "description": "Symfony polyfill backporting some PHP 8.0+ features to lower PHP versions",
            "homepage": "https://symfony.com",
            "keywords": [
                "compatibility",
                "polyfill",
                "portable",
                "shim"
            ],
            "support": {
                "source": "https://github.com/symfony/polyfill-php80/tree/v1.23.1"
            },
            "funding": [
                {
                    "url": "https://symfony.com/sponsor",
                    "type": "custom"
                },
                {
                    "url": "https://github.com/fabpot",
                    "type": "github"
                },
                {
                    "url": "https://tidelift.com/funding/github/packagist/symfony/symfony",
                    "type": "tidelift"
                }
            ],
            "time": "2021-07-28T13:41:28+00:00"
        },
        {
            "name": "symfony/process",
            "version": "v5.3.7",
            "source": {
                "type": "git",
                "url": "https://github.com/symfony/process.git",
                "reference": "38f26c7d6ed535217ea393e05634cb0b244a1967"
            },
            "dist": {
                "type": "zip",
                "url": "https://api.github.com/repos/symfony/process/zipball/38f26c7d6ed535217ea393e05634cb0b244a1967",
                "reference": "38f26c7d6ed535217ea393e05634cb0b244a1967",
                "shasum": ""
            },
            "require": {
                "php": ">=7.2.5",
                "symfony/polyfill-php80": "^1.16"
            },
            "type": "library",
            "autoload": {
                "psr-4": {
                    "Symfony\\Component\\Process\\": ""
                },
                "exclude-from-classmap": [
                    "/Tests/"
                ]
            },
            "notification-url": "https://packagist.org/downloads/",
            "license": [
                "MIT"
            ],
            "authors": [
                {
                    "name": "Fabien Potencier",
                    "email": "fabien@symfony.com"
                },
                {
                    "name": "Symfony Community",
                    "homepage": "https://symfony.com/contributors"
                }
            ],
            "description": "Executes commands in sub-processes",
            "homepage": "https://symfony.com",
            "support": {
                "source": "https://github.com/symfony/process/tree/v5.3.7"
            },
            "funding": [
                {
                    "url": "https://symfony.com/sponsor",
                    "type": "custom"
                },
                {
                    "url": "https://github.com/fabpot",
                    "type": "github"
                },
                {
                    "url": "https://tidelift.com/funding/github/packagist/symfony/symfony",
                    "type": "tidelift"
                }
            ],
            "time": "2021-08-04T21:20:46+00:00"
        },
        {
            "name": "symfony/service-contracts",
            "version": "v2.4.0",
            "source": {
                "type": "git",
                "url": "https://github.com/symfony/service-contracts.git",
                "reference": "f040a30e04b57fbcc9c6cbcf4dbaa96bd318b9bb"
            },
            "dist": {
                "type": "zip",
                "url": "https://api.github.com/repos/symfony/service-contracts/zipball/f040a30e04b57fbcc9c6cbcf4dbaa96bd318b9bb",
                "reference": "f040a30e04b57fbcc9c6cbcf4dbaa96bd318b9bb",
                "shasum": ""
            },
            "require": {
                "php": ">=7.2.5",
                "psr/container": "^1.1"
            },
            "suggest": {
                "symfony/service-implementation": ""
            },
            "type": "library",
            "extra": {
                "branch-alias": {
                    "dev-main": "2.4-dev"
                },
                "thanks": {
                    "name": "symfony/contracts",
                    "url": "https://github.com/symfony/contracts"
                }
            },
            "autoload": {
                "psr-4": {
                    "Symfony\\Contracts\\Service\\": ""
                }
            },
            "notification-url": "https://packagist.org/downloads/",
            "license": [
                "MIT"
            ],
            "authors": [
                {
                    "name": "Nicolas Grekas",
                    "email": "p@tchwork.com"
                },
                {
                    "name": "Symfony Community",
                    "homepage": "https://symfony.com/contributors"
                }
            ],
            "description": "Generic abstractions related to writing services",
            "homepage": "https://symfony.com",
            "keywords": [
                "abstractions",
                "contracts",
                "decoupling",
                "interfaces",
                "interoperability",
                "standards"
            ],
            "support": {
                "source": "https://github.com/symfony/service-contracts/tree/v2.4.0"
            },
            "funding": [
                {
                    "url": "https://symfony.com/sponsor",
                    "type": "custom"
                },
                {
                    "url": "https://github.com/fabpot",
                    "type": "github"
                },
                {
                    "url": "https://tidelift.com/funding/github/packagist/symfony/symfony",
                    "type": "tidelift"
                }
            ],
            "time": "2021-04-01T10:43:52+00:00"
        },
        {
            "name": "symfony/string",
            "version": "v5.3.10",
            "source": {
                "type": "git",
                "url": "https://github.com/symfony/string.git",
                "reference": "d70c35bb20bbca71fc4ab7921e3c6bda1a82a60c"
            },
            "dist": {
                "type": "zip",
                "url": "https://api.github.com/repos/symfony/string/zipball/d70c35bb20bbca71fc4ab7921e3c6bda1a82a60c",
                "reference": "d70c35bb20bbca71fc4ab7921e3c6bda1a82a60c",
                "shasum": ""
            },
            "require": {
                "php": ">=7.2.5",
                "symfony/polyfill-ctype": "~1.8",
                "symfony/polyfill-intl-grapheme": "~1.0",
                "symfony/polyfill-intl-normalizer": "~1.0",
                "symfony/polyfill-mbstring": "~1.0",
                "symfony/polyfill-php80": "~1.15"
            },
            "require-dev": {
                "symfony/error-handler": "^4.4|^5.0",
                "symfony/http-client": "^4.4|^5.0",
                "symfony/translation-contracts": "^1.1|^2",
                "symfony/var-exporter": "^4.4|^5.0"
            },
            "type": "library",
            "autoload": {
                "psr-4": {
                    "Symfony\\Component\\String\\": ""
                },
                "files": [
                    "Resources/functions.php"
                ],
                "exclude-from-classmap": [
                    "/Tests/"
                ]
            },
            "notification-url": "https://packagist.org/downloads/",
            "license": [
                "MIT"
            ],
            "authors": [
                {
                    "name": "Nicolas Grekas",
                    "email": "p@tchwork.com"
                },
                {
                    "name": "Symfony Community",
                    "homepage": "https://symfony.com/contributors"
                }
            ],
            "description": "Provides an object-oriented API to strings and deals with bytes, UTF-8 code points and grapheme clusters in a unified way",
            "homepage": "https://symfony.com",
            "keywords": [
                "grapheme",
                "i18n",
                "string",
                "unicode",
                "utf-8",
                "utf8"
            ],
            "support": {
                "source": "https://github.com/symfony/string/tree/v5.3.10"
            },
            "funding": [
                {
                    "url": "https://symfony.com/sponsor",
                    "type": "custom"
                },
                {
                    "url": "https://github.com/fabpot",
                    "type": "github"
                },
                {
                    "url": "https://tidelift.com/funding/github/packagist/symfony/symfony",
                    "type": "tidelift"
                }
            ],
            "time": "2021-10-27T18:21:46+00:00"
        },
        {
            "name": "theseer/tokenizer",
            "version": "1.2.1",
            "source": {
                "type": "git",
                "url": "https://github.com/theseer/tokenizer.git",
                "reference": "34a41e998c2183e22995f158c581e7b5e755ab9e"
            },
            "dist": {
                "type": "zip",
                "url": "https://api.github.com/repos/theseer/tokenizer/zipball/34a41e998c2183e22995f158c581e7b5e755ab9e",
                "reference": "34a41e998c2183e22995f158c581e7b5e755ab9e",
                "shasum": ""
            },
            "require": {
                "ext-dom": "*",
                "ext-tokenizer": "*",
                "ext-xmlwriter": "*",
                "php": "^7.2 || ^8.0"
            },
            "type": "library",
            "autoload": {
                "classmap": [
                    "src/"
                ]
            },
            "notification-url": "https://packagist.org/downloads/",
            "license": [
                "BSD-3-Clause"
            ],
            "authors": [
                {
                    "name": "Arne Blankerts",
                    "email": "arne@blankerts.de",
                    "role": "Developer"
                }
            ],
            "description": "A small library for converting tokenized PHP source code into XML and potentially other formats",
            "support": {
                "issues": "https://github.com/theseer/tokenizer/issues",
                "source": "https://github.com/theseer/tokenizer/tree/1.2.1"
            },
            "funding": [
                {
                    "url": "https://github.com/theseer",
                    "type": "github"
                }
            ],
            "time": "2021-07-28T10:34:58+00:00"
        },
        {
            "name": "webmozart/assert",
            "version": "1.10.0",
            "source": {
                "type": "git",
                "url": "https://github.com/webmozarts/assert.git",
                "reference": "6964c76c7804814a842473e0c8fd15bab0f18e25"
            },
            "dist": {
                "type": "zip",
                "url": "https://api.github.com/repos/webmozarts/assert/zipball/6964c76c7804814a842473e0c8fd15bab0f18e25",
                "reference": "6964c76c7804814a842473e0c8fd15bab0f18e25",
                "shasum": ""
            },
            "require": {
                "php": "^7.2 || ^8.0",
                "symfony/polyfill-ctype": "^1.8"
            },
            "conflict": {
                "phpstan/phpstan": "<0.12.20",
                "vimeo/psalm": "<4.6.1 || 4.6.2"
            },
            "require-dev": {
                "phpunit/phpunit": "^8.5.13"
            },
            "type": "library",
            "extra": {
                "branch-alias": {
                    "dev-master": "1.10-dev"
                }
            },
            "autoload": {
                "psr-4": {
                    "Webmozart\\Assert\\": "src/"
                }
            },
            "notification-url": "https://packagist.org/downloads/",
            "license": [
                "MIT"
            ],
            "authors": [
                {
                    "name": "Bernhard Schussek",
                    "email": "bschussek@gmail.com"
                }
            ],
            "description": "Assertions to validate method input/output with nice error messages.",
            "keywords": [
                "assert",
                "check",
                "validate"
            ],
            "support": {
                "issues": "https://github.com/webmozarts/assert/issues",
                "source": "https://github.com/webmozarts/assert/tree/1.10.0"
            },
            "time": "2021-03-09T10:59:23+00:00"
        },
        {
            "name": "wikimedia/at-ease",
            "version": "v2.1.0",
            "source": {
                "type": "git",
                "url": "https://github.com/wikimedia/at-ease.git",
                "reference": "e8ebaa7bb7c8a8395481a05f6dc4deaceab11c33"
            },
            "dist": {
                "type": "zip",
                "url": "https://api.github.com/repos/wikimedia/at-ease/zipball/e8ebaa7bb7c8a8395481a05f6dc4deaceab11c33",
                "reference": "e8ebaa7bb7c8a8395481a05f6dc4deaceab11c33",
                "shasum": ""
            },
            "require": {
                "php": ">=7.2.9"
            },
            "require-dev": {
                "mediawiki/mediawiki-codesniffer": "35.0.0",
                "mediawiki/minus-x": "1.1.1",
                "ockcyp/covers-validator": "1.3.3",
                "php-parallel-lint/php-console-highlighter": "0.5.0",
                "php-parallel-lint/php-parallel-lint": "1.2.0",
                "phpunit/phpunit": "^8.5"
            },
            "type": "library",
            "autoload": {
                "psr-4": {
                    "Wikimedia\\AtEase\\": "src/Wikimedia/AtEase/"
                },
                "files": [
                    "src/Wikimedia/Functions.php"
                ]
            },
            "notification-url": "https://packagist.org/downloads/",
            "license": [
                "GPL-2.0-or-later"
            ],
            "authors": [
                {
                    "name": "Tim Starling",
                    "email": "tstarling@wikimedia.org"
                },
                {
                    "name": "MediaWiki developers",
                    "email": "wikitech-l@lists.wikimedia.org"
                }
            ],
            "description": "Safe replacement to @ for suppressing warnings.",
            "homepage": "https://www.mediawiki.org/wiki/at-ease",
            "support": {
                "source": "https://github.com/wikimedia/at-ease/tree/v2.1.0"
            },
            "time": "2021-02-27T15:53:37+00:00"
        },
        {
            "name": "yoast/phpunit-polyfills",
            "version": "1.0.2",
            "source": {
                "type": "git",
                "url": "https://github.com/Yoast/PHPUnit-Polyfills.git",
                "reference": "1a582ab1d91e86aa450340c4d35631a85314ff9f"
            },
            "dist": {
                "type": "zip",
                "url": "https://api.github.com/repos/Yoast/PHPUnit-Polyfills/zipball/1a582ab1d91e86aa450340c4d35631a85314ff9f",
                "reference": "1a582ab1d91e86aa450340c4d35631a85314ff9f",
                "shasum": ""
            },
            "require": {
                "php": ">=5.4",
                "phpunit/phpunit": "^4.8.36 || ^5.7.21 || ^6.0 || ^7.0 || ^8.0 || ^9.0"
            },
            "require-dev": {
                "yoast/yoastcs": "^2.2.0"
            },
            "type": "library",
            "extra": {
                "branch-alias": {
                    "dev-main": "1.x-dev",
                    "dev-develop": "1.x-dev"
                }
            },
            "autoload": {
                "files": [
                    "phpunitpolyfills-autoload.php"
                ]
            },
            "notification-url": "https://packagist.org/downloads/",
            "license": [
                "BSD-3-Clause"
            ],
            "authors": [
                {
                    "name": "Team Yoast",
                    "email": "support@yoast.com",
                    "homepage": "https://yoast.com"
                },
                {
                    "name": "Contributors",
                    "homepage": "https://github.com/Yoast/PHPUnit-Polyfills/graphs/contributors"
                }
            ],
            "description": "Set of polyfills for changed PHPUnit functionality to allow for creating PHPUnit cross-version compatible tests",
            "homepage": "https://github.com/Yoast/PHPUnit-Polyfills",
            "keywords": [
                "phpunit",
                "polyfill",
                "testing"
            ],
            "support": {
                "issues": "https://github.com/Yoast/PHPUnit-Polyfills/issues",
                "source": "https://github.com/Yoast/PHPUnit-Polyfills"
            },
            "time": "2021-10-03T08:40:26+00:00"
        }
    ],
    "aliases": [],
    "minimum-stability": "dev",
    "stability-flags": {
        "automattic/jetpack-assets": 20,
        "automattic/jetpack-admin-ui": 20,
        "automattic/jetpack-autoloader": 20,
        "automattic/jetpack-composer-plugin": 20,
        "automattic/jetpack-config": 20,
        "automattic/jetpack-connection": 20,
        "automattic/jetpack-device-detection": 20,
        "automattic/jetpack-lazy-images": 20,
        "automattic/jetpack-terms-of-service": 20,
        "automattic/jetpack-tracking": 20
    },
    "prefer-stable": true,
    "prefer-lowest": false,
    "platform": {
        "ext-json": "*"
    },
    "platform-dev": [],
    "platform-overrides": {
        "ext-intl": "0.0.0"
    },
    "plugin-api-version": "2.1.0"
}<|MERGE_RESOLUTION|>--- conflicted
+++ resolved
@@ -4,11 +4,7 @@
         "Read more about it at https://getcomposer.org/doc/01-basic-usage.md#installing-dependencies",
         "This file is @generated automatically"
     ],
-<<<<<<< HEAD
-    "content-hash": "6aa14b1274f5073e477a342d18a1ba2e",
-=======
     "content-hash": "e27d7786286229a6dced9245d21cdc9a",
->>>>>>> dda18c52
     "packages": [
         {
             "name": "automattic/jetpack-a8c-mc-stats",
@@ -332,11 +328,7 @@
             "dist": {
                 "type": "path",
                 "url": "../../packages/connection",
-<<<<<<< HEAD
-                "reference": "54e58ce0813a86b5a81db216e42f79292f04d337"
-=======
                 "reference": "168aed5ce92b4b28bd76e0c5ae1327218688879d"
->>>>>>> dda18c52
             },
             "require": {
                 "automattic/jetpack-a8c-mc-stats": "^1.4",
@@ -1469,16 +1461,16 @@
         },
         {
             "name": "nikic/php-parser",
-            "version": "v4.13.1",
+            "version": "v4.13.2",
             "source": {
                 "type": "git",
                 "url": "https://github.com/nikic/PHP-Parser.git",
-                "reference": "63a79e8daa781cac14e5195e63ed8ae231dd10fd"
-            },
-            "dist": {
-                "type": "zip",
-                "url": "https://api.github.com/repos/nikic/PHP-Parser/zipball/63a79e8daa781cac14e5195e63ed8ae231dd10fd",
-                "reference": "63a79e8daa781cac14e5195e63ed8ae231dd10fd",
+                "reference": "210577fe3cf7badcc5814d99455df46564f3c077"
+            },
+            "dist": {
+                "type": "zip",
+                "url": "https://api.github.com/repos/nikic/PHP-Parser/zipball/210577fe3cf7badcc5814d99455df46564f3c077",
+                "reference": "210577fe3cf7badcc5814d99455df46564f3c077",
                 "shasum": ""
             },
             "require": {
@@ -1519,9 +1511,9 @@
             ],
             "support": {
                 "issues": "https://github.com/nikic/PHP-Parser/issues",
-                "source": "https://github.com/nikic/PHP-Parser/tree/v4.13.1"
-            },
-            "time": "2021-11-03T20:52:16+00:00"
+                "source": "https://github.com/nikic/PHP-Parser/tree/v4.13.2"
+            },
+            "time": "2021-11-30T19:35:32+00:00"
         },
         {
             "name": "phar-io/manifest",
@@ -1796,16 +1788,16 @@
         },
         {
             "name": "phpspec/prophecy",
-            "version": "1.14.0",
+            "version": "v1.15.0",
             "source": {
                 "type": "git",
                 "url": "https://github.com/phpspec/prophecy.git",
-                "reference": "d86dfc2e2a3cd366cee475e52c6bb3bbc371aa0e"
-            },
-            "dist": {
-                "type": "zip",
-                "url": "https://api.github.com/repos/phpspec/prophecy/zipball/d86dfc2e2a3cd366cee475e52c6bb3bbc371aa0e",
-                "reference": "d86dfc2e2a3cd366cee475e52c6bb3bbc371aa0e",
+                "reference": "bbcd7380b0ebf3961ee21409db7b38bc31d69a13"
+            },
+            "dist": {
+                "type": "zip",
+                "url": "https://api.github.com/repos/phpspec/prophecy/zipball/bbcd7380b0ebf3961ee21409db7b38bc31d69a13",
+                "reference": "bbcd7380b0ebf3961ee21409db7b38bc31d69a13",
                 "shasum": ""
             },
             "require": {
@@ -1857,22 +1849,22 @@
             ],
             "support": {
                 "issues": "https://github.com/phpspec/prophecy/issues",
-                "source": "https://github.com/phpspec/prophecy/tree/1.14.0"
-            },
-            "time": "2021-09-10T09:02:12+00:00"
+                "source": "https://github.com/phpspec/prophecy/tree/v1.15.0"
+            },
+            "time": "2021-12-08T12:19:24+00:00"
         },
         {
             "name": "phpunit/php-code-coverage",
-            "version": "9.2.8",
+            "version": "9.2.10",
             "source": {
                 "type": "git",
                 "url": "https://github.com/sebastianbergmann/php-code-coverage.git",
-                "reference": "cf04e88a2e3c56fc1a65488afd493325b4c1bc3e"
-            },
-            "dist": {
-                "type": "zip",
-                "url": "https://api.github.com/repos/sebastianbergmann/php-code-coverage/zipball/cf04e88a2e3c56fc1a65488afd493325b4c1bc3e",
-                "reference": "cf04e88a2e3c56fc1a65488afd493325b4c1bc3e",
+                "reference": "d5850aaf931743067f4bfc1ae4cbd06468400687"
+            },
+            "dist": {
+                "type": "zip",
+                "url": "https://api.github.com/repos/sebastianbergmann/php-code-coverage/zipball/d5850aaf931743067f4bfc1ae4cbd06468400687",
+                "reference": "d5850aaf931743067f4bfc1ae4cbd06468400687",
                 "shasum": ""
             },
             "require": {
@@ -1928,7 +1920,7 @@
             ],
             "support": {
                 "issues": "https://github.com/sebastianbergmann/php-code-coverage/issues",
-                "source": "https://github.com/sebastianbergmann/php-code-coverage/tree/9.2.8"
+                "source": "https://github.com/sebastianbergmann/php-code-coverage/tree/9.2.10"
             },
             "funding": [
                 {
@@ -1936,20 +1928,20 @@
                     "type": "github"
                 }
             ],
-            "time": "2021-10-30T08:01:38+00:00"
+            "time": "2021-12-05T09:12:13+00:00"
         },
         {
             "name": "phpunit/php-file-iterator",
-            "version": "3.0.5",
+            "version": "3.0.6",
             "source": {
                 "type": "git",
                 "url": "https://github.com/sebastianbergmann/php-file-iterator.git",
-                "reference": "aa4be8575f26070b100fccb67faabb28f21f66f8"
-            },
-            "dist": {
-                "type": "zip",
-                "url": "https://api.github.com/repos/sebastianbergmann/php-file-iterator/zipball/aa4be8575f26070b100fccb67faabb28f21f66f8",
-                "reference": "aa4be8575f26070b100fccb67faabb28f21f66f8",
+                "reference": "cf1c2e7c203ac650e352f4cc675a7021e7d1b3cf"
+            },
+            "dist": {
+                "type": "zip",
+                "url": "https://api.github.com/repos/sebastianbergmann/php-file-iterator/zipball/cf1c2e7c203ac650e352f4cc675a7021e7d1b3cf",
+                "reference": "cf1c2e7c203ac650e352f4cc675a7021e7d1b3cf",
                 "shasum": ""
             },
             "require": {
@@ -1988,7 +1980,7 @@
             ],
             "support": {
                 "issues": "https://github.com/sebastianbergmann/php-file-iterator/issues",
-                "source": "https://github.com/sebastianbergmann/php-file-iterator/tree/3.0.5"
+                "source": "https://github.com/sebastianbergmann/php-file-iterator/tree/3.0.6"
             },
             "funding": [
                 {
@@ -1996,7 +1988,7 @@
                     "type": "github"
                 }
             ],
-            "time": "2020-09-28T05:57:25+00:00"
+            "time": "2021-12-02T12:48:52+00:00"
         },
         {
             "name": "phpunit/php-invoker",
@@ -2181,16 +2173,16 @@
         },
         {
             "name": "phpunit/phpunit",
-            "version": "9.5.10",
+            "version": "9.5.11",
             "source": {
                 "type": "git",
                 "url": "https://github.com/sebastianbergmann/phpunit.git",
-                "reference": "c814a05837f2edb0d1471d6e3f4ab3501ca3899a"
-            },
-            "dist": {
-                "type": "zip",
-                "url": "https://api.github.com/repos/sebastianbergmann/phpunit/zipball/c814a05837f2edb0d1471d6e3f4ab3501ca3899a",
-                "reference": "c814a05837f2edb0d1471d6e3f4ab3501ca3899a",
+                "reference": "2406855036db1102126125537adb1406f7242fdd"
+            },
+            "dist": {
+                "type": "zip",
+                "url": "https://api.github.com/repos/sebastianbergmann/phpunit/zipball/2406855036db1102126125537adb1406f7242fdd",
+                "reference": "2406855036db1102126125537adb1406f7242fdd",
                 "shasum": ""
             },
             "require": {
@@ -2268,11 +2260,11 @@
             ],
             "support": {
                 "issues": "https://github.com/sebastianbergmann/phpunit/issues",
-                "source": "https://github.com/sebastianbergmann/phpunit/tree/9.5.10"
+                "source": "https://github.com/sebastianbergmann/phpunit/tree/9.5.11"
             },
             "funding": [
                 {
-                    "url": "https://phpunit.de/donate.html",
+                    "url": "https://phpunit.de/sponsors.html",
                     "type": "custom"
                 },
                 {
@@ -2280,26 +2272,31 @@
                     "type": "github"
                 }
             ],
-            "time": "2021-09-25T07:38:51+00:00"
+            "time": "2021-12-25T07:07:57+00:00"
         },
         {
             "name": "psr/container",
-            "version": "1.1.2",
+            "version": "2.0.2",
             "source": {
                 "type": "git",
                 "url": "https://github.com/php-fig/container.git",
-                "reference": "513e0666f7216c7459170d56df27dfcefe1689ea"
-            },
-            "dist": {
-                "type": "zip",
-                "url": "https://api.github.com/repos/php-fig/container/zipball/513e0666f7216c7459170d56df27dfcefe1689ea",
-                "reference": "513e0666f7216c7459170d56df27dfcefe1689ea",
+                "reference": "c71ecc56dfe541dbd90c5360474fbc405f8d5963"
+            },
+            "dist": {
+                "type": "zip",
+                "url": "https://api.github.com/repos/php-fig/container/zipball/c71ecc56dfe541dbd90c5360474fbc405f8d5963",
+                "reference": "c71ecc56dfe541dbd90c5360474fbc405f8d5963",
                 "shasum": ""
             },
             "require": {
                 "php": ">=7.4.0"
             },
             "type": "library",
+            "extra": {
+                "branch-alias": {
+                    "dev-master": "2.0.x-dev"
+                }
+            },
             "autoload": {
                 "psr-4": {
                     "Psr\\Container\\": "src/"
@@ -2326,26 +2323,28 @@
             ],
             "support": {
                 "issues": "https://github.com/php-fig/container/issues",
-                "source": "https://github.com/php-fig/container/tree/1.1.2"
-            },
-            "time": "2021-11-05T16:50:12+00:00"
+                "source": "https://github.com/php-fig/container/tree/2.0.2"
+            },
+            "time": "2021-11-05T16:47:00+00:00"
         },
         {
             "name": "roots/wordpress",
-            "version": "5.8.1",
+            "version": "5.8.2",
             "source": {
                 "type": "git",
                 "url": "https://github.com/WordPress/WordPress.git",
-                "reference": "5.8.1"
-            },
-            "dist": {
-                "type": "zip",
-                "url": "https://api.github.com/repos/WordPress/WordPress/zipball/refs/tags/5.8.1",
-                "reference": "5.8.1"
+                "reference": "5.8.2"
+            },
+            "dist": {
+                "type": "zip",
+                "url": "https://api.github.com/repos/WordPress/WordPress/zipball/refs/tags/5.8.2"
             },
             "require": {
                 "php": ">=5.3.2",
                 "roots/wordpress-core-installer": ">=1.0.0"
+            },
+            "provide": {
+                "wordpress/core-implementation": "5.8.2"
             },
             "type": "wordpress-core",
             "notification-url": "https://packagist.org/downloads/",
@@ -2384,7 +2383,7 @@
                     "type": "patreon"
                 }
             ],
-            "time": "2021-09-09T02:22:02+00:00"
+            "time": "2021-11-10T23:24:02+00:00"
         },
         {
             "name": "roots/wordpress-core-installer",
@@ -2886,16 +2885,16 @@
         },
         {
             "name": "sebastian/exporter",
-            "version": "4.0.3",
+            "version": "4.0.4",
             "source": {
                 "type": "git",
                 "url": "https://github.com/sebastianbergmann/exporter.git",
-                "reference": "d89cc98761b8cb5a1a235a6b703ae50d34080e65"
-            },
-            "dist": {
-                "type": "zip",
-                "url": "https://api.github.com/repos/sebastianbergmann/exporter/zipball/d89cc98761b8cb5a1a235a6b703ae50d34080e65",
-                "reference": "d89cc98761b8cb5a1a235a6b703ae50d34080e65",
+                "reference": "65e8b7db476c5dd267e65eea9cab77584d3cfff9"
+            },
+            "dist": {
+                "type": "zip",
+                "url": "https://api.github.com/repos/sebastianbergmann/exporter/zipball/65e8b7db476c5dd267e65eea9cab77584d3cfff9",
+                "reference": "65e8b7db476c5dd267e65eea9cab77584d3cfff9",
                 "shasum": ""
             },
             "require": {
@@ -2944,14 +2943,14 @@
                 }
             ],
             "description": "Provides the functionality to export PHP variables for visualization",
-            "homepage": "http://www.github.com/sebastianbergmann/exporter",
+            "homepage": "https://www.github.com/sebastianbergmann/exporter",
             "keywords": [
                 "export",
                 "exporter"
             ],
             "support": {
                 "issues": "https://github.com/sebastianbergmann/exporter/issues",
-                "source": "https://github.com/sebastianbergmann/exporter/tree/4.0.3"
+                "source": "https://github.com/sebastianbergmann/exporter/tree/4.0.4"
             },
             "funding": [
                 {
@@ -2959,7 +2958,7 @@
                     "type": "github"
                 }
             ],
-            "time": "2020-09-28T05:24:23+00:00"
+            "time": "2021-11-11T14:18:36+00:00"
         },
         {
             "name": "sebastian/global-state",
@@ -3423,26 +3422,26 @@
         },
         {
             "name": "symfony/console",
-            "version": "v5.3.10",
+            "version": "v5.4.2",
             "source": {
                 "type": "git",
                 "url": "https://github.com/symfony/console.git",
-                "reference": "d4e409d9fbcfbf71af0e5a940abb7b0b4bad0bd3"
-            },
-            "dist": {
-                "type": "zip",
-                "url": "https://api.github.com/repos/symfony/console/zipball/d4e409d9fbcfbf71af0e5a940abb7b0b4bad0bd3",
-                "reference": "d4e409d9fbcfbf71af0e5a940abb7b0b4bad0bd3",
+                "reference": "a2c6b7ced2eb7799a35375fb9022519282b5405e"
+            },
+            "dist": {
+                "type": "zip",
+                "url": "https://api.github.com/repos/symfony/console/zipball/a2c6b7ced2eb7799a35375fb9022519282b5405e",
+                "reference": "a2c6b7ced2eb7799a35375fb9022519282b5405e",
                 "shasum": ""
             },
             "require": {
                 "php": ">=7.2.5",
-                "symfony/deprecation-contracts": "^2.1",
+                "symfony/deprecation-contracts": "^2.1|^3",
                 "symfony/polyfill-mbstring": "~1.0",
-                "symfony/polyfill-php73": "^1.8",
+                "symfony/polyfill-php73": "^1.9",
                 "symfony/polyfill-php80": "^1.16",
-                "symfony/service-contracts": "^1.1|^2",
-                "symfony/string": "^5.1"
+                "symfony/service-contracts": "^1.1|^2|^3",
+                "symfony/string": "^5.1|^6.0"
             },
             "conflict": {
                 "psr/log": ">=3",
@@ -3457,12 +3456,12 @@
             },
             "require-dev": {
                 "psr/log": "^1|^2",
-                "symfony/config": "^4.4|^5.0",
-                "symfony/dependency-injection": "^4.4|^5.0",
-                "symfony/event-dispatcher": "^4.4|^5.0",
-                "symfony/lock": "^4.4|^5.0",
-                "symfony/process": "^4.4|^5.0",
-                "symfony/var-dumper": "^4.4|^5.0"
+                "symfony/config": "^4.4|^5.0|^6.0",
+                "symfony/dependency-injection": "^4.4|^5.0|^6.0",
+                "symfony/event-dispatcher": "^4.4|^5.0|^6.0",
+                "symfony/lock": "^4.4|^5.0|^6.0",
+                "symfony/process": "^4.4|^5.0|^6.0",
+                "symfony/var-dumper": "^4.4|^5.0|^6.0"
             },
             "suggest": {
                 "psr/log": "For using the console logger",
@@ -3502,7 +3501,7 @@
                 "terminal"
             ],
             "support": {
-                "source": "https://github.com/symfony/console/tree/v5.3.10"
+                "source": "https://github.com/symfony/console/tree/v5.4.2"
             },
             "funding": [
                 {
@@ -3518,29 +3517,29 @@
                     "type": "tidelift"
                 }
             ],
-            "time": "2021-10-26T09:30:15+00:00"
+            "time": "2021-12-20T16:11:12+00:00"
         },
         {
             "name": "symfony/deprecation-contracts",
-            "version": "v2.4.0",
+            "version": "v3.0.0",
             "source": {
                 "type": "git",
                 "url": "https://github.com/symfony/deprecation-contracts.git",
-                "reference": "5f38c8804a9e97d23e0c8d63341088cd8a22d627"
-            },
-            "dist": {
-                "type": "zip",
-                "url": "https://api.github.com/repos/symfony/deprecation-contracts/zipball/5f38c8804a9e97d23e0c8d63341088cd8a22d627",
-                "reference": "5f38c8804a9e97d23e0c8d63341088cd8a22d627",
-                "shasum": ""
-            },
-            "require": {
-                "php": ">=7.1"
-            },
-            "type": "library",
-            "extra": {
-                "branch-alias": {
-                    "dev-main": "2.4-dev"
+                "reference": "c726b64c1ccfe2896cb7df2e1331c357ad1c8ced"
+            },
+            "dist": {
+                "type": "zip",
+                "url": "https://api.github.com/repos/symfony/deprecation-contracts/zipball/c726b64c1ccfe2896cb7df2e1331c357ad1c8ced",
+                "reference": "c726b64c1ccfe2896cb7df2e1331c357ad1c8ced",
+                "shasum": ""
+            },
+            "require": {
+                "php": ">=8.0.2"
+            },
+            "type": "library",
+            "extra": {
+                "branch-alias": {
+                    "dev-main": "3.0-dev"
                 },
                 "thanks": {
                     "name": "symfony/contracts",
@@ -3569,7 +3568,7 @@
             "description": "A generic function and convention to trigger deprecation notices",
             "homepage": "https://symfony.com",
             "support": {
-                "source": "https://github.com/symfony/deprecation-contracts/tree/v2.4.0"
+                "source": "https://github.com/symfony/deprecation-contracts/tree/v3.0.0"
             },
             "funding": [
                 {
@@ -3585,7 +3584,7 @@
                     "type": "tidelift"
                 }
             ],
-            "time": "2021-03-23T23:28:01+00:00"
+            "time": "2021-11-01T23:48:49+00:00"
         },
         {
             "name": "symfony/polyfill-ctype",
@@ -4075,16 +4074,16 @@
         },
         {
             "name": "symfony/process",
-            "version": "v5.3.7",
+            "version": "v5.4.2",
             "source": {
                 "type": "git",
                 "url": "https://github.com/symfony/process.git",
-                "reference": "38f26c7d6ed535217ea393e05634cb0b244a1967"
-            },
-            "dist": {
-                "type": "zip",
-                "url": "https://api.github.com/repos/symfony/process/zipball/38f26c7d6ed535217ea393e05634cb0b244a1967",
-                "reference": "38f26c7d6ed535217ea393e05634cb0b244a1967",
+                "reference": "2b3ba8722c4aaf3e88011be5e7f48710088fb5e4"
+            },
+            "dist": {
+                "type": "zip",
+                "url": "https://api.github.com/repos/symfony/process/zipball/2b3ba8722c4aaf3e88011be5e7f48710088fb5e4",
+                "reference": "2b3ba8722c4aaf3e88011be5e7f48710088fb5e4",
                 "shasum": ""
             },
             "require": {
@@ -4117,7 +4116,7 @@
             "description": "Executes commands in sub-processes",
             "homepage": "https://symfony.com",
             "support": {
-                "source": "https://github.com/symfony/process/tree/v5.3.7"
+                "source": "https://github.com/symfony/process/tree/v5.4.2"
             },
             "funding": [
                 {
@@ -4133,25 +4132,28 @@
                     "type": "tidelift"
                 }
             ],
-            "time": "2021-08-04T21:20:46+00:00"
+            "time": "2021-12-27T21:01:00+00:00"
         },
         {
             "name": "symfony/service-contracts",
-            "version": "v2.4.0",
+            "version": "v3.0.0",
             "source": {
                 "type": "git",
                 "url": "https://github.com/symfony/service-contracts.git",
-                "reference": "f040a30e04b57fbcc9c6cbcf4dbaa96bd318b9bb"
-            },
-            "dist": {
-                "type": "zip",
-                "url": "https://api.github.com/repos/symfony/service-contracts/zipball/f040a30e04b57fbcc9c6cbcf4dbaa96bd318b9bb",
-                "reference": "f040a30e04b57fbcc9c6cbcf4dbaa96bd318b9bb",
-                "shasum": ""
-            },
-            "require": {
-                "php": ">=7.2.5",
-                "psr/container": "^1.1"
+                "reference": "36715ebf9fb9db73db0cb24263c79077c6fe8603"
+            },
+            "dist": {
+                "type": "zip",
+                "url": "https://api.github.com/repos/symfony/service-contracts/zipball/36715ebf9fb9db73db0cb24263c79077c6fe8603",
+                "reference": "36715ebf9fb9db73db0cb24263c79077c6fe8603",
+                "shasum": ""
+            },
+            "require": {
+                "php": ">=8.0.2",
+                "psr/container": "^2.0"
+            },
+            "conflict": {
+                "ext-psr": "<1.1|>=2"
             },
             "suggest": {
                 "symfony/service-implementation": ""
@@ -4159,7 +4161,7 @@
             "type": "library",
             "extra": {
                 "branch-alias": {
-                    "dev-main": "2.4-dev"
+                    "dev-main": "3.0-dev"
                 },
                 "thanks": {
                     "name": "symfony/contracts",
@@ -4196,7 +4198,7 @@
                 "standards"
             ],
             "support": {
-                "source": "https://github.com/symfony/service-contracts/tree/v2.4.0"
+                "source": "https://github.com/symfony/service-contracts/tree/v3.0.0"
             },
             "funding": [
                 {
@@ -4212,35 +4214,37 @@
                     "type": "tidelift"
                 }
             ],
-            "time": "2021-04-01T10:43:52+00:00"
+            "time": "2021-11-04T17:53:12+00:00"
         },
         {
             "name": "symfony/string",
-            "version": "v5.3.10",
+            "version": "v6.0.2",
             "source": {
                 "type": "git",
                 "url": "https://github.com/symfony/string.git",
-                "reference": "d70c35bb20bbca71fc4ab7921e3c6bda1a82a60c"
-            },
-            "dist": {
-                "type": "zip",
-                "url": "https://api.github.com/repos/symfony/string/zipball/d70c35bb20bbca71fc4ab7921e3c6bda1a82a60c",
-                "reference": "d70c35bb20bbca71fc4ab7921e3c6bda1a82a60c",
-                "shasum": ""
-            },
-            "require": {
-                "php": ">=7.2.5",
+                "reference": "bae261d0c3ac38a1f802b4dfed42094296100631"
+            },
+            "dist": {
+                "type": "zip",
+                "url": "https://api.github.com/repos/symfony/string/zipball/bae261d0c3ac38a1f802b4dfed42094296100631",
+                "reference": "bae261d0c3ac38a1f802b4dfed42094296100631",
+                "shasum": ""
+            },
+            "require": {
+                "php": ">=8.0.2",
                 "symfony/polyfill-ctype": "~1.8",
                 "symfony/polyfill-intl-grapheme": "~1.0",
                 "symfony/polyfill-intl-normalizer": "~1.0",
-                "symfony/polyfill-mbstring": "~1.0",
-                "symfony/polyfill-php80": "~1.15"
-            },
-            "require-dev": {
-                "symfony/error-handler": "^4.4|^5.0",
-                "symfony/http-client": "^4.4|^5.0",
-                "symfony/translation-contracts": "^1.1|^2",
-                "symfony/var-exporter": "^4.4|^5.0"
+                "symfony/polyfill-mbstring": "~1.0"
+            },
+            "conflict": {
+                "symfony/translation-contracts": "<2.0"
+            },
+            "require-dev": {
+                "symfony/error-handler": "^5.4|^6.0",
+                "symfony/http-client": "^5.4|^6.0",
+                "symfony/translation-contracts": "^2.0|^3.0",
+                "symfony/var-exporter": "^5.4|^6.0"
             },
             "type": "library",
             "autoload": {
@@ -4279,7 +4283,7 @@
                 "utf8"
             ],
             "support": {
-                "source": "https://github.com/symfony/string/tree/v5.3.10"
+                "source": "https://github.com/symfony/string/tree/v6.0.2"
             },
             "funding": [
                 {
@@ -4295,7 +4299,7 @@
                     "type": "tidelift"
                 }
             ],
-            "time": "2021-10-27T18:21:46+00:00"
+            "time": "2021-12-16T22:13:01+00:00"
         },
         {
             "name": "theseer/tokenizer",
