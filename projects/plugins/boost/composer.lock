--- conflicted
+++ resolved
@@ -4,11 +4,7 @@
         "Read more about it at https://getcomposer.org/doc/01-basic-usage.md#installing-dependencies",
         "This file is @generated automatically"
     ],
-<<<<<<< HEAD
-    "content-hash": "599593cf3fbf60a3516c01f89b39bba6",
-=======
     "content-hash": "9adc5931320b0a6ed8728b652b650103",
->>>>>>> e52edf7d
     "packages": [
         {
             "name": "automattic/jetpack-a8c-mc-stats",
@@ -175,16 +171,9 @@
                 "reference": "6067cbfb8d42d57a1fcf7bd11c7f20f80fe75db7"
             },
             "dist": {
-<<<<<<< HEAD
-                "type": "zip",
-                "url": "https://api.github.com/repos/Automattic/jetpack-autoloader/zipball/6067cbfb8d42d57a1fcf7bd11c7f20f80fe75db7",
-                "reference": "6067cbfb8d42d57a1fcf7bd11c7f20f80fe75db7",
-                "shasum": ""
-=======
                 "type": "path",
                 "url": "../../packages/autoloader",
                 "reference": "745ab65622365b8ea2ce1d1906d5eeac6fa1fc5c"
->>>>>>> e52edf7d
             },
             "require": {
                 "composer-plugin-api": "^1.1 || ^2.0"
@@ -218,12 +207,6 @@
                 "GPL-2.0-or-later"
             ],
             "description": "Creates a custom autoloader for a plugin or theme.",
-<<<<<<< HEAD
-            "support": {
-                "source": "https://github.com/Automattic/jetpack-autoloader/tree/v2.11.20"
-            },
-            "time": "2023-05-11T05:50:38+00:00"
-=======
             "keywords": [
                 "autoload",
                 "autoloader",
@@ -304,7 +287,6 @@
             "transport-options": {
                 "relative": true
             }
->>>>>>> e52edf7d
         },
         {
             "name": "automattic/jetpack-composer-plugin",
@@ -315,16 +297,9 @@
                 "reference": "c6298f3efd8a1ca76182f685d0075080e2681aa3"
             },
             "dist": {
-<<<<<<< HEAD
-                "type": "zip",
-                "url": "https://api.github.com/repos/Automattic/jetpack-composer-plugin/zipball/c6298f3efd8a1ca76182f685d0075080e2681aa3",
-                "reference": "c6298f3efd8a1ca76182f685d0075080e2681aa3",
-                "shasum": ""
-=======
                 "type": "path",
                 "url": "../../packages/composer-plugin",
                 "reference": "3774f7f0a289b29d5d6c88212aed5c634fbc56ac"
->>>>>>> e52edf7d
             },
             "require": {
                 "composer-plugin-api": "^2.1.0"
@@ -357,12 +332,6 @@
                 "GPL-2.0-or-later"
             ],
             "description": "A custom installer plugin for Composer to move Jetpack packages out of `vendor/` so WordPress's translation infrastructure will find their strings.",
-<<<<<<< HEAD
-            "support": {
-                "source": "https://github.com/Automattic/jetpack-composer-plugin/tree/v1.1.10"
-            },
-            "time": "2023-02-20T19:47:32+00:00"
-=======
             "keywords": [
                 "composer",
                 "i18n",
@@ -372,7 +341,6 @@
             "transport-options": {
                 "relative": true
             }
->>>>>>> e52edf7d
         },
         {
             "name": "automattic/jetpack-config",
@@ -430,16 +398,9 @@
                 "reference": "5c828136d93086ee86acb4f850e0d5150e3a2a67"
             },
             "dist": {
-<<<<<<< HEAD
-                "type": "zip",
-                "url": "https://api.github.com/repos/Automattic/jetpack-connection/zipball/5c828136d93086ee86acb4f850e0d5150e3a2a67",
-                "reference": "5c828136d93086ee86acb4f850e0d5150e3a2a67",
-                "shasum": ""
-=======
                 "type": "path",
                 "url": "../../packages/connection",
                 "reference": "6157e784394700ac8663b629c55cba5632a2b1a5"
->>>>>>> e52edf7d
             },
             "require": {
                 "automattic/jetpack-a8c-mc-stats": "^1.4.20",
@@ -864,16 +825,9 @@
                 "reference": "286b6511a9da4ca5ab1c30c5ad4bb2b1aca49204"
             },
             "dist": {
-<<<<<<< HEAD
-                "type": "zip",
-                "url": "https://api.github.com/repos/Automattic/jetpack-my-jetpack/zipball/286b6511a9da4ca5ab1c30c5ad4bb2b1aca49204",
-                "reference": "286b6511a9da4ca5ab1c30c5ad4bb2b1aca49204",
-                "shasum": ""
-=======
                 "type": "path",
                 "url": "../../packages/my-jetpack",
                 "reference": "ebcda0c43475dece868ad5b79f88af134bf0e699"
->>>>>>> e52edf7d
             },
             "require": {
                 "automattic/jetpack-admin-ui": "^0.2.20",
@@ -1458,16 +1412,9 @@
                 "reference": "7cf54b678e9a0e284a772abf01317ccc1b811715"
             },
             "dist": {
-<<<<<<< HEAD
-                "type": "zip",
-                "url": "https://api.github.com/repos/Automattic/jetpack-changelogger/zipball/7cf54b678e9a0e284a772abf01317ccc1b811715",
-                "reference": "7cf54b678e9a0e284a772abf01317ccc1b811715",
-                "shasum": ""
-=======
                 "type": "path",
                 "url": "../../packages/changelogger",
                 "reference": "6e45a8dd0df385b87369efa5d74afe338e505dc9"
->>>>>>> e52edf7d
             },
             "require": {
                 "php": ">=5.6",
@@ -1507,12 +1454,6 @@
                 "GPL-2.0-or-later"
             ],
             "description": "Jetpack Changelogger tool. Allows for managing changelogs by dropping change files into a changelog directory with each PR.",
-<<<<<<< HEAD
-            "support": {
-                "source": "https://github.com/Automattic/jetpack-changelogger/tree/v3.3.2"
-            },
-            "time": "2023-02-20T19:46:43+00:00"
-=======
             "keywords": [
                 "changelog",
                 "cli",
@@ -1522,7 +1463,6 @@
             "transport-options": {
                 "relative": true
             }
->>>>>>> e52edf7d
         },
         {
             "name": "automattic/wordbless",
@@ -4502,9 +4442,6 @@
     ],
     "aliases": [],
     "minimum-stability": "dev",
-<<<<<<< HEAD
-    "stability-flags": [],
-=======
     "stability-flags": {
         "automattic/jetpack-admin-ui": 20,
         "automattic/jetpack-assets": 20,
@@ -4522,7 +4459,6 @@
         "automattic/jetpack-wp-js-data-sync": 20,
         "automattic/jetpack-changelogger": 20
     },
->>>>>>> e52edf7d
     "prefer-stable": true,
     "prefer-lowest": false,
     "platform": {
