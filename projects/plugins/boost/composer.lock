{
    "_readme": [
        "This file locks the dependencies of your project to a known state",
        "Read more about it at https://getcomposer.org/doc/01-basic-usage.md#installing-dependencies",
        "This file is @generated automatically"
    ],
<<<<<<< HEAD
    "content-hash": "2b610e738b9e3f4a7501f5ee59beaff5",
=======
    "content-hash": "7adf0dcadf103cc4d84cc4c2e39f86fe",
>>>>>>> 98869c53
    "packages": [
        {
            "name": "automattic/jetpack-a8c-mc-stats",
            "version": "dev-trunk",
            "dist": {
                "type": "path",
                "url": "../../packages/a8c-mc-stats",
                "reference": "c5df589f62cd58dc5f1b04938e4e4edc75916812"
            },
            "require-dev": {
                "automattic/jetpack-changelogger": "^3.2",
                "yoast/phpunit-polyfills": "1.0.3"
            },
            "type": "jetpack-library",
            "extra": {
                "autotagger": true,
                "mirror-repo": "Automattic/jetpack-a8c-mc-stats",
                "changelogger": {
                    "link-template": "https://github.com/Automattic/jetpack-a8c-mc-stats/compare/v${old}...v${new}"
                },
                "branch-alias": {
                    "dev-trunk": "1.4.x-dev"
                }
            },
            "autoload": {
                "classmap": [
                    "src/"
                ]
            },
            "scripts": {
                "phpunit": [
                    "./vendor/phpunit/phpunit/phpunit --colors=always"
                ],
                "test-coverage": [
                    "php -dpcov.directory=. ./vendor/bin/phpunit --coverage-clover \"$COVERAGE_DIR/clover.xml\""
                ],
                "test-php": [
                    "@composer phpunit"
                ]
            },
            "license": [
                "GPL-2.0-or-later"
            ],
            "description": "Used to record internal usage stats for Automattic. Not visible to site owners.",
            "transport-options": {
                "relative": true
            }
        },
        {
            "name": "automattic/jetpack-admin-ui",
            "version": "dev-trunk",
            "dist": {
                "type": "path",
                "url": "../../packages/admin-ui",
                "reference": "643ce07d751c26cabbb330339d515ef5a35808f3"
            },
            "require-dev": {
                "automattic/jetpack-changelogger": "^3.2",
                "automattic/wordbless": "dev-master",
                "yoast/phpunit-polyfills": "1.0.3"
            },
            "type": "jetpack-library",
            "extra": {
                "autotagger": true,
                "mirror-repo": "Automattic/jetpack-admin-ui",
                "textdomain": "jetpack-admin-ui",
                "changelogger": {
                    "link-template": "https://github.com/Automattic/jetpack-admin-ui/compare/${old}...${new}"
                },
                "branch-alias": {
                    "dev-trunk": "0.2.x-dev"
                },
                "version-constants": {
                    "::PACKAGE_VERSION": "src/class-admin-menu.php"
                }
            },
            "autoload": {
                "classmap": [
                    "src/"
                ]
            },
            "scripts": {
                "phpunit": [
                    "./vendor/phpunit/phpunit/phpunit --colors=always"
                ],
                "test-coverage": [
                    "php -dpcov.directory=. ./vendor/bin/phpunit --coverage-clover \"$COVERAGE_DIR/clover.xml\""
                ],
                "test-php": [
                    "@composer phpunit"
                ],
                "post-install-cmd": [
                    "WorDBless\\Composer\\InstallDropin::copy"
                ],
                "post-update-cmd": [
                    "WorDBless\\Composer\\InstallDropin::copy"
                ]
            },
            "license": [
                "GPL-2.0-or-later"
            ],
            "description": "Generic Jetpack wp-admin UI elements",
            "transport-options": {
                "relative": true
            }
        },
        {
            "name": "automattic/jetpack-assets",
            "version": "dev-trunk",
            "dist": {
                "type": "path",
                "url": "../../packages/assets",
                "reference": "64ada4d1c3f69e232b27bb0e3a9d986e3f292954"
            },
            "require": {
                "automattic/jetpack-constants": "^1.6"
            },
            "require-dev": {
                "automattic/jetpack-changelogger": "^3.2",
                "brain/monkey": "2.6.1",
                "wikimedia/testing-access-wrapper": "^1.0 || ^2.0",
                "yoast/phpunit-polyfills": "1.0.3"
            },
            "type": "jetpack-library",
            "extra": {
                "autotagger": true,
                "mirror-repo": "Automattic/jetpack-assets",
                "textdomain": "jetpack-assets",
                "changelogger": {
                    "link-template": "https://github.com/Automattic/jetpack-assets/compare/v${old}...v${new}"
                },
                "branch-alias": {
                    "dev-trunk": "1.17.x-dev"
                }
            },
            "autoload": {
                "files": [
                    "actions.php"
                ],
                "classmap": [
                    "src/"
                ]
            },
            "scripts": {
                "build-development": [
                    "pnpm run build"
                ],
                "build-production": [
                    "pnpm run build-production"
                ],
                "phpunit": [
                    "./vendor/phpunit/phpunit/phpunit --colors=always"
                ],
                "test-coverage": [
                    "php -dpcov.directory=. ./vendor/bin/phpunit --coverage-clover \"$COVERAGE_DIR/php/clover.xml\"",
                    "pnpm run test-coverage"
                ],
                "test-js": [
                    "pnpm run test"
                ],
                "test-php": [
                    "@composer phpunit"
                ]
            },
            "license": [
                "GPL-2.0-or-later"
            ],
            "description": "Asset management utilities for Jetpack ecosystem packages",
            "transport-options": {
                "relative": true
            }
        },
        {
            "name": "automattic/jetpack-autoloader",
            "version": "dev-trunk",
            "dist": {
                "type": "path",
                "url": "../../packages/autoloader",
                "reference": "54d19e9ca258cd1731dc5f4a2be175204b93625f"
            },
            "require": {
                "composer-plugin-api": "^1.1 || ^2.0"
            },
            "require-dev": {
                "automattic/jetpack-changelogger": "^3.2",
                "yoast/phpunit-polyfills": "1.0.3"
            },
            "type": "composer-plugin",
            "extra": {
                "autotagger": true,
                "class": "Automattic\\Jetpack\\Autoloader\\CustomAutoloaderPlugin",
                "mirror-repo": "Automattic/jetpack-autoloader",
                "changelogger": {
                    "link-template": "https://github.com/Automattic/jetpack-autoloader/compare/v${old}...v${new}"
                },
                "branch-alias": {
                    "dev-trunk": "2.11.x-dev"
                }
            },
            "autoload": {
                "classmap": [
                    "src/AutoloadGenerator.php"
                ],
                "psr-4": {
                    "Automattic\\Jetpack\\Autoloader\\": "src"
                }
            },
            "scripts": {
                "phpunit": [
                    "./vendor/phpunit/phpunit/phpunit --colors=always"
                ],
                "test-coverage": [
                    "php -dpcov.directory=. ./vendor/bin/phpunit --coverage-php \"./tests/php/tmp/coverage-report.php\"",
                    "php ./tests/php/bin/test-coverage.php \"$COVERAGE_DIR/clover.xml\""
                ],
                "test-php": [
                    "@composer phpunit"
                ]
            },
            "license": [
                "GPL-2.0-or-later"
            ],
            "description": "Creates a custom autoloader for a plugin or theme.",
            "transport-options": {
                "relative": true
            }
        },
        {
            "name": "automattic/jetpack-composer-plugin",
            "version": "dev-trunk",
            "dist": {
                "type": "path",
                "url": "../../packages/composer-plugin",
                "reference": "cbd9a56c7fd43c342d96fb09ee6609d7e7580f9a"
            },
            "require": {
                "composer-plugin-api": "^2.1.0"
            },
            "require-dev": {
                "automattic/jetpack-changelogger": "^3.2",
                "composer/composer": "2.2.12",
                "yoast/phpunit-polyfills": "1.0.3"
            },
            "type": "composer-plugin",
            "extra": {
                "plugin-modifies-install-path": true,
                "class": "Automattic\\Jetpack\\Composer\\Plugin",
                "mirror-repo": "Automattic/jetpack-composer-plugin",
                "changelogger": {
                    "link-template": "https://github.com/Automattic/jetpack-composer-plugin/compare/v${old}...v${new}"
                },
                "autotagger": true,
                "branch-alias": {
                    "dev-trunk": "1.1.x-dev"
                }
            },
            "autoload": {
                "classmap": [
                    "src/"
                ]
            },
            "scripts": {
                "phpunit": [
                    "./vendor/phpunit/phpunit/phpunit --colors=always"
                ],
                "test-coverage": [
                    "php -dpcov.directory=. ./vendor/bin/phpunit --coverage-clover \"$COVERAGE_DIR/clover.xml\""
                ],
                "test-php": [
                    "@composer phpunit"
                ]
            },
            "license": [
                "GPL-2.0-or-later"
            ],
            "description": "A custom installer plugin for Composer to move Jetpack packages out of `vendor/` so WordPress's translation infrastructure will find their strings.",
            "transport-options": {
                "relative": true
            }
        },
        {
            "name": "automattic/jetpack-config",
            "version": "dev-trunk",
            "dist": {
                "type": "path",
                "url": "../../packages/config",
                "reference": "1ac411523b494f83c22ee7e6b62b9bbe636dc5d5"
            },
            "require-dev": {
                "automattic/jetpack-changelogger": "^3.2"
            },
            "type": "jetpack-library",
            "extra": {
                "autotagger": true,
                "mirror-repo": "Automattic/jetpack-config",
                "textdomain": "jetpack-config",
                "changelogger": {
                    "link-template": "https://github.com/Automattic/jetpack-config/compare/v${old}...v${new}"
                },
                "branch-alias": {
                    "dev-trunk": "1.10.x-dev"
                }
            },
            "autoload": {
                "classmap": [
                    "src/"
                ]
            },
            "license": [
                "GPL-2.0-or-later"
            ],
            "description": "Jetpack configuration package that initializes other packages and configures Jetpack's functionality. Can be used as a base for all variants of Jetpack package usage.",
            "transport-options": {
                "relative": true
            }
        },
        {
            "name": "automattic/jetpack-connection",
            "version": "dev-trunk",
            "dist": {
                "type": "path",
                "url": "../../packages/connection",
                "reference": "66670bb0ec3f8a39d85411487f9abfcc4cb96db1"
            },
            "require": {
                "automattic/jetpack-a8c-mc-stats": "^1.4",
                "automattic/jetpack-admin-ui": "^0.2",
                "automattic/jetpack-constants": "^1.6",
                "automattic/jetpack-redirect": "^1.7",
                "automattic/jetpack-roles": "^1.4",
                "automattic/jetpack-status": "^1.14"
            },
            "require-dev": {
                "automattic/jetpack-changelogger": "^3.2",
                "automattic/wordbless": "@dev",
                "brain/monkey": "2.6.1",
                "yoast/phpunit-polyfills": "1.0.3"
            },
            "type": "jetpack-library",
            "extra": {
                "autotagger": true,
                "mirror-repo": "Automattic/jetpack-connection",
                "textdomain": "jetpack-connection",
                "version-constants": {
                    "::PACKAGE_VERSION": "src/class-package-version.php"
                },
                "changelogger": {
                    "link-template": "https://github.com/Automattic/jetpack-connection/compare/v${old}...v${new}"
                },
                "branch-alias": {
                    "dev-trunk": "1.45.x-dev"
                }
            },
            "autoload": {
                "classmap": [
                    "legacy",
                    "src/",
                    "src/webhooks"
                ]
            },
            "scripts": {
                "build-production": [
                    "pnpm run build-production"
                ],
                "build-development": [
                    "pnpm run build"
                ],
                "phpunit": [
                    "./vendor/phpunit/phpunit/phpunit --colors=always"
                ],
                "post-install-cmd": [
                    "WorDBless\\Composer\\InstallDropin::copy"
                ],
                "post-update-cmd": [
                    "WorDBless\\Composer\\InstallDropin::copy"
                ],
                "test-coverage": [
                    "php -dpcov.directory=. ./vendor/bin/phpunit --coverage-clover \"$COVERAGE_DIR/clover.xml\""
                ],
                "test-php": [
                    "@composer phpunit"
                ]
            },
            "license": [
                "GPL-2.0-or-later"
            ],
            "description": "Everything needed to connect to the Jetpack infrastructure",
            "transport-options": {
                "relative": true
            }
        },
        {
            "name": "automattic/jetpack-constants",
            "version": "dev-trunk",
            "dist": {
                "type": "path",
                "url": "../../packages/constants",
                "reference": "71eaf9916aaeeda2abf5a8a19e7534c6d1bc1898"
            },
            "require-dev": {
                "automattic/jetpack-changelogger": "^3.2",
                "brain/monkey": "2.6.1",
                "yoast/phpunit-polyfills": "1.0.3"
            },
            "type": "jetpack-library",
            "extra": {
                "autotagger": true,
                "mirror-repo": "Automattic/jetpack-constants",
                "changelogger": {
                    "link-template": "https://github.com/Automattic/jetpack-constants/compare/v${old}...v${new}"
                },
                "branch-alias": {
                    "dev-trunk": "1.6.x-dev"
                }
            },
            "autoload": {
                "classmap": [
                    "src/"
                ]
            },
            "scripts": {
                "phpunit": [
                    "./vendor/phpunit/phpunit/phpunit --colors=always"
                ],
                "test-coverage": [
                    "php -dpcov.directory=. ./vendor/bin/phpunit --coverage-clover \"$COVERAGE_DIR/clover.xml\""
                ],
                "test-php": [
                    "@composer phpunit"
                ]
            },
            "license": [
                "GPL-2.0-or-later"
            ],
            "description": "A wrapper for defining constants in a more testable way.",
            "transport-options": {
                "relative": true
            }
        },
        {
            "name": "automattic/jetpack-device-detection",
            "version": "dev-trunk",
            "dist": {
                "type": "path",
                "url": "../../packages/device-detection",
                "reference": "7c18edb6992a4c27b9cc2719ee7d1d0abacf5d76"
            },
            "require-dev": {
                "automattic/jetpack-changelogger": "^3.2",
                "yoast/phpunit-polyfills": "1.0.3"
            },
            "type": "jetpack-library",
            "extra": {
                "autotagger": true,
                "mirror-repo": "Automattic/jetpack-device-detection",
                "changelogger": {
                    "link-template": "https://github.com/Automattic/jetpack-device-detection/compare/v${old}...v${new}"
                },
                "branch-alias": {
                    "dev-trunk": "1.4.x-dev"
                }
            },
            "autoload": {
                "classmap": [
                    "src/"
                ]
            },
            "scripts": {
                "phpunit": [
                    "./vendor/phpunit/phpunit/phpunit --colors=always"
                ],
                "test-coverage": [
                    "php -dpcov.directory=. ./vendor/bin/phpunit --coverage-clover \"$COVERAGE_DIR/clover.xml\""
                ],
                "test-php": [
                    "@composer phpunit"
                ]
            },
            "license": [
                "GPL-2.0-or-later"
            ],
            "description": "A way to detect device types based on User-Agent header.",
            "transport-options": {
                "relative": true
            }
        },
        {
            "name": "automattic/jetpack-jitm",
            "version": "dev-trunk",
            "dist": {
                "type": "path",
                "url": "../../packages/jitm",
                "reference": "235a77fc65a6defdf75880029408dec3ea18eb04"
            },
            "require": {
                "automattic/jetpack-a8c-mc-stats": "^1.4",
                "automattic/jetpack-assets": "^1.17",
                "automattic/jetpack-connection": "^1.45",
                "automattic/jetpack-device-detection": "^1.4",
                "automattic/jetpack-logo": "^1.5",
                "automattic/jetpack-partner": "^1.7",
                "automattic/jetpack-redirect": "^1.7",
                "automattic/jetpack-status": "^1.14"
            },
            "require-dev": {
                "automattic/jetpack-changelogger": "^3.2",
                "brain/monkey": "2.6.1",
                "yoast/phpunit-polyfills": "1.0.3"
            },
            "type": "jetpack-library",
            "extra": {
                "autotagger": true,
                "mirror-repo": "Automattic/jetpack-jitm",
                "textdomain": "jetpack-jitm",
                "version-constants": {
                    "::PACKAGE_VERSION": "src/class-jitm.php"
                },
                "changelogger": {
                    "link-template": "https://github.com/Automattic/jetpack-jitm/compare/v${old}...v${new}"
                },
                "branch-alias": {
                    "dev-trunk": "2.2.x-dev"
                }
            },
            "autoload": {
                "classmap": [
                    "src/"
                ]
            },
            "scripts": {
                "build-production": [
                    "pnpm run build-production"
                ],
                "build-development": [
                    "pnpm run build"
                ],
                "phpunit": [
                    "./vendor/phpunit/phpunit/phpunit --colors=always"
                ],
                "test-coverage": [
                    "php -dpcov.directory=. ./vendor/bin/phpunit --coverage-clover \"$COVERAGE_DIR/clover.xml\""
                ],
                "test-php": [
                    "@composer phpunit"
                ]
            },
            "license": [
                "GPL-2.0-or-later"
            ],
            "description": "Just in time messages for Jetpack",
            "transport-options": {
                "relative": true
            }
        },
        {
            "name": "automattic/jetpack-lazy-images",
            "version": "dev-trunk",
            "dist": {
                "type": "path",
                "url": "../../packages/lazy-images",
                "reference": "8692acc24b2a4a918d6aed907396368adfa170f3"
            },
            "require": {
                "automattic/jetpack-assets": "^1.17",
                "automattic/jetpack-constants": "^1.6"
            },
            "require-dev": {
                "automattic/jetpack-changelogger": "^3.2",
                "automattic/wordbless": "dev-master",
                "yoast/phpunit-polyfills": "1.0.3"
            },
            "type": "jetpack-library",
            "extra": {
                "autotagger": true,
                "mirror-repo": "Automattic/jetpack-lazy-images",
                "textdomain": "jetpack-lazy-images",
                "changelogger": {
                    "link-template": "https://github.com/Automattic/jetpack-lazy-images/compare/v${old}...v${new}"
                },
                "branch-alias": {
                    "dev-trunk": "2.1.x-dev"
                }
            },
            "autoload": {
                "classmap": [
                    "src/"
                ]
            },
            "scripts": {
                "build-production": [
                    "pnpm run build-production"
                ],
                "build-development": [
                    "pnpm run build"
                ],
                "phpunit": [
                    "./vendor/phpunit/phpunit/phpunit --colors=always"
                ],
                "post-install-cmd": [
                    "WorDBless\\Composer\\InstallDropin::copy"
                ],
                "post-update-cmd": [
                    "WorDBless\\Composer\\InstallDropin::copy"
                ],
                "test-coverage": [
                    "php -dpcov.directory=. ./vendor/bin/phpunit --coverage-clover \"$COVERAGE_DIR/clover.xml\""
                ],
                "test-php": [
                    "@composer phpunit"
                ]
            },
            "license": [
                "GPL-2.0-or-later"
            ],
            "description": "Speed up your site and create a smoother viewing experience by loading images as visitors scroll down the screen, instead of all at once.",
            "transport-options": {
                "relative": true
            }
        },
        {
            "name": "automattic/jetpack-licensing",
            "version": "dev-trunk",
            "dist": {
                "type": "path",
                "url": "../../packages/licensing",
                "reference": "df164d9453328271e52b95d216af6a81fafb59ca"
            },
            "require": {
                "automattic/jetpack-connection": "^1.45"
            },
            "require-dev": {
                "automattic/jetpack-changelogger": "^3.2",
                "automattic/wordbless": "@dev",
                "yoast/phpunit-polyfills": "1.0.3"
            },
            "type": "jetpack-library",
            "extra": {
                "autotagger": true,
                "mirror-repo": "Automattic/jetpack-licensing",
                "textdomain": "jetpack-licensing",
                "changelogger": {
                    "link-template": "https://github.com/Automattic/jetpack-licensing/compare/v${old}...v${new}"
                },
                "branch-alias": {
                    "dev-trunk": "1.7.x-dev"
                }
            },
            "autoload": {
                "classmap": [
                    "src/"
                ]
            },
            "scripts": {
                "phpunit": [
                    "./vendor/phpunit/phpunit/phpunit --colors=always"
                ],
                "post-install-cmd": [
                    "WorDBless\\Composer\\InstallDropin::copy"
                ],
                "post-update-cmd": [
                    "WorDBless\\Composer\\InstallDropin::copy"
                ],
                "test-coverage": [
                    "php -dpcov.directory=. ./vendor/bin/phpunit --coverage-clover \"$COVERAGE_DIR/clover.xml\""
                ],
                "test-php": [
                    "@composer phpunit"
                ]
            },
            "license": [
                "GPL-2.0-or-later"
            ],
            "description": "Everything needed to manage Jetpack licenses client-side.",
            "transport-options": {
                "relative": true
            }
        },
        {
            "name": "automattic/jetpack-logo",
            "version": "dev-trunk",
            "dist": {
                "type": "path",
                "url": "../../packages/logo",
                "reference": "0b26b43706ad99ba1e7cd7f7afa23b8f44d28d00"
            },
            "require-dev": {
                "automattic/jetpack-changelogger": "^3.2",
                "yoast/phpunit-polyfills": "1.0.3"
            },
            "type": "jetpack-library",
            "extra": {
                "autotagger": true,
                "mirror-repo": "Automattic/jetpack-logo",
                "changelogger": {
                    "link-template": "https://github.com/Automattic/jetpack-logo/compare/v${old}...v${new}"
                },
                "branch-alias": {
                    "dev-trunk": "1.5.x-dev"
                }
            },
            "autoload": {
                "classmap": [
                    "src/"
                ]
            },
            "scripts": {
                "phpunit": [
                    "./vendor/phpunit/phpunit/phpunit --colors=always"
                ],
                "test-coverage": [
                    "php -dpcov.directory=. ./vendor/bin/phpunit --coverage-clover \"$COVERAGE_DIR/clover.xml\""
                ],
                "test-php": [
                    "@composer phpunit"
                ]
            },
            "license": [
                "GPL-2.0-or-later"
            ],
            "description": "A logo for Jetpack",
            "transport-options": {
                "relative": true
            }
        },
        {
            "name": "automattic/jetpack-my-jetpack",
            "version": "dev-trunk",
            "dist": {
                "type": "path",
                "url": "../../packages/my-jetpack",
                "reference": "44f6a3765bedab8892264689713153b7f35f65d7"
            },
            "require": {
                "automattic/jetpack-admin-ui": "^0.2",
                "automattic/jetpack-assets": "^1.17",
                "automattic/jetpack-connection": "^1.45",
                "automattic/jetpack-constants": "^1.6",
                "automattic/jetpack-jitm": "^2.2",
                "automattic/jetpack-licensing": "^1.7",
                "automattic/jetpack-plugins-installer": "^0.2",
                "automattic/jetpack-redirect": "^1.7"
            },
            "require-dev": {
                "automattic/jetpack-changelogger": "^3.2",
                "automattic/wordbless": "@dev",
                "yoast/phpunit-polyfills": "1.0.3"
            },
            "type": "jetpack-library",
            "extra": {
                "autotagger": true,
                "mirror-repo": "Automattic/jetpack-my-jetpack",
                "textdomain": "jetpack-my-jetpack",
                "changelogger": {
                    "link-template": "https://github.com/Automattic/jetpack-my-jetpack/compare/${old}...${new}"
                },
                "branch-alias": {
                    "dev-trunk": "2.2.x-dev"
                },
                "version-constants": {
                    "::PACKAGE_VERSION": "src/class-initializer.php"
                }
            },
            "autoload": {
                "classmap": [
                    "src/",
                    "src/products"
                ]
            },
            "scripts": {
                "phpunit": [
                    "./vendor/phpunit/phpunit/phpunit --colors=always"
                ],
                "test-coverage": [
                    "php -dpcov.directory=. ./vendor/bin/phpunit --coverage-clover \"$COVERAGE_DIR/coverage.xml\"",
                    "pnpm run test --coverageDirectory=\"$COVERAGE_DIR\" --coverage --coverageReporters=clover"
                ],
                "test-php": [
                    "@composer phpunit"
                ],
                "test-js": [
                    "pnpm run test"
                ],
                "test-js-watch": [
                    "Composer\\Config::disableProcessTimeout",
                    "pnpm run test --watch"
                ],
                "build-development": [
                    "pnpm run build"
                ],
                "build-production": [
                    "NODE_ENV=production pnpm run build"
                ],
                "watch": [
                    "Composer\\Config::disableProcessTimeout",
                    "pnpm run watch"
                ],
                "post-install-cmd": [
                    "WorDBless\\Composer\\InstallDropin::copy"
                ],
                "post-update-cmd": [
                    "WorDBless\\Composer\\InstallDropin::copy"
                ]
            },
            "license": [
                "GPL-2.0-or-later"
            ],
            "description": "WP Admin page with information and configuration shared among all Jetpack stand-alone plugins",
            "transport-options": {
                "relative": true
            }
        },
        {
            "name": "automattic/jetpack-partner",
            "version": "dev-trunk",
            "dist": {
                "type": "path",
                "url": "../../packages/partner",
                "reference": "c6cc19572306fd3b8e430b70c321000e3428a7d2"
            },
            "require": {
                "automattic/jetpack-connection": "^1.45",
                "automattic/jetpack-status": "^1.14"
            },
            "require-dev": {
                "automattic/jetpack-changelogger": "^3.2",
                "automattic/wordbless": "@dev",
                "brain/monkey": "2.6.1",
                "yoast/phpunit-polyfills": "1.0.3"
            },
            "type": "jetpack-library",
            "extra": {
                "autotagger": true,
                "mirror-repo": "Automattic/jetpack-partner",
                "changelogger": {
                    "link-template": "https://github.com/Automattic/jetpack-partner/compare/v${old}...v${new}"
                },
                "branch-alias": {
                    "dev-trunk": "1.7.x-dev"
                }
            },
            "autoload": {
                "classmap": [
                    "src/"
                ]
            },
            "scripts": {
                "phpunit": [
                    "./vendor/phpunit/phpunit/phpunit --colors=always"
                ],
                "post-install-cmd": [
                    "WorDBless\\Composer\\InstallDropin::copy"
                ],
                "post-update-cmd": [
                    "WorDBless\\Composer\\InstallDropin::copy"
                ],
                "test-coverage": [
                    "php -dpcov.directory=. ./vendor/bin/phpunit --coverage-clover \"$COVERAGE_DIR/clover.xml\""
                ],
                "test-php": [
                    "@composer phpunit"
                ]
            },
            "license": [
                "GPL-2.0-or-later"
            ],
            "description": "Support functions for Jetpack hosting partners.",
            "transport-options": {
                "relative": true
            }
        },
        {
            "name": "automattic/jetpack-plugins-installer",
            "version": "dev-trunk",
            "dist": {
                "type": "path",
                "url": "../../packages/plugins-installer",
                "reference": "15b99481e685050e153fa59f5cf5a9dff6f3216e"
            },
            "require": {
                "automattic/jetpack-a8c-mc-stats": "^1.4"
            },
            "require-dev": {
                "automattic/jetpack-changelogger": "^3.2",
                "yoast/phpunit-polyfills": "1.0.3"
            },
            "type": "jetpack-library",
            "extra": {
                "branch-alias": {
                    "dev-trunk": "0.2.x-dev"
                },
                "mirror-repo": "Automattic/jetpack-plugins-installer",
                "changelogger": {
                    "link-template": "https://github.com/Automattic/jetpack-plugins-installer/compare/v${old}...v${new}"
                },
                "autotagger": true,
                "textdomain": "jetpack-plugins-installer"
            },
            "autoload": {
                "classmap": [
                    "src/"
                ]
            },
            "scripts": {
                "phpunit": [
                    "./vendor/phpunit/phpunit/phpunit --colors=always"
                ],
                "test-coverage": [
                    "php -dpcov.directory=. ./vendor/bin/phpunit --coverage-clover \"$COVERAGE_DIR/clover.xml\""
                ],
                "test-php": [
                    "@composer phpunit"
                ]
            },
            "license": [
                "GPL-2.0-or-later"
            ],
            "description": "Handle installation of plugins from WP.org",
            "transport-options": {
                "relative": true
            }
        },
        {
            "name": "automattic/jetpack-redirect",
            "version": "dev-trunk",
            "dist": {
                "type": "path",
                "url": "../../packages/redirect",
                "reference": "384df449e82c6792919537add3aa543468d98893"
            },
            "require": {
                "automattic/jetpack-status": "^1.14"
            },
            "require-dev": {
                "automattic/jetpack-changelogger": "^3.2",
                "brain/monkey": "2.6.1",
                "yoast/phpunit-polyfills": "1.0.3"
            },
            "type": "jetpack-library",
            "extra": {
                "autotagger": true,
                "mirror-repo": "Automattic/jetpack-redirect",
                "changelogger": {
                    "link-template": "https://github.com/Automattic/jetpack-redirect/compare/v${old}...v${new}"
                },
                "branch-alias": {
                    "dev-trunk": "1.7.x-dev"
                }
            },
            "autoload": {
                "classmap": [
                    "src/"
                ]
            },
            "scripts": {
                "phpunit": [
                    "./vendor/phpunit/phpunit/phpunit --colors=always"
                ],
                "test-coverage": [
                    "php -dpcov.directory=. ./vendor/bin/phpunit --coverage-clover \"$COVERAGE_DIR/clover.xml\""
                ],
                "test-php": [
                    "@composer phpunit"
                ]
            },
            "license": [
                "GPL-2.0-or-later"
            ],
            "description": "Utilities to build URLs to the jetpack.com/redirect/ service",
            "transport-options": {
                "relative": true
            }
        },
        {
            "name": "automattic/jetpack-roles",
            "version": "dev-trunk",
            "dist": {
                "type": "path",
                "url": "../../packages/roles",
                "reference": "e7d89c4c354ca17ec53d1a2e05454057c1b144da"
            },
            "require-dev": {
                "automattic/jetpack-changelogger": "^3.2",
                "brain/monkey": "2.6.1",
                "yoast/phpunit-polyfills": "1.0.3"
            },
            "type": "jetpack-library",
            "extra": {
                "autotagger": true,
                "mirror-repo": "Automattic/jetpack-roles",
                "changelogger": {
                    "link-template": "https://github.com/Automattic/jetpack-roles/compare/v${old}...v${new}"
                },
                "branch-alias": {
                    "dev-trunk": "1.4.x-dev"
                }
            },
            "autoload": {
                "classmap": [
                    "src/"
                ]
            },
            "scripts": {
                "phpunit": [
                    "./vendor/phpunit/phpunit/phpunit --colors=always"
                ],
                "test-coverage": [
                    "php -dpcov.directory=. ./vendor/bin/phpunit --coverage-clover \"$COVERAGE_DIR/clover.xml\""
                ],
                "test-php": [
                    "@composer phpunit"
                ]
            },
            "license": [
                "GPL-2.0-or-later"
            ],
            "description": "Utilities, related with user roles and capabilities.",
            "transport-options": {
                "relative": true
            }
        },
        {
            "name": "automattic/jetpack-status",
            "version": "dev-trunk",
            "dist": {
                "type": "path",
                "url": "../../packages/status",
                "reference": "1c747edbd6e497fd58eb51ddab48d836b61a5298"
            },
            "require": {
                "automattic/jetpack-constants": "^1.6"
            },
            "require-dev": {
                "automattic/jetpack-changelogger": "^3.2",
                "brain/monkey": "2.6.1",
                "yoast/phpunit-polyfills": "1.0.3"
            },
            "type": "jetpack-library",
            "extra": {
                "autotagger": true,
                "mirror-repo": "Automattic/jetpack-status",
                "changelogger": {
                    "link-template": "https://github.com/Automattic/jetpack-status/compare/v${old}...v${new}"
                },
                "branch-alias": {
                    "dev-trunk": "1.14.x-dev"
                }
            },
            "autoload": {
                "classmap": [
                    "src/"
                ]
            },
            "scripts": {
                "phpunit": [
                    "./vendor/phpunit/phpunit/phpunit --colors=always"
                ],
                "test-coverage": [
                    "php -dpcov.directory=. ./vendor/bin/phpunit --coverage-clover \"$COVERAGE_DIR/clover.xml\""
                ],
                "test-php": [
                    "@composer phpunit"
                ]
            },
            "license": [
                "GPL-2.0-or-later"
            ],
            "description": "Used to retrieve information about the current status of Jetpack and the site overall.",
            "transport-options": {
                "relative": true
            }
        },
        {
            "name": "tedivm/jshrink",
            "version": "v1.4.0",
            "source": {
                "type": "git",
                "url": "https://github.com/tedious/JShrink.git",
                "reference": "0513ba1407b1f235518a939455855e6952a48bbc"
            },
            "dist": {
                "type": "zip",
                "url": "https://api.github.com/repos/tedious/JShrink/zipball/0513ba1407b1f235518a939455855e6952a48bbc",
                "reference": "0513ba1407b1f235518a939455855e6952a48bbc",
                "shasum": ""
            },
            "require": {
                "php": "^5.6|^7.0|^8.0"
            },
            "require-dev": {
                "friendsofphp/php-cs-fixer": "^2.8",
                "php-coveralls/php-coveralls": "^1.1.0",
                "phpunit/phpunit": "^6"
            },
            "type": "library",
            "autoload": {
                "psr-0": {
                    "JShrink": "src/"
                }
            },
            "notification-url": "https://packagist.org/downloads/",
            "license": [
                "BSD-3-Clause"
            ],
            "authors": [
                {
                    "name": "Robert Hafner",
                    "email": "tedivm@tedivm.com"
                }
            ],
            "description": "Javascript Minifier built in PHP",
            "homepage": "http://github.com/tedious/JShrink",
            "keywords": [
                "javascript",
                "minifier"
            ],
            "support": {
                "issues": "https://github.com/tedious/JShrink/issues",
                "source": "https://github.com/tedious/JShrink/tree/v1.4.0"
            },
            "funding": [
                {
                    "url": "https://tidelift.com/funding/github/packagist/tedivm/jshrink",
                    "type": "tidelift"
                }
            ],
            "time": "2020-11-30T18:10:21+00:00"
        }
    ],
    "packages-dev": [
        {
            "name": "antecedent/patchwork",
            "version": "2.1.21",
            "source": {
                "type": "git",
                "url": "https://github.com/antecedent/patchwork.git",
                "reference": "25c1fa0cd9a6e6d0d13863d8df8f050b6733f16d"
            },
            "dist": {
                "type": "zip",
                "url": "https://api.github.com/repos/antecedent/patchwork/zipball/25c1fa0cd9a6e6d0d13863d8df8f050b6733f16d",
                "reference": "25c1fa0cd9a6e6d0d13863d8df8f050b6733f16d",
                "shasum": ""
            },
            "require": {
                "php": ">=5.4.0"
            },
            "require-dev": {
                "phpunit/phpunit": ">=4"
            },
            "type": "library",
            "notification-url": "https://packagist.org/downloads/",
            "license": [
                "MIT"
            ],
            "authors": [
                {
                    "name": "Ignas Rudaitis",
                    "email": "ignas.rudaitis@gmail.com"
                }
            ],
            "description": "Method redefinition (monkey-patching) functionality for PHP.",
            "homepage": "http://patchwork2.org/",
            "keywords": [
                "aop",
                "aspect",
                "interception",
                "monkeypatching",
                "redefinition",
                "runkit",
                "testing"
            ],
            "support": {
                "issues": "https://github.com/antecedent/patchwork/issues",
                "source": "https://github.com/antecedent/patchwork/tree/2.1.21"
            },
            "time": "2022-02-07T07:28:34+00:00"
        },
        {
            "name": "automattic/jetpack-changelogger",
            "version": "dev-trunk",
            "dist": {
                "type": "path",
                "url": "../../packages/changelogger",
                "reference": "db7485e80ebcad717977462edf149ea62e134b3b"
            },
            "require": {
                "php": ">=5.6",
                "symfony/console": "^3.4 || ^5.2 || ^6.0",
                "symfony/process": "^3.4 || ^5.2 || ^6.0",
                "wikimedia/at-ease": "^1.2 || ^2.0"
            },
            "require-dev": {
                "wikimedia/testing-access-wrapper": "^1.0 || ^2.0",
                "yoast/phpunit-polyfills": "1.0.3"
            },
            "bin": [
                "bin/changelogger"
            ],
            "type": "project",
            "extra": {
                "autotagger": true,
                "branch-alias": {
                    "dev-trunk": "3.2.x-dev"
                },
                "mirror-repo": "Automattic/jetpack-changelogger",
                "version-constants": {
                    "::VERSION": "src/Application.php"
                },
                "changelogger": {
                    "link-template": "https://github.com/Automattic/jetpack-changelogger/compare/${old}...${new}"
                }
            },
            "autoload": {
                "psr-4": {
                    "Automattic\\Jetpack\\Changelogger\\": "src",
                    "Automattic\\Jetpack\\Changelog\\": "lib"
                }
            },
            "autoload-dev": {
                "psr-4": {
                    "Automattic\\Jetpack\\Changelogger\\Tests\\": "tests/php/includes/src",
                    "Automattic\\Jetpack\\Changelog\\Tests\\": "tests/php/includes/lib"
                }
            },
            "scripts": {
                "phpunit": [
                    "./vendor/phpunit/phpunit/phpunit --colors=always"
                ],
                "test-coverage": [
                    "php -dpcov.directory=. ./vendor/bin/phpunit --coverage-clover \"$COVERAGE_DIR/clover.xml\""
                ],
                "test-php": [
                    "@composer phpunit"
                ],
                "post-install-cmd": [
                    "[ -e vendor/bin/changelogger ] || { cd vendor/bin && ln -s ../../bin/changelogger; }"
                ],
                "post-update-cmd": [
                    "[ -e vendor/bin/changelogger ] || { cd vendor/bin && ln -s ../../bin/changelogger; }"
                ]
            },
            "license": [
                "GPL-2.0-or-later"
            ],
            "description": "Jetpack Changelogger tool. Allows for managing changelogs by dropping change files into a changelog directory with each PR.",
            "transport-options": {
                "relative": true
            }
        },
        {
            "name": "automattic/wordbless",
            "version": "0.4.0",
            "source": {
                "type": "git",
                "url": "https://github.com/Automattic/wordbless.git",
                "reference": "4811e4562e14679dbeedcf84bed2547db4ea5c03"
            },
            "dist": {
                "type": "zip",
                "url": "https://api.github.com/repos/Automattic/wordbless/zipball/4811e4562e14679dbeedcf84bed2547db4ea5c03",
                "reference": "4811e4562e14679dbeedcf84bed2547db4ea5c03",
                "shasum": ""
            },
            "require": {
                "php": ">=5.6.20",
                "roots/wordpress": "^6.0.2"
            },
            "require-dev": {
                "phpunit/phpunit": "^5.7 || ^6.5 || ^7.5 || ^9.5"
            },
            "type": "wordpress-dropin",
            "autoload": {
                "psr-4": {
                    "WorDBless\\": "src/",
                    "WorDBless\\Composer\\": "src/Composer/"
                }
            },
            "notification-url": "https://packagist.org/downloads/",
            "license": [
                "GPL-2.0-or-later"
            ],
            "authors": [
                {
                    "name": "Automattic Inc."
                }
            ],
            "description": "WorDBless allows you to use WordPress core functions in your PHPUnit tests without having to set up a database and the whole WordPress environment",
            "support": {
                "issues": "https://github.com/Automattic/wordbless/issues",
                "source": "https://github.com/Automattic/wordbless/tree/0.4.0"
            },
            "time": "2022-09-14T14:01:05+00:00"
        },
        {
            "name": "brain/monkey",
            "version": "2.6.1",
            "source": {
                "type": "git",
                "url": "https://github.com/Brain-WP/BrainMonkey.git",
                "reference": "a31c84515bb0d49be9310f52ef1733980ea8ffbb"
            },
            "dist": {
                "type": "zip",
                "url": "https://api.github.com/repos/Brain-WP/BrainMonkey/zipball/a31c84515bb0d49be9310f52ef1733980ea8ffbb",
                "reference": "a31c84515bb0d49be9310f52ef1733980ea8ffbb",
                "shasum": ""
            },
            "require": {
                "antecedent/patchwork": "^2.1.17",
                "mockery/mockery": "^1.3.5 || ^1.4.4",
                "php": ">=5.6.0"
            },
            "require-dev": {
                "dealerdirect/phpcodesniffer-composer-installer": "^0.7.1",
                "phpcompatibility/php-compatibility": "^9.3.0",
                "phpunit/phpunit": "^5.7.26 || ^6.0 || ^7.0 || >=8.0 <8.5.12 || ^8.5.14 || ^9.0"
            },
            "type": "library",
            "extra": {
                "branch-alias": {
                    "dev-version/1": "1.x-dev",
                    "dev-master": "2.0.x-dev"
                }
            },
            "autoload": {
                "files": [
                    "inc/api.php"
                ],
                "psr-4": {
                    "Brain\\Monkey\\": "src/"
                }
            },
            "notification-url": "https://packagist.org/downloads/",
            "license": [
                "MIT"
            ],
            "authors": [
                {
                    "name": "Giuseppe Mazzapica",
                    "email": "giuseppe.mazzapica@gmail.com",
                    "homepage": "https://gmazzap.me",
                    "role": "Developer"
                }
            ],
            "description": "Mocking utility for PHP functions and WordPress plugin API",
            "keywords": [
                "Monkey Patching",
                "interception",
                "mock",
                "mock functions",
                "mockery",
                "patchwork",
                "redefinition",
                "runkit",
                "test",
                "testing"
            ],
            "support": {
                "issues": "https://github.com/Brain-WP/BrainMonkey/issues",
                "source": "https://github.com/Brain-WP/BrainMonkey"
            },
            "time": "2021-11-11T15:53:55+00:00"
        },
        {
            "name": "doctrine/instantiator",
            "version": "1.4.1",
            "source": {
                "type": "git",
                "url": "https://github.com/doctrine/instantiator.git",
                "reference": "10dcfce151b967d20fde1b34ae6640712c3891bc"
            },
            "dist": {
                "type": "zip",
                "url": "https://api.github.com/repos/doctrine/instantiator/zipball/10dcfce151b967d20fde1b34ae6640712c3891bc",
                "reference": "10dcfce151b967d20fde1b34ae6640712c3891bc",
                "shasum": ""
            },
            "require": {
                "php": "^7.1 || ^8.0"
            },
            "require-dev": {
                "doctrine/coding-standard": "^9",
                "ext-pdo": "*",
                "ext-phar": "*",
                "phpbench/phpbench": "^0.16 || ^1",
                "phpstan/phpstan": "^1.4",
                "phpstan/phpstan-phpunit": "^1",
                "phpunit/phpunit": "^7.5 || ^8.5 || ^9.5",
                "vimeo/psalm": "^4.22"
            },
            "type": "library",
            "autoload": {
                "psr-4": {
                    "Doctrine\\Instantiator\\": "src/Doctrine/Instantiator/"
                }
            },
            "notification-url": "https://packagist.org/downloads/",
            "license": [
                "MIT"
            ],
            "authors": [
                {
                    "name": "Marco Pivetta",
                    "email": "ocramius@gmail.com",
                    "homepage": "https://ocramius.github.io/"
                }
            ],
            "description": "A small, lightweight utility to instantiate objects in PHP without invoking their constructors",
            "homepage": "https://www.doctrine-project.org/projects/instantiator.html",
            "keywords": [
                "constructor",
                "instantiate"
            ],
            "support": {
                "issues": "https://github.com/doctrine/instantiator/issues",
                "source": "https://github.com/doctrine/instantiator/tree/1.4.1"
            },
            "funding": [
                {
                    "url": "https://www.doctrine-project.org/sponsorship.html",
                    "type": "custom"
                },
                {
                    "url": "https://www.patreon.com/phpdoctrine",
                    "type": "patreon"
                },
                {
                    "url": "https://tidelift.com/funding/github/packagist/doctrine%2Finstantiator",
                    "type": "tidelift"
                }
            ],
            "time": "2022-03-03T08:28:38+00:00"
        },
        {
            "name": "hamcrest/hamcrest-php",
            "version": "v2.0.1",
            "source": {
                "type": "git",
                "url": "https://github.com/hamcrest/hamcrest-php.git",
                "reference": "8c3d0a3f6af734494ad8f6fbbee0ba92422859f3"
            },
            "dist": {
                "type": "zip",
                "url": "https://api.github.com/repos/hamcrest/hamcrest-php/zipball/8c3d0a3f6af734494ad8f6fbbee0ba92422859f3",
                "reference": "8c3d0a3f6af734494ad8f6fbbee0ba92422859f3",
                "shasum": ""
            },
            "require": {
                "php": "^5.3|^7.0|^8.0"
            },
            "replace": {
                "cordoval/hamcrest-php": "*",
                "davedevelopment/hamcrest-php": "*",
                "kodova/hamcrest-php": "*"
            },
            "require-dev": {
                "phpunit/php-file-iterator": "^1.4 || ^2.0",
                "phpunit/phpunit": "^4.8.36 || ^5.7 || ^6.5 || ^7.0"
            },
            "type": "library",
            "extra": {
                "branch-alias": {
                    "dev-master": "2.1-dev"
                }
            },
            "autoload": {
                "classmap": [
                    "hamcrest"
                ]
            },
            "notification-url": "https://packagist.org/downloads/",
            "license": [
                "BSD-3-Clause"
            ],
            "description": "This is the PHP port of Hamcrest Matchers",
            "keywords": [
                "test"
            ],
            "support": {
                "issues": "https://github.com/hamcrest/hamcrest-php/issues",
                "source": "https://github.com/hamcrest/hamcrest-php/tree/v2.0.1"
            },
            "time": "2020-07-09T08:09:16+00:00"
        },
        {
            "name": "mockery/mockery",
            "version": "1.5.1",
            "source": {
                "type": "git",
                "url": "https://github.com/mockery/mockery.git",
                "reference": "e92dcc83d5a51851baf5f5591d32cb2b16e3684e"
            },
            "dist": {
                "type": "zip",
                "url": "https://api.github.com/repos/mockery/mockery/zipball/e92dcc83d5a51851baf5f5591d32cb2b16e3684e",
                "reference": "e92dcc83d5a51851baf5f5591d32cb2b16e3684e",
                "shasum": ""
            },
            "require": {
                "hamcrest/hamcrest-php": "^2.0.1",
                "lib-pcre": ">=7.0",
                "php": "^7.3 || ^8.0"
            },
            "conflict": {
                "phpunit/phpunit": "<8.0"
            },
            "require-dev": {
                "phpunit/phpunit": "^8.5 || ^9.3"
            },
            "type": "library",
            "extra": {
                "branch-alias": {
                    "dev-master": "1.4.x-dev"
                }
            },
            "autoload": {
                "psr-0": {
                    "Mockery": "library/"
                }
            },
            "notification-url": "https://packagist.org/downloads/",
            "license": [
                "BSD-3-Clause"
            ],
            "authors": [
                {
                    "name": "Pádraic Brady",
                    "email": "padraic.brady@gmail.com",
                    "homepage": "http://blog.astrumfutura.com"
                },
                {
                    "name": "Dave Marshall",
                    "email": "dave.marshall@atstsolutions.co.uk",
                    "homepage": "http://davedevelopment.co.uk"
                }
            ],
            "description": "Mockery is a simple yet flexible PHP mock object framework",
            "homepage": "https://github.com/mockery/mockery",
            "keywords": [
                "BDD",
                "TDD",
                "library",
                "mock",
                "mock objects",
                "mockery",
                "stub",
                "test",
                "test double",
                "testing"
            ],
            "support": {
                "issues": "https://github.com/mockery/mockery/issues",
                "source": "https://github.com/mockery/mockery/tree/1.5.1"
            },
            "time": "2022-09-07T15:32:08+00:00"
        },
        {
            "name": "myclabs/deep-copy",
            "version": "1.11.0",
            "source": {
                "type": "git",
                "url": "https://github.com/myclabs/DeepCopy.git",
                "reference": "14daed4296fae74d9e3201d2c4925d1acb7aa614"
            },
            "dist": {
                "type": "zip",
                "url": "https://api.github.com/repos/myclabs/DeepCopy/zipball/14daed4296fae74d9e3201d2c4925d1acb7aa614",
                "reference": "14daed4296fae74d9e3201d2c4925d1acb7aa614",
                "shasum": ""
            },
            "require": {
                "php": "^7.1 || ^8.0"
            },
            "conflict": {
                "doctrine/collections": "<1.6.8",
                "doctrine/common": "<2.13.3 || >=3,<3.2.2"
            },
            "require-dev": {
                "doctrine/collections": "^1.6.8",
                "doctrine/common": "^2.13.3 || ^3.2.2",
                "phpunit/phpunit": "^7.5.20 || ^8.5.23 || ^9.5.13"
            },
            "type": "library",
            "autoload": {
                "files": [
                    "src/DeepCopy/deep_copy.php"
                ],
                "psr-4": {
                    "DeepCopy\\": "src/DeepCopy/"
                }
            },
            "notification-url": "https://packagist.org/downloads/",
            "license": [
                "MIT"
            ],
            "description": "Create deep copies (clones) of your objects",
            "keywords": [
                "clone",
                "copy",
                "duplicate",
                "object",
                "object graph"
            ],
            "support": {
                "issues": "https://github.com/myclabs/DeepCopy/issues",
                "source": "https://github.com/myclabs/DeepCopy/tree/1.11.0"
            },
            "funding": [
                {
                    "url": "https://tidelift.com/funding/github/packagist/myclabs/deep-copy",
                    "type": "tidelift"
                }
            ],
            "time": "2022-03-03T13:19:32+00:00"
        },
        {
            "name": "nikic/php-parser",
            "version": "v4.15.1",
            "source": {
                "type": "git",
                "url": "https://github.com/nikic/PHP-Parser.git",
                "reference": "0ef6c55a3f47f89d7a374e6f835197a0b5fcf900"
            },
            "dist": {
                "type": "zip",
                "url": "https://api.github.com/repos/nikic/PHP-Parser/zipball/0ef6c55a3f47f89d7a374e6f835197a0b5fcf900",
                "reference": "0ef6c55a3f47f89d7a374e6f835197a0b5fcf900",
                "shasum": ""
            },
            "require": {
                "ext-tokenizer": "*",
                "php": ">=7.0"
            },
            "require-dev": {
                "ircmaxell/php-yacc": "^0.0.7",
                "phpunit/phpunit": "^6.5 || ^7.0 || ^8.0 || ^9.0"
            },
            "bin": [
                "bin/php-parse"
            ],
            "type": "library",
            "extra": {
                "branch-alias": {
                    "dev-master": "4.9-dev"
                }
            },
            "autoload": {
                "psr-4": {
                    "PhpParser\\": "lib/PhpParser"
                }
            },
            "notification-url": "https://packagist.org/downloads/",
            "license": [
                "BSD-3-Clause"
            ],
            "authors": [
                {
                    "name": "Nikita Popov"
                }
            ],
            "description": "A PHP parser written in PHP",
            "keywords": [
                "parser",
                "php"
            ],
            "support": {
                "issues": "https://github.com/nikic/PHP-Parser/issues",
                "source": "https://github.com/nikic/PHP-Parser/tree/v4.15.1"
            },
            "time": "2022-09-04T07:30:47+00:00"
        },
        {
            "name": "phar-io/manifest",
            "version": "2.0.3",
            "source": {
                "type": "git",
                "url": "https://github.com/phar-io/manifest.git",
                "reference": "97803eca37d319dfa7826cc2437fc020857acb53"
            },
            "dist": {
                "type": "zip",
                "url": "https://api.github.com/repos/phar-io/manifest/zipball/97803eca37d319dfa7826cc2437fc020857acb53",
                "reference": "97803eca37d319dfa7826cc2437fc020857acb53",
                "shasum": ""
            },
            "require": {
                "ext-dom": "*",
                "ext-phar": "*",
                "ext-xmlwriter": "*",
                "phar-io/version": "^3.0.1",
                "php": "^7.2 || ^8.0"
            },
            "type": "library",
            "extra": {
                "branch-alias": {
                    "dev-master": "2.0.x-dev"
                }
            },
            "autoload": {
                "classmap": [
                    "src/"
                ]
            },
            "notification-url": "https://packagist.org/downloads/",
            "license": [
                "BSD-3-Clause"
            ],
            "authors": [
                {
                    "name": "Arne Blankerts",
                    "email": "arne@blankerts.de",
                    "role": "Developer"
                },
                {
                    "name": "Sebastian Heuer",
                    "email": "sebastian@phpeople.de",
                    "role": "Developer"
                },
                {
                    "name": "Sebastian Bergmann",
                    "email": "sebastian@phpunit.de",
                    "role": "Developer"
                }
            ],
            "description": "Component for reading phar.io manifest information from a PHP Archive (PHAR)",
            "support": {
                "issues": "https://github.com/phar-io/manifest/issues",
                "source": "https://github.com/phar-io/manifest/tree/2.0.3"
            },
            "time": "2021-07-20T11:28:43+00:00"
        },
        {
            "name": "phar-io/version",
            "version": "3.2.1",
            "source": {
                "type": "git",
                "url": "https://github.com/phar-io/version.git",
                "reference": "4f7fd7836c6f332bb2933569e566a0d6c4cbed74"
            },
            "dist": {
                "type": "zip",
                "url": "https://api.github.com/repos/phar-io/version/zipball/4f7fd7836c6f332bb2933569e566a0d6c4cbed74",
                "reference": "4f7fd7836c6f332bb2933569e566a0d6c4cbed74",
                "shasum": ""
            },
            "require": {
                "php": "^7.2 || ^8.0"
            },
            "type": "library",
            "autoload": {
                "classmap": [
                    "src/"
                ]
            },
            "notification-url": "https://packagist.org/downloads/",
            "license": [
                "BSD-3-Clause"
            ],
            "authors": [
                {
                    "name": "Arne Blankerts",
                    "email": "arne@blankerts.de",
                    "role": "Developer"
                },
                {
                    "name": "Sebastian Heuer",
                    "email": "sebastian@phpeople.de",
                    "role": "Developer"
                },
                {
                    "name": "Sebastian Bergmann",
                    "email": "sebastian@phpunit.de",
                    "role": "Developer"
                }
            ],
            "description": "Library for handling version information and constraints",
            "support": {
                "issues": "https://github.com/phar-io/version/issues",
                "source": "https://github.com/phar-io/version/tree/3.2.1"
            },
            "time": "2022-02-21T01:04:05+00:00"
        },
        {
            "name": "phpunit/php-code-coverage",
            "version": "9.2.17",
            "source": {
                "type": "git",
                "url": "https://github.com/sebastianbergmann/php-code-coverage.git",
                "reference": "aa94dc41e8661fe90c7316849907cba3007b10d8"
            },
            "dist": {
                "type": "zip",
                "url": "https://api.github.com/repos/sebastianbergmann/php-code-coverage/zipball/aa94dc41e8661fe90c7316849907cba3007b10d8",
                "reference": "aa94dc41e8661fe90c7316849907cba3007b10d8",
                "shasum": ""
            },
            "require": {
                "ext-dom": "*",
                "ext-libxml": "*",
                "ext-xmlwriter": "*",
                "nikic/php-parser": "^4.14",
                "php": ">=7.3",
                "phpunit/php-file-iterator": "^3.0.3",
                "phpunit/php-text-template": "^2.0.2",
                "sebastian/code-unit-reverse-lookup": "^2.0.2",
                "sebastian/complexity": "^2.0",
                "sebastian/environment": "^5.1.2",
                "sebastian/lines-of-code": "^1.0.3",
                "sebastian/version": "^3.0.1",
                "theseer/tokenizer": "^1.2.0"
            },
            "require-dev": {
                "phpunit/phpunit": "^9.3"
            },
            "suggest": {
                "ext-pcov": "*",
                "ext-xdebug": "*"
            },
            "type": "library",
            "extra": {
                "branch-alias": {
                    "dev-master": "9.2-dev"
                }
            },
            "autoload": {
                "classmap": [
                    "src/"
                ]
            },
            "notification-url": "https://packagist.org/downloads/",
            "license": [
                "BSD-3-Clause"
            ],
            "authors": [
                {
                    "name": "Sebastian Bergmann",
                    "email": "sebastian@phpunit.de",
                    "role": "lead"
                }
            ],
            "description": "Library that provides collection, processing, and rendering functionality for PHP code coverage information.",
            "homepage": "https://github.com/sebastianbergmann/php-code-coverage",
            "keywords": [
                "coverage",
                "testing",
                "xunit"
            ],
            "support": {
                "issues": "https://github.com/sebastianbergmann/php-code-coverage/issues",
                "source": "https://github.com/sebastianbergmann/php-code-coverage/tree/9.2.17"
            },
            "funding": [
                {
                    "url": "https://github.com/sebastianbergmann",
                    "type": "github"
                }
            ],
            "time": "2022-08-30T12:24:04+00:00"
        },
        {
            "name": "phpunit/php-file-iterator",
            "version": "3.0.6",
            "source": {
                "type": "git",
                "url": "https://github.com/sebastianbergmann/php-file-iterator.git",
                "reference": "cf1c2e7c203ac650e352f4cc675a7021e7d1b3cf"
            },
            "dist": {
                "type": "zip",
                "url": "https://api.github.com/repos/sebastianbergmann/php-file-iterator/zipball/cf1c2e7c203ac650e352f4cc675a7021e7d1b3cf",
                "reference": "cf1c2e7c203ac650e352f4cc675a7021e7d1b3cf",
                "shasum": ""
            },
            "require": {
                "php": ">=7.3"
            },
            "require-dev": {
                "phpunit/phpunit": "^9.3"
            },
            "type": "library",
            "extra": {
                "branch-alias": {
                    "dev-master": "3.0-dev"
                }
            },
            "autoload": {
                "classmap": [
                    "src/"
                ]
            },
            "notification-url": "https://packagist.org/downloads/",
            "license": [
                "BSD-3-Clause"
            ],
            "authors": [
                {
                    "name": "Sebastian Bergmann",
                    "email": "sebastian@phpunit.de",
                    "role": "lead"
                }
            ],
            "description": "FilterIterator implementation that filters files based on a list of suffixes.",
            "homepage": "https://github.com/sebastianbergmann/php-file-iterator/",
            "keywords": [
                "filesystem",
                "iterator"
            ],
            "support": {
                "issues": "https://github.com/sebastianbergmann/php-file-iterator/issues",
                "source": "https://github.com/sebastianbergmann/php-file-iterator/tree/3.0.6"
            },
            "funding": [
                {
                    "url": "https://github.com/sebastianbergmann",
                    "type": "github"
                }
            ],
            "time": "2021-12-02T12:48:52+00:00"
        },
        {
            "name": "phpunit/php-invoker",
            "version": "3.1.1",
            "source": {
                "type": "git",
                "url": "https://github.com/sebastianbergmann/php-invoker.git",
                "reference": "5a10147d0aaf65b58940a0b72f71c9ac0423cc67"
            },
            "dist": {
                "type": "zip",
                "url": "https://api.github.com/repos/sebastianbergmann/php-invoker/zipball/5a10147d0aaf65b58940a0b72f71c9ac0423cc67",
                "reference": "5a10147d0aaf65b58940a0b72f71c9ac0423cc67",
                "shasum": ""
            },
            "require": {
                "php": ">=7.3"
            },
            "require-dev": {
                "ext-pcntl": "*",
                "phpunit/phpunit": "^9.3"
            },
            "suggest": {
                "ext-pcntl": "*"
            },
            "type": "library",
            "extra": {
                "branch-alias": {
                    "dev-master": "3.1-dev"
                }
            },
            "autoload": {
                "classmap": [
                    "src/"
                ]
            },
            "notification-url": "https://packagist.org/downloads/",
            "license": [
                "BSD-3-Clause"
            ],
            "authors": [
                {
                    "name": "Sebastian Bergmann",
                    "email": "sebastian@phpunit.de",
                    "role": "lead"
                }
            ],
            "description": "Invoke callables with a timeout",
            "homepage": "https://github.com/sebastianbergmann/php-invoker/",
            "keywords": [
                "process"
            ],
            "support": {
                "issues": "https://github.com/sebastianbergmann/php-invoker/issues",
                "source": "https://github.com/sebastianbergmann/php-invoker/tree/3.1.1"
            },
            "funding": [
                {
                    "url": "https://github.com/sebastianbergmann",
                    "type": "github"
                }
            ],
            "time": "2020-09-28T05:58:55+00:00"
        },
        {
            "name": "phpunit/php-text-template",
            "version": "2.0.4",
            "source": {
                "type": "git",
                "url": "https://github.com/sebastianbergmann/php-text-template.git",
                "reference": "5da5f67fc95621df9ff4c4e5a84d6a8a2acf7c28"
            },
            "dist": {
                "type": "zip",
                "url": "https://api.github.com/repos/sebastianbergmann/php-text-template/zipball/5da5f67fc95621df9ff4c4e5a84d6a8a2acf7c28",
                "reference": "5da5f67fc95621df9ff4c4e5a84d6a8a2acf7c28",
                "shasum": ""
            },
            "require": {
                "php": ">=7.3"
            },
            "require-dev": {
                "phpunit/phpunit": "^9.3"
            },
            "type": "library",
            "extra": {
                "branch-alias": {
                    "dev-master": "2.0-dev"
                }
            },
            "autoload": {
                "classmap": [
                    "src/"
                ]
            },
            "notification-url": "https://packagist.org/downloads/",
            "license": [
                "BSD-3-Clause"
            ],
            "authors": [
                {
                    "name": "Sebastian Bergmann",
                    "email": "sebastian@phpunit.de",
                    "role": "lead"
                }
            ],
            "description": "Simple template engine.",
            "homepage": "https://github.com/sebastianbergmann/php-text-template/",
            "keywords": [
                "template"
            ],
            "support": {
                "issues": "https://github.com/sebastianbergmann/php-text-template/issues",
                "source": "https://github.com/sebastianbergmann/php-text-template/tree/2.0.4"
            },
            "funding": [
                {
                    "url": "https://github.com/sebastianbergmann",
                    "type": "github"
                }
            ],
            "time": "2020-10-26T05:33:50+00:00"
        },
        {
            "name": "phpunit/php-timer",
            "version": "5.0.3",
            "source": {
                "type": "git",
                "url": "https://github.com/sebastianbergmann/php-timer.git",
                "reference": "5a63ce20ed1b5bf577850e2c4e87f4aa902afbd2"
            },
            "dist": {
                "type": "zip",
                "url": "https://api.github.com/repos/sebastianbergmann/php-timer/zipball/5a63ce20ed1b5bf577850e2c4e87f4aa902afbd2",
                "reference": "5a63ce20ed1b5bf577850e2c4e87f4aa902afbd2",
                "shasum": ""
            },
            "require": {
                "php": ">=7.3"
            },
            "require-dev": {
                "phpunit/phpunit": "^9.3"
            },
            "type": "library",
            "extra": {
                "branch-alias": {
                    "dev-master": "5.0-dev"
                }
            },
            "autoload": {
                "classmap": [
                    "src/"
                ]
            },
            "notification-url": "https://packagist.org/downloads/",
            "license": [
                "BSD-3-Clause"
            ],
            "authors": [
                {
                    "name": "Sebastian Bergmann",
                    "email": "sebastian@phpunit.de",
                    "role": "lead"
                }
            ],
            "description": "Utility class for timing",
            "homepage": "https://github.com/sebastianbergmann/php-timer/",
            "keywords": [
                "timer"
            ],
            "support": {
                "issues": "https://github.com/sebastianbergmann/php-timer/issues",
                "source": "https://github.com/sebastianbergmann/php-timer/tree/5.0.3"
            },
            "funding": [
                {
                    "url": "https://github.com/sebastianbergmann",
                    "type": "github"
                }
            ],
            "time": "2020-10-26T13:16:10+00:00"
        },
        {
            "name": "phpunit/phpunit",
            "version": "9.5.24",
            "source": {
                "type": "git",
                "url": "https://github.com/sebastianbergmann/phpunit.git",
                "reference": "d0aa6097bef9fd42458a9b3c49da32c6ce6129c5"
            },
            "dist": {
                "type": "zip",
                "url": "https://api.github.com/repos/sebastianbergmann/phpunit/zipball/d0aa6097bef9fd42458a9b3c49da32c6ce6129c5",
                "reference": "d0aa6097bef9fd42458a9b3c49da32c6ce6129c5",
                "shasum": ""
            },
            "require": {
                "doctrine/instantiator": "^1.3.1",
                "ext-dom": "*",
                "ext-json": "*",
                "ext-libxml": "*",
                "ext-mbstring": "*",
                "ext-xml": "*",
                "ext-xmlwriter": "*",
                "myclabs/deep-copy": "^1.10.1",
                "phar-io/manifest": "^2.0.3",
                "phar-io/version": "^3.0.2",
                "php": ">=7.3",
                "phpunit/php-code-coverage": "^9.2.13",
                "phpunit/php-file-iterator": "^3.0.5",
                "phpunit/php-invoker": "^3.1.1",
                "phpunit/php-text-template": "^2.0.3",
                "phpunit/php-timer": "^5.0.2",
                "sebastian/cli-parser": "^1.0.1",
                "sebastian/code-unit": "^1.0.6",
                "sebastian/comparator": "^4.0.5",
                "sebastian/diff": "^4.0.3",
                "sebastian/environment": "^5.1.3",
                "sebastian/exporter": "^4.0.3",
                "sebastian/global-state": "^5.0.1",
                "sebastian/object-enumerator": "^4.0.3",
                "sebastian/resource-operations": "^3.0.3",
                "sebastian/type": "^3.1",
                "sebastian/version": "^3.0.2"
            },
            "suggest": {
                "ext-soap": "*",
                "ext-xdebug": "*"
            },
            "bin": [
                "phpunit"
            ],
            "type": "library",
            "extra": {
                "branch-alias": {
                    "dev-master": "9.5-dev"
                }
            },
            "autoload": {
                "files": [
                    "src/Framework/Assert/Functions.php"
                ],
                "classmap": [
                    "src/"
                ]
            },
            "notification-url": "https://packagist.org/downloads/",
            "license": [
                "BSD-3-Clause"
            ],
            "authors": [
                {
                    "name": "Sebastian Bergmann",
                    "email": "sebastian@phpunit.de",
                    "role": "lead"
                }
            ],
            "description": "The PHP Unit Testing framework.",
            "homepage": "https://phpunit.de/",
            "keywords": [
                "phpunit",
                "testing",
                "xunit"
            ],
            "support": {
                "issues": "https://github.com/sebastianbergmann/phpunit/issues",
                "source": "https://github.com/sebastianbergmann/phpunit/tree/9.5.24"
            },
            "funding": [
                {
                    "url": "https://phpunit.de/sponsors.html",
                    "type": "custom"
                },
                {
                    "url": "https://github.com/sebastianbergmann",
                    "type": "github"
                }
            ],
            "time": "2022-08-30T07:42:16+00:00"
        },
        {
            "name": "psr/container",
            "version": "2.0.2",
            "source": {
                "type": "git",
                "url": "https://github.com/php-fig/container.git",
                "reference": "c71ecc56dfe541dbd90c5360474fbc405f8d5963"
            },
            "dist": {
                "type": "zip",
                "url": "https://api.github.com/repos/php-fig/container/zipball/c71ecc56dfe541dbd90c5360474fbc405f8d5963",
                "reference": "c71ecc56dfe541dbd90c5360474fbc405f8d5963",
                "shasum": ""
            },
            "require": {
                "php": ">=7.4.0"
            },
            "type": "library",
            "extra": {
                "branch-alias": {
                    "dev-master": "2.0.x-dev"
                }
            },
            "autoload": {
                "psr-4": {
                    "Psr\\Container\\": "src/"
                }
            },
            "notification-url": "https://packagist.org/downloads/",
            "license": [
                "MIT"
            ],
            "authors": [
                {
                    "name": "PHP-FIG",
                    "homepage": "https://www.php-fig.org/"
                }
            ],
            "description": "Common Container Interface (PHP FIG PSR-11)",
            "homepage": "https://github.com/php-fig/container",
            "keywords": [
                "PSR-11",
                "container",
                "container-interface",
                "container-interop",
                "psr"
            ],
            "support": {
                "issues": "https://github.com/php-fig/container/issues",
                "source": "https://github.com/php-fig/container/tree/2.0.2"
            },
            "time": "2021-11-05T16:47:00+00:00"
        },
        {
            "name": "roots/wordpress",
            "version": "6.0.2",
            "source": {
                "type": "git",
                "url": "https://github.com/roots/wordpress.git",
                "reference": "41ff6e23ccbc3a1691406d69fe8c211a225514e2"
            },
            "dist": {
                "type": "zip",
                "url": "https://api.github.com/repos/roots/wordpress/zipball/41ff6e23ccbc3a1691406d69fe8c211a225514e2",
                "reference": "41ff6e23ccbc3a1691406d69fe8c211a225514e2",
                "shasum": ""
            },
            "require": {
                "roots/wordpress-core-installer": "^1.0.0",
                "roots/wordpress-no-content": "self.version"
            },
            "type": "metapackage",
            "notification-url": "https://packagist.org/downloads/",
            "license": [
                "MIT",
                "GPL-2.0-or-later"
            ],
            "description": "WordPress is open source software you can use to create a beautiful website, blog, or app.",
            "homepage": "https://wordpress.org/",
            "keywords": [
                "blog",
                "cms",
                "wordpress"
            ],
            "support": {
                "issues": "https://github.com/roots/wordpress/issues",
                "source": "https://github.com/roots/wordpress/tree/6.0.2"
            },
            "funding": [
                {
                    "url": "https://github.com/roots",
                    "type": "github"
                },
                {
                    "url": "https://www.patreon.com/rootsdev",
                    "type": "patreon"
                }
            ],
            "time": "2022-06-01T16:54:37+00:00"
        },
        {
            "name": "roots/wordpress-core-installer",
            "version": "1.100.0",
            "source": {
                "type": "git",
                "url": "https://github.com/roots/wordpress-core-installer.git",
                "reference": "73f8488e5178c5d54234b919f823a9095e2b1847"
            },
            "dist": {
                "type": "zip",
                "url": "https://api.github.com/repos/roots/wordpress-core-installer/zipball/73f8488e5178c5d54234b919f823a9095e2b1847",
                "reference": "73f8488e5178c5d54234b919f823a9095e2b1847",
                "shasum": ""
            },
            "require": {
                "composer-plugin-api": "^1.0 || ^2.0",
                "php": ">=5.6.0"
            },
            "conflict": {
                "composer/installers": "<1.0.6"
            },
            "replace": {
                "johnpbloch/wordpress-core-installer": "*"
            },
            "require-dev": {
                "composer/composer": "^1.0 || ^2.0",
                "phpunit/phpunit": ">=5.7.27"
            },
            "type": "composer-plugin",
            "extra": {
                "class": "Roots\\Composer\\WordPressCorePlugin"
            },
            "autoload": {
                "psr-4": {
                    "Roots\\Composer\\": "src/"
                }
            },
            "notification-url": "https://packagist.org/downloads/",
            "license": [
                "GPL-2.0-or-later"
            ],
            "authors": [
                {
                    "name": "John P. Bloch",
                    "email": "me@johnpbloch.com"
                },
                {
                    "name": "Roots",
                    "email": "team@roots.io"
                }
            ],
            "description": "A custom installer to handle deploying WordPress with composer",
            "keywords": [
                "wordpress"
            ],
            "support": {
                "issues": "https://github.com/roots/wordpress-core-installer/issues",
                "source": "https://github.com/roots/wordpress-core-installer/tree/master"
            },
            "funding": [
                {
                    "url": "https://github.com/roots",
                    "type": "github"
                },
                {
                    "url": "https://www.patreon.com/rootsdev",
                    "type": "patreon"
                }
            ],
            "time": "2020-08-20T00:27:30+00:00"
        },
        {
            "name": "roots/wordpress-no-content",
            "version": "6.0.2",
            "source": {
                "type": "git",
                "url": "https://github.com/WordPress/WordPress.git",
                "reference": "6.0.2"
            },
            "dist": {
                "type": "zip",
                "url": "https://downloads.wordpress.org/release/wordpress-6.0.2-no-content.zip",
                "shasum": "9e78ef932a99d62e6a0b045ff846fe5b2bf35e29"
            },
            "require": {
                "php": ">= 5.6.20"
            },
            "provide": {
                "wordpress/core-implementation": "6.0.2"
            },
            "suggest": {
                "ext-curl": "Performs remote request operations.",
                "ext-dom": "Used to validate Text Widget content and to automatically configuring IIS7+.",
                "ext-exif": "Works with metadata stored in images.",
                "ext-fileinfo": "Used to detect mimetype of file uploads.",
                "ext-hash": "Used for hashing, including passwords and update packages.",
                "ext-imagick": "Provides better image quality for media uploads.",
                "ext-json": "Used for communications with other servers.",
                "ext-libsodium": "Validates Signatures and provides securely random bytes.",
                "ext-mbstring": "Used to properly handle UTF8 text.",
                "ext-mysqli": "Connects to MySQL for database interactions.",
                "ext-openssl": "Permits SSL-based connections to other hosts.",
                "ext-pcre": "Increases performance of pattern matching in code searches.",
                "ext-xml": "Used for XML parsing, such as from a third-party site.",
                "ext-zip": "Used for decompressing Plugins, Themes, and WordPress update packages."
            },
            "type": "wordpress-core",
            "notification-url": "https://packagist.org/downloads/",
            "license": [
                "GPL-2.0-or-later"
            ],
            "authors": [
                {
                    "name": "WordPress Community",
                    "homepage": "https://wordpress.org/about/"
                }
            ],
            "description": "WordPress is open source software you can use to create a beautiful website, blog, or app.",
            "homepage": "https://wordpress.org/",
            "keywords": [
                "blog",
                "cms",
                "wordpress"
            ],
            "support": {
                "docs": "https://developer.wordpress.org/",
                "forum": "https://wordpress.org/support/",
                "irc": "irc://irc.freenode.net/wordpress",
                "issues": "https://core.trac.wordpress.org/",
                "rss": "https://wordpress.org/news/feed/",
                "source": "https://core.trac.wordpress.org/browser",
                "wiki": "https://codex.wordpress.org/"
            },
            "funding": [
                {
                    "url": "https://wordpressfoundation.org/donate/",
                    "type": "other"
                }
            ],
            "time": "2022-08-30T17:52:03+00:00"
        },
        {
            "name": "sebastian/cli-parser",
            "version": "1.0.1",
            "source": {
                "type": "git",
                "url": "https://github.com/sebastianbergmann/cli-parser.git",
                "reference": "442e7c7e687e42adc03470c7b668bc4b2402c0b2"
            },
            "dist": {
                "type": "zip",
                "url": "https://api.github.com/repos/sebastianbergmann/cli-parser/zipball/442e7c7e687e42adc03470c7b668bc4b2402c0b2",
                "reference": "442e7c7e687e42adc03470c7b668bc4b2402c0b2",
                "shasum": ""
            },
            "require": {
                "php": ">=7.3"
            },
            "require-dev": {
                "phpunit/phpunit": "^9.3"
            },
            "type": "library",
            "extra": {
                "branch-alias": {
                    "dev-master": "1.0-dev"
                }
            },
            "autoload": {
                "classmap": [
                    "src/"
                ]
            },
            "notification-url": "https://packagist.org/downloads/",
            "license": [
                "BSD-3-Clause"
            ],
            "authors": [
                {
                    "name": "Sebastian Bergmann",
                    "email": "sebastian@phpunit.de",
                    "role": "lead"
                }
            ],
            "description": "Library for parsing CLI options",
            "homepage": "https://github.com/sebastianbergmann/cli-parser",
            "support": {
                "issues": "https://github.com/sebastianbergmann/cli-parser/issues",
                "source": "https://github.com/sebastianbergmann/cli-parser/tree/1.0.1"
            },
            "funding": [
                {
                    "url": "https://github.com/sebastianbergmann",
                    "type": "github"
                }
            ],
            "time": "2020-09-28T06:08:49+00:00"
        },
        {
            "name": "sebastian/code-unit",
            "version": "1.0.8",
            "source": {
                "type": "git",
                "url": "https://github.com/sebastianbergmann/code-unit.git",
                "reference": "1fc9f64c0927627ef78ba436c9b17d967e68e120"
            },
            "dist": {
                "type": "zip",
                "url": "https://api.github.com/repos/sebastianbergmann/code-unit/zipball/1fc9f64c0927627ef78ba436c9b17d967e68e120",
                "reference": "1fc9f64c0927627ef78ba436c9b17d967e68e120",
                "shasum": ""
            },
            "require": {
                "php": ">=7.3"
            },
            "require-dev": {
                "phpunit/phpunit": "^9.3"
            },
            "type": "library",
            "extra": {
                "branch-alias": {
                    "dev-master": "1.0-dev"
                }
            },
            "autoload": {
                "classmap": [
                    "src/"
                ]
            },
            "notification-url": "https://packagist.org/downloads/",
            "license": [
                "BSD-3-Clause"
            ],
            "authors": [
                {
                    "name": "Sebastian Bergmann",
                    "email": "sebastian@phpunit.de",
                    "role": "lead"
                }
            ],
            "description": "Collection of value objects that represent the PHP code units",
            "homepage": "https://github.com/sebastianbergmann/code-unit",
            "support": {
                "issues": "https://github.com/sebastianbergmann/code-unit/issues",
                "source": "https://github.com/sebastianbergmann/code-unit/tree/1.0.8"
            },
            "funding": [
                {
                    "url": "https://github.com/sebastianbergmann",
                    "type": "github"
                }
            ],
            "time": "2020-10-26T13:08:54+00:00"
        },
        {
            "name": "sebastian/code-unit-reverse-lookup",
            "version": "2.0.3",
            "source": {
                "type": "git",
                "url": "https://github.com/sebastianbergmann/code-unit-reverse-lookup.git",
                "reference": "ac91f01ccec49fb77bdc6fd1e548bc70f7faa3e5"
            },
            "dist": {
                "type": "zip",
                "url": "https://api.github.com/repos/sebastianbergmann/code-unit-reverse-lookup/zipball/ac91f01ccec49fb77bdc6fd1e548bc70f7faa3e5",
                "reference": "ac91f01ccec49fb77bdc6fd1e548bc70f7faa3e5",
                "shasum": ""
            },
            "require": {
                "php": ">=7.3"
            },
            "require-dev": {
                "phpunit/phpunit": "^9.3"
            },
            "type": "library",
            "extra": {
                "branch-alias": {
                    "dev-master": "2.0-dev"
                }
            },
            "autoload": {
                "classmap": [
                    "src/"
                ]
            },
            "notification-url": "https://packagist.org/downloads/",
            "license": [
                "BSD-3-Clause"
            ],
            "authors": [
                {
                    "name": "Sebastian Bergmann",
                    "email": "sebastian@phpunit.de"
                }
            ],
            "description": "Looks up which function or method a line of code belongs to",
            "homepage": "https://github.com/sebastianbergmann/code-unit-reverse-lookup/",
            "support": {
                "issues": "https://github.com/sebastianbergmann/code-unit-reverse-lookup/issues",
                "source": "https://github.com/sebastianbergmann/code-unit-reverse-lookup/tree/2.0.3"
            },
            "funding": [
                {
                    "url": "https://github.com/sebastianbergmann",
                    "type": "github"
                }
            ],
            "time": "2020-09-28T05:30:19+00:00"
        },
        {
            "name": "sebastian/comparator",
            "version": "4.0.6",
            "source": {
                "type": "git",
                "url": "https://github.com/sebastianbergmann/comparator.git",
                "reference": "55f4261989e546dc112258c7a75935a81a7ce382"
            },
            "dist": {
                "type": "zip",
                "url": "https://api.github.com/repos/sebastianbergmann/comparator/zipball/55f4261989e546dc112258c7a75935a81a7ce382",
                "reference": "55f4261989e546dc112258c7a75935a81a7ce382",
                "shasum": ""
            },
            "require": {
                "php": ">=7.3",
                "sebastian/diff": "^4.0",
                "sebastian/exporter": "^4.0"
            },
            "require-dev": {
                "phpunit/phpunit": "^9.3"
            },
            "type": "library",
            "extra": {
                "branch-alias": {
                    "dev-master": "4.0-dev"
                }
            },
            "autoload": {
                "classmap": [
                    "src/"
                ]
            },
            "notification-url": "https://packagist.org/downloads/",
            "license": [
                "BSD-3-Clause"
            ],
            "authors": [
                {
                    "name": "Sebastian Bergmann",
                    "email": "sebastian@phpunit.de"
                },
                {
                    "name": "Jeff Welch",
                    "email": "whatthejeff@gmail.com"
                },
                {
                    "name": "Volker Dusch",
                    "email": "github@wallbash.com"
                },
                {
                    "name": "Bernhard Schussek",
                    "email": "bschussek@2bepublished.at"
                }
            ],
            "description": "Provides the functionality to compare PHP values for equality",
            "homepage": "https://github.com/sebastianbergmann/comparator",
            "keywords": [
                "comparator",
                "compare",
                "equality"
            ],
            "support": {
                "issues": "https://github.com/sebastianbergmann/comparator/issues",
                "source": "https://github.com/sebastianbergmann/comparator/tree/4.0.6"
            },
            "funding": [
                {
                    "url": "https://github.com/sebastianbergmann",
                    "type": "github"
                }
            ],
            "time": "2020-10-26T15:49:45+00:00"
        },
        {
            "name": "sebastian/complexity",
            "version": "2.0.2",
            "source": {
                "type": "git",
                "url": "https://github.com/sebastianbergmann/complexity.git",
                "reference": "739b35e53379900cc9ac327b2147867b8b6efd88"
            },
            "dist": {
                "type": "zip",
                "url": "https://api.github.com/repos/sebastianbergmann/complexity/zipball/739b35e53379900cc9ac327b2147867b8b6efd88",
                "reference": "739b35e53379900cc9ac327b2147867b8b6efd88",
                "shasum": ""
            },
            "require": {
                "nikic/php-parser": "^4.7",
                "php": ">=7.3"
            },
            "require-dev": {
                "phpunit/phpunit": "^9.3"
            },
            "type": "library",
            "extra": {
                "branch-alias": {
                    "dev-master": "2.0-dev"
                }
            },
            "autoload": {
                "classmap": [
                    "src/"
                ]
            },
            "notification-url": "https://packagist.org/downloads/",
            "license": [
                "BSD-3-Clause"
            ],
            "authors": [
                {
                    "name": "Sebastian Bergmann",
                    "email": "sebastian@phpunit.de",
                    "role": "lead"
                }
            ],
            "description": "Library for calculating the complexity of PHP code units",
            "homepage": "https://github.com/sebastianbergmann/complexity",
            "support": {
                "issues": "https://github.com/sebastianbergmann/complexity/issues",
                "source": "https://github.com/sebastianbergmann/complexity/tree/2.0.2"
            },
            "funding": [
                {
                    "url": "https://github.com/sebastianbergmann",
                    "type": "github"
                }
            ],
            "time": "2020-10-26T15:52:27+00:00"
        },
        {
            "name": "sebastian/diff",
            "version": "4.0.4",
            "source": {
                "type": "git",
                "url": "https://github.com/sebastianbergmann/diff.git",
                "reference": "3461e3fccc7cfdfc2720be910d3bd73c69be590d"
            },
            "dist": {
                "type": "zip",
                "url": "https://api.github.com/repos/sebastianbergmann/diff/zipball/3461e3fccc7cfdfc2720be910d3bd73c69be590d",
                "reference": "3461e3fccc7cfdfc2720be910d3bd73c69be590d",
                "shasum": ""
            },
            "require": {
                "php": ">=7.3"
            },
            "require-dev": {
                "phpunit/phpunit": "^9.3",
                "symfony/process": "^4.2 || ^5"
            },
            "type": "library",
            "extra": {
                "branch-alias": {
                    "dev-master": "4.0-dev"
                }
            },
            "autoload": {
                "classmap": [
                    "src/"
                ]
            },
            "notification-url": "https://packagist.org/downloads/",
            "license": [
                "BSD-3-Clause"
            ],
            "authors": [
                {
                    "name": "Sebastian Bergmann",
                    "email": "sebastian@phpunit.de"
                },
                {
                    "name": "Kore Nordmann",
                    "email": "mail@kore-nordmann.de"
                }
            ],
            "description": "Diff implementation",
            "homepage": "https://github.com/sebastianbergmann/diff",
            "keywords": [
                "diff",
                "udiff",
                "unidiff",
                "unified diff"
            ],
            "support": {
                "issues": "https://github.com/sebastianbergmann/diff/issues",
                "source": "https://github.com/sebastianbergmann/diff/tree/4.0.4"
            },
            "funding": [
                {
                    "url": "https://github.com/sebastianbergmann",
                    "type": "github"
                }
            ],
            "time": "2020-10-26T13:10:38+00:00"
        },
        {
            "name": "sebastian/environment",
            "version": "5.1.4",
            "source": {
                "type": "git",
                "url": "https://github.com/sebastianbergmann/environment.git",
                "reference": "1b5dff7bb151a4db11d49d90e5408e4e938270f7"
            },
            "dist": {
                "type": "zip",
                "url": "https://api.github.com/repos/sebastianbergmann/environment/zipball/1b5dff7bb151a4db11d49d90e5408e4e938270f7",
                "reference": "1b5dff7bb151a4db11d49d90e5408e4e938270f7",
                "shasum": ""
            },
            "require": {
                "php": ">=7.3"
            },
            "require-dev": {
                "phpunit/phpunit": "^9.3"
            },
            "suggest": {
                "ext-posix": "*"
            },
            "type": "library",
            "extra": {
                "branch-alias": {
                    "dev-master": "5.1-dev"
                }
            },
            "autoload": {
                "classmap": [
                    "src/"
                ]
            },
            "notification-url": "https://packagist.org/downloads/",
            "license": [
                "BSD-3-Clause"
            ],
            "authors": [
                {
                    "name": "Sebastian Bergmann",
                    "email": "sebastian@phpunit.de"
                }
            ],
            "description": "Provides functionality to handle HHVM/PHP environments",
            "homepage": "http://www.github.com/sebastianbergmann/environment",
            "keywords": [
                "Xdebug",
                "environment",
                "hhvm"
            ],
            "support": {
                "issues": "https://github.com/sebastianbergmann/environment/issues",
                "source": "https://github.com/sebastianbergmann/environment/tree/5.1.4"
            },
            "funding": [
                {
                    "url": "https://github.com/sebastianbergmann",
                    "type": "github"
                }
            ],
            "time": "2022-04-03T09:37:03+00:00"
        },
        {
            "name": "sebastian/exporter",
            "version": "4.0.4",
            "source": {
                "type": "git",
                "url": "https://github.com/sebastianbergmann/exporter.git",
                "reference": "65e8b7db476c5dd267e65eea9cab77584d3cfff9"
            },
            "dist": {
                "type": "zip",
                "url": "https://api.github.com/repos/sebastianbergmann/exporter/zipball/65e8b7db476c5dd267e65eea9cab77584d3cfff9",
                "reference": "65e8b7db476c5dd267e65eea9cab77584d3cfff9",
                "shasum": ""
            },
            "require": {
                "php": ">=7.3",
                "sebastian/recursion-context": "^4.0"
            },
            "require-dev": {
                "ext-mbstring": "*",
                "phpunit/phpunit": "^9.3"
            },
            "type": "library",
            "extra": {
                "branch-alias": {
                    "dev-master": "4.0-dev"
                }
            },
            "autoload": {
                "classmap": [
                    "src/"
                ]
            },
            "notification-url": "https://packagist.org/downloads/",
            "license": [
                "BSD-3-Clause"
            ],
            "authors": [
                {
                    "name": "Sebastian Bergmann",
                    "email": "sebastian@phpunit.de"
                },
                {
                    "name": "Jeff Welch",
                    "email": "whatthejeff@gmail.com"
                },
                {
                    "name": "Volker Dusch",
                    "email": "github@wallbash.com"
                },
                {
                    "name": "Adam Harvey",
                    "email": "aharvey@php.net"
                },
                {
                    "name": "Bernhard Schussek",
                    "email": "bschussek@gmail.com"
                }
            ],
            "description": "Provides the functionality to export PHP variables for visualization",
            "homepage": "https://www.github.com/sebastianbergmann/exporter",
            "keywords": [
                "export",
                "exporter"
            ],
            "support": {
                "issues": "https://github.com/sebastianbergmann/exporter/issues",
                "source": "https://github.com/sebastianbergmann/exporter/tree/4.0.4"
            },
            "funding": [
                {
                    "url": "https://github.com/sebastianbergmann",
                    "type": "github"
                }
            ],
            "time": "2021-11-11T14:18:36+00:00"
        },
        {
            "name": "sebastian/global-state",
            "version": "5.0.5",
            "source": {
                "type": "git",
                "url": "https://github.com/sebastianbergmann/global-state.git",
                "reference": "0ca8db5a5fc9c8646244e629625ac486fa286bf2"
            },
            "dist": {
                "type": "zip",
                "url": "https://api.github.com/repos/sebastianbergmann/global-state/zipball/0ca8db5a5fc9c8646244e629625ac486fa286bf2",
                "reference": "0ca8db5a5fc9c8646244e629625ac486fa286bf2",
                "shasum": ""
            },
            "require": {
                "php": ">=7.3",
                "sebastian/object-reflector": "^2.0",
                "sebastian/recursion-context": "^4.0"
            },
            "require-dev": {
                "ext-dom": "*",
                "phpunit/phpunit": "^9.3"
            },
            "suggest": {
                "ext-uopz": "*"
            },
            "type": "library",
            "extra": {
                "branch-alias": {
                    "dev-master": "5.0-dev"
                }
            },
            "autoload": {
                "classmap": [
                    "src/"
                ]
            },
            "notification-url": "https://packagist.org/downloads/",
            "license": [
                "BSD-3-Clause"
            ],
            "authors": [
                {
                    "name": "Sebastian Bergmann",
                    "email": "sebastian@phpunit.de"
                }
            ],
            "description": "Snapshotting of global state",
            "homepage": "http://www.github.com/sebastianbergmann/global-state",
            "keywords": [
                "global state"
            ],
            "support": {
                "issues": "https://github.com/sebastianbergmann/global-state/issues",
                "source": "https://github.com/sebastianbergmann/global-state/tree/5.0.5"
            },
            "funding": [
                {
                    "url": "https://github.com/sebastianbergmann",
                    "type": "github"
                }
            ],
            "time": "2022-02-14T08:28:10+00:00"
        },
        {
            "name": "sebastian/lines-of-code",
            "version": "1.0.3",
            "source": {
                "type": "git",
                "url": "https://github.com/sebastianbergmann/lines-of-code.git",
                "reference": "c1c2e997aa3146983ed888ad08b15470a2e22ecc"
            },
            "dist": {
                "type": "zip",
                "url": "https://api.github.com/repos/sebastianbergmann/lines-of-code/zipball/c1c2e997aa3146983ed888ad08b15470a2e22ecc",
                "reference": "c1c2e997aa3146983ed888ad08b15470a2e22ecc",
                "shasum": ""
            },
            "require": {
                "nikic/php-parser": "^4.6",
                "php": ">=7.3"
            },
            "require-dev": {
                "phpunit/phpunit": "^9.3"
            },
            "type": "library",
            "extra": {
                "branch-alias": {
                    "dev-master": "1.0-dev"
                }
            },
            "autoload": {
                "classmap": [
                    "src/"
                ]
            },
            "notification-url": "https://packagist.org/downloads/",
            "license": [
                "BSD-3-Clause"
            ],
            "authors": [
                {
                    "name": "Sebastian Bergmann",
                    "email": "sebastian@phpunit.de",
                    "role": "lead"
                }
            ],
            "description": "Library for counting the lines of code in PHP source code",
            "homepage": "https://github.com/sebastianbergmann/lines-of-code",
            "support": {
                "issues": "https://github.com/sebastianbergmann/lines-of-code/issues",
                "source": "https://github.com/sebastianbergmann/lines-of-code/tree/1.0.3"
            },
            "funding": [
                {
                    "url": "https://github.com/sebastianbergmann",
                    "type": "github"
                }
            ],
            "time": "2020-11-28T06:42:11+00:00"
        },
        {
            "name": "sebastian/object-enumerator",
            "version": "4.0.4",
            "source": {
                "type": "git",
                "url": "https://github.com/sebastianbergmann/object-enumerator.git",
                "reference": "5c9eeac41b290a3712d88851518825ad78f45c71"
            },
            "dist": {
                "type": "zip",
                "url": "https://api.github.com/repos/sebastianbergmann/object-enumerator/zipball/5c9eeac41b290a3712d88851518825ad78f45c71",
                "reference": "5c9eeac41b290a3712d88851518825ad78f45c71",
                "shasum": ""
            },
            "require": {
                "php": ">=7.3",
                "sebastian/object-reflector": "^2.0",
                "sebastian/recursion-context": "^4.0"
            },
            "require-dev": {
                "phpunit/phpunit": "^9.3"
            },
            "type": "library",
            "extra": {
                "branch-alias": {
                    "dev-master": "4.0-dev"
                }
            },
            "autoload": {
                "classmap": [
                    "src/"
                ]
            },
            "notification-url": "https://packagist.org/downloads/",
            "license": [
                "BSD-3-Clause"
            ],
            "authors": [
                {
                    "name": "Sebastian Bergmann",
                    "email": "sebastian@phpunit.de"
                }
            ],
            "description": "Traverses array structures and object graphs to enumerate all referenced objects",
            "homepage": "https://github.com/sebastianbergmann/object-enumerator/",
            "support": {
                "issues": "https://github.com/sebastianbergmann/object-enumerator/issues",
                "source": "https://github.com/sebastianbergmann/object-enumerator/tree/4.0.4"
            },
            "funding": [
                {
                    "url": "https://github.com/sebastianbergmann",
                    "type": "github"
                }
            ],
            "time": "2020-10-26T13:12:34+00:00"
        },
        {
            "name": "sebastian/object-reflector",
            "version": "2.0.4",
            "source": {
                "type": "git",
                "url": "https://github.com/sebastianbergmann/object-reflector.git",
                "reference": "b4f479ebdbf63ac605d183ece17d8d7fe49c15c7"
            },
            "dist": {
                "type": "zip",
                "url": "https://api.github.com/repos/sebastianbergmann/object-reflector/zipball/b4f479ebdbf63ac605d183ece17d8d7fe49c15c7",
                "reference": "b4f479ebdbf63ac605d183ece17d8d7fe49c15c7",
                "shasum": ""
            },
            "require": {
                "php": ">=7.3"
            },
            "require-dev": {
                "phpunit/phpunit": "^9.3"
            },
            "type": "library",
            "extra": {
                "branch-alias": {
                    "dev-master": "2.0-dev"
                }
            },
            "autoload": {
                "classmap": [
                    "src/"
                ]
            },
            "notification-url": "https://packagist.org/downloads/",
            "license": [
                "BSD-3-Clause"
            ],
            "authors": [
                {
                    "name": "Sebastian Bergmann",
                    "email": "sebastian@phpunit.de"
                }
            ],
            "description": "Allows reflection of object attributes, including inherited and non-public ones",
            "homepage": "https://github.com/sebastianbergmann/object-reflector/",
            "support": {
                "issues": "https://github.com/sebastianbergmann/object-reflector/issues",
                "source": "https://github.com/sebastianbergmann/object-reflector/tree/2.0.4"
            },
            "funding": [
                {
                    "url": "https://github.com/sebastianbergmann",
                    "type": "github"
                }
            ],
            "time": "2020-10-26T13:14:26+00:00"
        },
        {
            "name": "sebastian/recursion-context",
            "version": "4.0.4",
            "source": {
                "type": "git",
                "url": "https://github.com/sebastianbergmann/recursion-context.git",
                "reference": "cd9d8cf3c5804de4341c283ed787f099f5506172"
            },
            "dist": {
                "type": "zip",
                "url": "https://api.github.com/repos/sebastianbergmann/recursion-context/zipball/cd9d8cf3c5804de4341c283ed787f099f5506172",
                "reference": "cd9d8cf3c5804de4341c283ed787f099f5506172",
                "shasum": ""
            },
            "require": {
                "php": ">=7.3"
            },
            "require-dev": {
                "phpunit/phpunit": "^9.3"
            },
            "type": "library",
            "extra": {
                "branch-alias": {
                    "dev-master": "4.0-dev"
                }
            },
            "autoload": {
                "classmap": [
                    "src/"
                ]
            },
            "notification-url": "https://packagist.org/downloads/",
            "license": [
                "BSD-3-Clause"
            ],
            "authors": [
                {
                    "name": "Sebastian Bergmann",
                    "email": "sebastian@phpunit.de"
                },
                {
                    "name": "Jeff Welch",
                    "email": "whatthejeff@gmail.com"
                },
                {
                    "name": "Adam Harvey",
                    "email": "aharvey@php.net"
                }
            ],
            "description": "Provides functionality to recursively process PHP variables",
            "homepage": "http://www.github.com/sebastianbergmann/recursion-context",
            "support": {
                "issues": "https://github.com/sebastianbergmann/recursion-context/issues",
                "source": "https://github.com/sebastianbergmann/recursion-context/tree/4.0.4"
            },
            "funding": [
                {
                    "url": "https://github.com/sebastianbergmann",
                    "type": "github"
                }
            ],
            "time": "2020-10-26T13:17:30+00:00"
        },
        {
            "name": "sebastian/resource-operations",
            "version": "3.0.3",
            "source": {
                "type": "git",
                "url": "https://github.com/sebastianbergmann/resource-operations.git",
                "reference": "0f4443cb3a1d92ce809899753bc0d5d5a8dd19a8"
            },
            "dist": {
                "type": "zip",
                "url": "https://api.github.com/repos/sebastianbergmann/resource-operations/zipball/0f4443cb3a1d92ce809899753bc0d5d5a8dd19a8",
                "reference": "0f4443cb3a1d92ce809899753bc0d5d5a8dd19a8",
                "shasum": ""
            },
            "require": {
                "php": ">=7.3"
            },
            "require-dev": {
                "phpunit/phpunit": "^9.0"
            },
            "type": "library",
            "extra": {
                "branch-alias": {
                    "dev-master": "3.0-dev"
                }
            },
            "autoload": {
                "classmap": [
                    "src/"
                ]
            },
            "notification-url": "https://packagist.org/downloads/",
            "license": [
                "BSD-3-Clause"
            ],
            "authors": [
                {
                    "name": "Sebastian Bergmann",
                    "email": "sebastian@phpunit.de"
                }
            ],
            "description": "Provides a list of PHP built-in functions that operate on resources",
            "homepage": "https://www.github.com/sebastianbergmann/resource-operations",
            "support": {
                "issues": "https://github.com/sebastianbergmann/resource-operations/issues",
                "source": "https://github.com/sebastianbergmann/resource-operations/tree/3.0.3"
            },
            "funding": [
                {
                    "url": "https://github.com/sebastianbergmann",
                    "type": "github"
                }
            ],
            "time": "2020-09-28T06:45:17+00:00"
        },
        {
            "name": "sebastian/type",
            "version": "3.2.0",
            "source": {
                "type": "git",
                "url": "https://github.com/sebastianbergmann/type.git",
                "reference": "fb3fe09c5f0bae6bc27ef3ce933a1e0ed9464b6e"
            },
            "dist": {
                "type": "zip",
                "url": "https://api.github.com/repos/sebastianbergmann/type/zipball/fb3fe09c5f0bae6bc27ef3ce933a1e0ed9464b6e",
                "reference": "fb3fe09c5f0bae6bc27ef3ce933a1e0ed9464b6e",
                "shasum": ""
            },
            "require": {
                "php": ">=7.3"
            },
            "require-dev": {
                "phpunit/phpunit": "^9.5"
            },
            "type": "library",
            "extra": {
                "branch-alias": {
                    "dev-master": "3.2-dev"
                }
            },
            "autoload": {
                "classmap": [
                    "src/"
                ]
            },
            "notification-url": "https://packagist.org/downloads/",
            "license": [
                "BSD-3-Clause"
            ],
            "authors": [
                {
                    "name": "Sebastian Bergmann",
                    "email": "sebastian@phpunit.de",
                    "role": "lead"
                }
            ],
            "description": "Collection of value objects that represent the types of the PHP type system",
            "homepage": "https://github.com/sebastianbergmann/type",
            "support": {
                "issues": "https://github.com/sebastianbergmann/type/issues",
                "source": "https://github.com/sebastianbergmann/type/tree/3.2.0"
            },
            "funding": [
                {
                    "url": "https://github.com/sebastianbergmann",
                    "type": "github"
                }
            ],
            "time": "2022-09-12T14:47:03+00:00"
        },
        {
            "name": "sebastian/version",
            "version": "3.0.2",
            "source": {
                "type": "git",
                "url": "https://github.com/sebastianbergmann/version.git",
                "reference": "c6c1022351a901512170118436c764e473f6de8c"
            },
            "dist": {
                "type": "zip",
                "url": "https://api.github.com/repos/sebastianbergmann/version/zipball/c6c1022351a901512170118436c764e473f6de8c",
                "reference": "c6c1022351a901512170118436c764e473f6de8c",
                "shasum": ""
            },
            "require": {
                "php": ">=7.3"
            },
            "type": "library",
            "extra": {
                "branch-alias": {
                    "dev-master": "3.0-dev"
                }
            },
            "autoload": {
                "classmap": [
                    "src/"
                ]
            },
            "notification-url": "https://packagist.org/downloads/",
            "license": [
                "BSD-3-Clause"
            ],
            "authors": [
                {
                    "name": "Sebastian Bergmann",
                    "email": "sebastian@phpunit.de",
                    "role": "lead"
                }
            ],
            "description": "Library that helps with managing the version number of Git-hosted PHP projects",
            "homepage": "https://github.com/sebastianbergmann/version",
            "support": {
                "issues": "https://github.com/sebastianbergmann/version/issues",
                "source": "https://github.com/sebastianbergmann/version/tree/3.0.2"
            },
            "funding": [
                {
                    "url": "https://github.com/sebastianbergmann",
                    "type": "github"
                }
            ],
            "time": "2020-09-28T06:39:44+00:00"
        },
        {
            "name": "symfony/console",
            "version": "v6.0.12",
            "source": {
                "type": "git",
                "url": "https://github.com/symfony/console.git",
                "reference": "c5c2e313aa682530167c25077d6bdff36346251e"
            },
            "dist": {
                "type": "zip",
                "url": "https://api.github.com/repos/symfony/console/zipball/c5c2e313aa682530167c25077d6bdff36346251e",
                "reference": "c5c2e313aa682530167c25077d6bdff36346251e",
                "shasum": ""
            },
            "require": {
                "php": ">=8.0.2",
                "symfony/polyfill-mbstring": "~1.0",
                "symfony/service-contracts": "^1.1|^2|^3",
                "symfony/string": "^5.4|^6.0"
            },
            "conflict": {
                "symfony/dependency-injection": "<5.4",
                "symfony/dotenv": "<5.4",
                "symfony/event-dispatcher": "<5.4",
                "symfony/lock": "<5.4",
                "symfony/process": "<5.4"
            },
            "provide": {
                "psr/log-implementation": "1.0|2.0|3.0"
            },
            "require-dev": {
                "psr/log": "^1|^2|^3",
                "symfony/config": "^5.4|^6.0",
                "symfony/dependency-injection": "^5.4|^6.0",
                "symfony/event-dispatcher": "^5.4|^6.0",
                "symfony/lock": "^5.4|^6.0",
                "symfony/process": "^5.4|^6.0",
                "symfony/var-dumper": "^5.4|^6.0"
            },
            "suggest": {
                "psr/log": "For using the console logger",
                "symfony/event-dispatcher": "",
                "symfony/lock": "",
                "symfony/process": ""
            },
            "type": "library",
            "autoload": {
                "psr-4": {
                    "Symfony\\Component\\Console\\": ""
                },
                "exclude-from-classmap": [
                    "/Tests/"
                ]
            },
            "notification-url": "https://packagist.org/downloads/",
            "license": [
                "MIT"
            ],
            "authors": [
                {
                    "name": "Fabien Potencier",
                    "email": "fabien@symfony.com"
                },
                {
                    "name": "Symfony Community",
                    "homepage": "https://symfony.com/contributors"
                }
            ],
            "description": "Eases the creation of beautiful and testable command line interfaces",
            "homepage": "https://symfony.com",
            "keywords": [
                "cli",
                "command line",
                "console",
                "terminal"
            ],
            "support": {
                "source": "https://github.com/symfony/console/tree/v6.0.12"
            },
            "funding": [
                {
                    "url": "https://symfony.com/sponsor",
                    "type": "custom"
                },
                {
                    "url": "https://github.com/fabpot",
                    "type": "github"
                },
                {
                    "url": "https://tidelift.com/funding/github/packagist/symfony/symfony",
                    "type": "tidelift"
                }
            ],
            "time": "2022-08-23T20:52:30+00:00"
        },
        {
            "name": "symfony/polyfill-ctype",
            "version": "v1.26.0",
            "source": {
                "type": "git",
                "url": "https://github.com/symfony/polyfill-ctype.git",
                "reference": "6fd1b9a79f6e3cf65f9e679b23af304cd9e010d4"
            },
            "dist": {
                "type": "zip",
                "url": "https://api.github.com/repos/symfony/polyfill-ctype/zipball/6fd1b9a79f6e3cf65f9e679b23af304cd9e010d4",
                "reference": "6fd1b9a79f6e3cf65f9e679b23af304cd9e010d4",
                "shasum": ""
            },
            "require": {
                "php": ">=7.1"
            },
            "provide": {
                "ext-ctype": "*"
            },
            "suggest": {
                "ext-ctype": "For best performance"
            },
            "type": "library",
            "extra": {
                "branch-alias": {
                    "dev-main": "1.26-dev"
                },
                "thanks": {
                    "name": "symfony/polyfill",
                    "url": "https://github.com/symfony/polyfill"
                }
            },
            "autoload": {
                "files": [
                    "bootstrap.php"
                ],
                "psr-4": {
                    "Symfony\\Polyfill\\Ctype\\": ""
                }
            },
            "notification-url": "https://packagist.org/downloads/",
            "license": [
                "MIT"
            ],
            "authors": [
                {
                    "name": "Gert de Pagter",
                    "email": "BackEndTea@gmail.com"
                },
                {
                    "name": "Symfony Community",
                    "homepage": "https://symfony.com/contributors"
                }
            ],
            "description": "Symfony polyfill for ctype functions",
            "homepage": "https://symfony.com",
            "keywords": [
                "compatibility",
                "ctype",
                "polyfill",
                "portable"
            ],
            "support": {
                "source": "https://github.com/symfony/polyfill-ctype/tree/v1.26.0"
            },
            "funding": [
                {
                    "url": "https://symfony.com/sponsor",
                    "type": "custom"
                },
                {
                    "url": "https://github.com/fabpot",
                    "type": "github"
                },
                {
                    "url": "https://tidelift.com/funding/github/packagist/symfony/symfony",
                    "type": "tidelift"
                }
            ],
            "time": "2022-05-24T11:49:31+00:00"
        },
        {
            "name": "symfony/polyfill-intl-grapheme",
            "version": "v1.26.0",
            "source": {
                "type": "git",
                "url": "https://github.com/symfony/polyfill-intl-grapheme.git",
                "reference": "433d05519ce6990bf3530fba6957499d327395c2"
            },
            "dist": {
                "type": "zip",
                "url": "https://api.github.com/repos/symfony/polyfill-intl-grapheme/zipball/433d05519ce6990bf3530fba6957499d327395c2",
                "reference": "433d05519ce6990bf3530fba6957499d327395c2",
                "shasum": ""
            },
            "require": {
                "php": ">=7.1"
            },
            "suggest": {
                "ext-intl": "For best performance"
            },
            "type": "library",
            "extra": {
                "branch-alias": {
                    "dev-main": "1.26-dev"
                },
                "thanks": {
                    "name": "symfony/polyfill",
                    "url": "https://github.com/symfony/polyfill"
                }
            },
            "autoload": {
                "files": [
                    "bootstrap.php"
                ],
                "psr-4": {
                    "Symfony\\Polyfill\\Intl\\Grapheme\\": ""
                }
            },
            "notification-url": "https://packagist.org/downloads/",
            "license": [
                "MIT"
            ],
            "authors": [
                {
                    "name": "Nicolas Grekas",
                    "email": "p@tchwork.com"
                },
                {
                    "name": "Symfony Community",
                    "homepage": "https://symfony.com/contributors"
                }
            ],
            "description": "Symfony polyfill for intl's grapheme_* functions",
            "homepage": "https://symfony.com",
            "keywords": [
                "compatibility",
                "grapheme",
                "intl",
                "polyfill",
                "portable",
                "shim"
            ],
            "support": {
                "source": "https://github.com/symfony/polyfill-intl-grapheme/tree/v1.26.0"
            },
            "funding": [
                {
                    "url": "https://symfony.com/sponsor",
                    "type": "custom"
                },
                {
                    "url": "https://github.com/fabpot",
                    "type": "github"
                },
                {
                    "url": "https://tidelift.com/funding/github/packagist/symfony/symfony",
                    "type": "tidelift"
                }
            ],
            "time": "2022-05-24T11:49:31+00:00"
        },
        {
            "name": "symfony/polyfill-intl-normalizer",
            "version": "v1.26.0",
            "source": {
                "type": "git",
                "url": "https://github.com/symfony/polyfill-intl-normalizer.git",
                "reference": "219aa369ceff116e673852dce47c3a41794c14bd"
            },
            "dist": {
                "type": "zip",
                "url": "https://api.github.com/repos/symfony/polyfill-intl-normalizer/zipball/219aa369ceff116e673852dce47c3a41794c14bd",
                "reference": "219aa369ceff116e673852dce47c3a41794c14bd",
                "shasum": ""
            },
            "require": {
                "php": ">=7.1"
            },
            "suggest": {
                "ext-intl": "For best performance"
            },
            "type": "library",
            "extra": {
                "branch-alias": {
                    "dev-main": "1.26-dev"
                },
                "thanks": {
                    "name": "symfony/polyfill",
                    "url": "https://github.com/symfony/polyfill"
                }
            },
            "autoload": {
                "files": [
                    "bootstrap.php"
                ],
                "psr-4": {
                    "Symfony\\Polyfill\\Intl\\Normalizer\\": ""
                },
                "classmap": [
                    "Resources/stubs"
                ]
            },
            "notification-url": "https://packagist.org/downloads/",
            "license": [
                "MIT"
            ],
            "authors": [
                {
                    "name": "Nicolas Grekas",
                    "email": "p@tchwork.com"
                },
                {
                    "name": "Symfony Community",
                    "homepage": "https://symfony.com/contributors"
                }
            ],
            "description": "Symfony polyfill for intl's Normalizer class and related functions",
            "homepage": "https://symfony.com",
            "keywords": [
                "compatibility",
                "intl",
                "normalizer",
                "polyfill",
                "portable",
                "shim"
            ],
            "support": {
                "source": "https://github.com/symfony/polyfill-intl-normalizer/tree/v1.26.0"
            },
            "funding": [
                {
                    "url": "https://symfony.com/sponsor",
                    "type": "custom"
                },
                {
                    "url": "https://github.com/fabpot",
                    "type": "github"
                },
                {
                    "url": "https://tidelift.com/funding/github/packagist/symfony/symfony",
                    "type": "tidelift"
                }
            ],
            "time": "2022-05-24T11:49:31+00:00"
        },
        {
            "name": "symfony/polyfill-mbstring",
            "version": "v1.26.0",
            "source": {
                "type": "git",
                "url": "https://github.com/symfony/polyfill-mbstring.git",
                "reference": "9344f9cb97f3b19424af1a21a3b0e75b0a7d8d7e"
            },
            "dist": {
                "type": "zip",
                "url": "https://api.github.com/repos/symfony/polyfill-mbstring/zipball/9344f9cb97f3b19424af1a21a3b0e75b0a7d8d7e",
                "reference": "9344f9cb97f3b19424af1a21a3b0e75b0a7d8d7e",
                "shasum": ""
            },
            "require": {
                "php": ">=7.1"
            },
            "provide": {
                "ext-mbstring": "*"
            },
            "suggest": {
                "ext-mbstring": "For best performance"
            },
            "type": "library",
            "extra": {
                "branch-alias": {
                    "dev-main": "1.26-dev"
                },
                "thanks": {
                    "name": "symfony/polyfill",
                    "url": "https://github.com/symfony/polyfill"
                }
            },
            "autoload": {
                "files": [
                    "bootstrap.php"
                ],
                "psr-4": {
                    "Symfony\\Polyfill\\Mbstring\\": ""
                }
            },
            "notification-url": "https://packagist.org/downloads/",
            "license": [
                "MIT"
            ],
            "authors": [
                {
                    "name": "Nicolas Grekas",
                    "email": "p@tchwork.com"
                },
                {
                    "name": "Symfony Community",
                    "homepage": "https://symfony.com/contributors"
                }
            ],
            "description": "Symfony polyfill for the Mbstring extension",
            "homepage": "https://symfony.com",
            "keywords": [
                "compatibility",
                "mbstring",
                "polyfill",
                "portable",
                "shim"
            ],
            "support": {
                "source": "https://github.com/symfony/polyfill-mbstring/tree/v1.26.0"
            },
            "funding": [
                {
                    "url": "https://symfony.com/sponsor",
                    "type": "custom"
                },
                {
                    "url": "https://github.com/fabpot",
                    "type": "github"
                },
                {
                    "url": "https://tidelift.com/funding/github/packagist/symfony/symfony",
                    "type": "tidelift"
                }
            ],
            "time": "2022-05-24T11:49:31+00:00"
        },
        {
            "name": "symfony/process",
            "version": "v6.0.11",
            "source": {
                "type": "git",
                "url": "https://github.com/symfony/process.git",
                "reference": "44270a08ccb664143dede554ff1c00aaa2247a43"
            },
            "dist": {
                "type": "zip",
                "url": "https://api.github.com/repos/symfony/process/zipball/44270a08ccb664143dede554ff1c00aaa2247a43",
                "reference": "44270a08ccb664143dede554ff1c00aaa2247a43",
                "shasum": ""
            },
            "require": {
                "php": ">=8.0.2"
            },
            "type": "library",
            "autoload": {
                "psr-4": {
                    "Symfony\\Component\\Process\\": ""
                },
                "exclude-from-classmap": [
                    "/Tests/"
                ]
            },
            "notification-url": "https://packagist.org/downloads/",
            "license": [
                "MIT"
            ],
            "authors": [
                {
                    "name": "Fabien Potencier",
                    "email": "fabien@symfony.com"
                },
                {
                    "name": "Symfony Community",
                    "homepage": "https://symfony.com/contributors"
                }
            ],
            "description": "Executes commands in sub-processes",
            "homepage": "https://symfony.com",
            "support": {
                "source": "https://github.com/symfony/process/tree/v6.0.11"
            },
            "funding": [
                {
                    "url": "https://symfony.com/sponsor",
                    "type": "custom"
                },
                {
                    "url": "https://github.com/fabpot",
                    "type": "github"
                },
                {
                    "url": "https://tidelift.com/funding/github/packagist/symfony/symfony",
                    "type": "tidelift"
                }
            ],
            "time": "2022-06-27T17:10:44+00:00"
        },
        {
            "name": "symfony/service-contracts",
            "version": "v3.0.2",
            "source": {
                "type": "git",
                "url": "https://github.com/symfony/service-contracts.git",
                "reference": "d78d39c1599bd1188b8e26bb341da52c3c6d8a66"
            },
            "dist": {
                "type": "zip",
                "url": "https://api.github.com/repos/symfony/service-contracts/zipball/d78d39c1599bd1188b8e26bb341da52c3c6d8a66",
                "reference": "d78d39c1599bd1188b8e26bb341da52c3c6d8a66",
                "shasum": ""
            },
            "require": {
                "php": ">=8.0.2",
                "psr/container": "^2.0"
            },
            "conflict": {
                "ext-psr": "<1.1|>=2"
            },
            "suggest": {
                "symfony/service-implementation": ""
            },
            "type": "library",
            "extra": {
                "branch-alias": {
                    "dev-main": "3.0-dev"
                },
                "thanks": {
                    "name": "symfony/contracts",
                    "url": "https://github.com/symfony/contracts"
                }
            },
            "autoload": {
                "psr-4": {
                    "Symfony\\Contracts\\Service\\": ""
                }
            },
            "notification-url": "https://packagist.org/downloads/",
            "license": [
                "MIT"
            ],
            "authors": [
                {
                    "name": "Nicolas Grekas",
                    "email": "p@tchwork.com"
                },
                {
                    "name": "Symfony Community",
                    "homepage": "https://symfony.com/contributors"
                }
            ],
            "description": "Generic abstractions related to writing services",
            "homepage": "https://symfony.com",
            "keywords": [
                "abstractions",
                "contracts",
                "decoupling",
                "interfaces",
                "interoperability",
                "standards"
            ],
            "support": {
                "source": "https://github.com/symfony/service-contracts/tree/v3.0.2"
            },
            "funding": [
                {
                    "url": "https://symfony.com/sponsor",
                    "type": "custom"
                },
                {
                    "url": "https://github.com/fabpot",
                    "type": "github"
                },
                {
                    "url": "https://tidelift.com/funding/github/packagist/symfony/symfony",
                    "type": "tidelift"
                }
            ],
            "time": "2022-05-30T19:17:58+00:00"
        },
        {
            "name": "symfony/string",
            "version": "v6.0.12",
            "source": {
                "type": "git",
                "url": "https://github.com/symfony/string.git",
                "reference": "3a975ba1a1508ad97df45f4590f55b7cc4c1a0a0"
            },
            "dist": {
                "type": "zip",
                "url": "https://api.github.com/repos/symfony/string/zipball/3a975ba1a1508ad97df45f4590f55b7cc4c1a0a0",
                "reference": "3a975ba1a1508ad97df45f4590f55b7cc4c1a0a0",
                "shasum": ""
            },
            "require": {
                "php": ">=8.0.2",
                "symfony/polyfill-ctype": "~1.8",
                "symfony/polyfill-intl-grapheme": "~1.0",
                "symfony/polyfill-intl-normalizer": "~1.0",
                "symfony/polyfill-mbstring": "~1.0"
            },
            "conflict": {
                "symfony/translation-contracts": "<2.0"
            },
            "require-dev": {
                "symfony/error-handler": "^5.4|^6.0",
                "symfony/http-client": "^5.4|^6.0",
                "symfony/translation-contracts": "^2.0|^3.0",
                "symfony/var-exporter": "^5.4|^6.0"
            },
            "type": "library",
            "autoload": {
                "files": [
                    "Resources/functions.php"
                ],
                "psr-4": {
                    "Symfony\\Component\\String\\": ""
                },
                "exclude-from-classmap": [
                    "/Tests/"
                ]
            },
            "notification-url": "https://packagist.org/downloads/",
            "license": [
                "MIT"
            ],
            "authors": [
                {
                    "name": "Nicolas Grekas",
                    "email": "p@tchwork.com"
                },
                {
                    "name": "Symfony Community",
                    "homepage": "https://symfony.com/contributors"
                }
            ],
            "description": "Provides an object-oriented API to strings and deals with bytes, UTF-8 code points and grapheme clusters in a unified way",
            "homepage": "https://symfony.com",
            "keywords": [
                "grapheme",
                "i18n",
                "string",
                "unicode",
                "utf-8",
                "utf8"
            ],
            "support": {
                "source": "https://github.com/symfony/string/tree/v6.0.12"
            },
            "funding": [
                {
                    "url": "https://symfony.com/sponsor",
                    "type": "custom"
                },
                {
                    "url": "https://github.com/fabpot",
                    "type": "github"
                },
                {
                    "url": "https://tidelift.com/funding/github/packagist/symfony/symfony",
                    "type": "tidelift"
                }
            ],
            "time": "2022-08-12T18:05:20+00:00"
        },
        {
            "name": "theseer/tokenizer",
            "version": "1.2.1",
            "source": {
                "type": "git",
                "url": "https://github.com/theseer/tokenizer.git",
                "reference": "34a41e998c2183e22995f158c581e7b5e755ab9e"
            },
            "dist": {
                "type": "zip",
                "url": "https://api.github.com/repos/theseer/tokenizer/zipball/34a41e998c2183e22995f158c581e7b5e755ab9e",
                "reference": "34a41e998c2183e22995f158c581e7b5e755ab9e",
                "shasum": ""
            },
            "require": {
                "ext-dom": "*",
                "ext-tokenizer": "*",
                "ext-xmlwriter": "*",
                "php": "^7.2 || ^8.0"
            },
            "type": "library",
            "autoload": {
                "classmap": [
                    "src/"
                ]
            },
            "notification-url": "https://packagist.org/downloads/",
            "license": [
                "BSD-3-Clause"
            ],
            "authors": [
                {
                    "name": "Arne Blankerts",
                    "email": "arne@blankerts.de",
                    "role": "Developer"
                }
            ],
            "description": "A small library for converting tokenized PHP source code into XML and potentially other formats",
            "support": {
                "issues": "https://github.com/theseer/tokenizer/issues",
                "source": "https://github.com/theseer/tokenizer/tree/1.2.1"
            },
            "funding": [
                {
                    "url": "https://github.com/theseer",
                    "type": "github"
                }
            ],
            "time": "2021-07-28T10:34:58+00:00"
        },
        {
            "name": "wikimedia/at-ease",
            "version": "v2.1.0",
            "source": {
                "type": "git",
                "url": "https://github.com/wikimedia/at-ease.git",
                "reference": "e8ebaa7bb7c8a8395481a05f6dc4deaceab11c33"
            },
            "dist": {
                "type": "zip",
                "url": "https://api.github.com/repos/wikimedia/at-ease/zipball/e8ebaa7bb7c8a8395481a05f6dc4deaceab11c33",
                "reference": "e8ebaa7bb7c8a8395481a05f6dc4deaceab11c33",
                "shasum": ""
            },
            "require": {
                "php": ">=7.2.9"
            },
            "require-dev": {
                "mediawiki/mediawiki-codesniffer": "35.0.0",
                "mediawiki/minus-x": "1.1.1",
                "ockcyp/covers-validator": "1.3.3",
                "php-parallel-lint/php-console-highlighter": "0.5.0",
                "php-parallel-lint/php-parallel-lint": "1.2.0",
                "phpunit/phpunit": "^8.5"
            },
            "type": "library",
            "autoload": {
                "files": [
                    "src/Wikimedia/Functions.php"
                ],
                "psr-4": {
                    "Wikimedia\\AtEase\\": "src/Wikimedia/AtEase/"
                }
            },
            "notification-url": "https://packagist.org/downloads/",
            "license": [
                "GPL-2.0-or-later"
            ],
            "authors": [
                {
                    "name": "Tim Starling",
                    "email": "tstarling@wikimedia.org"
                },
                {
                    "name": "MediaWiki developers",
                    "email": "wikitech-l@lists.wikimedia.org"
                }
            ],
            "description": "Safe replacement to @ for suppressing warnings.",
            "homepage": "https://www.mediawiki.org/wiki/at-ease",
            "support": {
                "source": "https://github.com/wikimedia/at-ease/tree/v2.1.0"
            },
            "time": "2021-02-27T15:53:37+00:00"
        },
        {
            "name": "yoast/phpunit-polyfills",
            "version": "1.0.3",
            "source": {
                "type": "git",
                "url": "https://github.com/Yoast/PHPUnit-Polyfills.git",
                "reference": "5ea3536428944955f969bc764bbe09738e151ada"
            },
            "dist": {
                "type": "zip",
                "url": "https://api.github.com/repos/Yoast/PHPUnit-Polyfills/zipball/5ea3536428944955f969bc764bbe09738e151ada",
                "reference": "5ea3536428944955f969bc764bbe09738e151ada",
                "shasum": ""
            },
            "require": {
                "php": ">=5.4",
                "phpunit/phpunit": "^4.8.36 || ^5.7.21 || ^6.0 || ^7.0 || ^8.0 || ^9.0"
            },
            "require-dev": {
                "yoast/yoastcs": "^2.2.0"
            },
            "type": "library",
            "extra": {
                "branch-alias": {
                    "dev-main": "1.x-dev",
                    "dev-develop": "1.x-dev"
                }
            },
            "autoload": {
                "files": [
                    "phpunitpolyfills-autoload.php"
                ]
            },
            "notification-url": "https://packagist.org/downloads/",
            "license": [
                "BSD-3-Clause"
            ],
            "authors": [
                {
                    "name": "Team Yoast",
                    "email": "support@yoast.com",
                    "homepage": "https://yoast.com"
                },
                {
                    "name": "Contributors",
                    "homepage": "https://github.com/Yoast/PHPUnit-Polyfills/graphs/contributors"
                }
            ],
            "description": "Set of polyfills for changed PHPUnit functionality to allow for creating PHPUnit cross-version compatible tests",
            "homepage": "https://github.com/Yoast/PHPUnit-Polyfills",
            "keywords": [
                "phpunit",
                "polyfill",
                "testing"
            ],
            "support": {
                "issues": "https://github.com/Yoast/PHPUnit-Polyfills/issues",
                "source": "https://github.com/Yoast/PHPUnit-Polyfills"
            },
            "time": "2021-11-23T01:37:03+00:00"
        }
    ],
    "aliases": [],
    "minimum-stability": "dev",
    "stability-flags": {
        "automattic/jetpack-assets": 20,
        "automattic/jetpack-admin-ui": 20,
        "automattic/jetpack-autoloader": 20,
        "automattic/jetpack-composer-plugin": 20,
        "automattic/jetpack-config": 20,
        "automattic/jetpack-connection": 20,
        "automattic/jetpack-my-jetpack": 20,
        "automattic/jetpack-device-detection": 20,
        "automattic/jetpack-lazy-images": 20,
        "automattic/jetpack-changelogger": 20
    },
    "prefer-stable": true,
    "prefer-lowest": false,
    "platform": {
        "ext-json": "*"
    },
    "platform-dev": [],
    "platform-overrides": {
        "ext-intl": "0.0.0"
    },
    "plugin-api-version": "2.3.0"
}<|MERGE_RESOLUTION|>--- conflicted
+++ resolved
@@ -4,11 +4,7 @@
         "Read more about it at https://getcomposer.org/doc/01-basic-usage.md#installing-dependencies",
         "This file is @generated automatically"
     ],
-<<<<<<< HEAD
-    "content-hash": "2b610e738b9e3f4a7501f5ee59beaff5",
-=======
     "content-hash": "7adf0dcadf103cc4d84cc4c2e39f86fe",
->>>>>>> 98869c53
     "packages": [
         {
             "name": "automattic/jetpack-a8c-mc-stats",
