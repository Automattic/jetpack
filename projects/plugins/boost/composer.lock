{
    "_readme": [
        "This file locks the dependencies of your project to a known state",
        "Read more about it at https://getcomposer.org/doc/01-basic-usage.md#installing-dependencies",
        "This file is @generated automatically"
    ],
<<<<<<< HEAD
    "content-hash": "399a08269528eb68d0c2d403b08b2b5f",
=======
    "content-hash": "3600009ee7dd9341b3c45f9ba8c24b4d",
>>>>>>> 82ceac05
    "packages": [
        {
            "name": "automattic/jetpack-a8c-mc-stats",
            "version": "dev-trunk",
            "dist": {
                "type": "path",
                "url": "../../packages/a8c-mc-stats",
                "reference": "1608695e54d44f088960b6a7bfa0c5779c372ee6"
            },
            "require": {
                "php": ">=7.0"
            },
            "require-dev": {
                "automattic/jetpack-changelogger": "@dev",
                "yoast/phpunit-polyfills": "^1.1.1"
            },
            "suggest": {
                "automattic/jetpack-autoloader": "Allow for better interoperability with other plugins that use this package."
            },
            "type": "jetpack-library",
            "extra": {
                "autotagger": true,
                "mirror-repo": "Automattic/jetpack-a8c-mc-stats",
                "changelogger": {
                    "link-template": "https://github.com/Automattic/jetpack-a8c-mc-stats/compare/v${old}...v${new}"
                },
                "branch-alias": {
                    "dev-trunk": "2.0.x-dev"
                }
            },
            "autoload": {
                "classmap": [
                    "src/"
                ]
            },
            "scripts": {
                "phpunit": [
                    "./vendor/phpunit/phpunit/phpunit --colors=always"
                ],
                "test-php": [
                    "@composer phpunit"
                ]
            },
            "license": [
                "GPL-2.0-or-later"
            ],
            "description": "Used to record internal usage stats for Automattic. Not visible to site owners.",
            "transport-options": {
                "relative": true
            }
        },
        {
            "name": "automattic/jetpack-admin-ui",
            "version": "dev-trunk",
            "dist": {
                "type": "path",
                "url": "../../packages/admin-ui",
                "reference": "7330d0d7b9011e4b516c62a87c10d64f1a168eb7"
            },
            "require": {
                "php": ">=7.0"
            },
            "require-dev": {
                "automattic/jetpack-changelogger": "@dev",
                "automattic/jetpack-logo": "@dev",
                "automattic/wordbless": "dev-master",
                "yoast/phpunit-polyfills": "^1.1.1"
            },
            "suggest": {
                "automattic/jetpack-autoloader": "Allow for better interoperability with other plugins that use this package."
            },
            "type": "jetpack-library",
            "extra": {
                "autotagger": true,
                "mirror-repo": "Automattic/jetpack-admin-ui",
                "textdomain": "jetpack-admin-ui",
                "changelogger": {
                    "link-template": "https://github.com/Automattic/jetpack-admin-ui/compare/${old}...${new}"
                },
                "branch-alias": {
                    "dev-trunk": "0.4.x-dev"
                },
                "version-constants": {
                    "::PACKAGE_VERSION": "src/class-admin-menu.php"
                }
            },
            "autoload": {
                "classmap": [
                    "src/"
                ]
            },
            "scripts": {
                "phpunit": [
                    "./vendor/phpunit/phpunit/phpunit --colors=always"
                ],
                "test-php": [
                    "@composer phpunit"
                ],
                "post-install-cmd": [
                    "WorDBless\\Composer\\InstallDropin::copy"
                ],
                "post-update-cmd": [
                    "WorDBless\\Composer\\InstallDropin::copy"
                ]
            },
            "license": [
                "GPL-2.0-or-later"
            ],
            "description": "Generic Jetpack wp-admin UI elements",
            "transport-options": {
                "relative": true
            }
        },
        {
            "name": "automattic/jetpack-assets",
            "version": "dev-trunk",
            "dist": {
                "type": "path",
                "url": "../../packages/assets",
                "reference": "58de4ea5a64ffa0899cd5903840499c76d253f4b"
            },
            "require": {
                "automattic/jetpack-constants": "@dev",
                "php": ">=7.0"
            },
            "require-dev": {
                "automattic/jetpack-changelogger": "@dev",
                "brain/monkey": "2.6.1",
                "wikimedia/testing-access-wrapper": "^1.0 || ^2.0 || ^3.0",
                "yoast/phpunit-polyfills": "^1.1.1"
            },
            "suggest": {
                "automattic/jetpack-autoloader": "Allow for better interoperability with other plugins that use this package."
            },
            "type": "jetpack-library",
            "extra": {
                "autotagger": true,
                "mirror-repo": "Automattic/jetpack-assets",
                "textdomain": "jetpack-assets",
                "changelogger": {
                    "link-template": "https://github.com/Automattic/jetpack-assets/compare/v${old}...v${new}"
                },
                "branch-alias": {
                    "dev-trunk": "2.3.x-dev"
                }
            },
            "autoload": {
                "files": [
                    "actions.php"
                ],
                "classmap": [
                    "src/"
                ]
            },
            "scripts": {
                "build-development": [
                    "pnpm run build"
                ],
                "build-production": [
                    "pnpm run build-production"
                ],
                "phpunit": [
                    "./vendor/phpunit/phpunit/phpunit --colors=always"
                ],
                "test-js": [
                    "pnpm run test"
                ],
                "test-php": [
                    "@composer phpunit"
                ]
            },
            "license": [
                "GPL-2.0-or-later"
            ],
            "description": "Asset management utilities for Jetpack ecosystem packages",
            "transport-options": {
                "relative": true
            }
        },
        {
            "name": "automattic/jetpack-autoloader",
            "version": "dev-trunk",
            "dist": {
                "type": "path",
                "url": "../../packages/autoloader",
                "reference": "8e9867c7b1f5bac0c5652f87946fd2cd41a88f70"
            },
            "require": {
                "composer-plugin-api": "^1.1 || ^2.0",
                "php": ">=7.0"
            },
            "require-dev": {
                "automattic/jetpack-changelogger": "@dev",
                "composer/composer": "^1.1 || ^2.0",
                "yoast/phpunit-polyfills": "^1.1.1"
            },
            "type": "composer-plugin",
            "extra": {
                "autotagger": true,
                "class": "Automattic\\Jetpack\\Autoloader\\CustomAutoloaderPlugin",
                "mirror-repo": "Automattic/jetpack-autoloader",
                "changelogger": {
                    "link-template": "https://github.com/Automattic/jetpack-autoloader/compare/v${old}...v${new}"
                },
                "version-constants": {
                    "::VERSION": "src/AutoloadGenerator.php"
                },
                "branch-alias": {
                    "dev-trunk": "3.0.x-dev"
                }
            },
            "autoload": {
                "classmap": [
                    "src/AutoloadGenerator.php"
                ],
                "psr-4": {
                    "Automattic\\Jetpack\\Autoloader\\": "src"
                }
            },
            "scripts": {
                "phpunit": [
                    "./vendor/phpunit/phpunit/phpunit --colors=always"
                ],
                "test-php": [
                    "@composer phpunit"
                ]
            },
            "license": [
                "GPL-2.0-or-later"
            ],
            "description": "Creates a custom autoloader for a plugin or theme.",
            "keywords": [
                "autoload",
                "autoloader",
                "composer",
                "jetpack",
                "plugin",
                "wordpress"
            ],
            "transport-options": {
                "relative": true
            }
        },
        {
            "name": "automattic/jetpack-boost-core",
            "version": "dev-trunk",
            "dist": {
                "type": "path",
                "url": "../../packages/boost-core",
                "reference": "254e450eefc86995a797518cc1cbc041f1509222"
            },
            "require": {
                "automattic/jetpack-connection": "@dev",
                "php": ">=7.0"
            },
            "require-dev": {
                "automattic/jetpack-changelogger": "@dev",
                "automattic/wordbless": "dev-master",
                "yoast/phpunit-polyfills": "^1.1.1"
            },
            "suggest": {
                "automattic/jetpack-autoloader": "Allow for better interoperability with other plugins that use this package."
            },
            "type": "jetpack-library",
            "extra": {
                "mirror-repo": "Automattic/jetpack-boost-core",
                "changelogger": {
                    "link-template": "https://github.com/Automattic/jetpack-boost-core/compare/v${old}...v${new}"
                },
                "autotagger": true,
                "branch-alias": {
                    "dev-trunk": "0.2.x-dev"
                },
                "textdomain": "jetpack-boost-core"
            },
            "autoload": {
                "classmap": [
                    "src/"
                ]
            },
            "scripts": {
                "phpunit": [
                    "./vendor/phpunit/phpunit/phpunit --colors=always"
                ],
                "test-php": [
                    "@composer phpunit"
                ],
                "build-production": [
                    "echo 'Add your build step to composer.json, please!'"
                ],
                "build-development": [
                    "echo 'Add your build step to composer.json, please!'"
                ],
                "post-install-cmd": [
                    "WorDBless\\Composer\\InstallDropin::copy"
                ],
                "post-update-cmd": [
                    "WorDBless\\Composer\\InstallDropin::copy"
                ]
            },
            "license": [
                "GPL-2.0-or-later"
            ],
            "description": "Core functionality for boost and relevant packages to depend on",
            "transport-options": {
                "relative": true
            }
        },
        {
            "name": "automattic/jetpack-boost-speed-score",
            "version": "dev-trunk",
            "dist": {
                "type": "path",
                "url": "../../packages/boost-speed-score",
                "reference": "6d24ca9aca1b0cda4e925bbe6dcaad4bbd3a16be"
            },
            "require": {
                "automattic/jetpack-boost-core": "@dev",
                "php": ">=7.0"
            },
            "require-dev": {
                "automattic/jetpack-changelogger": "@dev",
                "brain/monkey": "^2.6",
                "yoast/phpunit-polyfills": "^1.1.1"
            },
            "suggest": {
                "automattic/jetpack-autoloader": "Allow for better interoperability with other plugins that use this package."
            },
            "type": "jetpack-library",
            "extra": {
                "mirror-repo": "Automattic/jetpack-boost-speed-score",
                "changelogger": {
                    "link-template": "https://github.com/Automattic/jetpack-boost-speed-score/compare/v${old}...v${new}"
                },
                "autotagger": true,
                "branch-alias": {
                    "dev-trunk": "0.3.x-dev"
                },
                "textdomain": "jetpack-boost-speed-score",
                "version-constants": {
                    "::PACKAGE_VERSION": "src/class-speed-score.php"
                }
            },
            "autoload": {
                "classmap": [
                    "src/"
                ]
            },
            "autoload-dev": {
                "psr-4": {
                    "Automattic\\Jetpack\\Boost_Speed_Score\\Tests\\": "./tests/php"
                }
            },
            "scripts": {
                "phpunit": [
                    "./vendor/phpunit/phpunit/phpunit --colors=always"
                ],
                "test-php": [
                    "@composer phpunit"
                ],
                "build-production": [
                    "echo 'Add your build step to composer.json, please!'"
                ],
                "build-development": [
                    "echo 'Add your build step to composer.json, please!'"
                ],
                "post-install-cmd": [
                    "WorDBless\\Composer\\InstallDropin::copy"
                ],
                "post-update-cmd": [
                    "WorDBless\\Composer\\InstallDropin::copy"
                ]
            },
            "license": [
                "GPL-2.0-or-later"
            ],
            "description": "A package that handles the API to generate the speed score.",
            "transport-options": {
                "relative": true
            }
        },
        {
            "name": "automattic/jetpack-composer-plugin",
            "version": "dev-trunk",
            "dist": {
                "type": "path",
                "url": "../../packages/composer-plugin",
                "reference": "b6fe2427cac6dd3bbef0a7e915c16bef55ad7c9b"
            },
            "require": {
                "composer-plugin-api": "^2.1.0",
                "php": ">=7.0"
            },
            "require-dev": {
                "automattic/jetpack-changelogger": "@dev",
                "composer/composer": "^2.2 || ^2.4",
                "yoast/phpunit-polyfills": "^1.1.1"
            },
            "type": "composer-plugin",
            "extra": {
                "plugin-modifies-install-path": true,
                "class": "Automattic\\Jetpack\\Composer\\Plugin",
                "mirror-repo": "Automattic/jetpack-composer-plugin",
                "changelogger": {
                    "link-template": "https://github.com/Automattic/jetpack-composer-plugin/compare/v${old}...v${new}"
                },
                "autotagger": true,
                "branch-alias": {
                    "dev-trunk": "2.0.x-dev"
                }
            },
            "autoload": {
                "classmap": [
                    "src/"
                ]
            },
            "scripts": {
                "phpunit": [
                    "./vendor/phpunit/phpunit/phpunit --colors=always"
                ],
                "test-php": [
                    "@composer phpunit"
                ]
            },
            "license": [
                "GPL-2.0-or-later"
            ],
            "description": "A custom installer plugin for Composer to move Jetpack packages out of `vendor/` so WordPress's translation infrastructure will find their strings.",
            "keywords": [
                "composer",
                "i18n",
                "jetpack",
                "plugin"
            ],
            "transport-options": {
                "relative": true
            }
        },
        {
            "name": "automattic/jetpack-config",
            "version": "dev-trunk",
            "dist": {
                "type": "path",
                "url": "../../packages/config",
                "reference": "46c0d6c214f2940e2b5c1c5ccafbf5922a16592c"
            },
            "require": {
                "php": ">=7.0"
            },
            "require-dev": {
                "automattic/jetpack-changelogger": "@dev",
                "automattic/jetpack-connection": "@dev",
                "automattic/jetpack-import": "@dev",
                "automattic/jetpack-jitm": "@dev",
                "automattic/jetpack-post-list": "@dev",
                "automattic/jetpack-publicize": "@dev",
                "automattic/jetpack-search": "@dev",
                "automattic/jetpack-stats": "@dev",
                "automattic/jetpack-stats-admin": "@dev",
                "automattic/jetpack-sync": "@dev",
                "automattic/jetpack-videopress": "@dev",
                "automattic/jetpack-waf": "@dev",
                "automattic/jetpack-wordads": "@dev",
                "automattic/jetpack-yoast-promo": "@dev"
            },
            "suggest": {
                "automattic/jetpack-autoloader": "Allow for better interoperability with other plugins that use this package."
            },
            "type": "jetpack-library",
            "extra": {
                "autotagger": true,
                "mirror-repo": "Automattic/jetpack-config",
                "textdomain": "jetpack-config",
                "changelogger": {
                    "link-template": "https://github.com/Automattic/jetpack-config/compare/v${old}...v${new}"
                },
                "branch-alias": {
                    "dev-trunk": "2.0.x-dev"
                },
                "dependencies": {
                    "test-only": [
                        "packages/connection",
                        "packages/import",
                        "packages/jitm",
                        "packages/post-list",
                        "packages/publicize",
                        "packages/search",
                        "packages/stats",
                        "packages/stats-admin",
                        "packages/sync",
                        "packages/videopress",
                        "packages/waf",
                        "packages/wordads",
                        "packages/yoast-promo"
                    ]
                }
            },
            "autoload": {
                "classmap": [
                    "src/"
                ]
            },
            "license": [
                "GPL-2.0-or-later"
            ],
            "description": "Jetpack configuration package that initializes other packages and configures Jetpack's functionality. Can be used as a base for all variants of Jetpack package usage.",
            "transport-options": {
                "relative": true
            }
        },
        {
            "name": "automattic/jetpack-connection",
            "version": "dev-trunk",
            "dist": {
                "type": "path",
                "url": "../../packages/connection",
                "reference": "61beeb1eadc51c94a4ba35310bed89a1f15702e3"
            },
            "require": {
                "automattic/jetpack-a8c-mc-stats": "@dev",
                "automattic/jetpack-admin-ui": "@dev",
                "automattic/jetpack-assets": "@dev",
                "automattic/jetpack-constants": "@dev",
                "automattic/jetpack-redirect": "@dev",
                "automattic/jetpack-roles": "@dev",
                "automattic/jetpack-status": "@dev",
                "php": ">=7.0"
            },
            "require-dev": {
                "automattic/jetpack-changelogger": "@dev",
                "automattic/jetpack-licensing": "@dev",
                "automattic/jetpack-sync": "@dev",
                "automattic/wordbless": "@dev",
                "brain/monkey": "2.6.1",
                "yoast/phpunit-polyfills": "^1.1.1"
            },
            "suggest": {
                "automattic/jetpack-autoloader": "Allow for better interoperability with other plugins that use this package."
            },
            "type": "jetpack-library",
            "extra": {
                "autotagger": true,
                "mirror-repo": "Automattic/jetpack-connection",
                "textdomain": "jetpack-connection",
                "version-constants": {
                    "::PACKAGE_VERSION": "src/class-package-version.php"
                },
                "changelogger": {
                    "link-template": "https://github.com/Automattic/jetpack-connection/compare/v${old}...v${new}"
                },
                "branch-alias": {
                    "dev-trunk": "2.12.x-dev"
                },
                "dependencies": {
                    "test-only": [
                        "packages/licensing",
                        "packages/sync"
                    ]
                }
            },
            "autoload": {
                "classmap": [
                    "legacy",
                    "src/",
                    "src/webhooks",
                    "src/identity-crisis"
                ]
            },
            "scripts": {
                "build-production": [
                    "pnpm run build-production"
                ],
                "build-development": [
                    "pnpm run build"
                ],
                "phpunit": [
                    "./vendor/phpunit/phpunit/phpunit --colors=always"
                ],
                "post-install-cmd": [
                    "WorDBless\\Composer\\InstallDropin::copy"
                ],
                "post-update-cmd": [
                    "WorDBless\\Composer\\InstallDropin::copy"
                ],
                "test-php": [
                    "@composer phpunit"
                ]
            },
            "license": [
                "GPL-2.0-or-later"
            ],
            "description": "Everything needed to connect to the Jetpack infrastructure",
            "transport-options": {
                "relative": true
            }
        },
        {
            "name": "automattic/jetpack-constants",
            "version": "dev-trunk",
            "dist": {
                "type": "path",
                "url": "../../packages/constants",
                "reference": "e58ffa801a8e816c562f15bdc4731824f8f9c64a"
            },
            "require": {
                "php": ">=7.0"
            },
            "require-dev": {
                "automattic/jetpack-changelogger": "@dev",
                "brain/monkey": "2.6.1",
                "yoast/phpunit-polyfills": "^1.1.1"
            },
            "suggest": {
                "automattic/jetpack-autoloader": "Allow for better interoperability with other plugins that use this package."
            },
            "type": "jetpack-library",
            "extra": {
                "autotagger": true,
                "mirror-repo": "Automattic/jetpack-constants",
                "changelogger": {
                    "link-template": "https://github.com/Automattic/jetpack-constants/compare/v${old}...v${new}"
                },
                "branch-alias": {
                    "dev-trunk": "2.0.x-dev"
                }
            },
            "autoload": {
                "classmap": [
                    "src/"
                ]
            },
            "scripts": {
                "phpunit": [
                    "./vendor/phpunit/phpunit/phpunit --colors=always"
                ],
                "test-php": [
                    "@composer phpunit"
                ]
            },
            "license": [
                "GPL-2.0-or-later"
            ],
            "description": "A wrapper for defining constants in a more testable way.",
            "transport-options": {
                "relative": true
            }
        },
        {
            "name": "automattic/jetpack-device-detection",
            "version": "dev-trunk",
            "dist": {
                "type": "path",
                "url": "../../packages/device-detection",
                "reference": "d97d4ed63b8e702834bb60496f02e99d30197619"
            },
            "require": {
                "php": ">=7.0"
            },
            "require-dev": {
                "automattic/jetpack-changelogger": "@dev",
                "yoast/phpunit-polyfills": "^1.1.1"
            },
            "suggest": {
                "automattic/jetpack-autoloader": "Allow for better interoperability with other plugins that use this package."
            },
            "type": "jetpack-library",
            "extra": {
                "autotagger": true,
                "mirror-repo": "Automattic/jetpack-device-detection",
                "changelogger": {
                    "link-template": "https://github.com/Automattic/jetpack-device-detection/compare/v${old}...v${new}"
                },
                "branch-alias": {
                    "dev-trunk": "2.1.x-dev"
                }
            },
            "autoload": {
                "classmap": [
                    "src/"
                ]
            },
            "scripts": {
                "phpunit": [
                    "./vendor/phpunit/phpunit/phpunit --colors=always"
                ],
                "test-php": [
                    "@composer phpunit"
                ]
            },
            "license": [
                "GPL-2.0-or-later"
            ],
            "description": "A way to detect device types based on User-Agent header.",
            "transport-options": {
                "relative": true
            }
        },
        {
            "name": "automattic/jetpack-explat",
            "version": "dev-trunk",
            "dist": {
                "type": "path",
                "url": "../../packages/explat",
                "reference": "d53b06a5550c6f8c2f009c183b5ab037e6c648c5"
            },
            "require": {
                "automattic/jetpack-connection": "@dev",
                "php": ">=7.0"
            },
            "require-dev": {
                "automattic/jetpack-changelogger": "@dev",
                "yoast/phpunit-polyfills": "^1.1.1"
            },
            "suggest": {
                "automattic/jetpack-autoloader": "Allow for better interoperability with other plugins that use this package."
            },
            "type": "jetpack-library",
            "extra": {
                "autotagger": true,
                "branch-alias": {
                    "dev-trunk": "0.1.x-dev"
                },
                "changelogger": {
                    "link-template": "https://github.com/Automattic/jetpack-explat/compare/v${old}...v${new}"
                },
                "mirror-repo": "Automattic/jetpack-explat",
                "textdomain": "jetpack-explat",
                "version-constants": {
                    "::PACKAGE_VERSION": "src/class-explat.php"
                }
            },
            "autoload": {
                "classmap": [
                    "src/"
                ]
            },
            "scripts": {
                "phpunit": [
                    "./vendor/phpunit/phpunit/phpunit --colors=always"
                ],
                "test-php": [
                    "@composer phpunit"
                ],
                "test-js": [
                    "echo 'Run `pnpm run test` when ready'"
                ],
                "test-js-watch": [
                    "Composer\\Config::disableProcessTimeout",
                    "pnpm run test --watch"
                ],
                "build-development": [
                    "pnpm run build"
                ],
                "build-production": [
                    "NODE_ENV=production pnpm run build"
                ],
                "watch": [
                    "Composer\\Config::disableProcessTimeout",
                    "pnpm run watch"
                ]
            },
            "license": [
                "GPL-2.0-or-later"
            ],
            "description": "A package for running A/B tests on the Experimentation Platform (ExPlat) in the plugin.",
            "transport-options": {
                "relative": true
            }
        },
        {
            "name": "automattic/jetpack-image-cdn",
            "version": "dev-trunk",
            "dist": {
                "type": "path",
                "url": "../../packages/image-cdn",
                "reference": "a5b2d15b86d745342dc1de2ed0478e07e29df4ef"
            },
            "require": {
                "automattic/jetpack-assets": "@dev",
                "automattic/jetpack-status": "@dev",
                "php": ">=7.0"
            },
            "require-dev": {
                "automattic/jetpack-changelogger": "@dev",
                "automattic/wordbless": "dev-master",
                "yoast/phpunit-polyfills": "^1.1.1"
            },
            "suggest": {
                "automattic/jetpack-autoloader": "Allow for better interoperability with other plugins that use this package."
            },
            "type": "jetpack-library",
            "extra": {
                "mirror-repo": "Automattic/jetpack-image-cdn",
                "changelogger": {
                    "link-template": "https://github.com/Automattic/jetpack-image-cdn/compare/v${old}...v${new}"
                },
                "autotagger": true,
                "branch-alias": {
                    "dev-trunk": "0.4.x-dev"
                },
                "textdomain": "jetpack-image-cdn",
                "version-constants": {
                    "::PACKAGE_VERSION": "src/class-image-cdn.php"
                }
            },
            "autoload": {
                "classmap": [
                    "src/"
                ]
            },
            "scripts": {
                "phpunit": [
                    "./vendor/phpunit/phpunit/phpunit --colors=always"
                ],
                "test-php": [
                    "@composer phpunit"
                ],
                "post-install-cmd": [
                    "WorDBless\\Composer\\InstallDropin::copy"
                ],
                "post-update-cmd": [
                    "WorDBless\\Composer\\InstallDropin::copy"
                ]
            },
            "license": [
                "GPL-2.0-or-later"
            ],
            "description": "Serve images through Jetpack's powerful CDN",
            "transport-options": {
                "relative": true
            }
        },
        {
            "name": "automattic/jetpack-ip",
            "version": "dev-trunk",
            "dist": {
                "type": "path",
                "url": "../../packages/ip",
                "reference": "5f9e9900d766e6f2aa25f6b80f6da591e02af8c5"
            },
            "require": {
                "php": ">=7.0"
            },
            "require-dev": {
                "automattic/jetpack-changelogger": "@dev",
                "brain/monkey": "2.6.1",
                "yoast/phpunit-polyfills": "^1.1.1"
            },
            "suggest": {
                "automattic/jetpack-autoloader": "Allow for better interoperability with other plugins that use this package."
            },
            "type": "jetpack-library",
            "extra": {
                "autotagger": true,
                "mirror-repo": "Automattic/jetpack-ip",
                "changelogger": {
                    "link-template": "https://github.com/automattic/jetpack-ip/compare/v${old}...v${new}"
                },
                "branch-alias": {
                    "dev-trunk": "0.2.x-dev"
                },
                "textdomain": "jetpack-ip",
                "version-constants": {
                    "::PACKAGE_VERSION": "src/class-utils.php"
                }
            },
            "autoload": {
                "classmap": [
                    "src/"
                ]
            },
            "scripts": {
                "phpunit": [
                    "./vendor/phpunit/phpunit/phpunit --colors=always"
                ],
                "test-php": [
                    "@composer phpunit"
                ]
            },
            "license": [
                "GPL-2.0-or-later"
            ],
            "description": "Utilities for working with IP addresses.",
            "transport-options": {
                "relative": true
            }
        },
        {
            "name": "automattic/jetpack-jitm",
            "version": "dev-trunk",
            "dist": {
                "type": "path",
                "url": "../../packages/jitm",
                "reference": "695db30039999154283059f6b2fe34fff746cd25"
            },
            "require": {
                "automattic/jetpack-a8c-mc-stats": "@dev",
                "automattic/jetpack-assets": "@dev",
                "automattic/jetpack-connection": "@dev",
                "automattic/jetpack-device-detection": "@dev",
                "automattic/jetpack-logo": "@dev",
                "automattic/jetpack-redirect": "@dev",
                "automattic/jetpack-status": "@dev",
                "php": ">=7.0"
            },
            "require-dev": {
                "automattic/jetpack-changelogger": "@dev",
                "brain/monkey": "2.6.1",
                "yoast/phpunit-polyfills": "^1.1.1"
            },
            "suggest": {
                "automattic/jetpack-autoloader": "Allow for better interoperability with other plugins that use this package."
            },
            "type": "jetpack-library",
            "extra": {
                "autotagger": true,
                "mirror-repo": "Automattic/jetpack-jitm",
                "textdomain": "jetpack-jitm",
                "version-constants": {
                    "::PACKAGE_VERSION": "src/class-jitm.php"
                },
                "changelogger": {
                    "link-template": "https://github.com/Automattic/jetpack-jitm/compare/v${old}...v${new}"
                },
                "branch-alias": {
                    "dev-trunk": "3.1.x-dev"
                }
            },
            "autoload": {
                "classmap": [
                    "src/"
                ]
            },
            "scripts": {
                "build-production": [
                    "pnpm run build-production"
                ],
                "build-development": [
                    "pnpm run build"
                ],
                "phpunit": [
                    "./vendor/phpunit/phpunit/phpunit --colors=always"
                ],
                "test-php": [
                    "@composer phpunit"
                ],
                "watch": [
                    "Composer\\Config::disableProcessTimeout",
                    "pnpm run watch"
                ]
            },
            "license": [
                "GPL-2.0-or-later"
            ],
            "description": "Just in time messages for Jetpack",
            "transport-options": {
                "relative": true
            }
        },
        {
            "name": "automattic/jetpack-licensing",
            "version": "dev-trunk",
            "dist": {
                "type": "path",
                "url": "../../packages/licensing",
                "reference": "2507ac1d1f2bbc7a12e8dddb1cb9fa3f9423d8d7"
            },
            "require": {
                "automattic/jetpack-connection": "@dev",
                "php": ">=7.0"
            },
            "require-dev": {
                "automattic/jetpack-changelogger": "@dev",
                "automattic/wordbless": "@dev",
                "yoast/phpunit-polyfills": "^1.1.1"
            },
            "suggest": {
                "automattic/jetpack-autoloader": "Allow for better interoperability with other plugins that use this package."
            },
            "type": "jetpack-library",
            "extra": {
                "autotagger": true,
                "mirror-repo": "Automattic/jetpack-licensing",
                "textdomain": "jetpack-licensing",
                "changelogger": {
                    "link-template": "https://github.com/Automattic/jetpack-licensing/compare/v${old}...v${new}"
                },
                "branch-alias": {
                    "dev-trunk": "2.0.x-dev"
                }
            },
            "autoload": {
                "classmap": [
                    "src/"
                ]
            },
            "scripts": {
                "phpunit": [
                    "./vendor/phpunit/phpunit/phpunit --colors=always"
                ],
                "post-install-cmd": [
                    "WorDBless\\Composer\\InstallDropin::copy"
                ],
                "post-update-cmd": [
                    "WorDBless\\Composer\\InstallDropin::copy"
                ],
                "test-php": [
                    "@composer phpunit"
                ]
            },
            "license": [
                "GPL-2.0-or-later"
            ],
            "description": "Everything needed to manage Jetpack licenses client-side.",
            "transport-options": {
                "relative": true
            }
        },
        {
            "name": "automattic/jetpack-logo",
            "version": "dev-trunk",
            "dist": {
                "type": "path",
                "url": "../../packages/logo",
                "reference": "0cbca46f49b19ea8f252cba7a7c67cf2b222824f"
            },
            "require": {
                "php": ">=7.0"
            },
            "require-dev": {
                "automattic/jetpack-changelogger": "@dev",
                "yoast/phpunit-polyfills": "^1.1.1"
            },
            "suggest": {
                "automattic/jetpack-autoloader": "Allow for better interoperability with other plugins that use this package."
            },
            "type": "jetpack-library",
            "extra": {
                "autotagger": true,
                "mirror-repo": "Automattic/jetpack-logo",
                "changelogger": {
                    "link-template": "https://github.com/Automattic/jetpack-logo/compare/v${old}...v${new}"
                },
                "branch-alias": {
                    "dev-trunk": "2.0.x-dev"
                }
            },
            "autoload": {
                "classmap": [
                    "src/"
                ]
            },
            "scripts": {
                "phpunit": [
                    "./vendor/phpunit/phpunit/phpunit --colors=always"
                ],
                "test-php": [
                    "@composer phpunit"
                ]
            },
            "license": [
                "GPL-2.0-or-later"
            ],
            "description": "A logo for Jetpack",
            "transport-options": {
                "relative": true
            }
        },
        {
            "name": "automattic/jetpack-my-jetpack",
            "version": "dev-trunk",
            "dist": {
                "type": "path",
                "url": "../../packages/my-jetpack",
                "reference": "df3217bf04a3c78de203fadcd4a1b796f21a5b60"
            },
            "require": {
                "automattic/jetpack-admin-ui": "@dev",
                "automattic/jetpack-assets": "@dev",
                "automattic/jetpack-boost-speed-score": "@dev",
                "automattic/jetpack-connection": "@dev",
                "automattic/jetpack-constants": "@dev",
                "automattic/jetpack-explat": "@dev",
                "automattic/jetpack-jitm": "@dev",
                "automattic/jetpack-licensing": "@dev",
                "automattic/jetpack-plans": "@dev",
                "automattic/jetpack-plugins-installer": "@dev",
                "automattic/jetpack-protect-status": "@dev",
                "automattic/jetpack-redirect": "@dev",
                "automattic/jetpack-status": "@dev",
                "automattic/jetpack-sync": "@dev",
                "php": ">=7.0"
            },
            "require-dev": {
                "automattic/jetpack-changelogger": "@dev",
                "automattic/jetpack-search": "@dev",
                "automattic/jetpack-videopress": "@dev",
                "automattic/wordbless": "@dev",
                "yoast/phpunit-polyfills": "^1.1.1"
            },
            "suggest": {
                "automattic/jetpack-autoloader": "Allow for better interoperability with other plugins that use this package."
            },
            "type": "jetpack-library",
            "extra": {
                "autotagger": true,
                "mirror-repo": "Automattic/jetpack-my-jetpack",
                "textdomain": "jetpack-my-jetpack",
                "changelogger": {
                    "link-template": "https://github.com/Automattic/jetpack-my-jetpack/compare/${old}...${new}"
                },
                "branch-alias": {
                    "dev-trunk": "4.33.x-dev"
                },
                "version-constants": {
                    "::PACKAGE_VERSION": "src/class-initializer.php"
                },
                "dependencies": {
                    "test-only": [
                        "packages/search",
                        "packages/videopress"
                    ]
                }
            },
            "autoload": {
                "classmap": [
                    "src/",
                    "src/products"
                ]
            },
            "scripts": {
                "phpunit": [
                    "./vendor/phpunit/phpunit/phpunit --colors=always"
                ],
                "test-php": [
                    "@composer phpunit"
                ],
                "test-js": [
                    "pnpm run test"
                ],
                "test-js-watch": [
                    "Composer\\Config::disableProcessTimeout",
                    "pnpm run test --watch"
                ],
                "build-development": [
                    "pnpm run build"
                ],
                "build-production": [
                    "NODE_ENV=production pnpm run build"
                ],
                "watch": [
                    "Composer\\Config::disableProcessTimeout",
                    "pnpm run watch"
                ],
                "post-install-cmd": [
                    "WorDBless\\Composer\\InstallDropin::copy"
                ],
                "post-update-cmd": [
                    "WorDBless\\Composer\\InstallDropin::copy"
                ]
            },
            "license": [
                "GPL-2.0-or-later"
            ],
            "description": "WP Admin page with information and configuration shared among all Jetpack stand-alone plugins",
            "transport-options": {
                "relative": true
            }
        },
        {
            "name": "automattic/jetpack-password-checker",
            "version": "dev-trunk",
            "dist": {
                "type": "path",
                "url": "../../packages/password-checker",
                "reference": "b10057021f5d77cc3617afaa2672044e1e8ce1d5"
            },
            "require": {
                "php": ">=7.0"
            },
            "require-dev": {
                "automattic/jetpack-changelogger": "@dev",
                "automattic/wordbless": "@dev",
                "yoast/phpunit-polyfills": "^1.1.1"
            },
            "suggest": {
                "automattic/jetpack-autoloader": "Allow for better interoperability with other plugins that use this package."
            },
            "type": "jetpack-library",
            "extra": {
                "autotagger": true,
                "mirror-repo": "Automattic/jetpack-password-checker",
                "textdomain": "jetpack-password-checker",
                "changelogger": {
                    "link-template": "https://github.com/Automattic/jetpack-password-checker/compare/v${old}...v${new}"
                },
                "branch-alias": {
                    "dev-trunk": "0.3.x-dev"
                }
            },
            "autoload": {
                "classmap": [
                    "src/"
                ]
            },
            "scripts": {
                "phpunit": [
                    "./vendor/phpunit/phpunit/phpunit --colors=always"
                ],
                "test-php": [
                    "@composer phpunit"
                ],
                "post-install-cmd": [
                    "WorDBless\\Composer\\InstallDropin::copy"
                ],
                "post-update-cmd": [
                    "WorDBless\\Composer\\InstallDropin::copy"
                ]
            },
            "license": [
                "GPL-2.0-or-later"
            ],
            "description": "Password Checker.",
            "transport-options": {
                "relative": true
            }
        },
        {
            "name": "automattic/jetpack-plans",
            "version": "dev-trunk",
            "dist": {
                "type": "path",
                "url": "../../packages/plans",
                "reference": "5b2084083304385b29ab96840abf799afd0f79c2"
            },
            "require": {
                "automattic/jetpack-connection": "@dev",
                "php": ">=7.0"
            },
            "require-dev": {
                "automattic/jetpack-changelogger": "@dev",
                "automattic/jetpack-status": "@dev",
                "automattic/wordbless": "@dev",
                "yoast/phpunit-polyfills": "^1.1.1"
            },
            "suggest": {
                "automattic/jetpack-autoloader": "Allow for better interoperability with other plugins that use this package."
            },
            "type": "library",
            "extra": {
                "autotagger": true,
                "mirror-repo": "Automattic/jetpack-plans",
                "changelogger": {
                    "link-template": "https://github.com/Automattic/jetpack-plans/compare/v${old}...v${new}"
                },
                "branch-alias": {
                    "dev-trunk": "0.4.x-dev"
                }
            },
            "autoload": {
                "classmap": [
                    "src/"
                ]
            },
            "scripts": {
                "phpunit": [
                    "./vendor/phpunit/phpunit/phpunit --colors=always"
                ],
                "test-php": [
                    "@composer phpunit"
                ],
                "post-install-cmd": [
                    "WorDBless\\Composer\\InstallDropin::copy"
                ],
                "post-update-cmd": [
                    "WorDBless\\Composer\\InstallDropin::copy"
                ],
                "build-production": [
                    "echo 'Add your build step to composer.json, please!'"
                ],
                "build-development": [
                    "echo 'Add your build step to composer.json, please!'"
                ]
            },
            "license": [
                "GPL-2.0-or-later"
            ],
            "description": "Fetch information about Jetpack Plans from wpcom",
            "transport-options": {
                "relative": true
            }
        },
        {
            "name": "automattic/jetpack-plugin-deactivation",
            "version": "dev-trunk",
            "dist": {
                "type": "path",
                "url": "../../packages/plugin-deactivation",
                "reference": "bc916add364c9661485ad0f397422d594c1c4794"
            },
            "require": {
                "automattic/jetpack-assets": "@dev",
                "php": ">=7.0"
            },
            "require-dev": {
                "automattic/jetpack-changelogger": "@dev",
                "yoast/phpunit-polyfills": "^1.1.1"
            },
            "suggest": {
                "automattic/jetpack-autoloader": "Allow for better interoperability with other plugins that use this package."
            },
            "type": "jetpack-library",
            "extra": {
                "mirror-repo": "Automattic/jetpack-plugin-deactivation",
                "changelogger": {
                    "link-template": "https://github.com/Automattic/jetpack-plugin-deactivation/compare/v${old}...v${new}"
                },
                "autotagger": true,
                "branch-alias": {
                    "dev-trunk": "0.2.x-dev"
                },
                "textdomain": "jetpack-plugin-deactivation",
                "version-constants": {
                    "::PACKAGE_VERSION": "src/class-deactivation-handler.php"
                }
            },
            "autoload": {
                "classmap": [
                    "src/"
                ]
            },
            "scripts": {
                "phpunit": [
                    "./vendor/phpunit/phpunit/phpunit --colors=always"
                ],
                "test-php": [
                    "@composer phpunit"
                ],
                "build-development": [
                    "pnpm run build"
                ],
                "build-production": [
                    "NODE_ENV=production pnpm run build"
                ],
                "watch": [
                    "Composer\\Config::disableProcessTimeout",
                    "pnpm run watch"
                ]
            },
            "license": [
                "GPL-2.0-or-later"
            ],
            "description": "Ask for feedback while deactivating a plugin",
            "transport-options": {
                "relative": true
            }
        },
        {
            "name": "automattic/jetpack-plugins-installer",
            "version": "dev-trunk",
            "dist": {
                "type": "path",
                "url": "../../packages/plugins-installer",
                "reference": "94f77ef5fa17584be1cf6ff0f3157c78ca888e31"
            },
            "require": {
                "automattic/jetpack-a8c-mc-stats": "@dev",
                "automattic/jetpack-status": "@dev",
                "php": ">=7.0"
            },
            "require-dev": {
                "automattic/jetpack-changelogger": "@dev",
                "yoast/phpunit-polyfills": "^1.1.1"
            },
            "suggest": {
                "automattic/jetpack-autoloader": "Allow for better interoperability with other plugins that use this package."
            },
            "type": "jetpack-library",
            "extra": {
                "branch-alias": {
                    "dev-trunk": "0.4.x-dev"
                },
                "mirror-repo": "Automattic/jetpack-plugins-installer",
                "changelogger": {
                    "link-template": "https://github.com/Automattic/jetpack-plugins-installer/compare/v${old}...v${new}"
                },
                "autotagger": true,
                "textdomain": "jetpack-plugins-installer"
            },
            "autoload": {
                "classmap": [
                    "src/"
                ]
            },
            "scripts": {
                "phpunit": [
                    "./vendor/phpunit/phpunit/phpunit --colors=always"
                ],
                "test-php": [
                    "@composer phpunit"
                ]
            },
            "license": [
                "GPL-2.0-or-later"
            ],
            "description": "Handle installation of plugins from WP.org",
            "transport-options": {
                "relative": true
            }
        },
        {
            "name": "automattic/jetpack-protect-models",
            "version": "dev-trunk",
            "dist": {
                "type": "path",
                "url": "../../packages/protect-models",
                "reference": "de2bfbb992d4877826018aca7bd808072b34c62f"
            },
            "require": {
                "php": ">=7.0"
            },
            "require-dev": {
                "automattic/jetpack-changelogger": "@dev",
                "automattic/wordbless": "0.4.2",
                "yoast/phpunit-polyfills": "^1.1.1"
            },
            "suggest": {
                "automattic/jetpack-autoloader": "Allow for better interoperability with other plugins that use this package."
            },
            "type": "jetpack-library",
            "extra": {
                "autotagger": true,
                "branch-alias": {
                    "dev-trunk": "0.2.x-dev"
                },
                "changelogger": {
                    "link-template": "https://github.com/Automattic/jetpack-protect-models/compare/v${old}...v${new}"
                },
                "mirror-repo": "Automattic/jetpack-protect-models",
                "textdomain": "jetpack-protect-models",
                "version-constants": {
                    "::PACKAGE_VERSION": "src/class-protect-models.php"
                }
            },
            "autoload": {
                "classmap": [
                    "src/"
                ]
            },
            "scripts": {
                "build-development": [
                    "echo 'Add your build step to composer.json, please!'"
                ],
                "build-production": [
                    "echo 'Add your build step to composer.json, please!'"
                ],
                "phpunit": [
                    "./vendor/phpunit/phpunit/phpunit --colors=always"
                ],
                "test-php": [
                    "@composer phpunit"
                ],
                "post-install-cmd": [
                    "WorDBless\\Composer\\InstallDropin::copy"
                ],
                "post-update-cmd": [
                    "WorDBless\\Composer\\InstallDropin::copy"
                ]
            },
            "license": [
                "GPL-2.0-or-later"
            ],
            "description": "This package contains the models used in Protect. ",
            "transport-options": {
                "relative": true
            }
        },
        {
            "name": "automattic/jetpack-protect-status",
            "version": "dev-trunk",
            "dist": {
                "type": "path",
                "url": "../../packages/protect-status",
                "reference": "813bfcce0178120e2fe389bf2223a3c5b8802163"
            },
            "require": {
                "automattic/jetpack-connection": "@dev",
                "automattic/jetpack-plans": "@dev",
                "automattic/jetpack-plugins-installer": "@dev",
                "automattic/jetpack-protect-models": "@dev",
                "automattic/jetpack-sync": "@dev",
                "php": ">=7.0"
            },
            "require-dev": {
                "automattic/jetpack-changelogger": "@dev",
                "automattic/wordbless": "dev-master",
                "yoast/phpunit-polyfills": "^1.1.1"
            },
            "suggest": {
                "automattic/jetpack-autoloader": "Allow for better interoperability with other plugins that use this package."
            },
            "type": "jetpack-library",
            "extra": {
                "autotagger": true,
                "branch-alias": {
                    "dev-trunk": "0.1.x-dev"
                },
                "changelogger": {
                    "link-template": "https://github.com/Automattic/jetpack-protect-status/compare/v${old}...v${new}"
                },
                "mirror-repo": "Automattic/jetpack-protect-status",
                "textdomain": "jetpack-protect-status",
                "version-constants": {
                    "::PACKAGE_VERSION": "src/class-status.php"
                }
            },
            "autoload": {
                "classmap": [
                    "src/"
                ]
            },
            "scripts": {
                "build-development": [
                    "echo 'Add your build step to composer.json, please!'"
                ],
                "build-production": [
                    "echo 'Add your build step to composer.json, please!'"
                ],
                "phpunit": [
                    "./vendor/phpunit/phpunit/phpunit --colors=always"
                ],
                "post-install-cmd": [
                    "WorDBless\\Composer\\InstallDropin::copy"
                ],
                "post-update-cmd": [
                    "WorDBless\\Composer\\InstallDropin::copy"
                ],
                "test-php": [
                    "@composer phpunit"
                ]
            },
            "license": [
                "GPL-2.0-or-later"
            ],
            "description": "This package contains the Protect Status API functionality to retrieve a site's scan status (WordPress, Themes, and Plugins threats).",
            "transport-options": {
                "relative": true
            }
        },
        {
            "name": "automattic/jetpack-redirect",
            "version": "dev-trunk",
            "dist": {
                "type": "path",
                "url": "../../packages/redirect",
                "reference": "3a861643edfc325a9150008bbde9a13d3aa77bb6"
            },
            "require": {
                "automattic/jetpack-status": "@dev",
                "php": ">=7.0"
            },
            "require-dev": {
                "automattic/jetpack-changelogger": "@dev",
                "brain/monkey": "2.6.1",
                "yoast/phpunit-polyfills": "^1.1.1"
            },
            "suggest": {
                "automattic/jetpack-autoloader": "Allow for better interoperability with other plugins that use this package."
            },
            "type": "jetpack-library",
            "extra": {
                "autotagger": true,
                "mirror-repo": "Automattic/jetpack-redirect",
                "changelogger": {
                    "link-template": "https://github.com/Automattic/jetpack-redirect/compare/v${old}...v${new}"
                },
                "branch-alias": {
                    "dev-trunk": "2.0.x-dev"
                }
            },
            "autoload": {
                "classmap": [
                    "src/"
                ]
            },
            "scripts": {
                "phpunit": [
                    "./vendor/phpunit/phpunit/phpunit --colors=always"
                ],
                "test-php": [
                    "@composer phpunit"
                ]
            },
            "license": [
                "GPL-2.0-or-later"
            ],
            "description": "Utilities to build URLs to the jetpack.com/redirect/ service",
            "transport-options": {
                "relative": true
            }
        },
        {
            "name": "automattic/jetpack-roles",
            "version": "dev-trunk",
            "dist": {
                "type": "path",
                "url": "../../packages/roles",
                "reference": "f89c7b97f2a26162f238096d290765510b387458"
            },
            "require": {
                "php": ">=7.0"
            },
            "require-dev": {
                "automattic/jetpack-changelogger": "@dev",
                "brain/monkey": "2.6.1",
                "yoast/phpunit-polyfills": "^1.1.1"
            },
            "suggest": {
                "automattic/jetpack-autoloader": "Allow for better interoperability with other plugins that use this package."
            },
            "type": "jetpack-library",
            "extra": {
                "autotagger": true,
                "mirror-repo": "Automattic/jetpack-roles",
                "changelogger": {
                    "link-template": "https://github.com/Automattic/jetpack-roles/compare/v${old}...v${new}"
                },
                "branch-alias": {
                    "dev-trunk": "2.0.x-dev"
                }
            },
            "autoload": {
                "classmap": [
                    "src/"
                ]
            },
            "scripts": {
                "phpunit": [
                    "./vendor/phpunit/phpunit/phpunit --colors=always"
                ],
                "test-php": [
                    "@composer phpunit"
                ]
            },
            "license": [
                "GPL-2.0-or-later"
            ],
            "description": "Utilities, related with user roles and capabilities.",
            "transport-options": {
                "relative": true
            }
        },
        {
            "name": "automattic/jetpack-status",
            "version": "dev-trunk",
            "dist": {
                "type": "path",
                "url": "../../packages/status",
                "reference": "7ff2e0454b5d9dafdd6ddd7c1917065f739408e0"
            },
            "require": {
                "automattic/jetpack-constants": "@dev",
                "php": ">=7.0"
            },
            "require-dev": {
                "automattic/jetpack-changelogger": "@dev",
                "automattic/jetpack-connection": "@dev",
                "automattic/jetpack-ip": "@dev",
                "automattic/jetpack-plans": "@dev",
                "brain/monkey": "2.6.1",
                "yoast/phpunit-polyfills": "^1.1.1"
            },
            "suggest": {
                "automattic/jetpack-autoloader": "Allow for better interoperability with other plugins that use this package."
            },
            "type": "jetpack-library",
            "extra": {
                "autotagger": true,
                "mirror-repo": "Automattic/jetpack-status",
                "changelogger": {
                    "link-template": "https://github.com/Automattic/jetpack-status/compare/v${old}...v${new}"
                },
                "branch-alias": {
                    "dev-trunk": "3.3.x-dev"
                },
                "dependencies": {
                    "test-only": [
                        "packages/connection",
                        "packages/plans"
                    ]
                }
            },
            "autoload": {
                "classmap": [
                    "src/"
                ]
            },
            "scripts": {
                "phpunit": [
                    "./vendor/phpunit/phpunit/phpunit --colors=always"
                ],
                "test-php": [
                    "@composer phpunit"
                ]
            },
            "license": [
                "GPL-2.0-or-later"
            ],
            "description": "Used to retrieve information about the current status of Jetpack and the site overall.",
            "transport-options": {
                "relative": true
            }
        },
        {
            "name": "automattic/jetpack-sync",
            "version": "dev-trunk",
            "dist": {
                "type": "path",
                "url": "../../packages/sync",
<<<<<<< HEAD
                "reference": "1647bd686ed11800513f14aa1c93956e16a3b7f5"
=======
                "reference": "64ed9303f16e3377d99091c67842f3c4b07b71eb"
>>>>>>> 82ceac05
            },
            "require": {
                "automattic/jetpack-connection": "@dev",
                "automattic/jetpack-constants": "@dev",
                "automattic/jetpack-ip": "@dev",
                "automattic/jetpack-password-checker": "@dev",
                "automattic/jetpack-roles": "@dev",
                "automattic/jetpack-status": "@dev",
                "php": ">=7.0"
            },
            "require-dev": {
                "automattic/jetpack-changelogger": "@dev",
                "automattic/jetpack-search": "@dev",
                "automattic/jetpack-waf": "@dev",
                "automattic/wordbless": "@dev",
                "yoast/phpunit-polyfills": "^1.1.1"
            },
            "suggest": {
                "automattic/jetpack-autoloader": "Allow for better interoperability with other plugins that use this package."
            },
            "type": "jetpack-library",
            "extra": {
                "autotagger": true,
                "mirror-repo": "Automattic/jetpack-sync",
                "textdomain": "jetpack-sync",
                "version-constants": {
                    "::PACKAGE_VERSION": "src/class-package-version.php"
                },
                "changelogger": {
                    "link-template": "https://github.com/Automattic/jetpack-sync/compare/v${old}...v${new}"
                },
                "branch-alias": {
<<<<<<< HEAD
                    "dev-trunk": "3.6.x-dev"
=======
                    "dev-trunk": "3.8.x-dev"
>>>>>>> 82ceac05
                },
                "dependencies": {
                    "test-only": [
                        "packages/search",
                        "packages/waf"
                    ]
                }
            },
            "autoload": {
                "classmap": [
                    "src/"
                ]
            },
            "scripts": {
                "phpunit": [
                    "./vendor/phpunit/phpunit/phpunit --colors=always"
                ],
                "test-php": [
                    "@composer phpunit"
                ],
                "post-install-cmd": [
                    "WorDBless\\Composer\\InstallDropin::copy"
                ],
                "post-update-cmd": [
                    "WorDBless\\Composer\\InstallDropin::copy"
                ]
            },
            "license": [
                "GPL-2.0-or-later"
            ],
            "description": "Everything needed to allow syncing to the WP.com infrastructure.",
            "transport-options": {
                "relative": true
            }
        },
        {
            "name": "automattic/jetpack-wp-js-data-sync",
            "version": "dev-trunk",
            "dist": {
                "type": "path",
                "url": "../../packages/wp-js-data-sync",
                "reference": "1770dad42992455be389cfb6197851dcf913daa6"
            },
            "require": {
                "php": ">=7.0"
            },
            "require-dev": {
                "automattic/jetpack-changelogger": "@dev",
                "automattic/wordbless": "dev-master",
                "yoast/phpunit-polyfills": "^1.1.1"
            },
            "suggest": {
                "automattic/jetpack-autoloader": "Allow for better interoperability with other plugins that use this package."
            },
            "type": "jetpack-library",
            "extra": {
                "mirror-repo": "Automattic/jetpack-wp-js-data-sync",
                "changelogger": {
                    "link-template": "https://github.com/Automattic/jetpack-wp-js-data-sync/compare/v${old}...v${new}"
                },
                "autotagger": true,
                "branch-alias": {
                    "dev-trunk": "0.4.x-dev"
                },
                "textdomain": "jetpack-wp-js-data-sync",
                "version-constants": {
                    "::PACKAGE_VERSION": "src/class-data-sync.php"
                }
            },
            "autoload": {
                "classmap": [
                    "src/"
                ]
            },
            "scripts": {
                "phpunit": [
                    "./vendor/phpunit/phpunit/phpunit --colors=always"
                ],
                "test-php": [
                    "@composer phpunit"
                ],
                "build-production": [
                    "echo 'Add your build step to composer.json, please!'"
                ],
                "build-development": [
                    "echo 'Add your build step to composer.json, please!'"
                ],
                "post-install-cmd": [
                    "WorDBless\\Composer\\InstallDropin::copy"
                ],
                "post-update-cmd": [
                    "WorDBless\\Composer\\InstallDropin::copy"
                ]
            },
            "license": [
                "GPL-2.0-or-later"
            ],
            "description": "A package to setup REST API and script localization to pass data to a JavaScript client.",
            "transport-options": {
                "relative": true
            }
        },
        {
            "name": "matthiasmullie/minify",
            "version": "1.3.73",
            "source": {
                "type": "git",
                "url": "https://github.com/matthiasmullie/minify.git",
                "reference": "cb7a9297b4ab070909cefade30ee95054d4ae87a"
            },
            "dist": {
                "type": "zip",
                "url": "https://api.github.com/repos/matthiasmullie/minify/zipball/cb7a9297b4ab070909cefade30ee95054d4ae87a",
                "reference": "cb7a9297b4ab070909cefade30ee95054d4ae87a",
                "shasum": ""
            },
            "require": {
                "ext-pcre": "*",
                "matthiasmullie/path-converter": "~1.1",
                "php": ">=5.3.0"
            },
            "require-dev": {
                "friendsofphp/php-cs-fixer": ">=2.0",
                "matthiasmullie/scrapbook": ">=1.3",
                "phpunit/phpunit": ">=4.8",
                "squizlabs/php_codesniffer": ">=3.0"
            },
            "suggest": {
                "psr/cache-implementation": "Cache implementation to use with Minify::cache"
            },
            "bin": [
                "bin/minifycss",
                "bin/minifyjs"
            ],
            "type": "library",
            "autoload": {
                "psr-4": {
                    "MatthiasMullie\\Minify\\": "src/"
                }
            },
            "notification-url": "https://packagist.org/downloads/",
            "license": [
                "MIT"
            ],
            "authors": [
                {
                    "name": "Matthias Mullie",
                    "email": "minify@mullie.eu",
                    "homepage": "https://www.mullie.eu",
                    "role": "Developer"
                }
            ],
            "description": "CSS & JavaScript minifier, in PHP. Removes whitespace, strips comments, combines files (incl. @import statements and small assets in CSS files), and optimizes/shortens a few common programming patterns.",
            "homepage": "https://github.com/matthiasmullie/minify",
            "keywords": [
                "JS",
                "css",
                "javascript",
                "minifier",
                "minify"
            ],
            "support": {
                "issues": "https://github.com/matthiasmullie/minify/issues",
                "source": "https://github.com/matthiasmullie/minify/tree/1.3.73"
            },
            "funding": [
                {
                    "url": "https://github.com/matthiasmullie",
                    "type": "github"
                }
            ],
            "time": "2024-03-15T10:27:10+00:00"
        },
        {
            "name": "matthiasmullie/path-converter",
            "version": "1.1.3",
            "source": {
                "type": "git",
                "url": "https://github.com/matthiasmullie/path-converter.git",
                "reference": "e7d13b2c7e2f2268e1424aaed02085518afa02d9"
            },
            "dist": {
                "type": "zip",
                "url": "https://api.github.com/repos/matthiasmullie/path-converter/zipball/e7d13b2c7e2f2268e1424aaed02085518afa02d9",
                "reference": "e7d13b2c7e2f2268e1424aaed02085518afa02d9",
                "shasum": ""
            },
            "require": {
                "ext-pcre": "*",
                "php": ">=5.3.0"
            },
            "require-dev": {
                "phpunit/phpunit": "~4.8"
            },
            "type": "library",
            "autoload": {
                "psr-4": {
                    "MatthiasMullie\\PathConverter\\": "src/"
                }
            },
            "notification-url": "https://packagist.org/downloads/",
            "license": [
                "MIT"
            ],
            "authors": [
                {
                    "name": "Matthias Mullie",
                    "email": "pathconverter@mullie.eu",
                    "homepage": "http://www.mullie.eu",
                    "role": "Developer"
                }
            ],
            "description": "Relative path converter",
            "homepage": "http://github.com/matthiasmullie/path-converter",
            "keywords": [
                "converter",
                "path",
                "paths",
                "relative"
            ],
            "support": {
                "issues": "https://github.com/matthiasmullie/path-converter/issues",
                "source": "https://github.com/matthiasmullie/path-converter/tree/1.1.3"
            },
            "time": "2019-02-05T23:41:09+00:00"
        },
        {
            "name": "tubalmartin/cssmin",
            "version": "v4.1.1",
            "source": {
                "type": "git",
                "url": "https://github.com/tubalmartin/YUI-CSS-compressor-PHP-port.git",
                "reference": "3cbf557f4079d83a06f9c3ff9b957c022d7805cf"
            },
            "dist": {
                "type": "zip",
                "url": "https://api.github.com/repos/tubalmartin/YUI-CSS-compressor-PHP-port/zipball/3cbf557f4079d83a06f9c3ff9b957c022d7805cf",
                "reference": "3cbf557f4079d83a06f9c3ff9b957c022d7805cf",
                "shasum": ""
            },
            "require": {
                "ext-pcre": "*",
                "php": ">=5.3.2"
            },
            "require-dev": {
                "cogpowered/finediff": "0.3.*",
                "phpunit/phpunit": "4.8.*"
            },
            "bin": [
                "cssmin"
            ],
            "type": "library",
            "autoload": {
                "psr-4": {
                    "tubalmartin\\CssMin\\": "src"
                }
            },
            "notification-url": "https://packagist.org/downloads/",
            "license": [
                "BSD-3-Clause"
            ],
            "authors": [
                {
                    "name": "Túbal Martín",
                    "homepage": "http://tubalmartin.me/"
                }
            ],
            "description": "A PHP port of the YUI CSS compressor",
            "homepage": "https://github.com/tubalmartin/YUI-CSS-compressor-PHP-port",
            "keywords": [
                "compress",
                "compressor",
                "css",
                "cssmin",
                "minify",
                "yui"
            ],
            "support": {
                "issues": "https://github.com/tubalmartin/YUI-CSS-compressor-PHP-port/issues",
                "source": "https://github.com/tubalmartin/YUI-CSS-compressor-PHP-port"
            },
            "time": "2018-01-15T15:26:51+00:00"
        }
    ],
    "packages-dev": [
        {
            "name": "antecedent/patchwork",
            "version": "2.1.28",
            "source": {
                "type": "git",
                "url": "https://github.com/antecedent/patchwork.git",
                "reference": "6b30aff81ebadf0f2feb9268d3e08385cebcc08d"
            },
            "dist": {
                "type": "zip",
                "url": "https://api.github.com/repos/antecedent/patchwork/zipball/6b30aff81ebadf0f2feb9268d3e08385cebcc08d",
                "reference": "6b30aff81ebadf0f2feb9268d3e08385cebcc08d",
                "shasum": ""
            },
            "require": {
                "php": ">=5.4.0"
            },
            "require-dev": {
                "phpunit/phpunit": ">=4"
            },
            "type": "library",
            "notification-url": "https://packagist.org/downloads/",
            "license": [
                "MIT"
            ],
            "authors": [
                {
                    "name": "Ignas Rudaitis",
                    "email": "ignas.rudaitis@gmail.com"
                }
            ],
            "description": "Method redefinition (monkey-patching) functionality for PHP.",
            "homepage": "https://antecedent.github.io/patchwork/",
            "keywords": [
                "aop",
                "aspect",
                "interception",
                "monkeypatching",
                "redefinition",
                "runkit",
                "testing"
            ],
            "support": {
                "issues": "https://github.com/antecedent/patchwork/issues",
                "source": "https://github.com/antecedent/patchwork/tree/2.1.28"
            },
            "time": "2024-02-06T09:26:11+00:00"
        },
        {
            "name": "automattic/jetpack-changelogger",
            "version": "dev-trunk",
            "dist": {
                "type": "path",
                "url": "../../packages/changelogger",
                "reference": "8489a82ca328626854da99e29f3cb0f017529cb5"
            },
            "require": {
                "php": ">=7.0",
                "symfony/console": "^3.4 || ^4.4 || ^5.2 || ^6.0 || ^7.0",
                "symfony/process": "^3.4 || ^4.4 || ^5.2 || ^6.0 || ^7.0"
            },
            "require-dev": {
                "wikimedia/testing-access-wrapper": "^1.0 || ^2.0 || ^3.0",
                "yoast/phpunit-polyfills": "^1.1.1"
            },
            "bin": [
                "bin/changelogger"
            ],
            "type": "project",
            "extra": {
                "autotagger": true,
                "branch-alias": {
                    "dev-trunk": "4.2.x-dev"
                },
                "mirror-repo": "Automattic/jetpack-changelogger",
                "version-constants": {
                    "::VERSION": "src/Application.php"
                },
                "changelogger": {
                    "link-template": "https://github.com/Automattic/jetpack-changelogger/compare/${old}...${new}"
                }
            },
            "autoload": {
                "psr-4": {
                    "Automattic\\Jetpack\\Changelogger\\": "src",
                    "Automattic\\Jetpack\\Changelog\\": "lib"
                }
            },
            "autoload-dev": {
                "psr-4": {
                    "Automattic\\Jetpack\\Changelogger\\Tests\\": "tests/php/includes/src",
                    "Automattic\\Jetpack\\Changelog\\Tests\\": "tests/php/includes/lib"
                }
            },
            "scripts": {
                "phpunit": [
                    "./vendor/phpunit/phpunit/phpunit --colors=always"
                ],
                "test-php": [
                    "@composer phpunit"
                ],
                "post-install-cmd": [
                    "[ -e vendor/bin/changelogger ] || { cd vendor/bin && ln -s ../../bin/changelogger; }"
                ],
                "post-update-cmd": [
                    "[ -e vendor/bin/changelogger ] || { cd vendor/bin && ln -s ../../bin/changelogger; }"
                ]
            },
            "license": [
                "GPL-2.0-or-later"
            ],
            "description": "Jetpack Changelogger tool. Allows for managing changelogs by dropping change files into a changelog directory with each PR.",
            "keywords": [
                "changelog",
                "cli",
                "dev",
                "keepachangelog"
            ],
            "transport-options": {
                "relative": true
            }
        },
        {
            "name": "automattic/wordbless",
            "version": "0.4.2",
            "source": {
                "type": "git",
                "url": "https://github.com/Automattic/wordbless.git",
                "reference": "a1fe6376b81e6d037190aa1a5dc684d51eb674cd"
            },
            "dist": {
                "type": "zip",
                "url": "https://api.github.com/repos/Automattic/wordbless/zipball/a1fe6376b81e6d037190aa1a5dc684d51eb674cd",
                "reference": "a1fe6376b81e6d037190aa1a5dc684d51eb674cd",
                "shasum": ""
            },
            "require": {
                "php": ">=5.6.20",
                "roots/wordpress": "^6.0.2",
                "yoast/phpunit-polyfills": "^1.0"
            },
            "require-dev": {
                "phpunit/phpunit": "^5.7 || ^6.5 || ^7.5 || ^9.5"
            },
            "type": "wordpress-dropin",
            "autoload": {
                "psr-4": {
                    "WorDBless\\": "src/",
                    "WorDBless\\Composer\\": "src/Composer/"
                }
            },
            "notification-url": "https://packagist.org/downloads/",
            "license": [
                "GPL-2.0-or-later"
            ],
            "authors": [
                {
                    "name": "Automattic Inc."
                }
            ],
            "description": "WorDBless allows you to use WordPress core functions in your PHPUnit tests without having to set up a database and the whole WordPress environment",
            "support": {
                "issues": "https://github.com/Automattic/wordbless/issues",
                "source": "https://github.com/Automattic/wordbless/tree/0.4.2"
            },
            "time": "2023-03-15T12:16:20+00:00"
        },
        {
            "name": "brain/monkey",
            "version": "2.6.1",
            "source": {
                "type": "git",
                "url": "https://github.com/Brain-WP/BrainMonkey.git",
                "reference": "a31c84515bb0d49be9310f52ef1733980ea8ffbb"
            },
            "dist": {
                "type": "zip",
                "url": "https://api.github.com/repos/Brain-WP/BrainMonkey/zipball/a31c84515bb0d49be9310f52ef1733980ea8ffbb",
                "reference": "a31c84515bb0d49be9310f52ef1733980ea8ffbb",
                "shasum": ""
            },
            "require": {
                "antecedent/patchwork": "^2.1.17",
                "mockery/mockery": "^1.3.5 || ^1.4.4",
                "php": ">=5.6.0"
            },
            "require-dev": {
                "dealerdirect/phpcodesniffer-composer-installer": "^0.7.1",
                "phpcompatibility/php-compatibility": "^9.3.0",
                "phpunit/phpunit": "^5.7.26 || ^6.0 || ^7.0 || >=8.0 <8.5.12 || ^8.5.14 || ^9.0"
            },
            "type": "library",
            "extra": {
                "branch-alias": {
                    "dev-version/1": "1.x-dev",
                    "dev-master": "2.0.x-dev"
                }
            },
            "autoload": {
                "files": [
                    "inc/api.php"
                ],
                "psr-4": {
                    "Brain\\Monkey\\": "src/"
                }
            },
            "notification-url": "https://packagist.org/downloads/",
            "license": [
                "MIT"
            ],
            "authors": [
                {
                    "name": "Giuseppe Mazzapica",
                    "email": "giuseppe.mazzapica@gmail.com",
                    "homepage": "https://gmazzap.me",
                    "role": "Developer"
                }
            ],
            "description": "Mocking utility for PHP functions and WordPress plugin API",
            "keywords": [
                "Monkey Patching",
                "interception",
                "mock",
                "mock functions",
                "mockery",
                "patchwork",
                "redefinition",
                "runkit",
                "test",
                "testing"
            ],
            "support": {
                "issues": "https://github.com/Brain-WP/BrainMonkey/issues",
                "source": "https://github.com/Brain-WP/BrainMonkey"
            },
            "time": "2021-11-11T15:53:55+00:00"
        },
        {
            "name": "doctrine/instantiator",
            "version": "2.0.0",
            "source": {
                "type": "git",
                "url": "https://github.com/doctrine/instantiator.git",
                "reference": "c6222283fa3f4ac679f8b9ced9a4e23f163e80d0"
            },
            "dist": {
                "type": "zip",
                "url": "https://api.github.com/repos/doctrine/instantiator/zipball/c6222283fa3f4ac679f8b9ced9a4e23f163e80d0",
                "reference": "c6222283fa3f4ac679f8b9ced9a4e23f163e80d0",
                "shasum": ""
            },
            "require": {
                "php": "^8.1"
            },
            "require-dev": {
                "doctrine/coding-standard": "^11",
                "ext-pdo": "*",
                "ext-phar": "*",
                "phpbench/phpbench": "^1.2",
                "phpstan/phpstan": "^1.9.4",
                "phpstan/phpstan-phpunit": "^1.3",
                "phpunit/phpunit": "^9.5.27",
                "vimeo/psalm": "^5.4"
            },
            "type": "library",
            "autoload": {
                "psr-4": {
                    "Doctrine\\Instantiator\\": "src/Doctrine/Instantiator/"
                }
            },
            "notification-url": "https://packagist.org/downloads/",
            "license": [
                "MIT"
            ],
            "authors": [
                {
                    "name": "Marco Pivetta",
                    "email": "ocramius@gmail.com",
                    "homepage": "https://ocramius.github.io/"
                }
            ],
            "description": "A small, lightweight utility to instantiate objects in PHP without invoking their constructors",
            "homepage": "https://www.doctrine-project.org/projects/instantiator.html",
            "keywords": [
                "constructor",
                "instantiate"
            ],
            "support": {
                "issues": "https://github.com/doctrine/instantiator/issues",
                "source": "https://github.com/doctrine/instantiator/tree/2.0.0"
            },
            "funding": [
                {
                    "url": "https://www.doctrine-project.org/sponsorship.html",
                    "type": "custom"
                },
                {
                    "url": "https://www.patreon.com/phpdoctrine",
                    "type": "patreon"
                },
                {
                    "url": "https://tidelift.com/funding/github/packagist/doctrine%2Finstantiator",
                    "type": "tidelift"
                }
            ],
            "time": "2022-12-30T00:23:10+00:00"
        },
        {
            "name": "hamcrest/hamcrest-php",
            "version": "v2.0.1",
            "source": {
                "type": "git",
                "url": "https://github.com/hamcrest/hamcrest-php.git",
                "reference": "8c3d0a3f6af734494ad8f6fbbee0ba92422859f3"
            },
            "dist": {
                "type": "zip",
                "url": "https://api.github.com/repos/hamcrest/hamcrest-php/zipball/8c3d0a3f6af734494ad8f6fbbee0ba92422859f3",
                "reference": "8c3d0a3f6af734494ad8f6fbbee0ba92422859f3",
                "shasum": ""
            },
            "require": {
                "php": "^5.3|^7.0|^8.0"
            },
            "replace": {
                "cordoval/hamcrest-php": "*",
                "davedevelopment/hamcrest-php": "*",
                "kodova/hamcrest-php": "*"
            },
            "require-dev": {
                "phpunit/php-file-iterator": "^1.4 || ^2.0",
                "phpunit/phpunit": "^4.8.36 || ^5.7 || ^6.5 || ^7.0"
            },
            "type": "library",
            "extra": {
                "branch-alias": {
                    "dev-master": "2.1-dev"
                }
            },
            "autoload": {
                "classmap": [
                    "hamcrest"
                ]
            },
            "notification-url": "https://packagist.org/downloads/",
            "license": [
                "BSD-3-Clause"
            ],
            "description": "This is the PHP port of Hamcrest Matchers",
            "keywords": [
                "test"
            ],
            "support": {
                "issues": "https://github.com/hamcrest/hamcrest-php/issues",
                "source": "https://github.com/hamcrest/hamcrest-php/tree/v2.0.1"
            },
            "time": "2020-07-09T08:09:16+00:00"
        },
        {
            "name": "mockery/mockery",
            "version": "1.6.12",
            "source": {
                "type": "git",
                "url": "https://github.com/mockery/mockery.git",
                "reference": "1f4efdd7d3beafe9807b08156dfcb176d18f1699"
            },
            "dist": {
                "type": "zip",
                "url": "https://api.github.com/repos/mockery/mockery/zipball/1f4efdd7d3beafe9807b08156dfcb176d18f1699",
                "reference": "1f4efdd7d3beafe9807b08156dfcb176d18f1699",
                "shasum": ""
            },
            "require": {
                "hamcrest/hamcrest-php": "^2.0.1",
                "lib-pcre": ">=7.0",
                "php": ">=7.3"
            },
            "conflict": {
                "phpunit/phpunit": "<8.0"
            },
            "require-dev": {
                "phpunit/phpunit": "^8.5 || ^9.6.17",
                "symplify/easy-coding-standard": "^12.1.14"
            },
            "type": "library",
            "autoload": {
                "files": [
                    "library/helpers.php",
                    "library/Mockery.php"
                ],
                "psr-4": {
                    "Mockery\\": "library/Mockery"
                }
            },
            "notification-url": "https://packagist.org/downloads/",
            "license": [
                "BSD-3-Clause"
            ],
            "authors": [
                {
                    "name": "Pádraic Brady",
                    "email": "padraic.brady@gmail.com",
                    "homepage": "https://github.com/padraic",
                    "role": "Author"
                },
                {
                    "name": "Dave Marshall",
                    "email": "dave.marshall@atstsolutions.co.uk",
                    "homepage": "https://davedevelopment.co.uk",
                    "role": "Developer"
                },
                {
                    "name": "Nathanael Esayeas",
                    "email": "nathanael.esayeas@protonmail.com",
                    "homepage": "https://github.com/ghostwriter",
                    "role": "Lead Developer"
                }
            ],
            "description": "Mockery is a simple yet flexible PHP mock object framework",
            "homepage": "https://github.com/mockery/mockery",
            "keywords": [
                "BDD",
                "TDD",
                "library",
                "mock",
                "mock objects",
                "mockery",
                "stub",
                "test",
                "test double",
                "testing"
            ],
            "support": {
                "docs": "https://docs.mockery.io/",
                "issues": "https://github.com/mockery/mockery/issues",
                "rss": "https://github.com/mockery/mockery/releases.atom",
                "security": "https://github.com/mockery/mockery/security/advisories",
                "source": "https://github.com/mockery/mockery"
            },
            "time": "2024-05-16T03:13:13+00:00"
        },
        {
            "name": "myclabs/deep-copy",
            "version": "1.12.0",
            "source": {
                "type": "git",
                "url": "https://github.com/myclabs/DeepCopy.git",
                "reference": "3a6b9a42cd8f8771bd4295d13e1423fa7f3d942c"
            },
            "dist": {
                "type": "zip",
                "url": "https://api.github.com/repos/myclabs/DeepCopy/zipball/3a6b9a42cd8f8771bd4295d13e1423fa7f3d942c",
                "reference": "3a6b9a42cd8f8771bd4295d13e1423fa7f3d942c",
                "shasum": ""
            },
            "require": {
                "php": "^7.1 || ^8.0"
            },
            "conflict": {
                "doctrine/collections": "<1.6.8",
                "doctrine/common": "<2.13.3 || >=3 <3.2.2"
            },
            "require-dev": {
                "doctrine/collections": "^1.6.8",
                "doctrine/common": "^2.13.3 || ^3.2.2",
                "phpspec/prophecy": "^1.10",
                "phpunit/phpunit": "^7.5.20 || ^8.5.23 || ^9.5.13"
            },
            "type": "library",
            "autoload": {
                "files": [
                    "src/DeepCopy/deep_copy.php"
                ],
                "psr-4": {
                    "DeepCopy\\": "src/DeepCopy/"
                }
            },
            "notification-url": "https://packagist.org/downloads/",
            "license": [
                "MIT"
            ],
            "description": "Create deep copies (clones) of your objects",
            "keywords": [
                "clone",
                "copy",
                "duplicate",
                "object",
                "object graph"
            ],
            "support": {
                "issues": "https://github.com/myclabs/DeepCopy/issues",
                "source": "https://github.com/myclabs/DeepCopy/tree/1.12.0"
            },
            "funding": [
                {
                    "url": "https://tidelift.com/funding/github/packagist/myclabs/deep-copy",
                    "type": "tidelift"
                }
            ],
            "time": "2024-06-12T14:39:25+00:00"
        },
        {
            "name": "nikic/php-parser",
            "version": "v5.1.0",
            "source": {
                "type": "git",
                "url": "https://github.com/nikic/PHP-Parser.git",
                "reference": "683130c2ff8c2739f4822ff7ac5c873ec529abd1"
            },
            "dist": {
                "type": "zip",
                "url": "https://api.github.com/repos/nikic/PHP-Parser/zipball/683130c2ff8c2739f4822ff7ac5c873ec529abd1",
                "reference": "683130c2ff8c2739f4822ff7ac5c873ec529abd1",
                "shasum": ""
            },
            "require": {
                "ext-ctype": "*",
                "ext-json": "*",
                "ext-tokenizer": "*",
                "php": ">=7.4"
            },
            "require-dev": {
                "ircmaxell/php-yacc": "^0.0.7",
                "phpunit/phpunit": "^9.0"
            },
            "bin": [
                "bin/php-parse"
            ],
            "type": "library",
            "extra": {
                "branch-alias": {
                    "dev-master": "5.0-dev"
                }
            },
            "autoload": {
                "psr-4": {
                    "PhpParser\\": "lib/PhpParser"
                }
            },
            "notification-url": "https://packagist.org/downloads/",
            "license": [
                "BSD-3-Clause"
            ],
            "authors": [
                {
                    "name": "Nikita Popov"
                }
            ],
            "description": "A PHP parser written in PHP",
            "keywords": [
                "parser",
                "php"
            ],
            "support": {
                "issues": "https://github.com/nikic/PHP-Parser/issues",
                "source": "https://github.com/nikic/PHP-Parser/tree/v5.1.0"
            },
            "time": "2024-07-01T20:03:41+00:00"
        },
        {
            "name": "phar-io/manifest",
            "version": "2.0.4",
            "source": {
                "type": "git",
                "url": "https://github.com/phar-io/manifest.git",
                "reference": "54750ef60c58e43759730615a392c31c80e23176"
            },
            "dist": {
                "type": "zip",
                "url": "https://api.github.com/repos/phar-io/manifest/zipball/54750ef60c58e43759730615a392c31c80e23176",
                "reference": "54750ef60c58e43759730615a392c31c80e23176",
                "shasum": ""
            },
            "require": {
                "ext-dom": "*",
                "ext-libxml": "*",
                "ext-phar": "*",
                "ext-xmlwriter": "*",
                "phar-io/version": "^3.0.1",
                "php": "^7.2 || ^8.0"
            },
            "type": "library",
            "extra": {
                "branch-alias": {
                    "dev-master": "2.0.x-dev"
                }
            },
            "autoload": {
                "classmap": [
                    "src/"
                ]
            },
            "notification-url": "https://packagist.org/downloads/",
            "license": [
                "BSD-3-Clause"
            ],
            "authors": [
                {
                    "name": "Arne Blankerts",
                    "email": "arne@blankerts.de",
                    "role": "Developer"
                },
                {
                    "name": "Sebastian Heuer",
                    "email": "sebastian@phpeople.de",
                    "role": "Developer"
                },
                {
                    "name": "Sebastian Bergmann",
                    "email": "sebastian@phpunit.de",
                    "role": "Developer"
                }
            ],
            "description": "Component for reading phar.io manifest information from a PHP Archive (PHAR)",
            "support": {
                "issues": "https://github.com/phar-io/manifest/issues",
                "source": "https://github.com/phar-io/manifest/tree/2.0.4"
            },
            "funding": [
                {
                    "url": "https://github.com/theseer",
                    "type": "github"
                }
            ],
            "time": "2024-03-03T12:33:53+00:00"
        },
        {
            "name": "phar-io/version",
            "version": "3.2.1",
            "source": {
                "type": "git",
                "url": "https://github.com/phar-io/version.git",
                "reference": "4f7fd7836c6f332bb2933569e566a0d6c4cbed74"
            },
            "dist": {
                "type": "zip",
                "url": "https://api.github.com/repos/phar-io/version/zipball/4f7fd7836c6f332bb2933569e566a0d6c4cbed74",
                "reference": "4f7fd7836c6f332bb2933569e566a0d6c4cbed74",
                "shasum": ""
            },
            "require": {
                "php": "^7.2 || ^8.0"
            },
            "type": "library",
            "autoload": {
                "classmap": [
                    "src/"
                ]
            },
            "notification-url": "https://packagist.org/downloads/",
            "license": [
                "BSD-3-Clause"
            ],
            "authors": [
                {
                    "name": "Arne Blankerts",
                    "email": "arne@blankerts.de",
                    "role": "Developer"
                },
                {
                    "name": "Sebastian Heuer",
                    "email": "sebastian@phpeople.de",
                    "role": "Developer"
                },
                {
                    "name": "Sebastian Bergmann",
                    "email": "sebastian@phpunit.de",
                    "role": "Developer"
                }
            ],
            "description": "Library for handling version information and constraints",
            "support": {
                "issues": "https://github.com/phar-io/version/issues",
                "source": "https://github.com/phar-io/version/tree/3.2.1"
            },
            "time": "2022-02-21T01:04:05+00:00"
        },
        {
            "name": "phpunit/php-code-coverage",
            "version": "9.2.31",
            "source": {
                "type": "git",
                "url": "https://github.com/sebastianbergmann/php-code-coverage.git",
                "reference": "48c34b5d8d983006bd2adc2d0de92963b9155965"
            },
            "dist": {
                "type": "zip",
                "url": "https://api.github.com/repos/sebastianbergmann/php-code-coverage/zipball/48c34b5d8d983006bd2adc2d0de92963b9155965",
                "reference": "48c34b5d8d983006bd2adc2d0de92963b9155965",
                "shasum": ""
            },
            "require": {
                "ext-dom": "*",
                "ext-libxml": "*",
                "ext-xmlwriter": "*",
                "nikic/php-parser": "^4.18 || ^5.0",
                "php": ">=7.3",
                "phpunit/php-file-iterator": "^3.0.3",
                "phpunit/php-text-template": "^2.0.2",
                "sebastian/code-unit-reverse-lookup": "^2.0.2",
                "sebastian/complexity": "^2.0",
                "sebastian/environment": "^5.1.2",
                "sebastian/lines-of-code": "^1.0.3",
                "sebastian/version": "^3.0.1",
                "theseer/tokenizer": "^1.2.0"
            },
            "require-dev": {
                "phpunit/phpunit": "^9.3"
            },
            "suggest": {
                "ext-pcov": "PHP extension that provides line coverage",
                "ext-xdebug": "PHP extension that provides line coverage as well as branch and path coverage"
            },
            "type": "library",
            "extra": {
                "branch-alias": {
                    "dev-master": "9.2-dev"
                }
            },
            "autoload": {
                "classmap": [
                    "src/"
                ]
            },
            "notification-url": "https://packagist.org/downloads/",
            "license": [
                "BSD-3-Clause"
            ],
            "authors": [
                {
                    "name": "Sebastian Bergmann",
                    "email": "sebastian@phpunit.de",
                    "role": "lead"
                }
            ],
            "description": "Library that provides collection, processing, and rendering functionality for PHP code coverage information.",
            "homepage": "https://github.com/sebastianbergmann/php-code-coverage",
            "keywords": [
                "coverage",
                "testing",
                "xunit"
            ],
            "support": {
                "issues": "https://github.com/sebastianbergmann/php-code-coverage/issues",
                "security": "https://github.com/sebastianbergmann/php-code-coverage/security/policy",
                "source": "https://github.com/sebastianbergmann/php-code-coverage/tree/9.2.31"
            },
            "funding": [
                {
                    "url": "https://github.com/sebastianbergmann",
                    "type": "github"
                }
            ],
            "time": "2024-03-02T06:37:42+00:00"
        },
        {
            "name": "phpunit/php-file-iterator",
            "version": "3.0.6",
            "source": {
                "type": "git",
                "url": "https://github.com/sebastianbergmann/php-file-iterator.git",
                "reference": "cf1c2e7c203ac650e352f4cc675a7021e7d1b3cf"
            },
            "dist": {
                "type": "zip",
                "url": "https://api.github.com/repos/sebastianbergmann/php-file-iterator/zipball/cf1c2e7c203ac650e352f4cc675a7021e7d1b3cf",
                "reference": "cf1c2e7c203ac650e352f4cc675a7021e7d1b3cf",
                "shasum": ""
            },
            "require": {
                "php": ">=7.3"
            },
            "require-dev": {
                "phpunit/phpunit": "^9.3"
            },
            "type": "library",
            "extra": {
                "branch-alias": {
                    "dev-master": "3.0-dev"
                }
            },
            "autoload": {
                "classmap": [
                    "src/"
                ]
            },
            "notification-url": "https://packagist.org/downloads/",
            "license": [
                "BSD-3-Clause"
            ],
            "authors": [
                {
                    "name": "Sebastian Bergmann",
                    "email": "sebastian@phpunit.de",
                    "role": "lead"
                }
            ],
            "description": "FilterIterator implementation that filters files based on a list of suffixes.",
            "homepage": "https://github.com/sebastianbergmann/php-file-iterator/",
            "keywords": [
                "filesystem",
                "iterator"
            ],
            "support": {
                "issues": "https://github.com/sebastianbergmann/php-file-iterator/issues",
                "source": "https://github.com/sebastianbergmann/php-file-iterator/tree/3.0.6"
            },
            "funding": [
                {
                    "url": "https://github.com/sebastianbergmann",
                    "type": "github"
                }
            ],
            "time": "2021-12-02T12:48:52+00:00"
        },
        {
            "name": "phpunit/php-invoker",
            "version": "3.1.1",
            "source": {
                "type": "git",
                "url": "https://github.com/sebastianbergmann/php-invoker.git",
                "reference": "5a10147d0aaf65b58940a0b72f71c9ac0423cc67"
            },
            "dist": {
                "type": "zip",
                "url": "https://api.github.com/repos/sebastianbergmann/php-invoker/zipball/5a10147d0aaf65b58940a0b72f71c9ac0423cc67",
                "reference": "5a10147d0aaf65b58940a0b72f71c9ac0423cc67",
                "shasum": ""
            },
            "require": {
                "php": ">=7.3"
            },
            "require-dev": {
                "ext-pcntl": "*",
                "phpunit/phpunit": "^9.3"
            },
            "suggest": {
                "ext-pcntl": "*"
            },
            "type": "library",
            "extra": {
                "branch-alias": {
                    "dev-master": "3.1-dev"
                }
            },
            "autoload": {
                "classmap": [
                    "src/"
                ]
            },
            "notification-url": "https://packagist.org/downloads/",
            "license": [
                "BSD-3-Clause"
            ],
            "authors": [
                {
                    "name": "Sebastian Bergmann",
                    "email": "sebastian@phpunit.de",
                    "role": "lead"
                }
            ],
            "description": "Invoke callables with a timeout",
            "homepage": "https://github.com/sebastianbergmann/php-invoker/",
            "keywords": [
                "process"
            ],
            "support": {
                "issues": "https://github.com/sebastianbergmann/php-invoker/issues",
                "source": "https://github.com/sebastianbergmann/php-invoker/tree/3.1.1"
            },
            "funding": [
                {
                    "url": "https://github.com/sebastianbergmann",
                    "type": "github"
                }
            ],
            "time": "2020-09-28T05:58:55+00:00"
        },
        {
            "name": "phpunit/php-text-template",
            "version": "2.0.4",
            "source": {
                "type": "git",
                "url": "https://github.com/sebastianbergmann/php-text-template.git",
                "reference": "5da5f67fc95621df9ff4c4e5a84d6a8a2acf7c28"
            },
            "dist": {
                "type": "zip",
                "url": "https://api.github.com/repos/sebastianbergmann/php-text-template/zipball/5da5f67fc95621df9ff4c4e5a84d6a8a2acf7c28",
                "reference": "5da5f67fc95621df9ff4c4e5a84d6a8a2acf7c28",
                "shasum": ""
            },
            "require": {
                "php": ">=7.3"
            },
            "require-dev": {
                "phpunit/phpunit": "^9.3"
            },
            "type": "library",
            "extra": {
                "branch-alias": {
                    "dev-master": "2.0-dev"
                }
            },
            "autoload": {
                "classmap": [
                    "src/"
                ]
            },
            "notification-url": "https://packagist.org/downloads/",
            "license": [
                "BSD-3-Clause"
            ],
            "authors": [
                {
                    "name": "Sebastian Bergmann",
                    "email": "sebastian@phpunit.de",
                    "role": "lead"
                }
            ],
            "description": "Simple template engine.",
            "homepage": "https://github.com/sebastianbergmann/php-text-template/",
            "keywords": [
                "template"
            ],
            "support": {
                "issues": "https://github.com/sebastianbergmann/php-text-template/issues",
                "source": "https://github.com/sebastianbergmann/php-text-template/tree/2.0.4"
            },
            "funding": [
                {
                    "url": "https://github.com/sebastianbergmann",
                    "type": "github"
                }
            ],
            "time": "2020-10-26T05:33:50+00:00"
        },
        {
            "name": "phpunit/php-timer",
            "version": "5.0.3",
            "source": {
                "type": "git",
                "url": "https://github.com/sebastianbergmann/php-timer.git",
                "reference": "5a63ce20ed1b5bf577850e2c4e87f4aa902afbd2"
            },
            "dist": {
                "type": "zip",
                "url": "https://api.github.com/repos/sebastianbergmann/php-timer/zipball/5a63ce20ed1b5bf577850e2c4e87f4aa902afbd2",
                "reference": "5a63ce20ed1b5bf577850e2c4e87f4aa902afbd2",
                "shasum": ""
            },
            "require": {
                "php": ">=7.3"
            },
            "require-dev": {
                "phpunit/phpunit": "^9.3"
            },
            "type": "library",
            "extra": {
                "branch-alias": {
                    "dev-master": "5.0-dev"
                }
            },
            "autoload": {
                "classmap": [
                    "src/"
                ]
            },
            "notification-url": "https://packagist.org/downloads/",
            "license": [
                "BSD-3-Clause"
            ],
            "authors": [
                {
                    "name": "Sebastian Bergmann",
                    "email": "sebastian@phpunit.de",
                    "role": "lead"
                }
            ],
            "description": "Utility class for timing",
            "homepage": "https://github.com/sebastianbergmann/php-timer/",
            "keywords": [
                "timer"
            ],
            "support": {
                "issues": "https://github.com/sebastianbergmann/php-timer/issues",
                "source": "https://github.com/sebastianbergmann/php-timer/tree/5.0.3"
            },
            "funding": [
                {
                    "url": "https://github.com/sebastianbergmann",
                    "type": "github"
                }
            ],
            "time": "2020-10-26T13:16:10+00:00"
        },
        {
            "name": "phpunit/phpunit",
            "version": "9.6.20",
            "source": {
                "type": "git",
                "url": "https://github.com/sebastianbergmann/phpunit.git",
                "reference": "49d7820565836236411f5dc002d16dd689cde42f"
            },
            "dist": {
                "type": "zip",
                "url": "https://api.github.com/repos/sebastianbergmann/phpunit/zipball/49d7820565836236411f5dc002d16dd689cde42f",
                "reference": "49d7820565836236411f5dc002d16dd689cde42f",
                "shasum": ""
            },
            "require": {
                "doctrine/instantiator": "^1.5.0 || ^2",
                "ext-dom": "*",
                "ext-json": "*",
                "ext-libxml": "*",
                "ext-mbstring": "*",
                "ext-xml": "*",
                "ext-xmlwriter": "*",
                "myclabs/deep-copy": "^1.12.0",
                "phar-io/manifest": "^2.0.4",
                "phar-io/version": "^3.2.1",
                "php": ">=7.3",
                "phpunit/php-code-coverage": "^9.2.31",
                "phpunit/php-file-iterator": "^3.0.6",
                "phpunit/php-invoker": "^3.1.1",
                "phpunit/php-text-template": "^2.0.4",
                "phpunit/php-timer": "^5.0.3",
                "sebastian/cli-parser": "^1.0.2",
                "sebastian/code-unit": "^1.0.8",
                "sebastian/comparator": "^4.0.8",
                "sebastian/diff": "^4.0.6",
                "sebastian/environment": "^5.1.5",
                "sebastian/exporter": "^4.0.6",
                "sebastian/global-state": "^5.0.7",
                "sebastian/object-enumerator": "^4.0.4",
                "sebastian/resource-operations": "^3.0.4",
                "sebastian/type": "^3.2.1",
                "sebastian/version": "^3.0.2"
            },
            "suggest": {
                "ext-soap": "To be able to generate mocks based on WSDL files",
                "ext-xdebug": "PHP extension that provides line coverage as well as branch and path coverage"
            },
            "bin": [
                "phpunit"
            ],
            "type": "library",
            "extra": {
                "branch-alias": {
                    "dev-master": "9.6-dev"
                }
            },
            "autoload": {
                "files": [
                    "src/Framework/Assert/Functions.php"
                ],
                "classmap": [
                    "src/"
                ]
            },
            "notification-url": "https://packagist.org/downloads/",
            "license": [
                "BSD-3-Clause"
            ],
            "authors": [
                {
                    "name": "Sebastian Bergmann",
                    "email": "sebastian@phpunit.de",
                    "role": "lead"
                }
            ],
            "description": "The PHP Unit Testing framework.",
            "homepage": "https://phpunit.de/",
            "keywords": [
                "phpunit",
                "testing",
                "xunit"
            ],
            "support": {
                "issues": "https://github.com/sebastianbergmann/phpunit/issues",
                "security": "https://github.com/sebastianbergmann/phpunit/security/policy",
                "source": "https://github.com/sebastianbergmann/phpunit/tree/9.6.20"
            },
            "funding": [
                {
                    "url": "https://phpunit.de/sponsors.html",
                    "type": "custom"
                },
                {
                    "url": "https://github.com/sebastianbergmann",
                    "type": "github"
                },
                {
                    "url": "https://tidelift.com/funding/github/packagist/phpunit/phpunit",
                    "type": "tidelift"
                }
            ],
            "time": "2024-07-10T11:45:39+00:00"
        },
        {
            "name": "psr/container",
            "version": "2.0.2",
            "source": {
                "type": "git",
                "url": "https://github.com/php-fig/container.git",
                "reference": "c71ecc56dfe541dbd90c5360474fbc405f8d5963"
            },
            "dist": {
                "type": "zip",
                "url": "https://api.github.com/repos/php-fig/container/zipball/c71ecc56dfe541dbd90c5360474fbc405f8d5963",
                "reference": "c71ecc56dfe541dbd90c5360474fbc405f8d5963",
                "shasum": ""
            },
            "require": {
                "php": ">=7.4.0"
            },
            "type": "library",
            "extra": {
                "branch-alias": {
                    "dev-master": "2.0.x-dev"
                }
            },
            "autoload": {
                "psr-4": {
                    "Psr\\Container\\": "src/"
                }
            },
            "notification-url": "https://packagist.org/downloads/",
            "license": [
                "MIT"
            ],
            "authors": [
                {
                    "name": "PHP-FIG",
                    "homepage": "https://www.php-fig.org/"
                }
            ],
            "description": "Common Container Interface (PHP FIG PSR-11)",
            "homepage": "https://github.com/php-fig/container",
            "keywords": [
                "PSR-11",
                "container",
                "container-interface",
                "container-interop",
                "psr"
            ],
            "support": {
                "issues": "https://github.com/php-fig/container/issues",
                "source": "https://github.com/php-fig/container/tree/2.0.2"
            },
            "time": "2021-11-05T16:47:00+00:00"
        },
        {
            "name": "roots/wordpress",
            "version": "6.6.1",
            "source": {
                "type": "git",
                "url": "https://github.com/roots/wordpress.git",
                "reference": "1bdabdb9171ac5323edbf4792ce353d475467d27"
            },
            "dist": {
                "type": "zip",
                "url": "https://api.github.com/repos/roots/wordpress/zipball/1bdabdb9171ac5323edbf4792ce353d475467d27",
                "reference": "1bdabdb9171ac5323edbf4792ce353d475467d27",
                "shasum": ""
            },
            "require": {
                "roots/wordpress-core-installer": "^1.0.0",
                "roots/wordpress-no-content": "self.version"
            },
            "type": "metapackage",
            "notification-url": "https://packagist.org/downloads/",
            "license": [
                "MIT",
                "GPL-2.0-or-later"
            ],
            "description": "WordPress is open source software you can use to create a beautiful website, blog, or app.",
            "homepage": "https://wordpress.org/",
            "keywords": [
                "blog",
                "cms",
                "wordpress"
            ],
            "support": {
                "issues": "https://github.com/roots/wordpress/issues",
                "source": "https://github.com/roots/wordpress/tree/6.6.1"
            },
            "funding": [
                {
                    "url": "https://github.com/roots",
                    "type": "github"
                }
            ],
            "time": "2024-07-16T12:03:00+00:00"
        },
        {
            "name": "roots/wordpress-core-installer",
            "version": "1.100.0",
            "source": {
                "type": "git",
                "url": "https://github.com/roots/wordpress-core-installer.git",
                "reference": "73f8488e5178c5d54234b919f823a9095e2b1847"
            },
            "dist": {
                "type": "zip",
                "url": "https://api.github.com/repos/roots/wordpress-core-installer/zipball/73f8488e5178c5d54234b919f823a9095e2b1847",
                "reference": "73f8488e5178c5d54234b919f823a9095e2b1847",
                "shasum": ""
            },
            "require": {
                "composer-plugin-api": "^1.0 || ^2.0",
                "php": ">=5.6.0"
            },
            "conflict": {
                "composer/installers": "<1.0.6"
            },
            "replace": {
                "johnpbloch/wordpress-core-installer": "*"
            },
            "require-dev": {
                "composer/composer": "^1.0 || ^2.0",
                "phpunit/phpunit": ">=5.7.27"
            },
            "type": "composer-plugin",
            "extra": {
                "class": "Roots\\Composer\\WordPressCorePlugin"
            },
            "autoload": {
                "psr-4": {
                    "Roots\\Composer\\": "src/"
                }
            },
            "notification-url": "https://packagist.org/downloads/",
            "license": [
                "GPL-2.0-or-later"
            ],
            "authors": [
                {
                    "name": "John P. Bloch",
                    "email": "me@johnpbloch.com"
                },
                {
                    "name": "Roots",
                    "email": "team@roots.io"
                }
            ],
            "description": "A custom installer to handle deploying WordPress with composer",
            "keywords": [
                "wordpress"
            ],
            "support": {
                "issues": "https://github.com/roots/wordpress-core-installer/issues",
                "source": "https://github.com/roots/wordpress-core-installer/tree/master"
            },
            "funding": [
                {
                    "url": "https://github.com/roots",
                    "type": "github"
                },
                {
                    "url": "https://www.patreon.com/rootsdev",
                    "type": "patreon"
                }
            ],
            "time": "2020-08-20T00:27:30+00:00"
        },
        {
            "name": "roots/wordpress-no-content",
            "version": "6.6.1",
            "source": {
                "type": "git",
                "url": "https://github.com/WordPress/WordPress.git",
                "reference": "6.6.1"
            },
            "dist": {
                "type": "zip",
                "url": "https://downloads.wordpress.org/release/wordpress-6.6.1-no-content.zip",
                "shasum": "954aa560a66112cd999aa9d9519da5f964e6692a"
            },
            "require": {
                "php": ">= 7.0.0"
            },
            "provide": {
                "wordpress/core-implementation": "6.6.1"
            },
            "suggest": {
                "ext-curl": "Performs remote request operations.",
                "ext-dom": "Used to validate Text Widget content and to automatically configuring IIS7+.",
                "ext-exif": "Works with metadata stored in images.",
                "ext-fileinfo": "Used to detect mimetype of file uploads.",
                "ext-hash": "Used for hashing, including passwords and update packages.",
                "ext-imagick": "Provides better image quality for media uploads.",
                "ext-json": "Used for communications with other servers.",
                "ext-libsodium": "Validates Signatures and provides securely random bytes.",
                "ext-mbstring": "Used to properly handle UTF8 text.",
                "ext-mysqli": "Connects to MySQL for database interactions.",
                "ext-openssl": "Permits SSL-based connections to other hosts.",
                "ext-pcre": "Increases performance of pattern matching in code searches.",
                "ext-xml": "Used for XML parsing, such as from a third-party site.",
                "ext-zip": "Used for decompressing Plugins, Themes, and WordPress update packages."
            },
            "type": "wordpress-core",
            "notification-url": "https://packagist.org/downloads/",
            "license": [
                "GPL-2.0-or-later"
            ],
            "authors": [
                {
                    "name": "WordPress Community",
                    "homepage": "https://wordpress.org/about/"
                }
            ],
            "description": "WordPress is open source software you can use to create a beautiful website, blog, or app.",
            "homepage": "https://wordpress.org/",
            "keywords": [
                "blog",
                "cms",
                "wordpress"
            ],
            "support": {
                "docs": "https://developer.wordpress.org/",
                "forum": "https://wordpress.org/support/",
                "irc": "irc://irc.freenode.net/wordpress",
                "issues": "https://core.trac.wordpress.org/",
                "rss": "https://wordpress.org/news/feed/",
                "source": "https://core.trac.wordpress.org/browser",
                "wiki": "https://codex.wordpress.org/"
            },
            "funding": [
                {
                    "url": "https://wordpressfoundation.org/donate/",
                    "type": "other"
                }
            ],
            "time": "2024-07-23T15:25:13+00:00"
        },
        {
            "name": "sebastian/cli-parser",
            "version": "1.0.2",
            "source": {
                "type": "git",
                "url": "https://github.com/sebastianbergmann/cli-parser.git",
                "reference": "2b56bea83a09de3ac06bb18b92f068e60cc6f50b"
            },
            "dist": {
                "type": "zip",
                "url": "https://api.github.com/repos/sebastianbergmann/cli-parser/zipball/2b56bea83a09de3ac06bb18b92f068e60cc6f50b",
                "reference": "2b56bea83a09de3ac06bb18b92f068e60cc6f50b",
                "shasum": ""
            },
            "require": {
                "php": ">=7.3"
            },
            "require-dev": {
                "phpunit/phpunit": "^9.3"
            },
            "type": "library",
            "extra": {
                "branch-alias": {
                    "dev-master": "1.0-dev"
                }
            },
            "autoload": {
                "classmap": [
                    "src/"
                ]
            },
            "notification-url": "https://packagist.org/downloads/",
            "license": [
                "BSD-3-Clause"
            ],
            "authors": [
                {
                    "name": "Sebastian Bergmann",
                    "email": "sebastian@phpunit.de",
                    "role": "lead"
                }
            ],
            "description": "Library for parsing CLI options",
            "homepage": "https://github.com/sebastianbergmann/cli-parser",
            "support": {
                "issues": "https://github.com/sebastianbergmann/cli-parser/issues",
                "source": "https://github.com/sebastianbergmann/cli-parser/tree/1.0.2"
            },
            "funding": [
                {
                    "url": "https://github.com/sebastianbergmann",
                    "type": "github"
                }
            ],
            "time": "2024-03-02T06:27:43+00:00"
        },
        {
            "name": "sebastian/code-unit",
            "version": "1.0.8",
            "source": {
                "type": "git",
                "url": "https://github.com/sebastianbergmann/code-unit.git",
                "reference": "1fc9f64c0927627ef78ba436c9b17d967e68e120"
            },
            "dist": {
                "type": "zip",
                "url": "https://api.github.com/repos/sebastianbergmann/code-unit/zipball/1fc9f64c0927627ef78ba436c9b17d967e68e120",
                "reference": "1fc9f64c0927627ef78ba436c9b17d967e68e120",
                "shasum": ""
            },
            "require": {
                "php": ">=7.3"
            },
            "require-dev": {
                "phpunit/phpunit": "^9.3"
            },
            "type": "library",
            "extra": {
                "branch-alias": {
                    "dev-master": "1.0-dev"
                }
            },
            "autoload": {
                "classmap": [
                    "src/"
                ]
            },
            "notification-url": "https://packagist.org/downloads/",
            "license": [
                "BSD-3-Clause"
            ],
            "authors": [
                {
                    "name": "Sebastian Bergmann",
                    "email": "sebastian@phpunit.de",
                    "role": "lead"
                }
            ],
            "description": "Collection of value objects that represent the PHP code units",
            "homepage": "https://github.com/sebastianbergmann/code-unit",
            "support": {
                "issues": "https://github.com/sebastianbergmann/code-unit/issues",
                "source": "https://github.com/sebastianbergmann/code-unit/tree/1.0.8"
            },
            "funding": [
                {
                    "url": "https://github.com/sebastianbergmann",
                    "type": "github"
                }
            ],
            "time": "2020-10-26T13:08:54+00:00"
        },
        {
            "name": "sebastian/code-unit-reverse-lookup",
            "version": "2.0.3",
            "source": {
                "type": "git",
                "url": "https://github.com/sebastianbergmann/code-unit-reverse-lookup.git",
                "reference": "ac91f01ccec49fb77bdc6fd1e548bc70f7faa3e5"
            },
            "dist": {
                "type": "zip",
                "url": "https://api.github.com/repos/sebastianbergmann/code-unit-reverse-lookup/zipball/ac91f01ccec49fb77bdc6fd1e548bc70f7faa3e5",
                "reference": "ac91f01ccec49fb77bdc6fd1e548bc70f7faa3e5",
                "shasum": ""
            },
            "require": {
                "php": ">=7.3"
            },
            "require-dev": {
                "phpunit/phpunit": "^9.3"
            },
            "type": "library",
            "extra": {
                "branch-alias": {
                    "dev-master": "2.0-dev"
                }
            },
            "autoload": {
                "classmap": [
                    "src/"
                ]
            },
            "notification-url": "https://packagist.org/downloads/",
            "license": [
                "BSD-3-Clause"
            ],
            "authors": [
                {
                    "name": "Sebastian Bergmann",
                    "email": "sebastian@phpunit.de"
                }
            ],
            "description": "Looks up which function or method a line of code belongs to",
            "homepage": "https://github.com/sebastianbergmann/code-unit-reverse-lookup/",
            "support": {
                "issues": "https://github.com/sebastianbergmann/code-unit-reverse-lookup/issues",
                "source": "https://github.com/sebastianbergmann/code-unit-reverse-lookup/tree/2.0.3"
            },
            "funding": [
                {
                    "url": "https://github.com/sebastianbergmann",
                    "type": "github"
                }
            ],
            "time": "2020-09-28T05:30:19+00:00"
        },
        {
            "name": "sebastian/comparator",
            "version": "4.0.8",
            "source": {
                "type": "git",
                "url": "https://github.com/sebastianbergmann/comparator.git",
                "reference": "fa0f136dd2334583309d32b62544682ee972b51a"
            },
            "dist": {
                "type": "zip",
                "url": "https://api.github.com/repos/sebastianbergmann/comparator/zipball/fa0f136dd2334583309d32b62544682ee972b51a",
                "reference": "fa0f136dd2334583309d32b62544682ee972b51a",
                "shasum": ""
            },
            "require": {
                "php": ">=7.3",
                "sebastian/diff": "^4.0",
                "sebastian/exporter": "^4.0"
            },
            "require-dev": {
                "phpunit/phpunit": "^9.3"
            },
            "type": "library",
            "extra": {
                "branch-alias": {
                    "dev-master": "4.0-dev"
                }
            },
            "autoload": {
                "classmap": [
                    "src/"
                ]
            },
            "notification-url": "https://packagist.org/downloads/",
            "license": [
                "BSD-3-Clause"
            ],
            "authors": [
                {
                    "name": "Sebastian Bergmann",
                    "email": "sebastian@phpunit.de"
                },
                {
                    "name": "Jeff Welch",
                    "email": "whatthejeff@gmail.com"
                },
                {
                    "name": "Volker Dusch",
                    "email": "github@wallbash.com"
                },
                {
                    "name": "Bernhard Schussek",
                    "email": "bschussek@2bepublished.at"
                }
            ],
            "description": "Provides the functionality to compare PHP values for equality",
            "homepage": "https://github.com/sebastianbergmann/comparator",
            "keywords": [
                "comparator",
                "compare",
                "equality"
            ],
            "support": {
                "issues": "https://github.com/sebastianbergmann/comparator/issues",
                "source": "https://github.com/sebastianbergmann/comparator/tree/4.0.8"
            },
            "funding": [
                {
                    "url": "https://github.com/sebastianbergmann",
                    "type": "github"
                }
            ],
            "time": "2022-09-14T12:41:17+00:00"
        },
        {
            "name": "sebastian/complexity",
            "version": "2.0.3",
            "source": {
                "type": "git",
                "url": "https://github.com/sebastianbergmann/complexity.git",
                "reference": "25f207c40d62b8b7aa32f5ab026c53561964053a"
            },
            "dist": {
                "type": "zip",
                "url": "https://api.github.com/repos/sebastianbergmann/complexity/zipball/25f207c40d62b8b7aa32f5ab026c53561964053a",
                "reference": "25f207c40d62b8b7aa32f5ab026c53561964053a",
                "shasum": ""
            },
            "require": {
                "nikic/php-parser": "^4.18 || ^5.0",
                "php": ">=7.3"
            },
            "require-dev": {
                "phpunit/phpunit": "^9.3"
            },
            "type": "library",
            "extra": {
                "branch-alias": {
                    "dev-master": "2.0-dev"
                }
            },
            "autoload": {
                "classmap": [
                    "src/"
                ]
            },
            "notification-url": "https://packagist.org/downloads/",
            "license": [
                "BSD-3-Clause"
            ],
            "authors": [
                {
                    "name": "Sebastian Bergmann",
                    "email": "sebastian@phpunit.de",
                    "role": "lead"
                }
            ],
            "description": "Library for calculating the complexity of PHP code units",
            "homepage": "https://github.com/sebastianbergmann/complexity",
            "support": {
                "issues": "https://github.com/sebastianbergmann/complexity/issues",
                "source": "https://github.com/sebastianbergmann/complexity/tree/2.0.3"
            },
            "funding": [
                {
                    "url": "https://github.com/sebastianbergmann",
                    "type": "github"
                }
            ],
            "time": "2023-12-22T06:19:30+00:00"
        },
        {
            "name": "sebastian/diff",
            "version": "4.0.6",
            "source": {
                "type": "git",
                "url": "https://github.com/sebastianbergmann/diff.git",
                "reference": "ba01945089c3a293b01ba9badc29ad55b106b0bc"
            },
            "dist": {
                "type": "zip",
                "url": "https://api.github.com/repos/sebastianbergmann/diff/zipball/ba01945089c3a293b01ba9badc29ad55b106b0bc",
                "reference": "ba01945089c3a293b01ba9badc29ad55b106b0bc",
                "shasum": ""
            },
            "require": {
                "php": ">=7.3"
            },
            "require-dev": {
                "phpunit/phpunit": "^9.3",
                "symfony/process": "^4.2 || ^5"
            },
            "type": "library",
            "extra": {
                "branch-alias": {
                    "dev-master": "4.0-dev"
                }
            },
            "autoload": {
                "classmap": [
                    "src/"
                ]
            },
            "notification-url": "https://packagist.org/downloads/",
            "license": [
                "BSD-3-Clause"
            ],
            "authors": [
                {
                    "name": "Sebastian Bergmann",
                    "email": "sebastian@phpunit.de"
                },
                {
                    "name": "Kore Nordmann",
                    "email": "mail@kore-nordmann.de"
                }
            ],
            "description": "Diff implementation",
            "homepage": "https://github.com/sebastianbergmann/diff",
            "keywords": [
                "diff",
                "udiff",
                "unidiff",
                "unified diff"
            ],
            "support": {
                "issues": "https://github.com/sebastianbergmann/diff/issues",
                "source": "https://github.com/sebastianbergmann/diff/tree/4.0.6"
            },
            "funding": [
                {
                    "url": "https://github.com/sebastianbergmann",
                    "type": "github"
                }
            ],
            "time": "2024-03-02T06:30:58+00:00"
        },
        {
            "name": "sebastian/environment",
            "version": "5.1.5",
            "source": {
                "type": "git",
                "url": "https://github.com/sebastianbergmann/environment.git",
                "reference": "830c43a844f1f8d5b7a1f6d6076b784454d8b7ed"
            },
            "dist": {
                "type": "zip",
                "url": "https://api.github.com/repos/sebastianbergmann/environment/zipball/830c43a844f1f8d5b7a1f6d6076b784454d8b7ed",
                "reference": "830c43a844f1f8d5b7a1f6d6076b784454d8b7ed",
                "shasum": ""
            },
            "require": {
                "php": ">=7.3"
            },
            "require-dev": {
                "phpunit/phpunit": "^9.3"
            },
            "suggest": {
                "ext-posix": "*"
            },
            "type": "library",
            "extra": {
                "branch-alias": {
                    "dev-master": "5.1-dev"
                }
            },
            "autoload": {
                "classmap": [
                    "src/"
                ]
            },
            "notification-url": "https://packagist.org/downloads/",
            "license": [
                "BSD-3-Clause"
            ],
            "authors": [
                {
                    "name": "Sebastian Bergmann",
                    "email": "sebastian@phpunit.de"
                }
            ],
            "description": "Provides functionality to handle HHVM/PHP environments",
            "homepage": "http://www.github.com/sebastianbergmann/environment",
            "keywords": [
                "Xdebug",
                "environment",
                "hhvm"
            ],
            "support": {
                "issues": "https://github.com/sebastianbergmann/environment/issues",
                "source": "https://github.com/sebastianbergmann/environment/tree/5.1.5"
            },
            "funding": [
                {
                    "url": "https://github.com/sebastianbergmann",
                    "type": "github"
                }
            ],
            "time": "2023-02-03T06:03:51+00:00"
        },
        {
            "name": "sebastian/exporter",
            "version": "4.0.6",
            "source": {
                "type": "git",
                "url": "https://github.com/sebastianbergmann/exporter.git",
                "reference": "78c00df8f170e02473b682df15bfcdacc3d32d72"
            },
            "dist": {
                "type": "zip",
                "url": "https://api.github.com/repos/sebastianbergmann/exporter/zipball/78c00df8f170e02473b682df15bfcdacc3d32d72",
                "reference": "78c00df8f170e02473b682df15bfcdacc3d32d72",
                "shasum": ""
            },
            "require": {
                "php": ">=7.3",
                "sebastian/recursion-context": "^4.0"
            },
            "require-dev": {
                "ext-mbstring": "*",
                "phpunit/phpunit": "^9.3"
            },
            "type": "library",
            "extra": {
                "branch-alias": {
                    "dev-master": "4.0-dev"
                }
            },
            "autoload": {
                "classmap": [
                    "src/"
                ]
            },
            "notification-url": "https://packagist.org/downloads/",
            "license": [
                "BSD-3-Clause"
            ],
            "authors": [
                {
                    "name": "Sebastian Bergmann",
                    "email": "sebastian@phpunit.de"
                },
                {
                    "name": "Jeff Welch",
                    "email": "whatthejeff@gmail.com"
                },
                {
                    "name": "Volker Dusch",
                    "email": "github@wallbash.com"
                },
                {
                    "name": "Adam Harvey",
                    "email": "aharvey@php.net"
                },
                {
                    "name": "Bernhard Schussek",
                    "email": "bschussek@gmail.com"
                }
            ],
            "description": "Provides the functionality to export PHP variables for visualization",
            "homepage": "https://www.github.com/sebastianbergmann/exporter",
            "keywords": [
                "export",
                "exporter"
            ],
            "support": {
                "issues": "https://github.com/sebastianbergmann/exporter/issues",
                "source": "https://github.com/sebastianbergmann/exporter/tree/4.0.6"
            },
            "funding": [
                {
                    "url": "https://github.com/sebastianbergmann",
                    "type": "github"
                }
            ],
            "time": "2024-03-02T06:33:00+00:00"
        },
        {
            "name": "sebastian/global-state",
            "version": "5.0.7",
            "source": {
                "type": "git",
                "url": "https://github.com/sebastianbergmann/global-state.git",
                "reference": "bca7df1f32ee6fe93b4d4a9abbf69e13a4ada2c9"
            },
            "dist": {
                "type": "zip",
                "url": "https://api.github.com/repos/sebastianbergmann/global-state/zipball/bca7df1f32ee6fe93b4d4a9abbf69e13a4ada2c9",
                "reference": "bca7df1f32ee6fe93b4d4a9abbf69e13a4ada2c9",
                "shasum": ""
            },
            "require": {
                "php": ">=7.3",
                "sebastian/object-reflector": "^2.0",
                "sebastian/recursion-context": "^4.0"
            },
            "require-dev": {
                "ext-dom": "*",
                "phpunit/phpunit": "^9.3"
            },
            "suggest": {
                "ext-uopz": "*"
            },
            "type": "library",
            "extra": {
                "branch-alias": {
                    "dev-master": "5.0-dev"
                }
            },
            "autoload": {
                "classmap": [
                    "src/"
                ]
            },
            "notification-url": "https://packagist.org/downloads/",
            "license": [
                "BSD-3-Clause"
            ],
            "authors": [
                {
                    "name": "Sebastian Bergmann",
                    "email": "sebastian@phpunit.de"
                }
            ],
            "description": "Snapshotting of global state",
            "homepage": "http://www.github.com/sebastianbergmann/global-state",
            "keywords": [
                "global state"
            ],
            "support": {
                "issues": "https://github.com/sebastianbergmann/global-state/issues",
                "source": "https://github.com/sebastianbergmann/global-state/tree/5.0.7"
            },
            "funding": [
                {
                    "url": "https://github.com/sebastianbergmann",
                    "type": "github"
                }
            ],
            "time": "2024-03-02T06:35:11+00:00"
        },
        {
            "name": "sebastian/lines-of-code",
            "version": "1.0.4",
            "source": {
                "type": "git",
                "url": "https://github.com/sebastianbergmann/lines-of-code.git",
                "reference": "e1e4a170560925c26d424b6a03aed157e7dcc5c5"
            },
            "dist": {
                "type": "zip",
                "url": "https://api.github.com/repos/sebastianbergmann/lines-of-code/zipball/e1e4a170560925c26d424b6a03aed157e7dcc5c5",
                "reference": "e1e4a170560925c26d424b6a03aed157e7dcc5c5",
                "shasum": ""
            },
            "require": {
                "nikic/php-parser": "^4.18 || ^5.0",
                "php": ">=7.3"
            },
            "require-dev": {
                "phpunit/phpunit": "^9.3"
            },
            "type": "library",
            "extra": {
                "branch-alias": {
                    "dev-master": "1.0-dev"
                }
            },
            "autoload": {
                "classmap": [
                    "src/"
                ]
            },
            "notification-url": "https://packagist.org/downloads/",
            "license": [
                "BSD-3-Clause"
            ],
            "authors": [
                {
                    "name": "Sebastian Bergmann",
                    "email": "sebastian@phpunit.de",
                    "role": "lead"
                }
            ],
            "description": "Library for counting the lines of code in PHP source code",
            "homepage": "https://github.com/sebastianbergmann/lines-of-code",
            "support": {
                "issues": "https://github.com/sebastianbergmann/lines-of-code/issues",
                "source": "https://github.com/sebastianbergmann/lines-of-code/tree/1.0.4"
            },
            "funding": [
                {
                    "url": "https://github.com/sebastianbergmann",
                    "type": "github"
                }
            ],
            "time": "2023-12-22T06:20:34+00:00"
        },
        {
            "name": "sebastian/object-enumerator",
            "version": "4.0.4",
            "source": {
                "type": "git",
                "url": "https://github.com/sebastianbergmann/object-enumerator.git",
                "reference": "5c9eeac41b290a3712d88851518825ad78f45c71"
            },
            "dist": {
                "type": "zip",
                "url": "https://api.github.com/repos/sebastianbergmann/object-enumerator/zipball/5c9eeac41b290a3712d88851518825ad78f45c71",
                "reference": "5c9eeac41b290a3712d88851518825ad78f45c71",
                "shasum": ""
            },
            "require": {
                "php": ">=7.3",
                "sebastian/object-reflector": "^2.0",
                "sebastian/recursion-context": "^4.0"
            },
            "require-dev": {
                "phpunit/phpunit": "^9.3"
            },
            "type": "library",
            "extra": {
                "branch-alias": {
                    "dev-master": "4.0-dev"
                }
            },
            "autoload": {
                "classmap": [
                    "src/"
                ]
            },
            "notification-url": "https://packagist.org/downloads/",
            "license": [
                "BSD-3-Clause"
            ],
            "authors": [
                {
                    "name": "Sebastian Bergmann",
                    "email": "sebastian@phpunit.de"
                }
            ],
            "description": "Traverses array structures and object graphs to enumerate all referenced objects",
            "homepage": "https://github.com/sebastianbergmann/object-enumerator/",
            "support": {
                "issues": "https://github.com/sebastianbergmann/object-enumerator/issues",
                "source": "https://github.com/sebastianbergmann/object-enumerator/tree/4.0.4"
            },
            "funding": [
                {
                    "url": "https://github.com/sebastianbergmann",
                    "type": "github"
                }
            ],
            "time": "2020-10-26T13:12:34+00:00"
        },
        {
            "name": "sebastian/object-reflector",
            "version": "2.0.4",
            "source": {
                "type": "git",
                "url": "https://github.com/sebastianbergmann/object-reflector.git",
                "reference": "b4f479ebdbf63ac605d183ece17d8d7fe49c15c7"
            },
            "dist": {
                "type": "zip",
                "url": "https://api.github.com/repos/sebastianbergmann/object-reflector/zipball/b4f479ebdbf63ac605d183ece17d8d7fe49c15c7",
                "reference": "b4f479ebdbf63ac605d183ece17d8d7fe49c15c7",
                "shasum": ""
            },
            "require": {
                "php": ">=7.3"
            },
            "require-dev": {
                "phpunit/phpunit": "^9.3"
            },
            "type": "library",
            "extra": {
                "branch-alias": {
                    "dev-master": "2.0-dev"
                }
            },
            "autoload": {
                "classmap": [
                    "src/"
                ]
            },
            "notification-url": "https://packagist.org/downloads/",
            "license": [
                "BSD-3-Clause"
            ],
            "authors": [
                {
                    "name": "Sebastian Bergmann",
                    "email": "sebastian@phpunit.de"
                }
            ],
            "description": "Allows reflection of object attributes, including inherited and non-public ones",
            "homepage": "https://github.com/sebastianbergmann/object-reflector/",
            "support": {
                "issues": "https://github.com/sebastianbergmann/object-reflector/issues",
                "source": "https://github.com/sebastianbergmann/object-reflector/tree/2.0.4"
            },
            "funding": [
                {
                    "url": "https://github.com/sebastianbergmann",
                    "type": "github"
                }
            ],
            "time": "2020-10-26T13:14:26+00:00"
        },
        {
            "name": "sebastian/recursion-context",
            "version": "4.0.5",
            "source": {
                "type": "git",
                "url": "https://github.com/sebastianbergmann/recursion-context.git",
                "reference": "e75bd0f07204fec2a0af9b0f3cfe97d05f92efc1"
            },
            "dist": {
                "type": "zip",
                "url": "https://api.github.com/repos/sebastianbergmann/recursion-context/zipball/e75bd0f07204fec2a0af9b0f3cfe97d05f92efc1",
                "reference": "e75bd0f07204fec2a0af9b0f3cfe97d05f92efc1",
                "shasum": ""
            },
            "require": {
                "php": ">=7.3"
            },
            "require-dev": {
                "phpunit/phpunit": "^9.3"
            },
            "type": "library",
            "extra": {
                "branch-alias": {
                    "dev-master": "4.0-dev"
                }
            },
            "autoload": {
                "classmap": [
                    "src/"
                ]
            },
            "notification-url": "https://packagist.org/downloads/",
            "license": [
                "BSD-3-Clause"
            ],
            "authors": [
                {
                    "name": "Sebastian Bergmann",
                    "email": "sebastian@phpunit.de"
                },
                {
                    "name": "Jeff Welch",
                    "email": "whatthejeff@gmail.com"
                },
                {
                    "name": "Adam Harvey",
                    "email": "aharvey@php.net"
                }
            ],
            "description": "Provides functionality to recursively process PHP variables",
            "homepage": "https://github.com/sebastianbergmann/recursion-context",
            "support": {
                "issues": "https://github.com/sebastianbergmann/recursion-context/issues",
                "source": "https://github.com/sebastianbergmann/recursion-context/tree/4.0.5"
            },
            "funding": [
                {
                    "url": "https://github.com/sebastianbergmann",
                    "type": "github"
                }
            ],
            "time": "2023-02-03T06:07:39+00:00"
        },
        {
            "name": "sebastian/resource-operations",
            "version": "3.0.4",
            "source": {
                "type": "git",
                "url": "https://github.com/sebastianbergmann/resource-operations.git",
                "reference": "05d5692a7993ecccd56a03e40cd7e5b09b1d404e"
            },
            "dist": {
                "type": "zip",
                "url": "https://api.github.com/repos/sebastianbergmann/resource-operations/zipball/05d5692a7993ecccd56a03e40cd7e5b09b1d404e",
                "reference": "05d5692a7993ecccd56a03e40cd7e5b09b1d404e",
                "shasum": ""
            },
            "require": {
                "php": ">=7.3"
            },
            "require-dev": {
                "phpunit/phpunit": "^9.0"
            },
            "type": "library",
            "extra": {
                "branch-alias": {
                    "dev-main": "3.0-dev"
                }
            },
            "autoload": {
                "classmap": [
                    "src/"
                ]
            },
            "notification-url": "https://packagist.org/downloads/",
            "license": [
                "BSD-3-Clause"
            ],
            "authors": [
                {
                    "name": "Sebastian Bergmann",
                    "email": "sebastian@phpunit.de"
                }
            ],
            "description": "Provides a list of PHP built-in functions that operate on resources",
            "homepage": "https://www.github.com/sebastianbergmann/resource-operations",
            "support": {
                "source": "https://github.com/sebastianbergmann/resource-operations/tree/3.0.4"
            },
            "funding": [
                {
                    "url": "https://github.com/sebastianbergmann",
                    "type": "github"
                }
            ],
            "time": "2024-03-14T16:00:52+00:00"
        },
        {
            "name": "sebastian/type",
            "version": "3.2.1",
            "source": {
                "type": "git",
                "url": "https://github.com/sebastianbergmann/type.git",
                "reference": "75e2c2a32f5e0b3aef905b9ed0b179b953b3d7c7"
            },
            "dist": {
                "type": "zip",
                "url": "https://api.github.com/repos/sebastianbergmann/type/zipball/75e2c2a32f5e0b3aef905b9ed0b179b953b3d7c7",
                "reference": "75e2c2a32f5e0b3aef905b9ed0b179b953b3d7c7",
                "shasum": ""
            },
            "require": {
                "php": ">=7.3"
            },
            "require-dev": {
                "phpunit/phpunit": "^9.5"
            },
            "type": "library",
            "extra": {
                "branch-alias": {
                    "dev-master": "3.2-dev"
                }
            },
            "autoload": {
                "classmap": [
                    "src/"
                ]
            },
            "notification-url": "https://packagist.org/downloads/",
            "license": [
                "BSD-3-Clause"
            ],
            "authors": [
                {
                    "name": "Sebastian Bergmann",
                    "email": "sebastian@phpunit.de",
                    "role": "lead"
                }
            ],
            "description": "Collection of value objects that represent the types of the PHP type system",
            "homepage": "https://github.com/sebastianbergmann/type",
            "support": {
                "issues": "https://github.com/sebastianbergmann/type/issues",
                "source": "https://github.com/sebastianbergmann/type/tree/3.2.1"
            },
            "funding": [
                {
                    "url": "https://github.com/sebastianbergmann",
                    "type": "github"
                }
            ],
            "time": "2023-02-03T06:13:03+00:00"
        },
        {
            "name": "sebastian/version",
            "version": "3.0.2",
            "source": {
                "type": "git",
                "url": "https://github.com/sebastianbergmann/version.git",
                "reference": "c6c1022351a901512170118436c764e473f6de8c"
            },
            "dist": {
                "type": "zip",
                "url": "https://api.github.com/repos/sebastianbergmann/version/zipball/c6c1022351a901512170118436c764e473f6de8c",
                "reference": "c6c1022351a901512170118436c764e473f6de8c",
                "shasum": ""
            },
            "require": {
                "php": ">=7.3"
            },
            "type": "library",
            "extra": {
                "branch-alias": {
                    "dev-master": "3.0-dev"
                }
            },
            "autoload": {
                "classmap": [
                    "src/"
                ]
            },
            "notification-url": "https://packagist.org/downloads/",
            "license": [
                "BSD-3-Clause"
            ],
            "authors": [
                {
                    "name": "Sebastian Bergmann",
                    "email": "sebastian@phpunit.de",
                    "role": "lead"
                }
            ],
            "description": "Library that helps with managing the version number of Git-hosted PHP projects",
            "homepage": "https://github.com/sebastianbergmann/version",
            "support": {
                "issues": "https://github.com/sebastianbergmann/version/issues",
                "source": "https://github.com/sebastianbergmann/version/tree/3.0.2"
            },
            "funding": [
                {
                    "url": "https://github.com/sebastianbergmann",
                    "type": "github"
                }
            ],
            "time": "2020-09-28T06:39:44+00:00"
        },
        {
            "name": "symfony/console",
            "version": "v7.1.3",
            "source": {
                "type": "git",
                "url": "https://github.com/symfony/console.git",
                "reference": "cb1dcb30ebc7005c29864ee78adb47b5fb7c3cd9"
            },
            "dist": {
                "type": "zip",
                "url": "https://api.github.com/repos/symfony/console/zipball/cb1dcb30ebc7005c29864ee78adb47b5fb7c3cd9",
                "reference": "cb1dcb30ebc7005c29864ee78adb47b5fb7c3cd9",
                "shasum": ""
            },
            "require": {
                "php": ">=8.2",
                "symfony/polyfill-mbstring": "~1.0",
                "symfony/service-contracts": "^2.5|^3",
                "symfony/string": "^6.4|^7.0"
            },
            "conflict": {
                "symfony/dependency-injection": "<6.4",
                "symfony/dotenv": "<6.4",
                "symfony/event-dispatcher": "<6.4",
                "symfony/lock": "<6.4",
                "symfony/process": "<6.4"
            },
            "provide": {
                "psr/log-implementation": "1.0|2.0|3.0"
            },
            "require-dev": {
                "psr/log": "^1|^2|^3",
                "symfony/config": "^6.4|^7.0",
                "symfony/dependency-injection": "^6.4|^7.0",
                "symfony/event-dispatcher": "^6.4|^7.0",
                "symfony/http-foundation": "^6.4|^7.0",
                "symfony/http-kernel": "^6.4|^7.0",
                "symfony/lock": "^6.4|^7.0",
                "symfony/messenger": "^6.4|^7.0",
                "symfony/process": "^6.4|^7.0",
                "symfony/stopwatch": "^6.4|^7.0",
                "symfony/var-dumper": "^6.4|^7.0"
            },
            "type": "library",
            "autoload": {
                "psr-4": {
                    "Symfony\\Component\\Console\\": ""
                },
                "exclude-from-classmap": [
                    "/Tests/"
                ]
            },
            "notification-url": "https://packagist.org/downloads/",
            "license": [
                "MIT"
            ],
            "authors": [
                {
                    "name": "Fabien Potencier",
                    "email": "fabien@symfony.com"
                },
                {
                    "name": "Symfony Community",
                    "homepage": "https://symfony.com/contributors"
                }
            ],
            "description": "Eases the creation of beautiful and testable command line interfaces",
            "homepage": "https://symfony.com",
            "keywords": [
                "cli",
                "command-line",
                "console",
                "terminal"
            ],
            "support": {
                "source": "https://github.com/symfony/console/tree/v7.1.3"
            },
            "funding": [
                {
                    "url": "https://symfony.com/sponsor",
                    "type": "custom"
                },
                {
                    "url": "https://github.com/fabpot",
                    "type": "github"
                },
                {
                    "url": "https://tidelift.com/funding/github/packagist/symfony/symfony",
                    "type": "tidelift"
                }
            ],
            "time": "2024-07-26T12:41:01+00:00"
        },
        {
            "name": "symfony/deprecation-contracts",
            "version": "v3.5.0",
            "source": {
                "type": "git",
                "url": "https://github.com/symfony/deprecation-contracts.git",
                "reference": "0e0d29ce1f20deffb4ab1b016a7257c4f1e789a1"
            },
            "dist": {
                "type": "zip",
                "url": "https://api.github.com/repos/symfony/deprecation-contracts/zipball/0e0d29ce1f20deffb4ab1b016a7257c4f1e789a1",
                "reference": "0e0d29ce1f20deffb4ab1b016a7257c4f1e789a1",
                "shasum": ""
            },
            "require": {
                "php": ">=8.1"
            },
            "type": "library",
            "extra": {
                "branch-alias": {
                    "dev-main": "3.5-dev"
                },
                "thanks": {
                    "name": "symfony/contracts",
                    "url": "https://github.com/symfony/contracts"
                }
            },
            "autoload": {
                "files": [
                    "function.php"
                ]
            },
            "notification-url": "https://packagist.org/downloads/",
            "license": [
                "MIT"
            ],
            "authors": [
                {
                    "name": "Nicolas Grekas",
                    "email": "p@tchwork.com"
                },
                {
                    "name": "Symfony Community",
                    "homepage": "https://symfony.com/contributors"
                }
            ],
            "description": "A generic function and convention to trigger deprecation notices",
            "homepage": "https://symfony.com",
            "support": {
                "source": "https://github.com/symfony/deprecation-contracts/tree/v3.5.0"
            },
            "funding": [
                {
                    "url": "https://symfony.com/sponsor",
                    "type": "custom"
                },
                {
                    "url": "https://github.com/fabpot",
                    "type": "github"
                },
                {
                    "url": "https://tidelift.com/funding/github/packagist/symfony/symfony",
                    "type": "tidelift"
                }
            ],
            "time": "2024-04-18T09:32:20+00:00"
        },
        {
            "name": "symfony/polyfill-ctype",
            "version": "v1.30.0",
            "source": {
                "type": "git",
                "url": "https://github.com/symfony/polyfill-ctype.git",
                "reference": "0424dff1c58f028c451efff2045f5d92410bd540"
            },
            "dist": {
                "type": "zip",
                "url": "https://api.github.com/repos/symfony/polyfill-ctype/zipball/0424dff1c58f028c451efff2045f5d92410bd540",
                "reference": "0424dff1c58f028c451efff2045f5d92410bd540",
                "shasum": ""
            },
            "require": {
                "php": ">=7.1"
            },
            "provide": {
                "ext-ctype": "*"
            },
            "suggest": {
                "ext-ctype": "For best performance"
            },
            "type": "library",
            "extra": {
                "thanks": {
                    "name": "symfony/polyfill",
                    "url": "https://github.com/symfony/polyfill"
                }
            },
            "autoload": {
                "files": [
                    "bootstrap.php"
                ],
                "psr-4": {
                    "Symfony\\Polyfill\\Ctype\\": ""
                }
            },
            "notification-url": "https://packagist.org/downloads/",
            "license": [
                "MIT"
            ],
            "authors": [
                {
                    "name": "Gert de Pagter",
                    "email": "BackEndTea@gmail.com"
                },
                {
                    "name": "Symfony Community",
                    "homepage": "https://symfony.com/contributors"
                }
            ],
            "description": "Symfony polyfill for ctype functions",
            "homepage": "https://symfony.com",
            "keywords": [
                "compatibility",
                "ctype",
                "polyfill",
                "portable"
            ],
            "support": {
                "source": "https://github.com/symfony/polyfill-ctype/tree/v1.30.0"
            },
            "funding": [
                {
                    "url": "https://symfony.com/sponsor",
                    "type": "custom"
                },
                {
                    "url": "https://github.com/fabpot",
                    "type": "github"
                },
                {
                    "url": "https://tidelift.com/funding/github/packagist/symfony/symfony",
                    "type": "tidelift"
                }
            ],
            "time": "2024-05-31T15:07:36+00:00"
        },
        {
            "name": "symfony/polyfill-intl-grapheme",
            "version": "v1.30.0",
            "source": {
                "type": "git",
                "url": "https://github.com/symfony/polyfill-intl-grapheme.git",
                "reference": "64647a7c30b2283f5d49b874d84a18fc22054b7a"
            },
            "dist": {
                "type": "zip",
                "url": "https://api.github.com/repos/symfony/polyfill-intl-grapheme/zipball/64647a7c30b2283f5d49b874d84a18fc22054b7a",
                "reference": "64647a7c30b2283f5d49b874d84a18fc22054b7a",
                "shasum": ""
            },
            "require": {
                "php": ">=7.1"
            },
            "suggest": {
                "ext-intl": "For best performance"
            },
            "type": "library",
            "extra": {
                "thanks": {
                    "name": "symfony/polyfill",
                    "url": "https://github.com/symfony/polyfill"
                }
            },
            "autoload": {
                "files": [
                    "bootstrap.php"
                ],
                "psr-4": {
                    "Symfony\\Polyfill\\Intl\\Grapheme\\": ""
                }
            },
            "notification-url": "https://packagist.org/downloads/",
            "license": [
                "MIT"
            ],
            "authors": [
                {
                    "name": "Nicolas Grekas",
                    "email": "p@tchwork.com"
                },
                {
                    "name": "Symfony Community",
                    "homepage": "https://symfony.com/contributors"
                }
            ],
            "description": "Symfony polyfill for intl's grapheme_* functions",
            "homepage": "https://symfony.com",
            "keywords": [
                "compatibility",
                "grapheme",
                "intl",
                "polyfill",
                "portable",
                "shim"
            ],
            "support": {
                "source": "https://github.com/symfony/polyfill-intl-grapheme/tree/v1.30.0"
            },
            "funding": [
                {
                    "url": "https://symfony.com/sponsor",
                    "type": "custom"
                },
                {
                    "url": "https://github.com/fabpot",
                    "type": "github"
                },
                {
                    "url": "https://tidelift.com/funding/github/packagist/symfony/symfony",
                    "type": "tidelift"
                }
            ],
            "time": "2024-05-31T15:07:36+00:00"
        },
        {
            "name": "symfony/polyfill-intl-normalizer",
            "version": "v1.30.0",
            "source": {
                "type": "git",
                "url": "https://github.com/symfony/polyfill-intl-normalizer.git",
                "reference": "a95281b0be0d9ab48050ebd988b967875cdb9fdb"
            },
            "dist": {
                "type": "zip",
                "url": "https://api.github.com/repos/symfony/polyfill-intl-normalizer/zipball/a95281b0be0d9ab48050ebd988b967875cdb9fdb",
                "reference": "a95281b0be0d9ab48050ebd988b967875cdb9fdb",
                "shasum": ""
            },
            "require": {
                "php": ">=7.1"
            },
            "suggest": {
                "ext-intl": "For best performance"
            },
            "type": "library",
            "extra": {
                "thanks": {
                    "name": "symfony/polyfill",
                    "url": "https://github.com/symfony/polyfill"
                }
            },
            "autoload": {
                "files": [
                    "bootstrap.php"
                ],
                "psr-4": {
                    "Symfony\\Polyfill\\Intl\\Normalizer\\": ""
                },
                "classmap": [
                    "Resources/stubs"
                ]
            },
            "notification-url": "https://packagist.org/downloads/",
            "license": [
                "MIT"
            ],
            "authors": [
                {
                    "name": "Nicolas Grekas",
                    "email": "p@tchwork.com"
                },
                {
                    "name": "Symfony Community",
                    "homepage": "https://symfony.com/contributors"
                }
            ],
            "description": "Symfony polyfill for intl's Normalizer class and related functions",
            "homepage": "https://symfony.com",
            "keywords": [
                "compatibility",
                "intl",
                "normalizer",
                "polyfill",
                "portable",
                "shim"
            ],
            "support": {
                "source": "https://github.com/symfony/polyfill-intl-normalizer/tree/v1.30.0"
            },
            "funding": [
                {
                    "url": "https://symfony.com/sponsor",
                    "type": "custom"
                },
                {
                    "url": "https://github.com/fabpot",
                    "type": "github"
                },
                {
                    "url": "https://tidelift.com/funding/github/packagist/symfony/symfony",
                    "type": "tidelift"
                }
            ],
            "time": "2024-05-31T15:07:36+00:00"
        },
        {
            "name": "symfony/polyfill-mbstring",
            "version": "v1.30.0",
            "source": {
                "type": "git",
                "url": "https://github.com/symfony/polyfill-mbstring.git",
                "reference": "fd22ab50000ef01661e2a31d850ebaa297f8e03c"
            },
            "dist": {
                "type": "zip",
                "url": "https://api.github.com/repos/symfony/polyfill-mbstring/zipball/fd22ab50000ef01661e2a31d850ebaa297f8e03c",
                "reference": "fd22ab50000ef01661e2a31d850ebaa297f8e03c",
                "shasum": ""
            },
            "require": {
                "php": ">=7.1"
            },
            "provide": {
                "ext-mbstring": "*"
            },
            "suggest": {
                "ext-mbstring": "For best performance"
            },
            "type": "library",
            "extra": {
                "thanks": {
                    "name": "symfony/polyfill",
                    "url": "https://github.com/symfony/polyfill"
                }
            },
            "autoload": {
                "files": [
                    "bootstrap.php"
                ],
                "psr-4": {
                    "Symfony\\Polyfill\\Mbstring\\": ""
                }
            },
            "notification-url": "https://packagist.org/downloads/",
            "license": [
                "MIT"
            ],
            "authors": [
                {
                    "name": "Nicolas Grekas",
                    "email": "p@tchwork.com"
                },
                {
                    "name": "Symfony Community",
                    "homepage": "https://symfony.com/contributors"
                }
            ],
            "description": "Symfony polyfill for the Mbstring extension",
            "homepage": "https://symfony.com",
            "keywords": [
                "compatibility",
                "mbstring",
                "polyfill",
                "portable",
                "shim"
            ],
            "support": {
                "source": "https://github.com/symfony/polyfill-mbstring/tree/v1.30.0"
            },
            "funding": [
                {
                    "url": "https://symfony.com/sponsor",
                    "type": "custom"
                },
                {
                    "url": "https://github.com/fabpot",
                    "type": "github"
                },
                {
                    "url": "https://tidelift.com/funding/github/packagist/symfony/symfony",
                    "type": "tidelift"
                }
            ],
            "time": "2024-06-19T12:30:46+00:00"
        },
        {
            "name": "symfony/process",
            "version": "v7.1.3",
            "source": {
                "type": "git",
                "url": "https://github.com/symfony/process.git",
                "reference": "7f2f542c668ad6c313dc4a5e9c3321f733197eca"
            },
            "dist": {
                "type": "zip",
                "url": "https://api.github.com/repos/symfony/process/zipball/7f2f542c668ad6c313dc4a5e9c3321f733197eca",
                "reference": "7f2f542c668ad6c313dc4a5e9c3321f733197eca",
                "shasum": ""
            },
            "require": {
                "php": ">=8.2"
            },
            "type": "library",
            "autoload": {
                "psr-4": {
                    "Symfony\\Component\\Process\\": ""
                },
                "exclude-from-classmap": [
                    "/Tests/"
                ]
            },
            "notification-url": "https://packagist.org/downloads/",
            "license": [
                "MIT"
            ],
            "authors": [
                {
                    "name": "Fabien Potencier",
                    "email": "fabien@symfony.com"
                },
                {
                    "name": "Symfony Community",
                    "homepage": "https://symfony.com/contributors"
                }
            ],
            "description": "Executes commands in sub-processes",
            "homepage": "https://symfony.com",
            "support": {
                "source": "https://github.com/symfony/process/tree/v7.1.3"
            },
            "funding": [
                {
                    "url": "https://symfony.com/sponsor",
                    "type": "custom"
                },
                {
                    "url": "https://github.com/fabpot",
                    "type": "github"
                },
                {
                    "url": "https://tidelift.com/funding/github/packagist/symfony/symfony",
                    "type": "tidelift"
                }
            ],
            "time": "2024-07-26T12:44:47+00:00"
        },
        {
            "name": "symfony/service-contracts",
            "version": "v3.5.0",
            "source": {
                "type": "git",
                "url": "https://github.com/symfony/service-contracts.git",
                "reference": "bd1d9e59a81d8fa4acdcea3f617c581f7475a80f"
            },
            "dist": {
                "type": "zip",
                "url": "https://api.github.com/repos/symfony/service-contracts/zipball/bd1d9e59a81d8fa4acdcea3f617c581f7475a80f",
                "reference": "bd1d9e59a81d8fa4acdcea3f617c581f7475a80f",
                "shasum": ""
            },
            "require": {
                "php": ">=8.1",
                "psr/container": "^1.1|^2.0",
                "symfony/deprecation-contracts": "^2.5|^3"
            },
            "conflict": {
                "ext-psr": "<1.1|>=2"
            },
            "type": "library",
            "extra": {
                "branch-alias": {
                    "dev-main": "3.5-dev"
                },
                "thanks": {
                    "name": "symfony/contracts",
                    "url": "https://github.com/symfony/contracts"
                }
            },
            "autoload": {
                "psr-4": {
                    "Symfony\\Contracts\\Service\\": ""
                },
                "exclude-from-classmap": [
                    "/Test/"
                ]
            },
            "notification-url": "https://packagist.org/downloads/",
            "license": [
                "MIT"
            ],
            "authors": [
                {
                    "name": "Nicolas Grekas",
                    "email": "p@tchwork.com"
                },
                {
                    "name": "Symfony Community",
                    "homepage": "https://symfony.com/contributors"
                }
            ],
            "description": "Generic abstractions related to writing services",
            "homepage": "https://symfony.com",
            "keywords": [
                "abstractions",
                "contracts",
                "decoupling",
                "interfaces",
                "interoperability",
                "standards"
            ],
            "support": {
                "source": "https://github.com/symfony/service-contracts/tree/v3.5.0"
            },
            "funding": [
                {
                    "url": "https://symfony.com/sponsor",
                    "type": "custom"
                },
                {
                    "url": "https://github.com/fabpot",
                    "type": "github"
                },
                {
                    "url": "https://tidelift.com/funding/github/packagist/symfony/symfony",
                    "type": "tidelift"
                }
            ],
            "time": "2024-04-18T09:32:20+00:00"
        },
        {
            "name": "symfony/string",
            "version": "v7.1.3",
            "source": {
                "type": "git",
                "url": "https://github.com/symfony/string.git",
                "reference": "ea272a882be7f20cad58d5d78c215001617b7f07"
            },
            "dist": {
                "type": "zip",
                "url": "https://api.github.com/repos/symfony/string/zipball/ea272a882be7f20cad58d5d78c215001617b7f07",
                "reference": "ea272a882be7f20cad58d5d78c215001617b7f07",
                "shasum": ""
            },
            "require": {
                "php": ">=8.2",
                "symfony/polyfill-ctype": "~1.8",
                "symfony/polyfill-intl-grapheme": "~1.0",
                "symfony/polyfill-intl-normalizer": "~1.0",
                "symfony/polyfill-mbstring": "~1.0"
            },
            "conflict": {
                "symfony/translation-contracts": "<2.5"
            },
            "require-dev": {
                "symfony/emoji": "^7.1",
                "symfony/error-handler": "^6.4|^7.0",
                "symfony/http-client": "^6.4|^7.0",
                "symfony/intl": "^6.4|^7.0",
                "symfony/translation-contracts": "^2.5|^3.0",
                "symfony/var-exporter": "^6.4|^7.0"
            },
            "type": "library",
            "autoload": {
                "files": [
                    "Resources/functions.php"
                ],
                "psr-4": {
                    "Symfony\\Component\\String\\": ""
                },
                "exclude-from-classmap": [
                    "/Tests/"
                ]
            },
            "notification-url": "https://packagist.org/downloads/",
            "license": [
                "MIT"
            ],
            "authors": [
                {
                    "name": "Nicolas Grekas",
                    "email": "p@tchwork.com"
                },
                {
                    "name": "Symfony Community",
                    "homepage": "https://symfony.com/contributors"
                }
            ],
            "description": "Provides an object-oriented API to strings and deals with bytes, UTF-8 code points and grapheme clusters in a unified way",
            "homepage": "https://symfony.com",
            "keywords": [
                "grapheme",
                "i18n",
                "string",
                "unicode",
                "utf-8",
                "utf8"
            ],
            "support": {
                "source": "https://github.com/symfony/string/tree/v7.1.3"
            },
            "funding": [
                {
                    "url": "https://symfony.com/sponsor",
                    "type": "custom"
                },
                {
                    "url": "https://github.com/fabpot",
                    "type": "github"
                },
                {
                    "url": "https://tidelift.com/funding/github/packagist/symfony/symfony",
                    "type": "tidelift"
                }
            ],
            "time": "2024-07-22T10:25:37+00:00"
        },
        {
            "name": "theseer/tokenizer",
            "version": "1.2.3",
            "source": {
                "type": "git",
                "url": "https://github.com/theseer/tokenizer.git",
                "reference": "737eda637ed5e28c3413cb1ebe8bb52cbf1ca7a2"
            },
            "dist": {
                "type": "zip",
                "url": "https://api.github.com/repos/theseer/tokenizer/zipball/737eda637ed5e28c3413cb1ebe8bb52cbf1ca7a2",
                "reference": "737eda637ed5e28c3413cb1ebe8bb52cbf1ca7a2",
                "shasum": ""
            },
            "require": {
                "ext-dom": "*",
                "ext-tokenizer": "*",
                "ext-xmlwriter": "*",
                "php": "^7.2 || ^8.0"
            },
            "type": "library",
            "autoload": {
                "classmap": [
                    "src/"
                ]
            },
            "notification-url": "https://packagist.org/downloads/",
            "license": [
                "BSD-3-Clause"
            ],
            "authors": [
                {
                    "name": "Arne Blankerts",
                    "email": "arne@blankerts.de",
                    "role": "Developer"
                }
            ],
            "description": "A small library for converting tokenized PHP source code into XML and potentially other formats",
            "support": {
                "issues": "https://github.com/theseer/tokenizer/issues",
                "source": "https://github.com/theseer/tokenizer/tree/1.2.3"
            },
            "funding": [
                {
                    "url": "https://github.com/theseer",
                    "type": "github"
                }
            ],
            "time": "2024-03-03T12:36:25+00:00"
        },
        {
            "name": "yoast/phpunit-polyfills",
            "version": "1.1.1",
            "source": {
                "type": "git",
                "url": "https://github.com/Yoast/PHPUnit-Polyfills.git",
                "reference": "a0f7d708794a738f328d7b6c94380fd1d6c40446"
            },
            "dist": {
                "type": "zip",
                "url": "https://api.github.com/repos/Yoast/PHPUnit-Polyfills/zipball/a0f7d708794a738f328d7b6c94380fd1d6c40446",
                "reference": "a0f7d708794a738f328d7b6c94380fd1d6c40446",
                "shasum": ""
            },
            "require": {
                "php": ">=5.4",
                "phpunit/phpunit": "^4.8.36 || ^5.7.21 || ^6.0 || ^7.0 || ^8.0 || ^9.0"
            },
            "require-dev": {
                "php-parallel-lint/php-console-highlighter": "^1.0.0",
                "php-parallel-lint/php-parallel-lint": "^1.4.0",
                "yoast/yoastcs": "^3.1.0"
            },
            "type": "library",
            "extra": {
                "branch-alias": {
                    "dev-main": "2.x-dev"
                }
            },
            "autoload": {
                "files": [
                    "phpunitpolyfills-autoload.php"
                ]
            },
            "notification-url": "https://packagist.org/downloads/",
            "license": [
                "BSD-3-Clause"
            ],
            "authors": [
                {
                    "name": "Team Yoast",
                    "email": "support@yoast.com",
                    "homepage": "https://yoast.com"
                },
                {
                    "name": "Contributors",
                    "homepage": "https://github.com/Yoast/PHPUnit-Polyfills/graphs/contributors"
                }
            ],
            "description": "Set of polyfills for changed PHPUnit functionality to allow for creating PHPUnit cross-version compatible tests",
            "homepage": "https://github.com/Yoast/PHPUnit-Polyfills",
            "keywords": [
                "phpunit",
                "polyfill",
                "testing"
            ],
            "support": {
                "issues": "https://github.com/Yoast/PHPUnit-Polyfills/issues",
                "security": "https://github.com/Yoast/PHPUnit-Polyfills/security/policy",
                "source": "https://github.com/Yoast/PHPUnit-Polyfills"
            },
            "time": "2024-04-05T16:01:51+00:00"
        }
    ],
    "aliases": [],
    "minimum-stability": "dev",
    "stability-flags": {
        "automattic/jetpack-admin-ui": 20,
        "automattic/jetpack-assets": 20,
        "automattic/jetpack-autoloader": 20,
        "automattic/jetpack-boost-core": 20,
        "automattic/jetpack-boost-speed-score": 20,
        "automattic/jetpack-composer-plugin": 20,
        "automattic/jetpack-config": 20,
        "automattic/jetpack-connection": 20,
        "automattic/jetpack-device-detection": 20,
        "automattic/jetpack-image-cdn": 20,
        "automattic/jetpack-my-jetpack": 20,
        "automattic/jetpack-plugin-deactivation": 20,
        "automattic/jetpack-status": 20,
        "automattic/jetpack-sync": 20,
        "automattic/jetpack-wp-js-data-sync": 20,
        "automattic/jetpack-changelogger": 20
    },
    "prefer-stable": true,
    "prefer-lowest": false,
    "platform": {
        "ext-json": "*"
    },
    "platform-dev": [],
    "platform-overrides": {
        "ext-intl": "0.0.0"
    },
    "plugin-api-version": "2.6.0"
}<|MERGE_RESOLUTION|>--- conflicted
+++ resolved
@@ -4,11 +4,7 @@
         "Read more about it at https://getcomposer.org/doc/01-basic-usage.md#installing-dependencies",
         "This file is @generated automatically"
     ],
-<<<<<<< HEAD
-    "content-hash": "399a08269528eb68d0c2d403b08b2b5f",
-=======
-    "content-hash": "3600009ee7dd9341b3c45f9ba8c24b4d",
->>>>>>> 82ceac05
+    "content-hash": "ccdd1d4bb66bb03a7ef28b4b09801984",
     "packages": [
         {
             "name": "automattic/jetpack-a8c-mc-stats",
@@ -1728,11 +1724,7 @@
             "dist": {
                 "type": "path",
                 "url": "../../packages/sync",
-<<<<<<< HEAD
-                "reference": "1647bd686ed11800513f14aa1c93956e16a3b7f5"
-=======
                 "reference": "64ed9303f16e3377d99091c67842f3c4b07b71eb"
->>>>>>> 82ceac05
             },
             "require": {
                 "automattic/jetpack-connection": "@dev",
@@ -1765,11 +1757,7 @@
                     "link-template": "https://github.com/Automattic/jetpack-sync/compare/v${old}...v${new}"
                 },
                 "branch-alias": {
-<<<<<<< HEAD
-                    "dev-trunk": "3.6.x-dev"
-=======
                     "dev-trunk": "3.8.x-dev"
->>>>>>> 82ceac05
                 },
                 "dependencies": {
                     "test-only": [
