--- conflicted
+++ resolved
@@ -4,11 +4,7 @@
         "Read more about it at https://getcomposer.org/doc/01-basic-usage.md#installing-dependencies",
         "This file is @generated automatically"
     ],
-<<<<<<< HEAD
     "content-hash": "02186aa758bdb6bab8d7f4f5e5c4e465",
-=======
-    "content-hash": "e4889bcb1b5b1386867dab62ac643c89",
->>>>>>> eb313ebf
     "packages": [
         {
             "name": "automattic/jetpack-a8c-mc-stats",
