{
    "_readme": [
        "This file locks the dependencies of your project to a known state",
        "Read more about it at https://getcomposer.org/doc/01-basic-usage.md#installing-dependencies",
        "This file is @generated automatically"
    ],
<<<<<<< HEAD
    "content-hash": "53cf933383afeeb57d00ade929cd4f2d",
=======
    "content-hash": "03a51b3dbf5b59590f63ae1525378dd6",
>>>>>>> d723bd60
    "packages": [
        {
            "name": "automattic/jetpack-a8c-mc-stats",
            "version": "dev-master",
            "dist": {
                "type": "path",
                "url": "../../packages/a8c-mc-stats",
                "reference": "bbea9c55c383f3ae0872e0f3c28b6be498e10747"
            },
            "require-dev": {
                "automattic/jetpack-changelogger": "^3.0",
                "yoast/phpunit-polyfills": "1.0.2"
            },
            "type": "jetpack-library",
            "extra": {
                "autotagger": true,
                "mirror-repo": "Automattic/jetpack-a8c-mc-stats",
                "changelogger": {
                    "link-template": "https://github.com/Automattic/jetpack-a8c-mc-stats/compare/v${old}...v${new}"
                },
                "branch-alias": {
                    "dev-master": "1.4.x-dev"
                }
            },
            "autoload": {
                "classmap": [
                    "src/"
                ]
            },
            "scripts": {
                "phpunit": [
                    "./vendor/phpunit/phpunit/phpunit --colors=always"
                ],
                "test-coverage": [
                    "@composer update",
                    "phpdbg -d memory_limit=2048M -d max_execution_time=900 -qrr ./vendor/bin/phpunit --coverage-clover \"$COVERAGE_DIR/clover.xml\""
                ],
                "test-php": [
                    "@composer update",
                    "@composer phpunit"
                ]
            },
            "license": [
                "GPL-2.0-or-later"
            ],
            "description": "Used to record internal usage stats for Automattic. Not visible to site owners.",
            "transport-options": {
                "monorepo": true,
                "relative": true
            }
        },
        {
            "name": "automattic/jetpack-admin-ui",
            "version": "dev-master",
            "dist": {
                "type": "path",
                "url": "../../packages/admin-ui",
                "reference": "eda6e9f2a28a1b20f9622f06cd604e72e7591af3"
            },
            "require-dev": {
                "automattic/jetpack-changelogger": "^3.0",
                "automattic/wordbless": "dev-master",
                "yoast/phpunit-polyfills": "1.0.2"
            },
            "type": "jetpack-library",
            "extra": {
                "autotagger": true,
                "mirror-repo": "Automattic/jetpack-admin-ui",
                "changelogger": {
                    "link-template": "https://github.com/Automattic/jetpack-admin-ui/compare/${old}...${new}"
                },
                "branch-alias": {
                    "dev-master": "0.2.x-dev"
                },
                "version-constants": {
                    "::PACKAGE_VERSION": "src/class-admin-menu.php"
                }
            },
            "autoload": {
                "classmap": [
                    "src/"
                ]
            },
            "scripts": {
                "phpunit": [
                    "./vendor/phpunit/phpunit/phpunit --colors=always"
                ],
                "test-coverage": [
                    "@composer install",
                    "phpdbg -d memory_limit=2048M -d max_execution_time=900 -qrr ./vendor/bin/phpunit --coverage-clover \"$COVERAGE_DIR/clover.xml\""
                ],
                "test-php": [
                    "@composer install",
                    "@composer phpunit"
                ],
                "post-update-cmd": [
                    "php -r \"copy('vendor/automattic/wordbless/src/dbless-wpdb.php', 'wordpress/wp-content/db.php');\""
                ]
            },
            "license": [
                "GPL-2.0-or-later"
            ],
            "description": "Generic Jetpack wp-admin UI elements",
            "transport-options": {
                "monorepo": true,
                "relative": true
            }
        },
        {
            "name": "automattic/jetpack-assets",
            "version": "dev-master",
            "dist": {
                "type": "path",
                "url": "../../packages/assets",
                "reference": "79f3118db7691394547c3b21105a6e34efb919f0"
            },
            "require": {
                "automattic/jetpack-constants": "^1.6"
            },
            "require-dev": {
                "automattic/jetpack-changelogger": "^3.0",
                "brain/monkey": "2.6.1",
                "yoast/phpunit-polyfills": "1.0.2"
            },
            "type": "jetpack-library",
            "extra": {
                "autotagger": true,
                "mirror-repo": "Automattic/jetpack-assets",
                "changelogger": {
                    "link-template": "https://github.com/Automattic/jetpack-assets/compare/v${old}...v${new}"
                },
                "branch-alias": {
                    "dev-master": "1.14.x-dev"
                }
            },
            "autoload": {
                "files": [
                    "actions.php"
                ],
                "classmap": [
                    "src/"
                ]
            },
            "scripts": {
                "phpunit": [
                    "./vendor/phpunit/phpunit/phpunit --colors=always"
                ],
                "test-coverage": [
                    "@composer update",
                    "phpdbg -d memory_limit=2048M -d max_execution_time=900 -qrr ./vendor/bin/phpunit --coverage-clover \"$COVERAGE_DIR/clover.xml\""
                ],
                "test-php": [
                    "@composer update",
                    "@composer phpunit"
                ]
            },
            "license": [
                "GPL-2.0-or-later"
            ],
            "description": "Asset management utilities for Jetpack ecosystem packages",
            "transport-options": {
                "monorepo": true,
                "relative": true
            }
        },
        {
            "name": "automattic/jetpack-autoloader",
            "version": "dev-master",
            "dist": {
                "type": "path",
                "url": "../../packages/autoloader",
                "reference": "5498d51fdb8c0a7b50a818a52a419ef539c998fb"
            },
            "require": {
                "composer-plugin-api": "^1.1 || ^2.0"
            },
            "require-dev": {
                "automattic/jetpack-changelogger": "^3.0",
                "yoast/phpunit-polyfills": "1.0.2"
            },
            "type": "composer-plugin",
            "extra": {
                "autotagger": true,
                "class": "Automattic\\Jetpack\\Autoloader\\CustomAutoloaderPlugin",
                "mirror-repo": "Automattic/jetpack-autoloader",
                "changelogger": {
                    "link-template": "https://github.com/Automattic/jetpack-autoloader/compare/v${old}...v${new}"
                },
                "branch-alias": {
                    "dev-master": "2.10.x-dev"
                }
            },
            "autoload": {
                "classmap": [
                    "src/AutoloadGenerator.php"
                ],
                "psr-4": {
                    "Automattic\\Jetpack\\Autoloader\\": "src"
                }
            },
            "scripts": {
                "phpunit": [
                    "./vendor/phpunit/phpunit/phpunit --colors=always"
                ],
                "test-coverage": [
                    "@composer update",
                    "phpdbg -d memory_limit=2048M -d max_execution_time=900 -qrr ./vendor/bin/phpunit --coverage-php \"./tests/php/tmp/coverage-report.php\"",
                    "php ./tests/php/bin/test-coverage.php \"$COVERAGE_DIR/clover.xml\""
                ],
                "test-php": [
                    "@composer update",
                    "@composer phpunit"
                ]
            },
            "license": [
                "GPL-2.0-or-later"
            ],
            "description": "Creates a custom autoloader for a plugin or theme.",
            "transport-options": {
                "monorepo": true,
                "relative": true
            }
        },
        {
            "name": "automattic/jetpack-composer-plugin",
            "version": "dev-master",
            "dist": {
                "type": "path",
                "url": "../../packages/composer-plugin",
                "reference": "31302c1993ebdbdc6a3b3f23ab296a108a71aaa4"
            },
            "require": {
                "composer-plugin-api": "^2.1.0"
            },
            "require-dev": {
                "automattic/jetpack-changelogger": "^3.0",
                "composer/composer": "^2.1",
                "yoast/phpunit-polyfills": "1.0.2"
            },
            "type": "composer-plugin",
            "extra": {
                "class": "Automattic\\Jetpack\\Composer\\Plugin",
                "mirror-repo": "Automattic/jetpack-composer-plugin",
                "changelogger": {
                    "link-template": "https://github.com/Automattic/jetpack-composer-plugin/compare/v${old}...v${new}"
                },
                "autotagger": true,
                "branch-alias": {
                    "dev-master": "0.1.x-dev"
                }
            },
            "autoload": {
                "classmap": [
                    "src/"
                ]
            },
            "scripts": {
                "phpunit": [
                    "./vendor/phpunit/phpunit/phpunit --colors=always"
                ],
                "test-coverage": [
                    "@composer install",
                    "phpdbg -d memory_limit=2048M -d max_execution_time=900 -qrr ./vendor/bin/phpunit --coverage-clover \"$COVERAGE_DIR/clover.xml\""
                ],
                "test-php": [
                    "@composer install",
                    "@composer phpunit"
                ]
            },
            "license": [
                "GPL-2.0-or-later"
            ],
            "description": "A custom installer plugin for Composer to move Jetpack packages out of `vendor/` so WordPress's translation infrastructure will find their strings.",
            "transport-options": {
                "monorepo": true,
                "relative": true
            }
        },
        {
            "name": "automattic/jetpack-config",
            "version": "dev-master",
            "dist": {
                "type": "path",
                "url": "../../packages/config",
                "reference": "a4dfba6a9d6855d65c29c5793713243eff5fc907"
            },
            "require-dev": {
                "automattic/jetpack-changelogger": "^3.0"
            },
            "type": "jetpack-library",
            "extra": {
                "autotagger": true,
                "mirror-repo": "Automattic/jetpack-config",
                "changelogger": {
                    "link-template": "https://github.com/Automattic/jetpack-config/compare/v${old}...v${new}"
                },
                "branch-alias": {
                    "dev-master": "1.5.x-dev"
                }
            },
            "autoload": {
                "classmap": [
                    "src/"
                ]
            },
            "license": [
                "GPL-2.0-or-later"
            ],
            "description": "Jetpack configuration package that initializes other packages and configures Jetpack's functionality. Can be used as a base for all variants of Jetpack package usage.",
            "transport-options": {
                "monorepo": true,
                "relative": true
            }
        },
        {
            "name": "automattic/jetpack-connection",
            "version": "dev-master",
            "dist": {
                "type": "path",
                "url": "../../packages/connection",
                "reference": "5dc2155ba0bc6dd3f7106bb9febf3210b09f72d5"
            },
            "require": {
                "automattic/jetpack-a8c-mc-stats": "^1.4",
                "automattic/jetpack-constants": "^1.6",
                "automattic/jetpack-heartbeat": "^1.3",
                "automattic/jetpack-options": "^1.14",
                "automattic/jetpack-redirect": "^1.7",
                "automattic/jetpack-roles": "^1.4",
                "automattic/jetpack-status": "^1.9",
                "automattic/jetpack-terms-of-service": "^1.9",
                "automattic/jetpack-tracking": "^1.13"
            },
            "require-dev": {
                "automattic/jetpack-changelogger": "^3.0",
                "automattic/wordbless": "@dev",
                "brain/monkey": "2.6.1",
                "yoast/phpunit-polyfills": "1.0.2"
            },
            "type": "jetpack-library",
            "extra": {
                "autotagger": true,
                "mirror-repo": "Automattic/jetpack-connection",
                "version-constants": {
                    "::PACKAGE_VERSION": "src/class-package-version.php"
                },
                "changelogger": {
                    "link-template": "https://github.com/Automattic/jetpack-connection/compare/v${old}...v${new}"
                },
                "branch-alias": {
                    "dev-master": "1.33.x-dev"
                }
            },
            "autoload": {
                "classmap": [
                    "legacy",
                    "src/"
                ]
            },
            "scripts": {
                "phpunit": [
                    "./vendor/phpunit/phpunit/phpunit --colors=always"
                ],
                "post-update-cmd": [
                    "php -r \"copy('vendor/automattic/wordbless/src/dbless-wpdb.php', 'wordpress/wp-content/db.php');\""
                ],
                "test-coverage": [
                    "@composer update",
                    "phpdbg -d memory_limit=2048M -d max_execution_time=900 -qrr ./vendor/bin/phpunit --coverage-clover \"$COVERAGE_DIR/clover.xml\""
                ],
                "test-php": [
                    "@composer update",
                    "@composer phpunit"
                ]
            },
            "license": [
                "GPL-2.0-or-later"
            ],
            "description": "Everything needed to connect to the Jetpack infrastructure",
            "transport-options": {
                "monorepo": true,
                "relative": true
            }
        },
        {
            "name": "automattic/jetpack-constants",
            "version": "dev-master",
            "dist": {
                "type": "path",
                "url": "../../packages/constants",
                "reference": "d7297c5bb15e2d6bef458303fe95fff52c21a5b7"
            },
            "require-dev": {
                "automattic/jetpack-changelogger": "^3.0",
                "brain/monkey": "2.6.1",
                "yoast/phpunit-polyfills": "1.0.2"
            },
            "type": "jetpack-library",
            "extra": {
                "autotagger": true,
                "mirror-repo": "Automattic/jetpack-constants",
                "changelogger": {
                    "link-template": "https://github.com/Automattic/jetpack-constants/compare/v${old}...v${new}"
                },
                "branch-alias": {
                    "dev-master": "1.6.x-dev"
                }
            },
            "autoload": {
                "classmap": [
                    "src/"
                ]
            },
            "scripts": {
                "phpunit": [
                    "./vendor/phpunit/phpunit/phpunit --colors=always"
                ],
                "test-coverage": [
                    "@composer update",
                    "phpdbg -d memory_limit=2048M -d max_execution_time=900 -qrr ./vendor/bin/phpunit --coverage-clover \"$COVERAGE_DIR/clover.xml\""
                ],
                "test-php": [
                    "@composer update",
                    "@composer phpunit"
                ]
            },
            "license": [
                "GPL-2.0-or-later"
            ],
            "description": "A wrapper for defining constants in a more testable way.",
            "transport-options": {
                "monorepo": true,
                "relative": true
            }
        },
        {
            "name": "automattic/jetpack-device-detection",
            "version": "dev-master",
            "dist": {
                "type": "path",
                "url": "../../packages/device-detection",
                "reference": "db0745fd050867ffd825984404aee7e507618951"
            },
            "require-dev": {
                "automattic/jetpack-changelogger": "^3.0",
                "yoast/phpunit-polyfills": "1.0.2"
            },
            "type": "jetpack-library",
            "extra": {
                "autotagger": true,
                "mirror-repo": "Automattic/jetpack-device-detection",
                "changelogger": {
                    "link-template": "https://github.com/Automattic/jetpack-device-detection/compare/v${old}...v${new}"
                },
                "branch-alias": {
                    "dev-master": "1.4.x-dev"
                }
            },
            "autoload": {
                "classmap": [
                    "src/"
                ]
            },
            "scripts": {
                "phpunit": [
                    "./vendor/phpunit/phpunit/phpunit --colors=always"
                ],
                "test-coverage": [
                    "@composer update",
                    "phpdbg -d memory_limit=2048M -d max_execution_time=900 -qrr ./vendor/bin/phpunit --coverage-clover \"$COVERAGE_DIR/clover.xml\""
                ],
                "test-php": [
                    "@composer update",
                    "@composer phpunit"
                ]
            },
            "license": [
                "GPL-2.0-or-later"
            ],
            "description": "A way to detect device types based on User-Agent header.",
            "transport-options": {
                "monorepo": true,
                "relative": true
            }
        },
        {
            "name": "automattic/jetpack-heartbeat",
            "version": "dev-master",
            "dist": {
                "type": "path",
                "url": "../../packages/heartbeat",
                "reference": "b8eb07913b4161cc362e17fb0f6a64c836671b40"
            },
            "require": {
                "automattic/jetpack-a8c-mc-stats": "^1.4",
                "automattic/jetpack-options": "^1.14"
            },
            "require-dev": {
                "automattic/jetpack-changelogger": "^3.0"
            },
            "type": "jetpack-library",
            "extra": {
                "autotagger": true,
                "mirror-repo": "Automattic/jetpack-heartbeat",
                "changelogger": {
                    "link-template": "https://github.com/Automattic/jetpack-heartbeat/compare/v${old}...v${new}"
                },
                "branch-alias": {
                    "dev-master": "1.3.x-dev"
                }
            },
            "autoload": {
                "classmap": [
                    "src/"
                ]
            },
            "license": [
                "GPL-2.0-or-later"
            ],
            "description": "This adds a cronjob that sends a batch of internal automattic stats to wp.com once a day",
            "transport-options": {
                "monorepo": true,
                "relative": true
            }
        },
        {
            "name": "automattic/jetpack-lazy-images",
            "version": "dev-master",
            "dist": {
                "type": "path",
                "url": "../../packages/lazy-images",
                "reference": "8ad70d0affc48b1fac679e0784bcf1c8d672b966"
            },
            "require": {
                "automattic/jetpack-assets": "^1.14",
                "automattic/jetpack-constants": "^1.6"
            },
            "require-dev": {
                "automattic/jetpack-changelogger": "^3.0",
                "automattic/wordbless": "dev-master",
                "yoast/phpunit-polyfills": "1.0.2"
            },
            "type": "jetpack-library",
            "extra": {
                "autotagger": true,
                "mirror-repo": "Automattic/jetpack-lazy-images",
                "changelogger": {
                    "link-template": "https://github.com/Automattic/jetpack-lazy-images/compare/v${old}...v${new}"
                },
                "branch-alias": {
                    "dev-master": "2.0.x-dev"
                }
            },
            "autoload": {
                "classmap": [
                    "src/"
                ]
            },
            "scripts": {
                "build-production": [
                    "Composer\\Config::disableProcessTimeout",
                    "pnpm run build-production"
                ],
                "build-development": [
                    "Composer\\Config::disableProcessTimeout",
                    "pnpm run build"
                ],
                "phpunit": [
                    "./vendor/phpunit/phpunit/phpunit --colors=always"
                ],
                "post-update-cmd": [
                    "php -r \"copy('vendor/automattic/wordbless/src/dbless-wpdb.php', 'wordpress/wp-content/db.php');\""
                ],
                "test-coverage": [
                    "@composer update",
                    "phpdbg -d memory_limit=2048M -d max_execution_time=900 -qrr ./vendor/bin/phpunit --coverage-clover \"$COVERAGE_DIR/clover.xml\""
                ],
                "test-php": [
                    "@composer update",
                    "@composer phpunit"
                ]
            },
            "license": [
                "GPL-2.0-or-later"
            ],
            "description": "Speed up your site and create a smoother viewing experience by loading images as visitors scroll down the screen, instead of all at once.",
            "transport-options": {
                "monorepo": true,
                "relative": true
            }
        },
        {
            "name": "automattic/jetpack-options",
            "version": "dev-master",
            "dist": {
                "type": "path",
                "url": "../../packages/options",
                "reference": "f28127b14d488befa2f6375dc737286a1c1fed89"
            },
            "require": {
                "automattic/jetpack-constants": "^1.6"
            },
            "require-dev": {
                "automattic/jetpack-changelogger": "^3.0",
                "yoast/phpunit-polyfills": "1.0.2"
            },
            "type": "jetpack-library",
            "extra": {
                "autotagger": true,
                "mirror-repo": "Automattic/jetpack-options",
                "changelogger": {
                    "link-template": "https://github.com/Automattic/jetpack-options/compare/v${old}...v${new}"
                },
                "branch-alias": {
                    "dev-master": "1.14.x-dev"
                }
            },
            "autoload": {
                "classmap": [
                    "legacy"
                ]
            },
            "license": [
                "GPL-2.0-or-later"
            ],
            "description": "A wrapper for wp-options to manage specific Jetpack options.",
            "transport-options": {
                "monorepo": true,
                "relative": true
            }
        },
        {
            "name": "automattic/jetpack-redirect",
            "version": "dev-master",
            "dist": {
                "type": "path",
                "url": "../../packages/redirect",
                "reference": "f5b3b17f86739013e31061d4a7b3ed86bc2fedb0"
            },
            "require": {
                "automattic/jetpack-status": "^1.9"
            },
            "require-dev": {
                "automattic/jetpack-changelogger": "^3.0",
                "brain/monkey": "2.6.1",
                "yoast/phpunit-polyfills": "1.0.2"
            },
            "type": "jetpack-library",
            "extra": {
                "autotagger": true,
                "mirror-repo": "Automattic/jetpack-redirect",
                "changelogger": {
                    "link-template": "https://github.com/Automattic/jetpack-redirect/compare/v${old}...v${new}"
                },
                "branch-alias": {
                    "dev-master": "1.7.x-dev"
                }
            },
            "autoload": {
                "classmap": [
                    "src/"
                ]
            },
            "scripts": {
                "phpunit": [
                    "./vendor/phpunit/phpunit/phpunit --colors=always"
                ],
                "test-coverage": [
                    "@composer update",
                    "phpdbg -d memory_limit=2048M -d max_execution_time=900 -qrr ./vendor/bin/phpunit --coverage-clover \"$COVERAGE_DIR/clover.xml\""
                ],
                "test-php": [
                    "@composer update",
                    "@composer phpunit"
                ]
            },
            "license": [
                "GPL-2.0-or-later"
            ],
            "description": "Utilities to build URLs to the jetpack.com/redirect/ service",
            "transport-options": {
                "monorepo": true,
                "relative": true
            }
        },
        {
            "name": "automattic/jetpack-roles",
            "version": "dev-master",
            "dist": {
                "type": "path",
                "url": "../../packages/roles",
                "reference": "b9f9dc04a1989cead8ced1d8e49dc011dfc6edbc"
            },
            "require-dev": {
                "automattic/jetpack-changelogger": "^3.0",
                "brain/monkey": "2.6.1",
                "yoast/phpunit-polyfills": "1.0.2"
            },
            "type": "jetpack-library",
            "extra": {
                "autotagger": true,
                "mirror-repo": "Automattic/jetpack-roles",
                "changelogger": {
                    "link-template": "https://github.com/Automattic/jetpack-roles/compare/v${old}...v${new}"
                },
                "branch-alias": {
                    "dev-master": "1.4.x-dev"
                }
            },
            "autoload": {
                "classmap": [
                    "src/"
                ]
            },
            "scripts": {
                "phpunit": [
                    "./vendor/phpunit/phpunit/phpunit --colors=always"
                ],
                "test-coverage": [
                    "@composer update",
                    "phpdbg -d memory_limit=2048M -d max_execution_time=900 -qrr ./vendor/bin/phpunit --coverage-clover \"$COVERAGE_DIR/clover.xml\""
                ],
                "test-php": [
                    "@composer update",
                    "@composer phpunit"
                ]
            },
            "license": [
                "GPL-2.0-or-later"
            ],
            "description": "Utilities, related with user roles and capabilities.",
            "transport-options": {
                "monorepo": true,
                "relative": true
            }
        },
        {
            "name": "automattic/jetpack-status",
            "version": "dev-master",
            "dist": {
                "type": "path",
                "url": "../../packages/status",
                "reference": "5b06759038ff6bb74f330f1eb5ec09a643574242"
            },
            "require": {
                "automattic/jetpack-constants": "^1.6"
            },
            "require-dev": {
                "automattic/jetpack-changelogger": "^3.0",
                "brain/monkey": "2.6.1",
                "yoast/phpunit-polyfills": "1.0.2"
            },
            "type": "jetpack-library",
            "extra": {
                "autotagger": true,
                "mirror-repo": "Automattic/jetpack-status",
                "changelogger": {
                    "link-template": "https://github.com/Automattic/jetpack-status/compare/v${old}...v${new}"
                },
                "branch-alias": {
                    "dev-master": "1.9.x-dev"
                }
            },
            "autoload": {
                "classmap": [
                    "src/"
                ]
            },
            "scripts": {
                "phpunit": [
                    "./vendor/phpunit/phpunit/phpunit --colors=always"
                ],
                "test-coverage": [
                    "@composer update",
                    "phpdbg -d memory_limit=2048M -d max_execution_time=900 -qrr ./vendor/bin/phpunit --coverage-clover \"$COVERAGE_DIR/clover.xml\""
                ],
                "test-php": [
                    "@composer update",
                    "@composer phpunit"
                ]
            },
            "license": [
                "GPL-2.0-or-later"
            ],
            "description": "Used to retrieve information about the current status of Jetpack and the site overall.",
            "transport-options": {
                "monorepo": true,
                "relative": true
            }
        },
        {
            "name": "automattic/jetpack-terms-of-service",
            "version": "dev-master",
            "dist": {
                "type": "path",
                "url": "../../packages/terms-of-service",
                "reference": "db81cc4045245eb03c85a2a6efe7dcdfde4be0ea"
            },
            "require": {
                "automattic/jetpack-options": "^1.14",
                "automattic/jetpack-status": "^1.9"
            },
            "require-dev": {
                "automattic/jetpack-changelogger": "^3.0",
                "brain/monkey": "2.6.1",
                "yoast/phpunit-polyfills": "1.0.2"
            },
            "type": "jetpack-library",
            "extra": {
                "autotagger": true,
                "mirror-repo": "Automattic/jetpack-terms-of-service",
                "changelogger": {
                    "link-template": "https://github.com/Automattic/jetpack-terms-of-service/compare/v${old}...v${new}"
                },
                "branch-alias": {
                    "dev-master": "1.9.x-dev"
                }
            },
            "autoload": {
                "classmap": [
                    "src/"
                ]
            },
            "scripts": {
                "phpunit": [
                    "./vendor/phpunit/phpunit/phpunit --colors=always"
                ],
                "test-coverage": [
                    "@composer update",
                    "phpdbg -d memory_limit=2048M -d max_execution_time=900 -qrr ./vendor/bin/phpunit --coverage-clover \"$COVERAGE_DIR/clover.xml\""
                ],
                "test-php": [
                    "@composer update",
                    "@composer phpunit"
                ]
            },
            "license": [
                "GPL-2.0-or-later"
            ],
            "description": "Everything need to manage the terms of service state",
            "transport-options": {
                "monorepo": true,
                "relative": true
            }
        },
        {
            "name": "automattic/jetpack-tracking",
            "version": "dev-master",
            "dist": {
                "type": "path",
                "url": "../../packages/tracking",
                "reference": "6ca70d07e77418303bb798c4cd430906af03509e"
            },
            "require": {
                "automattic/jetpack-assets": "^1.14",
                "automattic/jetpack-options": "^1.14",
                "automattic/jetpack-status": "^1.9",
                "automattic/jetpack-terms-of-service": "^1.9"
            },
            "require-dev": {
                "automattic/jetpack-changelogger": "^3.0",
                "brain/monkey": "2.6.1",
                "yoast/phpunit-polyfills": "1.0.2"
            },
            "type": "jetpack-library",
            "extra": {
                "autotagger": true,
                "mirror-repo": "Automattic/jetpack-tracking",
                "changelogger": {
                    "link-template": "https://github.com/Automattic/jetpack-tracking/compare/v${old}...v${new}"
                },
                "branch-alias": {
                    "dev-master": "1.13.x-dev"
                }
            },
            "autoload": {
                "classmap": [
                    "legacy",
                    "src/"
                ]
            },
            "scripts": {
                "phpunit": [
                    "./vendor/phpunit/phpunit/phpunit --colors=always"
                ],
                "test-coverage": [
                    "@composer update",
                    "phpdbg -d memory_limit=2048M -d max_execution_time=900 -qrr ./vendor/bin/phpunit --coverage-clover \"$COVERAGE_DIR/clover.xml\""
                ],
                "test-php": [
                    "@composer update",
                    "@composer phpunit"
                ]
            },
            "license": [
                "GPL-2.0-or-later"
            ],
            "description": "Tracking for Jetpack",
            "transport-options": {
                "monorepo": true,
                "relative": true
            }
        },
        {
            "name": "tedivm/jshrink",
            "version": "v1.4.0",
            "source": {
                "type": "git",
                "url": "https://github.com/tedious/JShrink.git",
                "reference": "0513ba1407b1f235518a939455855e6952a48bbc"
            },
            "dist": {
                "type": "zip",
                "url": "https://api.github.com/repos/tedious/JShrink/zipball/0513ba1407b1f235518a939455855e6952a48bbc",
                "reference": "0513ba1407b1f235518a939455855e6952a48bbc",
                "shasum": ""
            },
            "require": {
                "php": "^5.6|^7.0|^8.0"
            },
            "require-dev": {
                "friendsofphp/php-cs-fixer": "^2.8",
                "php-coveralls/php-coveralls": "^1.1.0",
                "phpunit/phpunit": "^6"
            },
            "type": "library",
            "autoload": {
                "psr-0": {
                    "JShrink": "src/"
                }
            },
            "notification-url": "https://packagist.org/downloads/",
            "license": [
                "BSD-3-Clause"
            ],
            "authors": [
                {
                    "name": "Robert Hafner",
                    "email": "tedivm@tedivm.com"
                }
            ],
            "description": "Javascript Minifier built in PHP",
            "homepage": "http://github.com/tedious/JShrink",
            "keywords": [
                "javascript",
                "minifier"
            ],
            "support": {
                "issues": "https://github.com/tedious/JShrink/issues",
                "source": "https://github.com/tedious/JShrink/tree/v1.4.0"
            },
            "funding": [
                {
                    "url": "https://tidelift.com/funding/github/packagist/tedivm/jshrink",
                    "type": "tidelift"
                }
            ],
            "time": "2020-11-30T18:10:21+00:00"
        }
    ],
    "packages-dev": [
        {
            "name": "antecedent/patchwork",
            "version": "2.1.17",
            "source": {
                "type": "git",
                "url": "https://github.com/antecedent/patchwork.git",
                "reference": "df5aba175a44c2996ced4edf8ec9f9081b5348c0"
            },
            "dist": {
                "type": "zip",
                "url": "https://api.github.com/repos/antecedent/patchwork/zipball/df5aba175a44c2996ced4edf8ec9f9081b5348c0",
                "reference": "df5aba175a44c2996ced4edf8ec9f9081b5348c0",
                "shasum": ""
            },
            "require": {
                "php": ">=5.4.0"
            },
            "require-dev": {
                "phpunit/phpunit": ">=4"
            },
            "type": "library",
            "notification-url": "https://packagist.org/downloads/",
            "license": [
                "MIT"
            ],
            "authors": [
                {
                    "name": "Ignas Rudaitis",
                    "email": "ignas.rudaitis@gmail.com"
                }
            ],
            "description": "Method redefinition (monkey-patching) functionality for PHP.",
            "homepage": "http://patchwork2.org/",
            "keywords": [
                "aop",
                "aspect",
                "interception",
                "monkeypatching",
                "redefinition",
                "runkit",
                "testing"
            ],
            "support": {
                "issues": "https://github.com/antecedent/patchwork/issues",
                "source": "https://github.com/antecedent/patchwork/tree/2.1.17"
            },
            "time": "2021-10-21T14:22:43+00:00"
        },
        {
            "name": "automattic/jetpack-changelogger",
            "version": "dev-master",
            "dist": {
                "type": "path",
                "url": "../../packages/changelogger",
                "reference": "d219e673c8cb1b6b9ce85dac0f6df570a2af4af8"
            },
            "require": {
                "php": ">=5.6",
                "symfony/console": "^3.4 | ^5.2",
                "symfony/process": "^3.4 | ^5.2",
                "wikimedia/at-ease": "^1.2 | ^2.0"
            },
            "require-dev": {
                "wikimedia/testing-access-wrapper": "^1.0 | ^2.0",
                "yoast/phpunit-polyfills": "1.0.2"
            },
            "bin": [
                "bin/changelogger"
            ],
            "type": "project",
            "extra": {
                "autotagger": true,
                "branch-alias": {
                    "dev-master": "3.0.x-dev"
                },
                "mirror-repo": "Automattic/jetpack-changelogger",
                "version-constants": {
                    "::VERSION": "src/Application.php"
                },
                "changelogger": {
                    "link-template": "https://github.com/Automattic/jetpack-changelogger/compare/${old}...${new}"
                }
            },
            "autoload": {
                "psr-4": {
                    "Automattic\\Jetpack\\Changelogger\\": "src",
                    "Automattic\\Jetpack\\Changelog\\": "lib"
                }
            },
            "autoload-dev": {
                "psr-4": {
                    "Automattic\\Jetpack\\Changelogger\\Tests\\": "tests/php/includes/src",
                    "Automattic\\Jetpack\\Changelog\\Tests\\": "tests/php/includes/lib"
                }
            },
            "scripts": {
                "phpunit": [
                    "./vendor/phpunit/phpunit/phpunit --colors=always"
                ],
                "test-coverage": [
                    "@composer update",
                    "phpdbg -d memory_limit=2048M -d max_execution_time=900 -qrr ./vendor/bin/phpunit --coverage-clover \"$COVERAGE_DIR/clover.xml\""
                ],
                "test-php": [
                    "@composer update",
                    "@composer phpunit"
                ],
                "post-install-cmd": [
                    "[ -e vendor/bin/changelogger ] || { cd vendor/bin && ln -s ../../bin/changelogger; }"
                ],
                "post-update-cmd": [
                    "[ -e vendor/bin/changelogger ] || { cd vendor/bin && ln -s ../../bin/changelogger; }"
                ]
            },
            "license": [
                "GPL-2.0-or-later"
            ],
            "description": "Jetpack Changelogger tool. Allows for managing changelogs by dropping change files into a changelog directory with each PR.",
            "transport-options": {
                "monorepo": true,
                "relative": true
            }
        },
        {
            "name": "automattic/wordbless",
            "version": "0.3.1",
            "source": {
                "type": "git",
                "url": "https://github.com/Automattic/wordbless.git",
                "reference": "fc36fd22a43a9cfd2a47cd576a0584ee88afe521"
            },
            "dist": {
                "type": "zip",
                "url": "https://api.github.com/repos/Automattic/wordbless/zipball/fc36fd22a43a9cfd2a47cd576a0584ee88afe521",
                "reference": "fc36fd22a43a9cfd2a47cd576a0584ee88afe521",
                "shasum": ""
            },
            "require": {
                "php": ">=5.6.20",
                "roots/wordpress": "^5.4"
            },
            "require-dev": {
                "phpunit/phpunit": "^5.7 || ^6.5 || ^7.5 || ^9.0"
            },
            "type": "wordpress-dropin",
            "autoload": {
                "psr-4": {
                    "WorDBless\\": "src/"
                }
            },
            "notification-url": "https://packagist.org/downloads/",
            "license": [
                "GPL-2.0-or-later"
            ],
            "authors": [
                {
                    "name": "Automattic Inc."
                }
            ],
            "description": "WorDBless allows you to use WordPress core functions in your PHPUnit tests without having to set up a database and the whole WordPress environment",
            "support": {
                "issues": "https://github.com/Automattic/wordbless/issues",
                "source": "https://github.com/Automattic/wordbless/tree/0.3.1"
            },
            "time": "2021-07-07T13:01:21+00:00"
        },
        {
            "name": "brain/monkey",
            "version": "2.6.1",
            "source": {
                "type": "git",
                "url": "https://github.com/Brain-WP/BrainMonkey.git",
                "reference": "a31c84515bb0d49be9310f52ef1733980ea8ffbb"
            },
            "dist": {
                "type": "zip",
                "url": "https://api.github.com/repos/Brain-WP/BrainMonkey/zipball/a31c84515bb0d49be9310f52ef1733980ea8ffbb",
                "reference": "a31c84515bb0d49be9310f52ef1733980ea8ffbb",
                "shasum": ""
            },
            "require": {
                "antecedent/patchwork": "^2.1.17",
                "mockery/mockery": "^1.3.5 || ^1.4.4",
                "php": ">=5.6.0"
            },
            "require-dev": {
                "dealerdirect/phpcodesniffer-composer-installer": "^0.7.1",
                "phpcompatibility/php-compatibility": "^9.3.0",
                "phpunit/phpunit": "^5.7.26 || ^6.0 || ^7.0 || >=8.0 <8.5.12 || ^8.5.14 || ^9.0"
            },
            "type": "library",
            "extra": {
                "branch-alias": {
                    "dev-version/1": "1.x-dev",
                    "dev-master": "2.0.x-dev"
                }
            },
            "autoload": {
                "psr-4": {
                    "Brain\\Monkey\\": "src/"
                },
                "files": [
                    "inc/api.php"
                ]
            },
            "notification-url": "https://packagist.org/downloads/",
            "license": [
                "MIT"
            ],
            "authors": [
                {
                    "name": "Giuseppe Mazzapica",
                    "email": "giuseppe.mazzapica@gmail.com",
                    "homepage": "https://gmazzap.me",
                    "role": "Developer"
                }
            ],
            "description": "Mocking utility for PHP functions and WordPress plugin API",
            "keywords": [
                "Monkey Patching",
                "interception",
                "mock",
                "mock functions",
                "mockery",
                "patchwork",
                "redefinition",
                "runkit",
                "test",
                "testing"
            ],
            "support": {
                "issues": "https://github.com/Brain-WP/BrainMonkey/issues",
                "source": "https://github.com/Brain-WP/BrainMonkey"
            },
            "time": "2021-11-11T15:53:55+00:00"
        },
        {
            "name": "doctrine/instantiator",
            "version": "1.4.0",
            "source": {
                "type": "git",
                "url": "https://github.com/doctrine/instantiator.git",
                "reference": "d56bf6102915de5702778fe20f2de3b2fe570b5b"
            },
            "dist": {
                "type": "zip",
                "url": "https://api.github.com/repos/doctrine/instantiator/zipball/d56bf6102915de5702778fe20f2de3b2fe570b5b",
                "reference": "d56bf6102915de5702778fe20f2de3b2fe570b5b",
                "shasum": ""
            },
            "require": {
                "php": "^7.1 || ^8.0"
            },
            "require-dev": {
                "doctrine/coding-standard": "^8.0",
                "ext-pdo": "*",
                "ext-phar": "*",
                "phpbench/phpbench": "^0.13 || 1.0.0-alpha2",
                "phpstan/phpstan": "^0.12",
                "phpstan/phpstan-phpunit": "^0.12",
                "phpunit/phpunit": "^7.0 || ^8.0 || ^9.0"
            },
            "type": "library",
            "autoload": {
                "psr-4": {
                    "Doctrine\\Instantiator\\": "src/Doctrine/Instantiator/"
                }
            },
            "notification-url": "https://packagist.org/downloads/",
            "license": [
                "MIT"
            ],
            "authors": [
                {
                    "name": "Marco Pivetta",
                    "email": "ocramius@gmail.com",
                    "homepage": "https://ocramius.github.io/"
                }
            ],
            "description": "A small, lightweight utility to instantiate objects in PHP without invoking their constructors",
            "homepage": "https://www.doctrine-project.org/projects/instantiator.html",
            "keywords": [
                "constructor",
                "instantiate"
            ],
            "support": {
                "issues": "https://github.com/doctrine/instantiator/issues",
                "source": "https://github.com/doctrine/instantiator/tree/1.4.0"
            },
            "funding": [
                {
                    "url": "https://www.doctrine-project.org/sponsorship.html",
                    "type": "custom"
                },
                {
                    "url": "https://www.patreon.com/phpdoctrine",
                    "type": "patreon"
                },
                {
                    "url": "https://tidelift.com/funding/github/packagist/doctrine%2Finstantiator",
                    "type": "tidelift"
                }
            ],
            "time": "2020-11-10T18:47:58+00:00"
        },
        {
            "name": "hamcrest/hamcrest-php",
            "version": "v2.0.1",
            "source": {
                "type": "git",
                "url": "https://github.com/hamcrest/hamcrest-php.git",
                "reference": "8c3d0a3f6af734494ad8f6fbbee0ba92422859f3"
            },
            "dist": {
                "type": "zip",
                "url": "https://api.github.com/repos/hamcrest/hamcrest-php/zipball/8c3d0a3f6af734494ad8f6fbbee0ba92422859f3",
                "reference": "8c3d0a3f6af734494ad8f6fbbee0ba92422859f3",
                "shasum": ""
            },
            "require": {
                "php": "^5.3|^7.0|^8.0"
            },
            "replace": {
                "cordoval/hamcrest-php": "*",
                "davedevelopment/hamcrest-php": "*",
                "kodova/hamcrest-php": "*"
            },
            "require-dev": {
                "phpunit/php-file-iterator": "^1.4 || ^2.0",
                "phpunit/phpunit": "^4.8.36 || ^5.7 || ^6.5 || ^7.0"
            },
            "type": "library",
            "extra": {
                "branch-alias": {
                    "dev-master": "2.1-dev"
                }
            },
            "autoload": {
                "classmap": [
                    "hamcrest"
                ]
            },
            "notification-url": "https://packagist.org/downloads/",
            "license": [
                "BSD-3-Clause"
            ],
            "description": "This is the PHP port of Hamcrest Matchers",
            "keywords": [
                "test"
            ],
            "support": {
                "issues": "https://github.com/hamcrest/hamcrest-php/issues",
                "source": "https://github.com/hamcrest/hamcrest-php/tree/v2.0.1"
            },
            "time": "2020-07-09T08:09:16+00:00"
        },
        {
            "name": "mockery/mockery",
            "version": "1.4.4",
            "source": {
                "type": "git",
                "url": "https://github.com/mockery/mockery.git",
                "reference": "e01123a0e847d52d186c5eb4b9bf58b0c6d00346"
            },
            "dist": {
                "type": "zip",
                "url": "https://api.github.com/repos/mockery/mockery/zipball/e01123a0e847d52d186c5eb4b9bf58b0c6d00346",
                "reference": "e01123a0e847d52d186c5eb4b9bf58b0c6d00346",
                "shasum": ""
            },
            "require": {
                "hamcrest/hamcrest-php": "^2.0.1",
                "lib-pcre": ">=7.0",
                "php": "^7.3 || ^8.0"
            },
            "conflict": {
                "phpunit/phpunit": "<8.0"
            },
            "require-dev": {
                "phpunit/phpunit": "^8.5 || ^9.3"
            },
            "type": "library",
            "extra": {
                "branch-alias": {
                    "dev-master": "1.4.x-dev"
                }
            },
            "autoload": {
                "psr-0": {
                    "Mockery": "library/"
                }
            },
            "notification-url": "https://packagist.org/downloads/",
            "license": [
                "BSD-3-Clause"
            ],
            "authors": [
                {
                    "name": "Pádraic Brady",
                    "email": "padraic.brady@gmail.com",
                    "homepage": "http://blog.astrumfutura.com"
                },
                {
                    "name": "Dave Marshall",
                    "email": "dave.marshall@atstsolutions.co.uk",
                    "homepage": "http://davedevelopment.co.uk"
                }
            ],
            "description": "Mockery is a simple yet flexible PHP mock object framework",
            "homepage": "https://github.com/mockery/mockery",
            "keywords": [
                "BDD",
                "TDD",
                "library",
                "mock",
                "mock objects",
                "mockery",
                "stub",
                "test",
                "test double",
                "testing"
            ],
            "support": {
                "issues": "https://github.com/mockery/mockery/issues",
                "source": "https://github.com/mockery/mockery/tree/1.4.4"
            },
            "time": "2021-09-13T15:28:59+00:00"
        },
        {
            "name": "myclabs/deep-copy",
            "version": "1.10.2",
            "source": {
                "type": "git",
                "url": "https://github.com/myclabs/DeepCopy.git",
                "reference": "776f831124e9c62e1a2c601ecc52e776d8bb7220"
            },
            "dist": {
                "type": "zip",
                "url": "https://api.github.com/repos/myclabs/DeepCopy/zipball/776f831124e9c62e1a2c601ecc52e776d8bb7220",
                "reference": "776f831124e9c62e1a2c601ecc52e776d8bb7220",
                "shasum": ""
            },
            "require": {
                "php": "^7.1 || ^8.0"
            },
            "replace": {
                "myclabs/deep-copy": "self.version"
            },
            "require-dev": {
                "doctrine/collections": "^1.0",
                "doctrine/common": "^2.6",
                "phpunit/phpunit": "^7.1"
            },
            "type": "library",
            "autoload": {
                "psr-4": {
                    "DeepCopy\\": "src/DeepCopy/"
                },
                "files": [
                    "src/DeepCopy/deep_copy.php"
                ]
            },
            "notification-url": "https://packagist.org/downloads/",
            "license": [
                "MIT"
            ],
            "description": "Create deep copies (clones) of your objects",
            "keywords": [
                "clone",
                "copy",
                "duplicate",
                "object",
                "object graph"
            ],
            "support": {
                "issues": "https://github.com/myclabs/DeepCopy/issues",
                "source": "https://github.com/myclabs/DeepCopy/tree/1.10.2"
            },
            "funding": [
                {
                    "url": "https://tidelift.com/funding/github/packagist/myclabs/deep-copy",
                    "type": "tidelift"
                }
            ],
            "time": "2020-11-13T09:40:50+00:00"
        },
        {
            "name": "nikic/php-parser",
            "version": "v4.13.1",
            "source": {
                "type": "git",
                "url": "https://github.com/nikic/PHP-Parser.git",
                "reference": "63a79e8daa781cac14e5195e63ed8ae231dd10fd"
            },
            "dist": {
                "type": "zip",
                "url": "https://api.github.com/repos/nikic/PHP-Parser/zipball/63a79e8daa781cac14e5195e63ed8ae231dd10fd",
                "reference": "63a79e8daa781cac14e5195e63ed8ae231dd10fd",
                "shasum": ""
            },
            "require": {
                "ext-tokenizer": "*",
                "php": ">=7.0"
            },
            "require-dev": {
                "ircmaxell/php-yacc": "^0.0.7",
                "phpunit/phpunit": "^6.5 || ^7.0 || ^8.0 || ^9.0"
            },
            "bin": [
                "bin/php-parse"
            ],
            "type": "library",
            "extra": {
                "branch-alias": {
                    "dev-master": "4.9-dev"
                }
            },
            "autoload": {
                "psr-4": {
                    "PhpParser\\": "lib/PhpParser"
                }
            },
            "notification-url": "https://packagist.org/downloads/",
            "license": [
                "BSD-3-Clause"
            ],
            "authors": [
                {
                    "name": "Nikita Popov"
                }
            ],
            "description": "A PHP parser written in PHP",
            "keywords": [
                "parser",
                "php"
            ],
            "support": {
                "issues": "https://github.com/nikic/PHP-Parser/issues",
                "source": "https://github.com/nikic/PHP-Parser/tree/v4.13.1"
            },
            "time": "2021-11-03T20:52:16+00:00"
        },
        {
            "name": "phar-io/manifest",
            "version": "2.0.3",
            "source": {
                "type": "git",
                "url": "https://github.com/phar-io/manifest.git",
                "reference": "97803eca37d319dfa7826cc2437fc020857acb53"
            },
            "dist": {
                "type": "zip",
                "url": "https://api.github.com/repos/phar-io/manifest/zipball/97803eca37d319dfa7826cc2437fc020857acb53",
                "reference": "97803eca37d319dfa7826cc2437fc020857acb53",
                "shasum": ""
            },
            "require": {
                "ext-dom": "*",
                "ext-phar": "*",
                "ext-xmlwriter": "*",
                "phar-io/version": "^3.0.1",
                "php": "^7.2 || ^8.0"
            },
            "type": "library",
            "extra": {
                "branch-alias": {
                    "dev-master": "2.0.x-dev"
                }
            },
            "autoload": {
                "classmap": [
                    "src/"
                ]
            },
            "notification-url": "https://packagist.org/downloads/",
            "license": [
                "BSD-3-Clause"
            ],
            "authors": [
                {
                    "name": "Arne Blankerts",
                    "email": "arne@blankerts.de",
                    "role": "Developer"
                },
                {
                    "name": "Sebastian Heuer",
                    "email": "sebastian@phpeople.de",
                    "role": "Developer"
                },
                {
                    "name": "Sebastian Bergmann",
                    "email": "sebastian@phpunit.de",
                    "role": "Developer"
                }
            ],
            "description": "Component for reading phar.io manifest information from a PHP Archive (PHAR)",
            "support": {
                "issues": "https://github.com/phar-io/manifest/issues",
                "source": "https://github.com/phar-io/manifest/tree/2.0.3"
            },
            "time": "2021-07-20T11:28:43+00:00"
        },
        {
            "name": "phar-io/version",
            "version": "3.1.0",
            "source": {
                "type": "git",
                "url": "https://github.com/phar-io/version.git",
                "reference": "bae7c545bef187884426f042434e561ab1ddb182"
            },
            "dist": {
                "type": "zip",
                "url": "https://api.github.com/repos/phar-io/version/zipball/bae7c545bef187884426f042434e561ab1ddb182",
                "reference": "bae7c545bef187884426f042434e561ab1ddb182",
                "shasum": ""
            },
            "require": {
                "php": "^7.2 || ^8.0"
            },
            "type": "library",
            "autoload": {
                "classmap": [
                    "src/"
                ]
            },
            "notification-url": "https://packagist.org/downloads/",
            "license": [
                "BSD-3-Clause"
            ],
            "authors": [
                {
                    "name": "Arne Blankerts",
                    "email": "arne@blankerts.de",
                    "role": "Developer"
                },
                {
                    "name": "Sebastian Heuer",
                    "email": "sebastian@phpeople.de",
                    "role": "Developer"
                },
                {
                    "name": "Sebastian Bergmann",
                    "email": "sebastian@phpunit.de",
                    "role": "Developer"
                }
            ],
            "description": "Library for handling version information and constraints",
            "support": {
                "issues": "https://github.com/phar-io/version/issues",
                "source": "https://github.com/phar-io/version/tree/3.1.0"
            },
            "time": "2021-02-23T14:00:09+00:00"
        },
        {
            "name": "phpdocumentor/reflection-common",
            "version": "2.2.0",
            "source": {
                "type": "git",
                "url": "https://github.com/phpDocumentor/ReflectionCommon.git",
                "reference": "1d01c49d4ed62f25aa84a747ad35d5a16924662b"
            },
            "dist": {
                "type": "zip",
                "url": "https://api.github.com/repos/phpDocumentor/ReflectionCommon/zipball/1d01c49d4ed62f25aa84a747ad35d5a16924662b",
                "reference": "1d01c49d4ed62f25aa84a747ad35d5a16924662b",
                "shasum": ""
            },
            "require": {
                "php": "^7.2 || ^8.0"
            },
            "type": "library",
            "extra": {
                "branch-alias": {
                    "dev-2.x": "2.x-dev"
                }
            },
            "autoload": {
                "psr-4": {
                    "phpDocumentor\\Reflection\\": "src/"
                }
            },
            "notification-url": "https://packagist.org/downloads/",
            "license": [
                "MIT"
            ],
            "authors": [
                {
                    "name": "Jaap van Otterdijk",
                    "email": "opensource@ijaap.nl"
                }
            ],
            "description": "Common reflection classes used by phpdocumentor to reflect the code structure",
            "homepage": "http://www.phpdoc.org",
            "keywords": [
                "FQSEN",
                "phpDocumentor",
                "phpdoc",
                "reflection",
                "static analysis"
            ],
            "support": {
                "issues": "https://github.com/phpDocumentor/ReflectionCommon/issues",
                "source": "https://github.com/phpDocumentor/ReflectionCommon/tree/2.x"
            },
            "time": "2020-06-27T09:03:43+00:00"
        },
        {
            "name": "phpdocumentor/reflection-docblock",
            "version": "5.3.0",
            "source": {
                "type": "git",
                "url": "https://github.com/phpDocumentor/ReflectionDocBlock.git",
                "reference": "622548b623e81ca6d78b721c5e029f4ce664f170"
            },
            "dist": {
                "type": "zip",
                "url": "https://api.github.com/repos/phpDocumentor/ReflectionDocBlock/zipball/622548b623e81ca6d78b721c5e029f4ce664f170",
                "reference": "622548b623e81ca6d78b721c5e029f4ce664f170",
                "shasum": ""
            },
            "require": {
                "ext-filter": "*",
                "php": "^7.2 || ^8.0",
                "phpdocumentor/reflection-common": "^2.2",
                "phpdocumentor/type-resolver": "^1.3",
                "webmozart/assert": "^1.9.1"
            },
            "require-dev": {
                "mockery/mockery": "~1.3.2",
                "psalm/phar": "^4.8"
            },
            "type": "library",
            "extra": {
                "branch-alias": {
                    "dev-master": "5.x-dev"
                }
            },
            "autoload": {
                "psr-4": {
                    "phpDocumentor\\Reflection\\": "src"
                }
            },
            "notification-url": "https://packagist.org/downloads/",
            "license": [
                "MIT"
            ],
            "authors": [
                {
                    "name": "Mike van Riel",
                    "email": "me@mikevanriel.com"
                },
                {
                    "name": "Jaap van Otterdijk",
                    "email": "account@ijaap.nl"
                }
            ],
            "description": "With this component, a library can provide support for annotations via DocBlocks or otherwise retrieve information that is embedded in a DocBlock.",
            "support": {
                "issues": "https://github.com/phpDocumentor/ReflectionDocBlock/issues",
                "source": "https://github.com/phpDocumentor/ReflectionDocBlock/tree/5.3.0"
            },
            "time": "2021-10-19T17:43:47+00:00"
        },
        {
            "name": "phpdocumentor/type-resolver",
            "version": "1.5.1",
            "source": {
                "type": "git",
                "url": "https://github.com/phpDocumentor/TypeResolver.git",
                "reference": "a12f7e301eb7258bb68acd89d4aefa05c2906cae"
            },
            "dist": {
                "type": "zip",
                "url": "https://api.github.com/repos/phpDocumentor/TypeResolver/zipball/a12f7e301eb7258bb68acd89d4aefa05c2906cae",
                "reference": "a12f7e301eb7258bb68acd89d4aefa05c2906cae",
                "shasum": ""
            },
            "require": {
                "php": "^7.2 || ^8.0",
                "phpdocumentor/reflection-common": "^2.0"
            },
            "require-dev": {
                "ext-tokenizer": "*",
                "psalm/phar": "^4.8"
            },
            "type": "library",
            "extra": {
                "branch-alias": {
                    "dev-1.x": "1.x-dev"
                }
            },
            "autoload": {
                "psr-4": {
                    "phpDocumentor\\Reflection\\": "src"
                }
            },
            "notification-url": "https://packagist.org/downloads/",
            "license": [
                "MIT"
            ],
            "authors": [
                {
                    "name": "Mike van Riel",
                    "email": "me@mikevanriel.com"
                }
            ],
            "description": "A PSR-5 based resolver of Class names, Types and Structural Element Names",
            "support": {
                "issues": "https://github.com/phpDocumentor/TypeResolver/issues",
                "source": "https://github.com/phpDocumentor/TypeResolver/tree/1.5.1"
            },
            "time": "2021-10-02T14:08:47+00:00"
        },
        {
            "name": "phpspec/prophecy",
            "version": "1.14.0",
            "source": {
                "type": "git",
                "url": "https://github.com/phpspec/prophecy.git",
                "reference": "d86dfc2e2a3cd366cee475e52c6bb3bbc371aa0e"
            },
            "dist": {
                "type": "zip",
                "url": "https://api.github.com/repos/phpspec/prophecy/zipball/d86dfc2e2a3cd366cee475e52c6bb3bbc371aa0e",
                "reference": "d86dfc2e2a3cd366cee475e52c6bb3bbc371aa0e",
                "shasum": ""
            },
            "require": {
                "doctrine/instantiator": "^1.2",
                "php": "^7.2 || ~8.0, <8.2",
                "phpdocumentor/reflection-docblock": "^5.2",
                "sebastian/comparator": "^3.0 || ^4.0",
                "sebastian/recursion-context": "^3.0 || ^4.0"
            },
            "require-dev": {
                "phpspec/phpspec": "^6.0 || ^7.0",
                "phpunit/phpunit": "^8.0 || ^9.0"
            },
            "type": "library",
            "extra": {
                "branch-alias": {
                    "dev-master": "1.x-dev"
                }
            },
            "autoload": {
                "psr-4": {
                    "Prophecy\\": "src/Prophecy"
                }
            },
            "notification-url": "https://packagist.org/downloads/",
            "license": [
                "MIT"
            ],
            "authors": [
                {
                    "name": "Konstantin Kudryashov",
                    "email": "ever.zet@gmail.com",
                    "homepage": "http://everzet.com"
                },
                {
                    "name": "Marcello Duarte",
                    "email": "marcello.duarte@gmail.com"
                }
            ],
            "description": "Highly opinionated mocking framework for PHP 5.3+",
            "homepage": "https://github.com/phpspec/prophecy",
            "keywords": [
                "Double",
                "Dummy",
                "fake",
                "mock",
                "spy",
                "stub"
            ],
            "support": {
                "issues": "https://github.com/phpspec/prophecy/issues",
                "source": "https://github.com/phpspec/prophecy/tree/1.14.0"
            },
            "time": "2021-09-10T09:02:12+00:00"
        },
        {
            "name": "phpunit/php-code-coverage",
            "version": "9.2.8",
            "source": {
                "type": "git",
                "url": "https://github.com/sebastianbergmann/php-code-coverage.git",
                "reference": "cf04e88a2e3c56fc1a65488afd493325b4c1bc3e"
            },
            "dist": {
                "type": "zip",
                "url": "https://api.github.com/repos/sebastianbergmann/php-code-coverage/zipball/cf04e88a2e3c56fc1a65488afd493325b4c1bc3e",
                "reference": "cf04e88a2e3c56fc1a65488afd493325b4c1bc3e",
                "shasum": ""
            },
            "require": {
                "ext-dom": "*",
                "ext-libxml": "*",
                "ext-xmlwriter": "*",
                "nikic/php-parser": "^4.13.0",
                "php": ">=7.3",
                "phpunit/php-file-iterator": "^3.0.3",
                "phpunit/php-text-template": "^2.0.2",
                "sebastian/code-unit-reverse-lookup": "^2.0.2",
                "sebastian/complexity": "^2.0",
                "sebastian/environment": "^5.1.2",
                "sebastian/lines-of-code": "^1.0.3",
                "sebastian/version": "^3.0.1",
                "theseer/tokenizer": "^1.2.0"
            },
            "require-dev": {
                "phpunit/phpunit": "^9.3"
            },
            "suggest": {
                "ext-pcov": "*",
                "ext-xdebug": "*"
            },
            "type": "library",
            "extra": {
                "branch-alias": {
                    "dev-master": "9.2-dev"
                }
            },
            "autoload": {
                "classmap": [
                    "src/"
                ]
            },
            "notification-url": "https://packagist.org/downloads/",
            "license": [
                "BSD-3-Clause"
            ],
            "authors": [
                {
                    "name": "Sebastian Bergmann",
                    "email": "sebastian@phpunit.de",
                    "role": "lead"
                }
            ],
            "description": "Library that provides collection, processing, and rendering functionality for PHP code coverage information.",
            "homepage": "https://github.com/sebastianbergmann/php-code-coverage",
            "keywords": [
                "coverage",
                "testing",
                "xunit"
            ],
            "support": {
                "issues": "https://github.com/sebastianbergmann/php-code-coverage/issues",
                "source": "https://github.com/sebastianbergmann/php-code-coverage/tree/9.2.8"
            },
            "funding": [
                {
                    "url": "https://github.com/sebastianbergmann",
                    "type": "github"
                }
            ],
            "time": "2021-10-30T08:01:38+00:00"
        },
        {
            "name": "phpunit/php-file-iterator",
            "version": "3.0.5",
            "source": {
                "type": "git",
                "url": "https://github.com/sebastianbergmann/php-file-iterator.git",
                "reference": "aa4be8575f26070b100fccb67faabb28f21f66f8"
            },
            "dist": {
                "type": "zip",
                "url": "https://api.github.com/repos/sebastianbergmann/php-file-iterator/zipball/aa4be8575f26070b100fccb67faabb28f21f66f8",
                "reference": "aa4be8575f26070b100fccb67faabb28f21f66f8",
                "shasum": ""
            },
            "require": {
                "php": ">=7.3"
            },
            "require-dev": {
                "phpunit/phpunit": "^9.3"
            },
            "type": "library",
            "extra": {
                "branch-alias": {
                    "dev-master": "3.0-dev"
                }
            },
            "autoload": {
                "classmap": [
                    "src/"
                ]
            },
            "notification-url": "https://packagist.org/downloads/",
            "license": [
                "BSD-3-Clause"
            ],
            "authors": [
                {
                    "name": "Sebastian Bergmann",
                    "email": "sebastian@phpunit.de",
                    "role": "lead"
                }
            ],
            "description": "FilterIterator implementation that filters files based on a list of suffixes.",
            "homepage": "https://github.com/sebastianbergmann/php-file-iterator/",
            "keywords": [
                "filesystem",
                "iterator"
            ],
            "support": {
                "issues": "https://github.com/sebastianbergmann/php-file-iterator/issues",
                "source": "https://github.com/sebastianbergmann/php-file-iterator/tree/3.0.5"
            },
            "funding": [
                {
                    "url": "https://github.com/sebastianbergmann",
                    "type": "github"
                }
            ],
            "time": "2020-09-28T05:57:25+00:00"
        },
        {
            "name": "phpunit/php-invoker",
            "version": "3.1.1",
            "source": {
                "type": "git",
                "url": "https://github.com/sebastianbergmann/php-invoker.git",
                "reference": "5a10147d0aaf65b58940a0b72f71c9ac0423cc67"
            },
            "dist": {
                "type": "zip",
                "url": "https://api.github.com/repos/sebastianbergmann/php-invoker/zipball/5a10147d0aaf65b58940a0b72f71c9ac0423cc67",
                "reference": "5a10147d0aaf65b58940a0b72f71c9ac0423cc67",
                "shasum": ""
            },
            "require": {
                "php": ">=7.3"
            },
            "require-dev": {
                "ext-pcntl": "*",
                "phpunit/phpunit": "^9.3"
            },
            "suggest": {
                "ext-pcntl": "*"
            },
            "type": "library",
            "extra": {
                "branch-alias": {
                    "dev-master": "3.1-dev"
                }
            },
            "autoload": {
                "classmap": [
                    "src/"
                ]
            },
            "notification-url": "https://packagist.org/downloads/",
            "license": [
                "BSD-3-Clause"
            ],
            "authors": [
                {
                    "name": "Sebastian Bergmann",
                    "email": "sebastian@phpunit.de",
                    "role": "lead"
                }
            ],
            "description": "Invoke callables with a timeout",
            "homepage": "https://github.com/sebastianbergmann/php-invoker/",
            "keywords": [
                "process"
            ],
            "support": {
                "issues": "https://github.com/sebastianbergmann/php-invoker/issues",
                "source": "https://github.com/sebastianbergmann/php-invoker/tree/3.1.1"
            },
            "funding": [
                {
                    "url": "https://github.com/sebastianbergmann",
                    "type": "github"
                }
            ],
            "time": "2020-09-28T05:58:55+00:00"
        },
        {
            "name": "phpunit/php-text-template",
            "version": "2.0.4",
            "source": {
                "type": "git",
                "url": "https://github.com/sebastianbergmann/php-text-template.git",
                "reference": "5da5f67fc95621df9ff4c4e5a84d6a8a2acf7c28"
            },
            "dist": {
                "type": "zip",
                "url": "https://api.github.com/repos/sebastianbergmann/php-text-template/zipball/5da5f67fc95621df9ff4c4e5a84d6a8a2acf7c28",
                "reference": "5da5f67fc95621df9ff4c4e5a84d6a8a2acf7c28",
                "shasum": ""
            },
            "require": {
                "php": ">=7.3"
            },
            "require-dev": {
                "phpunit/phpunit": "^9.3"
            },
            "type": "library",
            "extra": {
                "branch-alias": {
                    "dev-master": "2.0-dev"
                }
            },
            "autoload": {
                "classmap": [
                    "src/"
                ]
            },
            "notification-url": "https://packagist.org/downloads/",
            "license": [
                "BSD-3-Clause"
            ],
            "authors": [
                {
                    "name": "Sebastian Bergmann",
                    "email": "sebastian@phpunit.de",
                    "role": "lead"
                }
            ],
            "description": "Simple template engine.",
            "homepage": "https://github.com/sebastianbergmann/php-text-template/",
            "keywords": [
                "template"
            ],
            "support": {
                "issues": "https://github.com/sebastianbergmann/php-text-template/issues",
                "source": "https://github.com/sebastianbergmann/php-text-template/tree/2.0.4"
            },
            "funding": [
                {
                    "url": "https://github.com/sebastianbergmann",
                    "type": "github"
                }
            ],
            "time": "2020-10-26T05:33:50+00:00"
        },
        {
            "name": "phpunit/php-timer",
            "version": "5.0.3",
            "source": {
                "type": "git",
                "url": "https://github.com/sebastianbergmann/php-timer.git",
                "reference": "5a63ce20ed1b5bf577850e2c4e87f4aa902afbd2"
            },
            "dist": {
                "type": "zip",
                "url": "https://api.github.com/repos/sebastianbergmann/php-timer/zipball/5a63ce20ed1b5bf577850e2c4e87f4aa902afbd2",
                "reference": "5a63ce20ed1b5bf577850e2c4e87f4aa902afbd2",
                "shasum": ""
            },
            "require": {
                "php": ">=7.3"
            },
            "require-dev": {
                "phpunit/phpunit": "^9.3"
            },
            "type": "library",
            "extra": {
                "branch-alias": {
                    "dev-master": "5.0-dev"
                }
            },
            "autoload": {
                "classmap": [
                    "src/"
                ]
            },
            "notification-url": "https://packagist.org/downloads/",
            "license": [
                "BSD-3-Clause"
            ],
            "authors": [
                {
                    "name": "Sebastian Bergmann",
                    "email": "sebastian@phpunit.de",
                    "role": "lead"
                }
            ],
            "description": "Utility class for timing",
            "homepage": "https://github.com/sebastianbergmann/php-timer/",
            "keywords": [
                "timer"
            ],
            "support": {
                "issues": "https://github.com/sebastianbergmann/php-timer/issues",
                "source": "https://github.com/sebastianbergmann/php-timer/tree/5.0.3"
            },
            "funding": [
                {
                    "url": "https://github.com/sebastianbergmann",
                    "type": "github"
                }
            ],
            "time": "2020-10-26T13:16:10+00:00"
        },
        {
            "name": "phpunit/phpunit",
            "version": "9.5.10",
            "source": {
                "type": "git",
                "url": "https://github.com/sebastianbergmann/phpunit.git",
                "reference": "c814a05837f2edb0d1471d6e3f4ab3501ca3899a"
            },
            "dist": {
                "type": "zip",
                "url": "https://api.github.com/repos/sebastianbergmann/phpunit/zipball/c814a05837f2edb0d1471d6e3f4ab3501ca3899a",
                "reference": "c814a05837f2edb0d1471d6e3f4ab3501ca3899a",
                "shasum": ""
            },
            "require": {
                "doctrine/instantiator": "^1.3.1",
                "ext-dom": "*",
                "ext-json": "*",
                "ext-libxml": "*",
                "ext-mbstring": "*",
                "ext-xml": "*",
                "ext-xmlwriter": "*",
                "myclabs/deep-copy": "^1.10.1",
                "phar-io/manifest": "^2.0.3",
                "phar-io/version": "^3.0.2",
                "php": ">=7.3",
                "phpspec/prophecy": "^1.12.1",
                "phpunit/php-code-coverage": "^9.2.7",
                "phpunit/php-file-iterator": "^3.0.5",
                "phpunit/php-invoker": "^3.1.1",
                "phpunit/php-text-template": "^2.0.3",
                "phpunit/php-timer": "^5.0.2",
                "sebastian/cli-parser": "^1.0.1",
                "sebastian/code-unit": "^1.0.6",
                "sebastian/comparator": "^4.0.5",
                "sebastian/diff": "^4.0.3",
                "sebastian/environment": "^5.1.3",
                "sebastian/exporter": "^4.0.3",
                "sebastian/global-state": "^5.0.1",
                "sebastian/object-enumerator": "^4.0.3",
                "sebastian/resource-operations": "^3.0.3",
                "sebastian/type": "^2.3.4",
                "sebastian/version": "^3.0.2"
            },
            "require-dev": {
                "ext-pdo": "*",
                "phpspec/prophecy-phpunit": "^2.0.1"
            },
            "suggest": {
                "ext-soap": "*",
                "ext-xdebug": "*"
            },
            "bin": [
                "phpunit"
            ],
            "type": "library",
            "extra": {
                "branch-alias": {
                    "dev-master": "9.5-dev"
                }
            },
            "autoload": {
                "classmap": [
                    "src/"
                ],
                "files": [
                    "src/Framework/Assert/Functions.php"
                ]
            },
            "notification-url": "https://packagist.org/downloads/",
            "license": [
                "BSD-3-Clause"
            ],
            "authors": [
                {
                    "name": "Sebastian Bergmann",
                    "email": "sebastian@phpunit.de",
                    "role": "lead"
                }
            ],
            "description": "The PHP Unit Testing framework.",
            "homepage": "https://phpunit.de/",
            "keywords": [
                "phpunit",
                "testing",
                "xunit"
            ],
            "support": {
                "issues": "https://github.com/sebastianbergmann/phpunit/issues",
                "source": "https://github.com/sebastianbergmann/phpunit/tree/9.5.10"
            },
            "funding": [
                {
                    "url": "https://phpunit.de/donate.html",
                    "type": "custom"
                },
                {
                    "url": "https://github.com/sebastianbergmann",
                    "type": "github"
                }
            ],
            "time": "2021-09-25T07:38:51+00:00"
        },
        {
            "name": "psr/container",
            "version": "1.1.2",
            "source": {
                "type": "git",
                "url": "https://github.com/php-fig/container.git",
                "reference": "513e0666f7216c7459170d56df27dfcefe1689ea"
            },
            "dist": {
                "type": "zip",
                "url": "https://api.github.com/repos/php-fig/container/zipball/513e0666f7216c7459170d56df27dfcefe1689ea",
                "reference": "513e0666f7216c7459170d56df27dfcefe1689ea",
                "shasum": ""
            },
            "require": {
                "php": ">=7.4.0"
            },
            "type": "library",
            "autoload": {
                "psr-4": {
                    "Psr\\Container\\": "src/"
                }
            },
            "notification-url": "https://packagist.org/downloads/",
            "license": [
                "MIT"
            ],
            "authors": [
                {
                    "name": "PHP-FIG",
                    "homepage": "https://www.php-fig.org/"
                }
            ],
            "description": "Common Container Interface (PHP FIG PSR-11)",
            "homepage": "https://github.com/php-fig/container",
            "keywords": [
                "PSR-11",
                "container",
                "container-interface",
                "container-interop",
                "psr"
            ],
            "support": {
                "issues": "https://github.com/php-fig/container/issues",
                "source": "https://github.com/php-fig/container/tree/1.1.2"
            },
            "time": "2021-11-05T16:50:12+00:00"
        },
        {
            "name": "roots/wordpress",
            "version": "5.8.1",
            "source": {
                "type": "git",
                "url": "https://github.com/WordPress/WordPress.git",
                "reference": "5.8.1"
            },
            "dist": {
                "type": "zip",
                "url": "https://api.github.com/repos/WordPress/WordPress/zipball/refs/tags/5.8.1"
            },
            "require": {
                "php": ">=5.3.2",
                "roots/wordpress-core-installer": ">=1.0.0"
            },
            "type": "wordpress-core",
            "notification-url": "https://packagist.org/downloads/",
            "license": [
                "GPL-2.0-or-later"
            ],
            "authors": [
                {
                    "name": "WordPress Community",
                    "homepage": "https://wordpress.org/about/"
                }
            ],
            "description": "WordPress is web software you can use to create a beautiful website or blog.",
            "homepage": "https://wordpress.org/",
            "keywords": [
                "blog",
                "cms",
                "wordpress"
            ],
            "support": {
                "docs": "https://developer.wordpress.org/",
                "forum": "https://wordpress.org/support/",
                "irc": "irc://irc.freenode.net/wordpress",
                "issues": "https://core.trac.wordpress.org/",
                "rss": "https://wordpress.org/news/feed/",
                "source": "https://core.trac.wordpress.org/browser",
                "wiki": "https://codex.wordpress.org/"
            },
            "funding": [
                {
                    "url": "https://github.com/roots",
                    "type": "github"
                },
                {
                    "url": "https://www.patreon.com/rootsdev",
                    "type": "patreon"
                }
            ],
            "time": "2021-09-09T02:22:02+00:00"
        },
        {
            "name": "roots/wordpress-core-installer",
            "version": "1.100.0",
            "source": {
                "type": "git",
                "url": "https://github.com/roots/wordpress-core-installer.git",
                "reference": "73f8488e5178c5d54234b919f823a9095e2b1847"
            },
            "dist": {
                "type": "zip",
                "url": "https://api.github.com/repos/roots/wordpress-core-installer/zipball/73f8488e5178c5d54234b919f823a9095e2b1847",
                "reference": "73f8488e5178c5d54234b919f823a9095e2b1847",
                "shasum": ""
            },
            "require": {
                "composer-plugin-api": "^1.0 || ^2.0",
                "php": ">=5.6.0"
            },
            "conflict": {
                "composer/installers": "<1.0.6"
            },
            "replace": {
                "johnpbloch/wordpress-core-installer": "*"
            },
            "require-dev": {
                "composer/composer": "^1.0 || ^2.0",
                "phpunit/phpunit": ">=5.7.27"
            },
            "type": "composer-plugin",
            "extra": {
                "class": "Roots\\Composer\\WordPressCorePlugin"
            },
            "autoload": {
                "psr-4": {
                    "Roots\\Composer\\": "src/"
                }
            },
            "notification-url": "https://packagist.org/downloads/",
            "license": [
                "GPL-2.0-or-later"
            ],
            "authors": [
                {
                    "name": "John P. Bloch",
                    "email": "me@johnpbloch.com"
                },
                {
                    "name": "Roots",
                    "email": "team@roots.io"
                }
            ],
            "description": "A custom installer to handle deploying WordPress with composer",
            "keywords": [
                "wordpress"
            ],
            "support": {
                "issues": "https://github.com/roots/wordpress-core-installer/issues",
                "source": "https://github.com/roots/wordpress-core-installer/tree/master"
            },
            "funding": [
                {
                    "url": "https://github.com/roots",
                    "type": "github"
                },
                {
                    "url": "https://www.patreon.com/rootsdev",
                    "type": "patreon"
                }
            ],
            "time": "2020-08-20T00:27:30+00:00"
        },
        {
            "name": "sebastian/cli-parser",
            "version": "1.0.1",
            "source": {
                "type": "git",
                "url": "https://github.com/sebastianbergmann/cli-parser.git",
                "reference": "442e7c7e687e42adc03470c7b668bc4b2402c0b2"
            },
            "dist": {
                "type": "zip",
                "url": "https://api.github.com/repos/sebastianbergmann/cli-parser/zipball/442e7c7e687e42adc03470c7b668bc4b2402c0b2",
                "reference": "442e7c7e687e42adc03470c7b668bc4b2402c0b2",
                "shasum": ""
            },
            "require": {
                "php": ">=7.3"
            },
            "require-dev": {
                "phpunit/phpunit": "^9.3"
            },
            "type": "library",
            "extra": {
                "branch-alias": {
                    "dev-master": "1.0-dev"
                }
            },
            "autoload": {
                "classmap": [
                    "src/"
                ]
            },
            "notification-url": "https://packagist.org/downloads/",
            "license": [
                "BSD-3-Clause"
            ],
            "authors": [
                {
                    "name": "Sebastian Bergmann",
                    "email": "sebastian@phpunit.de",
                    "role": "lead"
                }
            ],
            "description": "Library for parsing CLI options",
            "homepage": "https://github.com/sebastianbergmann/cli-parser",
            "support": {
                "issues": "https://github.com/sebastianbergmann/cli-parser/issues",
                "source": "https://github.com/sebastianbergmann/cli-parser/tree/1.0.1"
            },
            "funding": [
                {
                    "url": "https://github.com/sebastianbergmann",
                    "type": "github"
                }
            ],
            "time": "2020-09-28T06:08:49+00:00"
        },
        {
            "name": "sebastian/code-unit",
            "version": "1.0.8",
            "source": {
                "type": "git",
                "url": "https://github.com/sebastianbergmann/code-unit.git",
                "reference": "1fc9f64c0927627ef78ba436c9b17d967e68e120"
            },
            "dist": {
                "type": "zip",
                "url": "https://api.github.com/repos/sebastianbergmann/code-unit/zipball/1fc9f64c0927627ef78ba436c9b17d967e68e120",
                "reference": "1fc9f64c0927627ef78ba436c9b17d967e68e120",
                "shasum": ""
            },
            "require": {
                "php": ">=7.3"
            },
            "require-dev": {
                "phpunit/phpunit": "^9.3"
            },
            "type": "library",
            "extra": {
                "branch-alias": {
                    "dev-master": "1.0-dev"
                }
            },
            "autoload": {
                "classmap": [
                    "src/"
                ]
            },
            "notification-url": "https://packagist.org/downloads/",
            "license": [
                "BSD-3-Clause"
            ],
            "authors": [
                {
                    "name": "Sebastian Bergmann",
                    "email": "sebastian@phpunit.de",
                    "role": "lead"
                }
            ],
            "description": "Collection of value objects that represent the PHP code units",
            "homepage": "https://github.com/sebastianbergmann/code-unit",
            "support": {
                "issues": "https://github.com/sebastianbergmann/code-unit/issues",
                "source": "https://github.com/sebastianbergmann/code-unit/tree/1.0.8"
            },
            "funding": [
                {
                    "url": "https://github.com/sebastianbergmann",
                    "type": "github"
                }
            ],
            "time": "2020-10-26T13:08:54+00:00"
        },
        {
            "name": "sebastian/code-unit-reverse-lookup",
            "version": "2.0.3",
            "source": {
                "type": "git",
                "url": "https://github.com/sebastianbergmann/code-unit-reverse-lookup.git",
                "reference": "ac91f01ccec49fb77bdc6fd1e548bc70f7faa3e5"
            },
            "dist": {
                "type": "zip",
                "url": "https://api.github.com/repos/sebastianbergmann/code-unit-reverse-lookup/zipball/ac91f01ccec49fb77bdc6fd1e548bc70f7faa3e5",
                "reference": "ac91f01ccec49fb77bdc6fd1e548bc70f7faa3e5",
                "shasum": ""
            },
            "require": {
                "php": ">=7.3"
            },
            "require-dev": {
                "phpunit/phpunit": "^9.3"
            },
            "type": "library",
            "extra": {
                "branch-alias": {
                    "dev-master": "2.0-dev"
                }
            },
            "autoload": {
                "classmap": [
                    "src/"
                ]
            },
            "notification-url": "https://packagist.org/downloads/",
            "license": [
                "BSD-3-Clause"
            ],
            "authors": [
                {
                    "name": "Sebastian Bergmann",
                    "email": "sebastian@phpunit.de"
                }
            ],
            "description": "Looks up which function or method a line of code belongs to",
            "homepage": "https://github.com/sebastianbergmann/code-unit-reverse-lookup/",
            "support": {
                "issues": "https://github.com/sebastianbergmann/code-unit-reverse-lookup/issues",
                "source": "https://github.com/sebastianbergmann/code-unit-reverse-lookup/tree/2.0.3"
            },
            "funding": [
                {
                    "url": "https://github.com/sebastianbergmann",
                    "type": "github"
                }
            ],
            "time": "2020-09-28T05:30:19+00:00"
        },
        {
            "name": "sebastian/comparator",
            "version": "4.0.6",
            "source": {
                "type": "git",
                "url": "https://github.com/sebastianbergmann/comparator.git",
                "reference": "55f4261989e546dc112258c7a75935a81a7ce382"
            },
            "dist": {
                "type": "zip",
                "url": "https://api.github.com/repos/sebastianbergmann/comparator/zipball/55f4261989e546dc112258c7a75935a81a7ce382",
                "reference": "55f4261989e546dc112258c7a75935a81a7ce382",
                "shasum": ""
            },
            "require": {
                "php": ">=7.3",
                "sebastian/diff": "^4.0",
                "sebastian/exporter": "^4.0"
            },
            "require-dev": {
                "phpunit/phpunit": "^9.3"
            },
            "type": "library",
            "extra": {
                "branch-alias": {
                    "dev-master": "4.0-dev"
                }
            },
            "autoload": {
                "classmap": [
                    "src/"
                ]
            },
            "notification-url": "https://packagist.org/downloads/",
            "license": [
                "BSD-3-Clause"
            ],
            "authors": [
                {
                    "name": "Sebastian Bergmann",
                    "email": "sebastian@phpunit.de"
                },
                {
                    "name": "Jeff Welch",
                    "email": "whatthejeff@gmail.com"
                },
                {
                    "name": "Volker Dusch",
                    "email": "github@wallbash.com"
                },
                {
                    "name": "Bernhard Schussek",
                    "email": "bschussek@2bepublished.at"
                }
            ],
            "description": "Provides the functionality to compare PHP values for equality",
            "homepage": "https://github.com/sebastianbergmann/comparator",
            "keywords": [
                "comparator",
                "compare",
                "equality"
            ],
            "support": {
                "issues": "https://github.com/sebastianbergmann/comparator/issues",
                "source": "https://github.com/sebastianbergmann/comparator/tree/4.0.6"
            },
            "funding": [
                {
                    "url": "https://github.com/sebastianbergmann",
                    "type": "github"
                }
            ],
            "time": "2020-10-26T15:49:45+00:00"
        },
        {
            "name": "sebastian/complexity",
            "version": "2.0.2",
            "source": {
                "type": "git",
                "url": "https://github.com/sebastianbergmann/complexity.git",
                "reference": "739b35e53379900cc9ac327b2147867b8b6efd88"
            },
            "dist": {
                "type": "zip",
                "url": "https://api.github.com/repos/sebastianbergmann/complexity/zipball/739b35e53379900cc9ac327b2147867b8b6efd88",
                "reference": "739b35e53379900cc9ac327b2147867b8b6efd88",
                "shasum": ""
            },
            "require": {
                "nikic/php-parser": "^4.7",
                "php": ">=7.3"
            },
            "require-dev": {
                "phpunit/phpunit": "^9.3"
            },
            "type": "library",
            "extra": {
                "branch-alias": {
                    "dev-master": "2.0-dev"
                }
            },
            "autoload": {
                "classmap": [
                    "src/"
                ]
            },
            "notification-url": "https://packagist.org/downloads/",
            "license": [
                "BSD-3-Clause"
            ],
            "authors": [
                {
                    "name": "Sebastian Bergmann",
                    "email": "sebastian@phpunit.de",
                    "role": "lead"
                }
            ],
            "description": "Library for calculating the complexity of PHP code units",
            "homepage": "https://github.com/sebastianbergmann/complexity",
            "support": {
                "issues": "https://github.com/sebastianbergmann/complexity/issues",
                "source": "https://github.com/sebastianbergmann/complexity/tree/2.0.2"
            },
            "funding": [
                {
                    "url": "https://github.com/sebastianbergmann",
                    "type": "github"
                }
            ],
            "time": "2020-10-26T15:52:27+00:00"
        },
        {
            "name": "sebastian/diff",
            "version": "4.0.4",
            "source": {
                "type": "git",
                "url": "https://github.com/sebastianbergmann/diff.git",
                "reference": "3461e3fccc7cfdfc2720be910d3bd73c69be590d"
            },
            "dist": {
                "type": "zip",
                "url": "https://api.github.com/repos/sebastianbergmann/diff/zipball/3461e3fccc7cfdfc2720be910d3bd73c69be590d",
                "reference": "3461e3fccc7cfdfc2720be910d3bd73c69be590d",
                "shasum": ""
            },
            "require": {
                "php": ">=7.3"
            },
            "require-dev": {
                "phpunit/phpunit": "^9.3",
                "symfony/process": "^4.2 || ^5"
            },
            "type": "library",
            "extra": {
                "branch-alias": {
                    "dev-master": "4.0-dev"
                }
            },
            "autoload": {
                "classmap": [
                    "src/"
                ]
            },
            "notification-url": "https://packagist.org/downloads/",
            "license": [
                "BSD-3-Clause"
            ],
            "authors": [
                {
                    "name": "Sebastian Bergmann",
                    "email": "sebastian@phpunit.de"
                },
                {
                    "name": "Kore Nordmann",
                    "email": "mail@kore-nordmann.de"
                }
            ],
            "description": "Diff implementation",
            "homepage": "https://github.com/sebastianbergmann/diff",
            "keywords": [
                "diff",
                "udiff",
                "unidiff",
                "unified diff"
            ],
            "support": {
                "issues": "https://github.com/sebastianbergmann/diff/issues",
                "source": "https://github.com/sebastianbergmann/diff/tree/4.0.4"
            },
            "funding": [
                {
                    "url": "https://github.com/sebastianbergmann",
                    "type": "github"
                }
            ],
            "time": "2020-10-26T13:10:38+00:00"
        },
        {
            "name": "sebastian/environment",
            "version": "5.1.3",
            "source": {
                "type": "git",
                "url": "https://github.com/sebastianbergmann/environment.git",
                "reference": "388b6ced16caa751030f6a69e588299fa09200ac"
            },
            "dist": {
                "type": "zip",
                "url": "https://api.github.com/repos/sebastianbergmann/environment/zipball/388b6ced16caa751030f6a69e588299fa09200ac",
                "reference": "388b6ced16caa751030f6a69e588299fa09200ac",
                "shasum": ""
            },
            "require": {
                "php": ">=7.3"
            },
            "require-dev": {
                "phpunit/phpunit": "^9.3"
            },
            "suggest": {
                "ext-posix": "*"
            },
            "type": "library",
            "extra": {
                "branch-alias": {
                    "dev-master": "5.1-dev"
                }
            },
            "autoload": {
                "classmap": [
                    "src/"
                ]
            },
            "notification-url": "https://packagist.org/downloads/",
            "license": [
                "BSD-3-Clause"
            ],
            "authors": [
                {
                    "name": "Sebastian Bergmann",
                    "email": "sebastian@phpunit.de"
                }
            ],
            "description": "Provides functionality to handle HHVM/PHP environments",
            "homepage": "http://www.github.com/sebastianbergmann/environment",
            "keywords": [
                "Xdebug",
                "environment",
                "hhvm"
            ],
            "support": {
                "issues": "https://github.com/sebastianbergmann/environment/issues",
                "source": "https://github.com/sebastianbergmann/environment/tree/5.1.3"
            },
            "funding": [
                {
                    "url": "https://github.com/sebastianbergmann",
                    "type": "github"
                }
            ],
            "time": "2020-09-28T05:52:38+00:00"
        },
        {
            "name": "sebastian/exporter",
            "version": "4.0.3",
            "source": {
                "type": "git",
                "url": "https://github.com/sebastianbergmann/exporter.git",
                "reference": "d89cc98761b8cb5a1a235a6b703ae50d34080e65"
            },
            "dist": {
                "type": "zip",
                "url": "https://api.github.com/repos/sebastianbergmann/exporter/zipball/d89cc98761b8cb5a1a235a6b703ae50d34080e65",
                "reference": "d89cc98761b8cb5a1a235a6b703ae50d34080e65",
                "shasum": ""
            },
            "require": {
                "php": ">=7.3",
                "sebastian/recursion-context": "^4.0"
            },
            "require-dev": {
                "ext-mbstring": "*",
                "phpunit/phpunit": "^9.3"
            },
            "type": "library",
            "extra": {
                "branch-alias": {
                    "dev-master": "4.0-dev"
                }
            },
            "autoload": {
                "classmap": [
                    "src/"
                ]
            },
            "notification-url": "https://packagist.org/downloads/",
            "license": [
                "BSD-3-Clause"
            ],
            "authors": [
                {
                    "name": "Sebastian Bergmann",
                    "email": "sebastian@phpunit.de"
                },
                {
                    "name": "Jeff Welch",
                    "email": "whatthejeff@gmail.com"
                },
                {
                    "name": "Volker Dusch",
                    "email": "github@wallbash.com"
                },
                {
                    "name": "Adam Harvey",
                    "email": "aharvey@php.net"
                },
                {
                    "name": "Bernhard Schussek",
                    "email": "bschussek@gmail.com"
                }
            ],
            "description": "Provides the functionality to export PHP variables for visualization",
            "homepage": "http://www.github.com/sebastianbergmann/exporter",
            "keywords": [
                "export",
                "exporter"
            ],
            "support": {
                "issues": "https://github.com/sebastianbergmann/exporter/issues",
                "source": "https://github.com/sebastianbergmann/exporter/tree/4.0.3"
            },
            "funding": [
                {
                    "url": "https://github.com/sebastianbergmann",
                    "type": "github"
                }
            ],
            "time": "2020-09-28T05:24:23+00:00"
        },
        {
            "name": "sebastian/global-state",
            "version": "5.0.3",
            "source": {
                "type": "git",
                "url": "https://github.com/sebastianbergmann/global-state.git",
                "reference": "23bd5951f7ff26f12d4e3242864df3e08dec4e49"
            },
            "dist": {
                "type": "zip",
                "url": "https://api.github.com/repos/sebastianbergmann/global-state/zipball/23bd5951f7ff26f12d4e3242864df3e08dec4e49",
                "reference": "23bd5951f7ff26f12d4e3242864df3e08dec4e49",
                "shasum": ""
            },
            "require": {
                "php": ">=7.3",
                "sebastian/object-reflector": "^2.0",
                "sebastian/recursion-context": "^4.0"
            },
            "require-dev": {
                "ext-dom": "*",
                "phpunit/phpunit": "^9.3"
            },
            "suggest": {
                "ext-uopz": "*"
            },
            "type": "library",
            "extra": {
                "branch-alias": {
                    "dev-master": "5.0-dev"
                }
            },
            "autoload": {
                "classmap": [
                    "src/"
                ]
            },
            "notification-url": "https://packagist.org/downloads/",
            "license": [
                "BSD-3-Clause"
            ],
            "authors": [
                {
                    "name": "Sebastian Bergmann",
                    "email": "sebastian@phpunit.de"
                }
            ],
            "description": "Snapshotting of global state",
            "homepage": "http://www.github.com/sebastianbergmann/global-state",
            "keywords": [
                "global state"
            ],
            "support": {
                "issues": "https://github.com/sebastianbergmann/global-state/issues",
                "source": "https://github.com/sebastianbergmann/global-state/tree/5.0.3"
            },
            "funding": [
                {
                    "url": "https://github.com/sebastianbergmann",
                    "type": "github"
                }
            ],
            "time": "2021-06-11T13:31:12+00:00"
        },
        {
            "name": "sebastian/lines-of-code",
            "version": "1.0.3",
            "source": {
                "type": "git",
                "url": "https://github.com/sebastianbergmann/lines-of-code.git",
                "reference": "c1c2e997aa3146983ed888ad08b15470a2e22ecc"
            },
            "dist": {
                "type": "zip",
                "url": "https://api.github.com/repos/sebastianbergmann/lines-of-code/zipball/c1c2e997aa3146983ed888ad08b15470a2e22ecc",
                "reference": "c1c2e997aa3146983ed888ad08b15470a2e22ecc",
                "shasum": ""
            },
            "require": {
                "nikic/php-parser": "^4.6",
                "php": ">=7.3"
            },
            "require-dev": {
                "phpunit/phpunit": "^9.3"
            },
            "type": "library",
            "extra": {
                "branch-alias": {
                    "dev-master": "1.0-dev"
                }
            },
            "autoload": {
                "classmap": [
                    "src/"
                ]
            },
            "notification-url": "https://packagist.org/downloads/",
            "license": [
                "BSD-3-Clause"
            ],
            "authors": [
                {
                    "name": "Sebastian Bergmann",
                    "email": "sebastian@phpunit.de",
                    "role": "lead"
                }
            ],
            "description": "Library for counting the lines of code in PHP source code",
            "homepage": "https://github.com/sebastianbergmann/lines-of-code",
            "support": {
                "issues": "https://github.com/sebastianbergmann/lines-of-code/issues",
                "source": "https://github.com/sebastianbergmann/lines-of-code/tree/1.0.3"
            },
            "funding": [
                {
                    "url": "https://github.com/sebastianbergmann",
                    "type": "github"
                }
            ],
            "time": "2020-11-28T06:42:11+00:00"
        },
        {
            "name": "sebastian/object-enumerator",
            "version": "4.0.4",
            "source": {
                "type": "git",
                "url": "https://github.com/sebastianbergmann/object-enumerator.git",
                "reference": "5c9eeac41b290a3712d88851518825ad78f45c71"
            },
            "dist": {
                "type": "zip",
                "url": "https://api.github.com/repos/sebastianbergmann/object-enumerator/zipball/5c9eeac41b290a3712d88851518825ad78f45c71",
                "reference": "5c9eeac41b290a3712d88851518825ad78f45c71",
                "shasum": ""
            },
            "require": {
                "php": ">=7.3",
                "sebastian/object-reflector": "^2.0",
                "sebastian/recursion-context": "^4.0"
            },
            "require-dev": {
                "phpunit/phpunit": "^9.3"
            },
            "type": "library",
            "extra": {
                "branch-alias": {
                    "dev-master": "4.0-dev"
                }
            },
            "autoload": {
                "classmap": [
                    "src/"
                ]
            },
            "notification-url": "https://packagist.org/downloads/",
            "license": [
                "BSD-3-Clause"
            ],
            "authors": [
                {
                    "name": "Sebastian Bergmann",
                    "email": "sebastian@phpunit.de"
                }
            ],
            "description": "Traverses array structures and object graphs to enumerate all referenced objects",
            "homepage": "https://github.com/sebastianbergmann/object-enumerator/",
            "support": {
                "issues": "https://github.com/sebastianbergmann/object-enumerator/issues",
                "source": "https://github.com/sebastianbergmann/object-enumerator/tree/4.0.4"
            },
            "funding": [
                {
                    "url": "https://github.com/sebastianbergmann",
                    "type": "github"
                }
            ],
            "time": "2020-10-26T13:12:34+00:00"
        },
        {
            "name": "sebastian/object-reflector",
            "version": "2.0.4",
            "source": {
                "type": "git",
                "url": "https://github.com/sebastianbergmann/object-reflector.git",
                "reference": "b4f479ebdbf63ac605d183ece17d8d7fe49c15c7"
            },
            "dist": {
                "type": "zip",
                "url": "https://api.github.com/repos/sebastianbergmann/object-reflector/zipball/b4f479ebdbf63ac605d183ece17d8d7fe49c15c7",
                "reference": "b4f479ebdbf63ac605d183ece17d8d7fe49c15c7",
                "shasum": ""
            },
            "require": {
                "php": ">=7.3"
            },
            "require-dev": {
                "phpunit/phpunit": "^9.3"
            },
            "type": "library",
            "extra": {
                "branch-alias": {
                    "dev-master": "2.0-dev"
                }
            },
            "autoload": {
                "classmap": [
                    "src/"
                ]
            },
            "notification-url": "https://packagist.org/downloads/",
            "license": [
                "BSD-3-Clause"
            ],
            "authors": [
                {
                    "name": "Sebastian Bergmann",
                    "email": "sebastian@phpunit.de"
                }
            ],
            "description": "Allows reflection of object attributes, including inherited and non-public ones",
            "homepage": "https://github.com/sebastianbergmann/object-reflector/",
            "support": {
                "issues": "https://github.com/sebastianbergmann/object-reflector/issues",
                "source": "https://github.com/sebastianbergmann/object-reflector/tree/2.0.4"
            },
            "funding": [
                {
                    "url": "https://github.com/sebastianbergmann",
                    "type": "github"
                }
            ],
            "time": "2020-10-26T13:14:26+00:00"
        },
        {
            "name": "sebastian/recursion-context",
            "version": "4.0.4",
            "source": {
                "type": "git",
                "url": "https://github.com/sebastianbergmann/recursion-context.git",
                "reference": "cd9d8cf3c5804de4341c283ed787f099f5506172"
            },
            "dist": {
                "type": "zip",
                "url": "https://api.github.com/repos/sebastianbergmann/recursion-context/zipball/cd9d8cf3c5804de4341c283ed787f099f5506172",
                "reference": "cd9d8cf3c5804de4341c283ed787f099f5506172",
                "shasum": ""
            },
            "require": {
                "php": ">=7.3"
            },
            "require-dev": {
                "phpunit/phpunit": "^9.3"
            },
            "type": "library",
            "extra": {
                "branch-alias": {
                    "dev-master": "4.0-dev"
                }
            },
            "autoload": {
                "classmap": [
                    "src/"
                ]
            },
            "notification-url": "https://packagist.org/downloads/",
            "license": [
                "BSD-3-Clause"
            ],
            "authors": [
                {
                    "name": "Sebastian Bergmann",
                    "email": "sebastian@phpunit.de"
                },
                {
                    "name": "Jeff Welch",
                    "email": "whatthejeff@gmail.com"
                },
                {
                    "name": "Adam Harvey",
                    "email": "aharvey@php.net"
                }
            ],
            "description": "Provides functionality to recursively process PHP variables",
            "homepage": "http://www.github.com/sebastianbergmann/recursion-context",
            "support": {
                "issues": "https://github.com/sebastianbergmann/recursion-context/issues",
                "source": "https://github.com/sebastianbergmann/recursion-context/tree/4.0.4"
            },
            "funding": [
                {
                    "url": "https://github.com/sebastianbergmann",
                    "type": "github"
                }
            ],
            "time": "2020-10-26T13:17:30+00:00"
        },
        {
            "name": "sebastian/resource-operations",
            "version": "3.0.3",
            "source": {
                "type": "git",
                "url": "https://github.com/sebastianbergmann/resource-operations.git",
                "reference": "0f4443cb3a1d92ce809899753bc0d5d5a8dd19a8"
            },
            "dist": {
                "type": "zip",
                "url": "https://api.github.com/repos/sebastianbergmann/resource-operations/zipball/0f4443cb3a1d92ce809899753bc0d5d5a8dd19a8",
                "reference": "0f4443cb3a1d92ce809899753bc0d5d5a8dd19a8",
                "shasum": ""
            },
            "require": {
                "php": ">=7.3"
            },
            "require-dev": {
                "phpunit/phpunit": "^9.0"
            },
            "type": "library",
            "extra": {
                "branch-alias": {
                    "dev-master": "3.0-dev"
                }
            },
            "autoload": {
                "classmap": [
                    "src/"
                ]
            },
            "notification-url": "https://packagist.org/downloads/",
            "license": [
                "BSD-3-Clause"
            ],
            "authors": [
                {
                    "name": "Sebastian Bergmann",
                    "email": "sebastian@phpunit.de"
                }
            ],
            "description": "Provides a list of PHP built-in functions that operate on resources",
            "homepage": "https://www.github.com/sebastianbergmann/resource-operations",
            "support": {
                "issues": "https://github.com/sebastianbergmann/resource-operations/issues",
                "source": "https://github.com/sebastianbergmann/resource-operations/tree/3.0.3"
            },
            "funding": [
                {
                    "url": "https://github.com/sebastianbergmann",
                    "type": "github"
                }
            ],
            "time": "2020-09-28T06:45:17+00:00"
        },
        {
            "name": "sebastian/type",
            "version": "2.3.4",
            "source": {
                "type": "git",
                "url": "https://github.com/sebastianbergmann/type.git",
                "reference": "b8cd8a1c753c90bc1a0f5372170e3e489136f914"
            },
            "dist": {
                "type": "zip",
                "url": "https://api.github.com/repos/sebastianbergmann/type/zipball/b8cd8a1c753c90bc1a0f5372170e3e489136f914",
                "reference": "b8cd8a1c753c90bc1a0f5372170e3e489136f914",
                "shasum": ""
            },
            "require": {
                "php": ">=7.3"
            },
            "require-dev": {
                "phpunit/phpunit": "^9.3"
            },
            "type": "library",
            "extra": {
                "branch-alias": {
                    "dev-master": "2.3-dev"
                }
            },
            "autoload": {
                "classmap": [
                    "src/"
                ]
            },
            "notification-url": "https://packagist.org/downloads/",
            "license": [
                "BSD-3-Clause"
            ],
            "authors": [
                {
                    "name": "Sebastian Bergmann",
                    "email": "sebastian@phpunit.de",
                    "role": "lead"
                }
            ],
            "description": "Collection of value objects that represent the types of the PHP type system",
            "homepage": "https://github.com/sebastianbergmann/type",
            "support": {
                "issues": "https://github.com/sebastianbergmann/type/issues",
                "source": "https://github.com/sebastianbergmann/type/tree/2.3.4"
            },
            "funding": [
                {
                    "url": "https://github.com/sebastianbergmann",
                    "type": "github"
                }
            ],
            "time": "2021-06-15T12:49:02+00:00"
        },
        {
            "name": "sebastian/version",
            "version": "3.0.2",
            "source": {
                "type": "git",
                "url": "https://github.com/sebastianbergmann/version.git",
                "reference": "c6c1022351a901512170118436c764e473f6de8c"
            },
            "dist": {
                "type": "zip",
                "url": "https://api.github.com/repos/sebastianbergmann/version/zipball/c6c1022351a901512170118436c764e473f6de8c",
                "reference": "c6c1022351a901512170118436c764e473f6de8c",
                "shasum": ""
            },
            "require": {
                "php": ">=7.3"
            },
            "type": "library",
            "extra": {
                "branch-alias": {
                    "dev-master": "3.0-dev"
                }
            },
            "autoload": {
                "classmap": [
                    "src/"
                ]
            },
            "notification-url": "https://packagist.org/downloads/",
            "license": [
                "BSD-3-Clause"
            ],
            "authors": [
                {
                    "name": "Sebastian Bergmann",
                    "email": "sebastian@phpunit.de",
                    "role": "lead"
                }
            ],
            "description": "Library that helps with managing the version number of Git-hosted PHP projects",
            "homepage": "https://github.com/sebastianbergmann/version",
            "support": {
                "issues": "https://github.com/sebastianbergmann/version/issues",
                "source": "https://github.com/sebastianbergmann/version/tree/3.0.2"
            },
            "funding": [
                {
                    "url": "https://github.com/sebastianbergmann",
                    "type": "github"
                }
            ],
            "time": "2020-09-28T06:39:44+00:00"
        },
        {
            "name": "symfony/console",
            "version": "v5.3.10",
            "source": {
                "type": "git",
                "url": "https://github.com/symfony/console.git",
                "reference": "d4e409d9fbcfbf71af0e5a940abb7b0b4bad0bd3"
            },
            "dist": {
                "type": "zip",
                "url": "https://api.github.com/repos/symfony/console/zipball/d4e409d9fbcfbf71af0e5a940abb7b0b4bad0bd3",
                "reference": "d4e409d9fbcfbf71af0e5a940abb7b0b4bad0bd3",
                "shasum": ""
            },
            "require": {
                "php": ">=7.2.5",
                "symfony/deprecation-contracts": "^2.1",
                "symfony/polyfill-mbstring": "~1.0",
                "symfony/polyfill-php73": "^1.8",
                "symfony/polyfill-php80": "^1.16",
                "symfony/service-contracts": "^1.1|^2",
                "symfony/string": "^5.1"
            },
            "conflict": {
                "psr/log": ">=3",
                "symfony/dependency-injection": "<4.4",
                "symfony/dotenv": "<5.1",
                "symfony/event-dispatcher": "<4.4",
                "symfony/lock": "<4.4",
                "symfony/process": "<4.4"
            },
            "provide": {
                "psr/log-implementation": "1.0|2.0"
            },
            "require-dev": {
                "psr/log": "^1|^2",
                "symfony/config": "^4.4|^5.0",
                "symfony/dependency-injection": "^4.4|^5.0",
                "symfony/event-dispatcher": "^4.4|^5.0",
                "symfony/lock": "^4.4|^5.0",
                "symfony/process": "^4.4|^5.0",
                "symfony/var-dumper": "^4.4|^5.0"
            },
            "suggest": {
                "psr/log": "For using the console logger",
                "symfony/event-dispatcher": "",
                "symfony/lock": "",
                "symfony/process": ""
            },
            "type": "library",
            "autoload": {
                "psr-4": {
                    "Symfony\\Component\\Console\\": ""
                },
                "exclude-from-classmap": [
                    "/Tests/"
                ]
            },
            "notification-url": "https://packagist.org/downloads/",
            "license": [
                "MIT"
            ],
            "authors": [
                {
                    "name": "Fabien Potencier",
                    "email": "fabien@symfony.com"
                },
                {
                    "name": "Symfony Community",
                    "homepage": "https://symfony.com/contributors"
                }
            ],
            "description": "Eases the creation of beautiful and testable command line interfaces",
            "homepage": "https://symfony.com",
            "keywords": [
                "cli",
                "command line",
                "console",
                "terminal"
            ],
            "support": {
                "source": "https://github.com/symfony/console/tree/v5.3.10"
            },
            "funding": [
                {
                    "url": "https://symfony.com/sponsor",
                    "type": "custom"
                },
                {
                    "url": "https://github.com/fabpot",
                    "type": "github"
                },
                {
                    "url": "https://tidelift.com/funding/github/packagist/symfony/symfony",
                    "type": "tidelift"
                }
            ],
            "time": "2021-10-26T09:30:15+00:00"
        },
        {
            "name": "symfony/deprecation-contracts",
            "version": "v2.4.0",
            "source": {
                "type": "git",
                "url": "https://github.com/symfony/deprecation-contracts.git",
                "reference": "5f38c8804a9e97d23e0c8d63341088cd8a22d627"
            },
            "dist": {
                "type": "zip",
                "url": "https://api.github.com/repos/symfony/deprecation-contracts/zipball/5f38c8804a9e97d23e0c8d63341088cd8a22d627",
                "reference": "5f38c8804a9e97d23e0c8d63341088cd8a22d627",
                "shasum": ""
            },
            "require": {
                "php": ">=7.1"
            },
            "type": "library",
            "extra": {
                "branch-alias": {
                    "dev-main": "2.4-dev"
                },
                "thanks": {
                    "name": "symfony/contracts",
                    "url": "https://github.com/symfony/contracts"
                }
            },
            "autoload": {
                "files": [
                    "function.php"
                ]
            },
            "notification-url": "https://packagist.org/downloads/",
            "license": [
                "MIT"
            ],
            "authors": [
                {
                    "name": "Nicolas Grekas",
                    "email": "p@tchwork.com"
                },
                {
                    "name": "Symfony Community",
                    "homepage": "https://symfony.com/contributors"
                }
            ],
            "description": "A generic function and convention to trigger deprecation notices",
            "homepage": "https://symfony.com",
            "support": {
                "source": "https://github.com/symfony/deprecation-contracts/tree/v2.4.0"
            },
            "funding": [
                {
                    "url": "https://symfony.com/sponsor",
                    "type": "custom"
                },
                {
                    "url": "https://github.com/fabpot",
                    "type": "github"
                },
                {
                    "url": "https://tidelift.com/funding/github/packagist/symfony/symfony",
                    "type": "tidelift"
                }
            ],
            "time": "2021-03-23T23:28:01+00:00"
        },
        {
            "name": "symfony/polyfill-ctype",
            "version": "v1.23.0",
            "source": {
                "type": "git",
                "url": "https://github.com/symfony/polyfill-ctype.git",
                "reference": "46cd95797e9df938fdd2b03693b5fca5e64b01ce"
            },
            "dist": {
                "type": "zip",
                "url": "https://api.github.com/repos/symfony/polyfill-ctype/zipball/46cd95797e9df938fdd2b03693b5fca5e64b01ce",
                "reference": "46cd95797e9df938fdd2b03693b5fca5e64b01ce",
                "shasum": ""
            },
            "require": {
                "php": ">=7.1"
            },
            "suggest": {
                "ext-ctype": "For best performance"
            },
            "type": "library",
            "extra": {
                "branch-alias": {
                    "dev-main": "1.23-dev"
                },
                "thanks": {
                    "name": "symfony/polyfill",
                    "url": "https://github.com/symfony/polyfill"
                }
            },
            "autoload": {
                "psr-4": {
                    "Symfony\\Polyfill\\Ctype\\": ""
                },
                "files": [
                    "bootstrap.php"
                ]
            },
            "notification-url": "https://packagist.org/downloads/",
            "license": [
                "MIT"
            ],
            "authors": [
                {
                    "name": "Gert de Pagter",
                    "email": "BackEndTea@gmail.com"
                },
                {
                    "name": "Symfony Community",
                    "homepage": "https://symfony.com/contributors"
                }
            ],
            "description": "Symfony polyfill for ctype functions",
            "homepage": "https://symfony.com",
            "keywords": [
                "compatibility",
                "ctype",
                "polyfill",
                "portable"
            ],
            "support": {
                "source": "https://github.com/symfony/polyfill-ctype/tree/v1.23.0"
            },
            "funding": [
                {
                    "url": "https://symfony.com/sponsor",
                    "type": "custom"
                },
                {
                    "url": "https://github.com/fabpot",
                    "type": "github"
                },
                {
                    "url": "https://tidelift.com/funding/github/packagist/symfony/symfony",
                    "type": "tidelift"
                }
            ],
            "time": "2021-02-19T12:13:01+00:00"
        },
        {
            "name": "symfony/polyfill-intl-grapheme",
            "version": "v1.23.1",
            "source": {
                "type": "git",
                "url": "https://github.com/symfony/polyfill-intl-grapheme.git",
                "reference": "16880ba9c5ebe3642d1995ab866db29270b36535"
            },
            "dist": {
                "type": "zip",
                "url": "https://api.github.com/repos/symfony/polyfill-intl-grapheme/zipball/16880ba9c5ebe3642d1995ab866db29270b36535",
                "reference": "16880ba9c5ebe3642d1995ab866db29270b36535",
                "shasum": ""
            },
            "require": {
                "php": ">=7.1"
            },
            "suggest": {
                "ext-intl": "For best performance"
            },
            "type": "library",
            "extra": {
                "branch-alias": {
                    "dev-main": "1.23-dev"
                },
                "thanks": {
                    "name": "symfony/polyfill",
                    "url": "https://github.com/symfony/polyfill"
                }
            },
            "autoload": {
                "psr-4": {
                    "Symfony\\Polyfill\\Intl\\Grapheme\\": ""
                },
                "files": [
                    "bootstrap.php"
                ]
            },
            "notification-url": "https://packagist.org/downloads/",
            "license": [
                "MIT"
            ],
            "authors": [
                {
                    "name": "Nicolas Grekas",
                    "email": "p@tchwork.com"
                },
                {
                    "name": "Symfony Community",
                    "homepage": "https://symfony.com/contributors"
                }
            ],
            "description": "Symfony polyfill for intl's grapheme_* functions",
            "homepage": "https://symfony.com",
            "keywords": [
                "compatibility",
                "grapheme",
                "intl",
                "polyfill",
                "portable",
                "shim"
            ],
            "support": {
                "source": "https://github.com/symfony/polyfill-intl-grapheme/tree/v1.23.1"
            },
            "funding": [
                {
                    "url": "https://symfony.com/sponsor",
                    "type": "custom"
                },
                {
                    "url": "https://github.com/fabpot",
                    "type": "github"
                },
                {
                    "url": "https://tidelift.com/funding/github/packagist/symfony/symfony",
                    "type": "tidelift"
                }
            ],
            "time": "2021-05-27T12:26:48+00:00"
        },
        {
            "name": "symfony/polyfill-intl-normalizer",
            "version": "v1.23.0",
            "source": {
                "type": "git",
                "url": "https://github.com/symfony/polyfill-intl-normalizer.git",
                "reference": "8590a5f561694770bdcd3f9b5c69dde6945028e8"
            },
            "dist": {
                "type": "zip",
                "url": "https://api.github.com/repos/symfony/polyfill-intl-normalizer/zipball/8590a5f561694770bdcd3f9b5c69dde6945028e8",
                "reference": "8590a5f561694770bdcd3f9b5c69dde6945028e8",
                "shasum": ""
            },
            "require": {
                "php": ">=7.1"
            },
            "suggest": {
                "ext-intl": "For best performance"
            },
            "type": "library",
            "extra": {
                "branch-alias": {
                    "dev-main": "1.23-dev"
                },
                "thanks": {
                    "name": "symfony/polyfill",
                    "url": "https://github.com/symfony/polyfill"
                }
            },
            "autoload": {
                "psr-4": {
                    "Symfony\\Polyfill\\Intl\\Normalizer\\": ""
                },
                "files": [
                    "bootstrap.php"
                ],
                "classmap": [
                    "Resources/stubs"
                ]
            },
            "notification-url": "https://packagist.org/downloads/",
            "license": [
                "MIT"
            ],
            "authors": [
                {
                    "name": "Nicolas Grekas",
                    "email": "p@tchwork.com"
                },
                {
                    "name": "Symfony Community",
                    "homepage": "https://symfony.com/contributors"
                }
            ],
            "description": "Symfony polyfill for intl's Normalizer class and related functions",
            "homepage": "https://symfony.com",
            "keywords": [
                "compatibility",
                "intl",
                "normalizer",
                "polyfill",
                "portable",
                "shim"
            ],
            "support": {
                "source": "https://github.com/symfony/polyfill-intl-normalizer/tree/v1.23.0"
            },
            "funding": [
                {
                    "url": "https://symfony.com/sponsor",
                    "type": "custom"
                },
                {
                    "url": "https://github.com/fabpot",
                    "type": "github"
                },
                {
                    "url": "https://tidelift.com/funding/github/packagist/symfony/symfony",
                    "type": "tidelift"
                }
            ],
            "time": "2021-02-19T12:13:01+00:00"
        },
        {
            "name": "symfony/polyfill-mbstring",
            "version": "v1.23.1",
            "source": {
                "type": "git",
                "url": "https://github.com/symfony/polyfill-mbstring.git",
                "reference": "9174a3d80210dca8daa7f31fec659150bbeabfc6"
            },
            "dist": {
                "type": "zip",
                "url": "https://api.github.com/repos/symfony/polyfill-mbstring/zipball/9174a3d80210dca8daa7f31fec659150bbeabfc6",
                "reference": "9174a3d80210dca8daa7f31fec659150bbeabfc6",
                "shasum": ""
            },
            "require": {
                "php": ">=7.1"
            },
            "suggest": {
                "ext-mbstring": "For best performance"
            },
            "type": "library",
            "extra": {
                "branch-alias": {
                    "dev-main": "1.23-dev"
                },
                "thanks": {
                    "name": "symfony/polyfill",
                    "url": "https://github.com/symfony/polyfill"
                }
            },
            "autoload": {
                "psr-4": {
                    "Symfony\\Polyfill\\Mbstring\\": ""
                },
                "files": [
                    "bootstrap.php"
                ]
            },
            "notification-url": "https://packagist.org/downloads/",
            "license": [
                "MIT"
            ],
            "authors": [
                {
                    "name": "Nicolas Grekas",
                    "email": "p@tchwork.com"
                },
                {
                    "name": "Symfony Community",
                    "homepage": "https://symfony.com/contributors"
                }
            ],
            "description": "Symfony polyfill for the Mbstring extension",
            "homepage": "https://symfony.com",
            "keywords": [
                "compatibility",
                "mbstring",
                "polyfill",
                "portable",
                "shim"
            ],
            "support": {
                "source": "https://github.com/symfony/polyfill-mbstring/tree/v1.23.1"
            },
            "funding": [
                {
                    "url": "https://symfony.com/sponsor",
                    "type": "custom"
                },
                {
                    "url": "https://github.com/fabpot",
                    "type": "github"
                },
                {
                    "url": "https://tidelift.com/funding/github/packagist/symfony/symfony",
                    "type": "tidelift"
                }
            ],
            "time": "2021-05-27T12:26:48+00:00"
        },
        {
            "name": "symfony/polyfill-php73",
            "version": "v1.23.0",
            "source": {
                "type": "git",
                "url": "https://github.com/symfony/polyfill-php73.git",
                "reference": "fba8933c384d6476ab14fb7b8526e5287ca7e010"
            },
            "dist": {
                "type": "zip",
                "url": "https://api.github.com/repos/symfony/polyfill-php73/zipball/fba8933c384d6476ab14fb7b8526e5287ca7e010",
                "reference": "fba8933c384d6476ab14fb7b8526e5287ca7e010",
                "shasum": ""
            },
            "require": {
                "php": ">=7.1"
            },
            "type": "library",
            "extra": {
                "branch-alias": {
                    "dev-main": "1.23-dev"
                },
                "thanks": {
                    "name": "symfony/polyfill",
                    "url": "https://github.com/symfony/polyfill"
                }
            },
            "autoload": {
                "psr-4": {
                    "Symfony\\Polyfill\\Php73\\": ""
                },
                "files": [
                    "bootstrap.php"
                ],
                "classmap": [
                    "Resources/stubs"
                ]
            },
            "notification-url": "https://packagist.org/downloads/",
            "license": [
                "MIT"
            ],
            "authors": [
                {
                    "name": "Nicolas Grekas",
                    "email": "p@tchwork.com"
                },
                {
                    "name": "Symfony Community",
                    "homepage": "https://symfony.com/contributors"
                }
            ],
            "description": "Symfony polyfill backporting some PHP 7.3+ features to lower PHP versions",
            "homepage": "https://symfony.com",
            "keywords": [
                "compatibility",
                "polyfill",
                "portable",
                "shim"
            ],
            "support": {
                "source": "https://github.com/symfony/polyfill-php73/tree/v1.23.0"
            },
            "funding": [
                {
                    "url": "https://symfony.com/sponsor",
                    "type": "custom"
                },
                {
                    "url": "https://github.com/fabpot",
                    "type": "github"
                },
                {
                    "url": "https://tidelift.com/funding/github/packagist/symfony/symfony",
                    "type": "tidelift"
                }
            ],
            "time": "2021-02-19T12:13:01+00:00"
        },
        {
            "name": "symfony/polyfill-php80",
            "version": "v1.23.1",
            "source": {
                "type": "git",
                "url": "https://github.com/symfony/polyfill-php80.git",
                "reference": "1100343ed1a92e3a38f9ae122fc0eb21602547be"
            },
            "dist": {
                "type": "zip",
                "url": "https://api.github.com/repos/symfony/polyfill-php80/zipball/1100343ed1a92e3a38f9ae122fc0eb21602547be",
                "reference": "1100343ed1a92e3a38f9ae122fc0eb21602547be",
                "shasum": ""
            },
            "require": {
                "php": ">=7.1"
            },
            "type": "library",
            "extra": {
                "branch-alias": {
                    "dev-main": "1.23-dev"
                },
                "thanks": {
                    "name": "symfony/polyfill",
                    "url": "https://github.com/symfony/polyfill"
                }
            },
            "autoload": {
                "psr-4": {
                    "Symfony\\Polyfill\\Php80\\": ""
                },
                "files": [
                    "bootstrap.php"
                ],
                "classmap": [
                    "Resources/stubs"
                ]
            },
            "notification-url": "https://packagist.org/downloads/",
            "license": [
                "MIT"
            ],
            "authors": [
                {
                    "name": "Ion Bazan",
                    "email": "ion.bazan@gmail.com"
                },
                {
                    "name": "Nicolas Grekas",
                    "email": "p@tchwork.com"
                },
                {
                    "name": "Symfony Community",
                    "homepage": "https://symfony.com/contributors"
                }
            ],
            "description": "Symfony polyfill backporting some PHP 8.0+ features to lower PHP versions",
            "homepage": "https://symfony.com",
            "keywords": [
                "compatibility",
                "polyfill",
                "portable",
                "shim"
            ],
            "support": {
                "source": "https://github.com/symfony/polyfill-php80/tree/v1.23.1"
            },
            "funding": [
                {
                    "url": "https://symfony.com/sponsor",
                    "type": "custom"
                },
                {
                    "url": "https://github.com/fabpot",
                    "type": "github"
                },
                {
                    "url": "https://tidelift.com/funding/github/packagist/symfony/symfony",
                    "type": "tidelift"
                }
            ],
            "time": "2021-07-28T13:41:28+00:00"
        },
        {
            "name": "symfony/process",
            "version": "v5.3.7",
            "source": {
                "type": "git",
                "url": "https://github.com/symfony/process.git",
                "reference": "38f26c7d6ed535217ea393e05634cb0b244a1967"
            },
            "dist": {
                "type": "zip",
                "url": "https://api.github.com/repos/symfony/process/zipball/38f26c7d6ed535217ea393e05634cb0b244a1967",
                "reference": "38f26c7d6ed535217ea393e05634cb0b244a1967",
                "shasum": ""
            },
            "require": {
                "php": ">=7.2.5",
                "symfony/polyfill-php80": "^1.16"
            },
            "type": "library",
            "autoload": {
                "psr-4": {
                    "Symfony\\Component\\Process\\": ""
                },
                "exclude-from-classmap": [
                    "/Tests/"
                ]
            },
            "notification-url": "https://packagist.org/downloads/",
            "license": [
                "MIT"
            ],
            "authors": [
                {
                    "name": "Fabien Potencier",
                    "email": "fabien@symfony.com"
                },
                {
                    "name": "Symfony Community",
                    "homepage": "https://symfony.com/contributors"
                }
            ],
            "description": "Executes commands in sub-processes",
            "homepage": "https://symfony.com",
            "support": {
                "source": "https://github.com/symfony/process/tree/v5.3.7"
            },
            "funding": [
                {
                    "url": "https://symfony.com/sponsor",
                    "type": "custom"
                },
                {
                    "url": "https://github.com/fabpot",
                    "type": "github"
                },
                {
                    "url": "https://tidelift.com/funding/github/packagist/symfony/symfony",
                    "type": "tidelift"
                }
            ],
            "time": "2021-08-04T21:20:46+00:00"
        },
        {
            "name": "symfony/service-contracts",
            "version": "v2.4.0",
            "source": {
                "type": "git",
                "url": "https://github.com/symfony/service-contracts.git",
                "reference": "f040a30e04b57fbcc9c6cbcf4dbaa96bd318b9bb"
            },
            "dist": {
                "type": "zip",
                "url": "https://api.github.com/repos/symfony/service-contracts/zipball/f040a30e04b57fbcc9c6cbcf4dbaa96bd318b9bb",
                "reference": "f040a30e04b57fbcc9c6cbcf4dbaa96bd318b9bb",
                "shasum": ""
            },
            "require": {
                "php": ">=7.2.5",
                "psr/container": "^1.1"
            },
            "suggest": {
                "symfony/service-implementation": ""
            },
            "type": "library",
            "extra": {
                "branch-alias": {
                    "dev-main": "2.4-dev"
                },
                "thanks": {
                    "name": "symfony/contracts",
                    "url": "https://github.com/symfony/contracts"
                }
            },
            "autoload": {
                "psr-4": {
                    "Symfony\\Contracts\\Service\\": ""
                }
            },
            "notification-url": "https://packagist.org/downloads/",
            "license": [
                "MIT"
            ],
            "authors": [
                {
                    "name": "Nicolas Grekas",
                    "email": "p@tchwork.com"
                },
                {
                    "name": "Symfony Community",
                    "homepage": "https://symfony.com/contributors"
                }
            ],
            "description": "Generic abstractions related to writing services",
            "homepage": "https://symfony.com",
            "keywords": [
                "abstractions",
                "contracts",
                "decoupling",
                "interfaces",
                "interoperability",
                "standards"
            ],
            "support": {
                "source": "https://github.com/symfony/service-contracts/tree/v2.4.0"
            },
            "funding": [
                {
                    "url": "https://symfony.com/sponsor",
                    "type": "custom"
                },
                {
                    "url": "https://github.com/fabpot",
                    "type": "github"
                },
                {
                    "url": "https://tidelift.com/funding/github/packagist/symfony/symfony",
                    "type": "tidelift"
                }
            ],
            "time": "2021-04-01T10:43:52+00:00"
        },
        {
            "name": "symfony/string",
            "version": "v5.3.10",
            "source": {
                "type": "git",
                "url": "https://github.com/symfony/string.git",
                "reference": "d70c35bb20bbca71fc4ab7921e3c6bda1a82a60c"
            },
            "dist": {
                "type": "zip",
                "url": "https://api.github.com/repos/symfony/string/zipball/d70c35bb20bbca71fc4ab7921e3c6bda1a82a60c",
                "reference": "d70c35bb20bbca71fc4ab7921e3c6bda1a82a60c",
                "shasum": ""
            },
            "require": {
                "php": ">=7.2.5",
                "symfony/polyfill-ctype": "~1.8",
                "symfony/polyfill-intl-grapheme": "~1.0",
                "symfony/polyfill-intl-normalizer": "~1.0",
                "symfony/polyfill-mbstring": "~1.0",
                "symfony/polyfill-php80": "~1.15"
            },
            "require-dev": {
                "symfony/error-handler": "^4.4|^5.0",
                "symfony/http-client": "^4.4|^5.0",
                "symfony/translation-contracts": "^1.1|^2",
                "symfony/var-exporter": "^4.4|^5.0"
            },
            "type": "library",
            "autoload": {
                "psr-4": {
                    "Symfony\\Component\\String\\": ""
                },
                "files": [
                    "Resources/functions.php"
                ],
                "exclude-from-classmap": [
                    "/Tests/"
                ]
            },
            "notification-url": "https://packagist.org/downloads/",
            "license": [
                "MIT"
            ],
            "authors": [
                {
                    "name": "Nicolas Grekas",
                    "email": "p@tchwork.com"
                },
                {
                    "name": "Symfony Community",
                    "homepage": "https://symfony.com/contributors"
                }
            ],
            "description": "Provides an object-oriented API to strings and deals with bytes, UTF-8 code points and grapheme clusters in a unified way",
            "homepage": "https://symfony.com",
            "keywords": [
                "grapheme",
                "i18n",
                "string",
                "unicode",
                "utf-8",
                "utf8"
            ],
            "support": {
                "source": "https://github.com/symfony/string/tree/v5.3.10"
            },
            "funding": [
                {
                    "url": "https://symfony.com/sponsor",
                    "type": "custom"
                },
                {
                    "url": "https://github.com/fabpot",
                    "type": "github"
                },
                {
                    "url": "https://tidelift.com/funding/github/packagist/symfony/symfony",
                    "type": "tidelift"
                }
            ],
            "time": "2021-10-27T18:21:46+00:00"
        },
        {
            "name": "theseer/tokenizer",
            "version": "1.2.1",
            "source": {
                "type": "git",
                "url": "https://github.com/theseer/tokenizer.git",
                "reference": "34a41e998c2183e22995f158c581e7b5e755ab9e"
            },
            "dist": {
                "type": "zip",
                "url": "https://api.github.com/repos/theseer/tokenizer/zipball/34a41e998c2183e22995f158c581e7b5e755ab9e",
                "reference": "34a41e998c2183e22995f158c581e7b5e755ab9e",
                "shasum": ""
            },
            "require": {
                "ext-dom": "*",
                "ext-tokenizer": "*",
                "ext-xmlwriter": "*",
                "php": "^7.2 || ^8.0"
            },
            "type": "library",
            "autoload": {
                "classmap": [
                    "src/"
                ]
            },
            "notification-url": "https://packagist.org/downloads/",
            "license": [
                "BSD-3-Clause"
            ],
            "authors": [
                {
                    "name": "Arne Blankerts",
                    "email": "arne@blankerts.de",
                    "role": "Developer"
                }
            ],
            "description": "A small library for converting tokenized PHP source code into XML and potentially other formats",
            "support": {
                "issues": "https://github.com/theseer/tokenizer/issues",
                "source": "https://github.com/theseer/tokenizer/tree/1.2.1"
            },
            "funding": [
                {
                    "url": "https://github.com/theseer",
                    "type": "github"
                }
            ],
            "time": "2021-07-28T10:34:58+00:00"
        },
        {
            "name": "webmozart/assert",
            "version": "1.10.0",
            "source": {
                "type": "git",
                "url": "https://github.com/webmozarts/assert.git",
                "reference": "6964c76c7804814a842473e0c8fd15bab0f18e25"
            },
            "dist": {
                "type": "zip",
                "url": "https://api.github.com/repos/webmozarts/assert/zipball/6964c76c7804814a842473e0c8fd15bab0f18e25",
                "reference": "6964c76c7804814a842473e0c8fd15bab0f18e25",
                "shasum": ""
            },
            "require": {
                "php": "^7.2 || ^8.0",
                "symfony/polyfill-ctype": "^1.8"
            },
            "conflict": {
                "phpstan/phpstan": "<0.12.20",
                "vimeo/psalm": "<4.6.1 || 4.6.2"
            },
            "require-dev": {
                "phpunit/phpunit": "^8.5.13"
            },
            "type": "library",
            "extra": {
                "branch-alias": {
                    "dev-master": "1.10-dev"
                }
            },
            "autoload": {
                "psr-4": {
                    "Webmozart\\Assert\\": "src/"
                }
            },
            "notification-url": "https://packagist.org/downloads/",
            "license": [
                "MIT"
            ],
            "authors": [
                {
                    "name": "Bernhard Schussek",
                    "email": "bschussek@gmail.com"
                }
            ],
            "description": "Assertions to validate method input/output with nice error messages.",
            "keywords": [
                "assert",
                "check",
                "validate"
            ],
            "support": {
                "issues": "https://github.com/webmozarts/assert/issues",
                "source": "https://github.com/webmozarts/assert/tree/1.10.0"
            },
            "time": "2021-03-09T10:59:23+00:00"
        },
        {
            "name": "wikimedia/at-ease",
            "version": "v2.1.0",
            "source": {
                "type": "git",
                "url": "https://github.com/wikimedia/at-ease.git",
                "reference": "e8ebaa7bb7c8a8395481a05f6dc4deaceab11c33"
            },
            "dist": {
                "type": "zip",
                "url": "https://api.github.com/repos/wikimedia/at-ease/zipball/e8ebaa7bb7c8a8395481a05f6dc4deaceab11c33",
                "reference": "e8ebaa7bb7c8a8395481a05f6dc4deaceab11c33",
                "shasum": ""
            },
            "require": {
                "php": ">=7.2.9"
            },
            "require-dev": {
                "mediawiki/mediawiki-codesniffer": "35.0.0",
                "mediawiki/minus-x": "1.1.1",
                "ockcyp/covers-validator": "1.3.3",
                "php-parallel-lint/php-console-highlighter": "0.5.0",
                "php-parallel-lint/php-parallel-lint": "1.2.0",
                "phpunit/phpunit": "^8.5"
            },
            "type": "library",
            "autoload": {
                "psr-4": {
                    "Wikimedia\\AtEase\\": "src/Wikimedia/AtEase/"
                },
                "files": [
                    "src/Wikimedia/Functions.php"
                ]
            },
            "notification-url": "https://packagist.org/downloads/",
            "license": [
                "GPL-2.0-or-later"
            ],
            "authors": [
                {
                    "name": "Tim Starling",
                    "email": "tstarling@wikimedia.org"
                },
                {
                    "name": "MediaWiki developers",
                    "email": "wikitech-l@lists.wikimedia.org"
                }
            ],
            "description": "Safe replacement to @ for suppressing warnings.",
            "homepage": "https://www.mediawiki.org/wiki/at-ease",
            "support": {
                "source": "https://github.com/wikimedia/at-ease/tree/v2.1.0"
            },
            "time": "2021-02-27T15:53:37+00:00"
        },
        {
            "name": "yoast/phpunit-polyfills",
            "version": "1.0.2",
            "source": {
                "type": "git",
                "url": "https://github.com/Yoast/PHPUnit-Polyfills.git",
                "reference": "1a582ab1d91e86aa450340c4d35631a85314ff9f"
            },
            "dist": {
                "type": "zip",
                "url": "https://api.github.com/repos/Yoast/PHPUnit-Polyfills/zipball/1a582ab1d91e86aa450340c4d35631a85314ff9f",
                "reference": "1a582ab1d91e86aa450340c4d35631a85314ff9f",
                "shasum": ""
            },
            "require": {
                "php": ">=5.4",
                "phpunit/phpunit": "^4.8.36 || ^5.7.21 || ^6.0 || ^7.0 || ^8.0 || ^9.0"
            },
            "require-dev": {
                "yoast/yoastcs": "^2.2.0"
            },
            "type": "library",
            "extra": {
                "branch-alias": {
                    "dev-main": "1.x-dev",
                    "dev-develop": "1.x-dev"
                }
            },
            "autoload": {
                "files": [
                    "phpunitpolyfills-autoload.php"
                ]
            },
            "notification-url": "https://packagist.org/downloads/",
            "license": [
                "BSD-3-Clause"
            ],
            "authors": [
                {
                    "name": "Team Yoast",
                    "email": "support@yoast.com",
                    "homepage": "https://yoast.com"
                },
                {
                    "name": "Contributors",
                    "homepage": "https://github.com/Yoast/PHPUnit-Polyfills/graphs/contributors"
                }
            ],
            "description": "Set of polyfills for changed PHPUnit functionality to allow for creating PHPUnit cross-version compatible tests",
            "homepage": "https://github.com/Yoast/PHPUnit-Polyfills",
            "keywords": [
                "phpunit",
                "polyfill",
                "testing"
            ],
            "support": {
                "issues": "https://github.com/Yoast/PHPUnit-Polyfills/issues",
                "source": "https://github.com/Yoast/PHPUnit-Polyfills"
            },
            "time": "2021-10-03T08:40:26+00:00"
        }
    ],
    "aliases": [],
    "minimum-stability": "dev",
    "stability-flags": {
        "automattic/jetpack-admin-ui": 20,
        "automattic/jetpack-autoloader": 20,
        "automattic/jetpack-composer-plugin": 20,
        "automattic/jetpack-config": 20,
        "automattic/jetpack-connection": 20,
        "automattic/jetpack-device-detection": 20,
        "automattic/jetpack-lazy-images": 20,
        "automattic/jetpack-terms-of-service": 20,
        "automattic/jetpack-tracking": 20
    },
    "prefer-stable": true,
    "prefer-lowest": false,
    "platform": {
        "ext-json": "*"
    },
    "platform-dev": [],
    "platform-overrides": {
        "ext-intl": "0.0.0"
    },
    "plugin-api-version": "2.1.0"
}<|MERGE_RESOLUTION|>--- conflicted
+++ resolved
@@ -4,11 +4,7 @@
         "Read more about it at https://getcomposer.org/doc/01-basic-usage.md#installing-dependencies",
         "This file is @generated automatically"
     ],
-<<<<<<< HEAD
     "content-hash": "53cf933383afeeb57d00ade929cd4f2d",
-=======
-    "content-hash": "03a51b3dbf5b59590f63ae1525378dd6",
->>>>>>> d723bd60
     "packages": [
         {
             "name": "automattic/jetpack-a8c-mc-stats",
