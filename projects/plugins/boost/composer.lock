--- conflicted
+++ resolved
@@ -4,11 +4,7 @@
         "Read more about it at https://getcomposer.org/doc/01-basic-usage.md#installing-dependencies",
         "This file is @generated automatically"
     ],
-<<<<<<< HEAD
-    "content-hash": "f92c768924fdcac65b856a647a7a8cf6",
-=======
     "content-hash": "9b3caf7a7d73b6d447f1c8c1842a6691",
->>>>>>> 071885d5
     "packages": [
         {
             "name": "automattic/jetpack-a8c-mc-stats",
@@ -328,16 +324,13 @@
             "dist": {
                 "type": "path",
                 "url": "../../packages/connection",
-<<<<<<< HEAD
-                "reference": "2604aa0938fd346057ef178fc4923f6454421b9e"
-=======
                 "reference": "58967f97bcd012aa2389824c42ca1da24d9fc180"
->>>>>>> 071885d5
             },
             "require": {
                 "automattic/jetpack-a8c-mc-stats": "^1.4",
                 "automattic/jetpack-admin-ui": "^0.2",
                 "automattic/jetpack-constants": "^1.6",
+                "automattic/jetpack-heartbeat": "^1.4",
                 "automattic/jetpack-options": "^1.15",
                 "automattic/jetpack-redirect": "^1.7",
                 "automattic/jetpack-roles": "^1.4",
@@ -489,6 +482,46 @@
             }
         },
         {
+            "name": "automattic/jetpack-heartbeat",
+            "version": "dev-master",
+            "dist": {
+                "type": "path",
+                "url": "../../packages/heartbeat",
+                "reference": "89d4466f3ccf924afcbe3f6e80a15f2b39895def"
+            },
+            "require": {
+                "automattic/jetpack-a8c-mc-stats": "^1.4",
+                "automattic/jetpack-options": "^1.15"
+            },
+            "require-dev": {
+                "automattic/jetpack-changelogger": "^3.0"
+            },
+            "type": "jetpack-library",
+            "extra": {
+                "autotagger": true,
+                "mirror-repo": "Automattic/jetpack-heartbeat",
+                "textdomain": "jetpack-heartbeat",
+                "changelogger": {
+                    "link-template": "https://github.com/Automattic/jetpack-heartbeat/compare/v${old}...v${new}"
+                },
+                "branch-alias": {
+                    "dev-master": "1.4.x-dev"
+                }
+            },
+            "autoload": {
+                "classmap": [
+                    "src/"
+                ]
+            },
+            "license": [
+                "GPL-2.0-or-later"
+            ],
+            "description": "This adds a cronjob that sends a batch of internal automattic stats to wp.com once a day",
+            "transport-options": {
+                "relative": true
+            }
+        },
+        {
             "name": "automattic/jetpack-lazy-images",
             "version": "dev-master",
             "dist": {
@@ -556,11 +589,7 @@
             "dist": {
                 "type": "path",
                 "url": "../../packages/my-jetpack",
-<<<<<<< HEAD
-                "reference": "fd9569d632fd853932963d5115e8be6695a148bd"
-=======
                 "reference": "6baa42d9f139fe8115cfedee1b7b649acad66b45"
->>>>>>> 071885d5
             },
             "require": {
                 "automattic/jetpack-admin-ui": "^0.2",
