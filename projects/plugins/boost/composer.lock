{
    "_readme": [
        "This file locks the dependencies of your project to a known state",
        "Read more about it at https://getcomposer.org/doc/01-basic-usage.md#installing-dependencies",
        "This file is @generated automatically"
    ],
<<<<<<< HEAD
    "content-hash": "9820243a5601ba1126c6f228a4ab7ad1",
=======
    "content-hash": "c2bb6fd63a37af45b6a6c39146f27562",
>>>>>>> 780b1ccd
    "packages": [
        {
            "name": "automattic/jetpack-a8c-mc-stats",
            "version": "dev-trunk",
            "dist": {
                "type": "path",
                "url": "../../packages/a8c-mc-stats",
                "reference": "c5df589f62cd58dc5f1b04938e4e4edc75916812"
            },
            "require-dev": {
                "automattic/jetpack-changelogger": "^3.2",
                "yoast/phpunit-polyfills": "1.0.3"
            },
            "type": "jetpack-library",
            "extra": {
                "autotagger": true,
                "mirror-repo": "Automattic/jetpack-a8c-mc-stats",
                "changelogger": {
                    "link-template": "https://github.com/Automattic/jetpack-a8c-mc-stats/compare/v${old}...v${new}"
                },
                "branch-alias": {
                    "dev-trunk": "1.4.x-dev"
                }
            },
            "autoload": {
                "classmap": [
                    "src/"
                ]
            },
            "scripts": {
                "phpunit": [
                    "./vendor/phpunit/phpunit/phpunit --colors=always"
                ],
                "test-coverage": [
                    "php -dpcov.directory=. ./vendor/bin/phpunit --coverage-clover \"$COVERAGE_DIR/clover.xml\""
                ],
                "test-php": [
                    "@composer phpunit"
                ]
            },
            "license": [
                "GPL-2.0-or-later"
            ],
            "description": "Used to record internal usage stats for Automattic. Not visible to site owners.",
            "transport-options": {
                "relative": true
            }
        },
        {
            "name": "automattic/jetpack-admin-ui",
            "version": "dev-trunk",
            "dist": {
                "type": "path",
                "url": "../../packages/admin-ui",
                "reference": "643ce07d751c26cabbb330339d515ef5a35808f3"
            },
            "require-dev": {
                "automattic/jetpack-changelogger": "^3.2",
                "automattic/wordbless": "dev-master",
                "yoast/phpunit-polyfills": "1.0.3"
            },
            "type": "jetpack-library",
            "extra": {
                "autotagger": true,
                "mirror-repo": "Automattic/jetpack-admin-ui",
                "textdomain": "jetpack-admin-ui",
                "changelogger": {
                    "link-template": "https://github.com/Automattic/jetpack-admin-ui/compare/${old}...${new}"
                },
                "branch-alias": {
                    "dev-trunk": "0.2.x-dev"
                },
                "version-constants": {
                    "::PACKAGE_VERSION": "src/class-admin-menu.php"
                }
            },
            "autoload": {
                "classmap": [
                    "src/"
                ]
            },
            "scripts": {
                "phpunit": [
                    "./vendor/phpunit/phpunit/phpunit --colors=always"
                ],
                "test-coverage": [
                    "php -dpcov.directory=. ./vendor/bin/phpunit --coverage-clover \"$COVERAGE_DIR/clover.xml\""
                ],
                "test-php": [
                    "@composer phpunit"
                ],
                "post-install-cmd": [
                    "WorDBless\\Composer\\InstallDropin::copy"
                ],
                "post-update-cmd": [
                    "WorDBless\\Composer\\InstallDropin::copy"
                ]
            },
            "license": [
                "GPL-2.0-or-later"
            ],
            "description": "Generic Jetpack wp-admin UI elements",
            "transport-options": {
                "relative": true
            }
        },
        {
            "name": "automattic/jetpack-assets",
            "version": "dev-trunk",
            "dist": {
                "type": "path",
                "url": "../../packages/assets",
                "reference": "64ada4d1c3f69e232b27bb0e3a9d986e3f292954"
            },
            "require": {
                "automattic/jetpack-constants": "^1.6"
            },
            "require-dev": {
                "automattic/jetpack-changelogger": "^3.2",
                "brain/monkey": "2.6.1",
                "wikimedia/testing-access-wrapper": "^1.0 || ^2.0",
                "yoast/phpunit-polyfills": "1.0.3"
            },
            "type": "jetpack-library",
            "extra": {
                "autotagger": true,
                "mirror-repo": "Automattic/jetpack-assets",
                "textdomain": "jetpack-assets",
                "changelogger": {
                    "link-template": "https://github.com/Automattic/jetpack-assets/compare/v${old}...v${new}"
                },
                "branch-alias": {
                    "dev-trunk": "1.17.x-dev"
                }
            },
            "autoload": {
                "files": [
                    "actions.php"
                ],
                "classmap": [
                    "src/"
                ]
            },
            "scripts": {
                "build-development": [
                    "pnpm run build"
                ],
                "build-production": [
                    "pnpm run build-production"
                ],
                "phpunit": [
                    "./vendor/phpunit/phpunit/phpunit --colors=always"
                ],
                "test-coverage": [
                    "php -dpcov.directory=. ./vendor/bin/phpunit --coverage-clover \"$COVERAGE_DIR/php/clover.xml\"",
                    "pnpm run test-coverage"
                ],
                "test-js": [
                    "pnpm run test"
                ],
                "test-php": [
                    "@composer phpunit"
                ]
            },
            "license": [
                "GPL-2.0-or-later"
            ],
            "description": "Asset management utilities for Jetpack ecosystem packages",
            "transport-options": {
                "relative": true
            }
        },
        {
            "name": "automattic/jetpack-autoloader",
            "version": "dev-trunk",
            "dist": {
                "type": "path",
                "url": "../../packages/autoloader",
                "reference": "54d19e9ca258cd1731dc5f4a2be175204b93625f"
            },
            "require": {
                "composer-plugin-api": "^1.1 || ^2.0"
            },
            "require-dev": {
                "automattic/jetpack-changelogger": "^3.2",
                "yoast/phpunit-polyfills": "1.0.3"
            },
            "type": "composer-plugin",
            "extra": {
                "autotagger": true,
                "class": "Automattic\\Jetpack\\Autoloader\\CustomAutoloaderPlugin",
                "mirror-repo": "Automattic/jetpack-autoloader",
                "changelogger": {
                    "link-template": "https://github.com/Automattic/jetpack-autoloader/compare/v${old}...v${new}"
                },
                "branch-alias": {
                    "dev-trunk": "2.11.x-dev"
                }
            },
            "autoload": {
                "classmap": [
                    "src/AutoloadGenerator.php"
                ],
                "psr-4": {
                    "Automattic\\Jetpack\\Autoloader\\": "src"
                }
            },
            "scripts": {
                "phpunit": [
                    "./vendor/phpunit/phpunit/phpunit --colors=always"
                ],
                "test-coverage": [
                    "php -dpcov.directory=. ./vendor/bin/phpunit --coverage-php \"./tests/php/tmp/coverage-report.php\"",
                    "php ./tests/php/bin/test-coverage.php \"$COVERAGE_DIR/clover.xml\""
                ],
                "test-php": [
                    "@composer phpunit"
                ]
            },
            "license": [
                "GPL-2.0-or-later"
            ],
            "description": "Creates a custom autoloader for a plugin or theme.",
            "transport-options": {
                "relative": true
            }
        },
        {
            "name": "automattic/jetpack-composer-plugin",
            "version": "dev-trunk",
            "dist": {
                "type": "path",
                "url": "../../packages/composer-plugin",
                "reference": "cbd9a56c7fd43c342d96fb09ee6609d7e7580f9a"
            },
            "require": {
                "composer-plugin-api": "^2.1.0"
            },
            "require-dev": {
                "automattic/jetpack-changelogger": "^3.2",
                "composer/composer": "2.2.12",
                "yoast/phpunit-polyfills": "1.0.3"
            },
            "type": "composer-plugin",
            "extra": {
                "plugin-modifies-install-path": true,
                "class": "Automattic\\Jetpack\\Composer\\Plugin",
                "mirror-repo": "Automattic/jetpack-composer-plugin",
                "changelogger": {
                    "link-template": "https://github.com/Automattic/jetpack-composer-plugin/compare/v${old}...v${new}"
                },
                "autotagger": true,
                "branch-alias": {
                    "dev-trunk": "1.1.x-dev"
                }
            },
            "autoload": {
                "classmap": [
                    "src/"
                ]
            },
            "scripts": {
                "phpunit": [
                    "./vendor/phpunit/phpunit/phpunit --colors=always"
                ],
                "test-coverage": [
                    "php -dpcov.directory=. ./vendor/bin/phpunit --coverage-clover \"$COVERAGE_DIR/clover.xml\""
                ],
                "test-php": [
                    "@composer phpunit"
                ]
            },
            "license": [
                "GPL-2.0-or-later"
            ],
            "description": "A custom installer plugin for Composer to move Jetpack packages out of `vendor/` so WordPress's translation infrastructure will find their strings.",
            "transport-options": {
                "relative": true
            }
        },
        {
            "name": "automattic/jetpack-config",
            "version": "dev-trunk",
            "dist": {
                "type": "path",
                "url": "../../packages/config",
                "reference": "a604f3fbfa5c6d96925eebcf4d4240cb5f07fcf1"
            },
            "require-dev": {
                "automattic/jetpack-changelogger": "^3.2"
            },
            "type": "jetpack-library",
            "extra": {
                "autotagger": true,
                "mirror-repo": "Automattic/jetpack-config",
                "textdomain": "jetpack-config",
                "changelogger": {
                    "link-template": "https://github.com/Automattic/jetpack-config/compare/v${old}...v${new}"
                },
                "branch-alias": {
                    "dev-trunk": "1.11.x-dev"
                }
            },
            "autoload": {
                "classmap": [
                    "src/"
                ]
            },
            "license": [
                "GPL-2.0-or-later"
            ],
            "description": "Jetpack configuration package that initializes other packages and configures Jetpack's functionality. Can be used as a base for all variants of Jetpack package usage.",
            "transport-options": {
                "relative": true
            }
        },
        {
            "name": "automattic/jetpack-connection",
            "version": "dev-trunk",
            "dist": {
                "type": "path",
                "url": "../../packages/connection",
                "reference": "d76ee17f41bd202a7749b0431cfd38f61c5479e5"
            },
            "require": {
                "automattic/jetpack-a8c-mc-stats": "^1.4",
                "automattic/jetpack-admin-ui": "^0.2",
                "automattic/jetpack-constants": "^1.6",
                "automattic/jetpack-redirect": "^1.7",
                "automattic/jetpack-roles": "^1.4",
                "automattic/jetpack-status": "^1.15"
            },
            "require-dev": {
                "automattic/jetpack-changelogger": "^3.2",
                "automattic/wordbless": "@dev",
                "brain/monkey": "2.6.1",
                "yoast/phpunit-polyfills": "1.0.3"
            },
            "type": "jetpack-library",
            "extra": {
                "autotagger": true,
                "mirror-repo": "Automattic/jetpack-connection",
                "textdomain": "jetpack-connection",
                "version-constants": {
                    "::PACKAGE_VERSION": "src/class-package-version.php"
                },
                "changelogger": {
                    "link-template": "https://github.com/Automattic/jetpack-connection/compare/v${old}...v${new}"
                },
                "branch-alias": {
                    "dev-trunk": "1.46.x-dev"
                }
            },
            "autoload": {
                "classmap": [
                    "legacy",
                    "src/",
                    "src/webhooks"
                ]
            },
            "scripts": {
                "build-production": [
                    "pnpm run build-production"
                ],
                "build-development": [
                    "pnpm run build"
                ],
                "phpunit": [
                    "./vendor/phpunit/phpunit/phpunit --colors=always"
                ],
                "post-install-cmd": [
                    "WorDBless\\Composer\\InstallDropin::copy"
                ],
                "post-update-cmd": [
                    "WorDBless\\Composer\\InstallDropin::copy"
                ],
                "test-coverage": [
                    "php -dpcov.directory=. ./vendor/bin/phpunit --coverage-clover \"$COVERAGE_DIR/clover.xml\""
                ],
                "test-php": [
                    "@composer phpunit"
                ]
            },
            "license": [
                "GPL-2.0-or-later"
            ],
            "description": "Everything needed to connect to the Jetpack infrastructure",
            "transport-options": {
                "relative": true
            }
        },
        {
            "name": "automattic/jetpack-constants",
            "version": "dev-trunk",
            "dist": {
                "type": "path",
                "url": "../../packages/constants",
                "reference": "71eaf9916aaeeda2abf5a8a19e7534c6d1bc1898"
            },
            "require-dev": {
                "automattic/jetpack-changelogger": "^3.2",
                "brain/monkey": "2.6.1",
                "yoast/phpunit-polyfills": "1.0.3"
            },
            "type": "jetpack-library",
            "extra": {
                "autotagger": true,
                "mirror-repo": "Automattic/jetpack-constants",
                "changelogger": {
                    "link-template": "https://github.com/Automattic/jetpack-constants/compare/v${old}...v${new}"
                },
                "branch-alias": {
                    "dev-trunk": "1.6.x-dev"
                }
            },
            "autoload": {
                "classmap": [
                    "src/"
                ]
            },
            "scripts": {
                "phpunit": [
                    "./vendor/phpunit/phpunit/phpunit --colors=always"
                ],
                "test-coverage": [
                    "php -dpcov.directory=. ./vendor/bin/phpunit --coverage-clover \"$COVERAGE_DIR/clover.xml\""
                ],
                "test-php": [
                    "@composer phpunit"
                ]
            },
            "license": [
                "GPL-2.0-or-later"
            ],
            "description": "A wrapper for defining constants in a more testable way.",
            "transport-options": {
                "relative": true
            }
        },
        {
            "name": "automattic/jetpack-device-detection",
            "version": "dev-trunk",
            "dist": {
                "type": "path",
                "url": "../../packages/device-detection",
                "reference": "7c18edb6992a4c27b9cc2719ee7d1d0abacf5d76"
            },
            "require-dev": {
                "automattic/jetpack-changelogger": "^3.2",
                "yoast/phpunit-polyfills": "1.0.3"
            },
            "type": "jetpack-library",
            "extra": {
                "autotagger": true,
                "mirror-repo": "Automattic/jetpack-device-detection",
                "changelogger": {
                    "link-template": "https://github.com/Automattic/jetpack-device-detection/compare/v${old}...v${new}"
                },
                "branch-alias": {
                    "dev-trunk": "1.4.x-dev"
                }
            },
            "autoload": {
                "classmap": [
                    "src/"
                ]
            },
            "scripts": {
                "phpunit": [
                    "./vendor/phpunit/phpunit/phpunit --colors=always"
                ],
                "test-coverage": [
                    "php -dpcov.directory=. ./vendor/bin/phpunit --coverage-clover \"$COVERAGE_DIR/clover.xml\""
                ],
                "test-php": [
                    "@composer phpunit"
                ]
            },
            "license": [
                "GPL-2.0-or-later"
            ],
            "description": "A way to detect device types based on User-Agent header.",
            "transport-options": {
                "relative": true
            }
        },
        {
            "name": "automattic/jetpack-jitm",
            "version": "dev-trunk",
            "dist": {
                "type": "path",
                "url": "../../packages/jitm",
                "reference": "f4531599eac2ae05073ab7b5d62ed7b7fcde6863"
            },
            "require": {
                "automattic/jetpack-a8c-mc-stats": "^1.4",
                "automattic/jetpack-assets": "^1.17",
                "automattic/jetpack-connection": "^1.46",
                "automattic/jetpack-device-detection": "^1.4",
                "automattic/jetpack-logo": "^1.5",
                "automattic/jetpack-partner": "^1.7",
                "automattic/jetpack-redirect": "^1.7",
                "automattic/jetpack-status": "^1.15"
            },
            "require-dev": {
                "automattic/jetpack-changelogger": "^3.2",
                "brain/monkey": "2.6.1",
                "yoast/phpunit-polyfills": "1.0.3"
            },
            "type": "jetpack-library",
            "extra": {
                "autotagger": true,
                "mirror-repo": "Automattic/jetpack-jitm",
                "textdomain": "jetpack-jitm",
                "version-constants": {
                    "::PACKAGE_VERSION": "src/class-jitm.php"
                },
                "changelogger": {
                    "link-template": "https://github.com/Automattic/jetpack-jitm/compare/v${old}...v${new}"
                },
                "branch-alias": {
                    "dev-trunk": "2.2.x-dev"
                }
            },
            "autoload": {
                "classmap": [
                    "src/"
                ]
            },
            "scripts": {
                "build-production": [
                    "pnpm run build-production"
                ],
                "build-development": [
                    "pnpm run build"
                ],
                "phpunit": [
                    "./vendor/phpunit/phpunit/phpunit --colors=always"
                ],
                "test-coverage": [
                    "php -dpcov.directory=. ./vendor/bin/phpunit --coverage-clover \"$COVERAGE_DIR/clover.xml\""
                ],
                "test-php": [
                    "@composer phpunit"
                ]
            },
            "license": [
                "GPL-2.0-or-later"
            ],
            "description": "Just in time messages for Jetpack",
            "transport-options": {
                "relative": true
            }
        },
        {
            "name": "automattic/jetpack-lazy-images",
            "version": "dev-trunk",
            "dist": {
                "type": "path",
                "url": "../../packages/lazy-images",
                "reference": "8692acc24b2a4a918d6aed907396368adfa170f3"
            },
            "require": {
                "automattic/jetpack-assets": "^1.17",
                "automattic/jetpack-constants": "^1.6"
            },
            "require-dev": {
                "automattic/jetpack-changelogger": "^3.2",
                "automattic/wordbless": "dev-master",
                "yoast/phpunit-polyfills": "1.0.3"
            },
            "type": "jetpack-library",
            "extra": {
                "autotagger": true,
                "mirror-repo": "Automattic/jetpack-lazy-images",
                "textdomain": "jetpack-lazy-images",
                "changelogger": {
                    "link-template": "https://github.com/Automattic/jetpack-lazy-images/compare/v${old}...v${new}"
                },
                "branch-alias": {
                    "dev-trunk": "2.1.x-dev"
                }
            },
            "autoload": {
                "classmap": [
                    "src/"
                ]
            },
            "scripts": {
                "build-production": [
                    "pnpm run build-production"
                ],
                "build-development": [
                    "pnpm run build"
                ],
                "phpunit": [
                    "./vendor/phpunit/phpunit/phpunit --colors=always"
                ],
                "post-install-cmd": [
                    "WorDBless\\Composer\\InstallDropin::copy"
                ],
                "post-update-cmd": [
                    "WorDBless\\Composer\\InstallDropin::copy"
                ],
                "test-coverage": [
                    "php -dpcov.directory=. ./vendor/bin/phpunit --coverage-clover \"$COVERAGE_DIR/clover.xml\""
                ],
                "test-php": [
                    "@composer phpunit"
                ]
            },
            "license": [
                "GPL-2.0-or-later"
            ],
            "description": "Speed up your site and create a smoother viewing experience by loading images as visitors scroll down the screen, instead of all at once.",
            "transport-options": {
                "relative": true
            }
        },
        {
            "name": "automattic/jetpack-licensing",
            "version": "dev-trunk",
            "dist": {
                "type": "path",
                "url": "../../packages/licensing",
                "reference": "015a8ffab0a65aac08a7d6be586a0fe70cee462d"
            },
            "require": {
                "automattic/jetpack-connection": "^1.46"
            },
            "require-dev": {
                "automattic/jetpack-changelogger": "^3.2",
                "automattic/wordbless": "@dev",
                "yoast/phpunit-polyfills": "1.0.3"
            },
            "type": "jetpack-library",
            "extra": {
                "autotagger": true,
                "mirror-repo": "Automattic/jetpack-licensing",
                "textdomain": "jetpack-licensing",
                "changelogger": {
                    "link-template": "https://github.com/Automattic/jetpack-licensing/compare/v${old}...v${new}"
                },
                "branch-alias": {
                    "dev-trunk": "1.7.x-dev"
                }
            },
            "autoload": {
                "classmap": [
                    "src/"
                ]
            },
            "scripts": {
                "phpunit": [
                    "./vendor/phpunit/phpunit/phpunit --colors=always"
                ],
                "post-install-cmd": [
                    "WorDBless\\Composer\\InstallDropin::copy"
                ],
                "post-update-cmd": [
                    "WorDBless\\Composer\\InstallDropin::copy"
                ],
                "test-coverage": [
                    "php -dpcov.directory=. ./vendor/bin/phpunit --coverage-clover \"$COVERAGE_DIR/clover.xml\""
                ],
                "test-php": [
                    "@composer phpunit"
                ]
            },
            "license": [
                "GPL-2.0-or-later"
            ],
            "description": "Everything needed to manage Jetpack licenses client-side.",
            "transport-options": {
                "relative": true
            }
        },
        {
            "name": "automattic/jetpack-logo",
            "version": "dev-trunk",
            "dist": {
                "type": "path",
                "url": "../../packages/logo",
                "reference": "0b26b43706ad99ba1e7cd7f7afa23b8f44d28d00"
            },
            "require-dev": {
                "automattic/jetpack-changelogger": "^3.2",
                "yoast/phpunit-polyfills": "1.0.3"
            },
            "type": "jetpack-library",
            "extra": {
                "autotagger": true,
                "mirror-repo": "Automattic/jetpack-logo",
                "changelogger": {
                    "link-template": "https://github.com/Automattic/jetpack-logo/compare/v${old}...v${new}"
                },
                "branch-alias": {
                    "dev-trunk": "1.5.x-dev"
                }
            },
            "autoload": {
                "classmap": [
                    "src/"
                ]
            },
            "scripts": {
                "phpunit": [
                    "./vendor/phpunit/phpunit/phpunit --colors=always"
                ],
                "test-coverage": [
                    "php -dpcov.directory=. ./vendor/bin/phpunit --coverage-clover \"$COVERAGE_DIR/clover.xml\""
                ],
                "test-php": [
                    "@composer phpunit"
                ]
            },
            "license": [
                "GPL-2.0-or-later"
            ],
            "description": "A logo for Jetpack",
            "transport-options": {
                "relative": true
            }
        },
        {
            "name": "automattic/jetpack-my-jetpack",
            "version": "dev-trunk",
            "dist": {
                "type": "path",
                "url": "../../packages/my-jetpack",
                "reference": "682c254c3c4ed63b91d9e8e782b240d9056c3f7d"
            },
            "require": {
                "automattic/jetpack-admin-ui": "^0.2",
                "automattic/jetpack-assets": "^1.17",
                "automattic/jetpack-connection": "^1.46",
                "automattic/jetpack-constants": "^1.6",
                "automattic/jetpack-jitm": "^2.2",
                "automattic/jetpack-licensing": "^1.7",
                "automattic/jetpack-plugins-installer": "^0.2",
                "automattic/jetpack-redirect": "^1.7"
            },
            "require-dev": {
                "automattic/jetpack-changelogger": "^3.2",
                "automattic/wordbless": "@dev",
                "yoast/phpunit-polyfills": "1.0.3"
            },
            "type": "jetpack-library",
            "extra": {
                "autotagger": true,
                "mirror-repo": "Automattic/jetpack-my-jetpack",
                "textdomain": "jetpack-my-jetpack",
                "changelogger": {
                    "link-template": "https://github.com/Automattic/jetpack-my-jetpack/compare/${old}...${new}"
                },
                "branch-alias": {
                    "dev-trunk": "2.4.x-dev"
                },
                "version-constants": {
                    "::PACKAGE_VERSION": "src/class-initializer.php"
                }
            },
            "autoload": {
                "classmap": [
                    "src/",
                    "src/products"
                ]
            },
            "scripts": {
                "phpunit": [
                    "./vendor/phpunit/phpunit/phpunit --colors=always"
                ],
                "test-coverage": [
                    "php -dpcov.directory=. ./vendor/bin/phpunit --coverage-clover \"$COVERAGE_DIR/coverage.xml\"",
                    "pnpm run test --coverageDirectory=\"$COVERAGE_DIR\" --coverage --coverageReporters=clover"
                ],
                "test-php": [
                    "@composer phpunit"
                ],
                "test-js": [
                    "pnpm run test"
                ],
                "test-js-watch": [
                    "Composer\\Config::disableProcessTimeout",
                    "pnpm run test --watch"
                ],
                "build-development": [
                    "pnpm run build"
                ],
                "build-production": [
                    "NODE_ENV=production pnpm run build"
                ],
                "watch": [
                    "Composer\\Config::disableProcessTimeout",
                    "pnpm run watch"
                ],
                "post-install-cmd": [
                    "WorDBless\\Composer\\InstallDropin::copy"
                ],
                "post-update-cmd": [
                    "WorDBless\\Composer\\InstallDropin::copy"
                ]
            },
            "license": [
                "GPL-2.0-or-later"
            ],
            "description": "WP Admin page with information and configuration shared among all Jetpack stand-alone plugins",
            "transport-options": {
                "relative": true
            }
        },
        {
            "name": "automattic/jetpack-partner",
            "version": "dev-trunk",
            "dist": {
                "type": "path",
                "url": "../../packages/partner",
                "reference": "fe539d8bee66ced559d8e5278819f4c2f8422e2c"
            },
            "require": {
                "automattic/jetpack-connection": "^1.46",
                "automattic/jetpack-status": "^1.15"
            },
            "require-dev": {
                "automattic/jetpack-changelogger": "^3.2",
                "automattic/wordbless": "@dev",
                "brain/monkey": "2.6.1",
                "yoast/phpunit-polyfills": "1.0.3"
            },
            "type": "jetpack-library",
            "extra": {
                "autotagger": true,
                "mirror-repo": "Automattic/jetpack-partner",
                "changelogger": {
                    "link-template": "https://github.com/Automattic/jetpack-partner/compare/v${old}...v${new}"
                },
                "branch-alias": {
                    "dev-trunk": "1.7.x-dev"
                }
            },
            "autoload": {
                "classmap": [
                    "src/"
                ]
            },
            "scripts": {
                "phpunit": [
                    "./vendor/phpunit/phpunit/phpunit --colors=always"
                ],
                "post-install-cmd": [
                    "WorDBless\\Composer\\InstallDropin::copy"
                ],
                "post-update-cmd": [
                    "WorDBless\\Composer\\InstallDropin::copy"
                ],
                "test-coverage": [
                    "php -dpcov.directory=. ./vendor/bin/phpunit --coverage-clover \"$COVERAGE_DIR/clover.xml\""
                ],
                "test-php": [
                    "@composer phpunit"
                ]
            },
            "license": [
                "GPL-2.0-or-later"
            ],
            "description": "Support functions for Jetpack hosting partners.",
            "transport-options": {
                "relative": true
            }
        },
        {
            "name": "automattic/jetpack-plugins-installer",
            "version": "dev-trunk",
            "dist": {
                "type": "path",
                "url": "../../packages/plugins-installer",
                "reference": "15b99481e685050e153fa59f5cf5a9dff6f3216e"
            },
            "require": {
                "automattic/jetpack-a8c-mc-stats": "^1.4"
            },
            "require-dev": {
                "automattic/jetpack-changelogger": "^3.2",
                "yoast/phpunit-polyfills": "1.0.3"
            },
            "type": "jetpack-library",
            "extra": {
                "branch-alias": {
                    "dev-trunk": "0.2.x-dev"
                },
                "mirror-repo": "Automattic/jetpack-plugins-installer",
                "changelogger": {
                    "link-template": "https://github.com/Automattic/jetpack-plugins-installer/compare/v${old}...v${new}"
                },
                "autotagger": true,
                "textdomain": "jetpack-plugins-installer"
            },
            "autoload": {
                "classmap": [
                    "src/"
                ]
            },
            "scripts": {
                "phpunit": [
                    "./vendor/phpunit/phpunit/phpunit --colors=always"
                ],
                "test-coverage": [
                    "php -dpcov.directory=. ./vendor/bin/phpunit --coverage-clover \"$COVERAGE_DIR/clover.xml\""
                ],
                "test-php": [
                    "@composer phpunit"
                ]
            },
            "license": [
                "GPL-2.0-or-later"
            ],
            "description": "Handle installation of plugins from WP.org",
            "transport-options": {
                "relative": true
            }
        },
        {
            "name": "automattic/jetpack-redirect",
            "version": "dev-trunk",
            "dist": {
                "type": "path",
                "url": "../../packages/redirect",
                "reference": "94b165af8d09ef555bc6e8895cd8a38435dc2409"
            },
            "require": {
                "automattic/jetpack-status": "^1.15"
            },
            "require-dev": {
                "automattic/jetpack-changelogger": "^3.2",
                "brain/monkey": "2.6.1",
                "yoast/phpunit-polyfills": "1.0.3"
            },
            "type": "jetpack-library",
            "extra": {
                "autotagger": true,
                "mirror-repo": "Automattic/jetpack-redirect",
                "changelogger": {
                    "link-template": "https://github.com/Automattic/jetpack-redirect/compare/v${old}...v${new}"
                },
                "branch-alias": {
                    "dev-trunk": "1.7.x-dev"
                }
            },
            "autoload": {
                "classmap": [
                    "src/"
                ]
            },
            "scripts": {
                "phpunit": [
                    "./vendor/phpunit/phpunit/phpunit --colors=always"
                ],
                "test-coverage": [
                    "php -dpcov.directory=. ./vendor/bin/phpunit --coverage-clover \"$COVERAGE_DIR/clover.xml\""
                ],
                "test-php": [
                    "@composer phpunit"
                ]
            },
            "license": [
                "GPL-2.0-or-later"
            ],
            "description": "Utilities to build URLs to the jetpack.com/redirect/ service",
            "transport-options": {
                "relative": true
            }
        },
        {
            "name": "automattic/jetpack-roles",
            "version": "dev-trunk",
            "dist": {
                "type": "path",
                "url": "../../packages/roles",
                "reference": "e7d89c4c354ca17ec53d1a2e05454057c1b144da"
            },
            "require-dev": {
                "automattic/jetpack-changelogger": "^3.2",
                "brain/monkey": "2.6.1",
                "yoast/phpunit-polyfills": "1.0.3"
            },
            "type": "jetpack-library",
            "extra": {
                "autotagger": true,
                "mirror-repo": "Automattic/jetpack-roles",
                "changelogger": {
                    "link-template": "https://github.com/Automattic/jetpack-roles/compare/v${old}...v${new}"
                },
                "branch-alias": {
                    "dev-trunk": "1.4.x-dev"
                }
            },
            "autoload": {
                "classmap": [
                    "src/"
                ]
            },
            "scripts": {
                "phpunit": [
                    "./vendor/phpunit/phpunit/phpunit --colors=always"
                ],
                "test-coverage": [
                    "php -dpcov.directory=. ./vendor/bin/phpunit --coverage-clover \"$COVERAGE_DIR/clover.xml\""
                ],
                "test-php": [
                    "@composer phpunit"
                ]
            },
            "license": [
                "GPL-2.0-or-later"
            ],
            "description": "Utilities, related with user roles and capabilities.",
            "transport-options": {
                "relative": true
            }
        },
        {
            "name": "automattic/jetpack-status",
            "version": "dev-trunk",
            "dist": {
                "type": "path",
                "url": "../../packages/status",
                "reference": "8c376c3bcefd4b8b4fab64505993ee3818119ca7"
            },
            "require": {
                "automattic/jetpack-constants": "^1.6"
            },
            "require-dev": {
                "automattic/jetpack-changelogger": "^3.2",
                "brain/monkey": "2.6.1",
                "yoast/phpunit-polyfills": "1.0.3"
            },
            "type": "jetpack-library",
            "extra": {
                "autotagger": true,
                "mirror-repo": "Automattic/jetpack-status",
                "changelogger": {
                    "link-template": "https://github.com/Automattic/jetpack-status/compare/v${old}...v${new}"
                },
                "branch-alias": {
                    "dev-trunk": "1.15.x-dev"
                }
            },
            "autoload": {
                "classmap": [
                    "src/"
                ]
            },
            "scripts": {
                "phpunit": [
                    "./vendor/phpunit/phpunit/phpunit --colors=always"
                ],
                "test-coverage": [
                    "php -dpcov.directory=. ./vendor/bin/phpunit --coverage-clover \"$COVERAGE_DIR/clover.xml\""
                ],
                "test-php": [
                    "@composer phpunit"
                ]
            },
            "license": [
                "GPL-2.0-or-later"
            ],
            "description": "Used to retrieve information about the current status of Jetpack and the site overall.",
            "transport-options": {
                "relative": true
            }
        },
        {
            "name": "tedivm/jshrink",
            "version": "v1.4.0",
            "source": {
                "type": "git",
                "url": "https://github.com/tedious/JShrink.git",
                "reference": "0513ba1407b1f235518a939455855e6952a48bbc"
            },
            "dist": {
                "type": "zip",
                "url": "https://api.github.com/repos/tedious/JShrink/zipball/0513ba1407b1f235518a939455855e6952a48bbc",
                "reference": "0513ba1407b1f235518a939455855e6952a48bbc",
                "shasum": ""
            },
            "require": {
                "php": "^5.6|^7.0|^8.0"
            },
            "require-dev": {
                "friendsofphp/php-cs-fixer": "^2.8",
                "php-coveralls/php-coveralls": "^1.1.0",
                "phpunit/phpunit": "^6"
            },
            "type": "library",
            "autoload": {
                "psr-0": {
                    "JShrink": "src/"
                }
            },
            "notification-url": "https://packagist.org/downloads/",
            "license": [
                "BSD-3-Clause"
            ],
            "authors": [
                {
                    "name": "Robert Hafner",
                    "email": "tedivm@tedivm.com"
                }
            ],
            "description": "Javascript Minifier built in PHP",
            "homepage": "http://github.com/tedious/JShrink",
            "keywords": [
                "javascript",
                "minifier"
            ],
            "support": {
                "issues": "https://github.com/tedious/JShrink/issues",
                "source": "https://github.com/tedious/JShrink/tree/v1.4.0"
            },
            "funding": [
                {
                    "url": "https://tidelift.com/funding/github/packagist/tedivm/jshrink",
                    "type": "tidelift"
                }
            ],
            "time": "2020-11-30T18:10:21+00:00"
        }
    ],
    "packages-dev": [
        {
            "name": "antecedent/patchwork",
            "version": "2.1.21",
            "source": {
                "type": "git",
                "url": "https://github.com/antecedent/patchwork.git",
                "reference": "25c1fa0cd9a6e6d0d13863d8df8f050b6733f16d"
            },
            "dist": {
                "type": "zip",
                "url": "https://api.github.com/repos/antecedent/patchwork/zipball/25c1fa0cd9a6e6d0d13863d8df8f050b6733f16d",
                "reference": "25c1fa0cd9a6e6d0d13863d8df8f050b6733f16d",
                "shasum": ""
            },
            "require": {
                "php": ">=5.4.0"
            },
            "require-dev": {
                "phpunit/phpunit": ">=4"
            },
            "type": "library",
            "notification-url": "https://packagist.org/downloads/",
            "license": [
                "MIT"
            ],
            "authors": [
                {
                    "name": "Ignas Rudaitis",
                    "email": "ignas.rudaitis@gmail.com"
                }
            ],
            "description": "Method redefinition (monkey-patching) functionality for PHP.",
            "homepage": "http://patchwork2.org/",
            "keywords": [
                "aop",
                "aspect",
                "interception",
                "monkeypatching",
                "redefinition",
                "runkit",
                "testing"
            ],
            "support": {
                "issues": "https://github.com/antecedent/patchwork/issues",
                "source": "https://github.com/antecedent/patchwork/tree/2.1.21"
            },
            "time": "2022-02-07T07:28:34+00:00"
        },
        {
            "name": "automattic/jetpack-changelogger",
            "version": "dev-trunk",
            "dist": {
                "type": "path",
                "url": "../../packages/changelogger",
                "reference": "db7485e80ebcad717977462edf149ea62e134b3b"
            },
            "require": {
                "php": ">=5.6",
                "symfony/console": "^3.4 || ^5.2 || ^6.0",
                "symfony/process": "^3.4 || ^5.2 || ^6.0",
                "wikimedia/at-ease": "^1.2 || ^2.0"
            },
            "require-dev": {
                "wikimedia/testing-access-wrapper": "^1.0 || ^2.0",
                "yoast/phpunit-polyfills": "1.0.3"
            },
            "bin": [
                "bin/changelogger"
            ],
            "type": "project",
            "extra": {
                "autotagger": true,
                "branch-alias": {
                    "dev-trunk": "3.2.x-dev"
                },
                "mirror-repo": "Automattic/jetpack-changelogger",
                "version-constants": {
                    "::VERSION": "src/Application.php"
                },
                "changelogger": {
                    "link-template": "https://github.com/Automattic/jetpack-changelogger/compare/${old}...${new}"
                }
            },
            "autoload": {
                "psr-4": {
                    "Automattic\\Jetpack\\Changelogger\\": "src",
                    "Automattic\\Jetpack\\Changelog\\": "lib"
                }
            },
            "autoload-dev": {
                "psr-4": {
                    "Automattic\\Jetpack\\Changelogger\\Tests\\": "tests/php/includes/src",
                    "Automattic\\Jetpack\\Changelog\\Tests\\": "tests/php/includes/lib"
                }
            },
            "scripts": {
                "phpunit": [
                    "./vendor/phpunit/phpunit/phpunit --colors=always"
                ],
                "test-coverage": [
                    "php -dpcov.directory=. ./vendor/bin/phpunit --coverage-clover \"$COVERAGE_DIR/clover.xml\""
                ],
                "test-php": [
                    "@composer phpunit"
                ],
                "post-install-cmd": [
                    "[ -e vendor/bin/changelogger ] || { cd vendor/bin && ln -s ../../bin/changelogger; }"
                ],
                "post-update-cmd": [
                    "[ -e vendor/bin/changelogger ] || { cd vendor/bin && ln -s ../../bin/changelogger; }"
                ]
            },
            "license": [
                "GPL-2.0-or-later"
            ],
            "description": "Jetpack Changelogger tool. Allows for managing changelogs by dropping change files into a changelog directory with each PR.",
            "transport-options": {
                "relative": true
            }
        },
        {
            "name": "automattic/wordbless",
            "version": "0.4.0",
            "source": {
                "type": "git",
                "url": "https://github.com/Automattic/wordbless.git",
                "reference": "4811e4562e14679dbeedcf84bed2547db4ea5c03"
            },
            "dist": {
                "type": "zip",
                "url": "https://api.github.com/repos/Automattic/wordbless/zipball/4811e4562e14679dbeedcf84bed2547db4ea5c03",
                "reference": "4811e4562e14679dbeedcf84bed2547db4ea5c03",
                "shasum": ""
            },
            "require": {
                "php": ">=5.6.20",
                "roots/wordpress": "^6.0.2"
            },
            "require-dev": {
                "phpunit/phpunit": "^5.7 || ^6.5 || ^7.5 || ^9.5"
            },
            "type": "wordpress-dropin",
            "autoload": {
                "psr-4": {
                    "WorDBless\\": "src/",
                    "WorDBless\\Composer\\": "src/Composer/"
                }
            },
            "notification-url": "https://packagist.org/downloads/",
            "license": [
                "GPL-2.0-or-later"
            ],
            "authors": [
                {
                    "name": "Automattic Inc."
                }
            ],
            "description": "WorDBless allows you to use WordPress core functions in your PHPUnit tests without having to set up a database and the whole WordPress environment",
            "support": {
                "issues": "https://github.com/Automattic/wordbless/issues",
                "source": "https://github.com/Automattic/wordbless/tree/0.4.0"
            },
            "time": "2022-09-14T14:01:05+00:00"
        },
        {
            "name": "brain/monkey",
            "version": "2.6.1",
            "source": {
                "type": "git",
                "url": "https://github.com/Brain-WP/BrainMonkey.git",
                "reference": "a31c84515bb0d49be9310f52ef1733980ea8ffbb"
            },
            "dist": {
                "type": "zip",
                "url": "https://api.github.com/repos/Brain-WP/BrainMonkey/zipball/a31c84515bb0d49be9310f52ef1733980ea8ffbb",
                "reference": "a31c84515bb0d49be9310f52ef1733980ea8ffbb",
                "shasum": ""
            },
            "require": {
                "antecedent/patchwork": "^2.1.17",
                "mockery/mockery": "^1.3.5 || ^1.4.4",
                "php": ">=5.6.0"
            },
            "require-dev": {
                "dealerdirect/phpcodesniffer-composer-installer": "^0.7.1",
                "phpcompatibility/php-compatibility": "^9.3.0",
                "phpunit/phpunit": "^5.7.26 || ^6.0 || ^7.0 || >=8.0 <8.5.12 || ^8.5.14 || ^9.0"
            },
            "type": "library",
            "extra": {
                "branch-alias": {
                    "dev-version/1": "1.x-dev",
                    "dev-master": "2.0.x-dev"
                }
            },
            "autoload": {
                "files": [
                    "inc/api.php"
                ],
                "psr-4": {
                    "Brain\\Monkey\\": "src/"
                }
            },
            "notification-url": "https://packagist.org/downloads/",
            "license": [
                "MIT"
            ],
            "authors": [
                {
                    "name": "Giuseppe Mazzapica",
                    "email": "giuseppe.mazzapica@gmail.com",
                    "homepage": "https://gmazzap.me",
                    "role": "Developer"
                }
            ],
            "description": "Mocking utility for PHP functions and WordPress plugin API",
            "keywords": [
                "Monkey Patching",
                "interception",
                "mock",
                "mock functions",
                "mockery",
                "patchwork",
                "redefinition",
                "runkit",
                "test",
                "testing"
            ],
            "support": {
                "issues": "https://github.com/Brain-WP/BrainMonkey/issues",
                "source": "https://github.com/Brain-WP/BrainMonkey"
            },
            "time": "2021-11-11T15:53:55+00:00"
        },
        {
            "name": "doctrine/instantiator",
            "version": "1.4.1",
            "source": {
                "type": "git",
                "url": "https://github.com/doctrine/instantiator.git",
                "reference": "10dcfce151b967d20fde1b34ae6640712c3891bc"
            },
            "dist": {
                "type": "zip",
                "url": "https://api.github.com/repos/doctrine/instantiator/zipball/10dcfce151b967d20fde1b34ae6640712c3891bc",
                "reference": "10dcfce151b967d20fde1b34ae6640712c3891bc",
                "shasum": ""
            },
            "require": {
                "php": "^7.1 || ^8.0"
            },
            "require-dev": {
                "doctrine/coding-standard": "^9",
                "ext-pdo": "*",
                "ext-phar": "*",
                "phpbench/phpbench": "^0.16 || ^1",
                "phpstan/phpstan": "^1.4",
                "phpstan/phpstan-phpunit": "^1",
                "phpunit/phpunit": "^7.5 || ^8.5 || ^9.5",
                "vimeo/psalm": "^4.22"
            },
            "type": "library",
            "autoload": {
                "psr-4": {
                    "Doctrine\\Instantiator\\": "src/Doctrine/Instantiator/"
                }
            },
            "notification-url": "https://packagist.org/downloads/",
            "license": [
                "MIT"
            ],
            "authors": [
                {
                    "name": "Marco Pivetta",
                    "email": "ocramius@gmail.com",
                    "homepage": "https://ocramius.github.io/"
                }
            ],
            "description": "A small, lightweight utility to instantiate objects in PHP without invoking their constructors",
            "homepage": "https://www.doctrine-project.org/projects/instantiator.html",
            "keywords": [
                "constructor",
                "instantiate"
            ],
            "support": {
                "issues": "https://github.com/doctrine/instantiator/issues",
                "source": "https://github.com/doctrine/instantiator/tree/1.4.1"
            },
            "funding": [
                {
                    "url": "https://www.doctrine-project.org/sponsorship.html",
                    "type": "custom"
                },
                {
                    "url": "https://www.patreon.com/phpdoctrine",
                    "type": "patreon"
                },
                {
                    "url": "https://tidelift.com/funding/github/packagist/doctrine%2Finstantiator",
                    "type": "tidelift"
                }
            ],
            "time": "2022-03-03T08:28:38+00:00"
        },
        {
            "name": "hamcrest/hamcrest-php",
            "version": "v2.0.1",
            "source": {
                "type": "git",
                "url": "https://github.com/hamcrest/hamcrest-php.git",
                "reference": "8c3d0a3f6af734494ad8f6fbbee0ba92422859f3"
            },
            "dist": {
                "type": "zip",
                "url": "https://api.github.com/repos/hamcrest/hamcrest-php/zipball/8c3d0a3f6af734494ad8f6fbbee0ba92422859f3",
                "reference": "8c3d0a3f6af734494ad8f6fbbee0ba92422859f3",
                "shasum": ""
            },
            "require": {
                "php": "^5.3|^7.0|^8.0"
            },
            "replace": {
                "cordoval/hamcrest-php": "*",
                "davedevelopment/hamcrest-php": "*",
                "kodova/hamcrest-php": "*"
            },
            "require-dev": {
                "phpunit/php-file-iterator": "^1.4 || ^2.0",
                "phpunit/phpunit": "^4.8.36 || ^5.7 || ^6.5 || ^7.0"
            },
            "type": "library",
            "extra": {
                "branch-alias": {
                    "dev-master": "2.1-dev"
                }
            },
            "autoload": {
                "classmap": [
                    "hamcrest"
                ]
            },
            "notification-url": "https://packagist.org/downloads/",
            "license": [
                "BSD-3-Clause"
            ],
            "description": "This is the PHP port of Hamcrest Matchers",
            "keywords": [
                "test"
            ],
            "support": {
                "issues": "https://github.com/hamcrest/hamcrest-php/issues",
                "source": "https://github.com/hamcrest/hamcrest-php/tree/v2.0.1"
            },
            "time": "2020-07-09T08:09:16+00:00"
        },
        {
            "name": "mockery/mockery",
            "version": "1.5.1",
            "source": {
                "type": "git",
                "url": "https://github.com/mockery/mockery.git",
                "reference": "e92dcc83d5a51851baf5f5591d32cb2b16e3684e"
            },
            "dist": {
                "type": "zip",
                "url": "https://api.github.com/repos/mockery/mockery/zipball/e92dcc83d5a51851baf5f5591d32cb2b16e3684e",
                "reference": "e92dcc83d5a51851baf5f5591d32cb2b16e3684e",
                "shasum": ""
            },
            "require": {
                "hamcrest/hamcrest-php": "^2.0.1",
                "lib-pcre": ">=7.0",
                "php": "^7.3 || ^8.0"
            },
            "conflict": {
                "phpunit/phpunit": "<8.0"
            },
            "require-dev": {
                "phpunit/phpunit": "^8.5 || ^9.3"
            },
            "type": "library",
            "extra": {
                "branch-alias": {
                    "dev-master": "1.4.x-dev"
                }
            },
            "autoload": {
                "psr-0": {
                    "Mockery": "library/"
                }
            },
            "notification-url": "https://packagist.org/downloads/",
            "license": [
                "BSD-3-Clause"
            ],
            "authors": [
                {
                    "name": "Pádraic Brady",
                    "email": "padraic.brady@gmail.com",
                    "homepage": "http://blog.astrumfutura.com"
                },
                {
                    "name": "Dave Marshall",
                    "email": "dave.marshall@atstsolutions.co.uk",
                    "homepage": "http://davedevelopment.co.uk"
                }
            ],
            "description": "Mockery is a simple yet flexible PHP mock object framework",
            "homepage": "https://github.com/mockery/mockery",
            "keywords": [
                "BDD",
                "TDD",
                "library",
                "mock",
                "mock objects",
                "mockery",
                "stub",
                "test",
                "test double",
                "testing"
            ],
            "support": {
                "issues": "https://github.com/mockery/mockery/issues",
                "source": "https://github.com/mockery/mockery/tree/1.5.1"
            },
            "time": "2022-09-07T15:32:08+00:00"
        },
        {
            "name": "myclabs/deep-copy",
            "version": "1.11.0",
            "source": {
                "type": "git",
                "url": "https://github.com/myclabs/DeepCopy.git",
                "reference": "14daed4296fae74d9e3201d2c4925d1acb7aa614"
            },
            "dist": {
                "type": "zip",
                "url": "https://api.github.com/repos/myclabs/DeepCopy/zipball/14daed4296fae74d9e3201d2c4925d1acb7aa614",
                "reference": "14daed4296fae74d9e3201d2c4925d1acb7aa614",
                "shasum": ""
            },
            "require": {
                "php": "^7.1 || ^8.0"
            },
            "conflict": {
                "doctrine/collections": "<1.6.8",
                "doctrine/common": "<2.13.3 || >=3,<3.2.2"
            },
            "require-dev": {
                "doctrine/collections": "^1.6.8",
                "doctrine/common": "^2.13.3 || ^3.2.2",
                "phpunit/phpunit": "^7.5.20 || ^8.5.23 || ^9.5.13"
            },
            "type": "library",
            "autoload": {
                "files": [
                    "src/DeepCopy/deep_copy.php"
                ],
                "psr-4": {
                    "DeepCopy\\": "src/DeepCopy/"
                }
            },
            "notification-url": "https://packagist.org/downloads/",
            "license": [
                "MIT"
            ],
            "description": "Create deep copies (clones) of your objects",
            "keywords": [
                "clone",
                "copy",
                "duplicate",
                "object",
                "object graph"
            ],
            "support": {
                "issues": "https://github.com/myclabs/DeepCopy/issues",
                "source": "https://github.com/myclabs/DeepCopy/tree/1.11.0"
            },
            "funding": [
                {
                    "url": "https://tidelift.com/funding/github/packagist/myclabs/deep-copy",
                    "type": "tidelift"
                }
            ],
            "time": "2022-03-03T13:19:32+00:00"
        },
        {
            "name": "nikic/php-parser",
            "version": "v4.15.1",
            "source": {
                "type": "git",
                "url": "https://github.com/nikic/PHP-Parser.git",
                "reference": "0ef6c55a3f47f89d7a374e6f835197a0b5fcf900"
            },
            "dist": {
                "type": "zip",
                "url": "https://api.github.com/repos/nikic/PHP-Parser/zipball/0ef6c55a3f47f89d7a374e6f835197a0b5fcf900",
                "reference": "0ef6c55a3f47f89d7a374e6f835197a0b5fcf900",
                "shasum": ""
            },
            "require": {
                "ext-tokenizer": "*",
                "php": ">=7.0"
            },
            "require-dev": {
                "ircmaxell/php-yacc": "^0.0.7",
                "phpunit/phpunit": "^6.5 || ^7.0 || ^8.0 || ^9.0"
            },
            "bin": [
                "bin/php-parse"
            ],
            "type": "library",
            "extra": {
                "branch-alias": {
                    "dev-master": "4.9-dev"
                }
            },
            "autoload": {
                "psr-4": {
                    "PhpParser\\": "lib/PhpParser"
                }
            },
            "notification-url": "https://packagist.org/downloads/",
            "license": [
                "BSD-3-Clause"
            ],
            "authors": [
                {
                    "name": "Nikita Popov"
                }
            ],
            "description": "A PHP parser written in PHP",
            "keywords": [
                "parser",
                "php"
            ],
            "support": {
                "issues": "https://github.com/nikic/PHP-Parser/issues",
                "source": "https://github.com/nikic/PHP-Parser/tree/v4.15.1"
            },
            "time": "2022-09-04T07:30:47+00:00"
        },
        {
            "name": "phar-io/manifest",
            "version": "2.0.3",
            "source": {
                "type": "git",
                "url": "https://github.com/phar-io/manifest.git",
                "reference": "97803eca37d319dfa7826cc2437fc020857acb53"
            },
            "dist": {
                "type": "zip",
                "url": "https://api.github.com/repos/phar-io/manifest/zipball/97803eca37d319dfa7826cc2437fc020857acb53",
                "reference": "97803eca37d319dfa7826cc2437fc020857acb53",
                "shasum": ""
            },
            "require": {
                "ext-dom": "*",
                "ext-phar": "*",
                "ext-xmlwriter": "*",
                "phar-io/version": "^3.0.1",
                "php": "^7.2 || ^8.0"
            },
            "type": "library",
            "extra": {
                "branch-alias": {
                    "dev-master": "2.0.x-dev"
                }
            },
            "autoload": {
                "classmap": [
                    "src/"
                ]
            },
            "notification-url": "https://packagist.org/downloads/",
            "license": [
                "BSD-3-Clause"
            ],
            "authors": [
                {
                    "name": "Arne Blankerts",
                    "email": "arne@blankerts.de",
                    "role": "Developer"
                },
                {
                    "name": "Sebastian Heuer",
                    "email": "sebastian@phpeople.de",
                    "role": "Developer"
                },
                {
                    "name": "Sebastian Bergmann",
                    "email": "sebastian@phpunit.de",
                    "role": "Developer"
                }
            ],
            "description": "Component for reading phar.io manifest information from a PHP Archive (PHAR)",
            "support": {
                "issues": "https://github.com/phar-io/manifest/issues",
                "source": "https://github.com/phar-io/manifest/tree/2.0.3"
            },
            "time": "2021-07-20T11:28:43+00:00"
        },
        {
            "name": "phar-io/version",
            "version": "3.2.1",
            "source": {
                "type": "git",
                "url": "https://github.com/phar-io/version.git",
                "reference": "4f7fd7836c6f332bb2933569e566a0d6c4cbed74"
            },
            "dist": {
                "type": "zip",
                "url": "https://api.github.com/repos/phar-io/version/zipball/4f7fd7836c6f332bb2933569e566a0d6c4cbed74",
                "reference": "4f7fd7836c6f332bb2933569e566a0d6c4cbed74",
                "shasum": ""
            },
            "require": {
                "php": "^7.2 || ^8.0"
            },
            "type": "library",
            "autoload": {
                "classmap": [
                    "src/"
                ]
            },
            "notification-url": "https://packagist.org/downloads/",
            "license": [
                "BSD-3-Clause"
            ],
            "authors": [
                {
                    "name": "Arne Blankerts",
                    "email": "arne@blankerts.de",
                    "role": "Developer"
                },
                {
                    "name": "Sebastian Heuer",
                    "email": "sebastian@phpeople.de",
                    "role": "Developer"
                },
                {
                    "name": "Sebastian Bergmann",
                    "email": "sebastian@phpunit.de",
                    "role": "Developer"
                }
            ],
            "description": "Library for handling version information and constraints",
            "support": {
                "issues": "https://github.com/phar-io/version/issues",
                "source": "https://github.com/phar-io/version/tree/3.2.1"
            },
            "time": "2022-02-21T01:04:05+00:00"
        },
        {
            "name": "phpunit/php-code-coverage",
            "version": "9.2.18",
            "source": {
                "type": "git",
                "url": "https://github.com/sebastianbergmann/php-code-coverage.git",
                "reference": "12fddc491826940cf9b7e88ad9664cf51f0f6d0a"
            },
            "dist": {
                "type": "zip",
                "url": "https://api.github.com/repos/sebastianbergmann/php-code-coverage/zipball/12fddc491826940cf9b7e88ad9664cf51f0f6d0a",
                "reference": "12fddc491826940cf9b7e88ad9664cf51f0f6d0a",
                "shasum": ""
            },
            "require": {
                "ext-dom": "*",
                "ext-libxml": "*",
                "ext-xmlwriter": "*",
                "nikic/php-parser": "^4.14",
                "php": ">=7.3",
                "phpunit/php-file-iterator": "^3.0.3",
                "phpunit/php-text-template": "^2.0.2",
                "sebastian/code-unit-reverse-lookup": "^2.0.2",
                "sebastian/complexity": "^2.0",
                "sebastian/environment": "^5.1.2",
                "sebastian/lines-of-code": "^1.0.3",
                "sebastian/version": "^3.0.1",
                "theseer/tokenizer": "^1.2.0"
            },
            "require-dev": {
                "phpunit/phpunit": "^9.3"
            },
            "suggest": {
                "ext-pcov": "*",
                "ext-xdebug": "*"
            },
            "type": "library",
            "extra": {
                "branch-alias": {
                    "dev-master": "9.2-dev"
                }
            },
            "autoload": {
                "classmap": [
                    "src/"
                ]
            },
            "notification-url": "https://packagist.org/downloads/",
            "license": [
                "BSD-3-Clause"
            ],
            "authors": [
                {
                    "name": "Sebastian Bergmann",
                    "email": "sebastian@phpunit.de",
                    "role": "lead"
                }
            ],
            "description": "Library that provides collection, processing, and rendering functionality for PHP code coverage information.",
            "homepage": "https://github.com/sebastianbergmann/php-code-coverage",
            "keywords": [
                "coverage",
                "testing",
                "xunit"
            ],
            "support": {
                "issues": "https://github.com/sebastianbergmann/php-code-coverage/issues",
                "source": "https://github.com/sebastianbergmann/php-code-coverage/tree/9.2.18"
            },
            "funding": [
                {
                    "url": "https://github.com/sebastianbergmann",
                    "type": "github"
                }
            ],
            "time": "2022-10-27T13:35:33+00:00"
        },
        {
            "name": "phpunit/php-file-iterator",
            "version": "3.0.6",
            "source": {
                "type": "git",
                "url": "https://github.com/sebastianbergmann/php-file-iterator.git",
                "reference": "cf1c2e7c203ac650e352f4cc675a7021e7d1b3cf"
            },
            "dist": {
                "type": "zip",
                "url": "https://api.github.com/repos/sebastianbergmann/php-file-iterator/zipball/cf1c2e7c203ac650e352f4cc675a7021e7d1b3cf",
                "reference": "cf1c2e7c203ac650e352f4cc675a7021e7d1b3cf",
                "shasum": ""
            },
            "require": {
                "php": ">=7.3"
            },
            "require-dev": {
                "phpunit/phpunit": "^9.3"
            },
            "type": "library",
            "extra": {
                "branch-alias": {
                    "dev-master": "3.0-dev"
                }
            },
            "autoload": {
                "classmap": [
                    "src/"
                ]
            },
            "notification-url": "https://packagist.org/downloads/",
            "license": [
                "BSD-3-Clause"
            ],
            "authors": [
                {
                    "name": "Sebastian Bergmann",
                    "email": "sebastian@phpunit.de",
                    "role": "lead"
                }
            ],
            "description": "FilterIterator implementation that filters files based on a list of suffixes.",
            "homepage": "https://github.com/sebastianbergmann/php-file-iterator/",
            "keywords": [
                "filesystem",
                "iterator"
            ],
            "support": {
                "issues": "https://github.com/sebastianbergmann/php-file-iterator/issues",
                "source": "https://github.com/sebastianbergmann/php-file-iterator/tree/3.0.6"
            },
            "funding": [
                {
                    "url": "https://github.com/sebastianbergmann",
                    "type": "github"
                }
            ],
            "time": "2021-12-02T12:48:52+00:00"
        },
        {
            "name": "phpunit/php-invoker",
            "version": "3.1.1",
            "source": {
                "type": "git",
                "url": "https://github.com/sebastianbergmann/php-invoker.git",
                "reference": "5a10147d0aaf65b58940a0b72f71c9ac0423cc67"
            },
            "dist": {
                "type": "zip",
                "url": "https://api.github.com/repos/sebastianbergmann/php-invoker/zipball/5a10147d0aaf65b58940a0b72f71c9ac0423cc67",
                "reference": "5a10147d0aaf65b58940a0b72f71c9ac0423cc67",
                "shasum": ""
            },
            "require": {
                "php": ">=7.3"
            },
            "require-dev": {
                "ext-pcntl": "*",
                "phpunit/phpunit": "^9.3"
            },
            "suggest": {
                "ext-pcntl": "*"
            },
            "type": "library",
            "extra": {
                "branch-alias": {
                    "dev-master": "3.1-dev"
                }
            },
            "autoload": {
                "classmap": [
                    "src/"
                ]
            },
            "notification-url": "https://packagist.org/downloads/",
            "license": [
                "BSD-3-Clause"
            ],
            "authors": [
                {
                    "name": "Sebastian Bergmann",
                    "email": "sebastian@phpunit.de",
                    "role": "lead"
                }
            ],
            "description": "Invoke callables with a timeout",
            "homepage": "https://github.com/sebastianbergmann/php-invoker/",
            "keywords": [
                "process"
            ],
            "support": {
                "issues": "https://github.com/sebastianbergmann/php-invoker/issues",
                "source": "https://github.com/sebastianbergmann/php-invoker/tree/3.1.1"
            },
            "funding": [
                {
                    "url": "https://github.com/sebastianbergmann",
                    "type": "github"
                }
            ],
            "time": "2020-09-28T05:58:55+00:00"
        },
        {
            "name": "phpunit/php-text-template",
            "version": "2.0.4",
            "source": {
                "type": "git",
                "url": "https://github.com/sebastianbergmann/php-text-template.git",
                "reference": "5da5f67fc95621df9ff4c4e5a84d6a8a2acf7c28"
            },
            "dist": {
                "type": "zip",
                "url": "https://api.github.com/repos/sebastianbergmann/php-text-template/zipball/5da5f67fc95621df9ff4c4e5a84d6a8a2acf7c28",
                "reference": "5da5f67fc95621df9ff4c4e5a84d6a8a2acf7c28",
                "shasum": ""
            },
            "require": {
                "php": ">=7.3"
            },
            "require-dev": {
                "phpunit/phpunit": "^9.3"
            },
            "type": "library",
            "extra": {
                "branch-alias": {
                    "dev-master": "2.0-dev"
                }
            },
            "autoload": {
                "classmap": [
                    "src/"
                ]
            },
            "notification-url": "https://packagist.org/downloads/",
            "license": [
                "BSD-3-Clause"
            ],
            "authors": [
                {
                    "name": "Sebastian Bergmann",
                    "email": "sebastian@phpunit.de",
                    "role": "lead"
                }
            ],
            "description": "Simple template engine.",
            "homepage": "https://github.com/sebastianbergmann/php-text-template/",
            "keywords": [
                "template"
            ],
            "support": {
                "issues": "https://github.com/sebastianbergmann/php-text-template/issues",
                "source": "https://github.com/sebastianbergmann/php-text-template/tree/2.0.4"
            },
            "funding": [
                {
                    "url": "https://github.com/sebastianbergmann",
                    "type": "github"
                }
            ],
            "time": "2020-10-26T05:33:50+00:00"
        },
        {
            "name": "phpunit/php-timer",
            "version": "5.0.3",
            "source": {
                "type": "git",
                "url": "https://github.com/sebastianbergmann/php-timer.git",
                "reference": "5a63ce20ed1b5bf577850e2c4e87f4aa902afbd2"
            },
            "dist": {
                "type": "zip",
                "url": "https://api.github.com/repos/sebastianbergmann/php-timer/zipball/5a63ce20ed1b5bf577850e2c4e87f4aa902afbd2",
                "reference": "5a63ce20ed1b5bf577850e2c4e87f4aa902afbd2",
                "shasum": ""
            },
            "require": {
                "php": ">=7.3"
            },
            "require-dev": {
                "phpunit/phpunit": "^9.3"
            },
            "type": "library",
            "extra": {
                "branch-alias": {
                    "dev-master": "5.0-dev"
                }
            },
            "autoload": {
                "classmap": [
                    "src/"
                ]
            },
            "notification-url": "https://packagist.org/downloads/",
            "license": [
                "BSD-3-Clause"
            ],
            "authors": [
                {
                    "name": "Sebastian Bergmann",
                    "email": "sebastian@phpunit.de",
                    "role": "lead"
                }
            ],
            "description": "Utility class for timing",
            "homepage": "https://github.com/sebastianbergmann/php-timer/",
            "keywords": [
                "timer"
            ],
            "support": {
                "issues": "https://github.com/sebastianbergmann/php-timer/issues",
                "source": "https://github.com/sebastianbergmann/php-timer/tree/5.0.3"
            },
            "funding": [
                {
                    "url": "https://github.com/sebastianbergmann",
                    "type": "github"
                }
            ],
            "time": "2020-10-26T13:16:10+00:00"
        },
        {
            "name": "phpunit/phpunit",
            "version": "9.5.26",
            "source": {
                "type": "git",
                "url": "https://github.com/sebastianbergmann/phpunit.git",
                "reference": "851867efcbb6a1b992ec515c71cdcf20d895e9d2"
            },
            "dist": {
                "type": "zip",
                "url": "https://api.github.com/repos/sebastianbergmann/phpunit/zipball/851867efcbb6a1b992ec515c71cdcf20d895e9d2",
                "reference": "851867efcbb6a1b992ec515c71cdcf20d895e9d2",
                "shasum": ""
            },
            "require": {
                "doctrine/instantiator": "^1.3.1",
                "ext-dom": "*",
                "ext-json": "*",
                "ext-libxml": "*",
                "ext-mbstring": "*",
                "ext-xml": "*",
                "ext-xmlwriter": "*",
                "myclabs/deep-copy": "^1.10.1",
                "phar-io/manifest": "^2.0.3",
                "phar-io/version": "^3.0.2",
                "php": ">=7.3",
                "phpunit/php-code-coverage": "^9.2.13",
                "phpunit/php-file-iterator": "^3.0.5",
                "phpunit/php-invoker": "^3.1.1",
                "phpunit/php-text-template": "^2.0.3",
                "phpunit/php-timer": "^5.0.2",
                "sebastian/cli-parser": "^1.0.1",
                "sebastian/code-unit": "^1.0.6",
                "sebastian/comparator": "^4.0.8",
                "sebastian/diff": "^4.0.3",
                "sebastian/environment": "^5.1.3",
                "sebastian/exporter": "^4.0.5",
                "sebastian/global-state": "^5.0.1",
                "sebastian/object-enumerator": "^4.0.3",
                "sebastian/resource-operations": "^3.0.3",
                "sebastian/type": "^3.2",
                "sebastian/version": "^3.0.2"
            },
            "suggest": {
                "ext-soap": "*",
                "ext-xdebug": "*"
            },
            "bin": [
                "phpunit"
            ],
            "type": "library",
            "extra": {
                "branch-alias": {
                    "dev-master": "9.5-dev"
                }
            },
            "autoload": {
                "files": [
                    "src/Framework/Assert/Functions.php"
                ],
                "classmap": [
                    "src/"
                ]
            },
            "notification-url": "https://packagist.org/downloads/",
            "license": [
                "BSD-3-Clause"
            ],
            "authors": [
                {
                    "name": "Sebastian Bergmann",
                    "email": "sebastian@phpunit.de",
                    "role": "lead"
                }
            ],
            "description": "The PHP Unit Testing framework.",
            "homepage": "https://phpunit.de/",
            "keywords": [
                "phpunit",
                "testing",
                "xunit"
            ],
            "support": {
                "issues": "https://github.com/sebastianbergmann/phpunit/issues",
                "source": "https://github.com/sebastianbergmann/phpunit/tree/9.5.26"
            },
            "funding": [
                {
                    "url": "https://phpunit.de/sponsors.html",
                    "type": "custom"
                },
                {
                    "url": "https://github.com/sebastianbergmann",
                    "type": "github"
                },
                {
                    "url": "https://tidelift.com/funding/github/packagist/phpunit/phpunit",
                    "type": "tidelift"
                }
            ],
            "time": "2022-10-28T06:00:21+00:00"
        },
        {
            "name": "psr/container",
            "version": "2.0.2",
            "source": {
                "type": "git",
                "url": "https://github.com/php-fig/container.git",
                "reference": "c71ecc56dfe541dbd90c5360474fbc405f8d5963"
            },
            "dist": {
                "type": "zip",
                "url": "https://api.github.com/repos/php-fig/container/zipball/c71ecc56dfe541dbd90c5360474fbc405f8d5963",
                "reference": "c71ecc56dfe541dbd90c5360474fbc405f8d5963",
                "shasum": ""
            },
            "require": {
                "php": ">=7.4.0"
            },
            "type": "library",
            "extra": {
                "branch-alias": {
                    "dev-master": "2.0.x-dev"
                }
            },
            "autoload": {
                "psr-4": {
                    "Psr\\Container\\": "src/"
                }
            },
            "notification-url": "https://packagist.org/downloads/",
            "license": [
                "MIT"
            ],
            "authors": [
                {
                    "name": "PHP-FIG",
                    "homepage": "https://www.php-fig.org/"
                }
            ],
            "description": "Common Container Interface (PHP FIG PSR-11)",
            "homepage": "https://github.com/php-fig/container",
            "keywords": [
                "PSR-11",
                "container",
                "container-interface",
                "container-interop",
                "psr"
            ],
            "support": {
                "issues": "https://github.com/php-fig/container/issues",
                "source": "https://github.com/php-fig/container/tree/2.0.2"
            },
            "time": "2021-11-05T16:47:00+00:00"
        },
        {
            "name": "roots/wordpress",
            "version": "6.1",
            "source": {
                "type": "git",
                "url": "https://github.com/roots/wordpress.git",
                "reference": "41ff6e23ccbc3a1691406d69fe8c211a225514e2"
            },
            "dist": {
                "type": "zip",
                "url": "https://api.github.com/repos/roots/wordpress/zipball/41ff6e23ccbc3a1691406d69fe8c211a225514e2",
                "reference": "41ff6e23ccbc3a1691406d69fe8c211a225514e2",
                "shasum": ""
            },
            "require": {
                "roots/wordpress-core-installer": "^1.0.0",
                "roots/wordpress-no-content": "self.version"
            },
            "type": "metapackage",
            "notification-url": "https://packagist.org/downloads/",
            "license": [
                "MIT",
                "GPL-2.0-or-later"
            ],
            "description": "WordPress is open source software you can use to create a beautiful website, blog, or app.",
            "homepage": "https://wordpress.org/",
            "keywords": [
                "blog",
                "cms",
                "wordpress"
            ],
            "support": {
                "issues": "https://github.com/roots/wordpress/issues",
                "source": "https://github.com/roots/wordpress/tree/6.1"
            },
            "funding": [
                {
                    "url": "https://github.com/roots",
                    "type": "github"
                },
                {
                    "url": "https://www.patreon.com/rootsdev",
                    "type": "patreon"
                }
            ],
            "time": "2022-06-01T16:54:37+00:00"
        },
        {
            "name": "roots/wordpress-core-installer",
            "version": "1.100.0",
            "source": {
                "type": "git",
                "url": "https://github.com/roots/wordpress-core-installer.git",
                "reference": "73f8488e5178c5d54234b919f823a9095e2b1847"
            },
            "dist": {
                "type": "zip",
                "url": "https://api.github.com/repos/roots/wordpress-core-installer/zipball/73f8488e5178c5d54234b919f823a9095e2b1847",
                "reference": "73f8488e5178c5d54234b919f823a9095e2b1847",
                "shasum": ""
            },
            "require": {
                "composer-plugin-api": "^1.0 || ^2.0",
                "php": ">=5.6.0"
            },
            "conflict": {
                "composer/installers": "<1.0.6"
            },
            "replace": {
                "johnpbloch/wordpress-core-installer": "*"
            },
            "require-dev": {
                "composer/composer": "^1.0 || ^2.0",
                "phpunit/phpunit": ">=5.7.27"
            },
            "type": "composer-plugin",
            "extra": {
                "class": "Roots\\Composer\\WordPressCorePlugin"
            },
            "autoload": {
                "psr-4": {
                    "Roots\\Composer\\": "src/"
                }
            },
            "notification-url": "https://packagist.org/downloads/",
            "license": [
                "GPL-2.0-or-later"
            ],
            "authors": [
                {
                    "name": "John P. Bloch",
                    "email": "me@johnpbloch.com"
                },
                {
                    "name": "Roots",
                    "email": "team@roots.io"
                }
            ],
            "description": "A custom installer to handle deploying WordPress with composer",
            "keywords": [
                "wordpress"
            ],
            "support": {
                "issues": "https://github.com/roots/wordpress-core-installer/issues",
                "source": "https://github.com/roots/wordpress-core-installer/tree/master"
            },
            "funding": [
                {
                    "url": "https://github.com/roots",
                    "type": "github"
                },
                {
                    "url": "https://www.patreon.com/rootsdev",
                    "type": "patreon"
                }
            ],
            "time": "2020-08-20T00:27:30+00:00"
        },
        {
            "name": "roots/wordpress-no-content",
            "version": "6.1",
            "source": {
                "type": "git",
                "url": "https://github.com/WordPress/WordPress.git",
                "reference": "6.1"
            },
            "dist": {
                "type": "zip",
                "url": "https://downloads.wordpress.org/release/wordpress-6.1-no-content.zip",
                "shasum": "e6b0dd73f548828be79c226771dd19a36d692a1d"
            },
            "require": {
                "php": ">= 5.6.20"
            },
            "provide": {
                "wordpress/core-implementation": "6.1"
            },
            "suggest": {
                "ext-curl": "Performs remote request operations.",
                "ext-dom": "Used to validate Text Widget content and to automatically configuring IIS7+.",
                "ext-exif": "Works with metadata stored in images.",
                "ext-fileinfo": "Used to detect mimetype of file uploads.",
                "ext-hash": "Used for hashing, including passwords and update packages.",
                "ext-imagick": "Provides better image quality for media uploads.",
                "ext-json": "Used for communications with other servers.",
                "ext-libsodium": "Validates Signatures and provides securely random bytes.",
                "ext-mbstring": "Used to properly handle UTF8 text.",
                "ext-mysqli": "Connects to MySQL for database interactions.",
                "ext-openssl": "Permits SSL-based connections to other hosts.",
                "ext-pcre": "Increases performance of pattern matching in code searches.",
                "ext-xml": "Used for XML parsing, such as from a third-party site.",
                "ext-zip": "Used for decompressing Plugins, Themes, and WordPress update packages."
            },
            "type": "wordpress-core",
            "notification-url": "https://packagist.org/downloads/",
            "license": [
                "GPL-2.0-or-later"
            ],
            "authors": [
                {
                    "name": "WordPress Community",
                    "homepage": "https://wordpress.org/about/"
                }
            ],
            "description": "WordPress is open source software you can use to create a beautiful website, blog, or app.",
            "homepage": "https://wordpress.org/",
            "keywords": [
                "blog",
                "cms",
                "wordpress"
            ],
            "support": {
                "docs": "https://developer.wordpress.org/",
                "forum": "https://wordpress.org/support/",
                "irc": "irc://irc.freenode.net/wordpress",
                "issues": "https://core.trac.wordpress.org/",
                "rss": "https://wordpress.org/news/feed/",
                "source": "https://core.trac.wordpress.org/browser",
                "wiki": "https://codex.wordpress.org/"
            },
            "funding": [
                {
                    "url": "https://wordpressfoundation.org/donate/",
                    "type": "other"
                }
            ],
            "time": "2022-11-02T00:09:39+00:00"
        },
        {
            "name": "sebastian/cli-parser",
            "version": "1.0.1",
            "source": {
                "type": "git",
                "url": "https://github.com/sebastianbergmann/cli-parser.git",
                "reference": "442e7c7e687e42adc03470c7b668bc4b2402c0b2"
            },
            "dist": {
                "type": "zip",
                "url": "https://api.github.com/repos/sebastianbergmann/cli-parser/zipball/442e7c7e687e42adc03470c7b668bc4b2402c0b2",
                "reference": "442e7c7e687e42adc03470c7b668bc4b2402c0b2",
                "shasum": ""
            },
            "require": {
                "php": ">=7.3"
            },
            "require-dev": {
                "phpunit/phpunit": "^9.3"
            },
            "type": "library",
            "extra": {
                "branch-alias": {
                    "dev-master": "1.0-dev"
                }
            },
            "autoload": {
                "classmap": [
                    "src/"
                ]
            },
            "notification-url": "https://packagist.org/downloads/",
            "license": [
                "BSD-3-Clause"
            ],
            "authors": [
                {
                    "name": "Sebastian Bergmann",
                    "email": "sebastian@phpunit.de",
                    "role": "lead"
                }
            ],
            "description": "Library for parsing CLI options",
            "homepage": "https://github.com/sebastianbergmann/cli-parser",
            "support": {
                "issues": "https://github.com/sebastianbergmann/cli-parser/issues",
                "source": "https://github.com/sebastianbergmann/cli-parser/tree/1.0.1"
            },
            "funding": [
                {
                    "url": "https://github.com/sebastianbergmann",
                    "type": "github"
                }
            ],
            "time": "2020-09-28T06:08:49+00:00"
        },
        {
            "name": "sebastian/code-unit",
            "version": "1.0.8",
            "source": {
                "type": "git",
                "url": "https://github.com/sebastianbergmann/code-unit.git",
                "reference": "1fc9f64c0927627ef78ba436c9b17d967e68e120"
            },
            "dist": {
                "type": "zip",
                "url": "https://api.github.com/repos/sebastianbergmann/code-unit/zipball/1fc9f64c0927627ef78ba436c9b17d967e68e120",
                "reference": "1fc9f64c0927627ef78ba436c9b17d967e68e120",
                "shasum": ""
            },
            "require": {
                "php": ">=7.3"
            },
            "require-dev": {
                "phpunit/phpunit": "^9.3"
            },
            "type": "library",
            "extra": {
                "branch-alias": {
                    "dev-master": "1.0-dev"
                }
            },
            "autoload": {
                "classmap": [
                    "src/"
                ]
            },
            "notification-url": "https://packagist.org/downloads/",
            "license": [
                "BSD-3-Clause"
            ],
            "authors": [
                {
                    "name": "Sebastian Bergmann",
                    "email": "sebastian@phpunit.de",
                    "role": "lead"
                }
            ],
            "description": "Collection of value objects that represent the PHP code units",
            "homepage": "https://github.com/sebastianbergmann/code-unit",
            "support": {
                "issues": "https://github.com/sebastianbergmann/code-unit/issues",
                "source": "https://github.com/sebastianbergmann/code-unit/tree/1.0.8"
            },
            "funding": [
                {
                    "url": "https://github.com/sebastianbergmann",
                    "type": "github"
                }
            ],
            "time": "2020-10-26T13:08:54+00:00"
        },
        {
            "name": "sebastian/code-unit-reverse-lookup",
            "version": "2.0.3",
            "source": {
                "type": "git",
                "url": "https://github.com/sebastianbergmann/code-unit-reverse-lookup.git",
                "reference": "ac91f01ccec49fb77bdc6fd1e548bc70f7faa3e5"
            },
            "dist": {
                "type": "zip",
                "url": "https://api.github.com/repos/sebastianbergmann/code-unit-reverse-lookup/zipball/ac91f01ccec49fb77bdc6fd1e548bc70f7faa3e5",
                "reference": "ac91f01ccec49fb77bdc6fd1e548bc70f7faa3e5",
                "shasum": ""
            },
            "require": {
                "php": ">=7.3"
            },
            "require-dev": {
                "phpunit/phpunit": "^9.3"
            },
            "type": "library",
            "extra": {
                "branch-alias": {
                    "dev-master": "2.0-dev"
                }
            },
            "autoload": {
                "classmap": [
                    "src/"
                ]
            },
            "notification-url": "https://packagist.org/downloads/",
            "license": [
                "BSD-3-Clause"
            ],
            "authors": [
                {
                    "name": "Sebastian Bergmann",
                    "email": "sebastian@phpunit.de"
                }
            ],
            "description": "Looks up which function or method a line of code belongs to",
            "homepage": "https://github.com/sebastianbergmann/code-unit-reverse-lookup/",
            "support": {
                "issues": "https://github.com/sebastianbergmann/code-unit-reverse-lookup/issues",
                "source": "https://github.com/sebastianbergmann/code-unit-reverse-lookup/tree/2.0.3"
            },
            "funding": [
                {
                    "url": "https://github.com/sebastianbergmann",
                    "type": "github"
                }
            ],
            "time": "2020-09-28T05:30:19+00:00"
        },
        {
            "name": "sebastian/comparator",
            "version": "4.0.8",
            "source": {
                "type": "git",
                "url": "https://github.com/sebastianbergmann/comparator.git",
                "reference": "fa0f136dd2334583309d32b62544682ee972b51a"
            },
            "dist": {
                "type": "zip",
                "url": "https://api.github.com/repos/sebastianbergmann/comparator/zipball/fa0f136dd2334583309d32b62544682ee972b51a",
                "reference": "fa0f136dd2334583309d32b62544682ee972b51a",
                "shasum": ""
            },
            "require": {
                "php": ">=7.3",
                "sebastian/diff": "^4.0",
                "sebastian/exporter": "^4.0"
            },
            "require-dev": {
                "phpunit/phpunit": "^9.3"
            },
            "type": "library",
            "extra": {
                "branch-alias": {
                    "dev-master": "4.0-dev"
                }
            },
            "autoload": {
                "classmap": [
                    "src/"
                ]
            },
            "notification-url": "https://packagist.org/downloads/",
            "license": [
                "BSD-3-Clause"
            ],
            "authors": [
                {
                    "name": "Sebastian Bergmann",
                    "email": "sebastian@phpunit.de"
                },
                {
                    "name": "Jeff Welch",
                    "email": "whatthejeff@gmail.com"
                },
                {
                    "name": "Volker Dusch",
                    "email": "github@wallbash.com"
                },
                {
                    "name": "Bernhard Schussek",
                    "email": "bschussek@2bepublished.at"
                }
            ],
            "description": "Provides the functionality to compare PHP values for equality",
            "homepage": "https://github.com/sebastianbergmann/comparator",
            "keywords": [
                "comparator",
                "compare",
                "equality"
            ],
            "support": {
                "issues": "https://github.com/sebastianbergmann/comparator/issues",
                "source": "https://github.com/sebastianbergmann/comparator/tree/4.0.8"
            },
            "funding": [
                {
                    "url": "https://github.com/sebastianbergmann",
                    "type": "github"
                }
            ],
            "time": "2022-09-14T12:41:17+00:00"
        },
        {
            "name": "sebastian/complexity",
            "version": "2.0.2",
            "source": {
                "type": "git",
                "url": "https://github.com/sebastianbergmann/complexity.git",
                "reference": "739b35e53379900cc9ac327b2147867b8b6efd88"
            },
            "dist": {
                "type": "zip",
                "url": "https://api.github.com/repos/sebastianbergmann/complexity/zipball/739b35e53379900cc9ac327b2147867b8b6efd88",
                "reference": "739b35e53379900cc9ac327b2147867b8b6efd88",
                "shasum": ""
            },
            "require": {
                "nikic/php-parser": "^4.7",
                "php": ">=7.3"
            },
            "require-dev": {
                "phpunit/phpunit": "^9.3"
            },
            "type": "library",
            "extra": {
                "branch-alias": {
                    "dev-master": "2.0-dev"
                }
            },
            "autoload": {
                "classmap": [
                    "src/"
                ]
            },
            "notification-url": "https://packagist.org/downloads/",
            "license": [
                "BSD-3-Clause"
            ],
            "authors": [
                {
                    "name": "Sebastian Bergmann",
                    "email": "sebastian@phpunit.de",
                    "role": "lead"
                }
            ],
            "description": "Library for calculating the complexity of PHP code units",
            "homepage": "https://github.com/sebastianbergmann/complexity",
            "support": {
                "issues": "https://github.com/sebastianbergmann/complexity/issues",
                "source": "https://github.com/sebastianbergmann/complexity/tree/2.0.2"
            },
            "funding": [
                {
                    "url": "https://github.com/sebastianbergmann",
                    "type": "github"
                }
            ],
            "time": "2020-10-26T15:52:27+00:00"
        },
        {
            "name": "sebastian/diff",
            "version": "4.0.4",
            "source": {
                "type": "git",
                "url": "https://github.com/sebastianbergmann/diff.git",
                "reference": "3461e3fccc7cfdfc2720be910d3bd73c69be590d"
            },
            "dist": {
                "type": "zip",
                "url": "https://api.github.com/repos/sebastianbergmann/diff/zipball/3461e3fccc7cfdfc2720be910d3bd73c69be590d",
                "reference": "3461e3fccc7cfdfc2720be910d3bd73c69be590d",
                "shasum": ""
            },
            "require": {
                "php": ">=7.3"
            },
            "require-dev": {
                "phpunit/phpunit": "^9.3",
                "symfony/process": "^4.2 || ^5"
            },
            "type": "library",
            "extra": {
                "branch-alias": {
                    "dev-master": "4.0-dev"
                }
            },
            "autoload": {
                "classmap": [
                    "src/"
                ]
            },
            "notification-url": "https://packagist.org/downloads/",
            "license": [
                "BSD-3-Clause"
            ],
            "authors": [
                {
                    "name": "Sebastian Bergmann",
                    "email": "sebastian@phpunit.de"
                },
                {
                    "name": "Kore Nordmann",
                    "email": "mail@kore-nordmann.de"
                }
            ],
            "description": "Diff implementation",
            "homepage": "https://github.com/sebastianbergmann/diff",
            "keywords": [
                "diff",
                "udiff",
                "unidiff",
                "unified diff"
            ],
            "support": {
                "issues": "https://github.com/sebastianbergmann/diff/issues",
                "source": "https://github.com/sebastianbergmann/diff/tree/4.0.4"
            },
            "funding": [
                {
                    "url": "https://github.com/sebastianbergmann",
                    "type": "github"
                }
            ],
            "time": "2020-10-26T13:10:38+00:00"
        },
        {
            "name": "sebastian/environment",
            "version": "5.1.4",
            "source": {
                "type": "git",
                "url": "https://github.com/sebastianbergmann/environment.git",
                "reference": "1b5dff7bb151a4db11d49d90e5408e4e938270f7"
            },
            "dist": {
                "type": "zip",
                "url": "https://api.github.com/repos/sebastianbergmann/environment/zipball/1b5dff7bb151a4db11d49d90e5408e4e938270f7",
                "reference": "1b5dff7bb151a4db11d49d90e5408e4e938270f7",
                "shasum": ""
            },
            "require": {
                "php": ">=7.3"
            },
            "require-dev": {
                "phpunit/phpunit": "^9.3"
            },
            "suggest": {
                "ext-posix": "*"
            },
            "type": "library",
            "extra": {
                "branch-alias": {
                    "dev-master": "5.1-dev"
                }
            },
            "autoload": {
                "classmap": [
                    "src/"
                ]
            },
            "notification-url": "https://packagist.org/downloads/",
            "license": [
                "BSD-3-Clause"
            ],
            "authors": [
                {
                    "name": "Sebastian Bergmann",
                    "email": "sebastian@phpunit.de"
                }
            ],
            "description": "Provides functionality to handle HHVM/PHP environments",
            "homepage": "http://www.github.com/sebastianbergmann/environment",
            "keywords": [
                "Xdebug",
                "environment",
                "hhvm"
            ],
            "support": {
                "issues": "https://github.com/sebastianbergmann/environment/issues",
                "source": "https://github.com/sebastianbergmann/environment/tree/5.1.4"
            },
            "funding": [
                {
                    "url": "https://github.com/sebastianbergmann",
                    "type": "github"
                }
            ],
            "time": "2022-04-03T09:37:03+00:00"
        },
        {
            "name": "sebastian/exporter",
            "version": "4.0.5",
            "source": {
                "type": "git",
                "url": "https://github.com/sebastianbergmann/exporter.git",
                "reference": "ac230ed27f0f98f597c8a2b6eb7ac563af5e5b9d"
            },
            "dist": {
                "type": "zip",
                "url": "https://api.github.com/repos/sebastianbergmann/exporter/zipball/ac230ed27f0f98f597c8a2b6eb7ac563af5e5b9d",
                "reference": "ac230ed27f0f98f597c8a2b6eb7ac563af5e5b9d",
                "shasum": ""
            },
            "require": {
                "php": ">=7.3",
                "sebastian/recursion-context": "^4.0"
            },
            "require-dev": {
                "ext-mbstring": "*",
                "phpunit/phpunit": "^9.3"
            },
            "type": "library",
            "extra": {
                "branch-alias": {
                    "dev-master": "4.0-dev"
                }
            },
            "autoload": {
                "classmap": [
                    "src/"
                ]
            },
            "notification-url": "https://packagist.org/downloads/",
            "license": [
                "BSD-3-Clause"
            ],
            "authors": [
                {
                    "name": "Sebastian Bergmann",
                    "email": "sebastian@phpunit.de"
                },
                {
                    "name": "Jeff Welch",
                    "email": "whatthejeff@gmail.com"
                },
                {
                    "name": "Volker Dusch",
                    "email": "github@wallbash.com"
                },
                {
                    "name": "Adam Harvey",
                    "email": "aharvey@php.net"
                },
                {
                    "name": "Bernhard Schussek",
                    "email": "bschussek@gmail.com"
                }
            ],
            "description": "Provides the functionality to export PHP variables for visualization",
            "homepage": "https://www.github.com/sebastianbergmann/exporter",
            "keywords": [
                "export",
                "exporter"
            ],
            "support": {
                "issues": "https://github.com/sebastianbergmann/exporter/issues",
                "source": "https://github.com/sebastianbergmann/exporter/tree/4.0.5"
            },
            "funding": [
                {
                    "url": "https://github.com/sebastianbergmann",
                    "type": "github"
                }
            ],
            "time": "2022-09-14T06:03:37+00:00"
        },
        {
            "name": "sebastian/global-state",
            "version": "5.0.5",
            "source": {
                "type": "git",
                "url": "https://github.com/sebastianbergmann/global-state.git",
                "reference": "0ca8db5a5fc9c8646244e629625ac486fa286bf2"
            },
            "dist": {
                "type": "zip",
                "url": "https://api.github.com/repos/sebastianbergmann/global-state/zipball/0ca8db5a5fc9c8646244e629625ac486fa286bf2",
                "reference": "0ca8db5a5fc9c8646244e629625ac486fa286bf2",
                "shasum": ""
            },
            "require": {
                "php": ">=7.3",
                "sebastian/object-reflector": "^2.0",
                "sebastian/recursion-context": "^4.0"
            },
            "require-dev": {
                "ext-dom": "*",
                "phpunit/phpunit": "^9.3"
            },
            "suggest": {
                "ext-uopz": "*"
            },
            "type": "library",
            "extra": {
                "branch-alias": {
                    "dev-master": "5.0-dev"
                }
            },
            "autoload": {
                "classmap": [
                    "src/"
                ]
            },
            "notification-url": "https://packagist.org/downloads/",
            "license": [
                "BSD-3-Clause"
            ],
            "authors": [
                {
                    "name": "Sebastian Bergmann",
                    "email": "sebastian@phpunit.de"
                }
            ],
            "description": "Snapshotting of global state",
            "homepage": "http://www.github.com/sebastianbergmann/global-state",
            "keywords": [
                "global state"
            ],
            "support": {
                "issues": "https://github.com/sebastianbergmann/global-state/issues",
                "source": "https://github.com/sebastianbergmann/global-state/tree/5.0.5"
            },
            "funding": [
                {
                    "url": "https://github.com/sebastianbergmann",
                    "type": "github"
                }
            ],
            "time": "2022-02-14T08:28:10+00:00"
        },
        {
            "name": "sebastian/lines-of-code",
            "version": "1.0.3",
            "source": {
                "type": "git",
                "url": "https://github.com/sebastianbergmann/lines-of-code.git",
                "reference": "c1c2e997aa3146983ed888ad08b15470a2e22ecc"
            },
            "dist": {
                "type": "zip",
                "url": "https://api.github.com/repos/sebastianbergmann/lines-of-code/zipball/c1c2e997aa3146983ed888ad08b15470a2e22ecc",
                "reference": "c1c2e997aa3146983ed888ad08b15470a2e22ecc",
                "shasum": ""
            },
            "require": {
                "nikic/php-parser": "^4.6",
                "php": ">=7.3"
            },
            "require-dev": {
                "phpunit/phpunit": "^9.3"
            },
            "type": "library",
            "extra": {
                "branch-alias": {
                    "dev-master": "1.0-dev"
                }
            },
            "autoload": {
                "classmap": [
                    "src/"
                ]
            },
            "notification-url": "https://packagist.org/downloads/",
            "license": [
                "BSD-3-Clause"
            ],
            "authors": [
                {
                    "name": "Sebastian Bergmann",
                    "email": "sebastian@phpunit.de",
                    "role": "lead"
                }
            ],
            "description": "Library for counting the lines of code in PHP source code",
            "homepage": "https://github.com/sebastianbergmann/lines-of-code",
            "support": {
                "issues": "https://github.com/sebastianbergmann/lines-of-code/issues",
                "source": "https://github.com/sebastianbergmann/lines-of-code/tree/1.0.3"
            },
            "funding": [
                {
                    "url": "https://github.com/sebastianbergmann",
                    "type": "github"
                }
            ],
            "time": "2020-11-28T06:42:11+00:00"
        },
        {
            "name": "sebastian/object-enumerator",
            "version": "4.0.4",
            "source": {
                "type": "git",
                "url": "https://github.com/sebastianbergmann/object-enumerator.git",
                "reference": "5c9eeac41b290a3712d88851518825ad78f45c71"
            },
            "dist": {
                "type": "zip",
                "url": "https://api.github.com/repos/sebastianbergmann/object-enumerator/zipball/5c9eeac41b290a3712d88851518825ad78f45c71",
                "reference": "5c9eeac41b290a3712d88851518825ad78f45c71",
                "shasum": ""
            },
            "require": {
                "php": ">=7.3",
                "sebastian/object-reflector": "^2.0",
                "sebastian/recursion-context": "^4.0"
            },
            "require-dev": {
                "phpunit/phpunit": "^9.3"
            },
            "type": "library",
            "extra": {
                "branch-alias": {
                    "dev-master": "4.0-dev"
                }
            },
            "autoload": {
                "classmap": [
                    "src/"
                ]
            },
            "notification-url": "https://packagist.org/downloads/",
            "license": [
                "BSD-3-Clause"
            ],
            "authors": [
                {
                    "name": "Sebastian Bergmann",
                    "email": "sebastian@phpunit.de"
                }
            ],
            "description": "Traverses array structures and object graphs to enumerate all referenced objects",
            "homepage": "https://github.com/sebastianbergmann/object-enumerator/",
            "support": {
                "issues": "https://github.com/sebastianbergmann/object-enumerator/issues",
                "source": "https://github.com/sebastianbergmann/object-enumerator/tree/4.0.4"
            },
            "funding": [
                {
                    "url": "https://github.com/sebastianbergmann",
                    "type": "github"
                }
            ],
            "time": "2020-10-26T13:12:34+00:00"
        },
        {
            "name": "sebastian/object-reflector",
            "version": "2.0.4",
            "source": {
                "type": "git",
                "url": "https://github.com/sebastianbergmann/object-reflector.git",
                "reference": "b4f479ebdbf63ac605d183ece17d8d7fe49c15c7"
            },
            "dist": {
                "type": "zip",
                "url": "https://api.github.com/repos/sebastianbergmann/object-reflector/zipball/b4f479ebdbf63ac605d183ece17d8d7fe49c15c7",
                "reference": "b4f479ebdbf63ac605d183ece17d8d7fe49c15c7",
                "shasum": ""
            },
            "require": {
                "php": ">=7.3"
            },
            "require-dev": {
                "phpunit/phpunit": "^9.3"
            },
            "type": "library",
            "extra": {
                "branch-alias": {
                    "dev-master": "2.0-dev"
                }
            },
            "autoload": {
                "classmap": [
                    "src/"
                ]
            },
            "notification-url": "https://packagist.org/downloads/",
            "license": [
                "BSD-3-Clause"
            ],
            "authors": [
                {
                    "name": "Sebastian Bergmann",
                    "email": "sebastian@phpunit.de"
                }
            ],
            "description": "Allows reflection of object attributes, including inherited and non-public ones",
            "homepage": "https://github.com/sebastianbergmann/object-reflector/",
            "support": {
                "issues": "https://github.com/sebastianbergmann/object-reflector/issues",
                "source": "https://github.com/sebastianbergmann/object-reflector/tree/2.0.4"
            },
            "funding": [
                {
                    "url": "https://github.com/sebastianbergmann",
                    "type": "github"
                }
            ],
            "time": "2020-10-26T13:14:26+00:00"
        },
        {
            "name": "sebastian/recursion-context",
            "version": "4.0.4",
            "source": {
                "type": "git",
                "url": "https://github.com/sebastianbergmann/recursion-context.git",
                "reference": "cd9d8cf3c5804de4341c283ed787f099f5506172"
            },
            "dist": {
                "type": "zip",
                "url": "https://api.github.com/repos/sebastianbergmann/recursion-context/zipball/cd9d8cf3c5804de4341c283ed787f099f5506172",
                "reference": "cd9d8cf3c5804de4341c283ed787f099f5506172",
                "shasum": ""
            },
            "require": {
                "php": ">=7.3"
            },
            "require-dev": {
                "phpunit/phpunit": "^9.3"
            },
            "type": "library",
            "extra": {
                "branch-alias": {
                    "dev-master": "4.0-dev"
                }
            },
            "autoload": {
                "classmap": [
                    "src/"
                ]
            },
            "notification-url": "https://packagist.org/downloads/",
            "license": [
                "BSD-3-Clause"
            ],
            "authors": [
                {
                    "name": "Sebastian Bergmann",
                    "email": "sebastian@phpunit.de"
                },
                {
                    "name": "Jeff Welch",
                    "email": "whatthejeff@gmail.com"
                },
                {
                    "name": "Adam Harvey",
                    "email": "aharvey@php.net"
                }
            ],
            "description": "Provides functionality to recursively process PHP variables",
            "homepage": "http://www.github.com/sebastianbergmann/recursion-context",
            "support": {
                "issues": "https://github.com/sebastianbergmann/recursion-context/issues",
                "source": "https://github.com/sebastianbergmann/recursion-context/tree/4.0.4"
            },
            "funding": [
                {
                    "url": "https://github.com/sebastianbergmann",
                    "type": "github"
                }
            ],
            "time": "2020-10-26T13:17:30+00:00"
        },
        {
            "name": "sebastian/resource-operations",
            "version": "3.0.3",
            "source": {
                "type": "git",
                "url": "https://github.com/sebastianbergmann/resource-operations.git",
                "reference": "0f4443cb3a1d92ce809899753bc0d5d5a8dd19a8"
            },
            "dist": {
                "type": "zip",
                "url": "https://api.github.com/repos/sebastianbergmann/resource-operations/zipball/0f4443cb3a1d92ce809899753bc0d5d5a8dd19a8",
                "reference": "0f4443cb3a1d92ce809899753bc0d5d5a8dd19a8",
                "shasum": ""
            },
            "require": {
                "php": ">=7.3"
            },
            "require-dev": {
                "phpunit/phpunit": "^9.0"
            },
            "type": "library",
            "extra": {
                "branch-alias": {
                    "dev-master": "3.0-dev"
                }
            },
            "autoload": {
                "classmap": [
                    "src/"
                ]
            },
            "notification-url": "https://packagist.org/downloads/",
            "license": [
                "BSD-3-Clause"
            ],
            "authors": [
                {
                    "name": "Sebastian Bergmann",
                    "email": "sebastian@phpunit.de"
                }
            ],
            "description": "Provides a list of PHP built-in functions that operate on resources",
            "homepage": "https://www.github.com/sebastianbergmann/resource-operations",
            "support": {
                "issues": "https://github.com/sebastianbergmann/resource-operations/issues",
                "source": "https://github.com/sebastianbergmann/resource-operations/tree/3.0.3"
            },
            "funding": [
                {
                    "url": "https://github.com/sebastianbergmann",
                    "type": "github"
                }
            ],
            "time": "2020-09-28T06:45:17+00:00"
        },
        {
            "name": "sebastian/type",
            "version": "3.2.0",
            "source": {
                "type": "git",
                "url": "https://github.com/sebastianbergmann/type.git",
                "reference": "fb3fe09c5f0bae6bc27ef3ce933a1e0ed9464b6e"
            },
            "dist": {
                "type": "zip",
                "url": "https://api.github.com/repos/sebastianbergmann/type/zipball/fb3fe09c5f0bae6bc27ef3ce933a1e0ed9464b6e",
                "reference": "fb3fe09c5f0bae6bc27ef3ce933a1e0ed9464b6e",
                "shasum": ""
            },
            "require": {
                "php": ">=7.3"
            },
            "require-dev": {
                "phpunit/phpunit": "^9.5"
            },
            "type": "library",
            "extra": {
                "branch-alias": {
                    "dev-master": "3.2-dev"
                }
            },
            "autoload": {
                "classmap": [
                    "src/"
                ]
            },
            "notification-url": "https://packagist.org/downloads/",
            "license": [
                "BSD-3-Clause"
            ],
            "authors": [
                {
                    "name": "Sebastian Bergmann",
                    "email": "sebastian@phpunit.de",
                    "role": "lead"
                }
            ],
            "description": "Collection of value objects that represent the types of the PHP type system",
            "homepage": "https://github.com/sebastianbergmann/type",
            "support": {
                "issues": "https://github.com/sebastianbergmann/type/issues",
                "source": "https://github.com/sebastianbergmann/type/tree/3.2.0"
            },
            "funding": [
                {
                    "url": "https://github.com/sebastianbergmann",
                    "type": "github"
                }
            ],
            "time": "2022-09-12T14:47:03+00:00"
        },
        {
            "name": "sebastian/version",
            "version": "3.0.2",
            "source": {
                "type": "git",
                "url": "https://github.com/sebastianbergmann/version.git",
                "reference": "c6c1022351a901512170118436c764e473f6de8c"
            },
            "dist": {
                "type": "zip",
                "url": "https://api.github.com/repos/sebastianbergmann/version/zipball/c6c1022351a901512170118436c764e473f6de8c",
                "reference": "c6c1022351a901512170118436c764e473f6de8c",
                "shasum": ""
            },
            "require": {
                "php": ">=7.3"
            },
            "type": "library",
            "extra": {
                "branch-alias": {
                    "dev-master": "3.0-dev"
                }
            },
            "autoload": {
                "classmap": [
                    "src/"
                ]
            },
            "notification-url": "https://packagist.org/downloads/",
            "license": [
                "BSD-3-Clause"
            ],
            "authors": [
                {
                    "name": "Sebastian Bergmann",
                    "email": "sebastian@phpunit.de",
                    "role": "lead"
                }
            ],
            "description": "Library that helps with managing the version number of Git-hosted PHP projects",
            "homepage": "https://github.com/sebastianbergmann/version",
            "support": {
                "issues": "https://github.com/sebastianbergmann/version/issues",
                "source": "https://github.com/sebastianbergmann/version/tree/3.0.2"
            },
            "funding": [
                {
                    "url": "https://github.com/sebastianbergmann",
                    "type": "github"
                }
            ],
            "time": "2020-09-28T06:39:44+00:00"
        },
        {
            "name": "symfony/console",
            "version": "v6.0.15",
            "source": {
                "type": "git",
                "url": "https://github.com/symfony/console.git",
                "reference": "b0b910724a0a0326b4481e4f8a30abb2dd442efb"
            },
            "dist": {
                "type": "zip",
                "url": "https://api.github.com/repos/symfony/console/zipball/b0b910724a0a0326b4481e4f8a30abb2dd442efb",
                "reference": "b0b910724a0a0326b4481e4f8a30abb2dd442efb",
                "shasum": ""
            },
            "require": {
                "php": ">=8.0.2",
                "symfony/polyfill-mbstring": "~1.0",
                "symfony/service-contracts": "^1.1|^2|^3",
                "symfony/string": "^5.4|^6.0"
            },
            "conflict": {
                "symfony/dependency-injection": "<5.4",
                "symfony/dotenv": "<5.4",
                "symfony/event-dispatcher": "<5.4",
                "symfony/lock": "<5.4",
                "symfony/process": "<5.4"
            },
            "provide": {
                "psr/log-implementation": "1.0|2.0|3.0"
            },
            "require-dev": {
                "psr/log": "^1|^2|^3",
                "symfony/config": "^5.4|^6.0",
                "symfony/dependency-injection": "^5.4|^6.0",
                "symfony/event-dispatcher": "^5.4|^6.0",
                "symfony/lock": "^5.4|^6.0",
                "symfony/process": "^5.4|^6.0",
                "symfony/var-dumper": "^5.4|^6.0"
            },
            "suggest": {
                "psr/log": "For using the console logger",
                "symfony/event-dispatcher": "",
                "symfony/lock": "",
                "symfony/process": ""
            },
            "type": "library",
            "autoload": {
                "psr-4": {
                    "Symfony\\Component\\Console\\": ""
                },
                "exclude-from-classmap": [
                    "/Tests/"
                ]
            },
            "notification-url": "https://packagist.org/downloads/",
            "license": [
                "MIT"
            ],
            "authors": [
                {
                    "name": "Fabien Potencier",
                    "email": "fabien@symfony.com"
                },
                {
                    "name": "Symfony Community",
                    "homepage": "https://symfony.com/contributors"
                }
            ],
            "description": "Eases the creation of beautiful and testable command line interfaces",
            "homepage": "https://symfony.com",
            "keywords": [
                "cli",
                "command line",
                "console",
                "terminal"
            ],
            "support": {
                "source": "https://github.com/symfony/console/tree/v6.0.15"
            },
            "funding": [
                {
                    "url": "https://symfony.com/sponsor",
                    "type": "custom"
                },
                {
                    "url": "https://github.com/fabpot",
                    "type": "github"
                },
                {
                    "url": "https://tidelift.com/funding/github/packagist/symfony/symfony",
                    "type": "tidelift"
                }
            ],
            "time": "2022-10-26T21:42:20+00:00"
        },
        {
            "name": "symfony/polyfill-ctype",
            "version": "v1.26.0",
            "source": {
                "type": "git",
                "url": "https://github.com/symfony/polyfill-ctype.git",
                "reference": "6fd1b9a79f6e3cf65f9e679b23af304cd9e010d4"
            },
            "dist": {
                "type": "zip",
                "url": "https://api.github.com/repos/symfony/polyfill-ctype/zipball/6fd1b9a79f6e3cf65f9e679b23af304cd9e010d4",
                "reference": "6fd1b9a79f6e3cf65f9e679b23af304cd9e010d4",
                "shasum": ""
            },
            "require": {
                "php": ">=7.1"
            },
            "provide": {
                "ext-ctype": "*"
            },
            "suggest": {
                "ext-ctype": "For best performance"
            },
            "type": "library",
            "extra": {
                "branch-alias": {
                    "dev-main": "1.26-dev"
                },
                "thanks": {
                    "name": "symfony/polyfill",
                    "url": "https://github.com/symfony/polyfill"
                }
            },
            "autoload": {
                "files": [
                    "bootstrap.php"
                ],
                "psr-4": {
                    "Symfony\\Polyfill\\Ctype\\": ""
                }
            },
            "notification-url": "https://packagist.org/downloads/",
            "license": [
                "MIT"
            ],
            "authors": [
                {
                    "name": "Gert de Pagter",
                    "email": "BackEndTea@gmail.com"
                },
                {
                    "name": "Symfony Community",
                    "homepage": "https://symfony.com/contributors"
                }
            ],
            "description": "Symfony polyfill for ctype functions",
            "homepage": "https://symfony.com",
            "keywords": [
                "compatibility",
                "ctype",
                "polyfill",
                "portable"
            ],
            "support": {
                "source": "https://github.com/symfony/polyfill-ctype/tree/v1.26.0"
            },
            "funding": [
                {
                    "url": "https://symfony.com/sponsor",
                    "type": "custom"
                },
                {
                    "url": "https://github.com/fabpot",
                    "type": "github"
                },
                {
                    "url": "https://tidelift.com/funding/github/packagist/symfony/symfony",
                    "type": "tidelift"
                }
            ],
            "time": "2022-05-24T11:49:31+00:00"
        },
        {
            "name": "symfony/polyfill-intl-grapheme",
            "version": "v1.26.0",
            "source": {
                "type": "git",
                "url": "https://github.com/symfony/polyfill-intl-grapheme.git",
                "reference": "433d05519ce6990bf3530fba6957499d327395c2"
            },
            "dist": {
                "type": "zip",
                "url": "https://api.github.com/repos/symfony/polyfill-intl-grapheme/zipball/433d05519ce6990bf3530fba6957499d327395c2",
                "reference": "433d05519ce6990bf3530fba6957499d327395c2",
                "shasum": ""
            },
            "require": {
                "php": ">=7.1"
            },
            "suggest": {
                "ext-intl": "For best performance"
            },
            "type": "library",
            "extra": {
                "branch-alias": {
                    "dev-main": "1.26-dev"
                },
                "thanks": {
                    "name": "symfony/polyfill",
                    "url": "https://github.com/symfony/polyfill"
                }
            },
            "autoload": {
                "files": [
                    "bootstrap.php"
                ],
                "psr-4": {
                    "Symfony\\Polyfill\\Intl\\Grapheme\\": ""
                }
            },
            "notification-url": "https://packagist.org/downloads/",
            "license": [
                "MIT"
            ],
            "authors": [
                {
                    "name": "Nicolas Grekas",
                    "email": "p@tchwork.com"
                },
                {
                    "name": "Symfony Community",
                    "homepage": "https://symfony.com/contributors"
                }
            ],
            "description": "Symfony polyfill for intl's grapheme_* functions",
            "homepage": "https://symfony.com",
            "keywords": [
                "compatibility",
                "grapheme",
                "intl",
                "polyfill",
                "portable",
                "shim"
            ],
            "support": {
                "source": "https://github.com/symfony/polyfill-intl-grapheme/tree/v1.26.0"
            },
            "funding": [
                {
                    "url": "https://symfony.com/sponsor",
                    "type": "custom"
                },
                {
                    "url": "https://github.com/fabpot",
                    "type": "github"
                },
                {
                    "url": "https://tidelift.com/funding/github/packagist/symfony/symfony",
                    "type": "tidelift"
                }
            ],
            "time": "2022-05-24T11:49:31+00:00"
        },
        {
            "name": "symfony/polyfill-intl-normalizer",
            "version": "v1.26.0",
            "source": {
                "type": "git",
                "url": "https://github.com/symfony/polyfill-intl-normalizer.git",
                "reference": "219aa369ceff116e673852dce47c3a41794c14bd"
            },
            "dist": {
                "type": "zip",
                "url": "https://api.github.com/repos/symfony/polyfill-intl-normalizer/zipball/219aa369ceff116e673852dce47c3a41794c14bd",
                "reference": "219aa369ceff116e673852dce47c3a41794c14bd",
                "shasum": ""
            },
            "require": {
                "php": ">=7.1"
            },
            "suggest": {
                "ext-intl": "For best performance"
            },
            "type": "library",
            "extra": {
                "branch-alias": {
                    "dev-main": "1.26-dev"
                },
                "thanks": {
                    "name": "symfony/polyfill",
                    "url": "https://github.com/symfony/polyfill"
                }
            },
            "autoload": {
                "files": [
                    "bootstrap.php"
                ],
                "psr-4": {
                    "Symfony\\Polyfill\\Intl\\Normalizer\\": ""
                },
                "classmap": [
                    "Resources/stubs"
                ]
            },
            "notification-url": "https://packagist.org/downloads/",
            "license": [
                "MIT"
            ],
            "authors": [
                {
                    "name": "Nicolas Grekas",
                    "email": "p@tchwork.com"
                },
                {
                    "name": "Symfony Community",
                    "homepage": "https://symfony.com/contributors"
                }
            ],
            "description": "Symfony polyfill for intl's Normalizer class and related functions",
            "homepage": "https://symfony.com",
            "keywords": [
                "compatibility",
                "intl",
                "normalizer",
                "polyfill",
                "portable",
                "shim"
            ],
            "support": {
                "source": "https://github.com/symfony/polyfill-intl-normalizer/tree/v1.26.0"
            },
            "funding": [
                {
                    "url": "https://symfony.com/sponsor",
                    "type": "custom"
                },
                {
                    "url": "https://github.com/fabpot",
                    "type": "github"
                },
                {
                    "url": "https://tidelift.com/funding/github/packagist/symfony/symfony",
                    "type": "tidelift"
                }
            ],
            "time": "2022-05-24T11:49:31+00:00"
        },
        {
            "name": "symfony/polyfill-mbstring",
            "version": "v1.26.0",
            "source": {
                "type": "git",
                "url": "https://github.com/symfony/polyfill-mbstring.git",
                "reference": "9344f9cb97f3b19424af1a21a3b0e75b0a7d8d7e"
            },
            "dist": {
                "type": "zip",
                "url": "https://api.github.com/repos/symfony/polyfill-mbstring/zipball/9344f9cb97f3b19424af1a21a3b0e75b0a7d8d7e",
                "reference": "9344f9cb97f3b19424af1a21a3b0e75b0a7d8d7e",
                "shasum": ""
            },
            "require": {
                "php": ">=7.1"
            },
            "provide": {
                "ext-mbstring": "*"
            },
            "suggest": {
                "ext-mbstring": "For best performance"
            },
            "type": "library",
            "extra": {
                "branch-alias": {
                    "dev-main": "1.26-dev"
                },
                "thanks": {
                    "name": "symfony/polyfill",
                    "url": "https://github.com/symfony/polyfill"
                }
            },
            "autoload": {
                "files": [
                    "bootstrap.php"
                ],
                "psr-4": {
                    "Symfony\\Polyfill\\Mbstring\\": ""
                }
            },
            "notification-url": "https://packagist.org/downloads/",
            "license": [
                "MIT"
            ],
            "authors": [
                {
                    "name": "Nicolas Grekas",
                    "email": "p@tchwork.com"
                },
                {
                    "name": "Symfony Community",
                    "homepage": "https://symfony.com/contributors"
                }
            ],
            "description": "Symfony polyfill for the Mbstring extension",
            "homepage": "https://symfony.com",
            "keywords": [
                "compatibility",
                "mbstring",
                "polyfill",
                "portable",
                "shim"
            ],
            "support": {
                "source": "https://github.com/symfony/polyfill-mbstring/tree/v1.26.0"
            },
            "funding": [
                {
                    "url": "https://symfony.com/sponsor",
                    "type": "custom"
                },
                {
                    "url": "https://github.com/fabpot",
                    "type": "github"
                },
                {
                    "url": "https://tidelift.com/funding/github/packagist/symfony/symfony",
                    "type": "tidelift"
                }
            ],
            "time": "2022-05-24T11:49:31+00:00"
        },
        {
            "name": "symfony/process",
            "version": "v6.0.11",
            "source": {
                "type": "git",
                "url": "https://github.com/symfony/process.git",
                "reference": "44270a08ccb664143dede554ff1c00aaa2247a43"
            },
            "dist": {
                "type": "zip",
                "url": "https://api.github.com/repos/symfony/process/zipball/44270a08ccb664143dede554ff1c00aaa2247a43",
                "reference": "44270a08ccb664143dede554ff1c00aaa2247a43",
                "shasum": ""
            },
            "require": {
                "php": ">=8.0.2"
            },
            "type": "library",
            "autoload": {
                "psr-4": {
                    "Symfony\\Component\\Process\\": ""
                },
                "exclude-from-classmap": [
                    "/Tests/"
                ]
            },
            "notification-url": "https://packagist.org/downloads/",
            "license": [
                "MIT"
            ],
            "authors": [
                {
                    "name": "Fabien Potencier",
                    "email": "fabien@symfony.com"
                },
                {
                    "name": "Symfony Community",
                    "homepage": "https://symfony.com/contributors"
                }
            ],
            "description": "Executes commands in sub-processes",
            "homepage": "https://symfony.com",
            "support": {
                "source": "https://github.com/symfony/process/tree/v6.0.11"
            },
            "funding": [
                {
                    "url": "https://symfony.com/sponsor",
                    "type": "custom"
                },
                {
                    "url": "https://github.com/fabpot",
                    "type": "github"
                },
                {
                    "url": "https://tidelift.com/funding/github/packagist/symfony/symfony",
                    "type": "tidelift"
                }
            ],
            "time": "2022-06-27T17:10:44+00:00"
        },
        {
            "name": "symfony/service-contracts",
            "version": "v3.0.2",
            "source": {
                "type": "git",
                "url": "https://github.com/symfony/service-contracts.git",
                "reference": "d78d39c1599bd1188b8e26bb341da52c3c6d8a66"
            },
            "dist": {
                "type": "zip",
                "url": "https://api.github.com/repos/symfony/service-contracts/zipball/d78d39c1599bd1188b8e26bb341da52c3c6d8a66",
                "reference": "d78d39c1599bd1188b8e26bb341da52c3c6d8a66",
                "shasum": ""
            },
            "require": {
                "php": ">=8.0.2",
                "psr/container": "^2.0"
            },
            "conflict": {
                "ext-psr": "<1.1|>=2"
            },
            "suggest": {
                "symfony/service-implementation": ""
            },
            "type": "library",
            "extra": {
                "branch-alias": {
                    "dev-main": "3.0-dev"
                },
                "thanks": {
                    "name": "symfony/contracts",
                    "url": "https://github.com/symfony/contracts"
                }
            },
            "autoload": {
                "psr-4": {
                    "Symfony\\Contracts\\Service\\": ""
                }
            },
            "notification-url": "https://packagist.org/downloads/",
            "license": [
                "MIT"
            ],
            "authors": [
                {
                    "name": "Nicolas Grekas",
                    "email": "p@tchwork.com"
                },
                {
                    "name": "Symfony Community",
                    "homepage": "https://symfony.com/contributors"
                }
            ],
            "description": "Generic abstractions related to writing services",
            "homepage": "https://symfony.com",
            "keywords": [
                "abstractions",
                "contracts",
                "decoupling",
                "interfaces",
                "interoperability",
                "standards"
            ],
            "support": {
                "source": "https://github.com/symfony/service-contracts/tree/v3.0.2"
            },
            "funding": [
                {
                    "url": "https://symfony.com/sponsor",
                    "type": "custom"
                },
                {
                    "url": "https://github.com/fabpot",
                    "type": "github"
                },
                {
                    "url": "https://tidelift.com/funding/github/packagist/symfony/symfony",
                    "type": "tidelift"
                }
            ],
            "time": "2022-05-30T19:17:58+00:00"
        },
        {
            "name": "symfony/string",
            "version": "v6.0.15",
            "source": {
                "type": "git",
                "url": "https://github.com/symfony/string.git",
                "reference": "51ac0fa0ccf132a00519b87c97e8f775fa14e771"
            },
            "dist": {
                "type": "zip",
                "url": "https://api.github.com/repos/symfony/string/zipball/51ac0fa0ccf132a00519b87c97e8f775fa14e771",
                "reference": "51ac0fa0ccf132a00519b87c97e8f775fa14e771",
                "shasum": ""
            },
            "require": {
                "php": ">=8.0.2",
                "symfony/polyfill-ctype": "~1.8",
                "symfony/polyfill-intl-grapheme": "~1.0",
                "symfony/polyfill-intl-normalizer": "~1.0",
                "symfony/polyfill-mbstring": "~1.0"
            },
            "conflict": {
                "symfony/translation-contracts": "<2.0"
            },
            "require-dev": {
                "symfony/error-handler": "^5.4|^6.0",
                "symfony/http-client": "^5.4|^6.0",
                "symfony/translation-contracts": "^2.0|^3.0",
                "symfony/var-exporter": "^5.4|^6.0"
            },
            "type": "library",
            "autoload": {
                "files": [
                    "Resources/functions.php"
                ],
                "psr-4": {
                    "Symfony\\Component\\String\\": ""
                },
                "exclude-from-classmap": [
                    "/Tests/"
                ]
            },
            "notification-url": "https://packagist.org/downloads/",
            "license": [
                "MIT"
            ],
            "authors": [
                {
                    "name": "Nicolas Grekas",
                    "email": "p@tchwork.com"
                },
                {
                    "name": "Symfony Community",
                    "homepage": "https://symfony.com/contributors"
                }
            ],
            "description": "Provides an object-oriented API to strings and deals with bytes, UTF-8 code points and grapheme clusters in a unified way",
            "homepage": "https://symfony.com",
            "keywords": [
                "grapheme",
                "i18n",
                "string",
                "unicode",
                "utf-8",
                "utf8"
            ],
            "support": {
                "source": "https://github.com/symfony/string/tree/v6.0.15"
            },
            "funding": [
                {
                    "url": "https://symfony.com/sponsor",
                    "type": "custom"
                },
                {
                    "url": "https://github.com/fabpot",
                    "type": "github"
                },
                {
                    "url": "https://tidelift.com/funding/github/packagist/symfony/symfony",
                    "type": "tidelift"
                }
            ],
            "time": "2022-10-10T09:34:08+00:00"
        },
        {
            "name": "theseer/tokenizer",
            "version": "1.2.1",
            "source": {
                "type": "git",
                "url": "https://github.com/theseer/tokenizer.git",
                "reference": "34a41e998c2183e22995f158c581e7b5e755ab9e"
            },
            "dist": {
                "type": "zip",
                "url": "https://api.github.com/repos/theseer/tokenizer/zipball/34a41e998c2183e22995f158c581e7b5e755ab9e",
                "reference": "34a41e998c2183e22995f158c581e7b5e755ab9e",
                "shasum": ""
            },
            "require": {
                "ext-dom": "*",
                "ext-tokenizer": "*",
                "ext-xmlwriter": "*",
                "php": "^7.2 || ^8.0"
            },
            "type": "library",
            "autoload": {
                "classmap": [
                    "src/"
                ]
            },
            "notification-url": "https://packagist.org/downloads/",
            "license": [
                "BSD-3-Clause"
            ],
            "authors": [
                {
                    "name": "Arne Blankerts",
                    "email": "arne@blankerts.de",
                    "role": "Developer"
                }
            ],
            "description": "A small library for converting tokenized PHP source code into XML and potentially other formats",
            "support": {
                "issues": "https://github.com/theseer/tokenizer/issues",
                "source": "https://github.com/theseer/tokenizer/tree/1.2.1"
            },
            "funding": [
                {
                    "url": "https://github.com/theseer",
                    "type": "github"
                }
            ],
            "time": "2021-07-28T10:34:58+00:00"
        },
        {
            "name": "wikimedia/at-ease",
            "version": "v2.1.0",
            "source": {
                "type": "git",
                "url": "https://github.com/wikimedia/at-ease.git",
                "reference": "e8ebaa7bb7c8a8395481a05f6dc4deaceab11c33"
            },
            "dist": {
                "type": "zip",
                "url": "https://api.github.com/repos/wikimedia/at-ease/zipball/e8ebaa7bb7c8a8395481a05f6dc4deaceab11c33",
                "reference": "e8ebaa7bb7c8a8395481a05f6dc4deaceab11c33",
                "shasum": ""
            },
            "require": {
                "php": ">=7.2.9"
            },
            "require-dev": {
                "mediawiki/mediawiki-codesniffer": "35.0.0",
                "mediawiki/minus-x": "1.1.1",
                "ockcyp/covers-validator": "1.3.3",
                "php-parallel-lint/php-console-highlighter": "0.5.0",
                "php-parallel-lint/php-parallel-lint": "1.2.0",
                "phpunit/phpunit": "^8.5"
            },
            "type": "library",
            "autoload": {
                "files": [
                    "src/Wikimedia/Functions.php"
                ],
                "psr-4": {
                    "Wikimedia\\AtEase\\": "src/Wikimedia/AtEase/"
                }
            },
            "notification-url": "https://packagist.org/downloads/",
            "license": [
                "GPL-2.0-or-later"
            ],
            "authors": [
                {
                    "name": "Tim Starling",
                    "email": "tstarling@wikimedia.org"
                },
                {
                    "name": "MediaWiki developers",
                    "email": "wikitech-l@lists.wikimedia.org"
                }
            ],
            "description": "Safe replacement to @ for suppressing warnings.",
            "homepage": "https://www.mediawiki.org/wiki/at-ease",
            "support": {
                "source": "https://github.com/wikimedia/at-ease/tree/v2.1.0"
            },
            "time": "2021-02-27T15:53:37+00:00"
        },
        {
            "name": "yoast/phpunit-polyfills",
            "version": "1.0.3",
            "source": {
                "type": "git",
                "url": "https://github.com/Yoast/PHPUnit-Polyfills.git",
                "reference": "5ea3536428944955f969bc764bbe09738e151ada"
            },
            "dist": {
                "type": "zip",
                "url": "https://api.github.com/repos/Yoast/PHPUnit-Polyfills/zipball/5ea3536428944955f969bc764bbe09738e151ada",
                "reference": "5ea3536428944955f969bc764bbe09738e151ada",
                "shasum": ""
            },
            "require": {
                "php": ">=5.4",
                "phpunit/phpunit": "^4.8.36 || ^5.7.21 || ^6.0 || ^7.0 || ^8.0 || ^9.0"
            },
            "require-dev": {
                "yoast/yoastcs": "^2.2.0"
            },
            "type": "library",
            "extra": {
                "branch-alias": {
                    "dev-main": "1.x-dev",
                    "dev-develop": "1.x-dev"
                }
            },
            "autoload": {
                "files": [
                    "phpunitpolyfills-autoload.php"
                ]
            },
            "notification-url": "https://packagist.org/downloads/",
            "license": [
                "BSD-3-Clause"
            ],
            "authors": [
                {
                    "name": "Team Yoast",
                    "email": "support@yoast.com",
                    "homepage": "https://yoast.com"
                },
                {
                    "name": "Contributors",
                    "homepage": "https://github.com/Yoast/PHPUnit-Polyfills/graphs/contributors"
                }
            ],
            "description": "Set of polyfills for changed PHPUnit functionality to allow for creating PHPUnit cross-version compatible tests",
            "homepage": "https://github.com/Yoast/PHPUnit-Polyfills",
            "keywords": [
                "phpunit",
                "polyfill",
                "testing"
            ],
            "support": {
                "issues": "https://github.com/Yoast/PHPUnit-Polyfills/issues",
                "source": "https://github.com/Yoast/PHPUnit-Polyfills"
            },
            "time": "2021-11-23T01:37:03+00:00"
        }
    ],
    "aliases": [],
    "minimum-stability": "dev",
    "stability-flags": {
        "automattic/jetpack-assets": 20,
        "automattic/jetpack-admin-ui": 20,
        "automattic/jetpack-autoloader": 20,
        "automattic/jetpack-composer-plugin": 20,
        "automattic/jetpack-config": 20,
        "automattic/jetpack-connection": 20,
        "automattic/jetpack-my-jetpack": 20,
        "automattic/jetpack-device-detection": 20,
        "automattic/jetpack-lazy-images": 20,
        "automattic/jetpack-changelogger": 20
    },
    "prefer-stable": true,
    "prefer-lowest": false,
    "platform": {
        "ext-json": "*"
    },
    "platform-dev": [],
    "platform-overrides": {
        "ext-intl": "0.0.0"
    },
    "plugin-api-version": "2.3.0"
}<|MERGE_RESOLUTION|>--- conflicted
+++ resolved
@@ -4,11 +4,7 @@
         "Read more about it at https://getcomposer.org/doc/01-basic-usage.md#installing-dependencies",
         "This file is @generated automatically"
     ],
-<<<<<<< HEAD
     "content-hash": "9820243a5601ba1126c6f228a4ab7ad1",
-=======
-    "content-hash": "c2bb6fd63a37af45b6a6c39146f27562",
->>>>>>> 780b1ccd
     "packages": [
         {
             "name": "automattic/jetpack-a8c-mc-stats",
