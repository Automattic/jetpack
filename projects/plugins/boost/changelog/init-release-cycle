--- conflicted
+++ resolved
@@ -1,8 +1,4 @@
 Significance: patch
 Type: changed
-<<<<<<< HEAD
-Comment: Init 1.9.0
-=======
-Comment: Init 1.9.1-alpha
->>>>>>> e52edf7d
+Comment: Init 2.0.0-alpha
 
