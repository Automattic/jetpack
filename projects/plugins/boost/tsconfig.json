{
	"extends": "@tsconfig/svelte/tsconfig.json",
<<<<<<< HEAD
	"include": [ "app/assets/src/**/*" ],
	"exclude": [ "node_modules/*", "app/assets/dist/*", "tests/e2e/*" ],
=======
	"include": [ "app/assets/src/js/**/*", "tests/integration/**/*" ],
	"exclude": [ "node_modules/*", "app/assets/dist/*" ],
>>>>>>> 7f0ca6ab
	"compilerOptions": {
		"types": [ "svelte" ],
		"typeRoots": [ "./node_modules/@types/", "./app/assets/src/js" ],
		"lib": [ "dom", "es2018" ]
	}
}<|MERGE_RESOLUTION|>--- conflicted
+++ resolved
@@ -1,12 +1,7 @@
 {
 	"extends": "@tsconfig/svelte/tsconfig.json",
-<<<<<<< HEAD
-	"include": [ "app/assets/src/**/*" ],
+	"include": [ "app/assets/src/js/**/*" ],
 	"exclude": [ "node_modules/*", "app/assets/dist/*", "tests/e2e/*" ],
-=======
-	"include": [ "app/assets/src/js/**/*", "tests/integration/**/*" ],
-	"exclude": [ "node_modules/*", "app/assets/dist/*" ],
->>>>>>> 7f0ca6ab
 	"compilerOptions": {
 		"types": [ "svelte" ],
 		"typeRoots": [ "./node_modules/@types/", "./app/assets/src/js" ],
