{
	"extends": "@tsconfig/svelte/tsconfig.json",
<<<<<<< HEAD
	"include": [ "app/assets/src/**/*" ],
	"exclude": [ "node_modules/*", "app/assets/dist/*", "tests/integration/**/*" ],
=======
	"include": [ "app/assets/src/js/**/*", "tests/integration/**/*" ],
	"exclude": [ "node_modules/*", "app/assets/dist/*" ],
>>>>>>> 7f0ca6ab
	"compilerOptions": {
		"types": [ "svelte" ],
		"typeRoots": [ "./node_modules/@types/", "./app/assets/src/js" ],
		"lib": [ "dom", "es2018" ]
	}
}<|MERGE_RESOLUTION|>--- conflicted
+++ resolved
@@ -1,12 +1,7 @@
 {
 	"extends": "@tsconfig/svelte/tsconfig.json",
-<<<<<<< HEAD
 	"include": [ "app/assets/src/**/*" ],
 	"exclude": [ "node_modules/*", "app/assets/dist/*", "tests/integration/**/*" ],
-=======
-	"include": [ "app/assets/src/js/**/*", "tests/integration/**/*" ],
-	"exclude": [ "node_modules/*", "app/assets/dist/*" ],
->>>>>>> 7f0ca6ab
 	"compilerOptions": {
 		"types": [ "svelte" ],
 		"typeRoots": [ "./node_modules/@types/", "./app/assets/src/js" ],
