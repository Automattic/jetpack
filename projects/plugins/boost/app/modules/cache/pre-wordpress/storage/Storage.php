<?php
/*
 * This file may be called before WordPress is fully initialized. See the README file for info.
 */

namespace Automattic\Jetpack_Boost\Modules\Page_Cache\Pre_WordPress\Storage;

/**
 * Interface for Cache storage - a system for storing and purging caches.
 */
interface Storage {

	public function write( $request_uri, $parameters, $data );
	public function read( $request_uri, $parameters );
<<<<<<< HEAD
	public function invalidate( $request_uri, $filter = '*' );
=======
	public function garbage_collect();
	public function invalidate( $request_uri );
	public function invalidate_single_visitor( $request_uri, $parameters );
	public function invalidate_home_page( $dir );
>>>>>>> 085901ba
}<|MERGE_RESOLUTION|>--- conflicted
+++ resolved
@@ -12,12 +12,6 @@
 
 	public function write( $request_uri, $parameters, $data );
 	public function read( $request_uri, $parameters );
-<<<<<<< HEAD
 	public function invalidate( $request_uri, $filter = '*' );
-=======
 	public function garbage_collect();
-	public function invalidate( $request_uri );
-	public function invalidate_single_visitor( $request_uri, $parameters );
-	public function invalidate_home_page( $dir );
->>>>>>> 085901ba
 }