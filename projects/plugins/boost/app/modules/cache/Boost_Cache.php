<?php
/**
 * This file is loaded by advanced-cache.php, and so cannot rely on autoloading.
 */

namespace Automattic\Jetpack_Boost\Modules\Page_Cache;

require_once __DIR__ . '/Boost_Cache_Settings.php';
require_once __DIR__ . '/Boost_Cache_Utils.php';
require_once __DIR__ . '/Logger.php';
require_once __DIR__ . '/Request.php';
require_once __DIR__ . '/storage/File_Storage.php';

class Boost_Cache {
	/**
	 * @var Boost_Cache_Settings - The settings for the page cache.
	 */
	private $settings;

	/**
	 * @var Boost_Cache_Storage - The storage system used by Boost Cache.
	 */
	private $storage;

	/**
	 * @var string - The request object that provides utility for the current request.
	 */
	private $request = null;

	/**
	 * @param $storage - Optionally provide a Boost_Cache_Storage subclass to handle actually storing and retrieving cached content. Defaults to a new instance of File_Storage.
	 */
	public function __construct( $storage = null ) {
		$this->settings = Boost_Cache_Settings::get_instance();
		$home           = isset( $_SERVER['HTTP_HOST'] ) ? strtolower( $_SERVER['HTTP_HOST'] ) : ''; // phpcs:ignore WordPress.Security.ValidatedSanitizedInput.InputNotSanitized, WordPress.Security.ValidatedSanitizedInput.MissingUnslash
		$this->storage  = $storage ?? new Storage\File_Storage( $home );
		$this->request  = new Request();

		$this->init_actions();
	}

	/**
	 * Initialize the actions for the cache.
	 */
	protected function init_actions() {
		add_action( 'transition_post_status', array( $this, 'delete_on_post_transition' ), 10, 3 );
		add_action( 'transition_comment_status', array( $this, 'delete_on_comment_transition' ), 10, 3 );
		add_action( 'comment_post', array( $this, 'delete_on_comment_post' ), 10, 3 );
		add_action( 'edit_comment', array( $this, 'delete_on_comment_edit' ), 10, 2 );
		add_action( 'switch_theme', array( $this, 'delete_cache' ) );
	}

	/**
	 * Serve the cached page if it exists, otherwise start output buffering.
	 */
	public function serve() {
		if ( ! $this->is_cacheable() ) {
			return;
		}

		if ( ! $this->serve_cached() ) {
			$this->ob_start();
		}
	}

	/**
<<<<<<< HEAD
=======
	 * Returns true if the current request has a fatal error.
	 *
	 * @return bool
	 */
	private function is_fatal_error() {
		$error = error_get_last();
		if ( $error === null ) {
			return false;
		}

		$fatal_errors = array(
			E_ERROR,
			E_PARSE,
			E_CORE_ERROR,
			E_COMPILE_ERROR,
			E_USER_ERROR,
		);

		return in_array( $error['type'], $fatal_errors, true );
	}

	public function is_url_excluded( $request_uri = '' ) {
		if ( $request_uri === '' ) {
			$request_uri = $this->request_uri;
		}

		$excluded_urls = $this->settings->get_excluded_urls();
		$excluded_urls = apply_filters( 'boost_cache_excluded_urls', $excluded_urls );

		$excluded_urls[] = 'wp-.*\.php';
		foreach ( $excluded_urls as $expr ) {
			if ( ! empty( $expr ) && preg_match( "~$expr~", $request_uri ) ) {
				return true;
			}
		}

		return false;
	}

	/**
	 * Returns true if the request is cacheable.
	 *
	 * If a request is in the backend, or is a POST request, or is not an
	 * html request, it is not cacheable.
	 * The filter boost_cache_cacheable can be used to override this.
	 *
	 * @return bool
	 */
	public function is_cacheable() {
		if ( ! apply_filters( 'boost_cache_cacheable', $this->request_uri ) ) {
			return false;
		}

		if ( defined( 'DONOTCACHEPAGE' ) ) {
			return false;
		}

		// do not cache post previews or customizer previews
		if ( ! empty( $_GET ) && ( isset( $_GET['preview'] ) || isset( $_GET['customize_changeset_uuid'] ) ) ) { // phpcs:ignore WordPress.Security.ValidatedSanitizedInput.InputNotSanitized, WordPress.Security.NonceVerification.Recommended
			return false;
		}

		if ( $this->is_fatal_error() ) {
			return false;
		}

		if ( $this->is_url_excluded() ) {
			error_log( $_SERVER['REQUEST_URI'] . ' url excluded, not cached!' ); // phpcs:ignore -- This is a debug message
			return false;
		}

		if ( function_exists( 'is_user_logged_in' ) && is_user_logged_in() ) {
			return false;
		}

		if ( Boost_Cache_Utils::is_404() ) {
			return false;
		}

		if ( Boost_Cache_Utils::is_feed() ) {
			return false;
		}

		if ( $this->is_backend() ) {
			return false;
		}

		if ( isset( $_SERVER['REQUEST_METHOD'] ) && $_SERVER['REQUEST_METHOD'] !== 'GET' ) {
			return false;
		}

		$accept_headers = apply_filters( 'boost_accept_headers', array( 'application/json', 'application/activity+json', 'application/ld+json' ) );
		$accept_headers = array_map( 'strtolower', $accept_headers );
		// phpcs:ignore WordPress.NamingConventions.ValidVariableName.VariableNotSnakeCase
		// phpcs:ignore WordPress.Security.ValidatedSanitizedInput.MissingUnslash -- $accept is checked and set below.
		$accept = isset( $_SERVER['HTTP_ACCEPT'] ) ? strtolower( filter_var( $_SERVER['HTTP_ACCEPT'] ) ) : '';

		if ( $accept !== '' ) {
			foreach ( $accept_headers as $header ) {
				if ( str_contains( $accept, $header ) ) {
					return false;
				}
			}
		}

		return true;
	}

	/**
	 * Normalize the request uri so it can be used for caching purposes.
	 * It removes the query string and the trailing slash, and characters
	 * that might cause problems with the filesystem.
	 *
	 * **THIS DOES NOT SANITIZE THE VARIABLE IN ANY WAY.**
	 * Only use it for comparison purposes or to generate an MD5 hash.
	 *
	 * @param string $request_uri - The request uri to normalize.
	 * @return string - The normalized request uri.
	 */
	protected function normalize_request_uri( $request_uri ) {
		// get path from request uri
		$request_uri = parse_url( $request_uri, PHP_URL_PATH ); // phpcs:ignore WordPress.WP.AlternativeFunctions.parse_url_parse_url
		if ( empty( $request_uri ) ) {
			$request_uri = '/';
		} elseif ( substr( $request_uri, -1 ) !== '/' ) {
			$request_uri .= '/';
		}

		return $request_uri;
	}

	/**
>>>>>>> 3ca6368b
	 * Serve cached content, if any is available for the current request. Will terminate if it does so.
	 * Otherwise, returns false.
	 */
	public function serve_cached() {
		if ( ! $this->request->is_cacheable() ) {
			return false;
		}

		$cached = $this->storage->read( $this->request->get_uri(), $this->request->get_parameters() );
		if ( is_string( $cached ) ) {
			Logger::request_debug( 'Serving cached page' );
			echo $cached . '<!-- cached -->'; // phpcs:ignore WordPress.Security.EscapeOutput.OutputNotEscaped
			die();
		}

		return false;
	}

	/**
	 * Starts output buffering and sets the callback to save the cache file.
	 *
	 * @return bool - false if page is not cacheable.
	 */
	public function ob_start() {
		if ( ! $this->request->is_cacheable() ) {
			return false;
		}

		ob_start( array( $this, 'ob_callback' ) );
	}

	/**
	 * Callback function from output buffer. This function saves the output
	 * buffer to a cache file and then returns the buffer so PHP will send it
	 * to the browser.
	 *
	 * @param string $buffer - The output buffer to save to the cache file.
	 * @return string - The output buffer.
	 */
	public function ob_callback( $buffer ) {
		if ( strlen( $buffer ) > 0 && $this->request->is_cacheable() ) {
			$result = $this->storage->write( $this->request->get_uri(), $this->request->get_parameters(), $buffer );

			if ( is_wp_error( $result ) ) { // phpcs:ignore Generic.CodeAnalysis.EmptyStatement.DetectedIf
				Logger::request_debug( 'Error writing cache file: ' . $result->get_error_message() );
			} else {
				Logger::request_debug( 'Cache file created' );
			}
		}

		return $buffer;
	}

	/**
	 * Delete the cache for the front page and paged archives.
	 * This is called when a post is edited, deleted, or published.
	 *
	 * @param WP_Post $post - The post that should be deleted.
	 */
	protected function delete_cache_for_front_page() {
		if ( get_option( 'show_on_front' ) === 'page' ) {
			$front_page_id = get_option( 'page_on_front' ); // static page
			if ( $front_page_id ) {
				error_log( 'delete_cache_for_front_page: deleting front page cache' ); // phpcs:ignore WordPress.PHP.DevelopmentFunctions.error_log_error_log
				$this->delete_cache_for_post( get_post( $front_page_id ) );
			}
			$posts_page_id = get_option( 'page_for_posts' ); // posts page
			if ( $posts_page_id ) {
				error_log( 'delete_cache_for_front_page: deleting posts page cache' ); // phpcs:ignore WordPress.PHP.DevelopmentFunctions.error_log_error_log
				$this->delete_cache_for_post( get_post( $posts_page_id ) );
			}
		} else {
			$this->storage->invalidate_home_page( $this->normalize_request_uri( home_url() ) );
			error_log( 'delete front page cache ' . $this->normalize_request_uri( home_url() ) ); // phpcs:ignore WordPress.PHP.DevelopmentFunctions.error_log_error_log
		}
	}

	/**
	 * Delete the cache for the post if the comment transitioned from one state to another.
	 *
	 * @param string $new_status - The new status of the comment.
	 * @param string $old_status - The old status of the comment.
	 * @param WP_Comment $comment - The comment that transitioned.
	 */
	public function delete_on_comment_transition( $new_status, $old_status, $comment ) {
		if ( $new_status === $old_status ) {
			return;
		}
		error_log( "delete_on_comment_transition: $new_status, $old_status" ); // phpcs:ignore WordPress.PHP.DevelopmentFunctions.error_log_error_log

		if ( $new_status !== 'approved' && $old_status !== 'approved' ) {
			error_log( 'delete_on_comment_transition: comment not approved' ); // phpcs:ignore WordPress.PHP.DevelopmentFunctions.error_log_error_log
			return;
		}

		$post = get_post( $comment->comment_post_ID );
		$this->delete_cache_for_post( $post );
	}

	/**
	 * After editing a comment, delete the cache for the post if the comment is approved.
	 * If changing state and editing, both actions will be called, but the cache will only be deleted once.
	 *
	 * @param int $comment_id - The id of the comment.
	 * @param array $commentdata - The comment data.
	 */
	public function delete_on_comment_edit( $comment_id, $commentdata ) {
		$post = get_post( $commentdata['comment_post_ID'] );

		if ( (int) $commentdata['comment_approved'] === 1 ) {
			$this->delete_cache_for_post( $post );
		}
	}

	/**
	 * After a comment is posted, delete the cache for the post if the comment is approved.
	 * If the comment is not approved, only delete the cache for this post for this visitor.
	 *
	 * @param int $comment_id - The id of the comment.
	 * @param int $comment_approved - The approval status of the comment.
	 * @param array $commentdata - The comment data.
	 */
	public function delete_on_comment_post( $comment_id, $comment_approved, $commentdata ) {
		$post = get_post( $commentdata['comment_post_ID'] );

		/**
		 * If a comment is not approved, we only need to delete the cache for
		 * this post for this visitor so the unmoderated comment is shown to them.
		 */
		if ( $comment_approved !== 1 ) {
			$this->storage->invalidate_single_visitor( $this->normalize_request_uri( get_permalink( $post->ID ) ), $this->request_parameters );
			return;
		}

		$this->delete_cache_for_post( $post );
	}

	/**
	 * Returns true if the post is published or private.
	 *
	 * @param string $status - The status of the post.
	 * @return bool
	 */
	private function is_published( $status ) {
		return $status === 'publish' || $status === 'private';
	}

	/**
	 * Delete the cached post if it transitioned from one state to another.
	 *
	 * @param string $new_status - The new status of the post.
	 * @param string $old_status - The old status of the post.
	 * @param WP_Post $post - The post that transitioned.
	 */
	public function delete_on_post_transition( $new_status, $old_status, $post ) {
		if ( ! Boost_Cache_Utils::is_visible_post_type( $post ) ) {
			return;
		}

		error_log( "delete_on_post_transition: $new_status, $old_status, {$post->ID}" ); // phpcs:ignore WordPress.PHP.DevelopmentFunctions.error_log_error_log

		// Don't delete the cache for posts that weren't published and aren't published now
		if ( ! $this->is_published( $new_status ) && ! $this->is_published( $old_status ) ) {
			error_log( 'delete_on_post_transition: not published' ); // phpcs:ignore WordPress.PHP.DevelopmentFunctions.error_log_error_log
			return;
		}

		error_log( "delete_on_post_transition: deleting post {$post->ID}" ); // phpcs:ignore WordPress.PHP.DevelopmentFunctions.error_log_error_log

		$this->delete_cache_for_post( $post );
		$this->delete_cache_for_post_terms( $post );
		$this->delete_cache_for_front_page();
	}

	/**
	 * Deletes cache files for the given post.
	 *
	 * @param WP_Post $post - The post to delete the cache file for.
	 */
	public function delete_cache_for_post( $post ) {
		static $already_deleted = -1;
		if ( $already_deleted === $post->ID ) {
			return;
		}

		/**
		 * Don't delete the cache for post types that are not public.
		 */
		if ( ! Boost_Cache_Utils::is_visible_post_type( $post ) ) {
			return;
		}

		$already_deleted = $post->ID;

		/**
		 * If a post is unpublished, the permalink will be deleted. In that case,
		 * get_sample_permalink() will return a permalink with ?p=123 instead of
		 * the post name. We need to get the post name from the post object.
		 */
		$permalink = get_permalink( $post->ID );
		if ( strpos( $permalink, '?p=' ) !== false ) {
			if ( ! function_exists( 'get_sample_permalink' ) ) {
				require_once ABSPATH . 'wp-admin/includes/post.php';
			}
			list( $permalink, $post_name ) = get_sample_permalink( $post );
			$permalink                     = str_replace( array( '%postname%', '%pagename%' ), $post_name, $permalink );
		}

		error_log( "delete_cache_for_post: $permalink" ); // phpcs:ignore WordPress.PHP.DevelopmentFunctions.error_log_error_log
		$this->delete_cache_for_url( $permalink );
	}

	/**
	 * Delete the cache for terms associated with this post.
	 *
	 * @param WP_Post $post - The post to delete the cache for.
	 */
	public function delete_cache_for_post_terms( $post ) {
		$categories = get_the_category( $post->ID );
		if ( is_array( $categories ) ) {
			foreach ( $categories as $category ) {
				$link = trailingslashit( get_category_link( $category->term_id ) );
				$this->delete_cache_for_url( $link );
			}
		}

		$tags = get_the_tags( $post->ID );
		if ( is_array( $tags ) ) {
			foreach ( $tags as $tag ) {
				$link = trailingslashit( get_tag_link( $tag->term_id ) );
				$this->delete_cache_for_url( $link );
			}
		}
	}

	/**
	 * Delete the cache for the given url.
	 *
	 * @param string $url - The url to delete the cache for.
	 */
	public function delete_cache_for_url( $url ) {
		error_log( 'delete_cache_for_url: ' . $url ); // phpcs:ignore WordPress.PHP.DevelopmentFunctions.error_log_error_log
		$path = $this->normalize_request_uri( $url );

		return $this->storage->invalidate( $path );
	}

	/**
	 * Delete the entire cache.
	 */
	public function delete_cache() {
		return $this->delete_cache_for_url( home_url() );
	}
}<|MERGE_RESOLUTION|>--- conflicted
+++ resolved
@@ -23,7 +23,7 @@
 	private $storage;
 
 	/**
-	 * @var string - The request object that provides utility for the current request.
+	 * @var Request - The request object that provides utility for the current request.
 	 */
 	private $request = null;
 
@@ -54,7 +54,7 @@
 	 * Serve the cached page if it exists, otherwise start output buffering.
 	 */
 	public function serve() {
-		if ( ! $this->is_cacheable() ) {
+		if ( ! $this->request->is_cacheable() ) {
 			return;
 		}
 
@@ -64,141 +64,6 @@
 	}
 
 	/**
-<<<<<<< HEAD
-=======
-	 * Returns true if the current request has a fatal error.
-	 *
-	 * @return bool
-	 */
-	private function is_fatal_error() {
-		$error = error_get_last();
-		if ( $error === null ) {
-			return false;
-		}
-
-		$fatal_errors = array(
-			E_ERROR,
-			E_PARSE,
-			E_CORE_ERROR,
-			E_COMPILE_ERROR,
-			E_USER_ERROR,
-		);
-
-		return in_array( $error['type'], $fatal_errors, true );
-	}
-
-	public function is_url_excluded( $request_uri = '' ) {
-		if ( $request_uri === '' ) {
-			$request_uri = $this->request_uri;
-		}
-
-		$excluded_urls = $this->settings->get_excluded_urls();
-		$excluded_urls = apply_filters( 'boost_cache_excluded_urls', $excluded_urls );
-
-		$excluded_urls[] = 'wp-.*\.php';
-		foreach ( $excluded_urls as $expr ) {
-			if ( ! empty( $expr ) && preg_match( "~$expr~", $request_uri ) ) {
-				return true;
-			}
-		}
-
-		return false;
-	}
-
-	/**
-	 * Returns true if the request is cacheable.
-	 *
-	 * If a request is in the backend, or is a POST request, or is not an
-	 * html request, it is not cacheable.
-	 * The filter boost_cache_cacheable can be used to override this.
-	 *
-	 * @return bool
-	 */
-	public function is_cacheable() {
-		if ( ! apply_filters( 'boost_cache_cacheable', $this->request_uri ) ) {
-			return false;
-		}
-
-		if ( defined( 'DONOTCACHEPAGE' ) ) {
-			return false;
-		}
-
-		// do not cache post previews or customizer previews
-		if ( ! empty( $_GET ) && ( isset( $_GET['preview'] ) || isset( $_GET['customize_changeset_uuid'] ) ) ) { // phpcs:ignore WordPress.Security.ValidatedSanitizedInput.InputNotSanitized, WordPress.Security.NonceVerification.Recommended
-			return false;
-		}
-
-		if ( $this->is_fatal_error() ) {
-			return false;
-		}
-
-		if ( $this->is_url_excluded() ) {
-			error_log( $_SERVER['REQUEST_URI'] . ' url excluded, not cached!' ); // phpcs:ignore -- This is a debug message
-			return false;
-		}
-
-		if ( function_exists( 'is_user_logged_in' ) && is_user_logged_in() ) {
-			return false;
-		}
-
-		if ( Boost_Cache_Utils::is_404() ) {
-			return false;
-		}
-
-		if ( Boost_Cache_Utils::is_feed() ) {
-			return false;
-		}
-
-		if ( $this->is_backend() ) {
-			return false;
-		}
-
-		if ( isset( $_SERVER['REQUEST_METHOD'] ) && $_SERVER['REQUEST_METHOD'] !== 'GET' ) {
-			return false;
-		}
-
-		$accept_headers = apply_filters( 'boost_accept_headers', array( 'application/json', 'application/activity+json', 'application/ld+json' ) );
-		$accept_headers = array_map( 'strtolower', $accept_headers );
-		// phpcs:ignore WordPress.NamingConventions.ValidVariableName.VariableNotSnakeCase
-		// phpcs:ignore WordPress.Security.ValidatedSanitizedInput.MissingUnslash -- $accept is checked and set below.
-		$accept = isset( $_SERVER['HTTP_ACCEPT'] ) ? strtolower( filter_var( $_SERVER['HTTP_ACCEPT'] ) ) : '';
-
-		if ( $accept !== '' ) {
-			foreach ( $accept_headers as $header ) {
-				if ( str_contains( $accept, $header ) ) {
-					return false;
-				}
-			}
-		}
-
-		return true;
-	}
-
-	/**
-	 * Normalize the request uri so it can be used for caching purposes.
-	 * It removes the query string and the trailing slash, and characters
-	 * that might cause problems with the filesystem.
-	 *
-	 * **THIS DOES NOT SANITIZE THE VARIABLE IN ANY WAY.**
-	 * Only use it for comparison purposes or to generate an MD5 hash.
-	 *
-	 * @param string $request_uri - The request uri to normalize.
-	 * @return string - The normalized request uri.
-	 */
-	protected function normalize_request_uri( $request_uri ) {
-		// get path from request uri
-		$request_uri = parse_url( $request_uri, PHP_URL_PATH ); // phpcs:ignore WordPress.WP.AlternativeFunctions.parse_url_parse_url
-		if ( empty( $request_uri ) ) {
-			$request_uri = '/';
-		} elseif ( substr( $request_uri, -1 ) !== '/' ) {
-			$request_uri .= '/';
-		}
-
-		return $request_uri;
-	}
-
-	/**
->>>>>>> 3ca6368b
 	 * Serve cached content, if any is available for the current request. Will terminate if it does so.
 	 * Otherwise, returns false.
 	 */
@@ -271,8 +136,8 @@
 				$this->delete_cache_for_post( get_post( $posts_page_id ) );
 			}
 		} else {
-			$this->storage->invalidate_home_page( $this->normalize_request_uri( home_url() ) );
-			error_log( 'delete front page cache ' . $this->normalize_request_uri( home_url() ) ); // phpcs:ignore WordPress.PHP.DevelopmentFunctions.error_log_error_log
+			$this->storage->invalidate_home_page( Boost_Cache_Utils::normalize_request_uri( home_url() ) );
+			error_log( 'delete front page cache ' . Boost_Cache_Utils::normalize_request_uri( home_url() ) ); // phpcs:ignore WordPress.PHP.DevelopmentFunctions.error_log_error_log
 		}
 	}
 
@@ -329,7 +194,7 @@
 		 * this post for this visitor so the unmoderated comment is shown to them.
 		 */
 		if ( $comment_approved !== 1 ) {
-			$this->storage->invalidate_single_visitor( $this->normalize_request_uri( get_permalink( $post->ID ) ), $this->request_parameters );
+			$this->storage->invalidate_single_visitor( Boost_Cache_Utils::normalize_request_uri( get_permalink( $post->ID ) ), $this->request->get_parameters() );
 			return;
 		}
 
@@ -441,7 +306,7 @@
 	 */
 	public function delete_cache_for_url( $url ) {
 		error_log( 'delete_cache_for_url: ' . $url ); // phpcs:ignore WordPress.PHP.DevelopmentFunctions.error_log_error_log
-		$path = $this->normalize_request_uri( $url );
+		$path = Boost_Cache_Utils::normalize_request_uri( $url );
 
 		return $this->storage->invalidate( $path );
 	}
