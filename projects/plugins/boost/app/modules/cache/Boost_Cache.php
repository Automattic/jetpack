--- conflicted
+++ resolved
@@ -32,28 +32,9 @@
 	 */
 	public function __construct( $storage = null ) {
 		$this->settings = Boost_Cache_Settings::get_instance();
-<<<<<<< HEAD
-		$this->storage  = $storage ?? new Storage\File_Storage( WP_CONTENT_DIR . '/boost-cache/cache/' );
-		$this->request  = new Request();
-=======
 		$home           = isset( $_SERVER['HTTP_HOST'] ) ? strtolower( $_SERVER['HTTP_HOST'] ) : ''; // phpcs:ignore WordPress.Security.ValidatedSanitizedInput.InputNotSanitized, WordPress.Security.ValidatedSanitizedInput.MissingUnslash
 		$this->storage  = $storage ?? new Storage\File_Storage( $home );
-
-		$this->request_uri = isset( $_SERVER['REQUEST_URI'] )
-			? $this->normalize_request_uri( $_SERVER['REQUEST_URI'] ) // phpcs:ignore WordPress.Security.ValidatedSanitizedInput.InputNotSanitized, WordPress.Security.ValidatedSanitizedInput.MissingUnslash
-			: false;
-
-		/*
-		 * Set the cookies and get parameters for the current request.
-		 * Sometimes these arrays are modified by WordPress or other plugins.
-		 * We need to cache them here so they can be used for the cache key later.
-		 * We don't need to sanitize them, as they are only used for comparison.
-		 */
-		$this->request_parameters = array(
-			'cookies' => $_COOKIE, // phpcs:ignore WordPress.Security.ValidatedSanitizedInput.InputNotSanitized
-			'get'     => $_GET,   // phpcs:ignore WordPress.Security.ValidatedSanitizedInput.InputNotSanitized, WordPress.Security.NonceVerification.Recommended
-		);
->>>>>>> 242f73f2
+		$this->request  = new Request();
 	}
 
 	/*
