--- conflicted
+++ resolved
@@ -47,9 +47,10 @@
 		 * We need to cache them here so they can be used for the cache key later.
 		 * We don't need to sanitize them, as they are only used for comparison.
 		 */
-<<<<<<< HEAD
-		$this->cookies = $_COOKIE; // phpcs:ignore WordPress.Security.ValidatedSanitizedInput.InputNotSanitized
-		$this->get     = $_GET; // phpcs:ignore WordPress.Security.ValidatedSanitizedInput.InputNotSanitized, WordPress.Security.NonceVerification.Recommended
+		$this->request_parameters = array(
+			'cookies' => $_COOKIE, // phpcs:ignore WordPress.Security.ValidatedSanitizedInput.InputNotSanitized
+			'get'     => $_GET,   // phpcs:ignore WordPress.Security.ValidatedSanitizedInput.InputNotSanitized, WordPress.Security.NonceVerification.Recommended
+		);
 
 		$this->init_actions();
 	}
@@ -64,12 +65,6 @@
 		add_action( 'transition_comment_status', array( $this, 'delete_on_comment_transition' ), 10, 3 );
 		add_action( 'comment_post', array( $this, 'delete_on_comment_post' ), 10, 3 );
 		add_action( 'switch_theme', array( $this, 'delete_cache' ) );
-=======
-		$this->request_parameters = array(
-			'cookies' => $_COOKIE, // phpcs:ignore WordPress.Security.ValidatedSanitizedInput.InputNotSanitized
-			'get'     => $_GET,   // phpcs:ignore WordPress.Security.ValidatedSanitizedInput.InputNotSanitized, WordPress.Security.NonceVerification.Recommended
-		);
->>>>>>> 78a7a2f0
 	}
 
 	/*
