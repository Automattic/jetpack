--- conflicted
+++ resolved
@@ -9,11 +9,8 @@
 
 	public function write( $request_uri, $parameters, $data );
 	public function read( $request_uri, $parameters );
-<<<<<<< HEAD
 	public function garbage_collect();
-=======
 	public function invalidate( $request_uri );
 	public function invalidate_single_visitor( $request_uri, $parameters );
 	public function invalidate_home_page( $dir );
->>>>>>> 75e51425
 }