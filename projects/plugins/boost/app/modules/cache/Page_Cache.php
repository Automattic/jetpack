<?php

namespace Automattic\Jetpack_Boost\Modules\Page_Cache;

use Automattic\Jetpack_Boost\Contracts\Is_Always_On;
use Automattic\Jetpack_Boost\Contracts\Pluggable;

<<<<<<< HEAD
/*
 * This code is shared between the autoloaded Module and advanced-cache.php loaded code.
 */
require_once __DIR__ . '/Boost_Cache_Utils.php';
=======
require_once __DIR__ . '/Boost_Cache_Settings.php';
>>>>>>> a89546c6

class Page_Cache implements Pluggable, Is_Always_On {

	private $removal_errors = array();

	public function __construct() {
		register_deactivation_hook( JETPACK_BOOST_PATH, array( $this, 'deactivate' ) );
		register_uninstall_hook( JETPACK_BOOST_PATH, array( $this, 'uninstall' ) );
	}

	/*
	 * @var array - The settings for the page cache.
	 */
	private $settings;

	public function __construct() {
		$this->settings = Boost_Cache_Settings::get_instance();
	}

	/*
	 * Sets up the advanced-cache.php file and if that works, adds the WP_CACHE
	 * define to wp-config.php
	 * These are used by WordPress to load the caching system before most of
	 * WordPress is loaded.
	 */
	public function setup() {
		if ( is_admin() && isset( $_GET['page'] ) && $_GET['page'] === 'jetpack-boost' ) { // phpcs:ignore WordPress.Security.NonceVerification.Recommended
			if ( false === $this->is_writeable() ) {
				return new \WP_Error( 'wp-content directory is not writeable' );
			}
			$result = $this->create_advanced_cache();
			if ( $result === true ) {
				$result = $this->add_wp_cache_define();
				if ( $result !== true ) {
					return $result;
				}
			} else {
				return $result;
			}

			return true;
		}
	}

	/*
	 * Returns true if the wp-content directory is writeable.
	 */
	private function is_writeable() {
		$filename = WP_CONTENT_DIR . '/' . uniqid() . '.txt';
		$result   = file_put_contents( $filename, 'test' ); // phpcs:ignore WordPress.WP.AlternativeFunctions.file_system_operations_file_put_contents
		wp_delete_file( $filename );
		return $result;
	}

	/*
	 * Creates the advanced-cache.php file.
	 *
	 * Returns true if the files were setup correctly, or WP_Error if there was a problem.
	 * @return bool|WP_Error
	 */
	private function create_advanced_cache() {

		$cache_version           = 'Boost Cache Plugin 0.1';
		$advanced_cache_filename = WP_CONTENT_DIR . '/advanced-cache.php';

		if ( file_exists( $advanced_cache_filename ) ) {
			$content = file_get_contents( $advanced_cache_filename ); // phpcs:ignore WordPress.WP.AlternativeFunctions.file_get_contents_file_get_contents
			if ( strpos( $content, $cache_version ) !== false ) {
				return true;
			} else {
				return new \WP_Error( 'advanced-cache.php exists but is not the correct file' );
			}
		} else {
			$contents = '<?php
// ' . $cache_version . '
require_once( ABSPATH . \'/wp-content/plugins/boost/app/modules/cache/Boost_File_Cache.php\' );

( new Automattic\Jetpack_Boost\Modules\Page_Cache\Boost_File_Cache() )->serve();
';

			$result = file_put_contents( $advanced_cache_filename, $contents ); // phpcs:ignore WordPress.WP.AlternativeFunctions.file_system_operations_file_put_contents
			if ( $result === false ) {
				return new \WP_Error( 'Could not write to advanced-cache.php' );
			}
		}

		return true;
	}

	/*
	 * Adds the WP_CACHE define to wp-config.php
	 */
	private function add_wp_cache_define() {
		$content = file_get_contents( ABSPATH . 'wp-config.php' );
		if ( preg_match( '#define\s*\(\s*[\'"]WP_CACHE[\'"]#', $content ) === 1 ) {
			/*
			 * wp-settings.php checks "if ( WP_CACHE )" so it may be truthy and
			 * not === true to pass that check.
			 * Later, it is defined as false in default-constants.php, but
			 * it may have been defined manually as true using "true", 1, or "1"
			 * in wp-config.php.
			 */
			if ( defined( 'WP_CACHE' ) && ! WP_CACHE ) {
				return new \WP_Error( 'WP_CACHE is defined but not true' );
			}
			return; // WP_CACHE already added.
		}
		$content = str_replace(
			'<?php',
			'<?php
define( \'WP_CACHE\', true );',
			$content
		);

		$result = file_put_contents( ABSPATH . 'wp-config.php', $content ); // phpcs:ignore WordPress.WP.AlternativeFunctions.file_system_operations_file_put_contents
		if ( $result === false ) {
			return new \WP_Error( 'Could not write to wp-config.php' );
		}
	}

	/*
	 * Removes the advanced-cache.php file and the WP_CACHE define from wp-config.php
	 * Fired when the plugin is deactivated.
	 */
	public function deactivate() {
		$this->delete_advanced_cache();
		$this->delete_wp_cache_constant();

		return true;
	}

	/*
	 * Removes the boost-cache directory, removing all cached files and the config file.
	 * Fired when the plugin is uninstalled.
	 */
	public function uninstall() {
		$this->delete_advanced_cache();
		$this->delete_wp_cache_constant();

		$result = Boost_Cache_Utils::delete_directory( WP_CONTENT_DIR . '/boost-cache' );
		if ( is_wp_error( $result ) ) {
			return $result;
		}

		return true;
	}

	/*
	 * Deletes the file advanced-cache.php if it exists.
	 */
	public function delete_advanced_cache() {
		$advanced_cache_filename = WP_CONTENT_DIR . '/advanced-cache.php';

		if ( ! file_exists( $advanced_cache_filename ) ) {
			return;
		}

		$content = file_get_contents( $advanced_cache_filename ); // phpcs:ignore WordPress.WP.AlternativeFunctions.file_get_contents_file_get_contents
		if ( strpos( $content, 'Boost Cache Plugin 0.1' ) !== false ) {
			wp_delete_file( $advanced_cache_filename );
			if ( file_exists( $advanced_cache_filename ) ) {
				$this->removal_errors[] = 'Could not delete advanced-cache.php';
			}
		} else {
			$this->removal_errors[] = 'wp-content/advanced-cache.php did not belong to Jetpack Boost';
		}
	}

	/*
	 * Deletes the WP_CACHE define from wp-config.php
	 * @return WP_Error if an error occurred.
	 */
	public function delete_wp_cache_constant() {
		$lines = file( ABSPATH . 'wp-config.php' );
		$found = false;
		foreach ( $lines as $key => $line ) {
			if ( preg_match( '#define\s*\(\s*[\'"]WP_CACHE[\'"]#', $line ) === 1 ) {
				unset( $lines[ $key ] );
				$found = true;
			}
		}
		if ( ! $found ) {
			return;
		}
		$content = implode( '', $lines );
		$result  = file_put_contents( ABSPATH . 'wp-config.php', $content ); // phpcs:ignore WordPress.WP.AlternativeFunctions.file_system_operations_file_put_contents
		if ( $result === false ) {
			$this->removal_errors[] = 'Could not write to wp-config.php';
		}
	}

	public static function is_available() {
		if ( ! defined( 'BOOST_CACHE' ) ) {
			return false;
		}
		return true;
	}

	public static function get_slug() {
		return 'boost_cache';
	}
}<|MERGE_RESOLUTION|>--- conflicted
+++ resolved
@@ -5,14 +5,11 @@
 use Automattic\Jetpack_Boost\Contracts\Is_Always_On;
 use Automattic\Jetpack_Boost\Contracts\Pluggable;
 
-<<<<<<< HEAD
 /*
  * This code is shared between the autoloaded Module and advanced-cache.php loaded code.
  */
 require_once __DIR__ . '/Boost_Cache_Utils.php';
-=======
 require_once __DIR__ . '/Boost_Cache_Settings.php';
->>>>>>> a89546c6
 
 class Page_Cache implements Pluggable, Is_Always_On {
 
