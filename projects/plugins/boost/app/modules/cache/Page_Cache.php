<?php

namespace Automattic\Jetpack_Boost\Modules\Page_Cache;

use Automattic\Jetpack_Boost\Contracts\Is_Always_On;
use Automattic\Jetpack_Boost\Contracts\Pluggable;

/*
 * This code is shared between the autoloaded Module and advanced-cache.php loaded code.
 */
require_once __DIR__ . '/Boost_Cache_Utils.php';
require_once __DIR__ . '/Boost_Cache_Settings.php';

class Page_Cache implements Pluggable, Is_Always_On {
	/*
	 * @var array - The errors that occurred when removing the cache.
	 */
	private $removal_errors = array();

	/*
	 * @var string - The signature used to identify the advanced-cache.php file.
	 */
	public static $advanced_cache_signature = 'Boost Cache Plugin 0.1';

	/*
	 * @var array - The settings for the page cache.
	 */
	private $settings;

	public function __construct() {
		$this->settings = Boost_Cache_Settings::get_instance();
		register_deactivation_hook( JETPACK_BOOST_PATH, array( $this, 'deactivate' ) );
		register_uninstall_hook( JETPACK_BOOST_PATH, 'Page_Cache::uninstall' );
	}

	/*
	 * Sets up the advanced-cache.php file and if that works, adds the WP_CACHE
	 * define to wp-config.php
	 * These are used by WordPress to load the caching system before most of
	 * WordPress is loaded.
	 */
	public function setup() {
		if ( is_admin() && isset( $_GET['page'] ) && $_GET['page'] === 'jetpack-boost' ) { // phpcs:ignore WordPress.Security.NonceVerification.Recommended
			if ( false === $this->is_writeable() ) {
				return new \WP_Error( 'wp-content directory is not writeable' );
			}
			$result = $this->create_advanced_cache();
			if ( $result === true ) {
				$result = $this->add_wp_cache_define();
				if ( $result !== true ) {
					return $result;
				}
			} else {
				return $result;
			}

			return true;
		}
	}

	/*
	 * Returns true if the wp-content directory is writeable.
	 */
	private function is_writeable() {
		$filename = WP_CONTENT_DIR . '/' . uniqid() . '.txt';
		$result   = file_put_contents( $filename, 'test' ); // phpcs:ignore WordPress.WP.AlternativeFunctions.file_system_operations_file_put_contents
		wp_delete_file( $filename );
		return $result;
	}

	/*
	 * Creates the advanced-cache.php file.
	 *
	 * Returns true if the files were setup correctly, or WP_Error if there was a problem.
	 * @return bool|WP_Error
	 */
	private function create_advanced_cache() {

		$advanced_cache_filename = WP_CONTENT_DIR . '/advanced-cache.php';

		if ( file_exists( $advanced_cache_filename ) ) {
			$content = file_get_contents( $advanced_cache_filename ); // phpcs:ignore WordPress.WP.AlternativeFunctions.file_get_contents_file_get_contents
			if ( strpos( $content, Page_cache::$advanced_cache_signature ) !== false ) {
				return true;
			} else {
				return new \WP_Error( 'advanced-cache.php exists but is not the correct file' );
			}
		} else {
<<<<<<< HEAD
			$plugin_name = basename( dirname( plugin_dir_path( __FILE__ ), 3 ) );
			$contents    = '<?php
// Boost Cache Plugin 0.1
if ( ! file_exists( ABSPATH . \'/wp-content/plugins/' . $plugin_name . '/app/modules/cache/Boost_File_Cache.php\' ) ) {
	return;
}
require_once( ABSPATH . \'/wp-content/plugins/' . $plugin_name . '/app/modules/cache/Boost_File_Cache.php\' );
=======
			$contents = '<?php
// ' . Page_cache::$advanced_cache_signature . '
require_once( ABSPATH . \'/wp-content/plugins/boost/app/modules/cache/Boost_File_Cache.php\' );
>>>>>>> 934b2533

( new Automattic\Jetpack_Boost\Modules\Page_Cache\Boost_File_Cache() )->serve();
';

			$result = file_put_contents( $advanced_cache_filename, $contents ); // phpcs:ignore WordPress.WP.AlternativeFunctions.file_system_operations_file_put_contents
			if ( $result === false ) {
				return new \WP_Error( 'Could not write to advanced-cache.php' );
			}
		}

		return true;
	}

	/*
	 * Adds the WP_CACHE define to wp-config.php
	 */
	private function add_wp_cache_define() {
		$content = file_get_contents( ABSPATH . 'wp-config.php' );
		if ( preg_match( '#define\s*\(\s*[\'"]WP_CACHE[\'"]#', $content ) === 1 ) {
			/*
			 * wp-settings.php checks "if ( WP_CACHE )" so it may be truthy and
			 * not === true to pass that check.
			 * Later, it is defined as false in default-constants.php, but
			 * it may have been defined manually as true using "true", 1, or "1"
			 * in wp-config.php.
			 */
			if ( defined( 'WP_CACHE' ) && ! WP_CACHE ) {
				return new \WP_Error( 'WP_CACHE is defined but not true' );
			}
			return; // WP_CACHE already added.
		}
		$content = str_replace(
			'<?php',
			'<?php
define( \'WP_CACHE\', true );',
			$content
		);

		$result = file_put_contents( ABSPATH . 'wp-config.php', $content ); // phpcs:ignore WordPress.WP.AlternativeFunctions.file_system_operations_file_put_contents
		if ( $result === false ) {
			return new \WP_Error( 'Could not write to wp-config.php' );
		}
	}

	/*
	 * Removes the advanced-cache.php file and the WP_CACHE define from wp-config.php
	 * Fired when the plugin is deactivated.
	 */
	public function deactivate() {
		$this->delete_advanced_cache();
		$this->delete_wp_cache_constant();

		return true;
	}

	/*
	 * Removes the boost-cache directory, removing all cached files and the config file.
	 * Fired when the plugin is uninstalled.
	 */
	public static function uninstall() {
		self::delete_advanced_cache();
		self::delete_wp_cache_constant();

		$result = Boost_Cache_Utils::delete_directory( WP_CONTENT_DIR . '/boost-cache' );
		if ( is_wp_error( $result ) ) {
			return $result;
		}

		return true;
	}

	/*
	 * Deletes the file advanced-cache.php if it exists.
	 */
	public static function delete_advanced_cache() {
		$advanced_cache_filename = WP_CONTENT_DIR . '/advanced-cache.php';

		if ( ! file_exists( $advanced_cache_filename ) ) {
			return;
		}

		$content = file_get_contents( $advanced_cache_filename ); // phpcs:ignore WordPress.WP.AlternativeFunctions.file_get_contents_file_get_contents
		if ( strpos( $content, self::$advanced_cache_signature ) !== false ) {
			wp_delete_file( $advanced_cache_filename );

		}
	}

	/*
	 * Deletes the WP_CACHE define from wp-config.php
	 * @return WP_Error if an error occurred.
	 */
	public static function delete_wp_cache_constant() {
		$lines = file( ABSPATH . 'wp-config.php' );
		$found = false;
		foreach ( $lines as $key => $line ) {
			if ( preg_match( '#define\s*\(\s*[\'"]WP_CACHE[\'"]#', $line ) === 1 ) {
				unset( $lines[ $key ] );
				$found = true;
			}
		}
		if ( ! $found ) {
			return;
		}
		$content = implode( '', $lines );
		file_put_contents( ABSPATH . 'wp-config.php', $content ); // phpcs:ignore WordPress.WP.AlternativeFunctions.file_system_operations_file_put_contents
	}

	public static function is_available() {
		if ( ! defined( 'BOOST_CACHE' ) ) {
			return false;
		}
		return true;
	}

	public static function get_slug() {
		return 'boost_cache';
	}
}<|MERGE_RESOLUTION|>--- conflicted
+++ resolved
@@ -86,19 +86,13 @@
 				return new \WP_Error( 'advanced-cache.php exists but is not the correct file' );
 			}
 		} else {
-<<<<<<< HEAD
 			$plugin_name = basename( dirname( plugin_dir_path( __FILE__ ), 3 ) );
 			$contents    = '<?php
-// Boost Cache Plugin 0.1
+// ' . Page_cache::$advanced_cache_signature . '
 if ( ! file_exists( ABSPATH . \'/wp-content/plugins/' . $plugin_name . '/app/modules/cache/Boost_File_Cache.php\' ) ) {
 	return;
 }
 require_once( ABSPATH . \'/wp-content/plugins/' . $plugin_name . '/app/modules/cache/Boost_File_Cache.php\' );
-=======
-			$contents = '<?php
-// ' . Page_cache::$advanced_cache_signature . '
-require_once( ABSPATH . \'/wp-content/plugins/boost/app/modules/cache/Boost_File_Cache.php\' );
->>>>>>> 934b2533
 
 ( new Automattic\Jetpack_Boost\Modules\Page_Cache\Boost_File_Cache() )->serve();
 ';
