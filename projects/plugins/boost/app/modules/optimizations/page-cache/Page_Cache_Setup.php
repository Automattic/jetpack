--- conflicted
+++ resolved
@@ -23,15 +23,9 @@
 
 		foreach ( $steps as $step ) {
 			$result = self::$step();
-<<<<<<< HEAD
+
 			if ( Boost_Cache_Error::is_error( $result ) ) {
-				jetpack_boost_ds_set( 'page_cache_error', $result->get_error_code() );
-
-				return false;
-=======
-			if ( is_wp_error( $result ) ) {
 				return $result;
->>>>>>> f1c6ccbc
 			}
 		}
 		return true;
