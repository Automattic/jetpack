<?php

namespace Automattic\Jetpack_Boost\Admin;

use Automattic\Jetpack\Status;
use Automattic\Jetpack\Status\Host;
use Automattic\Jetpack_Boost\Lib\Premium_Features;
use Automattic\Jetpack_Boost\Modules\Modules_Setup;
use Automattic\Jetpack_Boost\REST_API\Permissions\Nonce;

/**
 * Handle the configuration constants.
 *
 * This is a global state of Jetpack Boost and passed on to the front-end.
 */
class Config {
<<<<<<< HEAD
	/**
	 * Nonce action for setting the statuses of rating and score prompts.
	 */
	const SET_SHOW_SCORE_PROMPT_NONCE = 'set_show_score_prompt';

	/**
	 * Nonce action for setting the statuses of rating and score prompts.
	 */
	const FIX_IMAGE_DIMENSIONS_NONCE = 'fix_image_dimensions';

	/**
	 * Name of option to store status of show/hide rating and score prompts
	 */
	const DISMISSED_MODALS_OPTION = 'jb_show_score_prompt';
=======
>>>>>>> e480b21d

	public function init() {
		add_action( 'jetpack_boost_module_status_updated', array( $this, 'on_module_status_change' ), 10, 2 );
	}

	public function constants() {
		$optimizations = ( new Modules_Setup() )->get_status();
		$internal_path = apply_filters( 'jetpack_boost_asset_internal_path', 'app/assets/dist/' );

		$constants = array(
			'version'       => JETPACK_BOOST_VERSION,
			'api'           => array(
				'namespace' => JETPACK_BOOST_REST_NAMESPACE,
				'prefix'    => JETPACK_BOOST_REST_PREFIX,
			),
			'optimizations' => $optimizations,
			'locale'        => get_locale(),
			'site'          => array(
				'domain'    => ( new Status() )->get_site_suffix(),
				'url'       => get_home_url(),
				'online'    => ! ( new Status() )->is_offline_mode(),
				'assetPath' => plugins_url( $internal_path, JETPACK_BOOST_PATH ),
				'isAtomic'  => ( new Host() )->is_woa_site(),
				'postTypes' => self::get_custom_post_types(),
			),
			'isPremium'     => Premium_Features::has_any(),
			'preferences'   => array(
				'prioritySupport' => Premium_Features::has_feature( Premium_Features::PRIORITY_SUPPORT ),
			),
<<<<<<< HEAD
			'showScorePromptNonce'  => wp_create_nonce( self::SET_SHOW_SCORE_PROMPT_NONCE ),
			'fixImageNonce'         => wp_create_nonce( self::FIX_IMAGE_DIMENSIONS_NONCE ),
			'dismissedScorePrompts' => $this->get_dismissed_modals(),
=======
>>>>>>> e480b21d

			/**
			 * A bit of necessary magic,
			 * Explained more in the Nonce class.
			 *
			 * Nonces are automatically generated when registering routes.
			 */
			'nonces'        => Nonce::get_generated_nonces(),
		);

		$constants['autoFix'] = defined( 'AUTOFIX' ) && AUTOFIX ? true : false;

		// Give each module an opportunity to define extra constants.
		return apply_filters( 'jetpack_boost_js_constants', $constants );
	}

	/**
	 * Check for permissions.
	 *
	 * @return bool
	 */
	public function check_for_permissions() {
		return current_user_can( 'manage_options' );
	}

	/**
	 * Flag get started as complete if a module is enabled.
	 *
	 * @param string $module Module Slug.
	 * @param bool   $enabled Enabled status.
	 */
	public function on_module_status_change( $module, $status ) {
		if ( $status ) {
			self::set_getting_started( false );
		}
	}

	/**
	 * Enable of disable getting started page.
	 *
	 * If enabled, trying to open boost dashboard will take a user to the getting started page.
	 */
	public static function set_getting_started( $value ) {
		return \update_option( 'jb_get_started', $value, false );
	}

	/**
	 * Check if force redirect to getting started page is enabled.
	 */
	public static function is_getting_started() {
		// Aside from the boolean flag in the database, we also assume site already got started if they have premium features.
		return ! Premium_Features::has_feature( Premium_Features::CLOUD_CSS ) && ! ( new Status() )->is_offline_mode();
	}

	/**
	 * Clear the getting started option.
	 * @deprecated - This option is no longer used.
	 * We'll keep the value cleaning here for a while, but it should be removed in the future.
	 */
	public static function clear_getting_started() {
		\delete_option( 'jb_get_started' );
	}

	/**
	 * Retrieves custom post types.
	 *
	 * @return array Associative array of custom post types
	 * with their labels as keys and names as values.
	 */
	public static function get_custom_post_types() {
		$post_types = get_post_types(
			array(
				'public'   => true,
				'_builtin' => false,
			),
			false
		);
		unset( $post_types['attachment'] );

		$post_types = array_filter( $post_types, 'is_post_type_viewable' );

		return wp_list_pluck( $post_types, 'label', 'name' );
	}
}<|MERGE_RESOLUTION|>--- conflicted
+++ resolved
@@ -14,23 +14,6 @@
  * This is a global state of Jetpack Boost and passed on to the front-end.
  */
 class Config {
-<<<<<<< HEAD
-	/**
-	 * Nonce action for setting the statuses of rating and score prompts.
-	 */
-	const SET_SHOW_SCORE_PROMPT_NONCE = 'set_show_score_prompt';
-
-	/**
-	 * Nonce action for setting the statuses of rating and score prompts.
-	 */
-	const FIX_IMAGE_DIMENSIONS_NONCE = 'fix_image_dimensions';
-
-	/**
-	 * Name of option to store status of show/hide rating and score prompts
-	 */
-	const DISMISSED_MODALS_OPTION = 'jb_show_score_prompt';
-=======
->>>>>>> e480b21d
 
 	public function init() {
 		add_action( 'jetpack_boost_module_status_updated', array( $this, 'on_module_status_change' ), 10, 2 );
@@ -60,12 +43,6 @@
 			'preferences'   => array(
 				'prioritySupport' => Premium_Features::has_feature( Premium_Features::PRIORITY_SUPPORT ),
 			),
-<<<<<<< HEAD
-			'showScorePromptNonce'  => wp_create_nonce( self::SET_SHOW_SCORE_PROMPT_NONCE ),
-			'fixImageNonce'         => wp_create_nonce( self::FIX_IMAGE_DIMENSIONS_NONCE ),
-			'dismissedScorePrompts' => $this->get_dismissed_modals(),
-=======
->>>>>>> e480b21d
 
 			/**
 			 * A bit of necessary magic,
