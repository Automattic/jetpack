<?php
/**
 * The file that defines the core plugin class
 *
 * A class definition that includes attributes and functions used across both the
 * public-facing side of the site and the admin area.
 *
 * @link       https://automattic.com
 * @since      1.0.0
 * @package    automattic/jetpack-boost
 */

namespace Automattic\Jetpack_Boost;

use Automattic\Jetpack\Config as Jetpack_Config;
use Automattic\Jetpack_Boost\Admin\Admin;
use Automattic\Jetpack_Boost\Lib\Analytics;
use Automattic\Jetpack_Boost\Lib\CLI;
use Automattic\Jetpack_Boost\Lib\Config;
use Automattic\Jetpack_Boost\Lib\Connection;
use Automattic\Jetpack_Boost\Lib\Speed_Score_History;
use Automattic\Jetpack_Boost\Lib\Viewport;
use Automattic\Jetpack_Boost\Modules\Critical_CSS\Critical_CSS;
use Automattic\Jetpack_Boost\Modules\Critical_CSS\Regenerate_Admin_Notice;
use Automattic\Jetpack_Boost\Modules\Lazy_Images\Lazy_Images;
use Automattic\Jetpack_Boost\Modules\Module;
use Automattic\Jetpack_Boost\Modules\Render_Blocking_JS\Render_Blocking_JS;

/**
 * The core plugin class.
 *
 * This is used to define internationalization, admin-specific hooks, and
 * public-facing site hooks.
 *
 * Also maintains the unique identifier of this plugin as well as the current
 * version of the plugin.
 *
 * @since      1.0.0
 * @author     Automattic <support@jetpack.com>
 */
class Jetpack_Boost {

	const MODULES = array(
		Critical_CSS::MODULE_SLUG       => Critical_CSS::class,
		Lazy_Images::MODULE_SLUG        => Lazy_Images::class,
		Render_Blocking_JS::MODULE_SLUG => Render_Blocking_JS::class,
	);

	/**
	 * Default enabled modules.
	 */
	const ENABLED_MODULES_DEFAULT = array();

	/**
	 * Default available modules.
	 */
	const AVAILABLE_MODULES_DEFAULT = array(
		Critical_CSS::MODULE_SLUG,
		Render_Blocking_JS::MODULE_SLUG,
		Lazy_Images::MODULE_SLUG,
	);

	const CURRENT_CONFIG_ID = 'default';

	/**
	 * The unique identifier of this plugin.
	 *
	 * @since    1.0.0
	 * @var      string $plugin_name The string used to uniquely identify this plugin.
	 */
	private $plugin_name;

	/**
	 * The current version of the plugin.
	 *
	 * @since    1.0.0
	 * @var      string $version The current version of the plugin.
	 */
	private $version;

	/**
	 * The config
	 *
	 * @since    1.0.0
	 * @var      Config|null $config The configuration object
	 */
	private $config;

	/**
	 * Store all plugin module instances here
	 *
	 * @var array
	 */
	private $modules = array();

	/**
	 * The Jetpack Boost Connection manager instance.
	 *
	 * @since    1.0.0
	 * @access   public
	 * @var      Connection $connection The Jetpack Boost Connection manager instance.
	 */
	public $connection;

	/**
	 * Define the core functionality of the plugin.
	 *
	 * Set the plugin name and the plugin version that can be used throughout the plugin.
	 * Load the dependencies, define the locale, and set the hooks for the admin area and
	 * the public-facing side of the site.
	 *
	 * @since    1.0.0
	 */
	public function __construct() {
		$this->version     = JETPACK_BOOST_VERSION;
		$this->plugin_name = 'jetpack-boost';

		$this->connection = new Connection();

		// Require plugin features.
		$this->init_textdomain();

		$this->register_deactivation_hook();

		if ( class_exists( 'WP_CLI' ) ) {
			CLI::register( $this );
		}

		// Initialize the config module separately.
		$this->init_config();

		$this->prepare_modules();

		// Initialize the Admin experience.
		$this->init_admin();

		// Module readiness filter.
		add_action( 'wp_head', array( $this, 'display_meta_field_module_ready' ) );

		add_action( 'init', array( $this, 'initialize_modules' ) );
		add_action( 'init', array( $this, 'init_textdomain' ) );
		add_action( 'init', array( $this, 'register_cache_clear_actions' ) );

		add_action( 'handle_theme_change', array( $this, 'handle_theme_change' ) );

		// Fired when plugin ready.
		do_action( 'jetpack_boost_loaded', $this );
	}

	/**
	 * Register deactivation hook.
	 */
	private function register_deactivation_hook() {
		$plugin_file = trailingslashit( dirname( __DIR__ ) ) . 'jetpack-boost.php';
		register_deactivation_hook( $plugin_file, array( $this, 'deactivate' ) );
	}

	/**
	 * Wipe all cached values.
	 */
	public function clear_cache() {
		do_action( 'jetpack_boost_clear_cache' );
	}

	/**
	 * Plugin deactivation handler. Clear cache, and reset admin notices.
	 */
	public function deactivate() {
		do_action( 'jetpack_boost_deactivate' );

		$this->clear_cache();
		Admin::clear_dismissed_notices();
<<<<<<< HEAD
		Admin::clear_show_rating_prompt();
		Critical_CSS::clear_reset_reason();
		Critical_CSS::clear_dismissed_recommendations();
=======
>>>>>>> fdba2a41
	}

	/**
	 * Plugin uninstallation handler. Delete all settings and cache.
	 */
	public function uninstall() {
		do_action( 'jetpack_boost_uninstall' );

<<<<<<< HEAD
		Speed_Score_History::clear_all();
=======
		$this->clear_cache();
>>>>>>> fdba2a41
		delete_option( apply_filters( 'jetpack_boost_options_store_key_name', 'jetpack_boost_config' ) );
	}

	/**
	 * Handlers for clearing module caches go here, so that caches get cleared even if the module is not enabled.
	 */
	public function register_cache_clear_actions() {
		add_action( 'jetpack_boost_clear_cache', array( $this, 'record_clear_cache_event' ) );
	}

	/**
	 * Record the clear cache event.
	 */
	public function record_clear_cache_event() {
		Analytics::record_user_event( 'clear_cache' );
	}

	/**
	 * Initialize modules.
	 *
	 * Note: this method ignores the nonce verification linter rule, as jb-disable-modules is intended to work
	 * without a nonce.
	 *
	 * phpcs:disable WordPress.Security.NonceVerification.Recommended
	 */
	public function prepare_modules() {
		$available_modules = $this->get_available_modules();

		$forced_disabled_modules = array();

		// Get the lists of modules explicitly disabled from the 'jb-disable-modules' query string.
		// The parameter is a comma separated value list of module slug.
		if ( ! empty( $_GET['jb-disable-modules'] ) ) {
			// phpcs:disable WordPress.Security.ValidatedSanitizedInput.MissingUnslash
			// phpcs:disable WordPress.Security.ValidatedSanitizedInput.InputNotSanitized
			$forced_disabled_modules = array_map( 'sanitize_key', explode( ',', $_GET['jb-disable-modules'] ) );
		}

		foreach ( self::MODULES as $module_slug => $module_class ) {
			// Don't register modules that have been forcibly disabled from the url 'jb-disable-modules' query string parameter.
			if ( in_array( $module_slug, $forced_disabled_modules, true ) ) {
				continue;
			}

			// All Jetpack Boost modules should extend Module class.
			if ( ! is_subclass_of( $module_class, Module::class ) ) {
				continue;
			}

			// Don't register modules that aren't available.
			if ( ! in_array( $module_slug, $available_modules, true ) ) {
				continue;
			}

			$module                        = new $module_class();
			$this->modules[ $module_slug ] = $module;
		}

		do_action( 'jetpack_boost_modules_loaded' );
	}

	/**
	 * Initialize modules when WordPress is ready
	 */
	public function initialize_modules() {
		foreach ( $this->modules as $module_slug => $module ) {
			if ( true === $this->get_module_status( $module_slug ) ) {
				$module->initialize();
			}
		}
	}

	/**
	 * Returns the list of available modules.
	 *
	 * @return array The available modules.
	 */
	public function get_available_modules() {
		$available_modules = self::AVAILABLE_MODULES_DEFAULT;

		// Add the Lazy Images module if Jetpack Lazy Images module is enabled.
		if ( Lazy_Images::is_jetpack_lazy_images_module_enabled() ) {
			$available_modules = array_unique( array_merge( self::AVAILABLE_MODULES_DEFAULT, array( Lazy_Images::MODULE_SLUG ) ) );
		}

		return apply_filters(
			'jetpack_boost_modules',
			$available_modules
		);
	}

	/**
	 * Returns an array of active modules.
	 */
	public function get_active_modules() {
		// Cache active modules.
		static $active_modules = null;
		if ( null !== $active_modules ) {
			return $active_modules;
		}

		return array_filter(
			$this->modules,
			function ( $module, $module_slug ) {
				return true === $this->get_module_status( $module_slug );
			},
			ARRAY_FILTER_USE_BOTH
		);
	}

	/**
	 * Returns the status of a given module.
	 *
	 * @param string $module_slug The module's slug.
	 *
	 * @return bool The enablement status of the module.
	 */
	public function get_module_status( $module_slug ) {
		$default_module_status = in_array( $module_slug, self::ENABLED_MODULES_DEFAULT, true );

		return apply_filters( 'jetpack_boost_module_enabled', $default_module_status, $module_slug );
	}

	/**
	 * Check if a module is enabled.
	 *
	 * @param boolean $is_enabled  Default value.
	 * @param string  $module_slug The module we are checking.
	 *
	 * @return mixed|null
	 */
	public function is_module_enabled( $is_enabled, $module_slug ) {
		do_action( 'jetpack_boost_pre_is_module_enabled', $is_enabled, $module_slug );

		return $this->config()->get_value( "$module_slug/enabled", $is_enabled );
	}

	/**
	 * Set status of a module.
	 *
	 * @param boolean $is_enabled  Default value.
	 * @param string  $module_slug The module we are checking.
	 */
	public function set_module_status( $is_enabled, $module_slug ) {
		do_action( 'jetpack_boost_pre_set_module_status', $is_enabled, $module_slug );
		Analytics::record_user_event(
			'set_module_status',
			array(
				'module' => $module_slug,
				'status' => $is_enabled,
			)
		);
		$this->config()->set_value( "$module_slug/enabled", $is_enabled, true );
	}

	/**
	 * Get critical CSS viewport sizes.
	 *
	 * @param mixed $default The default value.
	 *
	 * @return mixed|null
	 */
	public function get_critical_css_viewport_sizes( $default ) {
		return $this->config()->get_value( 'critical-css/settings/viewport_sizes', $default );
	}

	/**
	 * Get critical CSS default viewports.
	 *
	 * @param mixed $default The default value.
	 *
	 * @return mixed|null
	 */
	public function get_critical_css_default_viewports( $default ) {
		return $this->config()->get_value( 'critical-css/settings/default_viewports', $default );
	}

	/**
	 * Get critical CSS ignore rules.
	 *
	 * @param mixed $default The default value.
	 *
	 * @return mixed|null
	 */
	public function get_critical_css_ignore_rules( $default ) {
		return $this->config()->get_value( 'critical-css/settings/css-ignore-rules', $default );
	}

	/**
	 * Returns configuration array.
	 *
	 * @return Config Configuration array.
	 */
	public function config() {
		if ( ! $this->config ) {
			do_action( 'jetpack_boost_pre_get_config' );
			$this->config = Config::get( self::CURRENT_CONFIG_ID ); // under the hood, this actually fetches from an option, not the config cache.
		}

		return apply_filters( 'jetpack_boost_config', $this->config );
	}

	/**
	 * Initialize config system.
	 *
	 * @todo This should be replaced by a proper configuration implementation eventually.
	 */
	public function init_config() {
		add_action( 'switch_blog', array( $this, 'clear_memoized_config' ) );
		add_filter( 'jetpack_boost_module_enabled', array( $this, 'is_module_enabled' ), 0, 2 );
		add_filter( 'jetpack_boost_critical_css_viewport_sizes', array( $this, 'get_critical_css_viewport_sizes' ) );
		add_filter( 'jetpack_boost_critical_css_default_viewports', array( $this, 'get_critical_css_default_viewports' ) );
		add_filter( 'jetpack_boost_critical_css_ignore_rules', array( $this, 'get_critical_css_ignore_rules' ) );
	}

	/**
	 * Clear the memoized config, executed on `switch_blog`
	 */
	public function clear_memoized_config() {
		$this->config = null;
	}

	/**
	 * Returns a default config array.
	 *
	 * @return array Default config.
	 */
	public static function get_default_config_array() {
		return apply_filters(
			'jetpack_boost_config_array',
			array(
				Render_Blocking_JS::MODULE_SLUG => array(
					'enabled' => false,
				),
				Critical_CSS::MODULE_SLUG       => array(
					'enabled'  => false,
					'settings' => array(
						'viewport_sizes'    => Viewport::DEFAULT_VIEWPORT_SIZES,
						'default_viewports' => Viewport::DEFAULT_VIEWPORTS,
						'css-ignore-rules'  => array(
							// TODO: Define if we need any default CSS ignore rules
							// Example regex, exclude all css where there is a url inside.
							'url\(',
						),
					),
				),
				Lazy_Images::MODULE_SLUG        => array(
					'enabled' => false,
				),
				'show_rating_prompt'            => true,
			)
		);
	}

	/**
	 * Initialize the admin experience.
	 */
	public function init_admin() {
		if ( ! apply_filters( 'jetpack_boost_connection_bypass', false ) ) {
			$jetpack_config = new Jetpack_Config();
			$jetpack_config->ensure(
				'connection',
				array(
					'slug'     => 'jetpack-boost',
					'name'     => 'Jetpack Boost',
					'url_info' => '', // Optional, URL of the plugin.
				)
			);
		}

		/**
		 * The class responsible for defining all actions that occur in the admin area.
		 */
		require_once plugin_dir_path( __FILE__ ) . 'admin/class-admin.php';

		new Admin( $this );
	}

	/**
	 * Loads the textdomain.
	 */
	public function init_textdomain() {
		load_plugin_textdomain(
			'jetpack-boost',
			false,
			JETPACK_BOOST_DIR_PATH . '/languages/'
		);
	}

	/**
	 * Registers the `jetpack_boost_url_ready` filter which allows modules to provide their readiness status.
	 */
	public function display_meta_field_module_ready() {
		?>
		<meta name="jetpack-boost-ready" content="<?php echo apply_filters( 'jetpack_boost_url_ready', true ) ? 'true' : 'false'; ?>" />
		<?php
	}

	/**
	 * The name of the plugin used to uniquely identify it within the context of
	 * WordPress and to define internationalization functionality.
	 *
	 * @return    string    The name of the plugin.
	 * @since     1.0.0
	 */
	public function get_plugin_name() {
		return $this->plugin_name;
	}

	/**
	 * Retrieve the version number of the plugin.
	 *
	 * @return    string    The version number of the plugin.
	 * @since     1.0.0
	 */
	public function get_version() {
		return $this->version;
	}

	/**
	 * Returns a list of admin notices to show. Asks each module to provide admin notices the user needs to see.
	 *
	 * @return \Automattic\Jetpack_Boost\Admin\Admin_Notice[]
	 */
	public function get_admin_notices() {
		$all_notices = array();

		foreach ( $this->get_active_modules() as $module ) {
			$module_notices = $module->get_admin_notices();

			if ( ! empty( $module_notices ) ) {
				$all_notices = array_merge( $all_notices, $module_notices );
			}
		}

		return $all_notices;
	}

	/**
	 * Handle an environment change to set the correct status to the Critical CSS request.
	 * This is done here so even if the Critical CSS module is switched off we can
	 * still capture the change of environment event and flag Critical CSS for a rebuild.
	 */
	public function handle_theme_change() {
		Admin::clear_dismissed_notice( Regenerate_Admin_Notice::SLUG );
		\update_option( Critical_CSS::RESET_REASON_STORAGE_KEY, Regenerate_Admin_Notice::REASON_THEME_CHANGE, false );
	}
}<|MERGE_RESOLUTION|>--- conflicted
+++ resolved
@@ -170,12 +170,6 @@
 
 		$this->clear_cache();
 		Admin::clear_dismissed_notices();
-<<<<<<< HEAD
-		Admin::clear_show_rating_prompt();
-		Critical_CSS::clear_reset_reason();
-		Critical_CSS::clear_dismissed_recommendations();
-=======
->>>>>>> fdba2a41
 	}
 
 	/**
@@ -184,11 +178,8 @@
 	public function uninstall() {
 		do_action( 'jetpack_boost_uninstall' );
 
-<<<<<<< HEAD
 		Speed_Score_History::clear_all();
-=======
 		$this->clear_cache();
->>>>>>> fdba2a41
 		delete_option( apply_filters( 'jetpack_boost_options_store_key_name', 'jetpack_boost_config' ) );
 	}
 
