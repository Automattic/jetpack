<?php
namespace Automattic\Jetpack_Boost\Features\Optimizations\Cloud_CSS;

use Automattic\Jetpack_Boost\Contracts\Feature;
use Automattic\Jetpack_Boost\Lib\Critical_CSS\Critical_CSS_Invalidator;
use Automattic\Jetpack_Boost\Lib\Critical_CSS\Critical_CSS_State;
use Automattic\Jetpack_Boost\Lib\Critical_CSS\Critical_CSS_Storage;
use Automattic\Jetpack_Boost\Lib\Critical_CSS\Display_Critical_CSS;
use Automattic\Jetpack_Boost\Lib\Critical_CSS\Source_Providers\Source_Providers;
use Automattic\Jetpack_Boost\REST_API\Contracts\Has_Endpoints;
use Automattic\Jetpack_Boost\REST_API\Endpoints\Cloud_CSS_Status;
use Automattic\Jetpack_Boost\REST_API\Endpoints\Request_Cloud_CSS;
use Automattic\Jetpack_Boost\REST_API\Endpoints\Update_Cloud_CSS;
use Automattic\Jetpack_Boost\REST_API\REST_API;

class Cloud_CSS implements Feature, Has_Endpoints {

	/**
	 * Critical CSS storage class instance.
	 *
	 * @var Critical_CSS_Storage
	 */
	protected $storage;

	/**
	 * Critical CSS Provider Paths.
	 *
	 * @var Source_Providers
	 */
	protected $paths;

	public function __construct() {
		$this->storage = new Critical_CSS_Storage();
		$this->paths   = new Source_Providers();

	}
	public function setup() {
		add_action( 'wp', array( $this, 'display_critical_css' ) );
		add_action( 'jetpack_boost_after_clear_cache', array( $this, 'generate_cloud_css' ) );
		add_action( 'save_post', array( $this, 'handle_save_post' ), 10, 2 );
		add_filter( 'jetpack_boost_js_constants', array( $this, 'add_critical_css_constants' ) );

		REST_API::register( $this->get_endpoints() );
		Critical_CSS_Invalidator::init();

		return true;
	}

	public function get_slug() {
		return 'cloud-css';
	}

	public function get_endpoints() {
		return array(
			new Request_Cloud_CSS(),
			new Update_Cloud_CSS(),
			new Cloud_CSS_Status(),
		);
	}

	/**
	 * @inheritDoc
	 */
	public function setup_trigger() {
		return 'init';
	}

	public function display_critical_css() {

		// Don't look for Critical CSS in the dashboard.
		if ( is_admin() ) {
			return;
		}

		// Don't show Critical CSS in customizer previews.
		if ( is_customize_preview() ) {
			return;
		}

		// Get the Critical CSS to show.
		$critical_css = $this->paths->get_current_request_css();
		if ( ! $critical_css || self::get_pending_css_string() === $critical_css ) {
			return;
		}

		$display = new Display_Critical_CSS( $critical_css );
		add_action( 'wp_head', array( $display, 'display_critical_css' ), 0 );
		add_filter( 'style_loader_tag', array( $display, 'asynchronize_stylesheets' ), 10, 4 );
		add_action( 'wp_footer', array( $display, 'onload_flip_stylesheets' ) );
	}

<<<<<<< HEAD
	public static function get_pending_css_string() {
		return '/* ' . __( 'Jetpack Boost is currently generating critical css for this page', 'jetpack-boost' ) . ' */';
=======
	/**
	 * Create a Cloud CSS requests for provider groups.
	 *
	 * Initialize the Cloud CSS request. Provide $post parameter to limit generating to provider groups only associated
	 * with a specific post.
	 *
	 * @param \WP_Post|null $post Post of any post type to limit provider groups.
	 */
	public function generate_cloud_css( $post = null ) {
		$state            = new Critical_CSS_State( 'cloud' );
		$source_providers = new Source_Providers();
		if ( $post ) {
			$state->add_request_context( $post );
		}
		$state->create_request( $source_providers->get_providers() );

		$client = new Cloud_CSS_Request( $state );
		return $client->request_generate();
	}

	/**
	 * Handle regeneration of Cloud CSS when a post is saved.
	 */
	public function handle_save_post( $post_id, $post ) { // phpcs:ignore VariableAnalysis.CodeAnalysis.VariableAnalysis.UnusedVariable
		if ( ! $post || ! isset( $post->post_type ) || ! is_post_publicly_viewable( $post ) ) {
			return;
		}

		$this->generate_cloud_css( $post );
	}

	/**
	 * Add Cloud CSS related constants to be passed to JavaScript only if the module is enabled.
	 *
	 * @param array $constants Constants to be passed to JavaScript.
	 *
	 * @return array
	 */
	public function add_critical_css_constants( $constants ) {
		// Information about the current status of Cloud CSS / generation.
		$state                       = new Critical_CSS_State( 'cloud' );
		$constants['cloudCssStatus'] = $state->get_generation_status();

		return $constants;
>>>>>>> d82b06de
	}
}<|MERGE_RESOLUTION|>--- conflicted
+++ resolved
@@ -89,10 +89,10 @@
 		add_action( 'wp_footer', array( $display, 'onload_flip_stylesheets' ) );
 	}
 
-<<<<<<< HEAD
 	public static function get_pending_css_string() {
 		return '/* ' . __( 'Jetpack Boost is currently generating critical css for this page', 'jetpack-boost' ) . ' */';
-=======
+	}
+
 	/**
 	 * Create a Cloud CSS requests for provider groups.
 	 *
@@ -137,6 +137,5 @@
 		$constants['cloudCssStatus'] = $state->get_generation_status();
 
 		return $constants;
->>>>>>> d82b06de
 	}
 }