<?php

namespace Automattic\Jetpack_Boost\Lib;

use Automattic\Jetpack\Boost_Core\Lib\Boost_API;
use Automattic\Jetpack\Boost_Core\Lib\Transient;

class Premium_Features {

	const CLOUD_CSS           = 'cloud-critical-css';
	const IMAGE_SIZE_ANALYSIS = 'image-size-analysis';
<<<<<<< HEAD
	const PERFORMANCE_HISTORY = 'performance-history';
=======
	const IMAGE_CDN_QUALITY   = 'image-cdn-quality';
>>>>>>> 7b4dfddd
	const PRIORITY_SUPPORT    = 'support';

	const TRANSIENT_KEY = 'premium_features';

	public static function has_feature( $feature ) {
		$features = self::get_features();
		return in_array( $feature, $features, true );
	}

	public static function get_features() {
		$available_features = Transient::get( self::TRANSIENT_KEY, false );
		$all_features       = array(
			self::CLOUD_CSS,
			self::IMAGE_SIZE_ANALYSIS,
			self::IMAGE_CDN_QUALITY,
			self::PRIORITY_SUPPORT,
		);

		if ( ! is_array( $available_features ) ) {
			$available_features = Boost_API::get( 'features' );
			if ( ! is_array( $available_features ) ) {
				$available_features = array();
			}
			Transient::set( self::TRANSIENT_KEY, $available_features, 3 * DAY_IN_SECONDS );
		}

		$features = array();
		// Prepare a list of features after applying jetpack_boost_has_feature_* filter for each feature.
		foreach ( $all_features as $feature ) {
			if ( apply_filters( "jetpack_boost_has_feature_{$feature}", in_array( $feature, $available_features, true ) ) ) {
				$features[] = $feature;
			}
		}

		return $features;
	}

	public static function has_any() {
		return count( self::get_features() ) > 0;
	}

	public static function clear_cache() {
		Transient::delete( self::TRANSIENT_KEY );
	}
}<|MERGE_RESOLUTION|>--- conflicted
+++ resolved
@@ -9,11 +9,8 @@
 
 	const CLOUD_CSS           = 'cloud-critical-css';
 	const IMAGE_SIZE_ANALYSIS = 'image-size-analysis';
-<<<<<<< HEAD
 	const PERFORMANCE_HISTORY = 'performance-history';
-=======
 	const IMAGE_CDN_QUALITY   = 'image-cdn-quality';
->>>>>>> 7b4dfddd
 	const PRIORITY_SUPPORT    = 'support';
 
 	const TRANSIENT_KEY = 'premium_features';
