--- conflicted
+++ resolved
@@ -243,8 +243,6 @@
 }
 
 /**
-<<<<<<< HEAD
-=======
  * Detects requests within the `/_static/` directory, and serves minified content.
  *
  * @return void
@@ -264,7 +262,6 @@
 }
 
 /**
->>>>>>> 1a240d10
  * Handles cache service initialization, scheduling of cache cleanup, and disabling of
  * Jetpack photon-cdn for static JS/CSS. Automatically ensures that we don't setup
  * the cache service more than once per request.
