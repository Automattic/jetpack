--- conflicted
+++ resolved
@@ -48,14 +48,8 @@
 				if ( ! empty( $permalink ) ) {
 					$urls['posts_page'] = array( $permalink );
 				}
-			} else {
-				$urls['posts_page'] = (array) home_url( '/' );
-			}
-<<<<<<< HEAD
-=======
 		} elseif ( ! $front_page ) {
 			$urls['posts_page'] = array( home_url( '/' ) );
->>>>>>> 9b7703d7
 		}
 
 		return $urls;
