<?php
/**
 * Archive provider class.
 *
 * @package automattic/jetpack-boost
 */

namespace Automattic\Jetpack_Boost\Lib\Critical_CSS\Source_Providers\Providers;

/**
 * Class Archive_Provider
 *
 * @package Automattic\Jetpack_Boost\Modules\Critical_CSS\Providers
 */
class Archive_Provider extends Provider {

	/**
	 * Provider name.
	 *
	 * @var string
	 */
	protected static $name = 'archive';

	// phpcs:ignore Generic.Commenting.DocComment.MissingShort
	/** @inheritdoc */
	public static function get_critical_source_urls( $context_posts = array() ) { // phpcs:ignore Generic.Commenting.DocComment.MissingShort
		$links              = array();
		$context_post_types = wp_list_pluck( $context_posts, 'post_type' );

		$post_types = self::get_post_types();
		if ( ! empty( $context_post_types ) ) {
			$post_types = array_intersect( $post_types, $context_post_types );
		}
		foreach ( $post_types as $post_type ) {
			$link = get_post_type_archive_link( $post_type );

			if ( ! empty( $link ) ) {
				$links[ $post_type ][] = $link;
			}
		}

		return $links;
	}

	// phpcs:ignore Generic.Commenting.DocComment.MissingShort
	/** @inheritdoc */
	public static function get_current_storage_keys() {
		if ( ! is_archive() ) {
			return array();
		}

		// For example: "archive_post".
		return array( self::$name . '_' . get_post_type() );
	}

	// phpcs:ignore Generic.Commenting.DocComment.MissingShort
	/** @inheritdoc */
	public static function get_keys() { // phpcs:ignore Generic.Commenting.DocComment.MissingShort
		return self::get_post_types();
	}

	// phpcs:ignore Generic.Commenting.DocComment.MissingShort
	/** @inheritdoc */
	public static function get_edit_url( $_provider_key ) { // phpcs:ignore Generic.Commenting.DocComment.MissingShort
		return null;
	}

	// phpcs:ignore
	/** @inheritdoc */
	public static function describe_key( $provider_key ) { // phpcs:ignore Generic.Commenting.DocComment.MissingShort
		$post_type = substr( $provider_key, strlen( static::$name ) + 1 );

		switch ( $post_type ) {
			case 'post':
				return __( 'Post archive view', 'jetpack-boost' );

			case 'page':
				return __( 'Page archive view', 'jetpack-boost' );

			default:
				return __( 'Archive page for custom post type', 'jetpack-boost' );
		}
	}

	/**
	 * Get post types that need Critical CSS.
	 *
	 * @return mixed|void
	 */
	public static function get_post_types() {
		$post_types = get_post_types(
			array(
				'public'      => true,
				'has_archive' => true,
			),
			'objects'
		);
		unset( $post_types['attachment'] );

		/**
		 * Filters the post types that are viewable
		 *
		 * @param array $post_types The array of post types to be used
		 *
		 * @since 1.0.0
		 */
		$post_types = array_filter( $post_types, 'is_post_type_viewable' );

<<<<<<< HEAD
		/**
		 * Filters the post types used for Critical CSS
		 *
		 * @param array $post_types The array of post types to be used
		 *
		 * @since   1.0.0
		 */
		return apply_filters( 'jetpack_boost_critical_css_post_types', $post_types );
=======
		$provider_post_types = array();
		// Generate a name => name array for backwards compatibility.
		foreach ( $post_types as $post_type ) {
			$provider_post_types[ $post_type->name ] = $post_type->name;
		}

		return apply_filters(
			'jetpack_boost_critical_css_post_types_archives',
			apply_filters_deprecated(
				'jetpack_boost_critical_css_post_types',
				array(
					$provider_post_types,
				),
				'3.4.0',
				'jetpack_boost_critical_css_post_types_archives'
			),
			$post_types
		);
>>>>>>> 0a6ac846
	}

	// phpcs:ignore Generic.Commenting.DocComment.MissingShort
	/** @inheritdoc */
	public static function get_success_ratio() { // phpcs:ignore Generic.Commenting.DocComment.MissingShort
		return 1;
	}
}<|MERGE_RESOLUTION|>--- conflicted
+++ resolved
@@ -106,16 +106,6 @@
 		 */
 		$post_types = array_filter( $post_types, 'is_post_type_viewable' );
 
-<<<<<<< HEAD
-		/**
-		 * Filters the post types used for Critical CSS
-		 *
-		 * @param array $post_types The array of post types to be used
-		 *
-		 * @since   1.0.0
-		 */
-		return apply_filters( 'jetpack_boost_critical_css_post_types', $post_types );
-=======
 		$provider_post_types = array();
 		// Generate a name => name array for backwards compatibility.
 		foreach ( $post_types as $post_type ) {
@@ -134,7 +124,6 @@
 			),
 			$post_types
 		);
->>>>>>> 0a6ac846
 	}
 
 	// phpcs:ignore Generic.Commenting.DocComment.MissingShort
