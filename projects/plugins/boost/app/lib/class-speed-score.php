--- conflicted
+++ resolved
@@ -191,20 +191,16 @@
 		$latest_history = $history->latest();
 		$score_request  = $this->get_score_request_by_url( $url_no_boost );
 
-<<<<<<< HEAD
-		// Refetch the score without boost if it is older than a day.
-		if ( ! empty( $this->jetpack_boost->get_active_modules() ) && ( empty( $score_request ) || ! $score_request->is_pending() ) && ( null === $latest_history || $latest_history['timestamp'] < strtotime( '- 24 hours' ) ) ) {
-=======
 		if (
 			// If there isn't already a pending request.
 			( empty( $score_request ) || ! $score_request->is_pending() )
+			&& ! empty( $this->jetpack_boost->get_active_modules() )
 			&& (
 				null === $latest_history
 				|| $latest_history['timestamp'] < strtotime( '- 24 hours' ) // Refetch if it is older than a day.
 				|| wp_get_theme()->get( 'Name' ) !== $latest_history['theme'] // Refetch if then theme was changed.
 			)
 		) {
->>>>>>> afe33368
 			$score_request = new Speed_Score_Request( $url_no_boost ); // Dispatch a new speed score request to measure score without boost.
 			$score_request->store( 3600 ); // Keep the request for 1 hour even if no one access the results. The value is persisted for 1 hour in wp.com from initial request.
 
