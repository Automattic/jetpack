<?php
/**
 * CLI commands for Jetpack Boost.
 *
 * @link       https://automattic.com
 * @since      1.0.0
 * @package    automattic/jetpack-boost
 */

namespace Automattic\Jetpack_Boost\Lib;

use Automattic\Jetpack_Boost\Data_Sync\Getting_Started_Entry;
use Automattic\Jetpack_Boost\Jetpack_Boost;

/**
 * Control your local Jetpack Boost installation.
 */
class CLI {

	/**
	 * Jetpack Boost plugin.
	 *
	 * @var \Automattic\Jetpack_Boost\Jetpack_Boost $jetpack_boost
	 */
	private $jetpack_boost;

<<<<<<< HEAD
	const MAKE_E2E_TESTS_WORK_MODULES = array( 'critical_css', 'render_blocking_js', 'minify_js', 'minify_css' );
=======
	const MAKE_E2E_TESTS_WORK_MODULES = array( 'critical_css', 'render_blocking_js', 'image_guide' );
>>>>>>> 5bfd7a99

	/**
	 * CLI constructor.
	 *
	 * @param \Automattic\Jetpack_Boost\Jetpack_Boost $jetpack_boost Jetpack Boost plugin.
	 */
	public function __construct( $jetpack_boost ) {
		$this->jetpack_boost = $jetpack_boost;
	}

	/**
	 * Manage Jetpack Boost Modules
	 *
	 * ## OPTIONS
	 *
	 * <activate|deactivate>
	 * : The action to take.
	 * ---
	 * options:
	 *  - activate
	 *  - deactivate
	 * ---
	 *
	 * [<module_slug>]
	 * : The slug of the module to perform an action on.
	 *
	 * ## EXAMPLES
	 *
	 * wp jetpack-boost module activate critical_css
	 * wp jetpack-boost module deactivate critical_css
	 *
	 * @param array $args Command arguments.
	 */
	public function module( $args ) {
		$action = isset( $args[0] ) ? $args[0] : null;

		$module_slug = null;

		if ( isset( $args[1] ) ) {
			$module_slug = $args[1];
			if ( ! in_array( $module_slug, self::MAKE_E2E_TESTS_WORK_MODULES, true ) ) {
				\WP_CLI::error(
				/* translators: %s refers to the module slug like 'critical-css' */
					sprintf( __( "The '%s' module slug is invalid", 'jetpack-boost' ), $module_slug )
				);
			}
		} else {
			/* translators: Placeholder is list of available modules. */
			\WP_CLI::error( sprintf( __( 'Please specify a valid module. It should be one of %s', 'jetpack-boost' ), wp_json_encode( Jetpack_Boost::AVAILABLE_MODULES_DEFAULT ) ) );
		}

		switch ( $action ) {
			case 'activate':
				$this->set_module_status( $module_slug, true );
				break;
			case 'deactivate':
				$this->set_module_status( $module_slug, false );
				break;
		}
	}

	public function getting_started( $args ) {
		$status = isset( $args[0] ) ? $args[0] : null;

		if ( ! in_array( $status, array( 'true', 'false' ), true ) ) {
			\WP_CLI::error(
				/* translators: %s refers to the module slug like 'critical-css' */
				sprintf( __( "The '%s' status is invalid", 'jetpack-boost' ), $status )
			);
		}

		( new Getting_Started_Entry() )->set( 'true' === $status );

		\WP_CLI::success(
			/* translators: %s refers to 'true' or 'false' */
			sprintf( __( 'Getting started is set to %s', 'jetpack-boost' ), $status )
		);
	}

	/**
	 * Set a module status.
	 *
	 * @param string $module_slug Module slug.
	 * @param string $status      Module status.
	 */
	private function set_module_status( $module_slug, $status ) {
		( new Status( $module_slug ) )->update( $status );

		$status_label = $status ? __( 'activated', 'jetpack-boost' ) : __( 'deactivated', 'jetpack-boost' );

		/* translators: The %1$s refers to the module slug, %2$s refers to the module state (either activated or deactivated)*/
		\WP_CLI::success(
			sprintf( __( "'%1\$s' has been %2\$s.", 'jetpack-boost' ), $module_slug, $status_label )
		);
	}

	/**
	 * Manage Jetpack Boost connection
	 *
	 * ## OPTIONS
	 *
	 * <activate|deactivate|status>
	 * : The action to take.
	 * ---
	 * options:
	 *  - activate
	 *  - deactivate
	 *  - status
	 * ---
	 *
	 * ## EXAMPLES
	 *
	 * wp jetpack-boost connection activate
	 * wp jetpack-boost connection deactivate
	 * wp jetpack-boost connection status
	 *
	 * @param array $args Command arguments.
	 */
	public function connection( $args ) {
		$action = isset( $args[0] ) ? $args[0] : null;

		switch ( $action ) {
			case 'activate':
				$result = $this->jetpack_boost->connection->register();
				if ( true === $result ) {
					\WP_CLI::success( __( 'Boost is connected to WP.com', 'jetpack-boost' ) );
				} else {
					\WP_CLI::error( __( 'Boost could not be connected to WP.com', 'jetpack-boost' ) );
				}
				break;
			case 'deactivate':
				require_once ABSPATH . '/wp-admin/includes/plugin.php';

				if ( is_plugin_active_for_network( JETPACK_BOOST_PATH ) ) {
					$this->jetpack_boost->connection->deactivate_disconnect_network();
				} else {
					$this->jetpack_boost->connection->disconnect();
				}

				\WP_CLI::success( __( 'Boost is disconnected from WP.com', 'jetpack-boost' ) );
				break;
			case 'status':
				$is_connected = $this->jetpack_boost->connection->is_connected();
				if ( $is_connected ) {
					\WP_CLI::line( 'connected' );
				} else {
					\WP_CLI::line( 'disconnected' );
				}
				break;
		}
	}

	/**
	 * Reset Jetpack Boost
	 *
	 * ## EXAMPLE
	 *
	 * wp jetpack-boost reset
	 */
	public function reset() {
		$this->jetpack_boost->deactivate();
		$this->jetpack_boost->uninstall();
		\WP_CLI::success( 'Reset successfully' );
	}
}<|MERGE_RESOLUTION|>--- conflicted
+++ resolved
@@ -24,11 +24,7 @@
 	 */
 	private $jetpack_boost;
 
-<<<<<<< HEAD
-	const MAKE_E2E_TESTS_WORK_MODULES = array( 'critical_css', 'render_blocking_js', 'minify_js', 'minify_css' );
-=======
-	const MAKE_E2E_TESTS_WORK_MODULES = array( 'critical_css', 'render_blocking_js', 'image_guide' );
->>>>>>> 5bfd7a99
+	const MAKE_E2E_TESTS_WORK_MODULES = array( 'critical_css', 'render_blocking_js', 'minify_js', 'minify_css', 'image_guide' );
 
 	/**
 	 * CLI constructor.
