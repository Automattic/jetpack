<?php
/**
 * CLI commands for Jetpack Boost.
 *
 * @link       https://automattic.com
 * @since      1.0.0
 * @package    automattic/jetpack-boost
 */

namespace Automattic\Jetpack_Boost\Lib;

use Automattic\Jetpack_Boost\Data_Sync\Getting_Started_Entry;
use Automattic\Jetpack_Boost\Jetpack_Boost;
use Automattic\Jetpack_Boost\Modules\Optimizations\Page_Cache\Garbage_Collection;
use Automattic\Jetpack_Boost\Modules\Optimizations\Page_Cache\Page_Cache_Setup;
use Automattic\Jetpack_Boost\Modules\Optimizations\Page_Cache\Pre_WordPress\Boost_Cache_Settings;

/**
 * Control your local Jetpack Boost installation.
 */
class CLI {

	/**
	 * Jetpack Boost plugin.
	 *
	 * @var \Automattic\Jetpack_Boost\Jetpack_Boost $jetpack_boost
	 */
	private $jetpack_boost;

<<<<<<< HEAD
	const MAKE_E2E_TESTS_WORK_MODULES = array( 'critical_css', 'render_blocking_js', 'page_cache' );
=======
	const MAKE_E2E_TESTS_WORK_MODULES = array( 'critical_css', 'render_blocking_js', 'image_guide' );
>>>>>>> de395b0a

	/**
	 * CLI constructor.
	 *
	 * @param \Automattic\Jetpack_Boost\Jetpack_Boost $jetpack_boost Jetpack Boost plugin.
	 */
	public function __construct( $jetpack_boost ) {
		$this->jetpack_boost = $jetpack_boost;
	}

	/**
	 * Manage Jetpack Boost Modules
	 *
	 * ## OPTIONS
	 *
	 * <activate|deactivate>
	 * : The action to take.
	 * ---
	 * options:
	 *  - activate
	 *  - deactivate
	 * ---
	 *
	 * [<module_slug>]
	 * : The slug of the module to perform an action on.
	 *
	 * ## EXAMPLES
	 *
	 * wp jetpack-boost module activate critical_css
	 * wp jetpack-boost module deactivate critical_css
	 *
	 * @param array $args Command arguments.
	 */
	public function module( $args ) {
		$action = isset( $args[0] ) ? $args[0] : null;

		$module_slug = null;

		if ( isset( $args[1] ) ) {
			$module_slug = $args[1];
			if ( ! in_array( $module_slug, self::MAKE_E2E_TESTS_WORK_MODULES, true ) ) {
				\WP_CLI::error(
				/* translators: %s refers to the module slug like 'critical-css' */
					sprintf( __( "The '%s' module slug is invalid", 'jetpack-boost' ), $module_slug )
				);
			}
		} else {
			/* translators: Placeholder is list of available modules. */
			\WP_CLI::error( sprintf( __( 'Please specify a valid module. It should be one of %s', 'jetpack-boost' ), wp_json_encode( Jetpack_Boost::AVAILABLE_MODULES_DEFAULT ) ) );
		}

		switch ( $action ) {
			case 'activate':
				$this->set_module_status( $module_slug, true );
				break;
			case 'deactivate':
				$this->set_module_status( $module_slug, false );
				break;
		}
	}

	public function getting_started( $args ) {
		$status = isset( $args[0] ) ? $args[0] : null;

		if ( ! in_array( $status, array( 'true', 'false' ), true ) ) {
			\WP_CLI::error(
				/* translators: %s refers to the module slug like 'critical-css' */
				sprintf( __( "The '%s' status is invalid", 'jetpack-boost' ), $status )
			);
		}

		( new Getting_Started_Entry() )->set( 'true' === $status );

		\WP_CLI::success(
			/* translators: %s refers to 'true' or 'false' */
			sprintf( __( 'Getting started is set to %s', 'jetpack-boost' ), $status )
		);
	}

	/**
	 * Set a module status.
	 *
	 * @param string $module_slug Module slug.
	 * @param string $status      Module status.
	 */
	private function set_module_status( $module_slug, $status ) {
		( new Status( $module_slug ) )->update( $status );

		if ( $module_slug === 'page_cache' && $status ) {
			$setup_result = Page_Cache_Setup::run_setup();
			if ( is_wp_error( $setup_result ) ) {
				\WP_CLI::error(
					sprintf(
						/* translators: %s refers to the error code */
						__( 'Setup: %s', 'jetpack-boost' ),
						$setup_result->get_error_code()
					)
				);
			}

			Garbage_Collection::activate();
			Boost_Cache_Settings::get_instance()->set( array( 'enabled' => true ) );
		}

		$status_label = $status ? __( 'activated', 'jetpack-boost' ) : __( 'deactivated', 'jetpack-boost' );

		/* translators: The %1$s refers to the module slug, %2$s refers to the module state (either activated or deactivated)*/
		\WP_CLI::success(
			sprintf( __( "'%1\$s' has been %2\$s.", 'jetpack-boost' ), $module_slug, $status_label )
		);
	}

	/**
	 * Manage Jetpack Boost connection
	 *
	 * ## OPTIONS
	 *
	 * <activate|deactivate|status>
	 * : The action to take.
	 * ---
	 * options:
	 *  - activate
	 *  - deactivate
	 *  - status
	 * ---
	 *
	 * ## EXAMPLES
	 *
	 * wp jetpack-boost connection activate
	 * wp jetpack-boost connection deactivate
	 * wp jetpack-boost connection status
	 *
	 * @param array $args Command arguments.
	 */
	public function connection( $args ) {
		$action = isset( $args[0] ) ? $args[0] : null;

		switch ( $action ) {
			case 'activate':
				$result = $this->jetpack_boost->connection->register();
				if ( true === $result ) {
					\WP_CLI::success( __( 'Boost is connected to WP.com', 'jetpack-boost' ) );
				} else {
					\WP_CLI::error( __( 'Boost could not be connected to WP.com', 'jetpack-boost' ) );
				}
				break;
			case 'deactivate':
				require_once ABSPATH . '/wp-admin/includes/plugin.php';

				if ( is_plugin_active_for_network( JETPACK_BOOST_PATH ) ) {
					$this->jetpack_boost->connection->deactivate_disconnect_network();
				} else {
					$this->jetpack_boost->connection->disconnect();
				}

				\WP_CLI::success( __( 'Boost is disconnected from WP.com', 'jetpack-boost' ) );
				break;
			case 'status':
				$is_connected = $this->jetpack_boost->connection->is_connected();
				if ( $is_connected ) {
					\WP_CLI::line( 'connected' );
				} else {
					\WP_CLI::line( 'disconnected' );
				}
				break;
		}
	}

	/**
	 * Reset Jetpack Boost
	 *
	 * ## EXAMPLE
	 *
	 * wp jetpack-boost reset
	 */
	public function reset() {
		$this->jetpack_boost->deactivate();
		$this->jetpack_boost->uninstall();
		\WP_CLI::success( 'Reset successfully' );
	}
}<|MERGE_RESOLUTION|>--- conflicted
+++ resolved
@@ -27,11 +27,7 @@
 	 */
 	private $jetpack_boost;
 
-<<<<<<< HEAD
-	const MAKE_E2E_TESTS_WORK_MODULES = array( 'critical_css', 'render_blocking_js', 'page_cache' );
-=======
-	const MAKE_E2E_TESTS_WORK_MODULES = array( 'critical_css', 'render_blocking_js', 'image_guide' );
->>>>>>> de395b0a
+	const MAKE_E2E_TESTS_WORK_MODULES = array( 'critical_css', 'render_blocking_js', 'page_cache', 'image_guide' );
 
 	/**
 	 * CLI constructor.
