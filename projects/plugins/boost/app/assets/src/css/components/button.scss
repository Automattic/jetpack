--- conflicted
+++ resolved
@@ -31,7 +31,6 @@
 
 .jb-button {
   min-width: 135px !important;
-<<<<<<< HEAD
   text-align: center;
   border-radius: 4px;
   padding: 10px 24px;
@@ -43,12 +42,7 @@
   }
 
   &--outline {
-	color: var(--jp-black)!important;
-	border: 1px solid!important;
-=======
-
-  &--primary {
-  	color: var(--jp-white)!important
->>>>>>> 5c53e846
+    color: var(--jp-black)!important;
+    border: 1px solid!important;
   }
 }