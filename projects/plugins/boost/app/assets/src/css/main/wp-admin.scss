// Style everything with border box turned on
#jb-settings * {
	box-sizing: border-box;
}

p {
	font-size: 16px;
	color: $gray_80;
}

// Override WordPress component styles
.jb-settings {
	--wp-admin-theme-color: #{$jetpack_green_50};
	--wp-admin-theme-link-color: #{$gray_90};
	--wp-admin-theme-color-darker-10: #{$jetpack_green_60};
	--wp-admin-theme-color-darker-20: #{$jetpack_green_70};

	--font-headline-medium: 48px;
	--font-title-medium: 24px;
	--font-body-small: 14px;
	--spacing-base: 8px;

	a {
		color: var( --wp-admin-theme-link-color );
	}

<<<<<<< HEAD
	.components-button.is-primary {
		background-color: #000;
		border-radius: $border-radius;
		font-weight: 600;
		color: white;
		padding: 8px 24px;

		&:hover {
			background-color: $primary-black;
		}
=======
	.components-button.is-jb-primary {
		background-color: $jetpack_green;
		border-radius: $border-radius;
		font-weight: 600;
		margin-bottom: 1.5rem;
		white-space: nowrap;
		color: #fff;
		text-decoration: none;
		text-shadow: none;
		outline: 1px solid transparent;
>>>>>>> 07f84aaa
	}

	.components-button.is-link {
		color: var( --wp-admin-theme-link-color );
	}

	h1,
	h2,
	h3,
	h4,
	h5,
	h6 {
		margin: 0;
		color: $primary-black;
		line-height: 1.3;
		font-weight: 500;
		outline-color: transparent;
		outline-style: none;
	}

	h2 {
		font-size: 36px;
		line-height: 1.1;
	}

	h3 {
		font-size: 24px;
	}

	button.secondary,
	a.button-secondary {
		color: $primary-black;
		background: none;
		border: 1px solid $primary-black;
		padding: 8px 24px;
		border-radius: 3px;
		font-weight: 600;
		cursor: pointer;
		font-size: 16px;
		line-height: 24px;

		&:hover {
			background: $gray_0;
			border-color: $primary-black;
			color: $primary-black;
		}
	}
}

// Reset WP-Admin styles for boost dashboard
.jetpack_page_jetpack-boost #wpcontent {
	padding-left: 0;
	min-height: 100vh;
}<|MERGE_RESOLUTION|>--- conflicted
+++ resolved
@@ -24,19 +24,8 @@
 		color: var( --wp-admin-theme-link-color );
 	}
 
-<<<<<<< HEAD
-	.components-button.is-primary {
+	.components-button.is-jb-primary, .components-button.is-primary {
 		background-color: #000;
-		border-radius: $border-radius;
-		font-weight: 600;
-		color: white;
-		padding: 8px 24px;
-
-		&:hover {
-			background-color: $primary-black;
-		}
-=======
-	.components-button.is-jb-primary {
 		background-color: $jetpack_green;
 		border-radius: $border-radius;
 		font-weight: 600;
@@ -46,7 +35,6 @@
 		text-decoration: none;
 		text-shadow: none;
 		outline: 1px solid transparent;
->>>>>>> 07f84aaa
 	}
 
 	.components-button.is-link {
