/**
 * WordPress dependencies
 */
import { __, sprintf } from '@wordpress/i18n';

/**
 * Internal dependencies
 */
import type { JSONObject } from './json-types';

declare const ajaxurl: string;

<<<<<<< HEAD
export async function makeAdminAjaxRequest( payload: JSONObject ): Promise< Response > {
=======
class AdminAjaxError extends Error {
	constructor( message ) {
		super( message );
		this.name = 'AdminAjaxError';
	}
}

export async function makeAdminAjaxRequest< T = JSONObject >(
	payload: JSONObject
): Promise< T > {
>>>>>>> bb595a9e
	const args = {
		method: 'post',
		body: new URLSearchParams( {
			...payload,
			...{ nonce: Jetpack_Boost.criticalCssAjaxNonce },
		} ),
		headers: {
			'Content-Type': 'application/x-www-form-urlencoded;',
		},
	};

	const response = await fetch( ajaxurl, args );

	let jsonBody: JSONObject;
	try {
		jsonBody = await response.json();
	} catch ( error ) {
		throw new AdminAjaxError(
			sprintf(
				/* Translators: %s refers to a browser-supplied error message (hopefully already in the right language) */
				__(
					'Received invalid response while communicating with your WordPress site: %s',
					'jetpack-boost'
				),
				error.message
			)
		);
	}
	if ( ! response.ok ) {
		throw new AdminAjaxError(
			sprintf(
				/* Translators: %d refers to numeric HTTP error code */
				__(
					'HTTP %d error received while communicating with the server.',
					'jetpack-boost'
				),
				response.status
			)
		);
	}

	return jsonBody as any;
}<|MERGE_RESOLUTION|>--- conflicted
+++ resolved
@@ -10,9 +10,6 @@
 
 declare const ajaxurl: string;
 
-<<<<<<< HEAD
-export async function makeAdminAjaxRequest( payload: JSONObject ): Promise< Response > {
-=======
 class AdminAjaxError extends Error {
 	constructor( message ) {
 		super( message );
@@ -20,10 +17,7 @@
 	}
 }
 
-export async function makeAdminAjaxRequest< T = JSONObject >(
-	payload: JSONObject
-): Promise< T > {
->>>>>>> bb595a9e
+export async function makeAdminAjaxRequest< T = JSONObject >( payload: JSONObject ): Promise< T > {
 	const args = {
 		method: 'post',
 		body: new URLSearchParams( {
@@ -56,10 +50,7 @@
 		throw new AdminAjaxError(
 			sprintf(
 				/* Translators: %d refers to numeric HTTP error code */
-				__(
-					'HTTP %d error received while communicating with the server.',
-					'jetpack-boost'
-				),
+				__( 'HTTP %d error received while communicating with the server.', 'jetpack-boost' ),
 				response.status
 			)
 		);
