--- conflicted
+++ resolved
@@ -254,7 +254,6 @@
 		}
 	}
 
-<<<<<<< HEAD
 	// Track complete Critical CSS generation result.
 	const eventProps = {
 		time: Date.now() - startTime,
@@ -266,10 +265,7 @@
 	};
 	jpTracksAJAX.record_ajax_event( 'critical_css_success', 'click', eventProps );
 
-	await updateGenerateStatus( false, 0 );
-=======
 	updateGenerateStatus( false, 0 );
->>>>>>> 70c4a2bf
 }
 
 /**
