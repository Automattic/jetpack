import {
	localCriticalCSSProgress,
	saveCriticalCssChunk,
	criticalCssFatalError,
	storeGenerateError,
<<<<<<< HEAD
	updateGenerateStatus,
} from '../stores/critical-css-status';
import { modules, isModuleEnabledStore } from '../stores/modules';
import { recordBoostEvent, TracksEventProperties } from './analytics';
=======
	updateProvider,
} from '../stores/critical-css-state';
import {
	CriticalCssState,
	Critical_CSS_Error_Type,
	Provider,
} from '../stores/critical-css-state-types';
import { JSONObject } from '../stores/data-sync-client';
import { recordBoostEvent } from './analytics';
>>>>>>> b550c112
import { castToNumber } from './cast-to-number';
import { logPreCriticalCSSGeneration } from './console';
import { isSameOrigin } from './is-same-origin';
import { loadCriticalCssLibrary } from './load-critical-css-library';
import { prepareAdminAjaxRequest } from './make-admin-ajax-request';
import type { Viewport } from './types';

/**
 * Generate Critical CSS for this site. Will load the Critical CSS Generator
 * library dynamically as needed.
 *
 * @param {CriticalCssState} cssState
 */
export default async function generateCriticalCss(
	cssState: CriticalCssState
): Promise< boolean > {
	const cancelling = false;

	try {
		// Load Critical CSS gen library if not already loaded.
		await loadCriticalCssLibrary();

		// Prepare GET parameters to include with each request.
		const requestGetParameters = {
			'jb-generate-critical-css': cssState.generation_nonce,
		};

		logPreCriticalCSSGeneration();

		const pendingProviders = cssState.providers.filter( provider => provider.status === 'pending' );
		if ( pendingProviders.length > 0 ) {
			return await generateForKeys(
				pendingProviders,
				requestGetParameters,
				cssState.viewports as Viewport[],
				cssState.callback_passthrough as JSONObject,
				cssState.proxy_nonce
			);
		}
	} catch ( err ) {
		// Swallow errors if cancelling the process.
		// eslint-disable-next-line no-console
		console.error( err );
		if ( ! cancelling ) {
			// Record thrown errors as Critical CSS status.
			storeGenerateError( err );
		}
	}
	return true;
}

/**
 * Helper method to prepare a Browser Interface for Critical CSS generation.
 *
 * @param {Object} requestGetParameters - GET parameters to include with each request.
 * @param {string} proxyNonce           - Nonce to use when proxying CSS requests.
 */
function createBrowserInterface( requestGetParameters, proxyNonce ) {
	return new ( class extends CriticalCSSGenerator.BrowserInterfaceIframe {
		constructor() {
			super( {
				requestGetParameters,
				verifyPage,
				allowScripts: false,
			} );
		}

		fetch( url, options, context ) {
			if ( context === 'css' && ! isSameOrigin( url ) ) {
				return prepareAdminAjaxRequest( {
					action: 'boost_proxy_css',
					proxy_url: url,
					nonce: proxyNonce,
				} );
			}

			return fetch( url, options );
		}
	} )();
}

/**
 * Generate Critical CSS for the specified Provider Keys, sending each block
 * to the server. Throws on error or cancellation.
 *
 * @param {Object}     providers            - Set of URLs to use for each provider key
 * @param {Object}     requestGetParameters - GET parameters to include with each request.
 * @param {Viewport[]} viewports            - Viewports to generate with.
 * @param {JSONObject} passthrough          - JSON data to include in callbacks to API.
 * @param {string}     proxyNonce           - Nonce to use when proxying CSS requests.
 */
async function generateForKeys(
	providers: Provider[],
	requestGetParameters: { [ key: string ]: string },
	viewports: Viewport[],
	passthrough: JSONObject,
	proxyNonce: string
): Promise< boolean > {
	// eslint-disable-next-line @wordpress/no-unused-vars-before-return
	const startTime = Date.now();
	let totalSize = 0;
	let stepsPassed = 0;
	let stepsFailed = 0;
	let maxSize = 0;

	// Run through each set of URLs.
	for ( const { urls, success_ratio, key } of providers ) {
		try {
			const [ css, warnings ] = await CriticalCSSGenerator.generateCriticalCSS( {
				browserInterface: createBrowserInterface( requestGetParameters, proxyNonce ),
				urls,
				viewports,
				progressCallback: ( step: number, total: number ) => {
					localCriticalCSSProgress.set( step / total );
				},
				filters: {
					atRules: keepAtRule,
					properties: keepProperty,
				},
				successRatio: success_ratio,
			} );

			const updateResult = await saveCriticalCssChunk( key, css, passthrough );

			const status = warnings.length > 0 ? 'error' : 'success';
			updateProvider( key, {
				status,
				errors: warnings,
			} );

			// Reset local progress whenever a provider is finished to prevent progress bar jank.
			localCriticalCSSProgress.set( 0 );

			if ( updateResult === false ) {
				return false;
			}

			stepsPassed++;
			totalSize += css.length;
			maxSize = css.length > maxSize ? css.length : maxSize;
		} catch ( err ) {
			// Success Target Errors indicate that URLs failed, but the process itself succeeded.
			if ( err.isSuccessTargetError ) {
				stepsFailed++;
				const urlErrors = err.urlErrors as {
					// These come from Jetpack Boost Critical CSS Generator
					// In this shape:
					[ url: string ]: {
						message: string;
						type: Critical_CSS_Error_Type;
						meta: { [ key: string ]: JSONObject };
					};
				};
				const errorsWithURLs = Object.keys( urlErrors ).map( url => {
					const error = urlErrors[ url ];
					return {
						...error,
						url,
					};
				} );

				if ( key ) {
					updateProvider( key, {
						status: 'error',
						error_status: 'active',
						errors: errorsWithURLs,
					} );
				}

				for ( const [ url, error ] of Object.entries( urlErrors ) ) {
					// Track individual Critical CSS generation error.
					const eventProps: TracksEventProperties = {
						url,
						provider_key: key,
						error_message: error.message,
						error_type: error.type,
					};
					if (
						error.type === 'HttpError' &&
						typeof error.meta === 'object' &&
						error.meta !== null &&
						'code' in error.meta
					) {
						eventProps.error_meta = castToNumber( error.meta.code );
					}
					recordBoostEvent( 'critical_css_url_error', eventProps );
				}
			} else {
				criticalCssFatalError();

				// Track showstopper Critical CSS generation error.
				const eventProps = {
					time: Date.now() - startTime,
					provider_key: key,
					error_message: err.message,
					error_type: err.type || ( err.constructor && err.constructor.name ) || 'unknown',
				};
				recordBoostEvent( 'critical_css_failure', eventProps );
				return false;
			}
		}
	}

	// Track complete Critical CSS generation result.
	if ( stepsPassed === 0 ) {
		const eventProps = {
			time: Date.now() - startTime,
			error_message: 'Critical CSS Generation failed for all the provider keys.',
			error_type: 'allProvidersError',
		};
		recordBoostEvent( 'critical_css_failure', eventProps );
	} else {
		const eventProps = {
			time: Date.now() - startTime,
			block_count: stepsPassed,
			error_count: stepsFailed,
			average_size: totalSize / Math.max( 1, stepsPassed ),
			max_size: maxSize,
			provider_keys: Object.keys( providers ).join( ',' ),
		};
		recordBoostEvent( 'critical_css_success', eventProps );
	}
	return true;
}

/**
 * Strip vendor prefixes from the specified at-rule or property name.
 *
 * @param {string} name - Property or at-rule name to strip vendor prefixes from.
 * @return {string} - Name with vendor prefixes stripped off.
 */
function stripVendorPrefix( name: string ): string {
	for ( const prefix of [ '-webkit-', '-moz-', '-ms-', '-o-' ] ) {
		if ( name.startsWith( prefix ) ) {
			return name.substring( prefix.length );
		}
	}

	return name;
}

/**
 * Helper method to filter out at-rules that we don't want.
 *
 * @param {string} name Name of the at-rule to evaluate
 * @return {boolean} indicating whether or not the at-rule is wanted.
 */
function keepAtRule( name: string ): boolean {
	return ! name.endsWith( 'keyframes' );
}

/**
 * Helper method to filter out properties that we don't want.
 * Note this function is used as a filter in the generateCriticalCSS function
 * in the jetpack-boost-critical-css-gen library (https://github.com/Automattic/jetpack-boost-critical-css-gen).
 *
 * This function has a value parameter which is not being used here but other implementations of this
 * helper function for the library may require the value parameter for filtering.
 * As a result we are retaining the value parameters here.
 *
 * @param {string} name   Name of the property to evaluate
 * @param {string} _value Value of the property to evaluate
 * @return {boolean} indicating whether or not the property is wanted.
 */
function keepProperty( name: string, _value: string ): boolean {
	const stripped = stripVendorPrefix( name );
	return ! stripped.startsWith( 'animation' );
}

/**
 * Function to verify that a specific page is valid to run the Critical CSS process on it.
 *
 * Note that this function is used as a callback in the generateCriticalCSS function
 * in the jetpack-boost-critical-css-gen library (https://github.com/Automattic/jetpack-boost-critical-css-gen).
 *
 * This function has a url and innerWindow parameters which are not being used here but this method
 * is called with URL and InnerWindow in that library to offer flexibility of the verification for other implementation.
 * As a result we are retaining the url and innerWindow parameters here.
 *
 * @param {string}   url           Url of the page being verified.
 * @param {Window}   innerWindow   Inner Window object of the page being verified.
 * @param {Document} innerDocument Inner Document object of the page being verified.
 */
function verifyPage( url: string, innerWindow: Window, innerDocument: Document ): boolean {
	return !! innerDocument.querySelector( 'meta[name="jb-generate-critical-css"]' );
}<|MERGE_RESOLUTION|>--- conflicted
+++ resolved
@@ -3,12 +3,6 @@
 	saveCriticalCssChunk,
 	criticalCssFatalError,
 	storeGenerateError,
-<<<<<<< HEAD
-	updateGenerateStatus,
-} from '../stores/critical-css-status';
-import { modules, isModuleEnabledStore } from '../stores/modules';
-import { recordBoostEvent, TracksEventProperties } from './analytics';
-=======
 	updateProvider,
 } from '../stores/critical-css-state';
 import {
@@ -17,8 +11,7 @@
 	Provider,
 } from '../stores/critical-css-state-types';
 import { JSONObject } from '../stores/data-sync-client';
-import { recordBoostEvent } from './analytics';
->>>>>>> b550c112
+import { recordBoostEvent, TracksEventProperties } from './analytics';
 import { castToNumber } from './cast-to-number';
 import { logPreCriticalCSSGeneration } from './console';
 import { isSameOrigin } from './is-same-origin';
