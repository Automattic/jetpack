<script lang="ts">
	import React from 'react';
	import {
		getScoreLetter,
		requestSpeedScores,
		didScoresChange,
		getScoreMovementPercentage,
	} from '@automattic/jetpack-boost-score-api';
	import { BoostScoreBar } from '@automattic/jetpack-components';
	import { __ } from '@wordpress/i18n';
	import ContextTooltip from './context-tooltip/context-tooltip';
<<<<<<< HEAD
	import History from '../performance-history/History.svelte';
	import ErrorNotice from '$features/ErrorNotice.svelte';
=======
	import PopOut from './PopOut.svelte';
>>>>>>> b9070862
	import ReactComponent from '$features/ReactComponent.svelte';
	import { dismissedAlerts } from '$lib/stores/dismissed-alerts';
	import { modulesState } from '$lib/stores/modules';
	import { recordBoostEvent } from '$lib/utils/analytics';
	import { castToString } from '$lib/utils/cast-to-string';
	import debounce from '$lib/utils/debounce';
	import RefreshIcon from '$svg/refresh.svg';
<<<<<<< HEAD
	import PopOut from './pop-out/pop-out';
=======
	import PerformanceHistory from '$features/performance-history/performance-history';
	import ErrorNotice from '$features/error-notice/error-notice';
>>>>>>> b9070862

	// @todo - move score-context markup/styles here, as it's not used anywhere else.

	// Flat list of which modules are active; useful for tracking changes in state.
	export let activeModules: boolean[];
	export let criticalCssCreated: number;
	export let criticalCssIsGenerating: boolean;

	const siteIsOnline = Jetpack_Boost.site.online;

	let loadError;
	let showPrevScores;
	let scoreLetter = '';

	let isLoading = false;
	let closedScorePopOut = false;

	let scores = {
		current: {
			mobile: 0,
			desktop: 0,
		},
		noBoost: null,
		isStale: false,
	};

	// Load the speed score. Will be cached in the plugin.
	loadScore();

	// Keep a string describing the settings that may affect the score. We'll use it to
	// work out when we need a new speed score.
	$: currentScoreConfigString = JSON.stringify( [ activeModules, criticalCssCreated ] );

	// State we had the last time we requested a speed score -- or when the page first loaded.
	$: lastSpeedScoreConfigString = lastSpeedScoreConfigString ?? currentScoreConfigString;

	// Any time the config changes, set a debounced refresh request (provided we're not already generating)
	$: if ( currentScoreConfigString !== lastSpeedScoreConfigString && ! criticalCssIsGenerating ) {
		debouncedRefreshScore();
	}

	// Debounced function: Refresh the speed score if the config has changed.
	const debouncedRefreshScore = debounce( async () => {
		if ( currentScoreConfigString !== lastSpeedScoreConfigString ) {
			await loadScore( true );
		}
	}, 2000 );

	/**
	 * Load the speed score from the plugin
	 *
	 * @param {boolean} regenerate - If true, ask for a new speed score; discarding cached values.
	 */
	async function loadScore( regenerate = false ) {
		// Don't run in offline mode.
		if ( ! siteIsOnline ) {
			return;
		}

		isLoading = true;
		loadError = undefined;
		closedScorePopOut = false;

		try {
			lastSpeedScoreConfigString = currentScoreConfigString;
			scores = await requestSpeedScores(
				regenerate,
				wpApiSettings.root,
				Jetpack_Boost.site.url,
				wpApiSettings.nonce
			);
			scoreLetter = getScoreLetter( scores.current.mobile, scores.current.desktop );
			showPrevScores = didScoresChange( scores ) && ! scores.isStale;
		} catch ( err ) {
			recordBoostEvent( 'speed_score_request_error', {
				error_message: castToString( err.message ),
			} );
			// eslint-disable-next-line no-console
			loadError = err;
		} finally {
			isLoading = false;
		}
	}

	// Work out if there is a score change to show in the score popout dialog.
	let showScoreChange: number | false = false;
	$: showScoreChange =
		! isLoading && ! scores.isStale && ! closedScorePopOut && getScoreMovementPercentage( scores );

	const onPerformanceHistoryDismissFreshStart = () => {
		$dismissedAlerts.performance_history_fresh_start = true;
	};

	$: performanceHistoryNeedsUpgrade = $modulesState.performance_history.available === false;
	$: performanceHistoryIsFreshStart = $dismissedAlerts.performance_history_fresh_start !== true;
</script>

<div class="jb-container">
	<div id="jp-admin-notices" class="jetpack-boost-jitm-card" />
	<div class="jb-site-score" class:loading={isLoading}>
		{#if siteIsOnline}
			<div class="jb-site-score__top">
				<h2>
					{#if isLoading}
						{__( 'Loading…', 'jetpack-boost' )}
					{:else if loadError}
						{__( 'Whoops, something went wrong', 'jetpack-boost' )}
					{:else}
						{__( 'Overall Score', 'jetpack-boost' )}: {scoreLetter}
					{/if}
				</h2>
				{#if ! isLoading && ! loadError}
					<ReactComponent this={ContextTooltip} />
				{/if}
				<button
					type="button"
					class="action-button components-button is-link"
					disabled={isLoading}
					on:click={() => loadScore( true )}
				>
					<RefreshIcon />
					{__( 'Refresh', 'jetpack-boost' )}
				</button>
			</div>
		{:else}
			<div class="jb-site-score__offline">
				<h2>
					{__( 'Website Offline', 'jetpack-boost' )}
				</h2>
				<p>
					{__(
						'All Jetpack Boost features are still available, but to get a performance score you would first have to make your website available online.',
						'jetpack-boost'
					)}
				</p>
			</div>
		{/if}

		{#if loadError}
			<ReactComponent
				this={ErrorNotice}
				title={__( 'Failed to load Speed Scores', 'jetpack-boost' )}
				error={loadError}
				suggestion={__( '<action>Try again</action>', 'jetpack-boost' )}
				vars={{
					action: React.createElement(
						'a',
						{
							className: 'action',
							href: '#',
							onClick: () => loadScore( true ),
						},
						__( 'Try again', 'jetpack-boost' )
					),
				}}
			/>
		{/if}

		<ReactComponent
			this={BoostScoreBar}
			prevScore={scores.noBoost?.mobile}
			score={scores.current.mobile}
			active={siteIsOnline}
			{isLoading}
			{showPrevScores}
			scoreBarType="mobile"
			noBoostScoreTooltip={__( 'Your mobile score without Boost', 'jetpack-boost' )}
		/>

		<ReactComponent
			this={BoostScoreBar}
			prevScore={scores.noBoost?.desktop}
			score={scores.current.desktop}
			active={siteIsOnline}
			{isLoading}
			{showPrevScores}
			scoreBarType="desktop"
			noBoostScoreTooltip={__( 'Your desktop score without Boost', 'jetpack-boost' )}
		/>
	</div>
	{#if siteIsOnline}
		<ReactComponent
			this={PerformanceHistory}
			needsUpgrade={performanceHistoryNeedsUpgrade}
			onDismissFreshStart={onPerformanceHistoryDismissFreshStart}
			isFreshStart={performanceHistoryIsFreshStart}
		/>
	{/if}
</div>

<ReactComponent
	this={PopOut}
	scoreChange={showScoreChange}
	onClose={() => ( closedScorePopOut = true )}
/><|MERGE_RESOLUTION|>--- conflicted
+++ resolved
@@ -9,12 +9,6 @@
 	import { BoostScoreBar } from '@automattic/jetpack-components';
 	import { __ } from '@wordpress/i18n';
 	import ContextTooltip from './context-tooltip/context-tooltip';
-<<<<<<< HEAD
-	import History from '../performance-history/History.svelte';
-	import ErrorNotice from '$features/ErrorNotice.svelte';
-=======
-	import PopOut from './PopOut.svelte';
->>>>>>> b9070862
 	import ReactComponent from '$features/ReactComponent.svelte';
 	import { dismissedAlerts } from '$lib/stores/dismissed-alerts';
 	import { modulesState } from '$lib/stores/modules';
@@ -22,12 +16,9 @@
 	import { castToString } from '$lib/utils/cast-to-string';
 	import debounce from '$lib/utils/debounce';
 	import RefreshIcon from '$svg/refresh.svg';
-<<<<<<< HEAD
 	import PopOut from './pop-out/pop-out';
-=======
 	import PerformanceHistory from '$features/performance-history/performance-history';
 	import ErrorNotice from '$features/error-notice/error-notice';
->>>>>>> b9070862
 
 	// @todo - move score-context markup/styles here, as it's not used anywhere else.
 
