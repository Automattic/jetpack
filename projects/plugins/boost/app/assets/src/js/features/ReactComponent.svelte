<script lang="ts">
	/* eslint-disable import/no-unresolved */
	import React from 'react';
	import { afterUpdate, onDestroy } from 'svelte';
	import * as WPElement from '@wordpress/element';
	let container: HTMLDivElement;
	let root;
	export let inline = false;
	afterUpdate( () => {
<<<<<<< HEAD
		const { this: component, children, ...props } = $$props;

		if ( ! root ) {
			root = WPElement.createRoot( container );
		}

		root.render( React.createElement( component, props, children ) );
=======
		// Remove `inline` from the props passed to the component.
		// eslint-disable-next-line @typescript-eslint/no-unused-vars, no-shadow
		const { this: component, children, inline, ...otherProps } = $$props;
		root = WPElement.createRoot( container );
		root.render( React.createElement( component, otherProps, children ) );
>>>>>>> 72674788
	} );
	onDestroy( () => {
		if ( root ) {
			root.unmount();
		}
	} );
</script>

<div bind:this={container} class:inline />

<style>
	.inline {
		display: inline;
		display: contents;
	}
</style><|MERGE_RESOLUTION|>--- conflicted
+++ resolved
@@ -7,21 +7,13 @@
 	let root;
 	export let inline = false;
 	afterUpdate( () => {
-<<<<<<< HEAD
-		const { this: component, children, ...props } = $$props;
+		const { this: component, children, inline, ...props } = $$props;
 
 		if ( ! root ) {
 			root = WPElement.createRoot( container );
 		}
 
 		root.render( React.createElement( component, props, children ) );
-=======
-		// Remove `inline` from the props passed to the component.
-		// eslint-disable-next-line @typescript-eslint/no-unused-vars, no-shadow
-		const { this: component, children, inline, ...otherProps } = $$props;
-		root = WPElement.createRoot( container );
-		root.render( React.createElement( component, otherProps, children ) );
->>>>>>> 72674788
 	} );
 	onDestroy( () => {
 		if ( root ) {
