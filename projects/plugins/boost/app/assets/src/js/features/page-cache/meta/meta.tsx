import { Button, Notice } from '@automattic/jetpack-components';
import { createInterpolateElement } from '@wordpress/element';
import { Snackbar } from '@wordpress/components';
import { __, _n, sprintf } from '@wordpress/i18n';
import ChevronDown from '$svg/chevron-down';
import ChevronUp from '$svg/chevron-up';
import Lightning from '$svg/lightning';
import styles from './meta.module.scss';
import { useEffect, useState } from 'react';
import { usePageCache, useClearPageCacheAction } from '$lib/stores/page-cache';
import { Link } from 'react-router-dom';
import classNames from 'classnames';
import { MutationNotice } from '$features/ui';
import { useDataSyncSubset } from '@automattic/jetpack-react-data-sync-client';

const Meta = () => {
	const [ isExpanded, setIsExpanded ] = useState( false );
<<<<<<< HEAD
	const [ query, mutation ] = usePageCache();
	const [ clearingCache, setClearingCache ] = useState( false );
	const [ snackbarMessage, setSnackbarMessage ] = useState< string >( '' );
	const runClearPageCacheAction = useClearPageCacheAction();

	const settings = query?.data;
	const setSettings = mutation.mutate;

	const setLogging = ( newValue: boolean ) => {
		if ( ! setSettings || ! settings ) {
			return;
		}

		setSettings( {
			...settings,
			logging: newValue,
		} );
	};

	const setBypassPatterns = ( newValue: string ) => {
		if ( ! setSettings || ! settings ) {
			return;
		}

		setSettings( {
			...settings,
			bypass_patterns: newValue.split( '\n' ).map( item => item.trim() ),
		} );
	};

	const clearPageCache = () => {
		setClearingCache( true );
		setSnackbarMessage( '' ); // Hide any previous snackbar message.
		runClearPageCacheAction.mutate();
	};

	useEffect( () => {
		if ( clearingCache ) {
			setClearingCache( false );
		}

		if ( runClearPageCacheAction.isSuccess ) {
			setSnackbarMessage( __( 'Cache Cleared.', 'jetpack-boost' ) );
		} else if ( runClearPageCacheAction.isError ) {
			setSnackbarMessage( __( 'Unable to clear cache.', 'jetpack-boost' ) );
		}
	}, [ clearingCache, runClearPageCacheAction.isSuccess, runClearPageCacheAction.isError ] );

	const totalBypassPatterns = settings?.bypass_patterns.length || 0;

	const getSummary = () => {
		if ( clearingCache ) {
			return __( 'Clearing cache…', 'jetpack-boost' );
		}

		if ( totalBypassPatterns === 0 && ! settings?.logging ) {
			return __( 'No exceptions or logging.', 'jetpack-boost' );
		}

		return (
			<>
				{ totalBypassPatterns > 0 ? (
					<>
						{ sprintf(
							/* translators: %d is the number of cache bypass patterns. */
							_n( '%d exception.', '%d exceptions.', totalBypassPatterns, 'jetpack-boost' ),
							totalBypassPatterns
						) }
					</>
				) : (
					__( 'No exceptions.', 'jetpack-boost' )
				) }{ ' ' }
				{ settings?.logging && __( 'Logging activated.', 'jetpack-boost' ) }
				{ ! settings?.logging && __( 'No logging.', 'jetpack-boost' ) }
			</>
		);
	};

=======
	const pageCache = usePageCache();

	const [ logging, mutateLogging ] = useDataSyncSubset( pageCache, 'logging' );
	const [ bypassPatterns, mutateBypassPatterns ] = useDataSyncSubset(
		pageCache,
		'bypass_patterns'
	);

	const totalBypassPatterns = bypassPatterns?.length || 0;
>>>>>>> 3f837eaf
	return (
		<div className={ styles.wrapper }>
			<MutationNotice { ...mutateBypassPatterns } />
			<div className={ styles.head }>
<<<<<<< HEAD
				<div className={ styles.summary }>{ getSummary() }</div>
=======
				<div className={ styles.summary }>
					{ totalBypassPatterns === 0 && ! logging ? (
						__( 'No exceptions or logging.', 'jetpack-boost' )
					) : (
						<>
							{ totalBypassPatterns > 0 ? (
								<>
									{ sprintf(
										/* translators: %d is the number of cache bypass patterns. */
										_n( '%d exception.', '%d exceptions.', totalBypassPatterns, 'jetpack-boost' ),
										totalBypassPatterns
									) }
								</>
							) : (
								__( 'No exceptions.', 'jetpack-boost' )
							) }{ ' ' }
							{ logging && __( 'Logging activated.', 'jetpack-boost' ) }
							{ ! logging && __( 'No logging.', 'jetpack-boost' ) }
						</>
					) }
				</div>
>>>>>>> 3f837eaf
				<div className={ styles.actions }>
					<Button
						variant="link"
						size="small"
						weight="regular"
						iconSize={ 16 }
						icon={ <Lightning /> }
						onClick={ clearPageCache }
						disabled={ clearingCache }
					>
						{ __( 'Clear Cache', 'jetpack-boost' ) }
					</Button>{ ' ' }
					<Button
						variant="link"
						size="small"
						weight="regular"
						iconSize={ 16 }
						icon={ isExpanded ? <ChevronUp /> : <ChevronDown /> }
						onClick={ () => setIsExpanded( ! isExpanded ) }
					>
						{ __( 'Show Options', 'jetpack-boost' ) }
					</Button>
				</div>
			</div>
			{ isExpanded && (
				<div className={ styles.body }>
					<>
						<BypassPatterns
							patterns={ bypassPatterns.join( '\n' ) }
							setPatterns={ patterns =>
								mutateBypassPatterns.mutate( patterns.split( '\n' ).map( item => item.trim() ) )
							}
							showErrorNotice={ mutateBypassPatterns.isError }
						/>
						<div className={ styles.section }>
							<div className={ styles.title }>{ __( 'Logging', 'jetpack-boost' ) }</div>
							<label htmlFor="cache-logging">
								<input
									type="checkbox"
									id="cache-logging"
									checked={ logging }
									onChange={ event => mutateLogging.mutate( event.target.checked ) }
								/>{ ' ' }
								{ __( 'Activate logging to track all your cache events.', 'jetpack-boost' ) }
								{ logging && (
									<>
										{ ' ' }
										<Link to="/cache-debug-log">{ __( 'See Logs', 'jetpack-boost' ) }</Link>
									</>
								) }
							</label>
						</div>
					</>
				</div>
			) }
			{ snackbarMessage !== '' && (
				<Snackbar children={ snackbarMessage } onDismiss={ () => setSnackbarMessage( '' ) } />
			) }
		</div>
	);
};

export default Meta;

type BypassPatternsProps = {
	patterns: string;
	setPatterns: ( newValue: string ) => void;
	showErrorNotice: boolean;
};

const BypassPatterns = ( {
	patterns,
	setPatterns,
	showErrorNotice = false,
}: BypassPatternsProps ) => {
	const [ inputValue, setInputValue ] = useState( patterns );
	const [ showNotice, setShowNotice ] = useState( showErrorNotice );
	// eslint-disable-next-line @typescript-eslint/no-unused-vars
	const [ inputInvalid, setInputInvalid ] = useState( false ); // @todo - implement this

	// @todo - add proper link.
	const exclusionsLink = 'https://jetpack.com';

	useEffect( () => {
		setInputValue( patterns );
	}, [ patterns ] );

	useEffect( () => {
		setShowNotice( showErrorNotice );
	}, [ showErrorNotice ] );

	function save() {
		setPatterns( inputValue );
	}

	return (
		<div
			className={ classNames( styles.section, {
				[ styles[ 'has-error' ] ]: inputInvalid,
			} ) }
		>
			<div className={ styles.title }>{ __( 'Exceptions', 'jetpack-boost' ) }</div>
			<label htmlFor="jb-cache-exceptions">
				{ __( 'URLs of pages and posts that will never be cached:', 'jetpack-boost' ) }
			</label>
			<textarea
				value={ inputValue }
				rows={ 3 }
				onChange={ e => setInputValue( e.target.value ) }
				id="jb-cache-exceptions"
			/>
			<p className={ classNames( styles.description, styles[ 'error-message' ] ) }>
				{ __( 'Error: Invalid format', 'jetpack-boost' ) }
			</p>
			<p className={ styles.description }>
				{ __(
					'Use (.*) to address multiple URLs under a given path. Be sure each URL path is in its own line.',
					'jetpack-boost'
				) }
				<br />
				{ createInterpolateElement(
					__( '<help>See an example</help> or <link>learn more</link>.', 'jetpack-boost' ),
					{
						// eslint-disable-next-line jsx-a11y/anchor-has-content, jsx-a11y/anchor-is-valid
						help: <a href="#" target="_blank" rel="noreferrer" />,
						// eslint-disable-next-line jsx-a11y/anchor-has-content
						link: <a href={ exclusionsLink } target="_blank" rel="noreferrer" />,
					}
				) }
			</p>
			{ showNotice && (
				<Notice
					level="error"
					title={ __( 'Error: Unable to save changes.', 'jetpack-boost' ) }
					onClose={ () => setShowNotice( false ) }
				>
					{ __( 'An error occurred while saving changes. Please, try again.', 'jetpack-boost' ) }
				</Notice>
			) }
			<Button disabled={ patterns === inputValue } onClick={ save } className={ styles.button }>
				{ __( 'Save', 'jetpack-boost' ) }
			</Button>
		</div>
	);
};<|MERGE_RESOLUTION|>--- conflicted
+++ resolved
@@ -15,36 +15,17 @@
 
 const Meta = () => {
 	const [ isExpanded, setIsExpanded ] = useState( false );
-<<<<<<< HEAD
-	const [ query, mutation ] = usePageCache();
+	const pageCache = usePageCache();
+
+	const [ logging, mutateLogging ] = useDataSyncSubset( pageCache, 'logging' );
+	const [ bypassPatterns, mutateBypassPatterns ] = useDataSyncSubset(
+		pageCache,
+		'bypass_patterns'
+	);
+
 	const [ clearingCache, setClearingCache ] = useState( false );
 	const [ snackbarMessage, setSnackbarMessage ] = useState< string >( '' );
 	const runClearPageCacheAction = useClearPageCacheAction();
-
-	const settings = query?.data;
-	const setSettings = mutation.mutate;
-
-	const setLogging = ( newValue: boolean ) => {
-		if ( ! setSettings || ! settings ) {
-			return;
-		}
-
-		setSettings( {
-			...settings,
-			logging: newValue,
-		} );
-	};
-
-	const setBypassPatterns = ( newValue: string ) => {
-		if ( ! setSettings || ! settings ) {
-			return;
-		}
-
-		setSettings( {
-			...settings,
-			bypass_patterns: newValue.split( '\n' ).map( item => item.trim() ),
-		} );
-	};
 
 	const clearPageCache = () => {
 		setClearingCache( true );
@@ -64,14 +45,14 @@
 		}
 	}, [ clearingCache, runClearPageCacheAction.isSuccess, runClearPageCacheAction.isError ] );
 
-	const totalBypassPatterns = settings?.bypass_patterns.length || 0;
+	const totalBypassPatterns = bypassPatterns?.length || 0;
 
 	const getSummary = () => {
 		if ( clearingCache ) {
 			return __( 'Clearing cache…', 'jetpack-boost' );
 		}
 
-		if ( totalBypassPatterns === 0 && ! settings?.logging ) {
+		if ( totalBypassPatterns === 0 && ! logging ) {
 			return __( 'No exceptions or logging.', 'jetpack-boost' );
 		}
 
@@ -88,52 +69,17 @@
 				) : (
 					__( 'No exceptions.', 'jetpack-boost' )
 				) }{ ' ' }
-				{ settings?.logging && __( 'Logging activated.', 'jetpack-boost' ) }
-				{ ! settings?.logging && __( 'No logging.', 'jetpack-boost' ) }
+				{ logging && __( 'Logging activated.', 'jetpack-boost' ) }
+				{ ! logging && __( 'No logging.', 'jetpack-boost' ) }
 			</>
 		);
 	};
 
-=======
-	const pageCache = usePageCache();
-
-	const [ logging, mutateLogging ] = useDataSyncSubset( pageCache, 'logging' );
-	const [ bypassPatterns, mutateBypassPatterns ] = useDataSyncSubset(
-		pageCache,
-		'bypass_patterns'
-	);
-
-	const totalBypassPatterns = bypassPatterns?.length || 0;
->>>>>>> 3f837eaf
 	return (
 		<div className={ styles.wrapper }>
 			<MutationNotice { ...mutateBypassPatterns } />
 			<div className={ styles.head }>
-<<<<<<< HEAD
 				<div className={ styles.summary }>{ getSummary() }</div>
-=======
-				<div className={ styles.summary }>
-					{ totalBypassPatterns === 0 && ! logging ? (
-						__( 'No exceptions or logging.', 'jetpack-boost' )
-					) : (
-						<>
-							{ totalBypassPatterns > 0 ? (
-								<>
-									{ sprintf(
-										/* translators: %d is the number of cache bypass patterns. */
-										_n( '%d exception.', '%d exceptions.', totalBypassPatterns, 'jetpack-boost' ),
-										totalBypassPatterns
-									) }
-								</>
-							) : (
-								__( 'No exceptions.', 'jetpack-boost' )
-							) }{ ' ' }
-							{ logging && __( 'Logging activated.', 'jetpack-boost' ) }
-							{ ! logging && __( 'No logging.', 'jetpack-boost' ) }
-						</>
-					) }
-				</div>
->>>>>>> 3f837eaf
 				<div className={ styles.actions }>
 					<Button
 						variant="link"
