import { useState } from 'react';
import useMeasure from 'react-use-measure';
import { animated, useSpring } from '@react-spring/web';
import { useDataSync } from '@automattic/jetpack-react-data-sync-client';
import { __, sprintf } from '@wordpress/i18n';
import { Notice, Button } from '@automattic/jetpack-components';
import { useMeasureSuperCacheSaving, useSuperCacheDS } from '$lib/utils/measure-super-cache-saving';
import { z } from 'zod';

type State = {
	status: 'idle' | 'testing' | 'error' | 'complete';
	error?: string;
	saving?: number;
};

const SuperCacheInfo = () => {
	const [ state, setState ] = useState< State >( { status: 'idle' } );

	const [ { data: isNoticeDismissed }, { mutate: setNoticeDismissed } ] = useDataSync(
		'jetpack_boost_ds',
		'super_cache_notice_disabled',
		z.boolean()
	);

<<<<<<< HEAD
	const { pluginActive, cacheEnabled } = useSuperCacheDS();
	const measureSuperCacheSaving = useMeasureSuperCacheSaving();
=======
	const [ ref, { height } ] = useMeasure();
	const animationStyles = useSpring( {
		height: isNoticeDismissed ? 0 : height,
		immediate: ! isNoticeDismissed,
	} );
>>>>>>> 514fd8bf

	const runTest = async () => {
		setState( { status: 'testing' } );
		try {
			const saving = await measureSuperCacheSaving();
			setState( { status: 'complete', saving } );
		} catch ( error ) {
			setState( { status: 'error', error: error instanceof Error ? error.message : undefined } );
		}
	};

	const navToSuperCacheSettings = () => {
		window.location.href = './options-general.php?page=wpsupercache';
	};

	// Function to render action button
	const renderActionButton = (
		key: string,
		label: string,
		onClick: () => void,
		isLoading = false
	) => (
		<Button key={ key } isPrimary onClick={ onClick } isLoading={ isLoading }>
			{ label }
		</Button>
	);

	if ( ! pluginActive ) {
		return null;
	}

<<<<<<< HEAD
	if ( ! cacheEnabled ) {
		if ( isNoticeDismissed ) {
			return null;
		}

=======
	if ( ! isSuperCacheEnabled() ) {
>>>>>>> 514fd8bf
		return (
			<animated.div
				style={ {
					overflow: 'hidden',
					...animationStyles,
				} }
			>
				<div ref={ ref }>
					<Notice
						level="warning"
						title={ __( 'Super Cache is installed but not enabled', 'jetpack-boost' ) }
						actions={ [
							renderActionButton(
								'start',
								__( 'Set up', 'jetpack-boost' ),
								navToSuperCacheSettings
							),
						] }
						hideCloseButton={ false }
						onClose={ () => {
							setNoticeDismissed( true );
						} }
					>
						{ __( 'Enable Super Cache to speed your site up further.', 'jetpack-boost' ) }
					</Notice>
				</div>
			</animated.div>
		);
	}

	return (
		<>
			{ state.status === 'testing' && (
				<Notice
					level="info"
					title={ __( 'Measuring Super Cache Speed', 'jetpack-boost' ) }
					hideCloseButton={ true }
					actions={ [
						renderActionButton( 'running', __( 'Run test', 'jetpack-boost' ), () => {}, true ),
					] }
				>
					<p>{ __( 'Jetpack Boost is testing the speed of your cache.', 'jetpack-boost' ) }</p>
				</Notice>
			) }
			{ state.status === 'idle' && (
				<Notice
					level="info"
					title={ __( 'Super Cache detected', 'jetpack-boost' ) }
					hideCloseButton={ true }
					actions={ [ renderActionButton( 'start', __( 'Run test', 'jetpack-boost' ), runTest ) ] }
				>
					<p>{ __( 'Find out how much difference it makes for your users.', 'jetpack-boost' ) }</p>
				</Notice>
			) }
			{ state.status === 'complete' && (
				<Notice
					level="success"
					title={ __( 'Super Cache Speed', 'jetpack-boost' ) }
					hideCloseButton={ true }
					actions={ [
						renderActionButton( 'start', __( 'Re-run test', 'jetpack-boost' ), runTest ),
					] }
				>
					<p>
						{ sprintf(
							// translators: %d refers to the number of milliseconds users are saving by using Super Cache.
							__( 'Super Cache is saving your visitors about %d ms', 'jetpack-boost' ),
							state.saving
						) }
					</p>
				</Notice>
			) }
			{ state.status === 'error' && (
				<Notice
					level="error"
					title={ __( 'Super Cache Speed', 'jetpack-boost' ) }
					hideCloseButton={ true }
					actions={ [
						renderActionButton( 'start', __( 'Re-run test', 'jetpack-boost' ), runTest ),
					] }
				>
					<p>
						{ sprintf(
							// translators: %s refers to the error message returned by the Super Cache test.
							__( 'We ran into an error measuring your speed: %s', 'jetpack-boost' ),
							state.error
						) }
					</p>
				</Notice>
			) }
		</>
	);
};

export default SuperCacheInfo;<|MERGE_RESOLUTION|>--- conflicted
+++ resolved
@@ -22,16 +22,13 @@
 		z.boolean()
 	);
 
-<<<<<<< HEAD
 	const { pluginActive, cacheEnabled } = useSuperCacheDS();
 	const measureSuperCacheSaving = useMeasureSuperCacheSaving();
-=======
 	const [ ref, { height } ] = useMeasure();
 	const animationStyles = useSpring( {
 		height: isNoticeDismissed ? 0 : height,
 		immediate: ! isNoticeDismissed,
 	} );
->>>>>>> 514fd8bf
 
 	const runTest = async () => {
 		setState( { status: 'testing' } );
@@ -63,15 +60,7 @@
 		return null;
 	}
 
-<<<<<<< HEAD
 	if ( ! cacheEnabled ) {
-		if ( isNoticeDismissed ) {
-			return null;
-		}
-
-=======
-	if ( ! isSuperCacheEnabled() ) {
->>>>>>> 514fd8bf
 		return (
 			<animated.div
 				style={ {
