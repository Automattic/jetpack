/**
 * Type definitions for the global namespace. i.e.: things we expect to find in window.
 */

/**
 * Internal dependencies
 */
import type { ConnectionStatus } from './stores/connection';
import type { CriticalCssStatus } from './stores/critical-css-status';
import type { ModulesState } from './stores/modules';
<<<<<<< HEAD
import type {
	BrowserInterfaceIframe,
	CriticalCssError,
	generateCriticalCSS,
} from './vendor/jetpack-boost-critical-css-gen';
import { TrackerAttributes } from './utils/generate-critical-css';
=======
import type { BrowserInterfaceIframe, generateCriticalCSS } from 'jetpack-boost-critical-css-gen';
>>>>>>> 8b57b40f

declare global {
	const wpApiSettings: {
		root: string;
		nonce: string;
	};

	// Constants provided by the plugin.
	const Jetpack_Boost: {
		version: string;
		api: {
			namespace: string;
			prefix: string;
		};
		connectionIframeOriginUrl: string;
		connection: ConnectionStatus;
		criticalCssStatus?: CriticalCssStatus;
		criticalCssAjaxNonce?: string;
		criticalCssDismissedRecommendations: string[];
		site: {
			url: string;
			online: boolean;
			assetPath: string;
		};
		config: ModulesState;
		shownAdminNoticeIds: string[];
	};

	// Critical CSS Generator library.
	const CriticalCSSGenerator: {
		generateCriticalCSS: typeof generateCriticalCSS;
		BrowserInterfaceIframe: typeof BrowserInterfaceIframe;
	};

	interface Window {
		jpTracksAJAX: {
			record_ajax_event( eventName: string, eventType: string, eventProp: TrackerAttributes ): void;
		};
	}
}

export {};<|MERGE_RESOLUTION|>--- conflicted
+++ resolved
@@ -8,16 +8,8 @@
 import type { ConnectionStatus } from './stores/connection';
 import type { CriticalCssStatus } from './stores/critical-css-status';
 import type { ModulesState } from './stores/modules';
-<<<<<<< HEAD
-import type {
-	BrowserInterfaceIframe,
-	CriticalCssError,
-	generateCriticalCSS,
-} from './vendor/jetpack-boost-critical-css-gen';
 import { TrackerAttributes } from './utils/generate-critical-css';
-=======
 import type { BrowserInterfaceIframe, generateCriticalCSS } from 'jetpack-boost-critical-css-gen';
->>>>>>> 8b57b40f
 
 declare global {
 	const wpApiSettings: {
