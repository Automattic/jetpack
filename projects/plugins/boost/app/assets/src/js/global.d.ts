/**
 * Type definitions for the global namespace. i.e.: things we expect to find in window.
 */

import type { ConnectionStatus } from './stores/connection';
import type { Optimizations } from './stores/modules';
import type { BrowserInterfaceIframe, generateCriticalCSS } from 'jetpack-boost-critical-css-gen';

// <reference types ="@types/jquery"/>

declare global {
	const wpApiSettings: {
		root: string;
		nonce: string;
	};

	const jbImageGuide: {
		proxyNonce: string;
		ajax_url: string;
	};

	// Constants provided by the plugin.
	const Jetpack_Boost: {
		preferences: {
			prioritySupport: boolean;
		};
		autoFix: boolean;
		isPremium: boolean;
		version: string;
		api: {
			namespace: string;
			prefix: string;
		};
		connectionIframeOriginUrl: string;
		connection: ConnectionStatus;
<<<<<<< HEAD
		showRatingPromptNonce?: string;
		showScorePromptNonce?: string;
		fixImageNonce?: string;
		dismissedScorePrompts: string[];
=======
>>>>>>> e480b21d
		superCache: {
			pluginActive: boolean;
			cacheEnabled: boolean;
			cachePageSecret?: string;
		};
		site: {
			domain: string;
			url: string;
			online: boolean;
			assetPath: string;
			canResizeImages: boolean;
			postTypes: {
				[ key: string ]: string;
			};
		};
		optimizations: Optimizations;
		shownAdminNoticeIds: string[];
		nonces: {
			[ key: string ]: string;
		};
		pricing: {
			yearly?: {
				priceBefore: number;
				priceAfter: number;
				currencyCode: string;
				isIntroductoryOffer: boolean;
			};
		};
	};

	// Critical CSS Generator library.
	const CriticalCSSGenerator: {
		generateCriticalCSS: typeof generateCriticalCSS;
		BrowserInterfaceIframe: typeof BrowserInterfaceIframe;
	};

	const jpTracksAJAX: {
		record_ajax_event(
			eventName: string,
			eventType: string,
			eventProp: TracksEventProperites
		): JQueryXHR;
	};

	const jetpackBoostAnalytics: {
		tracksData: {
			userData: {
				userid: number;
				username: string;
			};
			blogId: number;
		};
	};
}

export {};<|MERGE_RESOLUTION|>--- conflicted
+++ resolved
@@ -33,13 +33,6 @@
 		};
 		connectionIframeOriginUrl: string;
 		connection: ConnectionStatus;
-<<<<<<< HEAD
-		showRatingPromptNonce?: string;
-		showScorePromptNonce?: string;
-		fixImageNonce?: string;
-		dismissedScorePrompts: string[];
-=======
->>>>>>> e480b21d
 		superCache: {
 			pluginActive: boolean;
 			cacheEnabled: boolean;
