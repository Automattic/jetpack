<script lang="ts">
	import { __ } from '@wordpress/i18n';
	import api from '../../../../api/api';
	import Button from '../../../../elements/Button.svelte';
	import config from '../../../../stores/config';
	import { recordBoostEvent, recordBoostEventAndRedirect } from '../../../../utils/analytics';
	import type { ImageDataType } from '../../store/zod-types';
	export let edit_url: string | null;
	export let instructions: string;
	export let device_type: string;
	export let details: ImageDataType;

	async function fixImageSize() {
		let post_id = '0';
		if ( details.page.edit_url ) {
			const url = new URL( details.page.edit_url );
			post_id = new URLSearchParams( url.search ).get( 'post' );
		} else {
			post_id = '0';
		}

		const data = {
			image_url: details.image.url,
			image_width: details.image.dimensions.expected.width.toString(),
			image_height: details.image.dimensions.expected.height.toString(),
			post_id,
			nonce: Jetpack_Boost.fixImageNonce,
			fix: ! details.image.fixed,
		};
		const response = await api.post( '/image-size-analysis/fix', data );
		if ( response.status === 'success' ) {
			recordBoostEvent( 'isa_fix_image_success', {} );
			details.image.fixed = ! details.image.fixed;
		} else {
			recordBoostEvent( 'isa_fix_image_failure', {} );
		}
	}

	function handleFixClick() {
		recordBoostEvent( 'isa_fix_image', {} );
		return fixImageSize();
	}
</script>

<div class="jb-row-hover">
	<p class="jb-row-hover__instruction">{instructions}</p>

	{#if edit_url}
<<<<<<< HEAD
		<div class="button-container">
			{#if $config.autoFix && device_type === 'desktop'}
				<Button width="auto" fill on:click={() => handleFixClick()}>
					{details.image.fixed ? __( 'Undo Fix', 'jetpack-boost' ) : __( 'Fix', 'jetpack-boost' )}
				</Button>
			{:else}
				<Button
					small
					fill
					on:click={() =>
						recordBoostEventAndRedirect( edit_url, 'clicked_edit_page_on_isa_report', {
							device_type,
						} )}
				>
					{__( 'Edit Page', 'jetpack-boost' )}
				</Button>
			{/if}
=======
		<div class="jb-row-hover__button-container">
			<Button
				small
				fill
				on:click={() =>
					recordBoostEventAndRedirect( edit_url, 'clicked_edit_page_on_isa_report', {
						device_type,
					} )}
			>
				{__( 'Edit Page', 'jetpack-boost' )}
			</Button>
>>>>>>> d2d17c26
		</div>
	{/if}
</div><|MERGE_RESOLUTION|>--- conflicted
+++ resolved
@@ -46,8 +46,7 @@
 	<p class="jb-row-hover__instruction">{instructions}</p>
 
 	{#if edit_url}
-<<<<<<< HEAD
-		<div class="button-container">
+		<div class="jb-row-hover__button-container">
 			{#if $config.autoFix && device_type === 'desktop'}
 				<Button width="auto" fill on:click={() => handleFixClick()}>
 					{details.image.fixed ? __( 'Undo Fix', 'jetpack-boost' ) : __( 'Fix', 'jetpack-boost' )}
@@ -64,19 +63,6 @@
 					{__( 'Edit Page', 'jetpack-boost' )}
 				</Button>
 			{/if}
-=======
-		<div class="jb-row-hover__button-container">
-			<Button
-				small
-				fill
-				on:click={() =>
-					recordBoostEventAndRedirect( edit_url, 'clicked_edit_page_on_isa_report', {
-						device_type,
-					} )}
-			>
-				{__( 'Edit Page', 'jetpack-boost' )}
-			</Button>
->>>>>>> d2d17c26
 		</div>
 	{/if}
 </div>