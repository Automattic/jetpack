--- conflicted
+++ resolved
@@ -3,11 +3,8 @@
 	import { get } from 'svelte/store';
 	import { __ } from '@wordpress/i18n';
 	import ReactComponent from '../../elements/ReactComponent.svelte';
-<<<<<<< HEAD
+	import { Hero } from '../../react-components/components/isa-hero';
 	import Header from '../../react-components/sections/header';
-=======
-	import { Hero } from '../../react-components/components/isa-hero';
->>>>>>> 0bdfabad
 	import Footer from '../../sections/Footer.svelte';
 	import { modulesState } from '../../stores/modules';
 	import Pagination from './recommendations/Pagination.svelte';
