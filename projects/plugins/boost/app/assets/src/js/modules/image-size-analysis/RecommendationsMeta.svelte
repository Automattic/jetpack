--- conflicted
+++ resolved
@@ -68,7 +68,6 @@
 		}
 	}
 
-<<<<<<< HEAD
 	function handleAnalyzeClick() {
 		const $event_name =
 			$isaSummary.status === ISAStatus.Completed
@@ -77,14 +76,13 @@
 		recordBoostEvent( $event_name, {} );
 		return onStartAnalysis();
 	}
-=======
+
 	/**
 	 * Work out whether to recommend the Image CDN. It should show if the CDN is off and no report has been run, or a report has found issues.
 	 */
 	$: showCDNRecommendation =
 		! $modulesState.image_cdn.active &&
 		( totalIssues > 0 || $isaSummary?.status === ISAStatus.NotFound );
->>>>>>> a8b43b5a
 </script>
 
 {#if ! $isaSummary}
