--- conflicted
+++ resolved
@@ -4,11 +4,8 @@
 	import Button from '../../elements/Button.svelte';
 	import ErrorNotice from '../../elements/ErrorNotice.svelte';
 	import RefreshIcon from '../../svg/refresh.svg';
-<<<<<<< HEAD
 	import { recordBoostEvent, recordBoostEventAndRedirect } from '../../utils/analytics';
-=======
 	import WarningIcon from '../../svg/warning-outline.svg';
->>>>>>> 97169a96
 	import MultiProgress from './MultiProgress.svelte';
 	import { resetIsaQuery } from './store/isa-data';
 	import {
