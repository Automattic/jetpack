--- conflicted
+++ resolved
@@ -38,13 +38,6 @@
 	};
 	const { canResizeImages } = Jetpack_Boost;
 
-<<<<<<< HEAD
-=======
-	const lazyLoadDeprecationMessage = lazyLoadState?.available
-		? availableLazyLoadingDeprecation
-		: unavailableLazyLoadingDeprecation;
-
->>>>>>> cbbc3442
 	const premiumFeatures = usePremiumFeatures();
 	const isPremium = premiumFeatures !== false;
 
