--- conflicted
+++ resolved
@@ -2,18 +2,12 @@
 	import { __, _n, sprintf } from '@wordpress/i18n';
 	import TemplatedString from '../../../elements/TemplatedString.svelte';
 	import TimeAgo from '../../../elements/TimeAgo.svelte';
-<<<<<<< HEAD
-	import { failedProviderKeyCount } from '../../../stores/critical-css-recommendations';
-	import { criticalCssStatus } from '../../../stores/critical-css-status';
-	import { modules } from '../../../stores/modules';
-=======
 	import {
 		criticalCssProgress,
 		criticalCssState,
 		regenerateCriticalCss,
 	} from '../../../stores/critical-css-state';
 	import { criticalCssIssues } from '../../../stores/critical-css-state-errors';
->>>>>>> 46d3698a
 	import InfoIcon from '../../../svg/info.svg';
 	import RefreshIcon from '../../../svg/refresh.svg';
 	import actionLinkTemplateVar from '../../../utils/action-link-template-var';
@@ -22,13 +16,10 @@
 	export let generateText = '';
 	export let generateMoreText = '';
 	const { navigate } = routerHistory;
-<<<<<<< HEAD
 
 	$: cloudCssAvailable = !! $modules[ 'cloud-css' ];
-=======
 	$: successCount = $criticalCssState.providers.filter( provider => provider.status === 'success' )
 		.length;
->>>>>>> 46d3698a
 </script>
 
 <div class="jb-critical-css__meta">
@@ -45,17 +36,13 @@
 				{#if $criticalCssState.updated}
 					<TimeAgo time={new Date( $criticalCssState.updated * 1000 )} />.
 				{/if}
-<<<<<<< HEAD
 				{#if ! cloudCssAvailable}
 					{__(
 						'Remember to regenerate each time you make changes that affect your HTML or CSS structure.',
 						'jetpack-boost'
 					)}
 				{/if}
-				{#if $criticalCssStatus.progress < 100}
-=======
 				{#if $criticalCssProgress < 100}
->>>>>>> 46d3698a
 					<span>{generateMoreText}</span>
 				{/if}
 			</div>
