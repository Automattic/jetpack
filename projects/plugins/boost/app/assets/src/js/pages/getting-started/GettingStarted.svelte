--- conflicted
+++ resolved
@@ -4,10 +4,7 @@
 	import ReactComponent from '../../elements/ReactComponent.svelte';
 	import { BoostPricingTable } from '../../react-components/BoostPricingTable';
 	import ActivateLicense from '../../react-components/components/activate-license';
-<<<<<<< HEAD
 	import Header from '../../react-components/sections/header';
-=======
->>>>>>> 0bdfabad
 	import Footer from '../../sections/Footer.svelte';
 	import { initializeConnection, getUpgradeURL } from '../../stores/connection';
 	import { recordBoostEvent } from '../../utils/analytics';
@@ -54,17 +51,7 @@
 </script>
 
 <div id="jb-dashboard" class="jb-dashboard jb-dashboard--main">
-	<!-- 	
-	<Header>
-<<<<<<< HEAD
-		<ActivateLicense />
-	</Header> -->
-
 	<ReactComponent this={Header} children={activateLicense} />
-=======
-		<ReactComponent this={ActivateLicense} />
-	</Header>
->>>>>>> 0bdfabad
 
 	<div class="jb-section jb-section--alt">
 		<div class="jb-container">
