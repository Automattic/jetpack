import { useEffect, useState } from 'react';
import { Snackbar } from '@wordpress/components';
import { getUpgradeURL, useConnection } from '$lib/stores/connection';
import { recordBoostEvent } from '$lib/utils/analytics';
import { BoostPricingTable } from '$features/boost-pricing-table/boost-pricing-table';
import ActivateLicense from '$features/activate-license/activate-license';
import Footer from '$layout/footer/footer';
import Header from '$layout/header/header';
import styles from './getting-started.module.scss';
import { useGettingStarted } from '$lib/stores/getting-started';
import { useNavigate } from 'react-router-dom';
import { __ } from '@wordpress/i18n';
import { usePricing } from '$lib/stores/pricing';
import { usePremiumFeatures } from '$lib/stores/premium-features';
import { useSingleModuleState } from '$features/module/lib/stores';

const GettingStarted: React.FC = () => {
	const [ selectedPlan, setSelectedPlan ] = useState< 'free' | 'premium' | false >( false );
	const [ snackbarMessage, setSnackbarMessage ] = useState< string >( '' );
	const navigate = useNavigate();

	const {
		site: { domain },
<<<<<<< HEAD
		connection: { wpcomBlogId },
	} = useConfig();
=======
	} = Jetpack_Boost;

	const pricing = usePricing();
	const premiumFeatures = usePremiumFeatures();
	const isPremium = premiumFeatures !== false;
>>>>>>> 95327af2

	const { shouldGetStarted, markGettingStartedComplete } = useGettingStarted();
	const [ , setCriticalCssState ] = useSingleModuleState( 'critical_css' );

	const {
		connection: { userConnected },
		initializeConnection,
	} = useConnection();

	useEffect( () => {
		if ( ! shouldGetStarted && selectedPlan ) {
			// Go to the purchase flow if the user doesn't have a premium plan.
			if ( ! isPremium && selectedPlan === 'premium' ) {
				window.location.href = getUpgradeURL(
					domain,
					userConnected,
					wpcomBlogId ? wpcomBlogId.toString() : null
				);
			} else {
				setCriticalCssState( true );
				navigate( '/', { replace: true } );
			}
		}
<<<<<<< HEAD
	}, [ domain, isPremium, navigate, selectedPlan, shouldGetStarted, userConnected, wpcomBlogId ] );
=======
	}, [
		domain,
		isPremium,
		navigate,
		selectedPlan,
		setCriticalCssState,
		shouldGetStarted,
		userConnected,
	] );
>>>>>>> 95327af2

	async function initialize( plan: 'free' | 'premium' ) {
		setSelectedPlan( plan );

		try {
			// Make sure there is a Jetpack connection
			await initializeConnection();

			// Record this selection. This must be done after the connection is initialized.
			// Possible Events:
			// * free_cta_from_getting_started_page_in_plugin
			// * premium_cta_from_getting_started_page_in_plugin
			await recordBoostEvent( `${ plan }_cta_from_getting_started_page_in_plugin`, {} );

			await markGettingStartedComplete();
		} catch ( e ) {
			// Display the error in a snackbar message
			setSnackbarMessage(
				( e as Error ).message ||
					__( 'Unknown error occurred. Please reload the page and try again.', 'jetpack-boost' )
			);
		}
	}

	return (
		<div id="jb-dashboard" className="jb-dashboard jb-dashboard--main">
			<Header>
				<ActivateLicense />
			</Header>

			<div className="jb-section jb-section--alt">
				<div className="jb-container">
					<div className={ styles[ 'pricing-table' ] }>
						<BoostPricingTable
							pricing={ pricing }
							onPremiumCTA={ () => initialize( 'premium' ) }
							onFreeCTA={ () => initialize( 'free' ) }
							chosenFreePlan={ selectedPlan === 'free' }
							chosenPaidPlan={ selectedPlan === 'premium' }
						/>
						{ snackbarMessage !== '' && (
							<Snackbar children={ snackbarMessage } onDismiss={ () => setSnackbarMessage( '' ) } />
						) }
					</div>
				</div>
			</div>

			<Footer />
		</div>
	);
};

export default GettingStarted;<|MERGE_RESOLUTION|>--- conflicted
+++ resolved
@@ -21,22 +21,17 @@
 
 	const {
 		site: { domain },
-<<<<<<< HEAD
-		connection: { wpcomBlogId },
-	} = useConfig();
-=======
 	} = Jetpack_Boost;
 
 	const pricing = usePricing();
 	const premiumFeatures = usePremiumFeatures();
 	const isPremium = premiumFeatures !== false;
->>>>>>> 95327af2
 
 	const { shouldGetStarted, markGettingStartedComplete } = useGettingStarted();
 	const [ , setCriticalCssState ] = useSingleModuleState( 'critical_css' );
 
 	const {
-		connection: { userConnected },
+		connection: { userConnected, wpcomBlogId },
 		initializeConnection,
 	} = useConnection();
 
@@ -54,9 +49,6 @@
 				navigate( '/', { replace: true } );
 			}
 		}
-<<<<<<< HEAD
-	}, [ domain, isPremium, navigate, selectedPlan, shouldGetStarted, userConnected, wpcomBlogId ] );
-=======
 	}, [
 		domain,
 		isPremium,
@@ -65,8 +57,8 @@
 		setCriticalCssState,
 		shouldGetStarted,
 		userConnected,
+		wpcomBlogId,
 	] );
->>>>>>> 95327af2
 
 	async function initialize( plan: 'free' | 'premium' ) {
 		setSelectedPlan( plan );
