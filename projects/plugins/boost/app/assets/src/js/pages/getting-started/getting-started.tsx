--- conflicted
+++ resolved
@@ -10,12 +10,9 @@
 import { useGettingStarted } from '$lib/stores/getting-started';
 import { useNavigate } from 'react-router-dom';
 import { __ } from '@wordpress/i18n';
-<<<<<<< HEAD
 import { usePricing } from '$lib/stores/pricing';
 import { usePremiumFeatures } from '$lib/stores/premium-features';
-=======
 import { useSingleModuleState } from '$features/module/lib/stores';
->>>>>>> fd4a6212
 
 const GettingStarted: React.FC = () => {
 	const [ selectedPlan, setSelectedPlan ] = useState< 'free' | 'premium' | false >( false );
