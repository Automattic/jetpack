<script lang="ts">
	import { PricingCard } from '@automattic/jetpack-components';
	import { __ } from '@wordpress/i18n';
	import ActivateLicense from '../../elements/ActivateLicense.svelte';
	import BackButton from '../../elements/BackButton.svelte';
	import ReactComponent from '../../elements/ReactComponent.svelte';
	import Footer from '../../sections/Footer.svelte';
<<<<<<< HEAD
=======
	import config from '../../stores/config';
	import { getUpgradeURL } from '../../stores/connection';
>>>>>>> 4a640bdc
	import Logo from '../../svg/jetpack-green.svg';
	import JetpackBoostLogo from '../../svg/logo.svg';
	import { recordBoostEvent } from '../../utils/analytics';

	async function goToCheckout() {
		const eventProps = {};
		await recordBoostEvent( 'checkout_from_pricing_page_in_plugin', eventProps );
		window.location.href = getUpgradeURL($config.site.domain, $config.connection.userConnected);
	}

	// svelte-ignore unused-export-let - Ignored values supplied by svelte-navigator.
	export let location, navigate;
	export let pricing: ( typeof Jetpack_Boost )[ 'pricing' ];

	const ctaText = __( 'Upgrade Jetpack Boost', 'jetpack-boost' );

<<<<<<< HEAD
	if ( ! ( 'yearly' in pricing ) ) {
=======
	const pricing = derived( config, $c => $c.pricing );

	if ( ! ( 'yearly' in $pricing ) ) {
>>>>>>> 4a640bdc
		goToCheckout();
	}
</script>

<div id="jb-dashboard" class="jb-dashboard">
	<div class="jb-dashboard-header jb-benefits-header">
		<div class="jb-container jb-container--fixed">
			<div class="jb-dashboard-header__logo">
				<JetpackBoostLogo />
			</div>

			<ActivateLicense />
		</div>
	</div>

	<div class="jb-benefits__body">
		<div class="jb-container jb-container--fixed mt-2">
			<BackButton />
			<div class="jb-card">
				<div class="jb-card__content">
					<Logo class="my-2" />
					<h1 class="my-2">{__( "Optimize your website's performance", 'jetpack-boost' )}</h1>
					<p class="jb-card__summary my-2">
						{__(
							'Automatically regenerate critical CSS after site changes, and hunt down image issues with ease.',
							'jetpack-boost'
						)}
					</p>
					<ul class="jb-checklist my-2">
						<li>{__( 'Automatic critical CSS regeneration', 'jetpack-boost' )}</li>
						<li>
							{__( 'Performance scores are recalculated after each change', 'jetpack-boost' )}
						</li>
						<li>{__( 'Automatically scan your site for image size issues', 'jetpack-boost' )}</li>
						<li>
							{__( 'Historical performance scores with Core Web Vitals data', 'jetpack-boost' )}
						</li>
						<li>
							{__(
								'Fine-tune your CDN images with customizable quality settings.',
								'jetpack-boost'
							)}
						</li>
						<li>{__( 'Dedicated email support', 'jetpack-boost' )}</li>
					</ul>
				</div>

				<div class="jb-card__cta px-2 my-4">
					{#if 'yearly' in pricing}
						<!-- svelte-ignore missing-declaration Jetpack_Boost -->
						<ReactComponent
							this={PricingCard}
							title={__( 'Jetpack Boost', 'jetpack-boost' )}
							icon={`${ Jetpack_Boost.site.assetPath }../static/images/forward.svg`}
							priceBefore={pricing.yearly.priceBefore / 12}
							priceAfter={pricing.yearly.priceAfter / 12}
							priceDetails={__( '/month, paid yearly', 'jetpack-boost' )}
							currencyCode={pricing.yearly.currencyCode}
							{ctaText}
							onCtaClick={goToCheckout}
						/>
					{/if}
				</div>
			</div>
			<footer class="jb-footer-note">
				{__(
					'Special introductory pricing, all renewals are at full price. 14 day money back guarantee.',
					'jetpack-boost'
				)}
			</footer>
		</div>
	</div>

	<div class="jb-benefits-footer">
		<Footer />
	</div>
</div>

<style lang="scss">
	.jb-benefits-header {
		padding-block-start: 40px;
		padding-block-end: 40px;
		background-color: var( --jp-white );
		height: unset;

		.jb-dashboard-header__logo {
			max-width: 240px;
			height: unset;
		}

		.jb-container--fixed {
			flex-basis: 100%;

			display: flex;
			align-items: center;
			justify-content: space-between;
			flex-wrap: wrap;
			gap: 24px;
		}
	}

	.jb-benefits__body {
		background-color: var( --jp-white-off );
		padding-block-end: 64px;
	}

	.jb-benefits-footer {
		background-color: var( --jp-white );
	}
</style><|MERGE_RESOLUTION|>--- conflicted
+++ resolved
@@ -5,34 +5,26 @@
 	import BackButton from '../../elements/BackButton.svelte';
 	import ReactComponent from '../../elements/ReactComponent.svelte';
 	import Footer from '../../sections/Footer.svelte';
-<<<<<<< HEAD
-=======
-	import config from '../../stores/config';
 	import { getUpgradeURL } from '../../stores/connection';
->>>>>>> 4a640bdc
 	import Logo from '../../svg/jetpack-green.svg';
 	import JetpackBoostLogo from '../../svg/logo.svg';
 	import { recordBoostEvent } from '../../utils/analytics';
 
+	// svelte-ignore unused-export-let - Ignored values supplied by svelte-navigator.
+	export let location, navigate;
+	export let pricing: ( typeof Jetpack_Boost )[ 'pricing' ];
+	export let siteDomain: string;
+	export let userConnected: boolean;
+
+	const ctaText = __( 'Upgrade Jetpack Boost', 'jetpack-boost' );
+
 	async function goToCheckout() {
 		const eventProps = {};
 		await recordBoostEvent( 'checkout_from_pricing_page_in_plugin', eventProps );
-		window.location.href = getUpgradeURL($config.site.domain, $config.connection.userConnected);
+		window.location.href = getUpgradeURL( siteDomain, userConnected );
 	}
 
-	// svelte-ignore unused-export-let - Ignored values supplied by svelte-navigator.
-	export let location, navigate;
-	export let pricing: ( typeof Jetpack_Boost )[ 'pricing' ];
-
-	const ctaText = __( 'Upgrade Jetpack Boost', 'jetpack-boost' );
-
-<<<<<<< HEAD
 	if ( ! ( 'yearly' in pricing ) ) {
-=======
-	const pricing = derived( config, $c => $c.pricing );
-
-	if ( ! ( 'yearly' in $pricing ) ) {
->>>>>>> 4a640bdc
 		goToCheckout();
 	}
 </script>
