--- conflicted
+++ resolved
@@ -10,15 +10,6 @@
 	import JetpackBoostLogo from '../../svg/logo.svg';
 	import { recordBoostEvent } from '../../utils/analytics';
 
-<<<<<<< HEAD
-	async function goToCheckout() {
-		const eventProps = {};
-		await recordBoostEvent( 'checkout_from_pricing_page_in_plugin', eventProps );
-		window.location.href = getUpgradeURL( $config.site.domain, $config.connection.userConnected );
-	}
-
-=======
->>>>>>> eb0370ff
 	// svelte-ignore unused-export-let - Ignored values supplied by svelte-navigator.
 	export let location, navigate;
 	export let pricing: ( typeof Jetpack_Boost )[ 'pricing' ];
