--- conflicted
+++ resolved
@@ -5,12 +5,9 @@
 	import Header from '../../sections/Header.svelte';
 	import config from '../../stores/config';
 	import { connection } from '../../stores/connection';
-<<<<<<< HEAD
 	import { criticalCssState, isGenerating } from '../../stores/critical-css-state';
 	import { modulesState } from '../../stores/modules';
-=======
 	import { hasPrioritySupport } from '../../utils/paid-plan';
->>>>>>> 7a2d85e0
 	import { Router, Route } from '../../utils/router';
 	import AdvancedCriticalCss from './sections/AdvancedCriticalCss.svelte';
 	import Modules from './sections/Modules.svelte';
