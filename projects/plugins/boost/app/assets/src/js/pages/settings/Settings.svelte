--- conflicted
+++ resolved
@@ -12,17 +12,10 @@
 	import Support from './sections/Support.svelte';
 	import Tips from './sections/Tips.svelte';
 
-<<<<<<< HEAD
-	const shouldGetStarted = ! $connection.connected && $config.site.online;
-=======
+  const shouldGetStarted = ! $connection.connected && $config.site.online;
 	export let activeModules: boolean[];
 	export let criticalCssCreated: number;
 	export let criticalCssIsGenerating: boolean;
-
-	const shouldGetStarted = derived( [ config, connection ], ( [ $config, $connection ] ) => {
-		return $config.site.getStarted || ( ! $connection.connected && $config.site.online );
-	} );
->>>>>>> 3e0ef31a
 </script>
 
 <ReRouter to="/getting-started" when={shouldGetStarted}>
