--- conflicted
+++ resolved
@@ -3,11 +3,7 @@
 	 * Internal dependencies
 	 */
 	import { maybeGenerateCriticalCss } from '../../../utils/generate-critical-css';
-<<<<<<< HEAD
-	import { requestCloudCss } from '../../../utils/cloud-css';
-=======
 	import { requestCloudCss, pollCloudCssStatus } from '../../../utils/cloud-css';
->>>>>>> a4d980ab
 	import GenerateCss from '../elements/GenerateCSS.svelte';
 	import CloudCssMeta from '../elements/CloudCssMeta.svelte';
 	import Module from '../elements/Module.svelte';
@@ -57,13 +53,9 @@
 				vars={externalLinkTemplateVar( 'https://web.dev/extract-critical-css/' )}
 			/>
 		</p>
-<<<<<<< HEAD
-=======
-
 		<div slot="meta" class="jb-feature-toggle__meta">
 			<CloudCssMeta />
 		</div>
->>>>>>> a4d980ab
 	</Module>
 
 	<Module slug={'render-blocking-js'}>
