--- conflicted
+++ resolved
@@ -9,12 +9,9 @@
 	import { scoreChangeModal, ScoreChangeMessage } from '../../../api/speed-scores';
 	import ErrorNotice from '../../../elements/ErrorNotice.svelte';
 	import ReactComponent from '../../../elements/ReactComponent.svelte';
-<<<<<<< HEAD
-	import { dismissedScorePromptStore } from '../../../stores/prompt';
-=======
 	import { performanceHistoryPanelDS } from '../../../stores/data-sync-client';
 	import { modulesState } from '../../../stores/modules';
->>>>>>> a273a97e
+	import { dismissedScorePromptStore } from '../../../stores/prompt';
 	import RefreshIcon from '../../../svg/refresh.svg';
 	import { recordBoostEvent } from '../../../utils/analytics';
 	import { castToString } from '../../../utils/cast-to-string';
@@ -113,12 +110,11 @@
 		modalData = null;
 	}
 
-<<<<<<< HEAD
 	async function disableModal( id ) {
 		$dismissedScorePromptStore = [ ...$dismissedScorePromptStore, id ];
 		dismissModal();
 	}
-=======
+
 	const panelStore = performanceHistoryPanelDS.store;
 	const onTogglePerformanceHistory = status => {
 		panelStore.set( status );
@@ -126,7 +122,6 @@
 
 	$: performanceHistoryNeedsUpgrade = $modulesState.performance_history.available === false;
 	$: performanceHistoryIsOpen = $panelStore;
->>>>>>> a273a97e
 </script>
 
 <div class="jb-container">
