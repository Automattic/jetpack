<script>
	import { derived, writable } from 'svelte/store';
	import { __ } from '@wordpress/i18n';
	import {
		getScoreLetter,
		requestSpeedScores,
		didScoresImprove,
		didScoresWorsen,
		getScoreImprovementPercentage,
	} from '../../../api/speed-scores';
	import ErrorNotice from '../../../elements/ErrorNotice.svelte';
	import { criticalCssStatus, isGenerating } from '../../../stores/critical-css-status';
	import { modules } from '../../../stores/modules';
	import ComputerIcon from '../../../svg/computer.svg';
	import MobileIcon from '../../../svg/mobile.svg';
	import RefreshIcon from '../../../svg/refresh.svg';
	import debounce from '../../../utils/debounce';
	import RatingCard from '../elements/RatingCard.svelte';
<<<<<<< HEAD
	import ScoreDrop from '../elements/ScoreDrop.svelte';

	/**
	 * WordPress dependencies
	 */
	import { __ } from '@wordpress/i18n';
=======
	import ScoreBar from '../elements/ScoreBar.svelte';
	import ScoreContext from '../elements/ScoreContext.svelte';
>>>>>>> 53de6b16

	// eslint-disable-next-line camelcase
	const siteIsOnline = Jetpack_Boost.site.online;

	let loadError;
	let showPrevScores;
	let scoreLetter = '';
	let improvementPercentage = 0;
	let currentPercentage = 0;

	const isLoading = writable( siteIsOnline );

	const scores = writable( {
		current: {
			mobile: 0,
			desktop: 0,
		},
		noBoost: null,
		isStale: false,
	} );

	refreshScore( false );

	/**
	 * Derived datastore which makes it easy to check if module states are currently in sync with server.
	 */
	const modulesInSync = derived( modules, $modules => {
		return ! Object.values( $modules ).some( m => m.synced === false );
	} );

	/**
	 * String representation of the current state that may impact the score.
	 *
	 * @type {Readable<string>}
	 */
	const scoreConfigString = derived(
		[ modules, criticalCssStatus ],
		( [ $modules, $criticalCssStatus ] ) =>
			JSON.stringify( {
				modules: $modules,
				criticalCss: {
					created: $criticalCssStatus.created,
				},
			} )
	);

	/**
	 * The configuration that led to latest speed score.
	 *
	 * @type {Readable<string>}
	 */
	let currentScoreConfigString = $scoreConfigString;

	async function refreshScore( force = false ) {
		if ( ! siteIsOnline ) {
			return;
		}

		isLoading.set( true );
		loadError = undefined;

		try {
			scores.set( await requestSpeedScores( force ) );
			scoreLetter = getScoreLetter( $scores.current.mobile, $scores.current.desktop );
			showPrevScores = didScoresImprove( $scores ) && ! $scores.isStale;
			currentScoreConfigString = $scoreConfigString;
		} catch ( err ) {
			// eslint-disable-next-line no-console
			console.log( err );
			loadError = err;
		} finally {
			isLoading.set( false );
		}
	}

	// noinspection JSUnusedLocalSymbols
	/**
	 * A store that checks if the speed score needs a refresh.
	 */
	const needsRefresh = derived(
		[ isGenerating, modulesInSync, scoreConfigString, scores ],
		// eslint-disable-next-line no-shadow
		( [ $isGenerating, $modulesInSync, $scoreConfigString, $scores ] ) => {
			return (
				! $isGenerating &&
				$modulesInSync &&
				( $scoreConfigString !== currentScoreConfigString || $scores.isStale )
			);
		}
	);

	const debouncedRefreshScore = debounce( force => {
		if ( $needsRefresh ) {
			refreshScore( force );
		}
	}, 2000 );

	// eslint-disable-next-line camelcase
	const respawnRatingPrompt = writable( Jetpack_Boost.preferences.showRatingPrompt );
	// eslint-disable-next-line camelcase
	const respawnScorePrompt = writable( Jetpack_Boost.preferences.showScorePrompt );

	const showRatingCard = derived(
		[ scores, respawnRatingPrompt, isLoading ],
		// eslint-disable-next-line no-shadow
		( [ $scores, $respawnRatingPrompt, $isLoading ] ) =>
			didScoresImprove( $scores ) && $respawnRatingPrompt && ! $isLoading && ! $scores.isStale
	);

	const showScoreDrop = derived(
		[ scores, respawnScorePrompt, isLoading ],
		// eslint-disable-next-line no-shadow
		( [ $scores, $respawnScorePrompt, $isLoading ] ) =>
			didScoresWorsen( $scores ) && $respawnScorePrompt && ! $isLoading && ! $scores.isStale
	);

	$: if ( $needsRefresh ) {
		debouncedRefreshScore( true );
	}

	$: if ( $showRatingCard ) {
		improvementPercentage = getScoreImprovementPercentage( $scores );
		currentPercentage = ( $scores.current.mobile + $scores.current.desktop ) / 2;
	}
</script>

<div class="jb-container">
	<div class="jb-site-score" class:loading={$isLoading}>
		{#if siteIsOnline}
			<div class="jb-site-score__top">
				<h2>
					{#if $isLoading}
						{__( 'Loading…', 'jetpack-boost' )}
					{:else if loadError}
						{__( 'Whoops, something went wrong', 'jetpack-boost' )}
					{:else}
						{__( 'Overall score', 'jetpack-boost' )}: {scoreLetter}
					{/if}
				</h2>
				{#if ! $isLoading && ! loadError}
					<ScoreContext />
				{/if}
				<button
					type="button"
					class="components-button is-link"
					disabled={$isLoading}
					on:click={() => refreshScore( true )}
				>
					<RefreshIcon />
					{__( 'Refresh', 'jetpack-boost' )}
				</button>
			</div>
		{:else}
			<div class="jb-site-score__offline">
				<h2>
					{__( 'Website Offline', 'jetpack-boost' )}
				</h2>
				<p>
					{__(
						'All Jetpack Boost features are still available, but to get a performance score you would first have to make your website available online.',
						'jetpack-boost'
					)}
				</p>
			</div>
		{/if}

		{#if loadError}
			<ErrorNotice
				title={__( 'Failed to load Speed Scores', 'jetpack-boost' )}
				error={loadError}
				suggestion={__( '<action name="retry">Try again</action>', 'jetpack-boost' )}
				on:retry={() => refreshScore( true )}
			/>
		{/if}

		<div class="jb-score-bar jb-score-bar--mobile">
			<div class="jb-score-bar__label">
				<MobileIcon />
				<div>{__( 'Mobile score', 'jetpack-boost' )}</div>
			</div>
			<ScoreBar
				prevScore={$scores.noBoost?.mobile}
				score={$scores.current.mobile}
				active={siteIsOnline}
				isLoading={$isLoading}
				{showPrevScores}
				noBoostScoreTooltip={__( 'Your mobile score without Boost', 'jetpack-boost' )}
			/>
		</div>

		<div class="jb-score-bar jb-score-bar--desktop">
			<div class="jb-score-bar__label">
				<ComputerIcon />
				<div>{__( 'Desktop score', 'jetpack-boost' )}</div>
			</div>
			<ScoreBar
				prevScore={$scores.noBoost?.desktop}
				score={$scores.current.desktop}
				active={siteIsOnline}
				isLoading={$isLoading}
				{showPrevScores}
				noBoostScoreTooltip={__( 'Your desktop score without Boost', 'jetpack-boost' )}
			/>
		</div>
	</div>
</div>
{#if $showRatingCard}
	<RatingCard
		on:dismiss={() => respawnRatingPrompt.set( false )}
		improvement={improvementPercentage}
		{currentPercentage}
	/>
{/if}

{#if $showScoreDrop}
	<ScoreDrop on:dismiss={() => respawnScorePrompt.set( false )} />
{/if}<|MERGE_RESOLUTION|>--- conflicted
+++ resolved
@@ -16,17 +16,16 @@
 	import RefreshIcon from '../../../svg/refresh.svg';
 	import debounce from '../../../utils/debounce';
 	import RatingCard from '../elements/RatingCard.svelte';
-<<<<<<< HEAD
 	import ScoreDrop from '../elements/ScoreDrop.svelte';
 
 	/**
 	 * WordPress dependencies
 	 */
 	import { __ } from '@wordpress/i18n';
-=======
+
 	import ScoreBar from '../elements/ScoreBar.svelte';
 	import ScoreContext from '../elements/ScoreContext.svelte';
->>>>>>> 53de6b16
+
 
 	// eslint-disable-next-line camelcase
 	const siteIsOnline = Jetpack_Boost.site.online;
