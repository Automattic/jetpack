--- conflicted
+++ resolved
@@ -1,93 +1,4 @@
 <script lang="ts">
-<<<<<<< HEAD
-	import AdvancedCriticalCss from './pages/critical-css-advanced/critical-css-advanced';
-	import GettingStarted from './pages/getting-started/getting-started';
-	import ImageSizeAnalysis from './pages/image-size-analysis/image-size-analysis';
-	import Index from './pages/index/Index.svelte';
-	import PurchaseSuccess from './pages/purchase-success/purchase-success';
-	import Upgrade from './pages/upgrade/upgrade';
-	import ReactComponent from '$features/ReactComponent.svelte';
-	import Redirect from '$features/Redirect.svelte';
-	import SettingsPage from '$layout/SettingsPage/SettingsPage.svelte';
-	import config from '$lib/stores/config';
-	import { connection } from '$lib/stores/connection';
-	import { criticalCssIssues } from '$features/critical-css';
-	import { modulesState } from '$lib/stores/modules';
-	import { recordBoostEvent } from '$lib/utils/analytics';
-	import debounce from '$lib/utils/debounce';
-	import { Route, Router } from '$lib/utils/router';
-	import routerHistory from '$lib/utils/router-history';
-	routerHistory.listen(
-		debounce( history => {
-			// Event names must conform to the following regex: ^[a-z_][a-z0-9_]*$
-			let path = history.location.pathname.replace( /[-/]/g, '_' );
-			if ( path === '_' ) {
-				path = '_settings';
-			}
-
-			recordBoostEvent( `page_view${ path }`, {
-				path: history.location.pathname,
-			} );
-		}, 10 )
-	);
-
-	$: pricing = $config.pricing;
-
-	$: siteDomain = $config.site.domain;
-	$: userConnected = $connection.userConnected;
-	$: isPremium = $config.isPremium;
-	$: isImageGuideActive = $modulesState.image_guide.active;
-	$: isImageSizeAnalysisAvailable = $modulesState.image_size_analysis.available;
-	$: isImageSizeAnalysisActive = $modulesState.image_size_analysis.active;
-
-	$: shouldGetStarted = ! $connection.connected && $config.site.online;
-</script>
-
-<Router history={routerHistory}>
-	<Route path="upgrade">
-		<ReactComponent this={Upgrade} {pricing} {siteDomain} {userConnected} />
-	</Route>
-
-	<Route path="getting-started">
-		<ReactComponent
-			this={GettingStarted}
-			{userConnected}
-			{pricing}
-			{isPremium}
-			domain={siteDomain}
-		/>
-	</Route>
-
-	<Route path="purchase-successful">
-		<ReactComponent this={PurchaseSuccess} {isImageGuideActive} />
-	</Route>
-
-	<Route path="critical-css-advanced">
-		<Redirect when={shouldGetStarted} to="/getting-started">
-			<SettingsPage>
-				<ReactComponent this={AdvancedCriticalCss} issues={$criticalCssIssues} />
-			</SettingsPage>
-		</Redirect>
-	</Route>
-
-	<Route path="/">
-		<Redirect when={shouldGetStarted} to="/getting-started">
-			<SettingsPage>
-				<Index />
-			</SettingsPage>
-		</Redirect>
-	</Route>
-
-	{#if isImageSizeAnalysisAvailable && isImageSizeAnalysisActive}
-		<Route path="image-size-analysis/:group/:page">
-			<ReactComponent
-				this={ImageSizeAnalysis}
-				isImageCdnModuleActive={$modulesState.image_cdn.active}
-			/>
-		</Route>
-	{/if}
-</Router>
-=======
 	import ReactComponent from '$features/ReactComponent.svelte';
 	import Main from './main';
 	import {
@@ -114,5 +25,4 @@
 			primaryErrorSet: $primaryErrorSet,
 		}}
 	/>
-</div>
->>>>>>> 6e3dcb3d
+</div>