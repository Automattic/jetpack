<script lang="ts">
	import RecommendationsPage from './modules/image-size-analysis/RecommendationsPage.svelte';
	import BenefitsInterstitial from './pages/benefits/BenefitsInterstitial.svelte';
	import GettingStarted from './pages/getting-started/GettingStarted.svelte';
	import PurchaseSuccess from './pages/purchase-success/PurchaseSuccess.svelte';
	import Settings from './pages/settings/Settings.svelte';
	import config from './stores/config';
<<<<<<< HEAD
=======
	import { connection } from './stores/connection';
>>>>>>> 4a640bdc
	import { criticalCssState, isGenerating } from './stores/critical-css-state';
	import { modulesState } from './stores/modules';
	import { recordBoostEvent } from './utils/analytics';
	import debounce from './utils/debounce';
	import { Router, Route } from './utils/router';
	import routerHistory from './utils/router-history';

	routerHistory.listen(
		debounce( history => {
			// Event names must conform to the following regex: ^[a-z_][a-z0-9_]*$
			let path = history.location.pathname.replace( /[-/]/g, '_' );
			if ( path === '_' ) {
				path = '_settings';
			}

			recordBoostEvent( `page_view${ path }`, {
				path: history.location.pathname,
			} );
		}, 10 )
	);

	$: pricing = $config.pricing;
	$: activeModules = Object.entries( $modulesState ).reduce( ( acc, [ key, value ] ) => {
		if ( key !== 'image_guide' && key !== 'image_size_analysis' ) {
			acc.push( value.active );
		}
		return acc;
	}, [] );
</script>

<Router history={routerHistory}>
<<<<<<< HEAD
	<Route path="upgrade" let:location let:navigate>
		<BenefitsInterstitial {location} {navigate} {pricing} />
	</Route>
=======
	<Route path="upgrade" component={BenefitsInterstitial} />
	<Route
		path="getting-started"
		component={GettingStarted}
		userConnected={$connection.userConnected}
		pricing={$config.pricing}
		isPremium={$config.isPremium}
		domain={$config.site.domain}
	/>
>>>>>>> 4a640bdc
	<Route path="purchase-successful" let:location let:navigate>
		<PurchaseSuccess {location} {navigate} isImageGuideActive={$modulesState.image_guide.active} />
	</Route>
	{#if $modulesState.image_size_analysis.available && $modulesState.image_size_analysis.active}
		<Route path="image-size-analysis/:group/:page" component={RecommendationsPage} />
	{/if}
	<Route>
		<Settings
			{activeModules}
			criticalCssCreated={$criticalCssState.created}
			criticalCssIsGenerating={$isGenerating}
		/>
	</Route>
</Router><|MERGE_RESOLUTION|>--- conflicted
+++ resolved
@@ -5,10 +5,7 @@
 	import PurchaseSuccess from './pages/purchase-success/PurchaseSuccess.svelte';
 	import Settings from './pages/settings/Settings.svelte';
 	import config from './stores/config';
-<<<<<<< HEAD
-=======
 	import { connection } from './stores/connection';
->>>>>>> 4a640bdc
 	import { criticalCssState, isGenerating } from './stores/critical-css-state';
 	import { modulesState } from './stores/modules';
 	import { recordBoostEvent } from './utils/analytics';
@@ -37,15 +34,14 @@
 		}
 		return acc;
 	}, [] );
+	$: siteDomain = $config.site.domain;
+	$: userConnected = $connection.userConnected;
 </script>
 
 <Router history={routerHistory}>
-<<<<<<< HEAD
 	<Route path="upgrade" let:location let:navigate>
-		<BenefitsInterstitial {location} {navigate} {pricing} />
+		<BenefitsInterstitial {location} {navigate} {pricing} {siteDomain} {userConnected} />
 	</Route>
-=======
-	<Route path="upgrade" component={BenefitsInterstitial} />
 	<Route
 		path="getting-started"
 		component={GettingStarted}
@@ -54,7 +50,6 @@
 		isPremium={$config.isPremium}
 		domain={$config.site.domain}
 	/>
->>>>>>> 4a640bdc
 	<Route path="purchase-successful" let:location let:navigate>
 		<PurchaseSuccess {location} {navigate} isImageGuideActive={$modulesState.image_guide.active} />
 	</Route>
