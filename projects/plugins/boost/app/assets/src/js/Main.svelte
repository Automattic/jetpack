<script lang="ts">
	import RecommendationsPage from './modules/image-size-analysis/RecommendationsPage.svelte';
	import BenefitsInterstitial from './pages/benefits/BenefitsInterstitial.svelte';
	import GettingStarted from './pages/getting-started/GettingStarted.svelte';
	import PurchaseSuccess from './pages/purchase-success/PurchaseSuccess.svelte';
	import Settings from './pages/settings/Settings.svelte';
<<<<<<< HEAD
	import config from './stores/config';
=======
	import { criticalCssState, isGenerating } from './stores/critical-css-state';
>>>>>>> 3e0ef31a
	import { modulesState } from './stores/modules';
	import { recordBoostEvent } from './utils/analytics';
	import debounce from './utils/debounce';
	import { Router, Route } from './utils/router';
	import routerHistory from './utils/router-history';

	routerHistory.listen(
		debounce( history => {
			// Event names must conform to the following regex: ^[a-z_][a-z0-9_]*$
			let path = history.location.pathname.replace( /[-/]/g, '_' );
			if ( path === '_' ) {
				path = '_settings';
			}

			recordBoostEvent( `page_view${ path }`, {
				path: history.location.pathname,
			} );
		}, 10 )
	);

<<<<<<< HEAD
	$: pricing = $config.pricing;
=======
	$: activeModules = Object.entries( $modulesState ).reduce( ( acc, [ key, value ] ) => {
		if ( key !== 'image_guide' && key !== 'image_size_analysis' ) {
			acc.push( value.active );
		}
		return acc;
	}, [] );
>>>>>>> 3e0ef31a
</script>

<Router history={routerHistory}>
	<Route path="upgrade" let:location let:navigate>
		<BenefitsInterstitial {location} {navigate} {pricing} />
	</Route>
	<Route path="purchase-successful" let:location let:navigate>
		<PurchaseSuccess {location} {navigate} isImageGuideActive={$modulesState.image_guide.active} />
	</Route>
	<Route path="getting-started" component={GettingStarted} />
	{#if $modulesState.image_size_analysis.available && $modulesState.image_size_analysis.active}
		<Route path="image-size-analysis/:group/:page" component={RecommendationsPage} />
	{/if}
	<Route>
		<Settings
			{activeModules}
			criticalCssCreated={$criticalCssState.created}
			criticalCssIsGenerating={$isGenerating}
		/>
	</Route>
</Router><|MERGE_RESOLUTION|>--- conflicted
+++ resolved
@@ -4,11 +4,8 @@
 	import GettingStarted from './pages/getting-started/GettingStarted.svelte';
 	import PurchaseSuccess from './pages/purchase-success/PurchaseSuccess.svelte';
 	import Settings from './pages/settings/Settings.svelte';
-<<<<<<< HEAD
 	import config from './stores/config';
-=======
 	import { criticalCssState, isGenerating } from './stores/critical-css-state';
->>>>>>> 3e0ef31a
 	import { modulesState } from './stores/modules';
 	import { recordBoostEvent } from './utils/analytics';
 	import debounce from './utils/debounce';
@@ -29,16 +26,13 @@
 		}, 10 )
 	);
 
-<<<<<<< HEAD
 	$: pricing = $config.pricing;
-=======
 	$: activeModules = Object.entries( $modulesState ).reduce( ( acc, [ key, value ] ) => {
 		if ( key !== 'image_guide' && key !== 'image_size_analysis' ) {
 			acc.push( value.active );
 		}
 		return acc;
 	}, [] );
->>>>>>> 3e0ef31a
 </script>
 
 <Router history={routerHistory}>
