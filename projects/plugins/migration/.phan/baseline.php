<?php
/**
 * This is an automatically generated baseline for Phan issues.
 * When Phan is invoked with --load-baseline=path/to/baseline.php,
 * The pre-existing issues listed in this file won't be emitted.
 *
 * This file can be updated by invoking Phan with --save-baseline=path/to/baseline.php
 * (can be combined with --load-baseline)
 */
return [
    // # Issue statistics:
    // PhanNoopNew : 2 occurrences
    // PhanPluginDuplicateConditionalNullCoalescing : 1 occurrence
<<<<<<< HEAD
    // PhanTypeMismatchReturn : 1 occurrence
    // PhanUndeclaredTypeParameter : 1 occurrence
    // PhanUndeclaredTypeReturnType : 1 occurrence

    // Currently, file_suppressions and directory_suppressions are the only supported suppressions
    'file_suppressions' => [
        'src/class-rest-controller.php' => ['PhanPluginDuplicateConditionalNullCoalescing', 'PhanTypeMismatchReturn', 'PhanUndeclaredTypeParameter', 'PhanUndeclaredTypeReturnType'],
        'src/class-wpcom-migration.php' => ['PhanNoopNew', 'PhanTypeMismatchArgument'],
=======
    // PhanTypeMismatchArgumentProbablyReal : 1 occurrence

    // Currently, file_suppressions and directory_suppressions are the only supported suppressions
    'file_suppressions' => [
        'src/class-rest-controller.php' => ['PhanPluginDuplicateConditionalNullCoalescing', 'PhanTypeMismatchArgumentProbablyReal'],
        'src/class-wpcom-migration.php' => ['PhanNoopNew'],
>>>>>>> ec74c238
        'wpcom-migration.php' => ['PhanNoopNew'],
    ],
    // 'directory_suppressions' => ['src/directory_name' => ['PhanIssueName1', 'PhanIssueName2']] can be manually added if needed.
    // (directory_suppressions will currently be ignored by subsequent calls to --save-baseline, but may be preserved in future Phan releases)
];<|MERGE_RESOLUTION|>--- conflicted
+++ resolved
@@ -11,23 +11,12 @@
     // # Issue statistics:
     // PhanNoopNew : 2 occurrences
     // PhanPluginDuplicateConditionalNullCoalescing : 1 occurrence
-<<<<<<< HEAD
-    // PhanTypeMismatchReturn : 1 occurrence
-    // PhanUndeclaredTypeParameter : 1 occurrence
-    // PhanUndeclaredTypeReturnType : 1 occurrence
-
-    // Currently, file_suppressions and directory_suppressions are the only supported suppressions
-    'file_suppressions' => [
-        'src/class-rest-controller.php' => ['PhanPluginDuplicateConditionalNullCoalescing', 'PhanTypeMismatchReturn', 'PhanUndeclaredTypeParameter', 'PhanUndeclaredTypeReturnType'],
-        'src/class-wpcom-migration.php' => ['PhanNoopNew', 'PhanTypeMismatchArgument'],
-=======
     // PhanTypeMismatchArgumentProbablyReal : 1 occurrence
 
     // Currently, file_suppressions and directory_suppressions are the only supported suppressions
     'file_suppressions' => [
         'src/class-rest-controller.php' => ['PhanPluginDuplicateConditionalNullCoalescing', 'PhanTypeMismatchArgumentProbablyReal'],
         'src/class-wpcom-migration.php' => ['PhanNoopNew'],
->>>>>>> ec74c238
         'wpcom-migration.php' => ['PhanNoopNew'],
     ],
     // 'directory_suppressions' => ['src/directory_name' => ['PhanIssueName1', 'PhanIssueName2']] can be manually added if needed.
