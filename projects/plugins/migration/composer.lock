{
    "_readme": [
        "This file locks the dependencies of your project to a known state",
        "Read more about it at https://getcomposer.org/doc/01-basic-usage.md#installing-dependencies",
        "This file is @generated automatically"
    ],
    "content-hash": "3675138ea1e441a959b985eb3c07ebd0",
    "packages": [
        {
            "name": "automattic/jetpack-a8c-mc-stats",
            "version": "dev-trunk",
            "dist": {
                "type": "path",
                "url": "../../packages/a8c-mc-stats",
                "reference": "29e2de602fcb803984eed4229ffa60a2f96a53f9"
            },
            "require": {
                "php": ">=7.0"
            },
            "require-dev": {
                "automattic/jetpack-changelogger": "@dev",
                "yoast/phpunit-polyfills": "1.1.0"
            },
            "suggest": {
                "automattic/jetpack-autoloader": "Allow for better interoperability with other plugins that use this package."
            },
            "type": "jetpack-library",
            "extra": {
                "autotagger": true,
                "mirror-repo": "Automattic/jetpack-a8c-mc-stats",
                "changelogger": {
                    "link-template": "https://github.com/Automattic/jetpack-a8c-mc-stats/compare/v${old}...v${new}"
                },
                "branch-alias": {
                    "dev-trunk": "2.0.x-dev"
                }
            },
            "autoload": {
                "classmap": [
                    "src/"
                ]
            },
            "scripts": {
                "phpunit": [
                    "./vendor/phpunit/phpunit/phpunit --colors=always"
                ],
                "test-php": [
                    "@composer phpunit"
                ]
            },
            "license": [
                "GPL-2.0-or-later"
            ],
            "description": "Used to record internal usage stats for Automattic. Not visible to site owners.",
            "transport-options": {
                "relative": true
            }
        },
        {
            "name": "automattic/jetpack-admin-ui",
            "version": "dev-trunk",
            "dist": {
                "type": "path",
                "url": "../../packages/admin-ui",
                "reference": "cb548692a25289be781837d41ad083261c99e9bd"
            },
            "require": {
                "php": ">=7.0"
            },
            "require-dev": {
                "automattic/jetpack-changelogger": "@dev",
                "automattic/jetpack-logo": "@dev",
                "automattic/wordbless": "dev-master",
                "yoast/phpunit-polyfills": "1.1.0"
            },
            "suggest": {
                "automattic/jetpack-autoloader": "Allow for better interoperability with other plugins that use this package."
            },
            "type": "jetpack-library",
            "extra": {
                "autotagger": true,
                "mirror-repo": "Automattic/jetpack-admin-ui",
                "textdomain": "jetpack-admin-ui",
                "changelogger": {
                    "link-template": "https://github.com/Automattic/jetpack-admin-ui/compare/${old}...${new}"
                },
                "branch-alias": {
                    "dev-trunk": "0.3.x-dev"
                },
                "version-constants": {
                    "::PACKAGE_VERSION": "src/class-admin-menu.php"
                }
            },
            "autoload": {
                "classmap": [
                    "src/"
                ]
            },
            "scripts": {
                "phpunit": [
                    "./vendor/phpunit/phpunit/phpunit --colors=always"
                ],
                "test-php": [
                    "@composer phpunit"
                ],
                "post-install-cmd": [
                    "WorDBless\\Composer\\InstallDropin::copy"
                ],
                "post-update-cmd": [
                    "WorDBless\\Composer\\InstallDropin::copy"
                ]
            },
            "license": [
                "GPL-2.0-or-later"
            ],
            "description": "Generic Jetpack wp-admin UI elements",
            "transport-options": {
                "relative": true
            }
        },
        {
            "name": "automattic/jetpack-assets",
            "version": "dev-trunk",
            "dist": {
                "type": "path",
                "url": "../../packages/assets",
                "reference": "1f713fb83a98dab43f325fe71331d40f9ca47334"
            },
            "require": {
                "automattic/jetpack-constants": "@dev",
                "php": ">=7.0"
            },
            "require-dev": {
                "automattic/jetpack-changelogger": "@dev",
                "brain/monkey": "2.6.1",
                "wikimedia/testing-access-wrapper": "^1.0 || ^2.0 || ^3.0",
                "yoast/phpunit-polyfills": "1.1.0"
            },
            "suggest": {
                "automattic/jetpack-autoloader": "Allow for better interoperability with other plugins that use this package."
            },
            "type": "jetpack-library",
            "extra": {
                "autotagger": true,
                "mirror-repo": "Automattic/jetpack-assets",
                "textdomain": "jetpack-assets",
                "changelogger": {
                    "link-template": "https://github.com/Automattic/jetpack-assets/compare/v${old}...v${new}"
                },
                "branch-alias": {
                    "dev-trunk": "2.0.x-dev"
                }
            },
            "autoload": {
                "files": [
                    "actions.php"
                ],
                "classmap": [
                    "src/"
                ]
            },
            "scripts": {
                "build-development": [
                    "pnpm run build"
                ],
                "build-production": [
                    "pnpm run build-production"
                ],
                "phpunit": [
                    "./vendor/phpunit/phpunit/phpunit --colors=always"
                ],
                "test-js": [
                    "pnpm run test"
                ],
                "test-php": [
                    "@composer phpunit"
                ]
            },
            "license": [
                "GPL-2.0-or-later"
            ],
            "description": "Asset management utilities for Jetpack ecosystem packages",
            "transport-options": {
                "relative": true
            }
        },
        {
            "name": "automattic/jetpack-autoloader",
            "version": "dev-trunk",
            "dist": {
                "type": "path",
                "url": "../../packages/autoloader",
                "reference": "6c9f1a7060500a7b1a498dc31f1f785c04cf7488"
            },
            "require": {
                "composer-plugin-api": "^1.1 || ^2.0",
                "php": ">=7.0"
            },
            "require-dev": {
                "automattic/jetpack-changelogger": "@dev",
                "yoast/phpunit-polyfills": "1.1.0"
            },
            "type": "composer-plugin",
            "extra": {
                "autotagger": true,
                "class": "Automattic\\Jetpack\\Autoloader\\CustomAutoloaderPlugin",
                "mirror-repo": "Automattic/jetpack-autoloader",
                "changelogger": {
                    "link-template": "https://github.com/Automattic/jetpack-autoloader/compare/v${old}...v${new}"
                },
                "version-constants": {
                    "::VERSION": "src/AutoloadGenerator.php"
                },
                "branch-alias": {
                    "dev-trunk": "3.0.x-dev"
                }
            },
            "autoload": {
                "classmap": [
                    "src/AutoloadGenerator.php"
                ],
                "psr-4": {
                    "Automattic\\Jetpack\\Autoloader\\": "src"
                }
            },
            "scripts": {
                "phpunit": [
                    "./vendor/phpunit/phpunit/phpunit --colors=always"
                ],
                "test-php": [
                    "@composer phpunit"
                ]
            },
            "license": [
                "GPL-2.0-or-later"
            ],
            "description": "Creates a custom autoloader for a plugin or theme.",
            "keywords": [
                "autoload",
                "autoloader",
                "composer",
                "jetpack",
                "plugin",
                "wordpress"
            ],
            "transport-options": {
                "relative": true
            }
        },
        {
            "name": "automattic/jetpack-backup",
            "version": "dev-trunk",
            "dist": {
                "type": "path",
                "url": "../../packages/backup",
                "reference": "5d79f481fb8e4b83fe62012381151b89c2beb72b"
            },
            "require": {
                "automattic/jetpack-admin-ui": "@dev",
                "automattic/jetpack-assets": "@dev",
                "automattic/jetpack-autoloader": "@dev",
                "automattic/jetpack-backup-helper-script-manager": "@dev",
                "automattic/jetpack-composer-plugin": "@dev",
                "automattic/jetpack-config": "@dev",
                "automattic/jetpack-connection": "@dev",
                "automattic/jetpack-identity-crisis": "@dev",
                "automattic/jetpack-status": "@dev",
                "automattic/jetpack-sync": "@dev",
                "php": ">=7.0"
            },
            "require-dev": {
                "automattic/jetpack-changelogger": "@dev",
                "automattic/wordbless": "@dev",
                "yoast/phpunit-polyfills": "1.1.0"
            },
            "suggest": {
                "automattic/jetpack-autoloader": "Allow for better interoperability with other plugins that use this package."
            },
            "type": "jetpack-library",
            "extra": {
                "autotagger": true,
                "mirror-repo": "Automattic/jetpack-backup",
                "textdomain": "jetpack-backup-pkg",
                "version-constants": {
                    "::PACKAGE_VERSION": "src/class-package-version.php"
                },
                "changelogger": {
                    "link-template": "https://github.com/Automattic/jetpack-backup/compare/v${old}...v${new}"
                },
                "branch-alias": {
                    "dev-trunk": "3.0.x-dev"
                }
            },
            "autoload": {
                "files": [
                    "actions.php"
                ],
                "classmap": [
                    "src/"
                ]
            },
            "scripts": {
                "phpunit": [
                    "./vendor/phpunit/phpunit/phpunit --colors=always"
                ],
                "test-js": [
                    "pnpm run test"
                ],
                "test-php": [
                    "@composer phpunit"
                ],
                "post-install-cmd": [
                    "WorDBless\\Composer\\InstallDropin::copy"
                ],
                "post-update-cmd": [
                    "WorDBless\\Composer\\InstallDropin::copy"
                ],
                "build-development": [
                    "pnpm run build"
                ],
                "build-production": [
                    "pnpm run build-production-concurrently"
                ],
                "watch": [
                    "Composer\\Config::disableProcessTimeout",
                    "pnpm run watch"
                ]
            },
            "license": [
                "GPL-2.0-or-later"
            ],
            "description": "Tools to assist with backing up Jetpack sites.",
            "transport-options": {
                "relative": true
            }
        },
        {
            "name": "automattic/jetpack-backup-helper-script-manager",
            "version": "dev-trunk",
            "dist": {
                "type": "path",
                "url": "../../packages/backup-helper-script-manager",
                "reference": "ec1665a5730b66aad2b6b5744c884056de856f58"
            },
            "require": {
                "php": ">=7.0"
            },
            "require-dev": {
                "automattic/jetpack-changelogger": "@dev",
                "automattic/wordbless": "@dev",
                "yoast/phpunit-polyfills": "1.1.0"
            },
            "suggest": {
                "automattic/jetpack-autoloader": "Allow for better interoperability with other plugins that use this package."
            },
            "type": "jetpack-library",
            "extra": {
                "autotagger": true,
                "mirror-repo": "Automattic/jetpack-backup-helper-script-manager",
                "changelogger": {
                    "link-template": "https://github.com/Automattic/jetpack-backup-helper-script-manager/compare/v${old}...v${new}"
                },
                "branch-alias": {
                    "dev-trunk": "0.2.x-dev"
                }
            },
            "autoload": {
                "classmap": [
                    "src/"
                ]
            },
            "scripts": {
                "phpunit": [
                    "./vendor/phpunit/phpunit/phpunit --colors=always"
                ],
                "test-php": [
                    "@composer phpunit"
                ],
                "post-install-cmd": [
                    "WorDBless\\Composer\\InstallDropin::copy"
                ],
                "post-update-cmd": [
                    "WorDBless\\Composer\\InstallDropin::copy"
                ]
            },
            "license": [
                "GPL-2.0-or-later"
            ],
            "description": "Install / delete helper script for backup and transport server. Not visible to site owners.",
            "transport-options": {
                "relative": true
            }
        },
        {
            "name": "automattic/jetpack-composer-plugin",
            "version": "dev-trunk",
            "dist": {
                "type": "path",
                "url": "../../packages/composer-plugin",
                "reference": "9dd2a092b3de5ed00ee778f1f40704f7d913a836"
            },
            "require": {
                "composer-plugin-api": "^2.1.0",
                "php": ">=7.0"
            },
            "require-dev": {
                "automattic/jetpack-changelogger": "@dev",
                "composer/composer": "^2.2 || ^2.4",
                "yoast/phpunit-polyfills": "1.1.0"
            },
            "type": "composer-plugin",
            "extra": {
                "plugin-modifies-install-path": true,
                "class": "Automattic\\Jetpack\\Composer\\Plugin",
                "mirror-repo": "Automattic/jetpack-composer-plugin",
                "changelogger": {
                    "link-template": "https://github.com/Automattic/jetpack-composer-plugin/compare/v${old}...v${new}"
                },
                "autotagger": true,
                "branch-alias": {
                    "dev-trunk": "2.0.x-dev"
                }
            },
            "autoload": {
                "classmap": [
                    "src/"
                ]
            },
            "scripts": {
                "phpunit": [
                    "./vendor/phpunit/phpunit/phpunit --colors=always"
                ],
                "test-php": [
                    "@composer phpunit"
                ]
            },
            "license": [
                "GPL-2.0-or-later"
            ],
            "description": "A custom installer plugin for Composer to move Jetpack packages out of `vendor/` so WordPress's translation infrastructure will find their strings.",
            "keywords": [
                "composer",
                "i18n",
                "jetpack",
                "plugin"
            ],
            "transport-options": {
                "relative": true
            }
        },
        {
            "name": "automattic/jetpack-config",
            "version": "dev-trunk",
            "dist": {
                "type": "path",
                "url": "../../packages/config",
                "reference": "4345015142174fc8ac87bf81bfe65c3ffb42c9ef"
            },
            "require": {
                "php": ">=7.0"
            },
            "require-dev": {
                "automattic/jetpack-changelogger": "@dev"
            },
            "suggest": {
                "automattic/jetpack-autoloader": "Allow for better interoperability with other plugins that use this package."
            },
            "type": "jetpack-library",
            "extra": {
                "autotagger": true,
                "mirror-repo": "Automattic/jetpack-config",
                "textdomain": "jetpack-config",
                "changelogger": {
                    "link-template": "https://github.com/Automattic/jetpack-config/compare/v${old}...v${new}"
                },
                "branch-alias": {
                    "dev-trunk": "2.0.x-dev"
                }
            },
            "autoload": {
                "classmap": [
                    "src/"
                ]
            },
            "license": [
                "GPL-2.0-or-later"
            ],
            "description": "Jetpack configuration package that initializes other packages and configures Jetpack's functionality. Can be used as a base for all variants of Jetpack package usage.",
            "transport-options": {
                "relative": true
            }
        },
        {
            "name": "automattic/jetpack-connection",
            "version": "dev-trunk",
            "dist": {
                "type": "path",
                "url": "../../packages/connection",
                "reference": "4fd8bc081e357da1c38738db38da5e8750db3535"
            },
            "require": {
                "automattic/jetpack-a8c-mc-stats": "@dev",
                "automattic/jetpack-admin-ui": "@dev",
                "automattic/jetpack-constants": "@dev",
                "automattic/jetpack-redirect": "@dev",
                "automattic/jetpack-roles": "@dev",
                "automattic/jetpack-status": "@dev",
                "php": ">=7.0"
            },
            "require-dev": {
                "automattic/jetpack-changelogger": "@dev",
                "automattic/wordbless": "@dev",
                "brain/monkey": "2.6.1",
                "yoast/phpunit-polyfills": "1.1.0"
            },
            "suggest": {
                "automattic/jetpack-autoloader": "Allow for better interoperability with other plugins that use this package."
            },
            "type": "jetpack-library",
            "extra": {
                "autotagger": true,
                "mirror-repo": "Automattic/jetpack-connection",
                "textdomain": "jetpack-connection",
                "version-constants": {
                    "::PACKAGE_VERSION": "src/class-package-version.php"
                },
                "changelogger": {
                    "link-template": "https://github.com/Automattic/jetpack-connection/compare/v${old}...v${new}"
                },
                "branch-alias": {
                    "dev-trunk": "2.1.x-dev"
                }
            },
            "autoload": {
                "classmap": [
                    "legacy",
                    "src/",
                    "src/webhooks"
                ]
            },
            "scripts": {
                "build-production": [
                    "pnpm run build-production"
                ],
                "build-development": [
                    "pnpm run build"
                ],
                "phpunit": [
                    "./vendor/phpunit/phpunit/phpunit --colors=always"
                ],
                "post-install-cmd": [
                    "WorDBless\\Composer\\InstallDropin::copy"
                ],
                "post-update-cmd": [
                    "WorDBless\\Composer\\InstallDropin::copy"
                ],
                "test-php": [
                    "@composer phpunit"
                ]
            },
            "license": [
                "GPL-2.0-or-later"
            ],
            "description": "Everything needed to connect to the Jetpack infrastructure",
            "transport-options": {
                "relative": true
            }
        },
        {
            "name": "automattic/jetpack-constants",
            "version": "dev-trunk",
            "dist": {
                "type": "path",
                "url": "../../packages/constants",
                "reference": "3fd2bf1d1ba0bb374918e6b7dd670735ce554c2b"
            },
            "require": {
                "php": ">=7.0"
            },
            "require-dev": {
                "automattic/jetpack-changelogger": "@dev",
                "brain/monkey": "2.6.1",
                "yoast/phpunit-polyfills": "1.1.0"
            },
            "suggest": {
                "automattic/jetpack-autoloader": "Allow for better interoperability with other plugins that use this package."
            },
            "type": "jetpack-library",
            "extra": {
                "autotagger": true,
                "mirror-repo": "Automattic/jetpack-constants",
                "changelogger": {
                    "link-template": "https://github.com/Automattic/jetpack-constants/compare/v${old}...v${new}"
                },
                "branch-alias": {
                    "dev-trunk": "2.0.x-dev"
                }
            },
            "autoload": {
                "classmap": [
                    "src/"
                ]
            },
            "scripts": {
                "phpunit": [
                    "./vendor/phpunit/phpunit/phpunit --colors=always"
                ],
                "test-php": [
                    "@composer phpunit"
                ]
            },
            "license": [
                "GPL-2.0-or-later"
            ],
            "description": "A wrapper for defining constants in a more testable way.",
            "transport-options": {
                "relative": true
            }
        },
        {
            "name": "automattic/jetpack-device-detection",
            "version": "dev-trunk",
            "dist": {
                "type": "path",
                "url": "../../packages/device-detection",
                "reference": "8f53628f970ba5bc8912232a574aa439e7236311"
            },
            "require": {
                "php": ">=7.0"
            },
            "require-dev": {
                "automattic/jetpack-changelogger": "@dev",
                "yoast/phpunit-polyfills": "1.1.0"
            },
            "suggest": {
                "automattic/jetpack-autoloader": "Allow for better interoperability with other plugins that use this package."
            },
            "type": "jetpack-library",
            "extra": {
                "autotagger": true,
                "mirror-repo": "Automattic/jetpack-device-detection",
                "changelogger": {
                    "link-template": "https://github.com/Automattic/jetpack-device-detection/compare/v${old}...v${new}"
                },
                "branch-alias": {
                    "dev-trunk": "2.0.x-dev"
                }
            },
            "autoload": {
                "classmap": [
                    "src/"
                ]
            },
            "scripts": {
                "phpunit": [
                    "./vendor/phpunit/phpunit/phpunit --colors=always"
                ],
                "test-php": [
                    "@composer phpunit"
                ]
            },
            "license": [
                "GPL-2.0-or-later"
            ],
            "description": "A way to detect device types based on User-Agent header.",
            "transport-options": {
                "relative": true
            }
        },
        {
            "name": "automattic/jetpack-identity-crisis",
            "version": "dev-trunk",
            "dist": {
                "type": "path",
                "url": "../../packages/identity-crisis",
                "reference": "e7f53dc4d861086ba733fc32571824c19350b9ca"
            },
            "require": {
                "automattic/jetpack-assets": "@dev",
                "automattic/jetpack-connection": "@dev",
                "automattic/jetpack-constants": "@dev",
                "automattic/jetpack-logo": "@dev",
                "automattic/jetpack-status": "@dev",
                "php": ">=7.0"
            },
            "require-dev": {
                "automattic/jetpack-changelogger": "@dev",
                "automattic/wordbless": "@dev",
                "yoast/phpunit-polyfills": "1.1.0"
            },
            "suggest": {
                "automattic/jetpack-autoloader": "Allow for better interoperability with other plugins that use this package."
            },
            "type": "jetpack-library",
            "extra": {
                "autotagger": true,
                "mirror-repo": "Automattic/jetpack-identity-crisis",
                "textdomain": "jetpack-idc",
                "version-constants": {
                    "::PACKAGE_VERSION": "src/class-identity-crisis.php"
                },
                "changelogger": {
                    "link-template": "https://github.com/Automattic/jetpack-identity-crisis/compare/v${old}...v${new}"
                },
                "branch-alias": {
                    "dev-trunk": "0.14.x-dev"
                }
            },
            "autoload": {
                "classmap": [
                    "src/"
                ]
            },
            "scripts": {
                "build-development": [
                    "pnpm run build"
                ],
                "build-production": [
                    "NODE_ENV='production' pnpm run build"
                ],
                "phpunit": [
                    "./vendor/phpunit/phpunit/phpunit --colors=always"
                ],
                "test-php": [
                    "@composer phpunit"
                ],
                "post-install-cmd": [
                    "WorDBless\\Composer\\InstallDropin::copy"
                ],
                "post-update-cmd": [
                    "WorDBless\\Composer\\InstallDropin::copy"
                ],
                "watch": [
                    "Composer\\Config::disableProcessTimeout",
                    "pnpm run watch"
                ]
            },
            "license": [
                "GPL-2.0-or-later"
            ],
            "description": "Identity Crisis.",
            "transport-options": {
                "relative": true
            }
        },
        {
            "name": "automattic/jetpack-ip",
            "version": "dev-trunk",
            "dist": {
                "type": "path",
                "url": "../../packages/ip",
                "reference": "b696350993b7f42257788add260e0efa7c9934f4"
            },
            "require": {
                "php": ">=7.0"
            },
            "require-dev": {
                "automattic/jetpack-changelogger": "@dev",
                "brain/monkey": "2.6.1",
                "yoast/phpunit-polyfills": "1.1.0"
            },
            "suggest": {
                "automattic/jetpack-autoloader": "Allow for better interoperability with other plugins that use this package."
            },
            "type": "jetpack-library",
            "extra": {
                "autotagger": true,
                "mirror-repo": "Automattic/jetpack-ip",
                "changelogger": {
                    "link-template": "https://github.com/automattic/jetpack-ip/compare/v${old}...v${new}"
                },
                "branch-alias": {
                    "dev-trunk": "0.2.x-dev"
                },
                "textdomain": "jetpack-ip",
                "version-constants": {
                    "::PACKAGE_VERSION": "src/class-utils.php"
                }
            },
            "autoload": {
                "classmap": [
                    "src/"
                ]
            },
            "scripts": {
                "phpunit": [
                    "./vendor/phpunit/phpunit/phpunit --colors=always"
                ],
                "test-php": [
                    "@composer phpunit"
                ]
            },
            "license": [
                "GPL-2.0-or-later"
            ],
            "description": "Utilities for working with IP addresses.",
            "transport-options": {
                "relative": true
            }
        },
        {
            "name": "automattic/jetpack-jitm",
            "version": "dev-trunk",
            "dist": {
                "type": "path",
                "url": "../../packages/jitm",
                "reference": "92515c635df727b2db5a0f25fa6c19ad132f30dc"
            },
            "require": {
                "automattic/jetpack-a8c-mc-stats": "@dev",
                "automattic/jetpack-assets": "@dev",
                "automattic/jetpack-connection": "@dev",
                "automattic/jetpack-device-detection": "@dev",
                "automattic/jetpack-logo": "@dev",
                "automattic/jetpack-redirect": "@dev",
                "automattic/jetpack-status": "@dev",
                "php": ">=7.0"
            },
            "require-dev": {
                "automattic/jetpack-changelogger": "@dev",
                "brain/monkey": "2.6.1",
                "yoast/phpunit-polyfills": "1.1.0"
            },
            "suggest": {
                "automattic/jetpack-autoloader": "Allow for better interoperability with other plugins that use this package."
            },
            "type": "jetpack-library",
            "extra": {
                "autotagger": true,
                "mirror-repo": "Automattic/jetpack-jitm",
                "textdomain": "jetpack-jitm",
                "version-constants": {
                    "::PACKAGE_VERSION": "src/class-jitm.php"
                },
                "changelogger": {
                    "link-template": "https://github.com/Automattic/jetpack-jitm/compare/v${old}...v${new}"
                },
                "branch-alias": {
                    "dev-trunk": "3.0.x-dev"
                }
            },
            "autoload": {
                "classmap": [
                    "src/"
                ]
            },
            "scripts": {
                "build-production": [
                    "pnpm run build-production"
                ],
                "build-development": [
                    "pnpm run build"
                ],
                "phpunit": [
                    "./vendor/phpunit/phpunit/phpunit --colors=always"
                ],
                "test-php": [
                    "@composer phpunit"
                ],
                "watch": [
                    "Composer\\Config::disableProcessTimeout",
                    "pnpm run watch"
                ]
            },
            "license": [
                "GPL-2.0-or-later"
            ],
            "description": "Just in time messages for Jetpack",
            "transport-options": {
                "relative": true
            }
        },
        {
            "name": "automattic/jetpack-licensing",
            "version": "dev-trunk",
            "dist": {
                "type": "path",
                "url": "../../packages/licensing",
                "reference": "4b35f767b1121c4691abc75e17ea650d6539d046"
            },
            "require": {
                "automattic/jetpack-connection": "@dev",
                "php": ">=7.0"
            },
            "require-dev": {
                "automattic/jetpack-changelogger": "@dev",
                "automattic/wordbless": "@dev",
                "yoast/phpunit-polyfills": "1.1.0"
            },
            "suggest": {
                "automattic/jetpack-autoloader": "Allow for better interoperability with other plugins that use this package."
            },
            "type": "jetpack-library",
            "extra": {
                "autotagger": true,
                "mirror-repo": "Automattic/jetpack-licensing",
                "textdomain": "jetpack-licensing",
                "changelogger": {
                    "link-template": "https://github.com/Automattic/jetpack-licensing/compare/v${old}...v${new}"
                },
                "branch-alias": {
                    "dev-trunk": "2.0.x-dev"
                }
            },
            "autoload": {
                "classmap": [
                    "src/"
                ]
            },
            "scripts": {
                "phpunit": [
                    "./vendor/phpunit/phpunit/phpunit --colors=always"
                ],
                "post-install-cmd": [
                    "WorDBless\\Composer\\InstallDropin::copy"
                ],
                "post-update-cmd": [
                    "WorDBless\\Composer\\InstallDropin::copy"
                ],
                "test-php": [
                    "@composer phpunit"
                ]
            },
            "license": [
                "GPL-2.0-or-later"
            ],
            "description": "Everything needed to manage Jetpack licenses client-side.",
            "transport-options": {
                "relative": true
            }
        },
        {
            "name": "automattic/jetpack-logo",
            "version": "dev-trunk",
            "dist": {
                "type": "path",
                "url": "../../packages/logo",
                "reference": "e152a4c83d1f952442d40260c559c4880757b298"
            },
            "require": {
                "php": ">=7.0"
            },
            "require-dev": {
                "automattic/jetpack-changelogger": "@dev",
                "yoast/phpunit-polyfills": "1.1.0"
            },
            "suggest": {
                "automattic/jetpack-autoloader": "Allow for better interoperability with other plugins that use this package."
            },
            "type": "jetpack-library",
            "extra": {
                "autotagger": true,
                "mirror-repo": "Automattic/jetpack-logo",
                "changelogger": {
                    "link-template": "https://github.com/Automattic/jetpack-logo/compare/v${old}...v${new}"
                },
                "branch-alias": {
                    "dev-trunk": "2.0.x-dev"
                }
            },
            "autoload": {
                "classmap": [
                    "src/"
                ]
            },
            "scripts": {
                "phpunit": [
                    "./vendor/phpunit/phpunit/phpunit --colors=always"
                ],
                "test-php": [
                    "@composer phpunit"
                ]
            },
            "license": [
                "GPL-2.0-or-later"
            ],
            "description": "A logo for Jetpack",
            "transport-options": {
                "relative": true
            }
        },
        {
            "name": "automattic/jetpack-my-jetpack",
            "version": "dev-trunk",
            "dist": {
                "type": "path",
                "url": "../../packages/my-jetpack",
<<<<<<< HEAD
                "reference": "22a1100adf721a2bbeff52b8700cefbfe5aa6d79"
=======
                "reference": "bdb032cdc3057d67cce902ff0ea9e060aab02a4a"
>>>>>>> 79a8470d
            },
            "require": {
                "automattic/jetpack-admin-ui": "@dev",
                "automattic/jetpack-assets": "@dev",
                "automattic/jetpack-connection": "@dev",
                "automattic/jetpack-constants": "@dev",
                "automattic/jetpack-jitm": "@dev",
                "automattic/jetpack-licensing": "@dev",
                "automattic/jetpack-plans": "@dev",
                "automattic/jetpack-plugins-installer": "@dev",
                "automattic/jetpack-redirect": "@dev",
                "php": ">=7.0"
            },
            "require-dev": {
                "automattic/jetpack-changelogger": "@dev",
                "automattic/jetpack-videopress": "@dev",
                "automattic/wordbless": "@dev",
                "yoast/phpunit-polyfills": "1.1.0"
            },
            "suggest": {
                "automattic/jetpack-autoloader": "Allow for better interoperability with other plugins that use this package."
            },
            "type": "jetpack-library",
            "extra": {
                "autotagger": true,
                "mirror-repo": "Automattic/jetpack-my-jetpack",
                "textdomain": "jetpack-my-jetpack",
                "changelogger": {
                    "link-template": "https://github.com/Automattic/jetpack-my-jetpack/compare/${old}...${new}"
                },
                "branch-alias": {
<<<<<<< HEAD
                    "dev-trunk": "4.3.x-dev"
=======
                    "dev-trunk": "4.4.x-dev"
>>>>>>> 79a8470d
                },
                "version-constants": {
                    "::PACKAGE_VERSION": "src/class-initializer.php"
                }
            },
            "autoload": {
                "classmap": [
                    "src/",
                    "src/products"
                ]
            },
            "scripts": {
                "phpunit": [
                    "./vendor/phpunit/phpunit/phpunit --colors=always"
                ],
                "test-php": [
                    "@composer phpunit"
                ],
                "test-js": [
                    "pnpm run test"
                ],
                "test-js-watch": [
                    "Composer\\Config::disableProcessTimeout",
                    "pnpm run test --watch"
                ],
                "build-development": [
                    "pnpm run build"
                ],
                "build-production": [
                    "NODE_ENV=production pnpm run build"
                ],
                "watch": [
                    "Composer\\Config::disableProcessTimeout",
                    "pnpm run watch"
                ],
                "post-install-cmd": [
                    "WorDBless\\Composer\\InstallDropin::copy"
                ],
                "post-update-cmd": [
                    "WorDBless\\Composer\\InstallDropin::copy"
                ]
            },
            "license": [
                "GPL-2.0-or-later"
            ],
            "description": "WP Admin page with information and configuration shared among all Jetpack stand-alone plugins",
            "transport-options": {
                "relative": true
            }
        },
        {
            "name": "automattic/jetpack-password-checker",
            "version": "dev-trunk",
            "dist": {
                "type": "path",
                "url": "../../packages/password-checker",
                "reference": "16182898ae3faae3eb6ca9e5d2c490fd0b844243"
            },
            "require": {
                "php": ">=7.0"
            },
            "require-dev": {
                "automattic/jetpack-changelogger": "@dev",
                "automattic/wordbless": "@dev",
                "yoast/phpunit-polyfills": "1.1.0"
            },
            "suggest": {
                "automattic/jetpack-autoloader": "Allow for better interoperability with other plugins that use this package."
            },
            "type": "jetpack-library",
            "extra": {
                "autotagger": true,
                "mirror-repo": "Automattic/jetpack-password-checker",
                "textdomain": "jetpack-password-checker",
                "changelogger": {
                    "link-template": "https://github.com/Automattic/jetpack-password-checker/compare/v${old}...v${new}"
                },
                "branch-alias": {
                    "dev-trunk": "0.3.x-dev"
                }
            },
            "autoload": {
                "classmap": [
                    "src/"
                ]
            },
            "scripts": {
                "phpunit": [
                    "./vendor/phpunit/phpunit/phpunit --colors=always"
                ],
                "test-php": [
                    "@composer phpunit"
                ],
                "post-install-cmd": [
                    "WorDBless\\Composer\\InstallDropin::copy"
                ],
                "post-update-cmd": [
                    "WorDBless\\Composer\\InstallDropin::copy"
                ]
            },
            "license": [
                "GPL-2.0-or-later"
            ],
            "description": "Password Checker.",
            "transport-options": {
                "relative": true
            }
        },
        {
            "name": "automattic/jetpack-plans",
            "version": "dev-trunk",
            "dist": {
                "type": "path",
                "url": "../../packages/plans",
                "reference": "572028d8755c1c303f0643b2d3663b555e5ce87b"
            },
            "require": {
                "automattic/jetpack-connection": "@dev",
                "php": ">=7.0"
            },
            "require-dev": {
                "automattic/jetpack-changelogger": "@dev",
                "automattic/jetpack-status": "@dev",
                "automattic/wordbless": "@dev",
                "yoast/phpunit-polyfills": "1.1.0"
            },
            "suggest": {
                "automattic/jetpack-autoloader": "Allow for better interoperability with other plugins that use this package."
            },
            "type": "library",
            "extra": {
                "autotagger": true,
                "mirror-repo": "Automattic/jetpack-plans",
                "changelogger": {
                    "link-template": "https://github.com/Automattic/jetpack-plans/compare/v${old}...v${new}"
                },
                "branch-alias": {
                    "dev-trunk": "0.4.x-dev"
                }
            },
            "autoload": {
                "classmap": [
                    "src/"
                ]
            },
            "scripts": {
                "phpunit": [
                    "./vendor/phpunit/phpunit/phpunit --colors=always"
                ],
                "test-php": [
                    "@composer phpunit"
                ],
                "post-install-cmd": [
                    "WorDBless\\Composer\\InstallDropin::copy"
                ],
                "post-update-cmd": [
                    "WorDBless\\Composer\\InstallDropin::copy"
                ],
                "build-production": [
                    "echo 'Add your build step to composer.json, please!'"
                ],
                "build-development": [
                    "echo 'Add your build step to composer.json, please!'"
                ]
            },
            "license": [
                "GPL-2.0-or-later"
            ],
            "description": "Fetch information about Jetpack Plans from wpcom",
            "transport-options": {
                "relative": true
            }
        },
        {
            "name": "automattic/jetpack-plugins-installer",
            "version": "dev-trunk",
            "dist": {
                "type": "path",
                "url": "../../packages/plugins-installer",
                "reference": "bdfc2fdd83370ee884a2ba1456c3886585eac847"
            },
            "require": {
                "automattic/jetpack-a8c-mc-stats": "@dev",
                "php": ">=7.0"
            },
            "require-dev": {
                "automattic/jetpack-changelogger": "@dev",
                "yoast/phpunit-polyfills": "1.1.0"
            },
            "suggest": {
                "automattic/jetpack-autoloader": "Allow for better interoperability with other plugins that use this package."
            },
            "type": "jetpack-library",
            "extra": {
                "branch-alias": {
                    "dev-trunk": "0.3.x-dev"
                },
                "mirror-repo": "Automattic/jetpack-plugins-installer",
                "changelogger": {
                    "link-template": "https://github.com/Automattic/jetpack-plugins-installer/compare/v${old}...v${new}"
                },
                "autotagger": true,
                "textdomain": "jetpack-plugins-installer"
            },
            "autoload": {
                "classmap": [
                    "src/"
                ]
            },
            "scripts": {
                "phpunit": [
                    "./vendor/phpunit/phpunit/phpunit --colors=always"
                ],
                "test-php": [
                    "@composer phpunit"
                ]
            },
            "license": [
                "GPL-2.0-or-later"
            ],
            "description": "Handle installation of plugins from WP.org",
            "transport-options": {
                "relative": true
            }
        },
        {
            "name": "automattic/jetpack-redirect",
            "version": "dev-trunk",
            "dist": {
                "type": "path",
                "url": "../../packages/redirect",
                "reference": "effd6fdea78e9c3cb1bebf479474b4a9262444a1"
            },
            "require": {
                "automattic/jetpack-status": "@dev",
                "php": ">=7.0"
            },
            "require-dev": {
                "automattic/jetpack-changelogger": "@dev",
                "brain/monkey": "2.6.1",
                "yoast/phpunit-polyfills": "1.1.0"
            },
            "suggest": {
                "automattic/jetpack-autoloader": "Allow for better interoperability with other plugins that use this package."
            },
            "type": "jetpack-library",
            "extra": {
                "autotagger": true,
                "mirror-repo": "Automattic/jetpack-redirect",
                "changelogger": {
                    "link-template": "https://github.com/Automattic/jetpack-redirect/compare/v${old}...v${new}"
                },
                "branch-alias": {
                    "dev-trunk": "2.0.x-dev"
                }
            },
            "autoload": {
                "classmap": [
                    "src/"
                ]
            },
            "scripts": {
                "phpunit": [
                    "./vendor/phpunit/phpunit/phpunit --colors=always"
                ],
                "test-php": [
                    "@composer phpunit"
                ]
            },
            "license": [
                "GPL-2.0-or-later"
            ],
            "description": "Utilities to build URLs to the jetpack.com/redirect/ service",
            "transport-options": {
                "relative": true
            }
        },
        {
            "name": "automattic/jetpack-roles",
            "version": "dev-trunk",
            "dist": {
                "type": "path",
                "url": "../../packages/roles",
                "reference": "0ac6d02e8ef2adb058f8f52e80a4924a33fa9b86"
            },
            "require": {
                "php": ">=7.0"
            },
            "require-dev": {
                "automattic/jetpack-changelogger": "@dev",
                "brain/monkey": "2.6.1",
                "yoast/phpunit-polyfills": "1.1.0"
            },
            "suggest": {
                "automattic/jetpack-autoloader": "Allow for better interoperability with other plugins that use this package."
            },
            "type": "jetpack-library",
            "extra": {
                "autotagger": true,
                "mirror-repo": "Automattic/jetpack-roles",
                "changelogger": {
                    "link-template": "https://github.com/Automattic/jetpack-roles/compare/v${old}...v${new}"
                },
                "branch-alias": {
                    "dev-trunk": "2.0.x-dev"
                }
            },
            "autoload": {
                "classmap": [
                    "src/"
                ]
            },
            "scripts": {
                "phpunit": [
                    "./vendor/phpunit/phpunit/phpunit --colors=always"
                ],
                "test-php": [
                    "@composer phpunit"
                ]
            },
            "license": [
                "GPL-2.0-or-later"
            ],
            "description": "Utilities, related with user roles and capabilities.",
            "transport-options": {
                "relative": true
            }
        },
        {
            "name": "automattic/jetpack-status",
            "version": "dev-trunk",
            "dist": {
                "type": "path",
                "url": "../../packages/status",
                "reference": "0582c2d414697f58f416ac91719df4a097481c4d"
            },
            "require": {
                "automattic/jetpack-constants": "@dev",
                "php": ">=7.0"
            },
            "require-dev": {
                "automattic/jetpack-changelogger": "@dev",
                "automattic/jetpack-ip": "@dev",
                "brain/monkey": "2.6.1",
                "yoast/phpunit-polyfills": "1.1.0"
            },
            "suggest": {
                "automattic/jetpack-autoloader": "Allow for better interoperability with other plugins that use this package."
            },
            "type": "jetpack-library",
            "extra": {
                "autotagger": true,
                "mirror-repo": "Automattic/jetpack-status",
                "changelogger": {
                    "link-template": "https://github.com/Automattic/jetpack-status/compare/v${old}...v${new}"
                },
                "branch-alias": {
                    "dev-trunk": "2.0.x-dev"
                }
            },
            "autoload": {
                "classmap": [
                    "src/"
                ]
            },
            "scripts": {
                "phpunit": [
                    "./vendor/phpunit/phpunit/phpunit --colors=always"
                ],
                "test-php": [
                    "@composer phpunit"
                ]
            },
            "license": [
                "GPL-2.0-or-later"
            ],
            "description": "Used to retrieve information about the current status of Jetpack and the site overall.",
            "transport-options": {
                "relative": true
            }
        },
        {
            "name": "automattic/jetpack-sync",
            "version": "dev-trunk",
            "dist": {
                "type": "path",
                "url": "../../packages/sync",
                "reference": "4177bb100fe6147574606715814e4254840459b2"
            },
            "require": {
                "automattic/jetpack-connection": "@dev",
                "automattic/jetpack-constants": "@dev",
                "automattic/jetpack-identity-crisis": "@dev",
                "automattic/jetpack-ip": "@dev",
                "automattic/jetpack-password-checker": "@dev",
                "automattic/jetpack-roles": "@dev",
                "automattic/jetpack-status": "@dev",
                "php": ">=7.0"
            },
            "require-dev": {
                "automattic/jetpack-changelogger": "@dev",
                "automattic/wordbless": "@dev",
                "yoast/phpunit-polyfills": "1.1.0"
            },
            "suggest": {
                "automattic/jetpack-autoloader": "Allow for better interoperability with other plugins that use this package."
            },
            "type": "jetpack-library",
            "extra": {
                "autotagger": true,
                "mirror-repo": "Automattic/jetpack-sync",
                "textdomain": "jetpack-sync",
                "version-constants": {
                    "::PACKAGE_VERSION": "src/class-package-version.php"
                },
                "changelogger": {
                    "link-template": "https://github.com/Automattic/jetpack-sync/compare/v${old}...v${new}"
                },
                "branch-alias": {
                    "dev-trunk": "2.4.x-dev"
                }
            },
            "autoload": {
                "classmap": [
                    "src/"
                ]
            },
            "scripts": {
                "phpunit": [
                    "./vendor/phpunit/phpunit/phpunit --colors=always"
                ],
                "test-php": [
                    "@composer phpunit"
                ],
                "post-install-cmd": [
                    "WorDBless\\Composer\\InstallDropin::copy"
                ],
                "post-update-cmd": [
                    "WorDBless\\Composer\\InstallDropin::copy"
                ]
            },
            "license": [
                "GPL-2.0-or-later"
            ],
            "description": "Everything needed to allow syncing to the WP.com infrastructure.",
            "transport-options": {
                "relative": true
            }
        }
    ],
    "packages-dev": [
        {
            "name": "automattic/jetpack-changelogger",
            "version": "dev-trunk",
            "dist": {
                "type": "path",
                "url": "../../packages/changelogger",
                "reference": "a3fe745d83642d741dffe5e1884cc53c65fd056b"
            },
            "require": {
                "php": ">=7.0",
                "symfony/console": "^3.4 || ^4.4 || ^5.2 || ^6.0",
                "symfony/process": "^3.4 || ^4.4 || ^5.2 || ^6.0"
            },
            "require-dev": {
                "wikimedia/testing-access-wrapper": "^1.0 || ^2.0 || ^3.0",
                "yoast/phpunit-polyfills": "1.1.0"
            },
            "bin": [
                "bin/changelogger"
            ],
            "type": "project",
            "extra": {
                "autotagger": true,
                "branch-alias": {
                    "dev-trunk": "4.0.x-dev"
                },
                "mirror-repo": "Automattic/jetpack-changelogger",
                "version-constants": {
                    "::VERSION": "src/Application.php"
                },
                "changelogger": {
                    "link-template": "https://github.com/Automattic/jetpack-changelogger/compare/${old}...${new}"
                }
            },
            "autoload": {
                "psr-4": {
                    "Automattic\\Jetpack\\Changelogger\\": "src",
                    "Automattic\\Jetpack\\Changelog\\": "lib"
                }
            },
            "autoload-dev": {
                "psr-4": {
                    "Automattic\\Jetpack\\Changelogger\\Tests\\": "tests/php/includes/src",
                    "Automattic\\Jetpack\\Changelog\\Tests\\": "tests/php/includes/lib"
                }
            },
            "scripts": {
                "phpunit": [
                    "./vendor/phpunit/phpunit/phpunit --colors=always"
                ],
                "test-php": [
                    "@composer phpunit"
                ],
                "post-install-cmd": [
                    "[ -e vendor/bin/changelogger ] || { cd vendor/bin && ln -s ../../bin/changelogger; }"
                ],
                "post-update-cmd": [
                    "[ -e vendor/bin/changelogger ] || { cd vendor/bin && ln -s ../../bin/changelogger; }"
                ]
            },
            "license": [
                "GPL-2.0-or-later"
            ],
            "description": "Jetpack Changelogger tool. Allows for managing changelogs by dropping change files into a changelog directory with each PR.",
            "keywords": [
                "changelog",
                "cli",
                "dev",
                "keepachangelog"
            ],
            "transport-options": {
                "relative": true
            }
        },
        {
            "name": "automattic/wordbless",
            "version": "0.4.2",
            "source": {
                "type": "git",
                "url": "https://github.com/Automattic/wordbless.git",
                "reference": "a1fe6376b81e6d037190aa1a5dc684d51eb674cd"
            },
            "dist": {
                "type": "zip",
                "url": "https://api.github.com/repos/Automattic/wordbless/zipball/a1fe6376b81e6d037190aa1a5dc684d51eb674cd",
                "reference": "a1fe6376b81e6d037190aa1a5dc684d51eb674cd",
                "shasum": ""
            },
            "require": {
                "php": ">=5.6.20",
                "roots/wordpress": "^6.0.2",
                "yoast/phpunit-polyfills": "^1.0"
            },
            "require-dev": {
                "phpunit/phpunit": "^5.7 || ^6.5 || ^7.5 || ^9.5"
            },
            "type": "wordpress-dropin",
            "autoload": {
                "psr-4": {
                    "WorDBless\\": "src/",
                    "WorDBless\\Composer\\": "src/Composer/"
                }
            },
            "notification-url": "https://packagist.org/downloads/",
            "license": [
                "GPL-2.0-or-later"
            ],
            "authors": [
                {
                    "name": "Automattic Inc."
                }
            ],
            "description": "WorDBless allows you to use WordPress core functions in your PHPUnit tests without having to set up a database and the whole WordPress environment",
            "support": {
                "issues": "https://github.com/Automattic/wordbless/issues",
                "source": "https://github.com/Automattic/wordbless/tree/0.4.2"
            },
            "time": "2023-03-15T12:16:20+00:00"
        },
        {
            "name": "doctrine/instantiator",
            "version": "2.0.0",
            "source": {
                "type": "git",
                "url": "https://github.com/doctrine/instantiator.git",
                "reference": "c6222283fa3f4ac679f8b9ced9a4e23f163e80d0"
            },
            "dist": {
                "type": "zip",
                "url": "https://api.github.com/repos/doctrine/instantiator/zipball/c6222283fa3f4ac679f8b9ced9a4e23f163e80d0",
                "reference": "c6222283fa3f4ac679f8b9ced9a4e23f163e80d0",
                "shasum": ""
            },
            "require": {
                "php": "^8.1"
            },
            "require-dev": {
                "doctrine/coding-standard": "^11",
                "ext-pdo": "*",
                "ext-phar": "*",
                "phpbench/phpbench": "^1.2",
                "phpstan/phpstan": "^1.9.4",
                "phpstan/phpstan-phpunit": "^1.3",
                "phpunit/phpunit": "^9.5.27",
                "vimeo/psalm": "^5.4"
            },
            "type": "library",
            "autoload": {
                "psr-4": {
                    "Doctrine\\Instantiator\\": "src/Doctrine/Instantiator/"
                }
            },
            "notification-url": "https://packagist.org/downloads/",
            "license": [
                "MIT"
            ],
            "authors": [
                {
                    "name": "Marco Pivetta",
                    "email": "ocramius@gmail.com",
                    "homepage": "https://ocramius.github.io/"
                }
            ],
            "description": "A small, lightweight utility to instantiate objects in PHP without invoking their constructors",
            "homepage": "https://www.doctrine-project.org/projects/instantiator.html",
            "keywords": [
                "constructor",
                "instantiate"
            ],
            "support": {
                "issues": "https://github.com/doctrine/instantiator/issues",
                "source": "https://github.com/doctrine/instantiator/tree/2.0.0"
            },
            "funding": [
                {
                    "url": "https://www.doctrine-project.org/sponsorship.html",
                    "type": "custom"
                },
                {
                    "url": "https://www.patreon.com/phpdoctrine",
                    "type": "patreon"
                },
                {
                    "url": "https://tidelift.com/funding/github/packagist/doctrine%2Finstantiator",
                    "type": "tidelift"
                }
            ],
            "time": "2022-12-30T00:23:10+00:00"
        },
        {
            "name": "myclabs/deep-copy",
            "version": "1.11.1",
            "source": {
                "type": "git",
                "url": "https://github.com/myclabs/DeepCopy.git",
                "reference": "7284c22080590fb39f2ffa3e9057f10a4ddd0e0c"
            },
            "dist": {
                "type": "zip",
                "url": "https://api.github.com/repos/myclabs/DeepCopy/zipball/7284c22080590fb39f2ffa3e9057f10a4ddd0e0c",
                "reference": "7284c22080590fb39f2ffa3e9057f10a4ddd0e0c",
                "shasum": ""
            },
            "require": {
                "php": "^7.1 || ^8.0"
            },
            "conflict": {
                "doctrine/collections": "<1.6.8",
                "doctrine/common": "<2.13.3 || >=3,<3.2.2"
            },
            "require-dev": {
                "doctrine/collections": "^1.6.8",
                "doctrine/common": "^2.13.3 || ^3.2.2",
                "phpunit/phpunit": "^7.5.20 || ^8.5.23 || ^9.5.13"
            },
            "type": "library",
            "autoload": {
                "files": [
                    "src/DeepCopy/deep_copy.php"
                ],
                "psr-4": {
                    "DeepCopy\\": "src/DeepCopy/"
                }
            },
            "notification-url": "https://packagist.org/downloads/",
            "license": [
                "MIT"
            ],
            "description": "Create deep copies (clones) of your objects",
            "keywords": [
                "clone",
                "copy",
                "duplicate",
                "object",
                "object graph"
            ],
            "support": {
                "issues": "https://github.com/myclabs/DeepCopy/issues",
                "source": "https://github.com/myclabs/DeepCopy/tree/1.11.1"
            },
            "funding": [
                {
                    "url": "https://tidelift.com/funding/github/packagist/myclabs/deep-copy",
                    "type": "tidelift"
                }
            ],
            "time": "2023-03-08T13:26:56+00:00"
        },
        {
            "name": "nikic/php-parser",
            "version": "v5.0.0",
            "source": {
                "type": "git",
                "url": "https://github.com/nikic/PHP-Parser.git",
                "reference": "4a21235f7e56e713259a6f76bf4b5ea08502b9dc"
            },
            "dist": {
                "type": "zip",
                "url": "https://api.github.com/repos/nikic/PHP-Parser/zipball/4a21235f7e56e713259a6f76bf4b5ea08502b9dc",
                "reference": "4a21235f7e56e713259a6f76bf4b5ea08502b9dc",
                "shasum": ""
            },
            "require": {
                "ext-ctype": "*",
                "ext-json": "*",
                "ext-tokenizer": "*",
                "php": ">=7.4"
            },
            "require-dev": {
                "ircmaxell/php-yacc": "^0.0.7",
                "phpunit/phpunit": "^7.0 || ^8.0 || ^9.0"
            },
            "bin": [
                "bin/php-parse"
            ],
            "type": "library",
            "extra": {
                "branch-alias": {
                    "dev-master": "5.0-dev"
                }
            },
            "autoload": {
                "psr-4": {
                    "PhpParser\\": "lib/PhpParser"
                }
            },
            "notification-url": "https://packagist.org/downloads/",
            "license": [
                "BSD-3-Clause"
            ],
            "authors": [
                {
                    "name": "Nikita Popov"
                }
            ],
            "description": "A PHP parser written in PHP",
            "keywords": [
                "parser",
                "php"
            ],
            "support": {
                "issues": "https://github.com/nikic/PHP-Parser/issues",
                "source": "https://github.com/nikic/PHP-Parser/tree/v5.0.0"
            },
            "time": "2024-01-07T17:17:35+00:00"
        },
        {
            "name": "phar-io/manifest",
            "version": "2.0.3",
            "source": {
                "type": "git",
                "url": "https://github.com/phar-io/manifest.git",
                "reference": "97803eca37d319dfa7826cc2437fc020857acb53"
            },
            "dist": {
                "type": "zip",
                "url": "https://api.github.com/repos/phar-io/manifest/zipball/97803eca37d319dfa7826cc2437fc020857acb53",
                "reference": "97803eca37d319dfa7826cc2437fc020857acb53",
                "shasum": ""
            },
            "require": {
                "ext-dom": "*",
                "ext-phar": "*",
                "ext-xmlwriter": "*",
                "phar-io/version": "^3.0.1",
                "php": "^7.2 || ^8.0"
            },
            "type": "library",
            "extra": {
                "branch-alias": {
                    "dev-master": "2.0.x-dev"
                }
            },
            "autoload": {
                "classmap": [
                    "src/"
                ]
            },
            "notification-url": "https://packagist.org/downloads/",
            "license": [
                "BSD-3-Clause"
            ],
            "authors": [
                {
                    "name": "Arne Blankerts",
                    "email": "arne@blankerts.de",
                    "role": "Developer"
                },
                {
                    "name": "Sebastian Heuer",
                    "email": "sebastian@phpeople.de",
                    "role": "Developer"
                },
                {
                    "name": "Sebastian Bergmann",
                    "email": "sebastian@phpunit.de",
                    "role": "Developer"
                }
            ],
            "description": "Component for reading phar.io manifest information from a PHP Archive (PHAR)",
            "support": {
                "issues": "https://github.com/phar-io/manifest/issues",
                "source": "https://github.com/phar-io/manifest/tree/2.0.3"
            },
            "time": "2021-07-20T11:28:43+00:00"
        },
        {
            "name": "phar-io/version",
            "version": "3.2.1",
            "source": {
                "type": "git",
                "url": "https://github.com/phar-io/version.git",
                "reference": "4f7fd7836c6f332bb2933569e566a0d6c4cbed74"
            },
            "dist": {
                "type": "zip",
                "url": "https://api.github.com/repos/phar-io/version/zipball/4f7fd7836c6f332bb2933569e566a0d6c4cbed74",
                "reference": "4f7fd7836c6f332bb2933569e566a0d6c4cbed74",
                "shasum": ""
            },
            "require": {
                "php": "^7.2 || ^8.0"
            },
            "type": "library",
            "autoload": {
                "classmap": [
                    "src/"
                ]
            },
            "notification-url": "https://packagist.org/downloads/",
            "license": [
                "BSD-3-Clause"
            ],
            "authors": [
                {
                    "name": "Arne Blankerts",
                    "email": "arne@blankerts.de",
                    "role": "Developer"
                },
                {
                    "name": "Sebastian Heuer",
                    "email": "sebastian@phpeople.de",
                    "role": "Developer"
                },
                {
                    "name": "Sebastian Bergmann",
                    "email": "sebastian@phpunit.de",
                    "role": "Developer"
                }
            ],
            "description": "Library for handling version information and constraints",
            "support": {
                "issues": "https://github.com/phar-io/version/issues",
                "source": "https://github.com/phar-io/version/tree/3.2.1"
            },
            "time": "2022-02-21T01:04:05+00:00"
        },
        {
            "name": "phpunit/php-code-coverage",
            "version": "9.2.30",
            "source": {
                "type": "git",
                "url": "https://github.com/sebastianbergmann/php-code-coverage.git",
                "reference": "ca2bd87d2f9215904682a9cb9bb37dda98e76089"
            },
            "dist": {
                "type": "zip",
                "url": "https://api.github.com/repos/sebastianbergmann/php-code-coverage/zipball/ca2bd87d2f9215904682a9cb9bb37dda98e76089",
                "reference": "ca2bd87d2f9215904682a9cb9bb37dda98e76089",
                "shasum": ""
            },
            "require": {
                "ext-dom": "*",
                "ext-libxml": "*",
                "ext-xmlwriter": "*",
                "nikic/php-parser": "^4.18 || ^5.0",
                "php": ">=7.3",
                "phpunit/php-file-iterator": "^3.0.3",
                "phpunit/php-text-template": "^2.0.2",
                "sebastian/code-unit-reverse-lookup": "^2.0.2",
                "sebastian/complexity": "^2.0",
                "sebastian/environment": "^5.1.2",
                "sebastian/lines-of-code": "^1.0.3",
                "sebastian/version": "^3.0.1",
                "theseer/tokenizer": "^1.2.0"
            },
            "require-dev": {
                "phpunit/phpunit": "^9.3"
            },
            "suggest": {
                "ext-pcov": "PHP extension that provides line coverage",
                "ext-xdebug": "PHP extension that provides line coverage as well as branch and path coverage"
            },
            "type": "library",
            "extra": {
                "branch-alias": {
                    "dev-master": "9.2-dev"
                }
            },
            "autoload": {
                "classmap": [
                    "src/"
                ]
            },
            "notification-url": "https://packagist.org/downloads/",
            "license": [
                "BSD-3-Clause"
            ],
            "authors": [
                {
                    "name": "Sebastian Bergmann",
                    "email": "sebastian@phpunit.de",
                    "role": "lead"
                }
            ],
            "description": "Library that provides collection, processing, and rendering functionality for PHP code coverage information.",
            "homepage": "https://github.com/sebastianbergmann/php-code-coverage",
            "keywords": [
                "coverage",
                "testing",
                "xunit"
            ],
            "support": {
                "issues": "https://github.com/sebastianbergmann/php-code-coverage/issues",
                "security": "https://github.com/sebastianbergmann/php-code-coverage/security/policy",
                "source": "https://github.com/sebastianbergmann/php-code-coverage/tree/9.2.30"
            },
            "funding": [
                {
                    "url": "https://github.com/sebastianbergmann",
                    "type": "github"
                }
            ],
            "time": "2023-12-22T06:47:57+00:00"
        },
        {
            "name": "phpunit/php-file-iterator",
            "version": "3.0.6",
            "source": {
                "type": "git",
                "url": "https://github.com/sebastianbergmann/php-file-iterator.git",
                "reference": "cf1c2e7c203ac650e352f4cc675a7021e7d1b3cf"
            },
            "dist": {
                "type": "zip",
                "url": "https://api.github.com/repos/sebastianbergmann/php-file-iterator/zipball/cf1c2e7c203ac650e352f4cc675a7021e7d1b3cf",
                "reference": "cf1c2e7c203ac650e352f4cc675a7021e7d1b3cf",
                "shasum": ""
            },
            "require": {
                "php": ">=7.3"
            },
            "require-dev": {
                "phpunit/phpunit": "^9.3"
            },
            "type": "library",
            "extra": {
                "branch-alias": {
                    "dev-master": "3.0-dev"
                }
            },
            "autoload": {
                "classmap": [
                    "src/"
                ]
            },
            "notification-url": "https://packagist.org/downloads/",
            "license": [
                "BSD-3-Clause"
            ],
            "authors": [
                {
                    "name": "Sebastian Bergmann",
                    "email": "sebastian@phpunit.de",
                    "role": "lead"
                }
            ],
            "description": "FilterIterator implementation that filters files based on a list of suffixes.",
            "homepage": "https://github.com/sebastianbergmann/php-file-iterator/",
            "keywords": [
                "filesystem",
                "iterator"
            ],
            "support": {
                "issues": "https://github.com/sebastianbergmann/php-file-iterator/issues",
                "source": "https://github.com/sebastianbergmann/php-file-iterator/tree/3.0.6"
            },
            "funding": [
                {
                    "url": "https://github.com/sebastianbergmann",
                    "type": "github"
                }
            ],
            "time": "2021-12-02T12:48:52+00:00"
        },
        {
            "name": "phpunit/php-invoker",
            "version": "3.1.1",
            "source": {
                "type": "git",
                "url": "https://github.com/sebastianbergmann/php-invoker.git",
                "reference": "5a10147d0aaf65b58940a0b72f71c9ac0423cc67"
            },
            "dist": {
                "type": "zip",
                "url": "https://api.github.com/repos/sebastianbergmann/php-invoker/zipball/5a10147d0aaf65b58940a0b72f71c9ac0423cc67",
                "reference": "5a10147d0aaf65b58940a0b72f71c9ac0423cc67",
                "shasum": ""
            },
            "require": {
                "php": ">=7.3"
            },
            "require-dev": {
                "ext-pcntl": "*",
                "phpunit/phpunit": "^9.3"
            },
            "suggest": {
                "ext-pcntl": "*"
            },
            "type": "library",
            "extra": {
                "branch-alias": {
                    "dev-master": "3.1-dev"
                }
            },
            "autoload": {
                "classmap": [
                    "src/"
                ]
            },
            "notification-url": "https://packagist.org/downloads/",
            "license": [
                "BSD-3-Clause"
            ],
            "authors": [
                {
                    "name": "Sebastian Bergmann",
                    "email": "sebastian@phpunit.de",
                    "role": "lead"
                }
            ],
            "description": "Invoke callables with a timeout",
            "homepage": "https://github.com/sebastianbergmann/php-invoker/",
            "keywords": [
                "process"
            ],
            "support": {
                "issues": "https://github.com/sebastianbergmann/php-invoker/issues",
                "source": "https://github.com/sebastianbergmann/php-invoker/tree/3.1.1"
            },
            "funding": [
                {
                    "url": "https://github.com/sebastianbergmann",
                    "type": "github"
                }
            ],
            "time": "2020-09-28T05:58:55+00:00"
        },
        {
            "name": "phpunit/php-text-template",
            "version": "2.0.4",
            "source": {
                "type": "git",
                "url": "https://github.com/sebastianbergmann/php-text-template.git",
                "reference": "5da5f67fc95621df9ff4c4e5a84d6a8a2acf7c28"
            },
            "dist": {
                "type": "zip",
                "url": "https://api.github.com/repos/sebastianbergmann/php-text-template/zipball/5da5f67fc95621df9ff4c4e5a84d6a8a2acf7c28",
                "reference": "5da5f67fc95621df9ff4c4e5a84d6a8a2acf7c28",
                "shasum": ""
            },
            "require": {
                "php": ">=7.3"
            },
            "require-dev": {
                "phpunit/phpunit": "^9.3"
            },
            "type": "library",
            "extra": {
                "branch-alias": {
                    "dev-master": "2.0-dev"
                }
            },
            "autoload": {
                "classmap": [
                    "src/"
                ]
            },
            "notification-url": "https://packagist.org/downloads/",
            "license": [
                "BSD-3-Clause"
            ],
            "authors": [
                {
                    "name": "Sebastian Bergmann",
                    "email": "sebastian@phpunit.de",
                    "role": "lead"
                }
            ],
            "description": "Simple template engine.",
            "homepage": "https://github.com/sebastianbergmann/php-text-template/",
            "keywords": [
                "template"
            ],
            "support": {
                "issues": "https://github.com/sebastianbergmann/php-text-template/issues",
                "source": "https://github.com/sebastianbergmann/php-text-template/tree/2.0.4"
            },
            "funding": [
                {
                    "url": "https://github.com/sebastianbergmann",
                    "type": "github"
                }
            ],
            "time": "2020-10-26T05:33:50+00:00"
        },
        {
            "name": "phpunit/php-timer",
            "version": "5.0.3",
            "source": {
                "type": "git",
                "url": "https://github.com/sebastianbergmann/php-timer.git",
                "reference": "5a63ce20ed1b5bf577850e2c4e87f4aa902afbd2"
            },
            "dist": {
                "type": "zip",
                "url": "https://api.github.com/repos/sebastianbergmann/php-timer/zipball/5a63ce20ed1b5bf577850e2c4e87f4aa902afbd2",
                "reference": "5a63ce20ed1b5bf577850e2c4e87f4aa902afbd2",
                "shasum": ""
            },
            "require": {
                "php": ">=7.3"
            },
            "require-dev": {
                "phpunit/phpunit": "^9.3"
            },
            "type": "library",
            "extra": {
                "branch-alias": {
                    "dev-master": "5.0-dev"
                }
            },
            "autoload": {
                "classmap": [
                    "src/"
                ]
            },
            "notification-url": "https://packagist.org/downloads/",
            "license": [
                "BSD-3-Clause"
            ],
            "authors": [
                {
                    "name": "Sebastian Bergmann",
                    "email": "sebastian@phpunit.de",
                    "role": "lead"
                }
            ],
            "description": "Utility class for timing",
            "homepage": "https://github.com/sebastianbergmann/php-timer/",
            "keywords": [
                "timer"
            ],
            "support": {
                "issues": "https://github.com/sebastianbergmann/php-timer/issues",
                "source": "https://github.com/sebastianbergmann/php-timer/tree/5.0.3"
            },
            "funding": [
                {
                    "url": "https://github.com/sebastianbergmann",
                    "type": "github"
                }
            ],
            "time": "2020-10-26T13:16:10+00:00"
        },
        {
            "name": "phpunit/phpunit",
            "version": "9.6.15",
            "source": {
                "type": "git",
                "url": "https://github.com/sebastianbergmann/phpunit.git",
                "reference": "05017b80304e0eb3f31d90194a563fd53a6021f1"
            },
            "dist": {
                "type": "zip",
                "url": "https://api.github.com/repos/sebastianbergmann/phpunit/zipball/05017b80304e0eb3f31d90194a563fd53a6021f1",
                "reference": "05017b80304e0eb3f31d90194a563fd53a6021f1",
                "shasum": ""
            },
            "require": {
                "doctrine/instantiator": "^1.3.1 || ^2",
                "ext-dom": "*",
                "ext-json": "*",
                "ext-libxml": "*",
                "ext-mbstring": "*",
                "ext-xml": "*",
                "ext-xmlwriter": "*",
                "myclabs/deep-copy": "^1.10.1",
                "phar-io/manifest": "^2.0.3",
                "phar-io/version": "^3.0.2",
                "php": ">=7.3",
                "phpunit/php-code-coverage": "^9.2.28",
                "phpunit/php-file-iterator": "^3.0.5",
                "phpunit/php-invoker": "^3.1.1",
                "phpunit/php-text-template": "^2.0.3",
                "phpunit/php-timer": "^5.0.2",
                "sebastian/cli-parser": "^1.0.1",
                "sebastian/code-unit": "^1.0.6",
                "sebastian/comparator": "^4.0.8",
                "sebastian/diff": "^4.0.3",
                "sebastian/environment": "^5.1.3",
                "sebastian/exporter": "^4.0.5",
                "sebastian/global-state": "^5.0.1",
                "sebastian/object-enumerator": "^4.0.3",
                "sebastian/resource-operations": "^3.0.3",
                "sebastian/type": "^3.2",
                "sebastian/version": "^3.0.2"
            },
            "suggest": {
                "ext-soap": "To be able to generate mocks based on WSDL files",
                "ext-xdebug": "PHP extension that provides line coverage as well as branch and path coverage"
            },
            "bin": [
                "phpunit"
            ],
            "type": "library",
            "extra": {
                "branch-alias": {
                    "dev-master": "9.6-dev"
                }
            },
            "autoload": {
                "files": [
                    "src/Framework/Assert/Functions.php"
                ],
                "classmap": [
                    "src/"
                ]
            },
            "notification-url": "https://packagist.org/downloads/",
            "license": [
                "BSD-3-Clause"
            ],
            "authors": [
                {
                    "name": "Sebastian Bergmann",
                    "email": "sebastian@phpunit.de",
                    "role": "lead"
                }
            ],
            "description": "The PHP Unit Testing framework.",
            "homepage": "https://phpunit.de/",
            "keywords": [
                "phpunit",
                "testing",
                "xunit"
            ],
            "support": {
                "issues": "https://github.com/sebastianbergmann/phpunit/issues",
                "security": "https://github.com/sebastianbergmann/phpunit/security/policy",
                "source": "https://github.com/sebastianbergmann/phpunit/tree/9.6.15"
            },
            "funding": [
                {
                    "url": "https://phpunit.de/sponsors.html",
                    "type": "custom"
                },
                {
                    "url": "https://github.com/sebastianbergmann",
                    "type": "github"
                },
                {
                    "url": "https://tidelift.com/funding/github/packagist/phpunit/phpunit",
                    "type": "tidelift"
                }
            ],
            "time": "2023-12-01T16:55:19+00:00"
        },
        {
            "name": "psr/container",
            "version": "2.0.2",
            "source": {
                "type": "git",
                "url": "https://github.com/php-fig/container.git",
                "reference": "c71ecc56dfe541dbd90c5360474fbc405f8d5963"
            },
            "dist": {
                "type": "zip",
                "url": "https://api.github.com/repos/php-fig/container/zipball/c71ecc56dfe541dbd90c5360474fbc405f8d5963",
                "reference": "c71ecc56dfe541dbd90c5360474fbc405f8d5963",
                "shasum": ""
            },
            "require": {
                "php": ">=7.4.0"
            },
            "type": "library",
            "extra": {
                "branch-alias": {
                    "dev-master": "2.0.x-dev"
                }
            },
            "autoload": {
                "psr-4": {
                    "Psr\\Container\\": "src/"
                }
            },
            "notification-url": "https://packagist.org/downloads/",
            "license": [
                "MIT"
            ],
            "authors": [
                {
                    "name": "PHP-FIG",
                    "homepage": "https://www.php-fig.org/"
                }
            ],
            "description": "Common Container Interface (PHP FIG PSR-11)",
            "homepage": "https://github.com/php-fig/container",
            "keywords": [
                "PSR-11",
                "container",
                "container-interface",
                "container-interop",
                "psr"
            ],
            "support": {
                "issues": "https://github.com/php-fig/container/issues",
                "source": "https://github.com/php-fig/container/tree/2.0.2"
            },
            "time": "2021-11-05T16:47:00+00:00"
        },
        {
            "name": "roots/wordpress",
            "version": "6.4.2",
            "source": {
                "type": "git",
                "url": "https://github.com/roots/wordpress.git",
                "reference": "41ff6e23ccbc3a1691406d69fe8c211a225514e2"
            },
            "dist": {
                "type": "zip",
                "url": "https://api.github.com/repos/roots/wordpress/zipball/41ff6e23ccbc3a1691406d69fe8c211a225514e2",
                "reference": "41ff6e23ccbc3a1691406d69fe8c211a225514e2",
                "shasum": ""
            },
            "require": {
                "roots/wordpress-core-installer": "^1.0.0",
                "roots/wordpress-no-content": "self.version"
            },
            "type": "metapackage",
            "notification-url": "https://packagist.org/downloads/",
            "license": [
                "MIT",
                "GPL-2.0-or-later"
            ],
            "description": "WordPress is open source software you can use to create a beautiful website, blog, or app.",
            "homepage": "https://wordpress.org/",
            "keywords": [
                "blog",
                "cms",
                "wordpress"
            ],
            "support": {
                "issues": "https://github.com/roots/wordpress/issues",
                "source": "https://github.com/roots/wordpress/tree/6.4.2"
            },
            "funding": [
                {
                    "url": "https://github.com/roots",
                    "type": "github"
                }
            ],
            "time": "2022-06-01T16:54:37+00:00"
        },
        {
            "name": "roots/wordpress-core-installer",
            "version": "1.100.0",
            "source": {
                "type": "git",
                "url": "https://github.com/roots/wordpress-core-installer.git",
                "reference": "73f8488e5178c5d54234b919f823a9095e2b1847"
            },
            "dist": {
                "type": "zip",
                "url": "https://api.github.com/repos/roots/wordpress-core-installer/zipball/73f8488e5178c5d54234b919f823a9095e2b1847",
                "reference": "73f8488e5178c5d54234b919f823a9095e2b1847",
                "shasum": ""
            },
            "require": {
                "composer-plugin-api": "^1.0 || ^2.0",
                "php": ">=5.6.0"
            },
            "conflict": {
                "composer/installers": "<1.0.6"
            },
            "replace": {
                "johnpbloch/wordpress-core-installer": "*"
            },
            "require-dev": {
                "composer/composer": "^1.0 || ^2.0",
                "phpunit/phpunit": ">=5.7.27"
            },
            "type": "composer-plugin",
            "extra": {
                "class": "Roots\\Composer\\WordPressCorePlugin"
            },
            "autoload": {
                "psr-4": {
                    "Roots\\Composer\\": "src/"
                }
            },
            "notification-url": "https://packagist.org/downloads/",
            "license": [
                "GPL-2.0-or-later"
            ],
            "authors": [
                {
                    "name": "John P. Bloch",
                    "email": "me@johnpbloch.com"
                },
                {
                    "name": "Roots",
                    "email": "team@roots.io"
                }
            ],
            "description": "A custom installer to handle deploying WordPress with composer",
            "keywords": [
                "wordpress"
            ],
            "support": {
                "issues": "https://github.com/roots/wordpress-core-installer/issues",
                "source": "https://github.com/roots/wordpress-core-installer/tree/master"
            },
            "funding": [
                {
                    "url": "https://github.com/roots",
                    "type": "github"
                },
                {
                    "url": "https://www.patreon.com/rootsdev",
                    "type": "patreon"
                }
            ],
            "time": "2020-08-20T00:27:30+00:00"
        },
        {
            "name": "roots/wordpress-no-content",
            "version": "6.4.2",
            "source": {
                "type": "git",
                "url": "https://github.com/WordPress/WordPress.git",
                "reference": "6.4.2"
            },
            "dist": {
                "type": "zip",
                "url": "https://downloads.wordpress.org/release/wordpress-6.4.2-no-content.zip",
                "shasum": "77d5fc8e5535fc2c63c1c6ae0c4763aad10ac8e7"
            },
            "require": {
                "php": ">= 7.0.0"
            },
            "provide": {
                "wordpress/core-implementation": "6.4.2"
            },
            "suggest": {
                "ext-curl": "Performs remote request operations.",
                "ext-dom": "Used to validate Text Widget content and to automatically configuring IIS7+.",
                "ext-exif": "Works with metadata stored in images.",
                "ext-fileinfo": "Used to detect mimetype of file uploads.",
                "ext-hash": "Used for hashing, including passwords and update packages.",
                "ext-imagick": "Provides better image quality for media uploads.",
                "ext-json": "Used for communications with other servers.",
                "ext-libsodium": "Validates Signatures and provides securely random bytes.",
                "ext-mbstring": "Used to properly handle UTF8 text.",
                "ext-mysqli": "Connects to MySQL for database interactions.",
                "ext-openssl": "Permits SSL-based connections to other hosts.",
                "ext-pcre": "Increases performance of pattern matching in code searches.",
                "ext-xml": "Used for XML parsing, such as from a third-party site.",
                "ext-zip": "Used for decompressing Plugins, Themes, and WordPress update packages."
            },
            "type": "wordpress-core",
            "notification-url": "https://packagist.org/downloads/",
            "license": [
                "GPL-2.0-or-later"
            ],
            "authors": [
                {
                    "name": "WordPress Community",
                    "homepage": "https://wordpress.org/about/"
                }
            ],
            "description": "WordPress is open source software you can use to create a beautiful website, blog, or app.",
            "homepage": "https://wordpress.org/",
            "keywords": [
                "blog",
                "cms",
                "wordpress"
            ],
            "support": {
                "docs": "https://developer.wordpress.org/",
                "forum": "https://wordpress.org/support/",
                "irc": "irc://irc.freenode.net/wordpress",
                "issues": "https://core.trac.wordpress.org/",
                "rss": "https://wordpress.org/news/feed/",
                "source": "https://core.trac.wordpress.org/browser",
                "wiki": "https://codex.wordpress.org/"
            },
            "funding": [
                {
                    "url": "https://wordpressfoundation.org/donate/",
                    "type": "other"
                }
            ],
            "time": "2023-12-06T16:27:40+00:00"
        },
        {
            "name": "sebastian/cli-parser",
            "version": "1.0.1",
            "source": {
                "type": "git",
                "url": "https://github.com/sebastianbergmann/cli-parser.git",
                "reference": "442e7c7e687e42adc03470c7b668bc4b2402c0b2"
            },
            "dist": {
                "type": "zip",
                "url": "https://api.github.com/repos/sebastianbergmann/cli-parser/zipball/442e7c7e687e42adc03470c7b668bc4b2402c0b2",
                "reference": "442e7c7e687e42adc03470c7b668bc4b2402c0b2",
                "shasum": ""
            },
            "require": {
                "php": ">=7.3"
            },
            "require-dev": {
                "phpunit/phpunit": "^9.3"
            },
            "type": "library",
            "extra": {
                "branch-alias": {
                    "dev-master": "1.0-dev"
                }
            },
            "autoload": {
                "classmap": [
                    "src/"
                ]
            },
            "notification-url": "https://packagist.org/downloads/",
            "license": [
                "BSD-3-Clause"
            ],
            "authors": [
                {
                    "name": "Sebastian Bergmann",
                    "email": "sebastian@phpunit.de",
                    "role": "lead"
                }
            ],
            "description": "Library for parsing CLI options",
            "homepage": "https://github.com/sebastianbergmann/cli-parser",
            "support": {
                "issues": "https://github.com/sebastianbergmann/cli-parser/issues",
                "source": "https://github.com/sebastianbergmann/cli-parser/tree/1.0.1"
            },
            "funding": [
                {
                    "url": "https://github.com/sebastianbergmann",
                    "type": "github"
                }
            ],
            "time": "2020-09-28T06:08:49+00:00"
        },
        {
            "name": "sebastian/code-unit",
            "version": "1.0.8",
            "source": {
                "type": "git",
                "url": "https://github.com/sebastianbergmann/code-unit.git",
                "reference": "1fc9f64c0927627ef78ba436c9b17d967e68e120"
            },
            "dist": {
                "type": "zip",
                "url": "https://api.github.com/repos/sebastianbergmann/code-unit/zipball/1fc9f64c0927627ef78ba436c9b17d967e68e120",
                "reference": "1fc9f64c0927627ef78ba436c9b17d967e68e120",
                "shasum": ""
            },
            "require": {
                "php": ">=7.3"
            },
            "require-dev": {
                "phpunit/phpunit": "^9.3"
            },
            "type": "library",
            "extra": {
                "branch-alias": {
                    "dev-master": "1.0-dev"
                }
            },
            "autoload": {
                "classmap": [
                    "src/"
                ]
            },
            "notification-url": "https://packagist.org/downloads/",
            "license": [
                "BSD-3-Clause"
            ],
            "authors": [
                {
                    "name": "Sebastian Bergmann",
                    "email": "sebastian@phpunit.de",
                    "role": "lead"
                }
            ],
            "description": "Collection of value objects that represent the PHP code units",
            "homepage": "https://github.com/sebastianbergmann/code-unit",
            "support": {
                "issues": "https://github.com/sebastianbergmann/code-unit/issues",
                "source": "https://github.com/sebastianbergmann/code-unit/tree/1.0.8"
            },
            "funding": [
                {
                    "url": "https://github.com/sebastianbergmann",
                    "type": "github"
                }
            ],
            "time": "2020-10-26T13:08:54+00:00"
        },
        {
            "name": "sebastian/code-unit-reverse-lookup",
            "version": "2.0.3",
            "source": {
                "type": "git",
                "url": "https://github.com/sebastianbergmann/code-unit-reverse-lookup.git",
                "reference": "ac91f01ccec49fb77bdc6fd1e548bc70f7faa3e5"
            },
            "dist": {
                "type": "zip",
                "url": "https://api.github.com/repos/sebastianbergmann/code-unit-reverse-lookup/zipball/ac91f01ccec49fb77bdc6fd1e548bc70f7faa3e5",
                "reference": "ac91f01ccec49fb77bdc6fd1e548bc70f7faa3e5",
                "shasum": ""
            },
            "require": {
                "php": ">=7.3"
            },
            "require-dev": {
                "phpunit/phpunit": "^9.3"
            },
            "type": "library",
            "extra": {
                "branch-alias": {
                    "dev-master": "2.0-dev"
                }
            },
            "autoload": {
                "classmap": [
                    "src/"
                ]
            },
            "notification-url": "https://packagist.org/downloads/",
            "license": [
                "BSD-3-Clause"
            ],
            "authors": [
                {
                    "name": "Sebastian Bergmann",
                    "email": "sebastian@phpunit.de"
                }
            ],
            "description": "Looks up which function or method a line of code belongs to",
            "homepage": "https://github.com/sebastianbergmann/code-unit-reverse-lookup/",
            "support": {
                "issues": "https://github.com/sebastianbergmann/code-unit-reverse-lookup/issues",
                "source": "https://github.com/sebastianbergmann/code-unit-reverse-lookup/tree/2.0.3"
            },
            "funding": [
                {
                    "url": "https://github.com/sebastianbergmann",
                    "type": "github"
                }
            ],
            "time": "2020-09-28T05:30:19+00:00"
        },
        {
            "name": "sebastian/comparator",
            "version": "4.0.8",
            "source": {
                "type": "git",
                "url": "https://github.com/sebastianbergmann/comparator.git",
                "reference": "fa0f136dd2334583309d32b62544682ee972b51a"
            },
            "dist": {
                "type": "zip",
                "url": "https://api.github.com/repos/sebastianbergmann/comparator/zipball/fa0f136dd2334583309d32b62544682ee972b51a",
                "reference": "fa0f136dd2334583309d32b62544682ee972b51a",
                "shasum": ""
            },
            "require": {
                "php": ">=7.3",
                "sebastian/diff": "^4.0",
                "sebastian/exporter": "^4.0"
            },
            "require-dev": {
                "phpunit/phpunit": "^9.3"
            },
            "type": "library",
            "extra": {
                "branch-alias": {
                    "dev-master": "4.0-dev"
                }
            },
            "autoload": {
                "classmap": [
                    "src/"
                ]
            },
            "notification-url": "https://packagist.org/downloads/",
            "license": [
                "BSD-3-Clause"
            ],
            "authors": [
                {
                    "name": "Sebastian Bergmann",
                    "email": "sebastian@phpunit.de"
                },
                {
                    "name": "Jeff Welch",
                    "email": "whatthejeff@gmail.com"
                },
                {
                    "name": "Volker Dusch",
                    "email": "github@wallbash.com"
                },
                {
                    "name": "Bernhard Schussek",
                    "email": "bschussek@2bepublished.at"
                }
            ],
            "description": "Provides the functionality to compare PHP values for equality",
            "homepage": "https://github.com/sebastianbergmann/comparator",
            "keywords": [
                "comparator",
                "compare",
                "equality"
            ],
            "support": {
                "issues": "https://github.com/sebastianbergmann/comparator/issues",
                "source": "https://github.com/sebastianbergmann/comparator/tree/4.0.8"
            },
            "funding": [
                {
                    "url": "https://github.com/sebastianbergmann",
                    "type": "github"
                }
            ],
            "time": "2022-09-14T12:41:17+00:00"
        },
        {
            "name": "sebastian/complexity",
            "version": "2.0.3",
            "source": {
                "type": "git",
                "url": "https://github.com/sebastianbergmann/complexity.git",
                "reference": "25f207c40d62b8b7aa32f5ab026c53561964053a"
            },
            "dist": {
                "type": "zip",
                "url": "https://api.github.com/repos/sebastianbergmann/complexity/zipball/25f207c40d62b8b7aa32f5ab026c53561964053a",
                "reference": "25f207c40d62b8b7aa32f5ab026c53561964053a",
                "shasum": ""
            },
            "require": {
                "nikic/php-parser": "^4.18 || ^5.0",
                "php": ">=7.3"
            },
            "require-dev": {
                "phpunit/phpunit": "^9.3"
            },
            "type": "library",
            "extra": {
                "branch-alias": {
                    "dev-master": "2.0-dev"
                }
            },
            "autoload": {
                "classmap": [
                    "src/"
                ]
            },
            "notification-url": "https://packagist.org/downloads/",
            "license": [
                "BSD-3-Clause"
            ],
            "authors": [
                {
                    "name": "Sebastian Bergmann",
                    "email": "sebastian@phpunit.de",
                    "role": "lead"
                }
            ],
            "description": "Library for calculating the complexity of PHP code units",
            "homepage": "https://github.com/sebastianbergmann/complexity",
            "support": {
                "issues": "https://github.com/sebastianbergmann/complexity/issues",
                "source": "https://github.com/sebastianbergmann/complexity/tree/2.0.3"
            },
            "funding": [
                {
                    "url": "https://github.com/sebastianbergmann",
                    "type": "github"
                }
            ],
            "time": "2023-12-22T06:19:30+00:00"
        },
        {
            "name": "sebastian/diff",
            "version": "4.0.5",
            "source": {
                "type": "git",
                "url": "https://github.com/sebastianbergmann/diff.git",
                "reference": "74be17022044ebaaecfdf0c5cd504fc9cd5a7131"
            },
            "dist": {
                "type": "zip",
                "url": "https://api.github.com/repos/sebastianbergmann/diff/zipball/74be17022044ebaaecfdf0c5cd504fc9cd5a7131",
                "reference": "74be17022044ebaaecfdf0c5cd504fc9cd5a7131",
                "shasum": ""
            },
            "require": {
                "php": ">=7.3"
            },
            "require-dev": {
                "phpunit/phpunit": "^9.3",
                "symfony/process": "^4.2 || ^5"
            },
            "type": "library",
            "extra": {
                "branch-alias": {
                    "dev-master": "4.0-dev"
                }
            },
            "autoload": {
                "classmap": [
                    "src/"
                ]
            },
            "notification-url": "https://packagist.org/downloads/",
            "license": [
                "BSD-3-Clause"
            ],
            "authors": [
                {
                    "name": "Sebastian Bergmann",
                    "email": "sebastian@phpunit.de"
                },
                {
                    "name": "Kore Nordmann",
                    "email": "mail@kore-nordmann.de"
                }
            ],
            "description": "Diff implementation",
            "homepage": "https://github.com/sebastianbergmann/diff",
            "keywords": [
                "diff",
                "udiff",
                "unidiff",
                "unified diff"
            ],
            "support": {
                "issues": "https://github.com/sebastianbergmann/diff/issues",
                "source": "https://github.com/sebastianbergmann/diff/tree/4.0.5"
            },
            "funding": [
                {
                    "url": "https://github.com/sebastianbergmann",
                    "type": "github"
                }
            ],
            "time": "2023-05-07T05:35:17+00:00"
        },
        {
            "name": "sebastian/environment",
            "version": "5.1.5",
            "source": {
                "type": "git",
                "url": "https://github.com/sebastianbergmann/environment.git",
                "reference": "830c43a844f1f8d5b7a1f6d6076b784454d8b7ed"
            },
            "dist": {
                "type": "zip",
                "url": "https://api.github.com/repos/sebastianbergmann/environment/zipball/830c43a844f1f8d5b7a1f6d6076b784454d8b7ed",
                "reference": "830c43a844f1f8d5b7a1f6d6076b784454d8b7ed",
                "shasum": ""
            },
            "require": {
                "php": ">=7.3"
            },
            "require-dev": {
                "phpunit/phpunit": "^9.3"
            },
            "suggest": {
                "ext-posix": "*"
            },
            "type": "library",
            "extra": {
                "branch-alias": {
                    "dev-master": "5.1-dev"
                }
            },
            "autoload": {
                "classmap": [
                    "src/"
                ]
            },
            "notification-url": "https://packagist.org/downloads/",
            "license": [
                "BSD-3-Clause"
            ],
            "authors": [
                {
                    "name": "Sebastian Bergmann",
                    "email": "sebastian@phpunit.de"
                }
            ],
            "description": "Provides functionality to handle HHVM/PHP environments",
            "homepage": "http://www.github.com/sebastianbergmann/environment",
            "keywords": [
                "Xdebug",
                "environment",
                "hhvm"
            ],
            "support": {
                "issues": "https://github.com/sebastianbergmann/environment/issues",
                "source": "https://github.com/sebastianbergmann/environment/tree/5.1.5"
            },
            "funding": [
                {
                    "url": "https://github.com/sebastianbergmann",
                    "type": "github"
                }
            ],
            "time": "2023-02-03T06:03:51+00:00"
        },
        {
            "name": "sebastian/exporter",
            "version": "4.0.5",
            "source": {
                "type": "git",
                "url": "https://github.com/sebastianbergmann/exporter.git",
                "reference": "ac230ed27f0f98f597c8a2b6eb7ac563af5e5b9d"
            },
            "dist": {
                "type": "zip",
                "url": "https://api.github.com/repos/sebastianbergmann/exporter/zipball/ac230ed27f0f98f597c8a2b6eb7ac563af5e5b9d",
                "reference": "ac230ed27f0f98f597c8a2b6eb7ac563af5e5b9d",
                "shasum": ""
            },
            "require": {
                "php": ">=7.3",
                "sebastian/recursion-context": "^4.0"
            },
            "require-dev": {
                "ext-mbstring": "*",
                "phpunit/phpunit": "^9.3"
            },
            "type": "library",
            "extra": {
                "branch-alias": {
                    "dev-master": "4.0-dev"
                }
            },
            "autoload": {
                "classmap": [
                    "src/"
                ]
            },
            "notification-url": "https://packagist.org/downloads/",
            "license": [
                "BSD-3-Clause"
            ],
            "authors": [
                {
                    "name": "Sebastian Bergmann",
                    "email": "sebastian@phpunit.de"
                },
                {
                    "name": "Jeff Welch",
                    "email": "whatthejeff@gmail.com"
                },
                {
                    "name": "Volker Dusch",
                    "email": "github@wallbash.com"
                },
                {
                    "name": "Adam Harvey",
                    "email": "aharvey@php.net"
                },
                {
                    "name": "Bernhard Schussek",
                    "email": "bschussek@gmail.com"
                }
            ],
            "description": "Provides the functionality to export PHP variables for visualization",
            "homepage": "https://www.github.com/sebastianbergmann/exporter",
            "keywords": [
                "export",
                "exporter"
            ],
            "support": {
                "issues": "https://github.com/sebastianbergmann/exporter/issues",
                "source": "https://github.com/sebastianbergmann/exporter/tree/4.0.5"
            },
            "funding": [
                {
                    "url": "https://github.com/sebastianbergmann",
                    "type": "github"
                }
            ],
            "time": "2022-09-14T06:03:37+00:00"
        },
        {
            "name": "sebastian/global-state",
            "version": "5.0.6",
            "source": {
                "type": "git",
                "url": "https://github.com/sebastianbergmann/global-state.git",
                "reference": "bde739e7565280bda77be70044ac1047bc007e34"
            },
            "dist": {
                "type": "zip",
                "url": "https://api.github.com/repos/sebastianbergmann/global-state/zipball/bde739e7565280bda77be70044ac1047bc007e34",
                "reference": "bde739e7565280bda77be70044ac1047bc007e34",
                "shasum": ""
            },
            "require": {
                "php": ">=7.3",
                "sebastian/object-reflector": "^2.0",
                "sebastian/recursion-context": "^4.0"
            },
            "require-dev": {
                "ext-dom": "*",
                "phpunit/phpunit": "^9.3"
            },
            "suggest": {
                "ext-uopz": "*"
            },
            "type": "library",
            "extra": {
                "branch-alias": {
                    "dev-master": "5.0-dev"
                }
            },
            "autoload": {
                "classmap": [
                    "src/"
                ]
            },
            "notification-url": "https://packagist.org/downloads/",
            "license": [
                "BSD-3-Clause"
            ],
            "authors": [
                {
                    "name": "Sebastian Bergmann",
                    "email": "sebastian@phpunit.de"
                }
            ],
            "description": "Snapshotting of global state",
            "homepage": "http://www.github.com/sebastianbergmann/global-state",
            "keywords": [
                "global state"
            ],
            "support": {
                "issues": "https://github.com/sebastianbergmann/global-state/issues",
                "source": "https://github.com/sebastianbergmann/global-state/tree/5.0.6"
            },
            "funding": [
                {
                    "url": "https://github.com/sebastianbergmann",
                    "type": "github"
                }
            ],
            "time": "2023-08-02T09:26:13+00:00"
        },
        {
            "name": "sebastian/lines-of-code",
            "version": "1.0.4",
            "source": {
                "type": "git",
                "url": "https://github.com/sebastianbergmann/lines-of-code.git",
                "reference": "e1e4a170560925c26d424b6a03aed157e7dcc5c5"
            },
            "dist": {
                "type": "zip",
                "url": "https://api.github.com/repos/sebastianbergmann/lines-of-code/zipball/e1e4a170560925c26d424b6a03aed157e7dcc5c5",
                "reference": "e1e4a170560925c26d424b6a03aed157e7dcc5c5",
                "shasum": ""
            },
            "require": {
                "nikic/php-parser": "^4.18 || ^5.0",
                "php": ">=7.3"
            },
            "require-dev": {
                "phpunit/phpunit": "^9.3"
            },
            "type": "library",
            "extra": {
                "branch-alias": {
                    "dev-master": "1.0-dev"
                }
            },
            "autoload": {
                "classmap": [
                    "src/"
                ]
            },
            "notification-url": "https://packagist.org/downloads/",
            "license": [
                "BSD-3-Clause"
            ],
            "authors": [
                {
                    "name": "Sebastian Bergmann",
                    "email": "sebastian@phpunit.de",
                    "role": "lead"
                }
            ],
            "description": "Library for counting the lines of code in PHP source code",
            "homepage": "https://github.com/sebastianbergmann/lines-of-code",
            "support": {
                "issues": "https://github.com/sebastianbergmann/lines-of-code/issues",
                "source": "https://github.com/sebastianbergmann/lines-of-code/tree/1.0.4"
            },
            "funding": [
                {
                    "url": "https://github.com/sebastianbergmann",
                    "type": "github"
                }
            ],
            "time": "2023-12-22T06:20:34+00:00"
        },
        {
            "name": "sebastian/object-enumerator",
            "version": "4.0.4",
            "source": {
                "type": "git",
                "url": "https://github.com/sebastianbergmann/object-enumerator.git",
                "reference": "5c9eeac41b290a3712d88851518825ad78f45c71"
            },
            "dist": {
                "type": "zip",
                "url": "https://api.github.com/repos/sebastianbergmann/object-enumerator/zipball/5c9eeac41b290a3712d88851518825ad78f45c71",
                "reference": "5c9eeac41b290a3712d88851518825ad78f45c71",
                "shasum": ""
            },
            "require": {
                "php": ">=7.3",
                "sebastian/object-reflector": "^2.0",
                "sebastian/recursion-context": "^4.0"
            },
            "require-dev": {
                "phpunit/phpunit": "^9.3"
            },
            "type": "library",
            "extra": {
                "branch-alias": {
                    "dev-master": "4.0-dev"
                }
            },
            "autoload": {
                "classmap": [
                    "src/"
                ]
            },
            "notification-url": "https://packagist.org/downloads/",
            "license": [
                "BSD-3-Clause"
            ],
            "authors": [
                {
                    "name": "Sebastian Bergmann",
                    "email": "sebastian@phpunit.de"
                }
            ],
            "description": "Traverses array structures and object graphs to enumerate all referenced objects",
            "homepage": "https://github.com/sebastianbergmann/object-enumerator/",
            "support": {
                "issues": "https://github.com/sebastianbergmann/object-enumerator/issues",
                "source": "https://github.com/sebastianbergmann/object-enumerator/tree/4.0.4"
            },
            "funding": [
                {
                    "url": "https://github.com/sebastianbergmann",
                    "type": "github"
                }
            ],
            "time": "2020-10-26T13:12:34+00:00"
        },
        {
            "name": "sebastian/object-reflector",
            "version": "2.0.4",
            "source": {
                "type": "git",
                "url": "https://github.com/sebastianbergmann/object-reflector.git",
                "reference": "b4f479ebdbf63ac605d183ece17d8d7fe49c15c7"
            },
            "dist": {
                "type": "zip",
                "url": "https://api.github.com/repos/sebastianbergmann/object-reflector/zipball/b4f479ebdbf63ac605d183ece17d8d7fe49c15c7",
                "reference": "b4f479ebdbf63ac605d183ece17d8d7fe49c15c7",
                "shasum": ""
            },
            "require": {
                "php": ">=7.3"
            },
            "require-dev": {
                "phpunit/phpunit": "^9.3"
            },
            "type": "library",
            "extra": {
                "branch-alias": {
                    "dev-master": "2.0-dev"
                }
            },
            "autoload": {
                "classmap": [
                    "src/"
                ]
            },
            "notification-url": "https://packagist.org/downloads/",
            "license": [
                "BSD-3-Clause"
            ],
            "authors": [
                {
                    "name": "Sebastian Bergmann",
                    "email": "sebastian@phpunit.de"
                }
            ],
            "description": "Allows reflection of object attributes, including inherited and non-public ones",
            "homepage": "https://github.com/sebastianbergmann/object-reflector/",
            "support": {
                "issues": "https://github.com/sebastianbergmann/object-reflector/issues",
                "source": "https://github.com/sebastianbergmann/object-reflector/tree/2.0.4"
            },
            "funding": [
                {
                    "url": "https://github.com/sebastianbergmann",
                    "type": "github"
                }
            ],
            "time": "2020-10-26T13:14:26+00:00"
        },
        {
            "name": "sebastian/recursion-context",
            "version": "4.0.5",
            "source": {
                "type": "git",
                "url": "https://github.com/sebastianbergmann/recursion-context.git",
                "reference": "e75bd0f07204fec2a0af9b0f3cfe97d05f92efc1"
            },
            "dist": {
                "type": "zip",
                "url": "https://api.github.com/repos/sebastianbergmann/recursion-context/zipball/e75bd0f07204fec2a0af9b0f3cfe97d05f92efc1",
                "reference": "e75bd0f07204fec2a0af9b0f3cfe97d05f92efc1",
                "shasum": ""
            },
            "require": {
                "php": ">=7.3"
            },
            "require-dev": {
                "phpunit/phpunit": "^9.3"
            },
            "type": "library",
            "extra": {
                "branch-alias": {
                    "dev-master": "4.0-dev"
                }
            },
            "autoload": {
                "classmap": [
                    "src/"
                ]
            },
            "notification-url": "https://packagist.org/downloads/",
            "license": [
                "BSD-3-Clause"
            ],
            "authors": [
                {
                    "name": "Sebastian Bergmann",
                    "email": "sebastian@phpunit.de"
                },
                {
                    "name": "Jeff Welch",
                    "email": "whatthejeff@gmail.com"
                },
                {
                    "name": "Adam Harvey",
                    "email": "aharvey@php.net"
                }
            ],
            "description": "Provides functionality to recursively process PHP variables",
            "homepage": "https://github.com/sebastianbergmann/recursion-context",
            "support": {
                "issues": "https://github.com/sebastianbergmann/recursion-context/issues",
                "source": "https://github.com/sebastianbergmann/recursion-context/tree/4.0.5"
            },
            "funding": [
                {
                    "url": "https://github.com/sebastianbergmann",
                    "type": "github"
                }
            ],
            "time": "2023-02-03T06:07:39+00:00"
        },
        {
            "name": "sebastian/resource-operations",
            "version": "3.0.3",
            "source": {
                "type": "git",
                "url": "https://github.com/sebastianbergmann/resource-operations.git",
                "reference": "0f4443cb3a1d92ce809899753bc0d5d5a8dd19a8"
            },
            "dist": {
                "type": "zip",
                "url": "https://api.github.com/repos/sebastianbergmann/resource-operations/zipball/0f4443cb3a1d92ce809899753bc0d5d5a8dd19a8",
                "reference": "0f4443cb3a1d92ce809899753bc0d5d5a8dd19a8",
                "shasum": ""
            },
            "require": {
                "php": ">=7.3"
            },
            "require-dev": {
                "phpunit/phpunit": "^9.0"
            },
            "type": "library",
            "extra": {
                "branch-alias": {
                    "dev-master": "3.0-dev"
                }
            },
            "autoload": {
                "classmap": [
                    "src/"
                ]
            },
            "notification-url": "https://packagist.org/downloads/",
            "license": [
                "BSD-3-Clause"
            ],
            "authors": [
                {
                    "name": "Sebastian Bergmann",
                    "email": "sebastian@phpunit.de"
                }
            ],
            "description": "Provides a list of PHP built-in functions that operate on resources",
            "homepage": "https://www.github.com/sebastianbergmann/resource-operations",
            "support": {
                "issues": "https://github.com/sebastianbergmann/resource-operations/issues",
                "source": "https://github.com/sebastianbergmann/resource-operations/tree/3.0.3"
            },
            "funding": [
                {
                    "url": "https://github.com/sebastianbergmann",
                    "type": "github"
                }
            ],
            "time": "2020-09-28T06:45:17+00:00"
        },
        {
            "name": "sebastian/type",
            "version": "3.2.1",
            "source": {
                "type": "git",
                "url": "https://github.com/sebastianbergmann/type.git",
                "reference": "75e2c2a32f5e0b3aef905b9ed0b179b953b3d7c7"
            },
            "dist": {
                "type": "zip",
                "url": "https://api.github.com/repos/sebastianbergmann/type/zipball/75e2c2a32f5e0b3aef905b9ed0b179b953b3d7c7",
                "reference": "75e2c2a32f5e0b3aef905b9ed0b179b953b3d7c7",
                "shasum": ""
            },
            "require": {
                "php": ">=7.3"
            },
            "require-dev": {
                "phpunit/phpunit": "^9.5"
            },
            "type": "library",
            "extra": {
                "branch-alias": {
                    "dev-master": "3.2-dev"
                }
            },
            "autoload": {
                "classmap": [
                    "src/"
                ]
            },
            "notification-url": "https://packagist.org/downloads/",
            "license": [
                "BSD-3-Clause"
            ],
            "authors": [
                {
                    "name": "Sebastian Bergmann",
                    "email": "sebastian@phpunit.de",
                    "role": "lead"
                }
            ],
            "description": "Collection of value objects that represent the types of the PHP type system",
            "homepage": "https://github.com/sebastianbergmann/type",
            "support": {
                "issues": "https://github.com/sebastianbergmann/type/issues",
                "source": "https://github.com/sebastianbergmann/type/tree/3.2.1"
            },
            "funding": [
                {
                    "url": "https://github.com/sebastianbergmann",
                    "type": "github"
                }
            ],
            "time": "2023-02-03T06:13:03+00:00"
        },
        {
            "name": "sebastian/version",
            "version": "3.0.2",
            "source": {
                "type": "git",
                "url": "https://github.com/sebastianbergmann/version.git",
                "reference": "c6c1022351a901512170118436c764e473f6de8c"
            },
            "dist": {
                "type": "zip",
                "url": "https://api.github.com/repos/sebastianbergmann/version/zipball/c6c1022351a901512170118436c764e473f6de8c",
                "reference": "c6c1022351a901512170118436c764e473f6de8c",
                "shasum": ""
            },
            "require": {
                "php": ">=7.3"
            },
            "type": "library",
            "extra": {
                "branch-alias": {
                    "dev-master": "3.0-dev"
                }
            },
            "autoload": {
                "classmap": [
                    "src/"
                ]
            },
            "notification-url": "https://packagist.org/downloads/",
            "license": [
                "BSD-3-Clause"
            ],
            "authors": [
                {
                    "name": "Sebastian Bergmann",
                    "email": "sebastian@phpunit.de",
                    "role": "lead"
                }
            ],
            "description": "Library that helps with managing the version number of Git-hosted PHP projects",
            "homepage": "https://github.com/sebastianbergmann/version",
            "support": {
                "issues": "https://github.com/sebastianbergmann/version/issues",
                "source": "https://github.com/sebastianbergmann/version/tree/3.0.2"
            },
            "funding": [
                {
                    "url": "https://github.com/sebastianbergmann",
                    "type": "github"
                }
            ],
            "time": "2020-09-28T06:39:44+00:00"
        },
        {
            "name": "symfony/console",
            "version": "v6.4.2",
            "source": {
                "type": "git",
                "url": "https://github.com/symfony/console.git",
                "reference": "0254811a143e6bc6c8deea08b589a7e68a37f625"
            },
            "dist": {
                "type": "zip",
                "url": "https://api.github.com/repos/symfony/console/zipball/0254811a143e6bc6c8deea08b589a7e68a37f625",
                "reference": "0254811a143e6bc6c8deea08b589a7e68a37f625",
                "shasum": ""
            },
            "require": {
                "php": ">=8.1",
                "symfony/deprecation-contracts": "^2.5|^3",
                "symfony/polyfill-mbstring": "~1.0",
                "symfony/service-contracts": "^2.5|^3",
                "symfony/string": "^5.4|^6.0|^7.0"
            },
            "conflict": {
                "symfony/dependency-injection": "<5.4",
                "symfony/dotenv": "<5.4",
                "symfony/event-dispatcher": "<5.4",
                "symfony/lock": "<5.4",
                "symfony/process": "<5.4"
            },
            "provide": {
                "psr/log-implementation": "1.0|2.0|3.0"
            },
            "require-dev": {
                "psr/log": "^1|^2|^3",
                "symfony/config": "^5.4|^6.0|^7.0",
                "symfony/dependency-injection": "^5.4|^6.0|^7.0",
                "symfony/event-dispatcher": "^5.4|^6.0|^7.0",
                "symfony/http-foundation": "^6.4|^7.0",
                "symfony/http-kernel": "^6.4|^7.0",
                "symfony/lock": "^5.4|^6.0|^7.0",
                "symfony/messenger": "^5.4|^6.0|^7.0",
                "symfony/process": "^5.4|^6.0|^7.0",
                "symfony/stopwatch": "^5.4|^6.0|^7.0",
                "symfony/var-dumper": "^5.4|^6.0|^7.0"
            },
            "type": "library",
            "autoload": {
                "psr-4": {
                    "Symfony\\Component\\Console\\": ""
                },
                "exclude-from-classmap": [
                    "/Tests/"
                ]
            },
            "notification-url": "https://packagist.org/downloads/",
            "license": [
                "MIT"
            ],
            "authors": [
                {
                    "name": "Fabien Potencier",
                    "email": "fabien@symfony.com"
                },
                {
                    "name": "Symfony Community",
                    "homepage": "https://symfony.com/contributors"
                }
            ],
            "description": "Eases the creation of beautiful and testable command line interfaces",
            "homepage": "https://symfony.com",
            "keywords": [
                "cli",
                "command-line",
                "console",
                "terminal"
            ],
            "support": {
                "source": "https://github.com/symfony/console/tree/v6.4.2"
            },
            "funding": [
                {
                    "url": "https://symfony.com/sponsor",
                    "type": "custom"
                },
                {
                    "url": "https://github.com/fabpot",
                    "type": "github"
                },
                {
                    "url": "https://tidelift.com/funding/github/packagist/symfony/symfony",
                    "type": "tidelift"
                }
            ],
            "time": "2023-12-10T16:15:48+00:00"
        },
        {
            "name": "symfony/deprecation-contracts",
            "version": "v3.4.0",
            "source": {
                "type": "git",
                "url": "https://github.com/symfony/deprecation-contracts.git",
                "reference": "7c3aff79d10325257a001fcf92d991f24fc967cf"
            },
            "dist": {
                "type": "zip",
                "url": "https://api.github.com/repos/symfony/deprecation-contracts/zipball/7c3aff79d10325257a001fcf92d991f24fc967cf",
                "reference": "7c3aff79d10325257a001fcf92d991f24fc967cf",
                "shasum": ""
            },
            "require": {
                "php": ">=8.1"
            },
            "type": "library",
            "extra": {
                "branch-alias": {
                    "dev-main": "3.4-dev"
                },
                "thanks": {
                    "name": "symfony/contracts",
                    "url": "https://github.com/symfony/contracts"
                }
            },
            "autoload": {
                "files": [
                    "function.php"
                ]
            },
            "notification-url": "https://packagist.org/downloads/",
            "license": [
                "MIT"
            ],
            "authors": [
                {
                    "name": "Nicolas Grekas",
                    "email": "p@tchwork.com"
                },
                {
                    "name": "Symfony Community",
                    "homepage": "https://symfony.com/contributors"
                }
            ],
            "description": "A generic function and convention to trigger deprecation notices",
            "homepage": "https://symfony.com",
            "support": {
                "source": "https://github.com/symfony/deprecation-contracts/tree/v3.4.0"
            },
            "funding": [
                {
                    "url": "https://symfony.com/sponsor",
                    "type": "custom"
                },
                {
                    "url": "https://github.com/fabpot",
                    "type": "github"
                },
                {
                    "url": "https://tidelift.com/funding/github/packagist/symfony/symfony",
                    "type": "tidelift"
                }
            ],
            "time": "2023-05-23T14:45:45+00:00"
        },
        {
            "name": "symfony/polyfill-ctype",
            "version": "v1.28.0",
            "source": {
                "type": "git",
                "url": "https://github.com/symfony/polyfill-ctype.git",
                "reference": "ea208ce43cbb04af6867b4fdddb1bdbf84cc28cb"
            },
            "dist": {
                "type": "zip",
                "url": "https://api.github.com/repos/symfony/polyfill-ctype/zipball/ea208ce43cbb04af6867b4fdddb1bdbf84cc28cb",
                "reference": "ea208ce43cbb04af6867b4fdddb1bdbf84cc28cb",
                "shasum": ""
            },
            "require": {
                "php": ">=7.1"
            },
            "provide": {
                "ext-ctype": "*"
            },
            "suggest": {
                "ext-ctype": "For best performance"
            },
            "type": "library",
            "extra": {
                "branch-alias": {
                    "dev-main": "1.28-dev"
                },
                "thanks": {
                    "name": "symfony/polyfill",
                    "url": "https://github.com/symfony/polyfill"
                }
            },
            "autoload": {
                "files": [
                    "bootstrap.php"
                ],
                "psr-4": {
                    "Symfony\\Polyfill\\Ctype\\": ""
                }
            },
            "notification-url": "https://packagist.org/downloads/",
            "license": [
                "MIT"
            ],
            "authors": [
                {
                    "name": "Gert de Pagter",
                    "email": "BackEndTea@gmail.com"
                },
                {
                    "name": "Symfony Community",
                    "homepage": "https://symfony.com/contributors"
                }
            ],
            "description": "Symfony polyfill for ctype functions",
            "homepage": "https://symfony.com",
            "keywords": [
                "compatibility",
                "ctype",
                "polyfill",
                "portable"
            ],
            "support": {
                "source": "https://github.com/symfony/polyfill-ctype/tree/v1.28.0"
            },
            "funding": [
                {
                    "url": "https://symfony.com/sponsor",
                    "type": "custom"
                },
                {
                    "url": "https://github.com/fabpot",
                    "type": "github"
                },
                {
                    "url": "https://tidelift.com/funding/github/packagist/symfony/symfony",
                    "type": "tidelift"
                }
            ],
            "time": "2023-01-26T09:26:14+00:00"
        },
        {
            "name": "symfony/polyfill-intl-grapheme",
            "version": "v1.28.0",
            "source": {
                "type": "git",
                "url": "https://github.com/symfony/polyfill-intl-grapheme.git",
                "reference": "875e90aeea2777b6f135677f618529449334a612"
            },
            "dist": {
                "type": "zip",
                "url": "https://api.github.com/repos/symfony/polyfill-intl-grapheme/zipball/875e90aeea2777b6f135677f618529449334a612",
                "reference": "875e90aeea2777b6f135677f618529449334a612",
                "shasum": ""
            },
            "require": {
                "php": ">=7.1"
            },
            "suggest": {
                "ext-intl": "For best performance"
            },
            "type": "library",
            "extra": {
                "branch-alias": {
                    "dev-main": "1.28-dev"
                },
                "thanks": {
                    "name": "symfony/polyfill",
                    "url": "https://github.com/symfony/polyfill"
                }
            },
            "autoload": {
                "files": [
                    "bootstrap.php"
                ],
                "psr-4": {
                    "Symfony\\Polyfill\\Intl\\Grapheme\\": ""
                }
            },
            "notification-url": "https://packagist.org/downloads/",
            "license": [
                "MIT"
            ],
            "authors": [
                {
                    "name": "Nicolas Grekas",
                    "email": "p@tchwork.com"
                },
                {
                    "name": "Symfony Community",
                    "homepage": "https://symfony.com/contributors"
                }
            ],
            "description": "Symfony polyfill for intl's grapheme_* functions",
            "homepage": "https://symfony.com",
            "keywords": [
                "compatibility",
                "grapheme",
                "intl",
                "polyfill",
                "portable",
                "shim"
            ],
            "support": {
                "source": "https://github.com/symfony/polyfill-intl-grapheme/tree/v1.28.0"
            },
            "funding": [
                {
                    "url": "https://symfony.com/sponsor",
                    "type": "custom"
                },
                {
                    "url": "https://github.com/fabpot",
                    "type": "github"
                },
                {
                    "url": "https://tidelift.com/funding/github/packagist/symfony/symfony",
                    "type": "tidelift"
                }
            ],
            "time": "2023-01-26T09:26:14+00:00"
        },
        {
            "name": "symfony/polyfill-intl-normalizer",
            "version": "v1.28.0",
            "source": {
                "type": "git",
                "url": "https://github.com/symfony/polyfill-intl-normalizer.git",
                "reference": "8c4ad05dd0120b6a53c1ca374dca2ad0a1c4ed92"
            },
            "dist": {
                "type": "zip",
                "url": "https://api.github.com/repos/symfony/polyfill-intl-normalizer/zipball/8c4ad05dd0120b6a53c1ca374dca2ad0a1c4ed92",
                "reference": "8c4ad05dd0120b6a53c1ca374dca2ad0a1c4ed92",
                "shasum": ""
            },
            "require": {
                "php": ">=7.1"
            },
            "suggest": {
                "ext-intl": "For best performance"
            },
            "type": "library",
            "extra": {
                "branch-alias": {
                    "dev-main": "1.28-dev"
                },
                "thanks": {
                    "name": "symfony/polyfill",
                    "url": "https://github.com/symfony/polyfill"
                }
            },
            "autoload": {
                "files": [
                    "bootstrap.php"
                ],
                "psr-4": {
                    "Symfony\\Polyfill\\Intl\\Normalizer\\": ""
                },
                "classmap": [
                    "Resources/stubs"
                ]
            },
            "notification-url": "https://packagist.org/downloads/",
            "license": [
                "MIT"
            ],
            "authors": [
                {
                    "name": "Nicolas Grekas",
                    "email": "p@tchwork.com"
                },
                {
                    "name": "Symfony Community",
                    "homepage": "https://symfony.com/contributors"
                }
            ],
            "description": "Symfony polyfill for intl's Normalizer class and related functions",
            "homepage": "https://symfony.com",
            "keywords": [
                "compatibility",
                "intl",
                "normalizer",
                "polyfill",
                "portable",
                "shim"
            ],
            "support": {
                "source": "https://github.com/symfony/polyfill-intl-normalizer/tree/v1.28.0"
            },
            "funding": [
                {
                    "url": "https://symfony.com/sponsor",
                    "type": "custom"
                },
                {
                    "url": "https://github.com/fabpot",
                    "type": "github"
                },
                {
                    "url": "https://tidelift.com/funding/github/packagist/symfony/symfony",
                    "type": "tidelift"
                }
            ],
            "time": "2023-01-26T09:26:14+00:00"
        },
        {
            "name": "symfony/polyfill-mbstring",
            "version": "v1.28.0",
            "source": {
                "type": "git",
                "url": "https://github.com/symfony/polyfill-mbstring.git",
                "reference": "42292d99c55abe617799667f454222c54c60e229"
            },
            "dist": {
                "type": "zip",
                "url": "https://api.github.com/repos/symfony/polyfill-mbstring/zipball/42292d99c55abe617799667f454222c54c60e229",
                "reference": "42292d99c55abe617799667f454222c54c60e229",
                "shasum": ""
            },
            "require": {
                "php": ">=7.1"
            },
            "provide": {
                "ext-mbstring": "*"
            },
            "suggest": {
                "ext-mbstring": "For best performance"
            },
            "type": "library",
            "extra": {
                "branch-alias": {
                    "dev-main": "1.28-dev"
                },
                "thanks": {
                    "name": "symfony/polyfill",
                    "url": "https://github.com/symfony/polyfill"
                }
            },
            "autoload": {
                "files": [
                    "bootstrap.php"
                ],
                "psr-4": {
                    "Symfony\\Polyfill\\Mbstring\\": ""
                }
            },
            "notification-url": "https://packagist.org/downloads/",
            "license": [
                "MIT"
            ],
            "authors": [
                {
                    "name": "Nicolas Grekas",
                    "email": "p@tchwork.com"
                },
                {
                    "name": "Symfony Community",
                    "homepage": "https://symfony.com/contributors"
                }
            ],
            "description": "Symfony polyfill for the Mbstring extension",
            "homepage": "https://symfony.com",
            "keywords": [
                "compatibility",
                "mbstring",
                "polyfill",
                "portable",
                "shim"
            ],
            "support": {
                "source": "https://github.com/symfony/polyfill-mbstring/tree/v1.28.0"
            },
            "funding": [
                {
                    "url": "https://symfony.com/sponsor",
                    "type": "custom"
                },
                {
                    "url": "https://github.com/fabpot",
                    "type": "github"
                },
                {
                    "url": "https://tidelift.com/funding/github/packagist/symfony/symfony",
                    "type": "tidelift"
                }
            ],
            "time": "2023-07-28T09:04:16+00:00"
        },
        {
            "name": "symfony/process",
            "version": "v6.4.2",
            "source": {
                "type": "git",
                "url": "https://github.com/symfony/process.git",
                "reference": "c4b1ef0bc80533d87a2e969806172f1c2a980241"
            },
            "dist": {
                "type": "zip",
                "url": "https://api.github.com/repos/symfony/process/zipball/c4b1ef0bc80533d87a2e969806172f1c2a980241",
                "reference": "c4b1ef0bc80533d87a2e969806172f1c2a980241",
                "shasum": ""
            },
            "require": {
                "php": ">=8.1"
            },
            "type": "library",
            "autoload": {
                "psr-4": {
                    "Symfony\\Component\\Process\\": ""
                },
                "exclude-from-classmap": [
                    "/Tests/"
                ]
            },
            "notification-url": "https://packagist.org/downloads/",
            "license": [
                "MIT"
            ],
            "authors": [
                {
                    "name": "Fabien Potencier",
                    "email": "fabien@symfony.com"
                },
                {
                    "name": "Symfony Community",
                    "homepage": "https://symfony.com/contributors"
                }
            ],
            "description": "Executes commands in sub-processes",
            "homepage": "https://symfony.com",
            "support": {
                "source": "https://github.com/symfony/process/tree/v6.4.2"
            },
            "funding": [
                {
                    "url": "https://symfony.com/sponsor",
                    "type": "custom"
                },
                {
                    "url": "https://github.com/fabpot",
                    "type": "github"
                },
                {
                    "url": "https://tidelift.com/funding/github/packagist/symfony/symfony",
                    "type": "tidelift"
                }
            ],
            "time": "2023-12-22T16:42:54+00:00"
        },
        {
            "name": "symfony/service-contracts",
            "version": "v3.4.1",
            "source": {
                "type": "git",
                "url": "https://github.com/symfony/service-contracts.git",
                "reference": "fe07cbc8d837f60caf7018068e350cc5163681a0"
            },
            "dist": {
                "type": "zip",
                "url": "https://api.github.com/repos/symfony/service-contracts/zipball/fe07cbc8d837f60caf7018068e350cc5163681a0",
                "reference": "fe07cbc8d837f60caf7018068e350cc5163681a0",
                "shasum": ""
            },
            "require": {
                "php": ">=8.1",
                "psr/container": "^1.1|^2.0"
            },
            "conflict": {
                "ext-psr": "<1.1|>=2"
            },
            "type": "library",
            "extra": {
                "branch-alias": {
                    "dev-main": "3.4-dev"
                },
                "thanks": {
                    "name": "symfony/contracts",
                    "url": "https://github.com/symfony/contracts"
                }
            },
            "autoload": {
                "psr-4": {
                    "Symfony\\Contracts\\Service\\": ""
                },
                "exclude-from-classmap": [
                    "/Test/"
                ]
            },
            "notification-url": "https://packagist.org/downloads/",
            "license": [
                "MIT"
            ],
            "authors": [
                {
                    "name": "Nicolas Grekas",
                    "email": "p@tchwork.com"
                },
                {
                    "name": "Symfony Community",
                    "homepage": "https://symfony.com/contributors"
                }
            ],
            "description": "Generic abstractions related to writing services",
            "homepage": "https://symfony.com",
            "keywords": [
                "abstractions",
                "contracts",
                "decoupling",
                "interfaces",
                "interoperability",
                "standards"
            ],
            "support": {
                "source": "https://github.com/symfony/service-contracts/tree/v3.4.1"
            },
            "funding": [
                {
                    "url": "https://symfony.com/sponsor",
                    "type": "custom"
                },
                {
                    "url": "https://github.com/fabpot",
                    "type": "github"
                },
                {
                    "url": "https://tidelift.com/funding/github/packagist/symfony/symfony",
                    "type": "tidelift"
                }
            ],
            "time": "2023-12-26T14:02:43+00:00"
        },
        {
            "name": "symfony/string",
            "version": "v7.0.2",
            "source": {
                "type": "git",
                "url": "https://github.com/symfony/string.git",
                "reference": "cc78f14f91f5e53b42044d0620961c48028ff9f5"
            },
            "dist": {
                "type": "zip",
                "url": "https://api.github.com/repos/symfony/string/zipball/cc78f14f91f5e53b42044d0620961c48028ff9f5",
                "reference": "cc78f14f91f5e53b42044d0620961c48028ff9f5",
                "shasum": ""
            },
            "require": {
                "php": ">=8.2",
                "symfony/polyfill-ctype": "~1.8",
                "symfony/polyfill-intl-grapheme": "~1.0",
                "symfony/polyfill-intl-normalizer": "~1.0",
                "symfony/polyfill-mbstring": "~1.0"
            },
            "conflict": {
                "symfony/translation-contracts": "<2.5"
            },
            "require-dev": {
                "symfony/error-handler": "^6.4|^7.0",
                "symfony/http-client": "^6.4|^7.0",
                "symfony/intl": "^6.4|^7.0",
                "symfony/translation-contracts": "^2.5|^3.0",
                "symfony/var-exporter": "^6.4|^7.0"
            },
            "type": "library",
            "autoload": {
                "files": [
                    "Resources/functions.php"
                ],
                "psr-4": {
                    "Symfony\\Component\\String\\": ""
                },
                "exclude-from-classmap": [
                    "/Tests/"
                ]
            },
            "notification-url": "https://packagist.org/downloads/",
            "license": [
                "MIT"
            ],
            "authors": [
                {
                    "name": "Nicolas Grekas",
                    "email": "p@tchwork.com"
                },
                {
                    "name": "Symfony Community",
                    "homepage": "https://symfony.com/contributors"
                }
            ],
            "description": "Provides an object-oriented API to strings and deals with bytes, UTF-8 code points and grapheme clusters in a unified way",
            "homepage": "https://symfony.com",
            "keywords": [
                "grapheme",
                "i18n",
                "string",
                "unicode",
                "utf-8",
                "utf8"
            ],
            "support": {
                "source": "https://github.com/symfony/string/tree/v7.0.2"
            },
            "funding": [
                {
                    "url": "https://symfony.com/sponsor",
                    "type": "custom"
                },
                {
                    "url": "https://github.com/fabpot",
                    "type": "github"
                },
                {
                    "url": "https://tidelift.com/funding/github/packagist/symfony/symfony",
                    "type": "tidelift"
                }
            ],
            "time": "2023-12-10T16:54:46+00:00"
        },
        {
            "name": "theseer/tokenizer",
            "version": "1.2.2",
            "source": {
                "type": "git",
                "url": "https://github.com/theseer/tokenizer.git",
                "reference": "b2ad5003ca10d4ee50a12da31de12a5774ba6b96"
            },
            "dist": {
                "type": "zip",
                "url": "https://api.github.com/repos/theseer/tokenizer/zipball/b2ad5003ca10d4ee50a12da31de12a5774ba6b96",
                "reference": "b2ad5003ca10d4ee50a12da31de12a5774ba6b96",
                "shasum": ""
            },
            "require": {
                "ext-dom": "*",
                "ext-tokenizer": "*",
                "ext-xmlwriter": "*",
                "php": "^7.2 || ^8.0"
            },
            "type": "library",
            "autoload": {
                "classmap": [
                    "src/"
                ]
            },
            "notification-url": "https://packagist.org/downloads/",
            "license": [
                "BSD-3-Clause"
            ],
            "authors": [
                {
                    "name": "Arne Blankerts",
                    "email": "arne@blankerts.de",
                    "role": "Developer"
                }
            ],
            "description": "A small library for converting tokenized PHP source code into XML and potentially other formats",
            "support": {
                "issues": "https://github.com/theseer/tokenizer/issues",
                "source": "https://github.com/theseer/tokenizer/tree/1.2.2"
            },
            "funding": [
                {
                    "url": "https://github.com/theseer",
                    "type": "github"
                }
            ],
            "time": "2023-11-20T00:12:19+00:00"
        },
        {
            "name": "yoast/phpunit-polyfills",
            "version": "1.1.0",
            "source": {
                "type": "git",
                "url": "https://github.com/Yoast/PHPUnit-Polyfills.git",
                "reference": "224e4a1329c03d8bad520e3fc4ec980034a4b212"
            },
            "dist": {
                "type": "zip",
                "url": "https://api.github.com/repos/Yoast/PHPUnit-Polyfills/zipball/224e4a1329c03d8bad520e3fc4ec980034a4b212",
                "reference": "224e4a1329c03d8bad520e3fc4ec980034a4b212",
                "shasum": ""
            },
            "require": {
                "php": ">=5.4",
                "phpunit/phpunit": "^4.8.36 || ^5.7.21 || ^6.0 || ^7.0 || ^8.0 || ^9.0"
            },
            "require-dev": {
                "yoast/yoastcs": "^2.3.0"
            },
            "type": "library",
            "extra": {
                "branch-alias": {
                    "dev-main": "2.x-dev"
                }
            },
            "autoload": {
                "files": [
                    "phpunitpolyfills-autoload.php"
                ]
            },
            "notification-url": "https://packagist.org/downloads/",
            "license": [
                "BSD-3-Clause"
            ],
            "authors": [
                {
                    "name": "Team Yoast",
                    "email": "support@yoast.com",
                    "homepage": "https://yoast.com"
                },
                {
                    "name": "Contributors",
                    "homepage": "https://github.com/Yoast/PHPUnit-Polyfills/graphs/contributors"
                }
            ],
            "description": "Set of polyfills for changed PHPUnit functionality to allow for creating PHPUnit cross-version compatible tests",
            "homepage": "https://github.com/Yoast/PHPUnit-Polyfills",
            "keywords": [
                "phpunit",
                "polyfill",
                "testing"
            ],
            "support": {
                "issues": "https://github.com/Yoast/PHPUnit-Polyfills/issues",
                "source": "https://github.com/Yoast/PHPUnit-Polyfills"
            },
            "time": "2023-08-19T14:25:08+00:00"
        }
    ],
    "aliases": [],
    "minimum-stability": "dev",
    "stability-flags": {
        "automattic/jetpack-assets": 20,
        "automattic/jetpack-admin-ui": 20,
        "automattic/jetpack-autoloader": 20,
        "automattic/jetpack-composer-plugin": 20,
        "automattic/jetpack-config": 20,
        "automattic/jetpack-identity-crisis": 20,
        "automattic/jetpack-my-jetpack": 20,
        "automattic/jetpack-plugins-installer": 20,
        "automattic/jetpack-sync": 20,
        "automattic/jetpack-backup": 20,
        "automattic/jetpack-changelogger": 20
    },
    "prefer-stable": true,
    "prefer-lowest": false,
    "platform": [],
    "platform-dev": [],
    "plugin-api-version": "2.6.0"
}<|MERGE_RESOLUTION|>--- conflicted
+++ resolved
@@ -985,11 +985,7 @@
             "dist": {
                 "type": "path",
                 "url": "../../packages/my-jetpack",
-<<<<<<< HEAD
-                "reference": "22a1100adf721a2bbeff52b8700cefbfe5aa6d79"
-=======
                 "reference": "bdb032cdc3057d67cce902ff0ea9e060aab02a4a"
->>>>>>> 79a8470d
             },
             "require": {
                 "automattic/jetpack-admin-ui": "@dev",
@@ -1021,11 +1017,7 @@
                     "link-template": "https://github.com/Automattic/jetpack-my-jetpack/compare/${old}...${new}"
                 },
                 "branch-alias": {
-<<<<<<< HEAD
-                    "dev-trunk": "4.3.x-dev"
-=======
                     "dev-trunk": "4.4.x-dev"
->>>>>>> 79a8470d
                 },
                 "version-constants": {
                     "::PACKAGE_VERSION": "src/class-initializer.php"
