{
    "_readme": [
        "This file locks the dependencies of your project to a known state",
        "Read more about it at https://getcomposer.org/doc/01-basic-usage.md#installing-dependencies",
        "This file is @generated automatically"
    ],
    "content-hash": "ffe5ca5833543183c0d52b550b9ac02a",
    "packages": [
        {
            "name": "automattic/at-pressable-podcasting",
            "version": "v2.0.2",
            "source": {
                "type": "git",
                "url": "https://github.com/automattic/at-pressable-podcasting.git",
                "reference": "113461a854d3d6551c173ca4c02dbc901bbefd27"
            },
            "dist": {
                "type": "zip",
                "url": "https://api.github.com/repos/automattic/at-pressable-podcasting/zipball/113461a854d3d6551c173ca4c02dbc901bbefd27",
                "reference": "113461a854d3d6551c173ca4c02dbc901bbefd27",
                "shasum": ""
            },
            "type": "wordpress-plugin",
            "license": [
                "GPL-2.0-or-later"
            ],
            "time": "2024-06-06T16:58:27+00:00"
        },
        {
            "name": "automattic/custom-fonts",
            "version": "v3.0.0",
            "source": {
                "type": "git",
                "url": "https://github.com/Automattic/custom-fonts.git",
                "reference": "e9eb1ffe861baa5cd2c107d88338a23501aa82c6"
            },
            "dist": {
                "type": "zip",
                "url": "https://api.github.com/repos/Automattic/custom-fonts/zipball/e9eb1ffe861baa5cd2c107d88338a23501aa82c6",
                "reference": "e9eb1ffe861baa5cd2c107d88338a23501aa82c6",
                "shasum": ""
            },
            "require-dev": {
                "10up/wp_mock": "0.4.2",
                "phpunit/phpunit": "^7 || ^8"
            },
            "type": "library",
            "time": "2023-05-01T19:43:42+00:00"
        },
        {
            "name": "automattic/custom-fonts-typekit",
            "version": "v2.0.0",
            "source": {
                "type": "git",
                "url": "https://github.com/Automattic/custom-fonts-typekit.git",
                "reference": "0be6c997f3c576fc86844b5d57130d6ed81fe624"
            },
            "dist": {
                "type": "zip",
                "url": "https://api.github.com/repos/Automattic/custom-fonts-typekit/zipball/0be6c997f3c576fc86844b5d57130d6ed81fe624",
                "reference": "0be6c997f3c576fc86844b5d57130d6ed81fe624",
                "shasum": ""
            },
            "require-dev": {
                "10up/wp_mock": "dev-master"
            },
            "type": "library",
            "time": "2023-05-01T20:00:28+00:00"
        },
        {
            "name": "automattic/jetpack-a8c-mc-stats",
            "version": "dev-trunk",
            "dist": {
                "type": "path",
                "url": "../../packages/a8c-mc-stats",
                "reference": "29e2de602fcb803984eed4229ffa60a2f96a53f9"
            },
            "require": {
                "php": ">=7.0"
            },
            "require-dev": {
                "automattic/jetpack-changelogger": "@dev",
                "yoast/phpunit-polyfills": "1.1.0"
            },
            "suggest": {
                "automattic/jetpack-autoloader": "Allow for better interoperability with other plugins that use this package."
            },
            "type": "jetpack-library",
            "extra": {
                "autotagger": true,
                "mirror-repo": "Automattic/jetpack-a8c-mc-stats",
                "changelogger": {
                    "link-template": "https://github.com/Automattic/jetpack-a8c-mc-stats/compare/v${old}...v${new}"
                },
                "branch-alias": {
                    "dev-trunk": "2.0.x-dev"
                }
            },
            "autoload": {
                "classmap": [
                    "src/"
                ]
            },
            "scripts": {
                "phpunit": [
                    "./vendor/phpunit/phpunit/phpunit --colors=always"
                ],
                "test-php": [
                    "@composer phpunit"
                ]
            },
            "license": [
                "GPL-2.0-or-later"
            ],
            "description": "Used to record internal usage stats for Automattic. Not visible to site owners.",
            "transport-options": {
                "relative": true
            }
        },
        {
            "name": "automattic/jetpack-admin-ui",
            "version": "dev-trunk",
            "dist": {
                "type": "path",
                "url": "../../packages/admin-ui",
                "reference": "b191c34a0e21f625069eab0c054d8827b9542dfa"
            },
            "require": {
                "php": ">=7.0"
            },
            "require-dev": {
                "automattic/jetpack-changelogger": "@dev",
                "automattic/jetpack-logo": "@dev",
                "automattic/wordbless": "dev-master",
                "yoast/phpunit-polyfills": "1.1.0"
            },
            "suggest": {
                "automattic/jetpack-autoloader": "Allow for better interoperability with other plugins that use this package."
            },
            "type": "jetpack-library",
            "extra": {
                "autotagger": true,
                "mirror-repo": "Automattic/jetpack-admin-ui",
                "textdomain": "jetpack-admin-ui",
                "changelogger": {
                    "link-template": "https://github.com/Automattic/jetpack-admin-ui/compare/${old}...${new}"
                },
                "branch-alias": {
                    "dev-trunk": "0.4.x-dev"
                },
                "version-constants": {
                    "::PACKAGE_VERSION": "src/class-admin-menu.php"
                }
            },
            "autoload": {
                "classmap": [
                    "src/"
                ]
            },
            "scripts": {
                "phpunit": [
                    "./vendor/phpunit/phpunit/phpunit --colors=always"
                ],
                "test-php": [
                    "@composer phpunit"
                ],
                "post-install-cmd": [
                    "WorDBless\\Composer\\InstallDropin::copy"
                ],
                "post-update-cmd": [
                    "WorDBless\\Composer\\InstallDropin::copy"
                ]
            },
            "license": [
                "GPL-2.0-or-later"
            ],
            "description": "Generic Jetpack wp-admin UI elements",
            "transport-options": {
                "relative": true
            }
        },
        {
            "name": "automattic/jetpack-assets",
            "version": "dev-trunk",
            "dist": {
                "type": "path",
                "url": "../../packages/assets",
                "reference": "d5648e0a4f0a8bffbbc805d0f6a5ed0f3cedd521"
            },
            "require": {
                "automattic/jetpack-constants": "@dev",
                "php": ">=7.0"
            },
            "require-dev": {
                "automattic/jetpack-changelogger": "@dev",
                "brain/monkey": "2.6.1",
                "wikimedia/testing-access-wrapper": "^1.0 || ^2.0 || ^3.0",
                "yoast/phpunit-polyfills": "1.1.0"
            },
            "suggest": {
                "automattic/jetpack-autoloader": "Allow for better interoperability with other plugins that use this package."
            },
            "type": "jetpack-library",
            "extra": {
                "autotagger": true,
                "mirror-repo": "Automattic/jetpack-assets",
                "textdomain": "jetpack-assets",
                "changelogger": {
                    "link-template": "https://github.com/Automattic/jetpack-assets/compare/v${old}...v${new}"
                },
                "branch-alias": {
                    "dev-trunk": "2.1.x-dev"
                }
            },
            "autoload": {
                "files": [
                    "actions.php"
                ],
                "classmap": [
                    "src/"
                ]
            },
            "scripts": {
                "build-development": [
                    "pnpm run build"
                ],
                "build-production": [
                    "pnpm run build-production"
                ],
                "phpunit": [
                    "./vendor/phpunit/phpunit/phpunit --colors=always"
                ],
                "test-js": [
                    "pnpm run test"
                ],
                "test-php": [
                    "@composer phpunit"
                ]
            },
            "license": [
                "GPL-2.0-or-later"
            ],
            "description": "Asset management utilities for Jetpack ecosystem packages",
            "transport-options": {
                "relative": true
            }
        },
        {
            "name": "automattic/jetpack-blaze",
            "version": "dev-trunk",
            "dist": {
                "type": "path",
                "url": "../../packages/blaze",
                "reference": "792f0dabc3e885b741dc4313f953fe2f4c29e978"
            },
            "require": {
                "automattic/jetpack-assets": "@dev",
                "automattic/jetpack-connection": "@dev",
                "automattic/jetpack-constants": "@dev",
                "automattic/jetpack-plans": "@dev",
                "automattic/jetpack-redirect": "@dev",
                "automattic/jetpack-status": "@dev",
                "automattic/jetpack-sync": "@dev",
                "php": ">=7.0"
            },
            "require-dev": {
                "automattic/jetpack-changelogger": "@dev",
                "automattic/wordbless": "@dev",
                "yoast/phpunit-polyfills": "1.1.0"
            },
            "suggest": {
                "automattic/jetpack-autoloader": "Allow for better interoperability with other plugins that use this package."
            },
            "type": "jetpack-library",
            "extra": {
                "autotagger": true,
                "mirror-repo": "Automattic/jetpack-blaze",
                "changelogger": {
                    "link-template": "https://github.com/automattic/jetpack-blaze/compare/v${old}...v${new}"
                },
                "branch-alias": {
                    "dev-trunk": "0.21.x-dev"
                },
                "textdomain": "jetpack-blaze",
                "version-constants": {
                    "::PACKAGE_VERSION": "src/class-dashboard.php"
                }
            },
            "autoload": {
                "classmap": [
                    "src/"
                ]
            },
            "scripts": {
                "phpunit": [
                    "./vendor/phpunit/phpunit/phpunit --colors=always"
                ],
                "test-php": [
                    "@composer phpunit"
                ],
                "build-production": [
                    "pnpm run build-production"
                ],
                "build-development": [
                    "pnpm run build"
                ],
                "watch": [
                    "Composer\\Config::disableProcessTimeout",
                    "pnpm run watch"
                ],
                "post-install-cmd": [
                    "WorDBless\\Composer\\InstallDropin::copy"
                ],
                "post-update-cmd": [
                    "WorDBless\\Composer\\InstallDropin::copy"
                ]
            },
            "license": [
                "GPL-2.0-or-later"
            ],
            "description": "Attract high-quality traffic to your site using Blaze.",
            "transport-options": {
                "relative": true
            }
        },
        {
            "name": "automattic/jetpack-blocks",
            "version": "dev-trunk",
            "dist": {
                "type": "path",
                "url": "../../packages/blocks",
                "reference": "f2e9d1750729b4645c78cb1988112c3a838e1bce"
            },
            "require": {
                "automattic/jetpack-constants": "@dev",
                "php": ">=7.0"
            },
            "require-dev": {
                "automattic/jetpack-changelogger": "@dev",
                "automattic/wordbless": "dev-master",
                "brain/monkey": "2.6.1",
                "yoast/phpunit-polyfills": "1.1.0"
            },
            "suggest": {
                "automattic/jetpack-autoloader": "Allow for better interoperability with other plugins that use this package."
            },
            "type": "jetpack-library",
            "extra": {
                "autotagger": true,
                "mirror-repo": "Automattic/jetpack-blocks",
                "changelogger": {
                    "link-template": "https://github.com/Automattic/jetpack-blocks/compare/v${old}...v${new}"
                },
                "branch-alias": {
                    "dev-trunk": "2.0.x-dev"
                }
            },
            "autoload": {
                "classmap": [
                    "src/"
                ]
            },
            "scripts": {
                "phpunit": [
                    "./vendor/phpunit/phpunit/phpunit --colors=always"
                ],
                "post-install-cmd": [
                    "WorDBless\\Composer\\InstallDropin::copy"
                ],
                "post-update-cmd": [
                    "WorDBless\\Composer\\InstallDropin::copy"
                ],
                "test-php": [
                    "@composer phpunit"
                ]
            },
            "license": [
                "GPL-2.0-or-later"
            ],
            "description": "Register and manage blocks within a plugin. Used to manage block registration, enqueues, and more.",
            "transport-options": {
                "relative": true
            }
        },
        {
            "name": "automattic/jetpack-calypsoify",
            "version": "dev-trunk",
            "dist": {
                "type": "path",
                "url": "../../packages/calypsoify",
                "reference": "10f1e08f3ac93e9c6f004d1d733443370e15334f"
            },
            "require": {
                "automattic/jetpack-assets": "@dev",
                "automattic/jetpack-status": "@dev",
                "php": ">=7.0"
            },
            "require-dev": {
                "automattic/jetpack-changelogger": "@dev",
                "yoast/phpunit-polyfills": "1.1.0"
            },
            "suggest": {
                "automattic/jetpack-autoloader": "Allow for better interoperability with other plugins that use this package."
            },
            "type": "jetpack-library",
            "extra": {
                "autotagger": true,
                "branch-alias": {
                    "dev-trunk": "0.1.x-dev"
                },
                "changelogger": {
                    "link-template": "https://github.com/Automattic/jetpack-calypsoify/compare/v${old}...v${new}"
                },
                "mirror-repo": "Automattic/jetpack-calypsoify",
                "textdomain": "jetpack-calypsoify",
                "version-constants": {
                    "::PACKAGE_VERSION": "src/class-jetpack-calypsoify.php"
                }
            },
            "autoload": {
                "classmap": [
                    "src/"
                ]
            },
            "scripts": {
                "build-production": [
                    "pnpm run build-production"
                ],
                "build-development": [
                    "pnpm run build"
                ],
                "phpunit": [
                    "./vendor/phpunit/phpunit/phpunit --colors=always"
                ],
                "test-php": [
                    "@composer phpunit"
                ]
            },
            "license": [
                "GPL-2.0-or-later"
            ],
            "description": "Calypsoify is designed to make sure specific wp-admin pages include navigation that prioritizes the Calypso navigation experience.",
            "transport-options": {
                "relative": true
            }
        },
        {
            "name": "automattic/jetpack-classic-theme-helper",
            "version": "dev-trunk",
            "dist": {
                "type": "path",
                "url": "../../packages/classic-theme-helper",
                "reference": "0a0b72c656b3949e67db20779c1f8bab8d8426fb"
            },
            "require": {
                "automattic/jetpack-assets": "@dev",
                "php": ">=7.0"
            },
            "require-dev": {
                "automattic/jetpack-changelogger": "@dev",
                "automattic/wordbless": "dev-master",
                "yoast/phpunit-polyfills": "1.1.0"
            },
            "suggest": {
                "automattic/jetpack-autoloader": "Allow for better interoperability with other plugins that use this package."
            },
            "type": "jetpack-library",
            "extra": {
                "autotagger": true,
                "branch-alias": {
                    "dev-trunk": "0.3.x-dev"
                },
                "changelogger": {
                    "link-template": "https://github.com/Automattic/jetpack-classic-theme-helper/compare/v${old}...v${new}"
                },
                "mirror-repo": "Automattic/jetpack-classic-theme-helper",
                "textdomain": "jetpack-classic-theme-helper",
                "version-constants": {
                    "::PACKAGE_VERSION": "src/class-main.php"
                }
            },
            "autoload": {
                "classmap": [
                    "src/"
                ]
            },
            "scripts": {
                "build-production": [
                    "pnpm run build-production"
                ],
                "build-development": [
                    "pnpm run build"
                ],
                "phpunit": [
                    "./vendor/phpunit/phpunit/phpunit --colors=always"
                ],
                "post-install-cmd": [
                    "WorDBless\\Composer\\InstallDropin::copy"
                ],
                "post-update-cmd": [
                    "WorDBless\\Composer\\InstallDropin::copy"
                ],
                "test-php": [
                    "@composer phpunit"
                ]
            },
            "license": [
                "GPL-2.0-or-later"
            ],
            "description": "Features used with classic themes",
            "transport-options": {
                "relative": true
            }
        },
        {
            "name": "automattic/jetpack-compat",
            "version": "dev-trunk",
            "dist": {
                "type": "path",
                "url": "../../packages/compat",
                "reference": "d602d0487adba4e922aed6279fe10a16714b1218"
            },
            "require": {
                "php": ">=7.0"
            },
            "require-dev": {
                "automattic/jetpack-changelogger": "@dev"
            },
            "suggest": {
                "automattic/jetpack-autoloader": "Allow for better interoperability with other plugins that use this package."
            },
            "type": "jetpack-library",
            "extra": {
                "autotagger": true,
                "mirror-repo": "Automattic/jetpack-compat",
                "textdomain": "jetpack-compat",
                "changelogger": {
                    "link-template": "https://github.com/Automattic/jetpack-compat/compare/v${old}...v${new}"
                },
                "branch-alias": {
                    "dev-trunk": "3.0.x-dev"
                }
            },
            "license": [
                "GPL-2.0-or-later"
            ],
            "description": "Compatibility layer with previous versions of Jetpack",
            "transport-options": {
                "relative": true
            }
        },
        {
            "name": "automattic/jetpack-config",
            "version": "dev-trunk",
            "dist": {
                "type": "path",
                "url": "../../packages/config",
                "reference": "e4416daf21b3fe496a53235342255bcf0cb8faa4"
            },
            "require": {
                "php": ">=7.0"
            },
            "require-dev": {
                "automattic/jetpack-changelogger": "@dev",
                "automattic/jetpack-connection": "@dev",
                "automattic/jetpack-import": "@dev",
                "automattic/jetpack-jitm": "@dev",
                "automattic/jetpack-post-list": "@dev",
                "automattic/jetpack-publicize": "@dev",
                "automattic/jetpack-search": "@dev",
                "automattic/jetpack-stats": "@dev",
                "automattic/jetpack-stats-admin": "@dev",
                "automattic/jetpack-sync": "@dev",
                "automattic/jetpack-videopress": "@dev",
                "automattic/jetpack-waf": "@dev",
                "automattic/jetpack-wordads": "@dev",
                "automattic/jetpack-yoast-promo": "@dev"
            },
            "suggest": {
                "automattic/jetpack-autoloader": "Allow for better interoperability with other plugins that use this package."
            },
            "type": "jetpack-library",
            "extra": {
                "autotagger": true,
                "mirror-repo": "Automattic/jetpack-config",
                "textdomain": "jetpack-config",
                "changelogger": {
                    "link-template": "https://github.com/Automattic/jetpack-config/compare/v${old}...v${new}"
                },
                "branch-alias": {
                    "dev-trunk": "2.0.x-dev"
                },
                "dependencies": {
                    "test-only": [
                        "packages/connection",
                        "packages/identity-crisis",
                        "packages/import",
                        "packages/jitm",
                        "packages/post-list",
                        "packages/publicize",
                        "packages/search",
                        "packages/stats",
                        "packages/stats-admin",
                        "packages/sync",
                        "packages/videopress",
                        "packages/waf",
                        "packages/wordads",
                        "packages/yoast-promo"
                    ]
                }
            },
            "autoload": {
                "classmap": [
                    "src/"
                ]
            },
            "license": [
                "GPL-2.0-or-later"
            ],
            "description": "Jetpack configuration package that initializes other packages and configures Jetpack's functionality. Can be used as a base for all variants of Jetpack package usage.",
            "transport-options": {
                "relative": true
            }
        },
        {
            "name": "automattic/jetpack-connection",
            "version": "dev-trunk",
            "dist": {
                "type": "path",
                "url": "../../packages/connection",
                "reference": "34b11d946a049dbd9f35f94b99f32b0410eafb8b"
            },
            "require": {
                "automattic/jetpack-a8c-mc-stats": "@dev",
                "automattic/jetpack-admin-ui": "@dev",
                "automattic/jetpack-assets": "@dev",
                "automattic/jetpack-constants": "@dev",
                "automattic/jetpack-redirect": "@dev",
                "automattic/jetpack-roles": "@dev",
                "automattic/jetpack-status": "@dev",
                "php": ">=7.0"
            },
            "require-dev": {
                "automattic/jetpack-changelogger": "@dev",
                "automattic/jetpack-licensing": "@dev",
                "automattic/jetpack-sync": "@dev",
                "automattic/wordbless": "@dev",
                "brain/monkey": "2.6.1",
                "yoast/phpunit-polyfills": "1.1.0"
            },
            "suggest": {
                "automattic/jetpack-autoloader": "Allow for better interoperability with other plugins that use this package."
            },
            "type": "jetpack-library",
            "extra": {
                "autotagger": true,
                "mirror-repo": "Automattic/jetpack-connection",
                "textdomain": "jetpack-connection",
                "version-constants": {
                    "::PACKAGE_VERSION": "src/class-package-version.php"
                },
                "changelogger": {
                    "link-template": "https://github.com/Automattic/jetpack-connection/compare/v${old}...v${new}"
                },
                "branch-alias": {
                    "dev-trunk": "2.10.x-dev"
                },
                "dependencies": {
                    "test-only": [
                        "packages/licensing",
                        "packages/sync"
                    ]
                }
            },
            "autoload": {
                "classmap": [
                    "legacy",
                    "src/",
                    "src/webhooks",
                    "src/identity-crisis"
                ]
            },
            "scripts": {
                "build-production": [
                    "pnpm run build-production"
                ],
                "build-development": [
                    "pnpm run build"
                ],
                "phpunit": [
                    "./vendor/phpunit/phpunit/phpunit --colors=always"
                ],
                "post-install-cmd": [
                    "WorDBless\\Composer\\InstallDropin::copy"
                ],
                "post-update-cmd": [
                    "WorDBless\\Composer\\InstallDropin::copy"
                ],
                "test-php": [
                    "@composer phpunit"
                ]
            },
            "license": [
                "GPL-2.0-or-later"
            ],
            "description": "Everything needed to connect to the Jetpack infrastructure",
            "transport-options": {
                "relative": true
            }
        },
        {
            "name": "automattic/jetpack-constants",
            "version": "dev-trunk",
            "dist": {
                "type": "path",
                "url": "../../packages/constants",
                "reference": "3fd2bf1d1ba0bb374918e6b7dd670735ce554c2b"
            },
            "require": {
                "php": ">=7.0"
            },
            "require-dev": {
                "automattic/jetpack-changelogger": "@dev",
                "brain/monkey": "2.6.1",
                "yoast/phpunit-polyfills": "1.1.0"
            },
            "suggest": {
                "automattic/jetpack-autoloader": "Allow for better interoperability with other plugins that use this package."
            },
            "type": "jetpack-library",
            "extra": {
                "autotagger": true,
                "mirror-repo": "Automattic/jetpack-constants",
                "changelogger": {
                    "link-template": "https://github.com/Automattic/jetpack-constants/compare/v${old}...v${new}"
                },
                "branch-alias": {
                    "dev-trunk": "2.0.x-dev"
                }
            },
            "autoload": {
                "classmap": [
                    "src/"
                ]
            },
            "scripts": {
                "phpunit": [
                    "./vendor/phpunit/phpunit/phpunit --colors=always"
                ],
                "test-php": [
                    "@composer phpunit"
                ]
            },
            "license": [
                "GPL-2.0-or-later"
            ],
            "description": "A wrapper for defining constants in a more testable way.",
            "transport-options": {
                "relative": true
            }
        },
        {
            "name": "automattic/jetpack-device-detection",
            "version": "dev-trunk",
            "dist": {
                "type": "path",
                "url": "../../packages/device-detection",
                "reference": "a6696f57f2f6f29f4a6930727ae5063c4e89fab4"
            },
            "require": {
                "php": ">=7.0"
            },
            "require-dev": {
                "automattic/jetpack-changelogger": "@dev",
                "yoast/phpunit-polyfills": "1.1.0"
            },
            "suggest": {
                "automattic/jetpack-autoloader": "Allow for better interoperability with other plugins that use this package."
            },
            "type": "jetpack-library",
            "extra": {
                "autotagger": true,
                "mirror-repo": "Automattic/jetpack-device-detection",
                "changelogger": {
                    "link-template": "https://github.com/Automattic/jetpack-device-detection/compare/v${old}...v${new}"
                },
                "branch-alias": {
                    "dev-trunk": "2.1.x-dev"
                }
            },
            "autoload": {
                "classmap": [
                    "src/"
                ]
            },
            "scripts": {
                "phpunit": [
                    "./vendor/phpunit/phpunit/phpunit --colors=always"
                ],
                "test-php": [
                    "@composer phpunit"
                ]
            },
            "license": [
                "GPL-2.0-or-later"
            ],
            "description": "A way to detect device types based on User-Agent header.",
            "transport-options": {
                "relative": true
            }
        },
        {
            "name": "automattic/jetpack-ip",
            "version": "dev-trunk",
            "dist": {
                "type": "path",
                "url": "../../packages/ip",
                "reference": "b696350993b7f42257788add260e0efa7c9934f4"
            },
            "require": {
                "php": ">=7.0"
            },
            "require-dev": {
                "automattic/jetpack-changelogger": "@dev",
                "brain/monkey": "2.6.1",
                "yoast/phpunit-polyfills": "1.1.0"
            },
            "suggest": {
                "automattic/jetpack-autoloader": "Allow for better interoperability with other plugins that use this package."
            },
            "type": "jetpack-library",
            "extra": {
                "autotagger": true,
                "mirror-repo": "Automattic/jetpack-ip",
                "changelogger": {
                    "link-template": "https://github.com/automattic/jetpack-ip/compare/v${old}...v${new}"
                },
                "branch-alias": {
                    "dev-trunk": "0.2.x-dev"
                },
                "textdomain": "jetpack-ip",
                "version-constants": {
                    "::PACKAGE_VERSION": "src/class-utils.php"
                }
            },
            "autoload": {
                "classmap": [
                    "src/"
                ]
            },
            "scripts": {
                "phpunit": [
                    "./vendor/phpunit/phpunit/phpunit --colors=always"
                ],
                "test-php": [
                    "@composer phpunit"
                ]
            },
            "license": [
                "GPL-2.0-or-later"
            ],
            "description": "Utilities for working with IP addresses.",
            "transport-options": {
                "relative": true
            }
        },
        {
            "name": "automattic/jetpack-jitm",
            "version": "dev-trunk",
            "dist": {
                "type": "path",
                "url": "../../packages/jitm",
                "reference": "c21ef5f64d44c453e7a7dddbe13202c41aecb942"
            },
            "require": {
                "automattic/jetpack-a8c-mc-stats": "@dev",
                "automattic/jetpack-assets": "@dev",
                "automattic/jetpack-connection": "@dev",
                "automattic/jetpack-device-detection": "@dev",
                "automattic/jetpack-logo": "@dev",
                "automattic/jetpack-redirect": "@dev",
                "automattic/jetpack-status": "@dev",
                "php": ">=7.0"
            },
            "require-dev": {
                "automattic/jetpack-changelogger": "@dev",
                "brain/monkey": "2.6.1",
                "yoast/phpunit-polyfills": "1.1.0"
            },
            "suggest": {
                "automattic/jetpack-autoloader": "Allow for better interoperability with other plugins that use this package."
            },
            "type": "jetpack-library",
            "extra": {
                "autotagger": true,
                "mirror-repo": "Automattic/jetpack-jitm",
                "textdomain": "jetpack-jitm",
                "version-constants": {
                    "::PACKAGE_VERSION": "src/class-jitm.php"
                },
                "changelogger": {
                    "link-template": "https://github.com/Automattic/jetpack-jitm/compare/v${old}...v${new}"
                },
                "branch-alias": {
                    "dev-trunk": "3.1.x-dev"
                }
            },
            "autoload": {
                "classmap": [
                    "src/"
                ]
            },
            "scripts": {
                "build-production": [
                    "pnpm run build-production"
                ],
                "build-development": [
                    "pnpm run build"
                ],
                "phpunit": [
                    "./vendor/phpunit/phpunit/phpunit --colors=always"
                ],
                "test-php": [
                    "@composer phpunit"
                ],
                "watch": [
                    "Composer\\Config::disableProcessTimeout",
                    "pnpm run watch"
                ]
            },
            "license": [
                "GPL-2.0-or-later"
            ],
            "description": "Just in time messages for Jetpack",
            "transport-options": {
                "relative": true
            }
        },
        {
            "name": "automattic/jetpack-logo",
            "version": "dev-trunk",
            "dist": {
                "type": "path",
                "url": "../../packages/logo",
                "reference": "e152a4c83d1f952442d40260c559c4880757b298"
            },
            "require": {
                "php": ">=7.0"
            },
            "require-dev": {
                "automattic/jetpack-changelogger": "@dev",
                "yoast/phpunit-polyfills": "1.1.0"
            },
            "suggest": {
                "automattic/jetpack-autoloader": "Allow for better interoperability with other plugins that use this package."
            },
            "type": "jetpack-library",
            "extra": {
                "autotagger": true,
                "mirror-repo": "Automattic/jetpack-logo",
                "changelogger": {
                    "link-template": "https://github.com/Automattic/jetpack-logo/compare/v${old}...v${new}"
                },
                "branch-alias": {
                    "dev-trunk": "2.0.x-dev"
                }
            },
            "autoload": {
                "classmap": [
                    "src/"
                ]
            },
            "scripts": {
                "phpunit": [
                    "./vendor/phpunit/phpunit/phpunit --colors=always"
                ],
                "test-php": [
                    "@composer phpunit"
                ]
            },
            "license": [
                "GPL-2.0-or-later"
            ],
            "description": "A logo for Jetpack",
            "transport-options": {
                "relative": true
            }
        },
        {
            "name": "automattic/jetpack-masterbar",
            "version": "dev-trunk",
            "dist": {
                "type": "path",
                "url": "../../packages/masterbar",
                "reference": "649e2a37061b3ccb7242a48423b1497e348a30de"
            },
            "require": {
                "automattic/jetpack-assets": "@dev",
                "automattic/jetpack-blaze": "@dev",
                "automattic/jetpack-compat": "@dev",
                "automattic/jetpack-connection": "@dev",
                "automattic/jetpack-device-detection": "@dev",
                "automattic/jetpack-jitm": "@dev",
                "automattic/jetpack-logo": "@dev",
                "automattic/jetpack-plans": "@dev",
                "automattic/jetpack-status": "@dev",
                "php": ">=7.0"
            },
            "require-dev": {
                "automattic/jetpack-changelogger": "@dev",
                "automattic/patchwork-redefine-exit": "@dev",
                "automattic/wordbless": "dev-master",
                "brain/monkey": "2.6.1",
                "yoast/phpunit-polyfills": "1.1.0"
            },
            "suggest": {
                "automattic/jetpack-autoloader": "Allow for better interoperability with other plugins that use this package."
            },
            "type": "jetpack-library",
            "extra": {
                "autotagger": true,
                "branch-alias": {
                    "dev-trunk": "0.2.x-dev"
                },
                "changelogger": {
                    "link-template": "https://github.com/Automattic/jetpack-masterbar/compare/v${old}...v${new}"
                },
                "mirror-repo": "Automattic/jetpack-masterbar",
                "textdomain": "jetpack-masterbar",
                "version-constants": {
                    "::PACKAGE_VERSION": "src/class-main.php"
                }
            },
            "autoload": {
                "classmap": [
                    "src/"
                ]
            },
            "scripts": {
                "build-production": [
                    "pnpm run build-production"
                ],
                "build-development": [
                    "pnpm run build"
                ],
                "phpunit": [
                    "./vendor/phpunit/phpunit/phpunit --colors=always"
                ],
                "post-install-cmd": [
                    "WorDBless\\Composer\\InstallDropin::copy"
                ],
                "post-update-cmd": [
                    "WorDBless\\Composer\\InstallDropin::copy"
                ],
                "test-php": [
                    "pnpm run build-production",
                    "@composer phpunit"
                ]
            },
            "license": [
                "GPL-2.0-or-later"
            ],
            "description": "The WordPress.com Toolbar feature replaces the default admin bar and offers quick links to the Reader, all your sites, your WordPress.com profile, and notifications.",
            "transport-options": {
                "relative": true
            }
        },
        {
            "name": "automattic/jetpack-mu-wpcom",
            "version": "dev-trunk",
            "dist": {
                "type": "path",
                "url": "../../packages/jetpack-mu-wpcom",
<<<<<<< HEAD
                "reference": "7ff93b7e86792a3647a0defcdffa63cf5c8fa97f"
=======
                "reference": "7080bba6447f9bd0815793ded78e5e5fb681be0e"
>>>>>>> 41d24e35
            },
            "require": {
                "automattic/jetpack-assets": "@dev",
                "automattic/jetpack-blocks": "@dev",
                "automattic/jetpack-calypsoify": "@dev",
                "automattic/jetpack-classic-theme-helper": "@dev",
                "automattic/jetpack-compat": "@dev",
                "automattic/jetpack-connection": "@dev",
                "automattic/jetpack-masterbar": "@dev",
                "automattic/jetpack-redirect": "@dev",
                "automattic/jetpack-stats-admin": "@dev",
                "automattic/jetpack-status": "@dev",
                "automattic/scheduled-updates": "@dev",
                "php": ">=7.0"
            },
            "require-dev": {
                "automattic/jetpack-changelogger": "@dev",
                "automattic/wordbless": "0.4.2",
                "yoast/phpunit-polyfills": "1.1.0"
            },
            "suggest": {
                "automattic/jetpack-autoloader": "Allow for better interoperability with other plugins that use this package."
            },
            "type": "jetpack-library",
            "extra": {
                "mirror-repo": "Automattic/jetpack-mu-wpcom",
                "changelogger": {
                    "link-template": "https://github.com/Automattic/jetpack-mu-wpcom/compare/v${old}...v${new}"
                },
                "autotagger": true,
                "branch-alias": {
                    "dev-trunk": "5.36.x-dev"
                },
                "textdomain": "jetpack-mu-wpcom",
                "version-constants": {
                    "::PACKAGE_VERSION": "src/class-jetpack-mu-wpcom.php"
                }
            },
            "autoload": {
                "classmap": [
                    "src/"
                ]
            },
            "scripts": {
                "phpunit": [
                    "./vendor/phpunit/phpunit/phpunit --colors=always"
                ],
                "test-php": [
                    "@composer phpunit"
                ],
                "build-production": [
                    "pnpm run build-production-js"
                ],
                "build-development": [
                    "pnpm run build-js"
                ],
                "post-install-cmd": [
                    "WorDBless\\Composer\\InstallDropin::copy"
                ],
                "post-update-cmd": [
                    "WorDBless\\Composer\\InstallDropin::copy"
                ]
            },
            "license": [
                "GPL-2.0-or-later"
            ],
            "description": "Enhances your site with features powered by WordPress.com",
            "transport-options": {
                "relative": true
            }
        },
        {
            "name": "automattic/jetpack-password-checker",
            "version": "dev-trunk",
            "dist": {
                "type": "path",
                "url": "../../packages/password-checker",
                "reference": "16182898ae3faae3eb6ca9e5d2c490fd0b844243"
            },
            "require": {
                "php": ">=7.0"
            },
            "require-dev": {
                "automattic/jetpack-changelogger": "@dev",
                "automattic/wordbless": "@dev",
                "yoast/phpunit-polyfills": "1.1.0"
            },
            "suggest": {
                "automattic/jetpack-autoloader": "Allow for better interoperability with other plugins that use this package."
            },
            "type": "jetpack-library",
            "extra": {
                "autotagger": true,
                "mirror-repo": "Automattic/jetpack-password-checker",
                "textdomain": "jetpack-password-checker",
                "changelogger": {
                    "link-template": "https://github.com/Automattic/jetpack-password-checker/compare/v${old}...v${new}"
                },
                "branch-alias": {
                    "dev-trunk": "0.3.x-dev"
                }
            },
            "autoload": {
                "classmap": [
                    "src/"
                ]
            },
            "scripts": {
                "phpunit": [
                    "./vendor/phpunit/phpunit/phpunit --colors=always"
                ],
                "test-php": [
                    "@composer phpunit"
                ],
                "post-install-cmd": [
                    "WorDBless\\Composer\\InstallDropin::copy"
                ],
                "post-update-cmd": [
                    "WorDBless\\Composer\\InstallDropin::copy"
                ]
            },
            "license": [
                "GPL-2.0-or-later"
            ],
            "description": "Password Checker.",
            "transport-options": {
                "relative": true
            }
        },
        {
            "name": "automattic/jetpack-plans",
            "version": "dev-trunk",
            "dist": {
                "type": "path",
                "url": "../../packages/plans",
                "reference": "572028d8755c1c303f0643b2d3663b555e5ce87b"
            },
            "require": {
                "automattic/jetpack-connection": "@dev",
                "php": ">=7.0"
            },
            "require-dev": {
                "automattic/jetpack-changelogger": "@dev",
                "automattic/jetpack-status": "@dev",
                "automattic/wordbless": "@dev",
                "yoast/phpunit-polyfills": "1.1.0"
            },
            "suggest": {
                "automattic/jetpack-autoloader": "Allow for better interoperability with other plugins that use this package."
            },
            "type": "library",
            "extra": {
                "autotagger": true,
                "mirror-repo": "Automattic/jetpack-plans",
                "changelogger": {
                    "link-template": "https://github.com/Automattic/jetpack-plans/compare/v${old}...v${new}"
                },
                "branch-alias": {
                    "dev-trunk": "0.4.x-dev"
                }
            },
            "autoload": {
                "classmap": [
                    "src/"
                ]
            },
            "scripts": {
                "phpunit": [
                    "./vendor/phpunit/phpunit/phpunit --colors=always"
                ],
                "test-php": [
                    "@composer phpunit"
                ],
                "post-install-cmd": [
                    "WorDBless\\Composer\\InstallDropin::copy"
                ],
                "post-update-cmd": [
                    "WorDBless\\Composer\\InstallDropin::copy"
                ],
                "build-production": [
                    "echo 'Add your build step to composer.json, please!'"
                ],
                "build-development": [
                    "echo 'Add your build step to composer.json, please!'"
                ]
            },
            "license": [
                "GPL-2.0-or-later"
            ],
            "description": "Fetch information about Jetpack Plans from wpcom",
            "transport-options": {
                "relative": true
            }
        },
        {
            "name": "automattic/jetpack-post-list",
            "version": "dev-trunk",
            "dist": {
                "type": "path",
                "url": "../../packages/post-list",
                "reference": "d163b29e9f11af83ba2995fcec0106df86345c7e"
            },
            "require": {
                "automattic/jetpack-assets": "@dev",
                "php": ">=7.0"
            },
            "require-dev": {
                "automattic/jetpack-changelogger": "@dev",
                "automattic/wordbless": "@dev",
                "yoast/phpunit-polyfills": "1.1.0"
            },
            "suggest": {
                "automattic/jetpack-autoloader": "Allow for better interoperability with other plugins that use this package."
            },
            "type": "jetpack-library",
            "extra": {
                "autotagger": true,
                "mirror-repo": "Automattic/jetpack-post-list",
                "textdomain": "jetpack-post-list",
                "version-constants": {
                    "::PACKAGE_VERSION": "src/class-post-list.php"
                },
                "changelogger": {
                    "link-template": "https://github.com/automattic/jetpack-post-list/compare/v${old}...v${new}"
                },
                "branch-alias": {
                    "dev-trunk": "0.6.x-dev"
                }
            },
            "autoload": {
                "classmap": [
                    "src/"
                ]
            },
            "scripts": {
                "phpunit": [
                    "./vendor/phpunit/phpunit/phpunit --colors=always"
                ],
                "test-php": [
                    "@composer phpunit"
                ],
                "post-install-cmd": [
                    "WorDBless\\Composer\\InstallDropin::copy"
                ],
                "post-update-cmd": [
                    "WorDBless\\Composer\\InstallDropin::copy"
                ]
            },
            "license": [
                "GPL-2.0-or-later"
            ],
            "description": "Enhance the classic view of the Admin section of your WordPress site",
            "transport-options": {
                "relative": true
            }
        },
        {
            "name": "automattic/jetpack-redirect",
            "version": "dev-trunk",
            "dist": {
                "type": "path",
                "url": "../../packages/redirect",
                "reference": "effd6fdea78e9c3cb1bebf479474b4a9262444a1"
            },
            "require": {
                "automattic/jetpack-status": "@dev",
                "php": ">=7.0"
            },
            "require-dev": {
                "automattic/jetpack-changelogger": "@dev",
                "brain/monkey": "2.6.1",
                "yoast/phpunit-polyfills": "1.1.0"
            },
            "suggest": {
                "automattic/jetpack-autoloader": "Allow for better interoperability with other plugins that use this package."
            },
            "type": "jetpack-library",
            "extra": {
                "autotagger": true,
                "mirror-repo": "Automattic/jetpack-redirect",
                "changelogger": {
                    "link-template": "https://github.com/Automattic/jetpack-redirect/compare/v${old}...v${new}"
                },
                "branch-alias": {
                    "dev-trunk": "2.0.x-dev"
                }
            },
            "autoload": {
                "classmap": [
                    "src/"
                ]
            },
            "scripts": {
                "phpunit": [
                    "./vendor/phpunit/phpunit/phpunit --colors=always"
                ],
                "test-php": [
                    "@composer phpunit"
                ]
            },
            "license": [
                "GPL-2.0-or-later"
            ],
            "description": "Utilities to build URLs to the jetpack.com/redirect/ service",
            "transport-options": {
                "relative": true
            }
        },
        {
            "name": "automattic/jetpack-roles",
            "version": "dev-trunk",
            "dist": {
                "type": "path",
                "url": "../../packages/roles",
                "reference": "0ac6d02e8ef2adb058f8f52e80a4924a33fa9b86"
            },
            "require": {
                "php": ">=7.0"
            },
            "require-dev": {
                "automattic/jetpack-changelogger": "@dev",
                "brain/monkey": "2.6.1",
                "yoast/phpunit-polyfills": "1.1.0"
            },
            "suggest": {
                "automattic/jetpack-autoloader": "Allow for better interoperability with other plugins that use this package."
            },
            "type": "jetpack-library",
            "extra": {
                "autotagger": true,
                "mirror-repo": "Automattic/jetpack-roles",
                "changelogger": {
                    "link-template": "https://github.com/Automattic/jetpack-roles/compare/v${old}...v${new}"
                },
                "branch-alias": {
                    "dev-trunk": "2.0.x-dev"
                }
            },
            "autoload": {
                "classmap": [
                    "src/"
                ]
            },
            "scripts": {
                "phpunit": [
                    "./vendor/phpunit/phpunit/phpunit --colors=always"
                ],
                "test-php": [
                    "@composer phpunit"
                ]
            },
            "license": [
                "GPL-2.0-or-later"
            ],
            "description": "Utilities, related with user roles and capabilities.",
            "transport-options": {
                "relative": true
            }
        },
        {
            "name": "automattic/jetpack-stats",
            "version": "dev-trunk",
            "dist": {
                "type": "path",
                "url": "../../packages/stats",
                "reference": "51130b6feb1e67769587bd503d52f17207303c6a"
            },
            "require": {
                "automattic/jetpack-connection": "@dev",
                "automattic/jetpack-constants": "@dev",
                "automattic/jetpack-status": "@dev",
                "php": ">=7.0"
            },
            "require-dev": {
                "automattic/jetpack-changelogger": "@dev",
                "automattic/wordbless": "dev-master",
                "yoast/phpunit-polyfills": "1.1.0"
            },
            "suggest": {
                "automattic/jetpack-autoloader": "Allow for better interoperability with other plugins that use this package."
            },
            "type": "jetpack-library",
            "extra": {
                "autotagger": true,
                "mirror-repo": "Automattic/jetpack-stats",
                "version-constants": {
                    "::PACKAGE_VERSION": "src/class-package-version.php"
                },
                "changelogger": {
                    "link-template": "https://github.com/Automattic/jetpack-stats/compare/v${old}...v${new}"
                },
                "branch-alias": {
                    "dev-trunk": "0.13.x-dev"
                },
                "textdomain": "jetpack-stats"
            },
            "autoload": {
                "classmap": [
                    "src/"
                ]
            },
            "scripts": {
                "phpunit": [
                    "./vendor/phpunit/phpunit/phpunit --colors=always"
                ],
                "test-php": [
                    "@composer phpunit"
                ],
                "post-install-cmd": [
                    "WorDBless\\Composer\\InstallDropin::copy"
                ],
                "post-update-cmd": [
                    "WorDBless\\Composer\\InstallDropin::copy"
                ]
            },
            "license": [
                "GPL-2.0-or-later"
            ],
            "description": "Collect valuable traffic stats and insights.",
            "transport-options": {
                "relative": true
            }
        },
        {
            "name": "automattic/jetpack-stats-admin",
            "version": "dev-trunk",
            "dist": {
                "type": "path",
                "url": "../../packages/stats-admin",
                "reference": "f188536acdc40d4d174907d96875313f111fbdb7"
            },
            "require": {
                "automattic/jetpack-connection": "@dev",
                "automattic/jetpack-constants": "@dev",
                "automattic/jetpack-jitm": "@dev",
                "automattic/jetpack-plans": "@dev",
                "automattic/jetpack-stats": "@dev",
                "automattic/jetpack-status": "@dev",
                "php": ">=7.0"
            },
            "require-dev": {
                "automattic/jetpack-changelogger": "@dev",
                "automattic/wordbless": "dev-master",
                "yoast/phpunit-polyfills": "1.1.0"
            },
            "suggest": {
                "automattic/jetpack-autoloader": "Allow for better interoperability with other plugins that use this package."
            },
            "type": "jetpack-library",
            "extra": {
                "autotagger": true,
                "mirror-repo": "Automattic/jetpack-stats-admin",
                "branch-alias": {
                    "dev-trunk": "0.20.x-dev"
                },
                "textdomain": "jetpack-stats-admin",
                "version-constants": {
                    "::VERSION": "src/class-main.php"
                }
            },
            "autoload": {
                "classmap": [
                    "src/"
                ]
            },
            "scripts": {
                "phpunit": [
                    "./vendor/phpunit/phpunit/phpunit --colors=always"
                ],
                "test-php": [
                    "@composer phpunit"
                ],
                "build-production": [
                    "echo 'Add your build step to composer.json, please!'"
                ],
                "build-development": [
                    "echo 'Add your build step to composer.json, please!'"
                ],
                "post-install-cmd": [
                    "WorDBless\\Composer\\InstallDropin::copy"
                ],
                "post-update-cmd": [
                    "WorDBless\\Composer\\InstallDropin::copy"
                ]
            },
            "license": [
                "GPL-2.0-or-later"
            ],
            "description": "Stats Dashboard",
            "transport-options": {
                "relative": true
            }
        },
        {
            "name": "automattic/jetpack-status",
            "version": "dev-trunk",
            "dist": {
                "type": "path",
                "url": "../../packages/status",
                "reference": "c588736555b0b718c18e944cfc0a809bfc63e0ad"
            },
            "require": {
                "automattic/jetpack-constants": "@dev",
                "php": ">=7.0"
            },
            "require-dev": {
                "automattic/jetpack-changelogger": "@dev",
                "automattic/jetpack-connection": "@dev",
                "automattic/jetpack-ip": "@dev",
                "automattic/jetpack-plans": "@dev",
                "brain/monkey": "2.6.1",
                "yoast/phpunit-polyfills": "1.1.0"
            },
            "suggest": {
                "automattic/jetpack-autoloader": "Allow for better interoperability with other plugins that use this package."
            },
            "type": "jetpack-library",
            "extra": {
                "autotagger": true,
                "mirror-repo": "Automattic/jetpack-status",
                "changelogger": {
                    "link-template": "https://github.com/Automattic/jetpack-status/compare/v${old}...v${new}"
                },
                "branch-alias": {
                    "dev-trunk": "3.3.x-dev"
                },
                "dependencies": {
                    "test-only": [
                        "packages/connection",
                        "packages/identity-crisis",
                        "packages/plans"
                    ]
                }
            },
            "autoload": {
                "classmap": [
                    "src/"
                ]
            },
            "scripts": {
                "phpunit": [
                    "./vendor/phpunit/phpunit/phpunit --colors=always"
                ],
                "test-php": [
                    "@composer phpunit"
                ]
            },
            "license": [
                "GPL-2.0-or-later"
            ],
            "description": "Used to retrieve information about the current status of Jetpack and the site overall.",
            "transport-options": {
                "relative": true
            }
        },
        {
            "name": "automattic/jetpack-sync",
            "version": "dev-trunk",
            "dist": {
                "type": "path",
                "url": "../../packages/sync",
                "reference": "6b8af670d924432fb2457a8eb59cb32330bfc25a"
            },
            "require": {
                "automattic/jetpack-connection": "@dev",
                "automattic/jetpack-constants": "@dev",
                "automattic/jetpack-ip": "@dev",
                "automattic/jetpack-password-checker": "@dev",
                "automattic/jetpack-roles": "@dev",
                "automattic/jetpack-status": "@dev",
                "php": ">=7.0"
            },
            "require-dev": {
                "automattic/jetpack-changelogger": "@dev",
                "automattic/jetpack-search": "@dev",
                "automattic/jetpack-waf": "@dev",
                "automattic/wordbless": "@dev",
                "yoast/phpunit-polyfills": "1.1.0"
            },
            "suggest": {
                "automattic/jetpack-autoloader": "Allow for better interoperability with other plugins that use this package."
            },
            "type": "jetpack-library",
            "extra": {
                "autotagger": true,
                "mirror-repo": "Automattic/jetpack-sync",
                "textdomain": "jetpack-sync",
                "version-constants": {
                    "::PACKAGE_VERSION": "src/class-package-version.php"
                },
                "changelogger": {
                    "link-template": "https://github.com/Automattic/jetpack-sync/compare/v${old}...v${new}"
                },
                "branch-alias": {
                    "dev-trunk": "3.1.x-dev"
                },
                "dependencies": {
                    "test-only": [
                        "packages/search",
                        "packages/waf"
                    ]
                }
            },
            "autoload": {
                "classmap": [
                    "src/"
                ]
            },
            "scripts": {
                "phpunit": [
                    "./vendor/phpunit/phpunit/phpunit --colors=always"
                ],
                "test-php": [
                    "@composer phpunit"
                ],
                "post-install-cmd": [
                    "WorDBless\\Composer\\InstallDropin::copy"
                ],
                "post-update-cmd": [
                    "WorDBless\\Composer\\InstallDropin::copy"
                ]
            },
            "license": [
                "GPL-2.0-or-later"
            ],
            "description": "Everything needed to allow syncing to the WP.com infrastructure.",
            "transport-options": {
                "relative": true
            }
        },
        {
            "name": "automattic/scheduled-updates",
            "version": "dev-trunk",
            "dist": {
                "type": "path",
                "url": "../../packages/scheduled-updates",
                "reference": "8c675878023ed9657ebe6b80916afe241af62fc3"
            },
            "require": {
                "automattic/jetpack-connection": "@dev",
                "automattic/jetpack-constants": "@dev",
                "automattic/jetpack-plans": "@dev",
                "automattic/jetpack-status": "@dev",
                "automattic/jetpack-sync": "@dev",
                "php": ">=7.0"
            },
            "require-dev": {
                "automattic/jetpack-changelogger": "@dev",
                "automattic/wordbless": "@dev",
                "php-mock/php-mock-phpunit": "^2.10",
                "yoast/phpunit-polyfills": "1.1.0"
            },
            "suggest": {
                "automattic/jetpack-autoloader": "Allow for better interoperability with other plugins that use this package."
            },
            "type": "jetpack-library",
            "extra": {
                "mirror-repo": "Automattic/scheduled-updates",
                "changelogger": {
                    "link-template": "https://github.com/Automattic/scheduled-updates/compare/v${old}...v${new}"
                },
                "autotagger": true,
                "branch-alias": {
                    "dev-trunk": "0.13.x-dev"
                },
                "textdomain": "jetpack-scheduled-updates",
                "version-constants": {
                    "::PACKAGE_VERSION": "src/class-scheduled-updates.php"
                }
            },
            "autoload": {
                "classmap": [
                    "src/"
                ]
            },
            "scripts": {
                "phpunit": [
                    "./vendor/phpunit/phpunit/phpunit --colors=always"
                ],
                "test-php": [
                    "@composer phpunit"
                ],
                "post-install-cmd": [
                    "WorDBless\\Composer\\InstallDropin::copy"
                ],
                "post-update-cmd": [
                    "WorDBless\\Composer\\InstallDropin::copy"
                ]
            },
            "license": [
                "GPL-2.0-or-later"
            ],
            "description": "Runs plugin and (eventually) theme updates on a set schedule.",
            "transport-options": {
                "relative": true
            }
        },
        {
            "name": "automattic/text-media-widget-styles",
            "version": "v2.0.1",
            "source": {
                "type": "git",
                "url": "https://github.com/Automattic/text-media-widget-styles.git",
                "reference": "83d7572593cc77f7d6c72477d853a7d9c110f264"
            },
            "dist": {
                "type": "zip",
                "url": "https://api.github.com/repos/Automattic/text-media-widget-styles/zipball/83d7572593cc77f7d6c72477d853a7d9c110f264",
                "reference": "83d7572593cc77f7d6c72477d853a7d9c110f264",
                "shasum": ""
            },
            "type": "wordpress-plugin",
            "license": [
                "GPL-2.0-or-later"
            ],
            "time": "2024-06-06T17:20:00+00:00"
        },
        {
            "name": "automattic/wc-calypso-bridge",
            "version": "v2.5.2",
            "source": {
                "type": "git",
                "url": "https://github.com/Automattic/wc-calypso-bridge.git",
                "reference": "60e6bef4ddb7e4546852baa674dfdbb9f3f8e7eb"
            },
            "dist": {
                "type": "zip",
                "url": "https://api.github.com/repos/Automattic/wc-calypso-bridge/zipball/60e6bef4ddb7e4546852baa674dfdbb9f3f8e7eb",
                "reference": "60e6bef4ddb7e4546852baa674dfdbb9f3f8e7eb",
                "shasum": ""
            },
            "require": {
                "composer/installers": "~1.2"
            },
            "require-dev": {
                "dealerdirect/phpcodesniffer-composer-installer": "^0.7.0",
                "phpunit/phpunit": "^8.0.0",
                "sirbrillig/phpcs-changed": "^2.11",
                "squizlabs/php_codesniffer": "*",
                "wimg/php-compatibility": "9.0.0",
                "woocommerce/woocommerce-sniffs": "*",
                "wp-cli/wp-cli-bundle": "^2.8.1",
                "wp-coding-standards/wpcs": "1.1.0",
                "yoast/phpunit-polyfills": "^1.0"
            },
            "type": "library",
            "extra": {
                "scripts-description": {
                    "test": "Run unit tests",
                    "phpcs": "Analyze code against the WordPress coding standards with PHP_CodeSniffer",
                    "phpcbf": "Fix coding standards warnings/errors automatically with PHP Code Beautifier"
                }
            },
            "autoload": {
                "files": [
                    "wc-calypso-bridge.php"
                ]
            },
            "scripts": {
                "test": [
                    "phpunit"
                ],
                "phpcs": [
                    "phpcs -s -p"
                ],
                "phpcbf": [
                    "phpcbf -p"
                ]
            },
            "time": "2024-06-14T14:44:22+00:00"
        },
        {
            "name": "composer/installers",
            "version": "v1.12.0",
            "source": {
                "type": "git",
                "url": "https://github.com/composer/installers.git",
                "reference": "d20a64ed3c94748397ff5973488761b22f6d3f19"
            },
            "dist": {
                "type": "zip",
                "url": "https://api.github.com/repos/composer/installers/zipball/d20a64ed3c94748397ff5973488761b22f6d3f19",
                "reference": "d20a64ed3c94748397ff5973488761b22f6d3f19",
                "shasum": ""
            },
            "require": {
                "composer-plugin-api": "^1.0 || ^2.0"
            },
            "replace": {
                "roundcube/plugin-installer": "*",
                "shama/baton": "*"
            },
            "require-dev": {
                "composer/composer": "1.6.* || ^2.0",
                "composer/semver": "^1 || ^3",
                "phpstan/phpstan": "^0.12.55",
                "phpstan/phpstan-phpunit": "^0.12.16",
                "symfony/phpunit-bridge": "^4.2 || ^5",
                "symfony/process": "^2.3"
            },
            "type": "composer-plugin",
            "extra": {
                "class": "Composer\\Installers\\Plugin",
                "branch-alias": {
                    "dev-main": "1.x-dev"
                }
            },
            "autoload": {
                "psr-4": {
                    "Composer\\Installers\\": "src/Composer/Installers"
                }
            },
            "notification-url": "https://packagist.org/downloads/",
            "license": [
                "MIT"
            ],
            "authors": [
                {
                    "name": "Kyle Robinson Young",
                    "email": "kyle@dontkry.com",
                    "homepage": "https://github.com/shama"
                }
            ],
            "description": "A multi-framework Composer library installer",
            "homepage": "https://composer.github.io/installers/",
            "keywords": [
                "Craft",
                "Dolibarr",
                "Eliasis",
                "Hurad",
                "ImageCMS",
                "Kanboard",
                "Lan Management System",
                "MODX Evo",
                "MantisBT",
                "Mautic",
                "Maya",
                "OXID",
                "Plentymarkets",
                "Porto",
                "RadPHP",
                "SMF",
                "Starbug",
                "Thelia",
                "Whmcs",
                "WolfCMS",
                "agl",
                "aimeos",
                "annotatecms",
                "attogram",
                "bitrix",
                "cakephp",
                "chef",
                "cockpit",
                "codeigniter",
                "concrete5",
                "croogo",
                "dokuwiki",
                "drupal",
                "eZ Platform",
                "elgg",
                "expressionengine",
                "fuelphp",
                "grav",
                "installer",
                "itop",
                "joomla",
                "known",
                "kohana",
                "laravel",
                "lavalite",
                "lithium",
                "magento",
                "majima",
                "mako",
                "mediawiki",
                "miaoxing",
                "modulework",
                "modx",
                "moodle",
                "osclass",
                "pantheon",
                "phpbb",
                "piwik",
                "ppi",
                "processwire",
                "puppet",
                "pxcms",
                "reindex",
                "roundcube",
                "shopware",
                "silverstripe",
                "sydes",
                "sylius",
                "symfony",
                "tastyigniter",
                "typo3",
                "wordpress",
                "yawik",
                "zend",
                "zikula"
            ],
            "support": {
                "issues": "https://github.com/composer/installers/issues",
                "source": "https://github.com/composer/installers/tree/v1.12.0"
            },
            "funding": [
                {
                    "url": "https://packagist.com",
                    "type": "custom"
                },
                {
                    "url": "https://github.com/composer",
                    "type": "github"
                },
                {
                    "url": "https://tidelift.com/funding/github/packagist/composer/composer",
                    "type": "tidelift"
                }
            ],
            "time": "2021-09-13T08:19:44+00:00"
        },
        {
            "name": "tubalmartin/cssmin",
            "version": "v4.1.1",
            "source": {
                "type": "git",
                "url": "https://github.com/tubalmartin/YUI-CSS-compressor-PHP-port.git",
                "reference": "3cbf557f4079d83a06f9c3ff9b957c022d7805cf"
            },
            "dist": {
                "type": "zip",
                "url": "https://api.github.com/repos/tubalmartin/YUI-CSS-compressor-PHP-port/zipball/3cbf557f4079d83a06f9c3ff9b957c022d7805cf",
                "reference": "3cbf557f4079d83a06f9c3ff9b957c022d7805cf",
                "shasum": ""
            },
            "require": {
                "ext-pcre": "*",
                "php": ">=5.3.2"
            },
            "require-dev": {
                "cogpowered/finediff": "0.3.*",
                "phpunit/phpunit": "4.8.*"
            },
            "bin": [
                "cssmin"
            ],
            "type": "library",
            "autoload": {
                "psr-4": {
                    "tubalmartin\\CssMin\\": "src"
                }
            },
            "notification-url": "https://packagist.org/downloads/",
            "license": [
                "BSD-3-Clause"
            ],
            "authors": [
                {
                    "name": "Túbal Martín",
                    "homepage": "http://tubalmartin.me/"
                }
            ],
            "description": "A PHP port of the YUI CSS compressor",
            "homepage": "https://github.com/tubalmartin/YUI-CSS-compressor-PHP-port",
            "keywords": [
                "compress",
                "compressor",
                "css",
                "cssmin",
                "minify",
                "yui"
            ],
            "support": {
                "issues": "https://github.com/tubalmartin/YUI-CSS-compressor-PHP-port/issues",
                "source": "https://github.com/tubalmartin/YUI-CSS-compressor-PHP-port"
            },
            "time": "2018-01-15T15:26:51+00:00"
        },
        {
            "name": "wordpress/classic-editor-plugin",
            "version": "1.5",
            "source": {
                "type": "svn",
                "url": "https://plugins.svn.wordpress.org/classic-editor/",
                "reference": "tags/1.5/"
            },
            "dist": {
                "type": "zip",
                "url": "https://downloads.wordpress.org/plugin/classic-editor.1.5.zip"
            },
            "type": "library",
            "autoload": {
                "classmap": []
            }
        }
    ],
    "packages-dev": [
        {
            "name": "automattic/jetpack-changelogger",
            "version": "dev-trunk",
            "dist": {
                "type": "path",
                "url": "../../packages/changelogger",
                "reference": "d945e0cd8dec218ab24445d5ddc95894c9f24534"
            },
            "require": {
                "php": ">=7.0",
                "symfony/console": "^3.4 || ^4.4 || ^5.2 || ^6.0 || ^7.0",
                "symfony/process": "^3.4 || ^4.4 || ^5.2 || ^6.0 || ^7.0"
            },
            "require-dev": {
                "wikimedia/testing-access-wrapper": "^1.0 || ^2.0 || ^3.0",
                "yoast/phpunit-polyfills": "1.1.0"
            },
            "bin": [
                "bin/changelogger"
            ],
            "type": "project",
            "extra": {
                "autotagger": true,
                "branch-alias": {
                    "dev-trunk": "4.2.x-dev"
                },
                "mirror-repo": "Automattic/jetpack-changelogger",
                "version-constants": {
                    "::VERSION": "src/Application.php"
                },
                "changelogger": {
                    "link-template": "https://github.com/Automattic/jetpack-changelogger/compare/${old}...${new}"
                }
            },
            "autoload": {
                "psr-4": {
                    "Automattic\\Jetpack\\Changelogger\\": "src",
                    "Automattic\\Jetpack\\Changelog\\": "lib"
                }
            },
            "autoload-dev": {
                "psr-4": {
                    "Automattic\\Jetpack\\Changelogger\\Tests\\": "tests/php/includes/src",
                    "Automattic\\Jetpack\\Changelog\\Tests\\": "tests/php/includes/lib"
                }
            },
            "scripts": {
                "phpunit": [
                    "./vendor/phpunit/phpunit/phpunit --colors=always"
                ],
                "test-php": [
                    "@composer phpunit"
                ],
                "post-install-cmd": [
                    "[ -e vendor/bin/changelogger ] || { cd vendor/bin && ln -s ../../bin/changelogger; }"
                ],
                "post-update-cmd": [
                    "[ -e vendor/bin/changelogger ] || { cd vendor/bin && ln -s ../../bin/changelogger; }"
                ]
            },
            "license": [
                "GPL-2.0-or-later"
            ],
            "description": "Jetpack Changelogger tool. Allows for managing changelogs by dropping change files into a changelog directory with each PR.",
            "keywords": [
                "changelog",
                "cli",
                "dev",
                "keepachangelog"
            ],
            "transport-options": {
                "relative": true
            }
        },
        {
            "name": "automattic/wordbless",
            "version": "0.4.2",
            "source": {
                "type": "git",
                "url": "https://github.com/Automattic/wordbless.git",
                "reference": "a1fe6376b81e6d037190aa1a5dc684d51eb674cd"
            },
            "dist": {
                "type": "zip",
                "url": "https://api.github.com/repos/Automattic/wordbless/zipball/a1fe6376b81e6d037190aa1a5dc684d51eb674cd",
                "reference": "a1fe6376b81e6d037190aa1a5dc684d51eb674cd",
                "shasum": ""
            },
            "require": {
                "php": ">=5.6.20",
                "roots/wordpress": "^6.0.2",
                "yoast/phpunit-polyfills": "^1.0"
            },
            "require-dev": {
                "phpunit/phpunit": "^5.7 || ^6.5 || ^7.5 || ^9.5"
            },
            "type": "wordpress-dropin",
            "autoload": {
                "psr-4": {
                    "WorDBless\\": "src/",
                    "WorDBless\\Composer\\": "src/Composer/"
                }
            },
            "notification-url": "https://packagist.org/downloads/",
            "license": [
                "GPL-2.0-or-later"
            ],
            "authors": [
                {
                    "name": "Automattic Inc."
                }
            ],
            "description": "WorDBless allows you to use WordPress core functions in your PHPUnit tests without having to set up a database and the whole WordPress environment",
            "support": {
                "issues": "https://github.com/Automattic/wordbless/issues",
                "source": "https://github.com/Automattic/wordbless/tree/0.4.2"
            },
            "time": "2023-03-15T12:16:20+00:00"
        },
        {
            "name": "dealerdirect/phpcodesniffer-composer-installer",
            "version": "v1.0.0",
            "source": {
                "type": "git",
                "url": "https://github.com/PHPCSStandards/composer-installer.git",
                "reference": "4be43904336affa5c2f70744a348312336afd0da"
            },
            "dist": {
                "type": "zip",
                "url": "https://api.github.com/repos/PHPCSStandards/composer-installer/zipball/4be43904336affa5c2f70744a348312336afd0da",
                "reference": "4be43904336affa5c2f70744a348312336afd0da",
                "shasum": ""
            },
            "require": {
                "composer-plugin-api": "^1.0 || ^2.0",
                "php": ">=5.4",
                "squizlabs/php_codesniffer": "^2.0 || ^3.1.0 || ^4.0"
            },
            "require-dev": {
                "composer/composer": "*",
                "ext-json": "*",
                "ext-zip": "*",
                "php-parallel-lint/php-parallel-lint": "^1.3.1",
                "phpcompatibility/php-compatibility": "^9.0",
                "yoast/phpunit-polyfills": "^1.0"
            },
            "type": "composer-plugin",
            "extra": {
                "class": "PHPCSStandards\\Composer\\Plugin\\Installers\\PHPCodeSniffer\\Plugin"
            },
            "autoload": {
                "psr-4": {
                    "PHPCSStandards\\Composer\\Plugin\\Installers\\PHPCodeSniffer\\": "src/"
                }
            },
            "notification-url": "https://packagist.org/downloads/",
            "license": [
                "MIT"
            ],
            "authors": [
                {
                    "name": "Franck Nijhof",
                    "email": "franck.nijhof@dealerdirect.com",
                    "homepage": "http://www.frenck.nl",
                    "role": "Developer / IT Manager"
                },
                {
                    "name": "Contributors",
                    "homepage": "https://github.com/PHPCSStandards/composer-installer/graphs/contributors"
                }
            ],
            "description": "PHP_CodeSniffer Standards Composer Installer Plugin",
            "homepage": "http://www.dealerdirect.com",
            "keywords": [
                "PHPCodeSniffer",
                "PHP_CodeSniffer",
                "code quality",
                "codesniffer",
                "composer",
                "installer",
                "phpcbf",
                "phpcs",
                "plugin",
                "qa",
                "quality",
                "standard",
                "standards",
                "style guide",
                "stylecheck",
                "tests"
            ],
            "support": {
                "issues": "https://github.com/PHPCSStandards/composer-installer/issues",
                "source": "https://github.com/PHPCSStandards/composer-installer"
            },
            "time": "2023-01-05T11:28:13+00:00"
        },
        {
            "name": "doctrine/instantiator",
            "version": "1.5.0",
            "source": {
                "type": "git",
                "url": "https://github.com/doctrine/instantiator.git",
                "reference": "0a0fa9780f5d4e507415a065172d26a98d02047b"
            },
            "dist": {
                "type": "zip",
                "url": "https://api.github.com/repos/doctrine/instantiator/zipball/0a0fa9780f5d4e507415a065172d26a98d02047b",
                "reference": "0a0fa9780f5d4e507415a065172d26a98d02047b",
                "shasum": ""
            },
            "require": {
                "php": "^7.1 || ^8.0"
            },
            "require-dev": {
                "doctrine/coding-standard": "^9 || ^11",
                "ext-pdo": "*",
                "ext-phar": "*",
                "phpbench/phpbench": "^0.16 || ^1",
                "phpstan/phpstan": "^1.4",
                "phpstan/phpstan-phpunit": "^1",
                "phpunit/phpunit": "^7.5 || ^8.5 || ^9.5",
                "vimeo/psalm": "^4.30 || ^5.4"
            },
            "type": "library",
            "autoload": {
                "psr-4": {
                    "Doctrine\\Instantiator\\": "src/Doctrine/Instantiator/"
                }
            },
            "notification-url": "https://packagist.org/downloads/",
            "license": [
                "MIT"
            ],
            "authors": [
                {
                    "name": "Marco Pivetta",
                    "email": "ocramius@gmail.com",
                    "homepage": "https://ocramius.github.io/"
                }
            ],
            "description": "A small, lightweight utility to instantiate objects in PHP without invoking their constructors",
            "homepage": "https://www.doctrine-project.org/projects/instantiator.html",
            "keywords": [
                "constructor",
                "instantiate"
            ],
            "support": {
                "issues": "https://github.com/doctrine/instantiator/issues",
                "source": "https://github.com/doctrine/instantiator/tree/1.5.0"
            },
            "funding": [
                {
                    "url": "https://www.doctrine-project.org/sponsorship.html",
                    "type": "custom"
                },
                {
                    "url": "https://www.patreon.com/phpdoctrine",
                    "type": "patreon"
                },
                {
                    "url": "https://tidelift.com/funding/github/packagist/doctrine%2Finstantiator",
                    "type": "tidelift"
                }
            ],
            "time": "2022-12-30T00:15:36+00:00"
        },
        {
            "name": "myclabs/deep-copy",
            "version": "1.11.1",
            "source": {
                "type": "git",
                "url": "https://github.com/myclabs/DeepCopy.git",
                "reference": "7284c22080590fb39f2ffa3e9057f10a4ddd0e0c"
            },
            "dist": {
                "type": "zip",
                "url": "https://api.github.com/repos/myclabs/DeepCopy/zipball/7284c22080590fb39f2ffa3e9057f10a4ddd0e0c",
                "reference": "7284c22080590fb39f2ffa3e9057f10a4ddd0e0c",
                "shasum": ""
            },
            "require": {
                "php": "^7.1 || ^8.0"
            },
            "conflict": {
                "doctrine/collections": "<1.6.8",
                "doctrine/common": "<2.13.3 || >=3,<3.2.2"
            },
            "require-dev": {
                "doctrine/collections": "^1.6.8",
                "doctrine/common": "^2.13.3 || ^3.2.2",
                "phpunit/phpunit": "^7.5.20 || ^8.5.23 || ^9.5.13"
            },
            "type": "library",
            "autoload": {
                "files": [
                    "src/DeepCopy/deep_copy.php"
                ],
                "psr-4": {
                    "DeepCopy\\": "src/DeepCopy/"
                }
            },
            "notification-url": "https://packagist.org/downloads/",
            "license": [
                "MIT"
            ],
            "description": "Create deep copies (clones) of your objects",
            "keywords": [
                "clone",
                "copy",
                "duplicate",
                "object",
                "object graph"
            ],
            "support": {
                "issues": "https://github.com/myclabs/DeepCopy/issues",
                "source": "https://github.com/myclabs/DeepCopy/tree/1.11.1"
            },
            "funding": [
                {
                    "url": "https://tidelift.com/funding/github/packagist/myclabs/deep-copy",
                    "type": "tidelift"
                }
            ],
            "time": "2023-03-08T13:26:56+00:00"
        },
        {
            "name": "nikic/php-parser",
            "version": "v5.0.2",
            "source": {
                "type": "git",
                "url": "https://github.com/nikic/PHP-Parser.git",
                "reference": "139676794dc1e9231bf7bcd123cfc0c99182cb13"
            },
            "dist": {
                "type": "zip",
                "url": "https://api.github.com/repos/nikic/PHP-Parser/zipball/139676794dc1e9231bf7bcd123cfc0c99182cb13",
                "reference": "139676794dc1e9231bf7bcd123cfc0c99182cb13",
                "shasum": ""
            },
            "require": {
                "ext-ctype": "*",
                "ext-json": "*",
                "ext-tokenizer": "*",
                "php": ">=7.4"
            },
            "require-dev": {
                "ircmaxell/php-yacc": "^0.0.7",
                "phpunit/phpunit": "^7.0 || ^8.0 || ^9.0"
            },
            "bin": [
                "bin/php-parse"
            ],
            "type": "library",
            "extra": {
                "branch-alias": {
                    "dev-master": "5.0-dev"
                }
            },
            "autoload": {
                "psr-4": {
                    "PhpParser\\": "lib/PhpParser"
                }
            },
            "notification-url": "https://packagist.org/downloads/",
            "license": [
                "BSD-3-Clause"
            ],
            "authors": [
                {
                    "name": "Nikita Popov"
                }
            ],
            "description": "A PHP parser written in PHP",
            "keywords": [
                "parser",
                "php"
            ],
            "support": {
                "issues": "https://github.com/nikic/PHP-Parser/issues",
                "source": "https://github.com/nikic/PHP-Parser/tree/v5.0.2"
            },
            "time": "2024-03-05T20:51:40+00:00"
        },
        {
            "name": "phar-io/manifest",
            "version": "2.0.4",
            "source": {
                "type": "git",
                "url": "https://github.com/phar-io/manifest.git",
                "reference": "54750ef60c58e43759730615a392c31c80e23176"
            },
            "dist": {
                "type": "zip",
                "url": "https://api.github.com/repos/phar-io/manifest/zipball/54750ef60c58e43759730615a392c31c80e23176",
                "reference": "54750ef60c58e43759730615a392c31c80e23176",
                "shasum": ""
            },
            "require": {
                "ext-dom": "*",
                "ext-libxml": "*",
                "ext-phar": "*",
                "ext-xmlwriter": "*",
                "phar-io/version": "^3.0.1",
                "php": "^7.2 || ^8.0"
            },
            "type": "library",
            "extra": {
                "branch-alias": {
                    "dev-master": "2.0.x-dev"
                }
            },
            "autoload": {
                "classmap": [
                    "src/"
                ]
            },
            "notification-url": "https://packagist.org/downloads/",
            "license": [
                "BSD-3-Clause"
            ],
            "authors": [
                {
                    "name": "Arne Blankerts",
                    "email": "arne@blankerts.de",
                    "role": "Developer"
                },
                {
                    "name": "Sebastian Heuer",
                    "email": "sebastian@phpeople.de",
                    "role": "Developer"
                },
                {
                    "name": "Sebastian Bergmann",
                    "email": "sebastian@phpunit.de",
                    "role": "Developer"
                }
            ],
            "description": "Component for reading phar.io manifest information from a PHP Archive (PHAR)",
            "support": {
                "issues": "https://github.com/phar-io/manifest/issues",
                "source": "https://github.com/phar-io/manifest/tree/2.0.4"
            },
            "funding": [
                {
                    "url": "https://github.com/theseer",
                    "type": "github"
                }
            ],
            "time": "2024-03-03T12:33:53+00:00"
        },
        {
            "name": "phar-io/version",
            "version": "3.2.1",
            "source": {
                "type": "git",
                "url": "https://github.com/phar-io/version.git",
                "reference": "4f7fd7836c6f332bb2933569e566a0d6c4cbed74"
            },
            "dist": {
                "type": "zip",
                "url": "https://api.github.com/repos/phar-io/version/zipball/4f7fd7836c6f332bb2933569e566a0d6c4cbed74",
                "reference": "4f7fd7836c6f332bb2933569e566a0d6c4cbed74",
                "shasum": ""
            },
            "require": {
                "php": "^7.2 || ^8.0"
            },
            "type": "library",
            "autoload": {
                "classmap": [
                    "src/"
                ]
            },
            "notification-url": "https://packagist.org/downloads/",
            "license": [
                "BSD-3-Clause"
            ],
            "authors": [
                {
                    "name": "Arne Blankerts",
                    "email": "arne@blankerts.de",
                    "role": "Developer"
                },
                {
                    "name": "Sebastian Heuer",
                    "email": "sebastian@phpeople.de",
                    "role": "Developer"
                },
                {
                    "name": "Sebastian Bergmann",
                    "email": "sebastian@phpunit.de",
                    "role": "Developer"
                }
            ],
            "description": "Library for handling version information and constraints",
            "support": {
                "issues": "https://github.com/phar-io/version/issues",
                "source": "https://github.com/phar-io/version/tree/3.2.1"
            },
            "time": "2022-02-21T01:04:05+00:00"
        },
        {
            "name": "phpcsstandards/phpcsextra",
            "version": "1.2.1",
            "source": {
                "type": "git",
                "url": "https://github.com/PHPCSStandards/PHPCSExtra.git",
                "reference": "11d387c6642b6e4acaf0bd9bf5203b8cca1ec489"
            },
            "dist": {
                "type": "zip",
                "url": "https://api.github.com/repos/PHPCSStandards/PHPCSExtra/zipball/11d387c6642b6e4acaf0bd9bf5203b8cca1ec489",
                "reference": "11d387c6642b6e4acaf0bd9bf5203b8cca1ec489",
                "shasum": ""
            },
            "require": {
                "php": ">=5.4",
                "phpcsstandards/phpcsutils": "^1.0.9",
                "squizlabs/php_codesniffer": "^3.8.0"
            },
            "require-dev": {
                "php-parallel-lint/php-console-highlighter": "^1.0",
                "php-parallel-lint/php-parallel-lint": "^1.3.2",
                "phpcsstandards/phpcsdevcs": "^1.1.6",
                "phpcsstandards/phpcsdevtools": "^1.2.1",
                "phpunit/phpunit": "^4.5 || ^5.0 || ^6.0 || ^7.0 || ^8.0 || ^9.0"
            },
            "type": "phpcodesniffer-standard",
            "extra": {
                "branch-alias": {
                    "dev-stable": "1.x-dev",
                    "dev-develop": "1.x-dev"
                }
            },
            "notification-url": "https://packagist.org/downloads/",
            "license": [
                "LGPL-3.0-or-later"
            ],
            "authors": [
                {
                    "name": "Juliette Reinders Folmer",
                    "homepage": "https://github.com/jrfnl",
                    "role": "lead"
                },
                {
                    "name": "Contributors",
                    "homepage": "https://github.com/PHPCSStandards/PHPCSExtra/graphs/contributors"
                }
            ],
            "description": "A collection of sniffs and standards for use with PHP_CodeSniffer.",
            "keywords": [
                "PHP_CodeSniffer",
                "phpcbf",
                "phpcodesniffer-standard",
                "phpcs",
                "standards",
                "static analysis"
            ],
            "support": {
                "issues": "https://github.com/PHPCSStandards/PHPCSExtra/issues",
                "security": "https://github.com/PHPCSStandards/PHPCSExtra/security/policy",
                "source": "https://github.com/PHPCSStandards/PHPCSExtra"
            },
            "funding": [
                {
                    "url": "https://github.com/PHPCSStandards",
                    "type": "github"
                },
                {
                    "url": "https://github.com/jrfnl",
                    "type": "github"
                },
                {
                    "url": "https://opencollective.com/php_codesniffer",
                    "type": "open_collective"
                }
            ],
            "time": "2023-12-08T16:49:07+00:00"
        },
        {
            "name": "phpcsstandards/phpcsutils",
            "version": "1.0.12",
            "source": {
                "type": "git",
                "url": "https://github.com/PHPCSStandards/PHPCSUtils.git",
                "reference": "87b233b00daf83fb70f40c9a28692be017ea7c6c"
            },
            "dist": {
                "type": "zip",
                "url": "https://api.github.com/repos/PHPCSStandards/PHPCSUtils/zipball/87b233b00daf83fb70f40c9a28692be017ea7c6c",
                "reference": "87b233b00daf83fb70f40c9a28692be017ea7c6c",
                "shasum": ""
            },
            "require": {
                "dealerdirect/phpcodesniffer-composer-installer": "^0.4.1 || ^0.5 || ^0.6.2 || ^0.7 || ^1.0",
                "php": ">=5.4",
                "squizlabs/php_codesniffer": "^3.10.0 || 4.0.x-dev@dev"
            },
            "require-dev": {
                "ext-filter": "*",
                "php-parallel-lint/php-console-highlighter": "^1.0",
                "php-parallel-lint/php-parallel-lint": "^1.3.2",
                "phpcsstandards/phpcsdevcs": "^1.1.6",
                "yoast/phpunit-polyfills": "^1.1.0 || ^2.0.0"
            },
            "type": "phpcodesniffer-standard",
            "extra": {
                "branch-alias": {
                    "dev-stable": "1.x-dev",
                    "dev-develop": "1.x-dev"
                }
            },
            "autoload": {
                "classmap": [
                    "PHPCSUtils/"
                ]
            },
            "notification-url": "https://packagist.org/downloads/",
            "license": [
                "LGPL-3.0-or-later"
            ],
            "authors": [
                {
                    "name": "Juliette Reinders Folmer",
                    "homepage": "https://github.com/jrfnl",
                    "role": "lead"
                },
                {
                    "name": "Contributors",
                    "homepage": "https://github.com/PHPCSStandards/PHPCSUtils/graphs/contributors"
                }
            ],
            "description": "A suite of utility functions for use with PHP_CodeSniffer",
            "homepage": "https://phpcsutils.com/",
            "keywords": [
                "PHP_CodeSniffer",
                "phpcbf",
                "phpcodesniffer-standard",
                "phpcs",
                "phpcs3",
                "standards",
                "static analysis",
                "tokens",
                "utility"
            ],
            "support": {
                "docs": "https://phpcsutils.com/",
                "issues": "https://github.com/PHPCSStandards/PHPCSUtils/issues",
                "security": "https://github.com/PHPCSStandards/PHPCSUtils/security/policy",
                "source": "https://github.com/PHPCSStandards/PHPCSUtils"
            },
            "funding": [
                {
                    "url": "https://github.com/PHPCSStandards",
                    "type": "github"
                },
                {
                    "url": "https://github.com/jrfnl",
                    "type": "github"
                },
                {
                    "url": "https://opencollective.com/php_codesniffer",
                    "type": "open_collective"
                }
            ],
            "time": "2024-05-20T13:34:27+00:00"
        },
        {
            "name": "phpunit/php-code-coverage",
            "version": "9.2.31",
            "source": {
                "type": "git",
                "url": "https://github.com/sebastianbergmann/php-code-coverage.git",
                "reference": "48c34b5d8d983006bd2adc2d0de92963b9155965"
            },
            "dist": {
                "type": "zip",
                "url": "https://api.github.com/repos/sebastianbergmann/php-code-coverage/zipball/48c34b5d8d983006bd2adc2d0de92963b9155965",
                "reference": "48c34b5d8d983006bd2adc2d0de92963b9155965",
                "shasum": ""
            },
            "require": {
                "ext-dom": "*",
                "ext-libxml": "*",
                "ext-xmlwriter": "*",
                "nikic/php-parser": "^4.18 || ^5.0",
                "php": ">=7.3",
                "phpunit/php-file-iterator": "^3.0.3",
                "phpunit/php-text-template": "^2.0.2",
                "sebastian/code-unit-reverse-lookup": "^2.0.2",
                "sebastian/complexity": "^2.0",
                "sebastian/environment": "^5.1.2",
                "sebastian/lines-of-code": "^1.0.3",
                "sebastian/version": "^3.0.1",
                "theseer/tokenizer": "^1.2.0"
            },
            "require-dev": {
                "phpunit/phpunit": "^9.3"
            },
            "suggest": {
                "ext-pcov": "PHP extension that provides line coverage",
                "ext-xdebug": "PHP extension that provides line coverage as well as branch and path coverage"
            },
            "type": "library",
            "extra": {
                "branch-alias": {
                    "dev-master": "9.2-dev"
                }
            },
            "autoload": {
                "classmap": [
                    "src/"
                ]
            },
            "notification-url": "https://packagist.org/downloads/",
            "license": [
                "BSD-3-Clause"
            ],
            "authors": [
                {
                    "name": "Sebastian Bergmann",
                    "email": "sebastian@phpunit.de",
                    "role": "lead"
                }
            ],
            "description": "Library that provides collection, processing, and rendering functionality for PHP code coverage information.",
            "homepage": "https://github.com/sebastianbergmann/php-code-coverage",
            "keywords": [
                "coverage",
                "testing",
                "xunit"
            ],
            "support": {
                "issues": "https://github.com/sebastianbergmann/php-code-coverage/issues",
                "security": "https://github.com/sebastianbergmann/php-code-coverage/security/policy",
                "source": "https://github.com/sebastianbergmann/php-code-coverage/tree/9.2.31"
            },
            "funding": [
                {
                    "url": "https://github.com/sebastianbergmann",
                    "type": "github"
                }
            ],
            "time": "2024-03-02T06:37:42+00:00"
        },
        {
            "name": "phpunit/php-file-iterator",
            "version": "3.0.6",
            "source": {
                "type": "git",
                "url": "https://github.com/sebastianbergmann/php-file-iterator.git",
                "reference": "cf1c2e7c203ac650e352f4cc675a7021e7d1b3cf"
            },
            "dist": {
                "type": "zip",
                "url": "https://api.github.com/repos/sebastianbergmann/php-file-iterator/zipball/cf1c2e7c203ac650e352f4cc675a7021e7d1b3cf",
                "reference": "cf1c2e7c203ac650e352f4cc675a7021e7d1b3cf",
                "shasum": ""
            },
            "require": {
                "php": ">=7.3"
            },
            "require-dev": {
                "phpunit/phpunit": "^9.3"
            },
            "type": "library",
            "extra": {
                "branch-alias": {
                    "dev-master": "3.0-dev"
                }
            },
            "autoload": {
                "classmap": [
                    "src/"
                ]
            },
            "notification-url": "https://packagist.org/downloads/",
            "license": [
                "BSD-3-Clause"
            ],
            "authors": [
                {
                    "name": "Sebastian Bergmann",
                    "email": "sebastian@phpunit.de",
                    "role": "lead"
                }
            ],
            "description": "FilterIterator implementation that filters files based on a list of suffixes.",
            "homepage": "https://github.com/sebastianbergmann/php-file-iterator/",
            "keywords": [
                "filesystem",
                "iterator"
            ],
            "support": {
                "issues": "https://github.com/sebastianbergmann/php-file-iterator/issues",
                "source": "https://github.com/sebastianbergmann/php-file-iterator/tree/3.0.6"
            },
            "funding": [
                {
                    "url": "https://github.com/sebastianbergmann",
                    "type": "github"
                }
            ],
            "time": "2021-12-02T12:48:52+00:00"
        },
        {
            "name": "phpunit/php-invoker",
            "version": "3.1.1",
            "source": {
                "type": "git",
                "url": "https://github.com/sebastianbergmann/php-invoker.git",
                "reference": "5a10147d0aaf65b58940a0b72f71c9ac0423cc67"
            },
            "dist": {
                "type": "zip",
                "url": "https://api.github.com/repos/sebastianbergmann/php-invoker/zipball/5a10147d0aaf65b58940a0b72f71c9ac0423cc67",
                "reference": "5a10147d0aaf65b58940a0b72f71c9ac0423cc67",
                "shasum": ""
            },
            "require": {
                "php": ">=7.3"
            },
            "require-dev": {
                "ext-pcntl": "*",
                "phpunit/phpunit": "^9.3"
            },
            "suggest": {
                "ext-pcntl": "*"
            },
            "type": "library",
            "extra": {
                "branch-alias": {
                    "dev-master": "3.1-dev"
                }
            },
            "autoload": {
                "classmap": [
                    "src/"
                ]
            },
            "notification-url": "https://packagist.org/downloads/",
            "license": [
                "BSD-3-Clause"
            ],
            "authors": [
                {
                    "name": "Sebastian Bergmann",
                    "email": "sebastian@phpunit.de",
                    "role": "lead"
                }
            ],
            "description": "Invoke callables with a timeout",
            "homepage": "https://github.com/sebastianbergmann/php-invoker/",
            "keywords": [
                "process"
            ],
            "support": {
                "issues": "https://github.com/sebastianbergmann/php-invoker/issues",
                "source": "https://github.com/sebastianbergmann/php-invoker/tree/3.1.1"
            },
            "funding": [
                {
                    "url": "https://github.com/sebastianbergmann",
                    "type": "github"
                }
            ],
            "time": "2020-09-28T05:58:55+00:00"
        },
        {
            "name": "phpunit/php-text-template",
            "version": "2.0.4",
            "source": {
                "type": "git",
                "url": "https://github.com/sebastianbergmann/php-text-template.git",
                "reference": "5da5f67fc95621df9ff4c4e5a84d6a8a2acf7c28"
            },
            "dist": {
                "type": "zip",
                "url": "https://api.github.com/repos/sebastianbergmann/php-text-template/zipball/5da5f67fc95621df9ff4c4e5a84d6a8a2acf7c28",
                "reference": "5da5f67fc95621df9ff4c4e5a84d6a8a2acf7c28",
                "shasum": ""
            },
            "require": {
                "php": ">=7.3"
            },
            "require-dev": {
                "phpunit/phpunit": "^9.3"
            },
            "type": "library",
            "extra": {
                "branch-alias": {
                    "dev-master": "2.0-dev"
                }
            },
            "autoload": {
                "classmap": [
                    "src/"
                ]
            },
            "notification-url": "https://packagist.org/downloads/",
            "license": [
                "BSD-3-Clause"
            ],
            "authors": [
                {
                    "name": "Sebastian Bergmann",
                    "email": "sebastian@phpunit.de",
                    "role": "lead"
                }
            ],
            "description": "Simple template engine.",
            "homepage": "https://github.com/sebastianbergmann/php-text-template/",
            "keywords": [
                "template"
            ],
            "support": {
                "issues": "https://github.com/sebastianbergmann/php-text-template/issues",
                "source": "https://github.com/sebastianbergmann/php-text-template/tree/2.0.4"
            },
            "funding": [
                {
                    "url": "https://github.com/sebastianbergmann",
                    "type": "github"
                }
            ],
            "time": "2020-10-26T05:33:50+00:00"
        },
        {
            "name": "phpunit/php-timer",
            "version": "5.0.3",
            "source": {
                "type": "git",
                "url": "https://github.com/sebastianbergmann/php-timer.git",
                "reference": "5a63ce20ed1b5bf577850e2c4e87f4aa902afbd2"
            },
            "dist": {
                "type": "zip",
                "url": "https://api.github.com/repos/sebastianbergmann/php-timer/zipball/5a63ce20ed1b5bf577850e2c4e87f4aa902afbd2",
                "reference": "5a63ce20ed1b5bf577850e2c4e87f4aa902afbd2",
                "shasum": ""
            },
            "require": {
                "php": ">=7.3"
            },
            "require-dev": {
                "phpunit/phpunit": "^9.3"
            },
            "type": "library",
            "extra": {
                "branch-alias": {
                    "dev-master": "5.0-dev"
                }
            },
            "autoload": {
                "classmap": [
                    "src/"
                ]
            },
            "notification-url": "https://packagist.org/downloads/",
            "license": [
                "BSD-3-Clause"
            ],
            "authors": [
                {
                    "name": "Sebastian Bergmann",
                    "email": "sebastian@phpunit.de",
                    "role": "lead"
                }
            ],
            "description": "Utility class for timing",
            "homepage": "https://github.com/sebastianbergmann/php-timer/",
            "keywords": [
                "timer"
            ],
            "support": {
                "issues": "https://github.com/sebastianbergmann/php-timer/issues",
                "source": "https://github.com/sebastianbergmann/php-timer/tree/5.0.3"
            },
            "funding": [
                {
                    "url": "https://github.com/sebastianbergmann",
                    "type": "github"
                }
            ],
            "time": "2020-10-26T13:16:10+00:00"
        },
        {
            "name": "phpunit/phpunit",
            "version": "9.6.19",
            "source": {
                "type": "git",
                "url": "https://github.com/sebastianbergmann/phpunit.git",
                "reference": "a1a54a473501ef4cdeaae4e06891674114d79db8"
            },
            "dist": {
                "type": "zip",
                "url": "https://api.github.com/repos/sebastianbergmann/phpunit/zipball/a1a54a473501ef4cdeaae4e06891674114d79db8",
                "reference": "a1a54a473501ef4cdeaae4e06891674114d79db8",
                "shasum": ""
            },
            "require": {
                "doctrine/instantiator": "^1.3.1 || ^2",
                "ext-dom": "*",
                "ext-json": "*",
                "ext-libxml": "*",
                "ext-mbstring": "*",
                "ext-xml": "*",
                "ext-xmlwriter": "*",
                "myclabs/deep-copy": "^1.10.1",
                "phar-io/manifest": "^2.0.3",
                "phar-io/version": "^3.0.2",
                "php": ">=7.3",
                "phpunit/php-code-coverage": "^9.2.28",
                "phpunit/php-file-iterator": "^3.0.5",
                "phpunit/php-invoker": "^3.1.1",
                "phpunit/php-text-template": "^2.0.3",
                "phpunit/php-timer": "^5.0.2",
                "sebastian/cli-parser": "^1.0.1",
                "sebastian/code-unit": "^1.0.6",
                "sebastian/comparator": "^4.0.8",
                "sebastian/diff": "^4.0.3",
                "sebastian/environment": "^5.1.3",
                "sebastian/exporter": "^4.0.5",
                "sebastian/global-state": "^5.0.1",
                "sebastian/object-enumerator": "^4.0.3",
                "sebastian/resource-operations": "^3.0.3",
                "sebastian/type": "^3.2",
                "sebastian/version": "^3.0.2"
            },
            "suggest": {
                "ext-soap": "To be able to generate mocks based on WSDL files",
                "ext-xdebug": "PHP extension that provides line coverage as well as branch and path coverage"
            },
            "bin": [
                "phpunit"
            ],
            "type": "library",
            "extra": {
                "branch-alias": {
                    "dev-master": "9.6-dev"
                }
            },
            "autoload": {
                "files": [
                    "src/Framework/Assert/Functions.php"
                ],
                "classmap": [
                    "src/"
                ]
            },
            "notification-url": "https://packagist.org/downloads/",
            "license": [
                "BSD-3-Clause"
            ],
            "authors": [
                {
                    "name": "Sebastian Bergmann",
                    "email": "sebastian@phpunit.de",
                    "role": "lead"
                }
            ],
            "description": "The PHP Unit Testing framework.",
            "homepage": "https://phpunit.de/",
            "keywords": [
                "phpunit",
                "testing",
                "xunit"
            ],
            "support": {
                "issues": "https://github.com/sebastianbergmann/phpunit/issues",
                "security": "https://github.com/sebastianbergmann/phpunit/security/policy",
                "source": "https://github.com/sebastianbergmann/phpunit/tree/9.6.19"
            },
            "funding": [
                {
                    "url": "https://phpunit.de/sponsors.html",
                    "type": "custom"
                },
                {
                    "url": "https://github.com/sebastianbergmann",
                    "type": "github"
                },
                {
                    "url": "https://tidelift.com/funding/github/packagist/phpunit/phpunit",
                    "type": "tidelift"
                }
            ],
            "time": "2024-04-05T04:35:58+00:00"
        },
        {
            "name": "psr/container",
            "version": "1.1.2",
            "source": {
                "type": "git",
                "url": "https://github.com/php-fig/container.git",
                "reference": "513e0666f7216c7459170d56df27dfcefe1689ea"
            },
            "dist": {
                "type": "zip",
                "url": "https://api.github.com/repos/php-fig/container/zipball/513e0666f7216c7459170d56df27dfcefe1689ea",
                "reference": "513e0666f7216c7459170d56df27dfcefe1689ea",
                "shasum": ""
            },
            "require": {
                "php": ">=7.4.0"
            },
            "type": "library",
            "autoload": {
                "psr-4": {
                    "Psr\\Container\\": "src/"
                }
            },
            "notification-url": "https://packagist.org/downloads/",
            "license": [
                "MIT"
            ],
            "authors": [
                {
                    "name": "PHP-FIG",
                    "homepage": "https://www.php-fig.org/"
                }
            ],
            "description": "Common Container Interface (PHP FIG PSR-11)",
            "homepage": "https://github.com/php-fig/container",
            "keywords": [
                "PSR-11",
                "container",
                "container-interface",
                "container-interop",
                "psr"
            ],
            "support": {
                "issues": "https://github.com/php-fig/container/issues",
                "source": "https://github.com/php-fig/container/tree/1.1.2"
            },
            "time": "2021-11-05T16:50:12+00:00"
        },
        {
            "name": "roots/wordpress",
            "version": "6.5.4",
            "source": {
                "type": "git",
                "url": "https://github.com/roots/wordpress.git",
                "reference": "41ff6e23ccbc3a1691406d69fe8c211a225514e2"
            },
            "dist": {
                "type": "zip",
                "url": "https://api.github.com/repos/roots/wordpress/zipball/41ff6e23ccbc3a1691406d69fe8c211a225514e2",
                "reference": "41ff6e23ccbc3a1691406d69fe8c211a225514e2",
                "shasum": ""
            },
            "require": {
                "roots/wordpress-core-installer": "^1.0.0",
                "roots/wordpress-no-content": "self.version"
            },
            "type": "metapackage",
            "notification-url": "https://packagist.org/downloads/",
            "license": [
                "MIT",
                "GPL-2.0-or-later"
            ],
            "description": "WordPress is open source software you can use to create a beautiful website, blog, or app.",
            "homepage": "https://wordpress.org/",
            "keywords": [
                "blog",
                "cms",
                "wordpress"
            ],
            "support": {
                "issues": "https://github.com/roots/wordpress/issues",
                "source": "https://github.com/roots/wordpress/tree/6.5.4"
            },
            "funding": [
                {
                    "url": "https://github.com/roots",
                    "type": "github"
                }
            ],
            "time": "2022-06-01T16:54:37+00:00"
        },
        {
            "name": "roots/wordpress-core-installer",
            "version": "1.100.0",
            "source": {
                "type": "git",
                "url": "https://github.com/roots/wordpress-core-installer.git",
                "reference": "73f8488e5178c5d54234b919f823a9095e2b1847"
            },
            "dist": {
                "type": "zip",
                "url": "https://api.github.com/repos/roots/wordpress-core-installer/zipball/73f8488e5178c5d54234b919f823a9095e2b1847",
                "reference": "73f8488e5178c5d54234b919f823a9095e2b1847",
                "shasum": ""
            },
            "require": {
                "composer-plugin-api": "^1.0 || ^2.0",
                "php": ">=5.6.0"
            },
            "conflict": {
                "composer/installers": "<1.0.6"
            },
            "replace": {
                "johnpbloch/wordpress-core-installer": "*"
            },
            "require-dev": {
                "composer/composer": "^1.0 || ^2.0",
                "phpunit/phpunit": ">=5.7.27"
            },
            "type": "composer-plugin",
            "extra": {
                "class": "Roots\\Composer\\WordPressCorePlugin"
            },
            "autoload": {
                "psr-4": {
                    "Roots\\Composer\\": "src/"
                }
            },
            "notification-url": "https://packagist.org/downloads/",
            "license": [
                "GPL-2.0-or-later"
            ],
            "authors": [
                {
                    "name": "John P. Bloch",
                    "email": "me@johnpbloch.com"
                },
                {
                    "name": "Roots",
                    "email": "team@roots.io"
                }
            ],
            "description": "A custom installer to handle deploying WordPress with composer",
            "keywords": [
                "wordpress"
            ],
            "support": {
                "issues": "https://github.com/roots/wordpress-core-installer/issues",
                "source": "https://github.com/roots/wordpress-core-installer/tree/master"
            },
            "funding": [
                {
                    "url": "https://github.com/roots",
                    "type": "github"
                },
                {
                    "url": "https://www.patreon.com/rootsdev",
                    "type": "patreon"
                }
            ],
            "time": "2020-08-20T00:27:30+00:00"
        },
        {
            "name": "roots/wordpress-no-content",
            "version": "6.5.4",
            "source": {
                "type": "git",
                "url": "https://github.com/WordPress/WordPress.git",
                "reference": "6.5.4"
            },
            "dist": {
                "type": "zip",
                "url": "https://downloads.wordpress.org/release/wordpress-6.5.4-no-content.zip",
                "shasum": "bb4d48b2f6f47f4c06061460c83f8453e9809af5"
            },
            "require": {
                "php": ">= 7.0.0"
            },
            "provide": {
                "wordpress/core-implementation": "6.5.4"
            },
            "suggest": {
                "ext-curl": "Performs remote request operations.",
                "ext-dom": "Used to validate Text Widget content and to automatically configuring IIS7+.",
                "ext-exif": "Works with metadata stored in images.",
                "ext-fileinfo": "Used to detect mimetype of file uploads.",
                "ext-hash": "Used for hashing, including passwords and update packages.",
                "ext-imagick": "Provides better image quality for media uploads.",
                "ext-json": "Used for communications with other servers.",
                "ext-libsodium": "Validates Signatures and provides securely random bytes.",
                "ext-mbstring": "Used to properly handle UTF8 text.",
                "ext-mysqli": "Connects to MySQL for database interactions.",
                "ext-openssl": "Permits SSL-based connections to other hosts.",
                "ext-pcre": "Increases performance of pattern matching in code searches.",
                "ext-xml": "Used for XML parsing, such as from a third-party site.",
                "ext-zip": "Used for decompressing Plugins, Themes, and WordPress update packages."
            },
            "type": "wordpress-core",
            "notification-url": "https://packagist.org/downloads/",
            "license": [
                "GPL-2.0-or-later"
            ],
            "authors": [
                {
                    "name": "WordPress Community",
                    "homepage": "https://wordpress.org/about/"
                }
            ],
            "description": "WordPress is open source software you can use to create a beautiful website, blog, or app.",
            "homepage": "https://wordpress.org/",
            "keywords": [
                "blog",
                "cms",
                "wordpress"
            ],
            "support": {
                "docs": "https://developer.wordpress.org/",
                "forum": "https://wordpress.org/support/",
                "irc": "irc://irc.freenode.net/wordpress",
                "issues": "https://core.trac.wordpress.org/",
                "rss": "https://wordpress.org/news/feed/",
                "source": "https://core.trac.wordpress.org/browser",
                "wiki": "https://codex.wordpress.org/"
            },
            "funding": [
                {
                    "url": "https://wordpressfoundation.org/donate/",
                    "type": "other"
                }
            ],
            "time": "2024-06-06T12:30:39+00:00"
        },
        {
            "name": "sebastian/cli-parser",
            "version": "1.0.2",
            "source": {
                "type": "git",
                "url": "https://github.com/sebastianbergmann/cli-parser.git",
                "reference": "2b56bea83a09de3ac06bb18b92f068e60cc6f50b"
            },
            "dist": {
                "type": "zip",
                "url": "https://api.github.com/repos/sebastianbergmann/cli-parser/zipball/2b56bea83a09de3ac06bb18b92f068e60cc6f50b",
                "reference": "2b56bea83a09de3ac06bb18b92f068e60cc6f50b",
                "shasum": ""
            },
            "require": {
                "php": ">=7.3"
            },
            "require-dev": {
                "phpunit/phpunit": "^9.3"
            },
            "type": "library",
            "extra": {
                "branch-alias": {
                    "dev-master": "1.0-dev"
                }
            },
            "autoload": {
                "classmap": [
                    "src/"
                ]
            },
            "notification-url": "https://packagist.org/downloads/",
            "license": [
                "BSD-3-Clause"
            ],
            "authors": [
                {
                    "name": "Sebastian Bergmann",
                    "email": "sebastian@phpunit.de",
                    "role": "lead"
                }
            ],
            "description": "Library for parsing CLI options",
            "homepage": "https://github.com/sebastianbergmann/cli-parser",
            "support": {
                "issues": "https://github.com/sebastianbergmann/cli-parser/issues",
                "source": "https://github.com/sebastianbergmann/cli-parser/tree/1.0.2"
            },
            "funding": [
                {
                    "url": "https://github.com/sebastianbergmann",
                    "type": "github"
                }
            ],
            "time": "2024-03-02T06:27:43+00:00"
        },
        {
            "name": "sebastian/code-unit",
            "version": "1.0.8",
            "source": {
                "type": "git",
                "url": "https://github.com/sebastianbergmann/code-unit.git",
                "reference": "1fc9f64c0927627ef78ba436c9b17d967e68e120"
            },
            "dist": {
                "type": "zip",
                "url": "https://api.github.com/repos/sebastianbergmann/code-unit/zipball/1fc9f64c0927627ef78ba436c9b17d967e68e120",
                "reference": "1fc9f64c0927627ef78ba436c9b17d967e68e120",
                "shasum": ""
            },
            "require": {
                "php": ">=7.3"
            },
            "require-dev": {
                "phpunit/phpunit": "^9.3"
            },
            "type": "library",
            "extra": {
                "branch-alias": {
                    "dev-master": "1.0-dev"
                }
            },
            "autoload": {
                "classmap": [
                    "src/"
                ]
            },
            "notification-url": "https://packagist.org/downloads/",
            "license": [
                "BSD-3-Clause"
            ],
            "authors": [
                {
                    "name": "Sebastian Bergmann",
                    "email": "sebastian@phpunit.de",
                    "role": "lead"
                }
            ],
            "description": "Collection of value objects that represent the PHP code units",
            "homepage": "https://github.com/sebastianbergmann/code-unit",
            "support": {
                "issues": "https://github.com/sebastianbergmann/code-unit/issues",
                "source": "https://github.com/sebastianbergmann/code-unit/tree/1.0.8"
            },
            "funding": [
                {
                    "url": "https://github.com/sebastianbergmann",
                    "type": "github"
                }
            ],
            "time": "2020-10-26T13:08:54+00:00"
        },
        {
            "name": "sebastian/code-unit-reverse-lookup",
            "version": "2.0.3",
            "source": {
                "type": "git",
                "url": "https://github.com/sebastianbergmann/code-unit-reverse-lookup.git",
                "reference": "ac91f01ccec49fb77bdc6fd1e548bc70f7faa3e5"
            },
            "dist": {
                "type": "zip",
                "url": "https://api.github.com/repos/sebastianbergmann/code-unit-reverse-lookup/zipball/ac91f01ccec49fb77bdc6fd1e548bc70f7faa3e5",
                "reference": "ac91f01ccec49fb77bdc6fd1e548bc70f7faa3e5",
                "shasum": ""
            },
            "require": {
                "php": ">=7.3"
            },
            "require-dev": {
                "phpunit/phpunit": "^9.3"
            },
            "type": "library",
            "extra": {
                "branch-alias": {
                    "dev-master": "2.0-dev"
                }
            },
            "autoload": {
                "classmap": [
                    "src/"
                ]
            },
            "notification-url": "https://packagist.org/downloads/",
            "license": [
                "BSD-3-Clause"
            ],
            "authors": [
                {
                    "name": "Sebastian Bergmann",
                    "email": "sebastian@phpunit.de"
                }
            ],
            "description": "Looks up which function or method a line of code belongs to",
            "homepage": "https://github.com/sebastianbergmann/code-unit-reverse-lookup/",
            "support": {
                "issues": "https://github.com/sebastianbergmann/code-unit-reverse-lookup/issues",
                "source": "https://github.com/sebastianbergmann/code-unit-reverse-lookup/tree/2.0.3"
            },
            "funding": [
                {
                    "url": "https://github.com/sebastianbergmann",
                    "type": "github"
                }
            ],
            "time": "2020-09-28T05:30:19+00:00"
        },
        {
            "name": "sebastian/comparator",
            "version": "4.0.8",
            "source": {
                "type": "git",
                "url": "https://github.com/sebastianbergmann/comparator.git",
                "reference": "fa0f136dd2334583309d32b62544682ee972b51a"
            },
            "dist": {
                "type": "zip",
                "url": "https://api.github.com/repos/sebastianbergmann/comparator/zipball/fa0f136dd2334583309d32b62544682ee972b51a",
                "reference": "fa0f136dd2334583309d32b62544682ee972b51a",
                "shasum": ""
            },
            "require": {
                "php": ">=7.3",
                "sebastian/diff": "^4.0",
                "sebastian/exporter": "^4.0"
            },
            "require-dev": {
                "phpunit/phpunit": "^9.3"
            },
            "type": "library",
            "extra": {
                "branch-alias": {
                    "dev-master": "4.0-dev"
                }
            },
            "autoload": {
                "classmap": [
                    "src/"
                ]
            },
            "notification-url": "https://packagist.org/downloads/",
            "license": [
                "BSD-3-Clause"
            ],
            "authors": [
                {
                    "name": "Sebastian Bergmann",
                    "email": "sebastian@phpunit.de"
                },
                {
                    "name": "Jeff Welch",
                    "email": "whatthejeff@gmail.com"
                },
                {
                    "name": "Volker Dusch",
                    "email": "github@wallbash.com"
                },
                {
                    "name": "Bernhard Schussek",
                    "email": "bschussek@2bepublished.at"
                }
            ],
            "description": "Provides the functionality to compare PHP values for equality",
            "homepage": "https://github.com/sebastianbergmann/comparator",
            "keywords": [
                "comparator",
                "compare",
                "equality"
            ],
            "support": {
                "issues": "https://github.com/sebastianbergmann/comparator/issues",
                "source": "https://github.com/sebastianbergmann/comparator/tree/4.0.8"
            },
            "funding": [
                {
                    "url": "https://github.com/sebastianbergmann",
                    "type": "github"
                }
            ],
            "time": "2022-09-14T12:41:17+00:00"
        },
        {
            "name": "sebastian/complexity",
            "version": "2.0.3",
            "source": {
                "type": "git",
                "url": "https://github.com/sebastianbergmann/complexity.git",
                "reference": "25f207c40d62b8b7aa32f5ab026c53561964053a"
            },
            "dist": {
                "type": "zip",
                "url": "https://api.github.com/repos/sebastianbergmann/complexity/zipball/25f207c40d62b8b7aa32f5ab026c53561964053a",
                "reference": "25f207c40d62b8b7aa32f5ab026c53561964053a",
                "shasum": ""
            },
            "require": {
                "nikic/php-parser": "^4.18 || ^5.0",
                "php": ">=7.3"
            },
            "require-dev": {
                "phpunit/phpunit": "^9.3"
            },
            "type": "library",
            "extra": {
                "branch-alias": {
                    "dev-master": "2.0-dev"
                }
            },
            "autoload": {
                "classmap": [
                    "src/"
                ]
            },
            "notification-url": "https://packagist.org/downloads/",
            "license": [
                "BSD-3-Clause"
            ],
            "authors": [
                {
                    "name": "Sebastian Bergmann",
                    "email": "sebastian@phpunit.de",
                    "role": "lead"
                }
            ],
            "description": "Library for calculating the complexity of PHP code units",
            "homepage": "https://github.com/sebastianbergmann/complexity",
            "support": {
                "issues": "https://github.com/sebastianbergmann/complexity/issues",
                "source": "https://github.com/sebastianbergmann/complexity/tree/2.0.3"
            },
            "funding": [
                {
                    "url": "https://github.com/sebastianbergmann",
                    "type": "github"
                }
            ],
            "time": "2023-12-22T06:19:30+00:00"
        },
        {
            "name": "sebastian/diff",
            "version": "4.0.6",
            "source": {
                "type": "git",
                "url": "https://github.com/sebastianbergmann/diff.git",
                "reference": "ba01945089c3a293b01ba9badc29ad55b106b0bc"
            },
            "dist": {
                "type": "zip",
                "url": "https://api.github.com/repos/sebastianbergmann/diff/zipball/ba01945089c3a293b01ba9badc29ad55b106b0bc",
                "reference": "ba01945089c3a293b01ba9badc29ad55b106b0bc",
                "shasum": ""
            },
            "require": {
                "php": ">=7.3"
            },
            "require-dev": {
                "phpunit/phpunit": "^9.3",
                "symfony/process": "^4.2 || ^5"
            },
            "type": "library",
            "extra": {
                "branch-alias": {
                    "dev-master": "4.0-dev"
                }
            },
            "autoload": {
                "classmap": [
                    "src/"
                ]
            },
            "notification-url": "https://packagist.org/downloads/",
            "license": [
                "BSD-3-Clause"
            ],
            "authors": [
                {
                    "name": "Sebastian Bergmann",
                    "email": "sebastian@phpunit.de"
                },
                {
                    "name": "Kore Nordmann",
                    "email": "mail@kore-nordmann.de"
                }
            ],
            "description": "Diff implementation",
            "homepage": "https://github.com/sebastianbergmann/diff",
            "keywords": [
                "diff",
                "udiff",
                "unidiff",
                "unified diff"
            ],
            "support": {
                "issues": "https://github.com/sebastianbergmann/diff/issues",
                "source": "https://github.com/sebastianbergmann/diff/tree/4.0.6"
            },
            "funding": [
                {
                    "url": "https://github.com/sebastianbergmann",
                    "type": "github"
                }
            ],
            "time": "2024-03-02T06:30:58+00:00"
        },
        {
            "name": "sebastian/environment",
            "version": "5.1.5",
            "source": {
                "type": "git",
                "url": "https://github.com/sebastianbergmann/environment.git",
                "reference": "830c43a844f1f8d5b7a1f6d6076b784454d8b7ed"
            },
            "dist": {
                "type": "zip",
                "url": "https://api.github.com/repos/sebastianbergmann/environment/zipball/830c43a844f1f8d5b7a1f6d6076b784454d8b7ed",
                "reference": "830c43a844f1f8d5b7a1f6d6076b784454d8b7ed",
                "shasum": ""
            },
            "require": {
                "php": ">=7.3"
            },
            "require-dev": {
                "phpunit/phpunit": "^9.3"
            },
            "suggest": {
                "ext-posix": "*"
            },
            "type": "library",
            "extra": {
                "branch-alias": {
                    "dev-master": "5.1-dev"
                }
            },
            "autoload": {
                "classmap": [
                    "src/"
                ]
            },
            "notification-url": "https://packagist.org/downloads/",
            "license": [
                "BSD-3-Clause"
            ],
            "authors": [
                {
                    "name": "Sebastian Bergmann",
                    "email": "sebastian@phpunit.de"
                }
            ],
            "description": "Provides functionality to handle HHVM/PHP environments",
            "homepage": "http://www.github.com/sebastianbergmann/environment",
            "keywords": [
                "Xdebug",
                "environment",
                "hhvm"
            ],
            "support": {
                "issues": "https://github.com/sebastianbergmann/environment/issues",
                "source": "https://github.com/sebastianbergmann/environment/tree/5.1.5"
            },
            "funding": [
                {
                    "url": "https://github.com/sebastianbergmann",
                    "type": "github"
                }
            ],
            "time": "2023-02-03T06:03:51+00:00"
        },
        {
            "name": "sebastian/exporter",
            "version": "4.0.6",
            "source": {
                "type": "git",
                "url": "https://github.com/sebastianbergmann/exporter.git",
                "reference": "78c00df8f170e02473b682df15bfcdacc3d32d72"
            },
            "dist": {
                "type": "zip",
                "url": "https://api.github.com/repos/sebastianbergmann/exporter/zipball/78c00df8f170e02473b682df15bfcdacc3d32d72",
                "reference": "78c00df8f170e02473b682df15bfcdacc3d32d72",
                "shasum": ""
            },
            "require": {
                "php": ">=7.3",
                "sebastian/recursion-context": "^4.0"
            },
            "require-dev": {
                "ext-mbstring": "*",
                "phpunit/phpunit": "^9.3"
            },
            "type": "library",
            "extra": {
                "branch-alias": {
                    "dev-master": "4.0-dev"
                }
            },
            "autoload": {
                "classmap": [
                    "src/"
                ]
            },
            "notification-url": "https://packagist.org/downloads/",
            "license": [
                "BSD-3-Clause"
            ],
            "authors": [
                {
                    "name": "Sebastian Bergmann",
                    "email": "sebastian@phpunit.de"
                },
                {
                    "name": "Jeff Welch",
                    "email": "whatthejeff@gmail.com"
                },
                {
                    "name": "Volker Dusch",
                    "email": "github@wallbash.com"
                },
                {
                    "name": "Adam Harvey",
                    "email": "aharvey@php.net"
                },
                {
                    "name": "Bernhard Schussek",
                    "email": "bschussek@gmail.com"
                }
            ],
            "description": "Provides the functionality to export PHP variables for visualization",
            "homepage": "https://www.github.com/sebastianbergmann/exporter",
            "keywords": [
                "export",
                "exporter"
            ],
            "support": {
                "issues": "https://github.com/sebastianbergmann/exporter/issues",
                "source": "https://github.com/sebastianbergmann/exporter/tree/4.0.6"
            },
            "funding": [
                {
                    "url": "https://github.com/sebastianbergmann",
                    "type": "github"
                }
            ],
            "time": "2024-03-02T06:33:00+00:00"
        },
        {
            "name": "sebastian/global-state",
            "version": "5.0.7",
            "source": {
                "type": "git",
                "url": "https://github.com/sebastianbergmann/global-state.git",
                "reference": "bca7df1f32ee6fe93b4d4a9abbf69e13a4ada2c9"
            },
            "dist": {
                "type": "zip",
                "url": "https://api.github.com/repos/sebastianbergmann/global-state/zipball/bca7df1f32ee6fe93b4d4a9abbf69e13a4ada2c9",
                "reference": "bca7df1f32ee6fe93b4d4a9abbf69e13a4ada2c9",
                "shasum": ""
            },
            "require": {
                "php": ">=7.3",
                "sebastian/object-reflector": "^2.0",
                "sebastian/recursion-context": "^4.0"
            },
            "require-dev": {
                "ext-dom": "*",
                "phpunit/phpunit": "^9.3"
            },
            "suggest": {
                "ext-uopz": "*"
            },
            "type": "library",
            "extra": {
                "branch-alias": {
                    "dev-master": "5.0-dev"
                }
            },
            "autoload": {
                "classmap": [
                    "src/"
                ]
            },
            "notification-url": "https://packagist.org/downloads/",
            "license": [
                "BSD-3-Clause"
            ],
            "authors": [
                {
                    "name": "Sebastian Bergmann",
                    "email": "sebastian@phpunit.de"
                }
            ],
            "description": "Snapshotting of global state",
            "homepage": "http://www.github.com/sebastianbergmann/global-state",
            "keywords": [
                "global state"
            ],
            "support": {
                "issues": "https://github.com/sebastianbergmann/global-state/issues",
                "source": "https://github.com/sebastianbergmann/global-state/tree/5.0.7"
            },
            "funding": [
                {
                    "url": "https://github.com/sebastianbergmann",
                    "type": "github"
                }
            ],
            "time": "2024-03-02T06:35:11+00:00"
        },
        {
            "name": "sebastian/lines-of-code",
            "version": "1.0.4",
            "source": {
                "type": "git",
                "url": "https://github.com/sebastianbergmann/lines-of-code.git",
                "reference": "e1e4a170560925c26d424b6a03aed157e7dcc5c5"
            },
            "dist": {
                "type": "zip",
                "url": "https://api.github.com/repos/sebastianbergmann/lines-of-code/zipball/e1e4a170560925c26d424b6a03aed157e7dcc5c5",
                "reference": "e1e4a170560925c26d424b6a03aed157e7dcc5c5",
                "shasum": ""
            },
            "require": {
                "nikic/php-parser": "^4.18 || ^5.0",
                "php": ">=7.3"
            },
            "require-dev": {
                "phpunit/phpunit": "^9.3"
            },
            "type": "library",
            "extra": {
                "branch-alias": {
                    "dev-master": "1.0-dev"
                }
            },
            "autoload": {
                "classmap": [
                    "src/"
                ]
            },
            "notification-url": "https://packagist.org/downloads/",
            "license": [
                "BSD-3-Clause"
            ],
            "authors": [
                {
                    "name": "Sebastian Bergmann",
                    "email": "sebastian@phpunit.de",
                    "role": "lead"
                }
            ],
            "description": "Library for counting the lines of code in PHP source code",
            "homepage": "https://github.com/sebastianbergmann/lines-of-code",
            "support": {
                "issues": "https://github.com/sebastianbergmann/lines-of-code/issues",
                "source": "https://github.com/sebastianbergmann/lines-of-code/tree/1.0.4"
            },
            "funding": [
                {
                    "url": "https://github.com/sebastianbergmann",
                    "type": "github"
                }
            ],
            "time": "2023-12-22T06:20:34+00:00"
        },
        {
            "name": "sebastian/object-enumerator",
            "version": "4.0.4",
            "source": {
                "type": "git",
                "url": "https://github.com/sebastianbergmann/object-enumerator.git",
                "reference": "5c9eeac41b290a3712d88851518825ad78f45c71"
            },
            "dist": {
                "type": "zip",
                "url": "https://api.github.com/repos/sebastianbergmann/object-enumerator/zipball/5c9eeac41b290a3712d88851518825ad78f45c71",
                "reference": "5c9eeac41b290a3712d88851518825ad78f45c71",
                "shasum": ""
            },
            "require": {
                "php": ">=7.3",
                "sebastian/object-reflector": "^2.0",
                "sebastian/recursion-context": "^4.0"
            },
            "require-dev": {
                "phpunit/phpunit": "^9.3"
            },
            "type": "library",
            "extra": {
                "branch-alias": {
                    "dev-master": "4.0-dev"
                }
            },
            "autoload": {
                "classmap": [
                    "src/"
                ]
            },
            "notification-url": "https://packagist.org/downloads/",
            "license": [
                "BSD-3-Clause"
            ],
            "authors": [
                {
                    "name": "Sebastian Bergmann",
                    "email": "sebastian@phpunit.de"
                }
            ],
            "description": "Traverses array structures and object graphs to enumerate all referenced objects",
            "homepage": "https://github.com/sebastianbergmann/object-enumerator/",
            "support": {
                "issues": "https://github.com/sebastianbergmann/object-enumerator/issues",
                "source": "https://github.com/sebastianbergmann/object-enumerator/tree/4.0.4"
            },
            "funding": [
                {
                    "url": "https://github.com/sebastianbergmann",
                    "type": "github"
                }
            ],
            "time": "2020-10-26T13:12:34+00:00"
        },
        {
            "name": "sebastian/object-reflector",
            "version": "2.0.4",
            "source": {
                "type": "git",
                "url": "https://github.com/sebastianbergmann/object-reflector.git",
                "reference": "b4f479ebdbf63ac605d183ece17d8d7fe49c15c7"
            },
            "dist": {
                "type": "zip",
                "url": "https://api.github.com/repos/sebastianbergmann/object-reflector/zipball/b4f479ebdbf63ac605d183ece17d8d7fe49c15c7",
                "reference": "b4f479ebdbf63ac605d183ece17d8d7fe49c15c7",
                "shasum": ""
            },
            "require": {
                "php": ">=7.3"
            },
            "require-dev": {
                "phpunit/phpunit": "^9.3"
            },
            "type": "library",
            "extra": {
                "branch-alias": {
                    "dev-master": "2.0-dev"
                }
            },
            "autoload": {
                "classmap": [
                    "src/"
                ]
            },
            "notification-url": "https://packagist.org/downloads/",
            "license": [
                "BSD-3-Clause"
            ],
            "authors": [
                {
                    "name": "Sebastian Bergmann",
                    "email": "sebastian@phpunit.de"
                }
            ],
            "description": "Allows reflection of object attributes, including inherited and non-public ones",
            "homepage": "https://github.com/sebastianbergmann/object-reflector/",
            "support": {
                "issues": "https://github.com/sebastianbergmann/object-reflector/issues",
                "source": "https://github.com/sebastianbergmann/object-reflector/tree/2.0.4"
            },
            "funding": [
                {
                    "url": "https://github.com/sebastianbergmann",
                    "type": "github"
                }
            ],
            "time": "2020-10-26T13:14:26+00:00"
        },
        {
            "name": "sebastian/recursion-context",
            "version": "4.0.5",
            "source": {
                "type": "git",
                "url": "https://github.com/sebastianbergmann/recursion-context.git",
                "reference": "e75bd0f07204fec2a0af9b0f3cfe97d05f92efc1"
            },
            "dist": {
                "type": "zip",
                "url": "https://api.github.com/repos/sebastianbergmann/recursion-context/zipball/e75bd0f07204fec2a0af9b0f3cfe97d05f92efc1",
                "reference": "e75bd0f07204fec2a0af9b0f3cfe97d05f92efc1",
                "shasum": ""
            },
            "require": {
                "php": ">=7.3"
            },
            "require-dev": {
                "phpunit/phpunit": "^9.3"
            },
            "type": "library",
            "extra": {
                "branch-alias": {
                    "dev-master": "4.0-dev"
                }
            },
            "autoload": {
                "classmap": [
                    "src/"
                ]
            },
            "notification-url": "https://packagist.org/downloads/",
            "license": [
                "BSD-3-Clause"
            ],
            "authors": [
                {
                    "name": "Sebastian Bergmann",
                    "email": "sebastian@phpunit.de"
                },
                {
                    "name": "Jeff Welch",
                    "email": "whatthejeff@gmail.com"
                },
                {
                    "name": "Adam Harvey",
                    "email": "aharvey@php.net"
                }
            ],
            "description": "Provides functionality to recursively process PHP variables",
            "homepage": "https://github.com/sebastianbergmann/recursion-context",
            "support": {
                "issues": "https://github.com/sebastianbergmann/recursion-context/issues",
                "source": "https://github.com/sebastianbergmann/recursion-context/tree/4.0.5"
            },
            "funding": [
                {
                    "url": "https://github.com/sebastianbergmann",
                    "type": "github"
                }
            ],
            "time": "2023-02-03T06:07:39+00:00"
        },
        {
            "name": "sebastian/resource-operations",
            "version": "3.0.4",
            "source": {
                "type": "git",
                "url": "https://github.com/sebastianbergmann/resource-operations.git",
                "reference": "05d5692a7993ecccd56a03e40cd7e5b09b1d404e"
            },
            "dist": {
                "type": "zip",
                "url": "https://api.github.com/repos/sebastianbergmann/resource-operations/zipball/05d5692a7993ecccd56a03e40cd7e5b09b1d404e",
                "reference": "05d5692a7993ecccd56a03e40cd7e5b09b1d404e",
                "shasum": ""
            },
            "require": {
                "php": ">=7.3"
            },
            "require-dev": {
                "phpunit/phpunit": "^9.0"
            },
            "type": "library",
            "extra": {
                "branch-alias": {
                    "dev-main": "3.0-dev"
                }
            },
            "autoload": {
                "classmap": [
                    "src/"
                ]
            },
            "notification-url": "https://packagist.org/downloads/",
            "license": [
                "BSD-3-Clause"
            ],
            "authors": [
                {
                    "name": "Sebastian Bergmann",
                    "email": "sebastian@phpunit.de"
                }
            ],
            "description": "Provides a list of PHP built-in functions that operate on resources",
            "homepage": "https://www.github.com/sebastianbergmann/resource-operations",
            "support": {
                "source": "https://github.com/sebastianbergmann/resource-operations/tree/3.0.4"
            },
            "funding": [
                {
                    "url": "https://github.com/sebastianbergmann",
                    "type": "github"
                }
            ],
            "time": "2024-03-14T16:00:52+00:00"
        },
        {
            "name": "sebastian/type",
            "version": "3.2.1",
            "source": {
                "type": "git",
                "url": "https://github.com/sebastianbergmann/type.git",
                "reference": "75e2c2a32f5e0b3aef905b9ed0b179b953b3d7c7"
            },
            "dist": {
                "type": "zip",
                "url": "https://api.github.com/repos/sebastianbergmann/type/zipball/75e2c2a32f5e0b3aef905b9ed0b179b953b3d7c7",
                "reference": "75e2c2a32f5e0b3aef905b9ed0b179b953b3d7c7",
                "shasum": ""
            },
            "require": {
                "php": ">=7.3"
            },
            "require-dev": {
                "phpunit/phpunit": "^9.5"
            },
            "type": "library",
            "extra": {
                "branch-alias": {
                    "dev-master": "3.2-dev"
                }
            },
            "autoload": {
                "classmap": [
                    "src/"
                ]
            },
            "notification-url": "https://packagist.org/downloads/",
            "license": [
                "BSD-3-Clause"
            ],
            "authors": [
                {
                    "name": "Sebastian Bergmann",
                    "email": "sebastian@phpunit.de",
                    "role": "lead"
                }
            ],
            "description": "Collection of value objects that represent the types of the PHP type system",
            "homepage": "https://github.com/sebastianbergmann/type",
            "support": {
                "issues": "https://github.com/sebastianbergmann/type/issues",
                "source": "https://github.com/sebastianbergmann/type/tree/3.2.1"
            },
            "funding": [
                {
                    "url": "https://github.com/sebastianbergmann",
                    "type": "github"
                }
            ],
            "time": "2023-02-03T06:13:03+00:00"
        },
        {
            "name": "sebastian/version",
            "version": "3.0.2",
            "source": {
                "type": "git",
                "url": "https://github.com/sebastianbergmann/version.git",
                "reference": "c6c1022351a901512170118436c764e473f6de8c"
            },
            "dist": {
                "type": "zip",
                "url": "https://api.github.com/repos/sebastianbergmann/version/zipball/c6c1022351a901512170118436c764e473f6de8c",
                "reference": "c6c1022351a901512170118436c764e473f6de8c",
                "shasum": ""
            },
            "require": {
                "php": ">=7.3"
            },
            "type": "library",
            "extra": {
                "branch-alias": {
                    "dev-master": "3.0-dev"
                }
            },
            "autoload": {
                "classmap": [
                    "src/"
                ]
            },
            "notification-url": "https://packagist.org/downloads/",
            "license": [
                "BSD-3-Clause"
            ],
            "authors": [
                {
                    "name": "Sebastian Bergmann",
                    "email": "sebastian@phpunit.de",
                    "role": "lead"
                }
            ],
            "description": "Library that helps with managing the version number of Git-hosted PHP projects",
            "homepage": "https://github.com/sebastianbergmann/version",
            "support": {
                "issues": "https://github.com/sebastianbergmann/version/issues",
                "source": "https://github.com/sebastianbergmann/version/tree/3.0.2"
            },
            "funding": [
                {
                    "url": "https://github.com/sebastianbergmann",
                    "type": "github"
                }
            ],
            "time": "2020-09-28T06:39:44+00:00"
        },
        {
            "name": "squizlabs/php_codesniffer",
            "version": "3.10.1",
            "source": {
                "type": "git",
                "url": "https://github.com/PHPCSStandards/PHP_CodeSniffer.git",
                "reference": "8f90f7a53ce271935282967f53d0894f8f1ff877"
            },
            "dist": {
                "type": "zip",
                "url": "https://api.github.com/repos/PHPCSStandards/PHP_CodeSniffer/zipball/8f90f7a53ce271935282967f53d0894f8f1ff877",
                "reference": "8f90f7a53ce271935282967f53d0894f8f1ff877",
                "shasum": ""
            },
            "require": {
                "ext-simplexml": "*",
                "ext-tokenizer": "*",
                "ext-xmlwriter": "*",
                "php": ">=5.4.0"
            },
            "require-dev": {
                "phpunit/phpunit": "^4.0 || ^5.0 || ^6.0 || ^7.0 || ^8.0 || ^9.3.4"
            },
            "bin": [
                "bin/phpcbf",
                "bin/phpcs"
            ],
            "type": "library",
            "extra": {
                "branch-alias": {
                    "dev-master": "3.x-dev"
                }
            },
            "notification-url": "https://packagist.org/downloads/",
            "license": [
                "BSD-3-Clause"
            ],
            "authors": [
                {
                    "name": "Greg Sherwood",
                    "role": "Former lead"
                },
                {
                    "name": "Juliette Reinders Folmer",
                    "role": "Current lead"
                },
                {
                    "name": "Contributors",
                    "homepage": "https://github.com/PHPCSStandards/PHP_CodeSniffer/graphs/contributors"
                }
            ],
            "description": "PHP_CodeSniffer tokenizes PHP, JavaScript and CSS files and detects violations of a defined set of coding standards.",
            "homepage": "https://github.com/PHPCSStandards/PHP_CodeSniffer",
            "keywords": [
                "phpcs",
                "standards",
                "static analysis"
            ],
            "support": {
                "issues": "https://github.com/PHPCSStandards/PHP_CodeSniffer/issues",
                "security": "https://github.com/PHPCSStandards/PHP_CodeSniffer/security/policy",
                "source": "https://github.com/PHPCSStandards/PHP_CodeSniffer",
                "wiki": "https://github.com/PHPCSStandards/PHP_CodeSniffer/wiki"
            },
            "funding": [
                {
                    "url": "https://github.com/PHPCSStandards",
                    "type": "github"
                },
                {
                    "url": "https://github.com/jrfnl",
                    "type": "github"
                },
                {
                    "url": "https://opencollective.com/php_codesniffer",
                    "type": "open_collective"
                }
            ],
            "time": "2024-05-22T21:24:41+00:00"
        },
        {
            "name": "symfony/console",
            "version": "v5.4.40",
            "source": {
                "type": "git",
                "url": "https://github.com/symfony/console.git",
                "reference": "aa73115c0c24220b523625bfcfa655d7d73662dd"
            },
            "dist": {
                "type": "zip",
                "url": "https://api.github.com/repos/symfony/console/zipball/aa73115c0c24220b523625bfcfa655d7d73662dd",
                "reference": "aa73115c0c24220b523625bfcfa655d7d73662dd",
                "shasum": ""
            },
            "require": {
                "php": ">=7.2.5",
                "symfony/deprecation-contracts": "^2.1|^3",
                "symfony/polyfill-mbstring": "~1.0",
                "symfony/polyfill-php73": "^1.9",
                "symfony/polyfill-php80": "^1.16",
                "symfony/service-contracts": "^1.1|^2|^3",
                "symfony/string": "^5.1|^6.0"
            },
            "conflict": {
                "psr/log": ">=3",
                "symfony/dependency-injection": "<4.4",
                "symfony/dotenv": "<5.1",
                "symfony/event-dispatcher": "<4.4",
                "symfony/lock": "<4.4",
                "symfony/process": "<4.4"
            },
            "provide": {
                "psr/log-implementation": "1.0|2.0"
            },
            "require-dev": {
                "psr/log": "^1|^2",
                "symfony/config": "^4.4|^5.0|^6.0",
                "symfony/dependency-injection": "^4.4|^5.0|^6.0",
                "symfony/event-dispatcher": "^4.4|^5.0|^6.0",
                "symfony/lock": "^4.4|^5.0|^6.0",
                "symfony/process": "^4.4|^5.0|^6.0",
                "symfony/var-dumper": "^4.4|^5.0|^6.0"
            },
            "suggest": {
                "psr/log": "For using the console logger",
                "symfony/event-dispatcher": "",
                "symfony/lock": "",
                "symfony/process": ""
            },
            "type": "library",
            "autoload": {
                "psr-4": {
                    "Symfony\\Component\\Console\\": ""
                },
                "exclude-from-classmap": [
                    "/Tests/"
                ]
            },
            "notification-url": "https://packagist.org/downloads/",
            "license": [
                "MIT"
            ],
            "authors": [
                {
                    "name": "Fabien Potencier",
                    "email": "fabien@symfony.com"
                },
                {
                    "name": "Symfony Community",
                    "homepage": "https://symfony.com/contributors"
                }
            ],
            "description": "Eases the creation of beautiful and testable command line interfaces",
            "homepage": "https://symfony.com",
            "keywords": [
                "cli",
                "command-line",
                "console",
                "terminal"
            ],
            "support": {
                "source": "https://github.com/symfony/console/tree/v5.4.40"
            },
            "funding": [
                {
                    "url": "https://symfony.com/sponsor",
                    "type": "custom"
                },
                {
                    "url": "https://github.com/fabpot",
                    "type": "github"
                },
                {
                    "url": "https://tidelift.com/funding/github/packagist/symfony/symfony",
                    "type": "tidelift"
                }
            ],
            "time": "2024-05-31T14:33:22+00:00"
        },
        {
            "name": "symfony/deprecation-contracts",
            "version": "v2.5.3",
            "source": {
                "type": "git",
                "url": "https://github.com/symfony/deprecation-contracts.git",
                "reference": "80d075412b557d41002320b96a096ca65aa2c98d"
            },
            "dist": {
                "type": "zip",
                "url": "https://api.github.com/repos/symfony/deprecation-contracts/zipball/80d075412b557d41002320b96a096ca65aa2c98d",
                "reference": "80d075412b557d41002320b96a096ca65aa2c98d",
                "shasum": ""
            },
            "require": {
                "php": ">=7.1"
            },
            "type": "library",
            "extra": {
                "branch-alias": {
                    "dev-main": "2.5-dev"
                },
                "thanks": {
                    "name": "symfony/contracts",
                    "url": "https://github.com/symfony/contracts"
                }
            },
            "autoload": {
                "files": [
                    "function.php"
                ]
            },
            "notification-url": "https://packagist.org/downloads/",
            "license": [
                "MIT"
            ],
            "authors": [
                {
                    "name": "Nicolas Grekas",
                    "email": "p@tchwork.com"
                },
                {
                    "name": "Symfony Community",
                    "homepage": "https://symfony.com/contributors"
                }
            ],
            "description": "A generic function and convention to trigger deprecation notices",
            "homepage": "https://symfony.com",
            "support": {
                "source": "https://github.com/symfony/deprecation-contracts/tree/v2.5.3"
            },
            "funding": [
                {
                    "url": "https://symfony.com/sponsor",
                    "type": "custom"
                },
                {
                    "url": "https://github.com/fabpot",
                    "type": "github"
                },
                {
                    "url": "https://tidelift.com/funding/github/packagist/symfony/symfony",
                    "type": "tidelift"
                }
            ],
            "time": "2023-01-24T14:02:46+00:00"
        },
        {
            "name": "symfony/polyfill-ctype",
            "version": "v1.29.0",
            "source": {
                "type": "git",
                "url": "https://github.com/symfony/polyfill-ctype.git",
                "reference": "ef4d7e442ca910c4764bce785146269b30cb5fc4"
            },
            "dist": {
                "type": "zip",
                "url": "https://api.github.com/repos/symfony/polyfill-ctype/zipball/ef4d7e442ca910c4764bce785146269b30cb5fc4",
                "reference": "ef4d7e442ca910c4764bce785146269b30cb5fc4",
                "shasum": ""
            },
            "require": {
                "php": ">=7.1"
            },
            "provide": {
                "ext-ctype": "*"
            },
            "suggest": {
                "ext-ctype": "For best performance"
            },
            "type": "library",
            "extra": {
                "thanks": {
                    "name": "symfony/polyfill",
                    "url": "https://github.com/symfony/polyfill"
                }
            },
            "autoload": {
                "files": [
                    "bootstrap.php"
                ],
                "psr-4": {
                    "Symfony\\Polyfill\\Ctype\\": ""
                }
            },
            "notification-url": "https://packagist.org/downloads/",
            "license": [
                "MIT"
            ],
            "authors": [
                {
                    "name": "Gert de Pagter",
                    "email": "BackEndTea@gmail.com"
                },
                {
                    "name": "Symfony Community",
                    "homepage": "https://symfony.com/contributors"
                }
            ],
            "description": "Symfony polyfill for ctype functions",
            "homepage": "https://symfony.com",
            "keywords": [
                "compatibility",
                "ctype",
                "polyfill",
                "portable"
            ],
            "support": {
                "source": "https://github.com/symfony/polyfill-ctype/tree/v1.29.0"
            },
            "funding": [
                {
                    "url": "https://symfony.com/sponsor",
                    "type": "custom"
                },
                {
                    "url": "https://github.com/fabpot",
                    "type": "github"
                },
                {
                    "url": "https://tidelift.com/funding/github/packagist/symfony/symfony",
                    "type": "tidelift"
                }
            ],
            "time": "2024-01-29T20:11:03+00:00"
        },
        {
            "name": "symfony/polyfill-intl-grapheme",
            "version": "v1.29.0",
            "source": {
                "type": "git",
                "url": "https://github.com/symfony/polyfill-intl-grapheme.git",
                "reference": "32a9da87d7b3245e09ac426c83d334ae9f06f80f"
            },
            "dist": {
                "type": "zip",
                "url": "https://api.github.com/repos/symfony/polyfill-intl-grapheme/zipball/32a9da87d7b3245e09ac426c83d334ae9f06f80f",
                "reference": "32a9da87d7b3245e09ac426c83d334ae9f06f80f",
                "shasum": ""
            },
            "require": {
                "php": ">=7.1"
            },
            "suggest": {
                "ext-intl": "For best performance"
            },
            "type": "library",
            "extra": {
                "thanks": {
                    "name": "symfony/polyfill",
                    "url": "https://github.com/symfony/polyfill"
                }
            },
            "autoload": {
                "files": [
                    "bootstrap.php"
                ],
                "psr-4": {
                    "Symfony\\Polyfill\\Intl\\Grapheme\\": ""
                }
            },
            "notification-url": "https://packagist.org/downloads/",
            "license": [
                "MIT"
            ],
            "authors": [
                {
                    "name": "Nicolas Grekas",
                    "email": "p@tchwork.com"
                },
                {
                    "name": "Symfony Community",
                    "homepage": "https://symfony.com/contributors"
                }
            ],
            "description": "Symfony polyfill for intl's grapheme_* functions",
            "homepage": "https://symfony.com",
            "keywords": [
                "compatibility",
                "grapheme",
                "intl",
                "polyfill",
                "portable",
                "shim"
            ],
            "support": {
                "source": "https://github.com/symfony/polyfill-intl-grapheme/tree/v1.29.0"
            },
            "funding": [
                {
                    "url": "https://symfony.com/sponsor",
                    "type": "custom"
                },
                {
                    "url": "https://github.com/fabpot",
                    "type": "github"
                },
                {
                    "url": "https://tidelift.com/funding/github/packagist/symfony/symfony",
                    "type": "tidelift"
                }
            ],
            "time": "2024-01-29T20:11:03+00:00"
        },
        {
            "name": "symfony/polyfill-intl-normalizer",
            "version": "v1.29.0",
            "source": {
                "type": "git",
                "url": "https://github.com/symfony/polyfill-intl-normalizer.git",
                "reference": "bc45c394692b948b4d383a08d7753968bed9a83d"
            },
            "dist": {
                "type": "zip",
                "url": "https://api.github.com/repos/symfony/polyfill-intl-normalizer/zipball/bc45c394692b948b4d383a08d7753968bed9a83d",
                "reference": "bc45c394692b948b4d383a08d7753968bed9a83d",
                "shasum": ""
            },
            "require": {
                "php": ">=7.1"
            },
            "suggest": {
                "ext-intl": "For best performance"
            },
            "type": "library",
            "extra": {
                "thanks": {
                    "name": "symfony/polyfill",
                    "url": "https://github.com/symfony/polyfill"
                }
            },
            "autoload": {
                "files": [
                    "bootstrap.php"
                ],
                "psr-4": {
                    "Symfony\\Polyfill\\Intl\\Normalizer\\": ""
                },
                "classmap": [
                    "Resources/stubs"
                ]
            },
            "notification-url": "https://packagist.org/downloads/",
            "license": [
                "MIT"
            ],
            "authors": [
                {
                    "name": "Nicolas Grekas",
                    "email": "p@tchwork.com"
                },
                {
                    "name": "Symfony Community",
                    "homepage": "https://symfony.com/contributors"
                }
            ],
            "description": "Symfony polyfill for intl's Normalizer class and related functions",
            "homepage": "https://symfony.com",
            "keywords": [
                "compatibility",
                "intl",
                "normalizer",
                "polyfill",
                "portable",
                "shim"
            ],
            "support": {
                "source": "https://github.com/symfony/polyfill-intl-normalizer/tree/v1.29.0"
            },
            "funding": [
                {
                    "url": "https://symfony.com/sponsor",
                    "type": "custom"
                },
                {
                    "url": "https://github.com/fabpot",
                    "type": "github"
                },
                {
                    "url": "https://tidelift.com/funding/github/packagist/symfony/symfony",
                    "type": "tidelift"
                }
            ],
            "time": "2024-01-29T20:11:03+00:00"
        },
        {
            "name": "symfony/polyfill-mbstring",
            "version": "v1.29.0",
            "source": {
                "type": "git",
                "url": "https://github.com/symfony/polyfill-mbstring.git",
                "reference": "9773676c8a1bb1f8d4340a62efe641cf76eda7ec"
            },
            "dist": {
                "type": "zip",
                "url": "https://api.github.com/repos/symfony/polyfill-mbstring/zipball/9773676c8a1bb1f8d4340a62efe641cf76eda7ec",
                "reference": "9773676c8a1bb1f8d4340a62efe641cf76eda7ec",
                "shasum": ""
            },
            "require": {
                "php": ">=7.1"
            },
            "provide": {
                "ext-mbstring": "*"
            },
            "suggest": {
                "ext-mbstring": "For best performance"
            },
            "type": "library",
            "extra": {
                "thanks": {
                    "name": "symfony/polyfill",
                    "url": "https://github.com/symfony/polyfill"
                }
            },
            "autoload": {
                "files": [
                    "bootstrap.php"
                ],
                "psr-4": {
                    "Symfony\\Polyfill\\Mbstring\\": ""
                }
            },
            "notification-url": "https://packagist.org/downloads/",
            "license": [
                "MIT"
            ],
            "authors": [
                {
                    "name": "Nicolas Grekas",
                    "email": "p@tchwork.com"
                },
                {
                    "name": "Symfony Community",
                    "homepage": "https://symfony.com/contributors"
                }
            ],
            "description": "Symfony polyfill for the Mbstring extension",
            "homepage": "https://symfony.com",
            "keywords": [
                "compatibility",
                "mbstring",
                "polyfill",
                "portable",
                "shim"
            ],
            "support": {
                "source": "https://github.com/symfony/polyfill-mbstring/tree/v1.29.0"
            },
            "funding": [
                {
                    "url": "https://symfony.com/sponsor",
                    "type": "custom"
                },
                {
                    "url": "https://github.com/fabpot",
                    "type": "github"
                },
                {
                    "url": "https://tidelift.com/funding/github/packagist/symfony/symfony",
                    "type": "tidelift"
                }
            ],
            "time": "2024-01-29T20:11:03+00:00"
        },
        {
            "name": "symfony/polyfill-php73",
            "version": "v1.29.0",
            "source": {
                "type": "git",
                "url": "https://github.com/symfony/polyfill-php73.git",
                "reference": "21bd091060673a1177ae842c0ef8fe30893114d2"
            },
            "dist": {
                "type": "zip",
                "url": "https://api.github.com/repos/symfony/polyfill-php73/zipball/21bd091060673a1177ae842c0ef8fe30893114d2",
                "reference": "21bd091060673a1177ae842c0ef8fe30893114d2",
                "shasum": ""
            },
            "require": {
                "php": ">=7.1"
            },
            "type": "library",
            "extra": {
                "thanks": {
                    "name": "symfony/polyfill",
                    "url": "https://github.com/symfony/polyfill"
                }
            },
            "autoload": {
                "files": [
                    "bootstrap.php"
                ],
                "psr-4": {
                    "Symfony\\Polyfill\\Php73\\": ""
                },
                "classmap": [
                    "Resources/stubs"
                ]
            },
            "notification-url": "https://packagist.org/downloads/",
            "license": [
                "MIT"
            ],
            "authors": [
                {
                    "name": "Nicolas Grekas",
                    "email": "p@tchwork.com"
                },
                {
                    "name": "Symfony Community",
                    "homepage": "https://symfony.com/contributors"
                }
            ],
            "description": "Symfony polyfill backporting some PHP 7.3+ features to lower PHP versions",
            "homepage": "https://symfony.com",
            "keywords": [
                "compatibility",
                "polyfill",
                "portable",
                "shim"
            ],
            "support": {
                "source": "https://github.com/symfony/polyfill-php73/tree/v1.29.0"
            },
            "funding": [
                {
                    "url": "https://symfony.com/sponsor",
                    "type": "custom"
                },
                {
                    "url": "https://github.com/fabpot",
                    "type": "github"
                },
                {
                    "url": "https://tidelift.com/funding/github/packagist/symfony/symfony",
                    "type": "tidelift"
                }
            ],
            "time": "2024-01-29T20:11:03+00:00"
        },
        {
            "name": "symfony/polyfill-php80",
            "version": "v1.29.0",
            "source": {
                "type": "git",
                "url": "https://github.com/symfony/polyfill-php80.git",
                "reference": "87b68208d5c1188808dd7839ee1e6c8ec3b02f1b"
            },
            "dist": {
                "type": "zip",
                "url": "https://api.github.com/repos/symfony/polyfill-php80/zipball/87b68208d5c1188808dd7839ee1e6c8ec3b02f1b",
                "reference": "87b68208d5c1188808dd7839ee1e6c8ec3b02f1b",
                "shasum": ""
            },
            "require": {
                "php": ">=7.1"
            },
            "type": "library",
            "extra": {
                "thanks": {
                    "name": "symfony/polyfill",
                    "url": "https://github.com/symfony/polyfill"
                }
            },
            "autoload": {
                "files": [
                    "bootstrap.php"
                ],
                "psr-4": {
                    "Symfony\\Polyfill\\Php80\\": ""
                },
                "classmap": [
                    "Resources/stubs"
                ]
            },
            "notification-url": "https://packagist.org/downloads/",
            "license": [
                "MIT"
            ],
            "authors": [
                {
                    "name": "Ion Bazan",
                    "email": "ion.bazan@gmail.com"
                },
                {
                    "name": "Nicolas Grekas",
                    "email": "p@tchwork.com"
                },
                {
                    "name": "Symfony Community",
                    "homepage": "https://symfony.com/contributors"
                }
            ],
            "description": "Symfony polyfill backporting some PHP 8.0+ features to lower PHP versions",
            "homepage": "https://symfony.com",
            "keywords": [
                "compatibility",
                "polyfill",
                "portable",
                "shim"
            ],
            "support": {
                "source": "https://github.com/symfony/polyfill-php80/tree/v1.29.0"
            },
            "funding": [
                {
                    "url": "https://symfony.com/sponsor",
                    "type": "custom"
                },
                {
                    "url": "https://github.com/fabpot",
                    "type": "github"
                },
                {
                    "url": "https://tidelift.com/funding/github/packagist/symfony/symfony",
                    "type": "tidelift"
                }
            ],
            "time": "2024-01-29T20:11:03+00:00"
        },
        {
            "name": "symfony/process",
            "version": "v5.4.40",
            "source": {
                "type": "git",
                "url": "https://github.com/symfony/process.git",
                "reference": "deedcb3bb4669cae2148bc920eafd2b16dc7c046"
            },
            "dist": {
                "type": "zip",
                "url": "https://api.github.com/repos/symfony/process/zipball/deedcb3bb4669cae2148bc920eafd2b16dc7c046",
                "reference": "deedcb3bb4669cae2148bc920eafd2b16dc7c046",
                "shasum": ""
            },
            "require": {
                "php": ">=7.2.5",
                "symfony/polyfill-php80": "^1.16"
            },
            "type": "library",
            "autoload": {
                "psr-4": {
                    "Symfony\\Component\\Process\\": ""
                },
                "exclude-from-classmap": [
                    "/Tests/"
                ]
            },
            "notification-url": "https://packagist.org/downloads/",
            "license": [
                "MIT"
            ],
            "authors": [
                {
                    "name": "Fabien Potencier",
                    "email": "fabien@symfony.com"
                },
                {
                    "name": "Symfony Community",
                    "homepage": "https://symfony.com/contributors"
                }
            ],
            "description": "Executes commands in sub-processes",
            "homepage": "https://symfony.com",
            "support": {
                "source": "https://github.com/symfony/process/tree/v5.4.40"
            },
            "funding": [
                {
                    "url": "https://symfony.com/sponsor",
                    "type": "custom"
                },
                {
                    "url": "https://github.com/fabpot",
                    "type": "github"
                },
                {
                    "url": "https://tidelift.com/funding/github/packagist/symfony/symfony",
                    "type": "tidelift"
                }
            ],
            "time": "2024-05-31T14:33:22+00:00"
        },
        {
            "name": "symfony/service-contracts",
            "version": "v2.5.3",
            "source": {
                "type": "git",
                "url": "https://github.com/symfony/service-contracts.git",
                "reference": "a2329596ddc8fd568900e3fc76cba42489ecc7f3"
            },
            "dist": {
                "type": "zip",
                "url": "https://api.github.com/repos/symfony/service-contracts/zipball/a2329596ddc8fd568900e3fc76cba42489ecc7f3",
                "reference": "a2329596ddc8fd568900e3fc76cba42489ecc7f3",
                "shasum": ""
            },
            "require": {
                "php": ">=7.2.5",
                "psr/container": "^1.1",
                "symfony/deprecation-contracts": "^2.1|^3"
            },
            "conflict": {
                "ext-psr": "<1.1|>=2"
            },
            "suggest": {
                "symfony/service-implementation": ""
            },
            "type": "library",
            "extra": {
                "branch-alias": {
                    "dev-main": "2.5-dev"
                },
                "thanks": {
                    "name": "symfony/contracts",
                    "url": "https://github.com/symfony/contracts"
                }
            },
            "autoload": {
                "psr-4": {
                    "Symfony\\Contracts\\Service\\": ""
                }
            },
            "notification-url": "https://packagist.org/downloads/",
            "license": [
                "MIT"
            ],
            "authors": [
                {
                    "name": "Nicolas Grekas",
                    "email": "p@tchwork.com"
                },
                {
                    "name": "Symfony Community",
                    "homepage": "https://symfony.com/contributors"
                }
            ],
            "description": "Generic abstractions related to writing services",
            "homepage": "https://symfony.com",
            "keywords": [
                "abstractions",
                "contracts",
                "decoupling",
                "interfaces",
                "interoperability",
                "standards"
            ],
            "support": {
                "source": "https://github.com/symfony/service-contracts/tree/v2.5.3"
            },
            "funding": [
                {
                    "url": "https://symfony.com/sponsor",
                    "type": "custom"
                },
                {
                    "url": "https://github.com/fabpot",
                    "type": "github"
                },
                {
                    "url": "https://tidelift.com/funding/github/packagist/symfony/symfony",
                    "type": "tidelift"
                }
            ],
            "time": "2023-04-21T15:04:16+00:00"
        },
        {
            "name": "symfony/string",
            "version": "v5.4.40",
            "source": {
                "type": "git",
                "url": "https://github.com/symfony/string.git",
                "reference": "142877285aa974a6f7685e292ab5ba9aae86b143"
            },
            "dist": {
                "type": "zip",
                "url": "https://api.github.com/repos/symfony/string/zipball/142877285aa974a6f7685e292ab5ba9aae86b143",
                "reference": "142877285aa974a6f7685e292ab5ba9aae86b143",
                "shasum": ""
            },
            "require": {
                "php": ">=7.2.5",
                "symfony/polyfill-ctype": "~1.8",
                "symfony/polyfill-intl-grapheme": "~1.0",
                "symfony/polyfill-intl-normalizer": "~1.0",
                "symfony/polyfill-mbstring": "~1.0",
                "symfony/polyfill-php80": "~1.15"
            },
            "conflict": {
                "symfony/translation-contracts": ">=3.0"
            },
            "require-dev": {
                "symfony/error-handler": "^4.4|^5.0|^6.0",
                "symfony/http-client": "^4.4|^5.0|^6.0",
                "symfony/translation-contracts": "^1.1|^2",
                "symfony/var-exporter": "^4.4|^5.0|^6.0"
            },
            "type": "library",
            "autoload": {
                "files": [
                    "Resources/functions.php"
                ],
                "psr-4": {
                    "Symfony\\Component\\String\\": ""
                },
                "exclude-from-classmap": [
                    "/Tests/"
                ]
            },
            "notification-url": "https://packagist.org/downloads/",
            "license": [
                "MIT"
            ],
            "authors": [
                {
                    "name": "Nicolas Grekas",
                    "email": "p@tchwork.com"
                },
                {
                    "name": "Symfony Community",
                    "homepage": "https://symfony.com/contributors"
                }
            ],
            "description": "Provides an object-oriented API to strings and deals with bytes, UTF-8 code points and grapheme clusters in a unified way",
            "homepage": "https://symfony.com",
            "keywords": [
                "grapheme",
                "i18n",
                "string",
                "unicode",
                "utf-8",
                "utf8"
            ],
            "support": {
                "source": "https://github.com/symfony/string/tree/v5.4.40"
            },
            "funding": [
                {
                    "url": "https://symfony.com/sponsor",
                    "type": "custom"
                },
                {
                    "url": "https://github.com/fabpot",
                    "type": "github"
                },
                {
                    "url": "https://tidelift.com/funding/github/packagist/symfony/symfony",
                    "type": "tidelift"
                }
            ],
            "time": "2024-05-31T14:33:22+00:00"
        },
        {
            "name": "theseer/tokenizer",
            "version": "1.2.3",
            "source": {
                "type": "git",
                "url": "https://github.com/theseer/tokenizer.git",
                "reference": "737eda637ed5e28c3413cb1ebe8bb52cbf1ca7a2"
            },
            "dist": {
                "type": "zip",
                "url": "https://api.github.com/repos/theseer/tokenizer/zipball/737eda637ed5e28c3413cb1ebe8bb52cbf1ca7a2",
                "reference": "737eda637ed5e28c3413cb1ebe8bb52cbf1ca7a2",
                "shasum": ""
            },
            "require": {
                "ext-dom": "*",
                "ext-tokenizer": "*",
                "ext-xmlwriter": "*",
                "php": "^7.2 || ^8.0"
            },
            "type": "library",
            "autoload": {
                "classmap": [
                    "src/"
                ]
            },
            "notification-url": "https://packagist.org/downloads/",
            "license": [
                "BSD-3-Clause"
            ],
            "authors": [
                {
                    "name": "Arne Blankerts",
                    "email": "arne@blankerts.de",
                    "role": "Developer"
                }
            ],
            "description": "A small library for converting tokenized PHP source code into XML and potentially other formats",
            "support": {
                "issues": "https://github.com/theseer/tokenizer/issues",
                "source": "https://github.com/theseer/tokenizer/tree/1.2.3"
            },
            "funding": [
                {
                    "url": "https://github.com/theseer",
                    "type": "github"
                }
            ],
            "time": "2024-03-03T12:36:25+00:00"
        },
        {
            "name": "wp-coding-standards/wpcs",
            "version": "3.1.0",
            "source": {
                "type": "git",
                "url": "https://github.com/WordPress/WordPress-Coding-Standards.git",
                "reference": "9333efcbff231f10dfd9c56bb7b65818b4733ca7"
            },
            "dist": {
                "type": "zip",
                "url": "https://api.github.com/repos/WordPress/WordPress-Coding-Standards/zipball/9333efcbff231f10dfd9c56bb7b65818b4733ca7",
                "reference": "9333efcbff231f10dfd9c56bb7b65818b4733ca7",
                "shasum": ""
            },
            "require": {
                "ext-filter": "*",
                "ext-libxml": "*",
                "ext-tokenizer": "*",
                "ext-xmlreader": "*",
                "php": ">=5.4",
                "phpcsstandards/phpcsextra": "^1.2.1",
                "phpcsstandards/phpcsutils": "^1.0.10",
                "squizlabs/php_codesniffer": "^3.9.0"
            },
            "require-dev": {
                "php-parallel-lint/php-console-highlighter": "^1.0.0",
                "php-parallel-lint/php-parallel-lint": "^1.3.2",
                "phpcompatibility/php-compatibility": "^9.0",
                "phpcsstandards/phpcsdevtools": "^1.2.0",
                "phpunit/phpunit": "^4.0 || ^5.0 || ^6.0 || ^7.0 || ^8.0 || ^9.0"
            },
            "suggest": {
                "ext-iconv": "For improved results",
                "ext-mbstring": "For improved results"
            },
            "type": "phpcodesniffer-standard",
            "notification-url": "https://packagist.org/downloads/",
            "license": [
                "MIT"
            ],
            "authors": [
                {
                    "name": "Contributors",
                    "homepage": "https://github.com/WordPress/WordPress-Coding-Standards/graphs/contributors"
                }
            ],
            "description": "PHP_CodeSniffer rules (sniffs) to enforce WordPress coding conventions",
            "keywords": [
                "phpcs",
                "standards",
                "static analysis",
                "wordpress"
            ],
            "support": {
                "issues": "https://github.com/WordPress/WordPress-Coding-Standards/issues",
                "source": "https://github.com/WordPress/WordPress-Coding-Standards",
                "wiki": "https://github.com/WordPress/WordPress-Coding-Standards/wiki"
            },
            "funding": [
                {
                    "url": "https://opencollective.com/php_codesniffer",
                    "type": "custom"
                }
            ],
            "time": "2024-03-25T16:39:00+00:00"
        },
        {
            "name": "yoast/phpunit-polyfills",
            "version": "1.1.0",
            "source": {
                "type": "git",
                "url": "https://github.com/Yoast/PHPUnit-Polyfills.git",
                "reference": "224e4a1329c03d8bad520e3fc4ec980034a4b212"
            },
            "dist": {
                "type": "zip",
                "url": "https://api.github.com/repos/Yoast/PHPUnit-Polyfills/zipball/224e4a1329c03d8bad520e3fc4ec980034a4b212",
                "reference": "224e4a1329c03d8bad520e3fc4ec980034a4b212",
                "shasum": ""
            },
            "require": {
                "php": ">=5.4",
                "phpunit/phpunit": "^4.8.36 || ^5.7.21 || ^6.0 || ^7.0 || ^8.0 || ^9.0"
            },
            "require-dev": {
                "yoast/yoastcs": "^2.3.0"
            },
            "type": "library",
            "extra": {
                "branch-alias": {
                    "dev-main": "2.x-dev"
                }
            },
            "autoload": {
                "files": [
                    "phpunitpolyfills-autoload.php"
                ]
            },
            "notification-url": "https://packagist.org/downloads/",
            "license": [
                "BSD-3-Clause"
            ],
            "authors": [
                {
                    "name": "Team Yoast",
                    "email": "support@yoast.com",
                    "homepage": "https://yoast.com"
                },
                {
                    "name": "Contributors",
                    "homepage": "https://github.com/Yoast/PHPUnit-Polyfills/graphs/contributors"
                }
            ],
            "description": "Set of polyfills for changed PHPUnit functionality to allow for creating PHPUnit cross-version compatible tests",
            "homepage": "https://github.com/Yoast/PHPUnit-Polyfills",
            "keywords": [
                "phpunit",
                "polyfill",
                "testing"
            ],
            "support": {
                "issues": "https://github.com/Yoast/PHPUnit-Polyfills/issues",
                "source": "https://github.com/Yoast/PHPUnit-Polyfills"
            },
            "time": "2023-08-19T14:25:08+00:00"
        }
    ],
    "aliases": [],
    "minimum-stability": "dev",
    "stability-flags": {
        "automattic/jetpack-config": 20,
        "automattic/jetpack-post-list": 20,
        "automattic/jetpack-mu-wpcom": 20,
        "automattic/jetpack-changelogger": 20
    },
    "prefer-stable": true,
    "prefer-lowest": false,
    "platform": {
        "php": ">=7.4"
    },
    "platform-dev": [],
    "plugin-api-version": "2.6.0"
}<|MERGE_RESOLUTION|>--- conflicted
+++ resolved
@@ -1071,11 +1071,7 @@
             "dist": {
                 "type": "path",
                 "url": "../../packages/jetpack-mu-wpcom",
-<<<<<<< HEAD
-                "reference": "7ff93b7e86792a3647a0defcdffa63cf5c8fa97f"
-=======
                 "reference": "7080bba6447f9bd0815793ded78e5e5fb681be0e"
->>>>>>> 41d24e35
             },
             "require": {
                 "automattic/jetpack-assets": "@dev",
