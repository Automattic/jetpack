{
    "_readme": [
        "This file locks the dependencies of your project to a known state",
        "Read more about it at https://getcomposer.org/doc/01-basic-usage.md#installing-dependencies",
        "This file is @generated automatically"
    ],
<<<<<<< HEAD
    "content-hash": "06c044faf6c66c5478ef89998e0573f4",
=======
    "content-hash": "d93707e0127e4b653ef7cbe67245bc39",
>>>>>>> 1073a935
    "packages": [
        {
            "name": "automattic/at-pressable-podcasting",
            "version": "v2.0.2",
            "source": {
                "type": "git",
                "url": "https://github.com/automattic/at-pressable-podcasting.git",
                "reference": "113461a854d3d6551c173ca4c02dbc901bbefd27"
            },
            "dist": {
                "type": "zip",
                "url": "https://api.github.com/repos/automattic/at-pressable-podcasting/zipball/113461a854d3d6551c173ca4c02dbc901bbefd27",
                "reference": "113461a854d3d6551c173ca4c02dbc901bbefd27",
                "shasum": ""
            },
            "type": "wordpress-plugin",
            "license": [
                "GPL-2.0-or-later"
            ],
            "time": "2024-06-06T16:58:27+00:00"
        },
        {
            "name": "automattic/custom-fonts",
            "version": "v3.0.0",
            "source": {
                "type": "git",
                "url": "https://github.com/Automattic/custom-fonts.git",
                "reference": "e9eb1ffe861baa5cd2c107d88338a23501aa82c6"
            },
            "dist": {
                "type": "zip",
                "url": "https://api.github.com/repos/Automattic/custom-fonts/zipball/e9eb1ffe861baa5cd2c107d88338a23501aa82c6",
                "reference": "e9eb1ffe861baa5cd2c107d88338a23501aa82c6",
                "shasum": ""
            },
            "require-dev": {
                "10up/wp_mock": "0.4.2",
                "phpunit/phpunit": "^7 || ^8"
            },
            "type": "library",
            "time": "2023-05-01T19:43:42+00:00"
        },
        {
            "name": "automattic/custom-fonts-typekit",
            "version": "v2.0.0",
            "source": {
                "type": "git",
                "url": "https://github.com/Automattic/custom-fonts-typekit.git",
                "reference": "0be6c997f3c576fc86844b5d57130d6ed81fe624"
            },
            "dist": {
                "type": "zip",
                "url": "https://api.github.com/repos/Automattic/custom-fonts-typekit/zipball/0be6c997f3c576fc86844b5d57130d6ed81fe624",
                "reference": "0be6c997f3c576fc86844b5d57130d6ed81fe624",
                "shasum": ""
            },
            "require-dev": {
                "10up/wp_mock": "dev-master"
            },
            "type": "library",
            "time": "2023-05-01T20:00:28+00:00"
        },
        {
            "name": "automattic/jetpack-a8c-mc-stats",
            "version": "dev-trunk",
            "dist": {
                "type": "path",
                "url": "../../packages/a8c-mc-stats",
                "reference": "29e2de602fcb803984eed4229ffa60a2f96a53f9"
            },
            "require": {
                "php": ">=7.0"
            },
            "require-dev": {
                "automattic/jetpack-changelogger": "@dev",
                "yoast/phpunit-polyfills": "1.1.0"
            },
            "suggest": {
                "automattic/jetpack-autoloader": "Allow for better interoperability with other plugins that use this package."
            },
            "type": "jetpack-library",
            "extra": {
                "autotagger": true,
                "mirror-repo": "Automattic/jetpack-a8c-mc-stats",
                "changelogger": {
                    "link-template": "https://github.com/Automattic/jetpack-a8c-mc-stats/compare/v${old}...v${new}"
                },
                "branch-alias": {
                    "dev-trunk": "2.0.x-dev"
                }
            },
            "autoload": {
                "classmap": [
                    "src/"
                ]
            },
            "scripts": {
                "phpunit": [
                    "./vendor/phpunit/phpunit/phpunit --colors=always"
                ],
                "test-php": [
                    "@composer phpunit"
                ]
            },
            "license": [
                "GPL-2.0-or-later"
            ],
            "description": "Used to record internal usage stats for Automattic. Not visible to site owners.",
            "transport-options": {
                "relative": true
            }
        },
        {
            "name": "automattic/jetpack-admin-ui",
            "version": "dev-trunk",
            "dist": {
                "type": "path",
                "url": "../../packages/admin-ui",
                "reference": "b191c34a0e21f625069eab0c054d8827b9542dfa"
            },
            "require": {
                "php": ">=7.0"
            },
            "require-dev": {
                "automattic/jetpack-changelogger": "@dev",
                "automattic/jetpack-logo": "@dev",
                "automattic/wordbless": "dev-master",
                "yoast/phpunit-polyfills": "1.1.0"
            },
            "suggest": {
                "automattic/jetpack-autoloader": "Allow for better interoperability with other plugins that use this package."
            },
            "type": "jetpack-library",
            "extra": {
                "autotagger": true,
                "mirror-repo": "Automattic/jetpack-admin-ui",
                "textdomain": "jetpack-admin-ui",
                "changelogger": {
                    "link-template": "https://github.com/Automattic/jetpack-admin-ui/compare/${old}...${new}"
                },
                "branch-alias": {
                    "dev-trunk": "0.4.x-dev"
                },
                "version-constants": {
                    "::PACKAGE_VERSION": "src/class-admin-menu.php"
                }
            },
            "autoload": {
                "classmap": [
                    "src/"
                ]
            },
            "scripts": {
                "phpunit": [
                    "./vendor/phpunit/phpunit/phpunit --colors=always"
                ],
                "test-php": [
                    "@composer phpunit"
                ],
                "post-install-cmd": [
                    "WorDBless\\Composer\\InstallDropin::copy"
                ],
                "post-update-cmd": [
                    "WorDBless\\Composer\\InstallDropin::copy"
                ]
            },
            "license": [
                "GPL-2.0-or-later"
            ],
            "description": "Generic Jetpack wp-admin UI elements",
            "transport-options": {
                "relative": true
            }
        },
        {
            "name": "automattic/jetpack-assets",
            "version": "dev-trunk",
            "dist": {
                "type": "path",
                "url": "../../packages/assets",
                "reference": "d5648e0a4f0a8bffbbc805d0f6a5ed0f3cedd521"
            },
            "require": {
                "automattic/jetpack-constants": "@dev",
                "php": ">=7.0"
            },
            "require-dev": {
                "automattic/jetpack-changelogger": "@dev",
                "brain/monkey": "2.6.1",
                "wikimedia/testing-access-wrapper": "^1.0 || ^2.0 || ^3.0",
                "yoast/phpunit-polyfills": "1.1.0"
            },
            "suggest": {
                "automattic/jetpack-autoloader": "Allow for better interoperability with other plugins that use this package."
            },
            "type": "jetpack-library",
            "extra": {
                "autotagger": true,
                "mirror-repo": "Automattic/jetpack-assets",
                "textdomain": "jetpack-assets",
                "changelogger": {
                    "link-template": "https://github.com/Automattic/jetpack-assets/compare/v${old}...v${new}"
                },
                "branch-alias": {
                    "dev-trunk": "2.1.x-dev"
                }
            },
            "autoload": {
                "files": [
                    "actions.php"
                ],
                "classmap": [
                    "src/"
                ]
            },
            "scripts": {
                "build-development": [
                    "pnpm run build"
                ],
                "build-production": [
                    "pnpm run build-production"
                ],
                "phpunit": [
                    "./vendor/phpunit/phpunit/phpunit --colors=always"
                ],
                "test-js": [
                    "pnpm run test"
                ],
                "test-php": [
                    "@composer phpunit"
                ]
            },
            "license": [
                "GPL-2.0-or-later"
            ],
            "description": "Asset management utilities for Jetpack ecosystem packages",
            "transport-options": {
                "relative": true
            }
        },
        {
            "name": "automattic/jetpack-blocks",
            "version": "dev-trunk",
            "dist": {
                "type": "path",
                "url": "../../packages/blocks",
                "reference": "f2e9d1750729b4645c78cb1988112c3a838e1bce"
            },
            "require": {
                "automattic/jetpack-constants": "@dev",
                "php": ">=7.0"
            },
            "require-dev": {
                "automattic/jetpack-changelogger": "@dev",
                "automattic/wordbless": "dev-master",
                "brain/monkey": "2.6.1",
                "yoast/phpunit-polyfills": "1.1.0"
            },
            "suggest": {
                "automattic/jetpack-autoloader": "Allow for better interoperability with other plugins that use this package."
            },
            "type": "jetpack-library",
            "extra": {
                "autotagger": true,
                "mirror-repo": "Automattic/jetpack-blocks",
                "changelogger": {
                    "link-template": "https://github.com/Automattic/jetpack-blocks/compare/v${old}...v${new}"
                },
                "branch-alias": {
                    "dev-trunk": "2.0.x-dev"
                }
            },
            "autoload": {
                "classmap": [
                    "src/"
                ]
            },
            "scripts": {
                "phpunit": [
                    "./vendor/phpunit/phpunit/phpunit --colors=always"
                ],
                "post-install-cmd": [
                    "WorDBless\\Composer\\InstallDropin::copy"
                ],
                "post-update-cmd": [
                    "WorDBless\\Composer\\InstallDropin::copy"
                ],
                "test-php": [
                    "@composer phpunit"
                ]
            },
            "license": [
                "GPL-2.0-or-later"
            ],
            "description": "Register and manage blocks within a plugin. Used to manage block registration, enqueues, and more.",
            "transport-options": {
                "relative": true
            }
        },
        {
            "name": "automattic/jetpack-calypsoify",
            "version": "dev-trunk",
            "dist": {
                "type": "path",
                "url": "../../packages/calypsoify",
                "reference": "10f1e08f3ac93e9c6f004d1d733443370e15334f"
            },
            "require": {
                "automattic/jetpack-assets": "@dev",
                "automattic/jetpack-status": "@dev",
                "php": ">=7.0"
            },
            "require-dev": {
                "automattic/jetpack-changelogger": "@dev",
                "yoast/phpunit-polyfills": "1.1.0"
            },
            "suggest": {
                "automattic/jetpack-autoloader": "Allow for better interoperability with other plugins that use this package."
            },
            "type": "jetpack-library",
            "extra": {
                "autotagger": true,
                "branch-alias": {
                    "dev-trunk": "0.1.x-dev"
                },
                "changelogger": {
                    "link-template": "https://github.com/Automattic/jetpack-calypsoify/compare/v${old}...v${new}"
                },
                "mirror-repo": "Automattic/jetpack-calypsoify",
                "textdomain": "jetpack-calypsoify",
                "version-constants": {
                    "::PACKAGE_VERSION": "src/class-jetpack-calypsoify.php"
                }
            },
            "autoload": {
                "classmap": [
                    "src/"
                ]
            },
            "scripts": {
                "build-production": [
                    "pnpm run build-production"
                ],
                "build-development": [
                    "pnpm run build"
                ],
                "phpunit": [
                    "./vendor/phpunit/phpunit/phpunit --colors=always"
                ],
                "test-php": [
                    "@composer phpunit"
                ]
            },
            "license": [
                "GPL-2.0-or-later"
            ],
            "description": "Calypsoify is designed to make sure specific wp-admin pages include navigation that prioritizes the Calypso navigation experience.",
            "transport-options": {
                "relative": true
            }
        },
        {
            "name": "automattic/jetpack-classic-theme-helper",
            "version": "dev-trunk",
            "dist": {
                "type": "path",
                "url": "../../packages/classic-theme-helper",
                "reference": "0a0b72c656b3949e67db20779c1f8bab8d8426fb"
            },
            "require": {
                "automattic/jetpack-assets": "@dev",
                "php": ">=7.0"
            },
            "require-dev": {
                "automattic/jetpack-changelogger": "@dev",
                "automattic/wordbless": "dev-master",
                "yoast/phpunit-polyfills": "1.1.0"
            },
            "suggest": {
                "automattic/jetpack-autoloader": "Allow for better interoperability with other plugins that use this package."
            },
            "type": "jetpack-library",
            "extra": {
                "autotagger": true,
                "branch-alias": {
                    "dev-trunk": "0.3.x-dev"
                },
                "changelogger": {
                    "link-template": "https://github.com/Automattic/jetpack-classic-theme-helper/compare/v${old}...v${new}"
                },
                "mirror-repo": "Automattic/jetpack-classic-theme-helper",
                "textdomain": "jetpack-classic-theme-helper",
                "version-constants": {
                    "::PACKAGE_VERSION": "src/class-main.php"
                }
            },
            "autoload": {
                "classmap": [
                    "src/"
                ]
            },
            "scripts": {
                "build-production": [
                    "pnpm run build-production"
                ],
                "build-development": [
                    "pnpm run build"
                ],
                "phpunit": [
                    "./vendor/phpunit/phpunit/phpunit --colors=always"
                ],
                "post-install-cmd": [
                    "WorDBless\\Composer\\InstallDropin::copy"
                ],
                "post-update-cmd": [
                    "WorDBless\\Composer\\InstallDropin::copy"
                ],
                "test-php": [
                    "@composer phpunit"
                ]
            },
            "license": [
                "GPL-2.0-or-later"
            ],
            "description": "Features used with classic themes",
            "transport-options": {
                "relative": true
            }
        },
        {
            "name": "automattic/jetpack-compat",
            "version": "dev-trunk",
            "dist": {
                "type": "path",
                "url": "../../packages/compat",
                "reference": "d602d0487adba4e922aed6279fe10a16714b1218"
            },
            "require": {
                "php": ">=7.0"
            },
            "require-dev": {
                "automattic/jetpack-changelogger": "@dev"
            },
            "suggest": {
                "automattic/jetpack-autoloader": "Allow for better interoperability with other plugins that use this package."
            },
            "type": "jetpack-library",
            "extra": {
                "autotagger": true,
                "mirror-repo": "Automattic/jetpack-compat",
                "textdomain": "jetpack-compat",
                "changelogger": {
                    "link-template": "https://github.com/Automattic/jetpack-compat/compare/v${old}...v${new}"
                },
                "branch-alias": {
                    "dev-trunk": "3.0.x-dev"
                }
            },
            "license": [
                "GPL-2.0-or-later"
            ],
            "description": "Compatibility layer with previous versions of Jetpack",
            "transport-options": {
                "relative": true
            }
        },
        {
            "name": "automattic/jetpack-config",
            "version": "dev-trunk",
            "dist": {
                "type": "path",
                "url": "../../packages/config",
                "reference": "e4416daf21b3fe496a53235342255bcf0cb8faa4"
            },
            "require": {
                "php": ">=7.0"
            },
            "require-dev": {
                "automattic/jetpack-changelogger": "@dev",
                "automattic/jetpack-connection": "@dev",
                "automattic/jetpack-import": "@dev",
                "automattic/jetpack-jitm": "@dev",
                "automattic/jetpack-post-list": "@dev",
                "automattic/jetpack-publicize": "@dev",
                "automattic/jetpack-search": "@dev",
                "automattic/jetpack-stats": "@dev",
                "automattic/jetpack-stats-admin": "@dev",
                "automattic/jetpack-sync": "@dev",
                "automattic/jetpack-videopress": "@dev",
                "automattic/jetpack-waf": "@dev",
                "automattic/jetpack-wordads": "@dev",
                "automattic/jetpack-yoast-promo": "@dev"
            },
            "suggest": {
                "automattic/jetpack-autoloader": "Allow for better interoperability with other plugins that use this package."
            },
            "type": "jetpack-library",
            "extra": {
                "autotagger": true,
                "mirror-repo": "Automattic/jetpack-config",
                "textdomain": "jetpack-config",
                "changelogger": {
                    "link-template": "https://github.com/Automattic/jetpack-config/compare/v${old}...v${new}"
                },
                "branch-alias": {
                    "dev-trunk": "2.0.x-dev"
                },
                "dependencies": {
                    "test-only": [
                        "packages/connection",
                        "packages/identity-crisis",
                        "packages/import",
                        "packages/jitm",
                        "packages/post-list",
                        "packages/publicize",
                        "packages/search",
                        "packages/stats",
                        "packages/stats-admin",
                        "packages/sync",
                        "packages/videopress",
                        "packages/waf",
                        "packages/wordads",
                        "packages/yoast-promo"
                    ]
                }
            },
            "autoload": {
                "classmap": [
                    "src/"
                ]
            },
            "license": [
                "GPL-2.0-or-later"
            ],
            "description": "Jetpack configuration package that initializes other packages and configures Jetpack's functionality. Can be used as a base for all variants of Jetpack package usage.",
            "transport-options": {
                "relative": true
            }
        },
        {
            "name": "automattic/jetpack-connection",
            "version": "dev-trunk",
            "dist": {
                "type": "path",
                "url": "../../packages/connection",
                "reference": "34b11d946a049dbd9f35f94b99f32b0410eafb8b"
            },
            "require": {
                "automattic/jetpack-a8c-mc-stats": "@dev",
                "automattic/jetpack-admin-ui": "@dev",
                "automattic/jetpack-assets": "@dev",
                "automattic/jetpack-constants": "@dev",
                "automattic/jetpack-redirect": "@dev",
                "automattic/jetpack-roles": "@dev",
                "automattic/jetpack-status": "@dev",
                "php": ">=7.0"
            },
            "require-dev": {
                "automattic/jetpack-changelogger": "@dev",
                "automattic/jetpack-licensing": "@dev",
                "automattic/jetpack-sync": "@dev",
                "automattic/wordbless": "@dev",
                "brain/monkey": "2.6.1",
                "yoast/phpunit-polyfills": "1.1.0"
            },
            "suggest": {
                "automattic/jetpack-autoloader": "Allow for better interoperability with other plugins that use this package."
            },
            "type": "jetpack-library",
            "extra": {
                "autotagger": true,
                "mirror-repo": "Automattic/jetpack-connection",
                "textdomain": "jetpack-connection",
                "version-constants": {
                    "::PACKAGE_VERSION": "src/class-package-version.php"
                },
                "changelogger": {
                    "link-template": "https://github.com/Automattic/jetpack-connection/compare/v${old}...v${new}"
                },
                "branch-alias": {
                    "dev-trunk": "2.10.x-dev"
                },
                "dependencies": {
                    "test-only": [
                        "packages/licensing",
                        "packages/sync"
                    ]
                }
            },
            "autoload": {
                "classmap": [
                    "legacy",
                    "src/",
                    "src/webhooks",
                    "src/identity-crisis"
                ]
            },
            "scripts": {
                "build-production": [
                    "pnpm run build-production"
                ],
                "build-development": [
                    "pnpm run build"
                ],
                "phpunit": [
                    "./vendor/phpunit/phpunit/phpunit --colors=always"
                ],
                "post-install-cmd": [
                    "WorDBless\\Composer\\InstallDropin::copy"
                ],
                "post-update-cmd": [
                    "WorDBless\\Composer\\InstallDropin::copy"
                ],
                "test-php": [
                    "@composer phpunit"
                ]
            },
            "license": [
                "GPL-2.0-or-later"
            ],
            "description": "Everything needed to connect to the Jetpack infrastructure",
            "transport-options": {
                "relative": true
            }
        },
        {
            "name": "automattic/jetpack-constants",
            "version": "dev-trunk",
            "dist": {
                "type": "path",
                "url": "../../packages/constants",
                "reference": "3fd2bf1d1ba0bb374918e6b7dd670735ce554c2b"
            },
            "require": {
                "php": ">=7.0"
            },
            "require-dev": {
                "automattic/jetpack-changelogger": "@dev",
                "brain/monkey": "2.6.1",
                "yoast/phpunit-polyfills": "1.1.0"
            },
            "suggest": {
                "automattic/jetpack-autoloader": "Allow for better interoperability with other plugins that use this package."
            },
            "type": "jetpack-library",
            "extra": {
                "autotagger": true,
                "mirror-repo": "Automattic/jetpack-constants",
                "changelogger": {
                    "link-template": "https://github.com/Automattic/jetpack-constants/compare/v${old}...v${new}"
                },
                "branch-alias": {
                    "dev-trunk": "2.0.x-dev"
                }
            },
            "autoload": {
                "classmap": [
                    "src/"
                ]
            },
            "scripts": {
                "phpunit": [
                    "./vendor/phpunit/phpunit/phpunit --colors=always"
                ],
                "test-php": [
                    "@composer phpunit"
                ]
            },
            "license": [
                "GPL-2.0-or-later"
            ],
            "description": "A wrapper for defining constants in a more testable way.",
            "transport-options": {
                "relative": true
            }
        },
        {
            "name": "automattic/jetpack-device-detection",
            "version": "dev-trunk",
            "dist": {
                "type": "path",
                "url": "../../packages/device-detection",
                "reference": "a6696f57f2f6f29f4a6930727ae5063c4e89fab4"
            },
            "require": {
                "php": ">=7.0"
            },
            "require-dev": {
                "automattic/jetpack-changelogger": "@dev",
                "yoast/phpunit-polyfills": "1.1.0"
            },
            "suggest": {
                "automattic/jetpack-autoloader": "Allow for better interoperability with other plugins that use this package."
            },
            "type": "jetpack-library",
            "extra": {
                "autotagger": true,
                "mirror-repo": "Automattic/jetpack-device-detection",
                "changelogger": {
                    "link-template": "https://github.com/Automattic/jetpack-device-detection/compare/v${old}...v${new}"
                },
                "branch-alias": {
                    "dev-trunk": "2.1.x-dev"
                }
            },
            "autoload": {
                "classmap": [
                    "src/"
                ]
            },
            "scripts": {
                "phpunit": [
                    "./vendor/phpunit/phpunit/phpunit --colors=always"
                ],
                "test-php": [
                    "@composer phpunit"
                ]
            },
            "license": [
                "GPL-2.0-or-later"
            ],
            "description": "A way to detect device types based on User-Agent header.",
            "transport-options": {
                "relative": true
            }
        },
        {
            "name": "automattic/jetpack-ip",
            "version": "dev-trunk",
            "dist": {
                "type": "path",
                "url": "../../packages/ip",
                "reference": "b696350993b7f42257788add260e0efa7c9934f4"
            },
            "require": {
                "php": ">=7.0"
            },
            "require-dev": {
                "automattic/jetpack-changelogger": "@dev",
                "brain/monkey": "2.6.1",
                "yoast/phpunit-polyfills": "1.1.0"
            },
            "suggest": {
                "automattic/jetpack-autoloader": "Allow for better interoperability with other plugins that use this package."
            },
            "type": "jetpack-library",
            "extra": {
                "autotagger": true,
                "mirror-repo": "Automattic/jetpack-ip",
                "changelogger": {
                    "link-template": "https://github.com/automattic/jetpack-ip/compare/v${old}...v${new}"
                },
                "branch-alias": {
                    "dev-trunk": "0.2.x-dev"
                },
                "textdomain": "jetpack-ip",
                "version-constants": {
                    "::PACKAGE_VERSION": "src/class-utils.php"
                }
            },
            "autoload": {
                "classmap": [
                    "src/"
                ]
            },
            "scripts": {
                "phpunit": [
                    "./vendor/phpunit/phpunit/phpunit --colors=always"
                ],
                "test-php": [
                    "@composer phpunit"
                ]
            },
            "license": [
                "GPL-2.0-or-later"
            ],
            "description": "Utilities for working with IP addresses.",
            "transport-options": {
                "relative": true
            }
        },
        {
            "name": "automattic/jetpack-jitm",
            "version": "dev-trunk",
            "dist": {
                "type": "path",
                "url": "../../packages/jitm",
                "reference": "c21ef5f64d44c453e7a7dddbe13202c41aecb942"
            },
            "require": {
                "automattic/jetpack-a8c-mc-stats": "@dev",
                "automattic/jetpack-assets": "@dev",
                "automattic/jetpack-connection": "@dev",
                "automattic/jetpack-device-detection": "@dev",
                "automattic/jetpack-logo": "@dev",
                "automattic/jetpack-redirect": "@dev",
                "automattic/jetpack-status": "@dev",
                "php": ">=7.0"
            },
            "require-dev": {
                "automattic/jetpack-changelogger": "@dev",
                "brain/monkey": "2.6.1",
                "yoast/phpunit-polyfills": "1.1.0"
            },
            "suggest": {
                "automattic/jetpack-autoloader": "Allow for better interoperability with other plugins that use this package."
            },
            "type": "jetpack-library",
            "extra": {
                "autotagger": true,
                "mirror-repo": "Automattic/jetpack-jitm",
                "textdomain": "jetpack-jitm",
                "version-constants": {
                    "::PACKAGE_VERSION": "src/class-jitm.php"
                },
                "changelogger": {
                    "link-template": "https://github.com/Automattic/jetpack-jitm/compare/v${old}...v${new}"
                },
                "branch-alias": {
                    "dev-trunk": "3.1.x-dev"
                }
            },
            "autoload": {
                "classmap": [
                    "src/"
                ]
            },
            "scripts": {
                "build-production": [
                    "pnpm run build-production"
                ],
                "build-development": [
                    "pnpm run build"
                ],
                "phpunit": [
                    "./vendor/phpunit/phpunit/phpunit --colors=always"
                ],
                "test-php": [
                    "@composer phpunit"
                ],
                "watch": [
                    "Composer\\Config::disableProcessTimeout",
                    "pnpm run watch"
                ]
            },
            "license": [
                "GPL-2.0-or-later"
            ],
            "description": "Just in time messages for Jetpack",
            "transport-options": {
                "relative": true
            }
        },
        {
            "name": "automattic/jetpack-logo",
            "version": "dev-trunk",
            "dist": {
                "type": "path",
                "url": "../../packages/logo",
                "reference": "e152a4c83d1f952442d40260c559c4880757b298"
            },
            "require": {
                "php": ">=7.0"
            },
            "require-dev": {
                "automattic/jetpack-changelogger": "@dev",
                "yoast/phpunit-polyfills": "1.1.0"
            },
            "suggest": {
                "automattic/jetpack-autoloader": "Allow for better interoperability with other plugins that use this package."
            },
            "type": "jetpack-library",
            "extra": {
                "autotagger": true,
                "mirror-repo": "Automattic/jetpack-logo",
                "changelogger": {
                    "link-template": "https://github.com/Automattic/jetpack-logo/compare/v${old}...v${new}"
                },
                "branch-alias": {
                    "dev-trunk": "2.0.x-dev"
                }
            },
            "autoload": {
                "classmap": [
                    "src/"
                ]
            },
            "scripts": {
                "phpunit": [
                    "./vendor/phpunit/phpunit/phpunit --colors=always"
                ],
                "test-php": [
                    "@composer phpunit"
                ]
            },
            "license": [
                "GPL-2.0-or-later"
            ],
            "description": "A logo for Jetpack",
            "transport-options": {
                "relative": true
            }
        },
        {
            "name": "automattic/jetpack-mu-wpcom",
            "version": "dev-trunk",
            "dist": {
                "type": "path",
                "url": "../../packages/jetpack-mu-wpcom",
                "reference": "572557dc75d57d3d1a24aed00fc6cfbbf784f618"
            },
            "require": {
                "automattic/jetpack-assets": "@dev",
                "automattic/jetpack-blocks": "@dev",
                "automattic/jetpack-calypsoify": "@dev",
                "automattic/jetpack-classic-theme-helper": "@dev",
                "automattic/jetpack-compat": "@dev",
                "automattic/jetpack-connection": "@dev",
                "automattic/jetpack-redirect": "@dev",
                "automattic/jetpack-stats-admin": "@dev",
                "automattic/jetpack-status": "@dev",
                "automattic/scheduled-updates": "@dev",
                "php": ">=7.0"
            },
            "require-dev": {
                "automattic/jetpack-changelogger": "@dev",
                "automattic/wordbless": "0.4.2",
                "yoast/phpunit-polyfills": "1.1.0"
            },
            "suggest": {
                "automattic/jetpack-autoloader": "Allow for better interoperability with other plugins that use this package."
            },
            "type": "jetpack-library",
            "extra": {
                "mirror-repo": "Automattic/jetpack-mu-wpcom",
                "changelogger": {
                    "link-template": "https://github.com/Automattic/jetpack-mu-wpcom/compare/v${old}...v${new}"
                },
                "autotagger": true,
                "branch-alias": {
                    "dev-trunk": "5.35.x-dev"
                },
                "textdomain": "jetpack-mu-wpcom",
                "version-constants": {
                    "::PACKAGE_VERSION": "src/class-jetpack-mu-wpcom.php"
                }
            },
            "autoload": {
                "classmap": [
                    "src/"
                ]
            },
            "scripts": {
                "phpunit": [
                    "./vendor/phpunit/phpunit/phpunit --colors=always"
                ],
                "test-php": [
                    "@composer phpunit"
                ],
                "build-production": [
                    "pnpm run build-production-js"
                ],
                "build-development": [
                    "pnpm run build-js"
                ],
                "post-install-cmd": [
                    "WorDBless\\Composer\\InstallDropin::copy"
                ],
                "post-update-cmd": [
                    "WorDBless\\Composer\\InstallDropin::copy"
                ]
            },
            "license": [
                "GPL-2.0-or-later"
            ],
            "description": "Enhances your site with features powered by WordPress.com",
            "transport-options": {
                "relative": true
            }
        },
        {
            "name": "automattic/jetpack-password-checker",
            "version": "dev-trunk",
            "dist": {
                "type": "path",
                "url": "../../packages/password-checker",
                "reference": "16182898ae3faae3eb6ca9e5d2c490fd0b844243"
            },
            "require": {
                "php": ">=7.0"
            },
            "require-dev": {
                "automattic/jetpack-changelogger": "@dev",
                "automattic/wordbless": "@dev",
                "yoast/phpunit-polyfills": "1.1.0"
            },
            "suggest": {
                "automattic/jetpack-autoloader": "Allow for better interoperability with other plugins that use this package."
            },
            "type": "jetpack-library",
            "extra": {
                "autotagger": true,
                "mirror-repo": "Automattic/jetpack-password-checker",
                "textdomain": "jetpack-password-checker",
                "changelogger": {
                    "link-template": "https://github.com/Automattic/jetpack-password-checker/compare/v${old}...v${new}"
                },
                "branch-alias": {
                    "dev-trunk": "0.3.x-dev"
                }
            },
            "autoload": {
                "classmap": [
                    "src/"
                ]
            },
            "scripts": {
                "phpunit": [
                    "./vendor/phpunit/phpunit/phpunit --colors=always"
                ],
                "test-php": [
                    "@composer phpunit"
                ],
                "post-install-cmd": [
                    "WorDBless\\Composer\\InstallDropin::copy"
                ],
                "post-update-cmd": [
                    "WorDBless\\Composer\\InstallDropin::copy"
                ]
            },
            "license": [
                "GPL-2.0-or-later"
            ],
            "description": "Password Checker.",
            "transport-options": {
                "relative": true
            }
        },
        {
            "name": "automattic/jetpack-plans",
            "version": "dev-trunk",
            "dist": {
                "type": "path",
                "url": "../../packages/plans",
                "reference": "572028d8755c1c303f0643b2d3663b555e5ce87b"
            },
            "require": {
                "automattic/jetpack-connection": "@dev",
                "php": ">=7.0"
            },
            "require-dev": {
                "automattic/jetpack-changelogger": "@dev",
                "automattic/jetpack-status": "@dev",
                "automattic/wordbless": "@dev",
                "yoast/phpunit-polyfills": "1.1.0"
            },
            "suggest": {
                "automattic/jetpack-autoloader": "Allow for better interoperability with other plugins that use this package."
            },
            "type": "library",
            "extra": {
                "autotagger": true,
                "mirror-repo": "Automattic/jetpack-plans",
                "changelogger": {
                    "link-template": "https://github.com/Automattic/jetpack-plans/compare/v${old}...v${new}"
                },
                "branch-alias": {
                    "dev-trunk": "0.4.x-dev"
                }
            },
            "autoload": {
                "classmap": [
                    "src/"
                ]
            },
            "scripts": {
                "phpunit": [
                    "./vendor/phpunit/phpunit/phpunit --colors=always"
                ],
                "test-php": [
                    "@composer phpunit"
                ],
                "post-install-cmd": [
                    "WorDBless\\Composer\\InstallDropin::copy"
                ],
                "post-update-cmd": [
                    "WorDBless\\Composer\\InstallDropin::copy"
                ],
                "build-production": [
                    "echo 'Add your build step to composer.json, please!'"
                ],
                "build-development": [
                    "echo 'Add your build step to composer.json, please!'"
                ]
            },
            "license": [
                "GPL-2.0-or-later"
            ],
            "description": "Fetch information about Jetpack Plans from wpcom",
            "transport-options": {
                "relative": true
            }
        },
        {
            "name": "automattic/jetpack-post-list",
            "version": "dev-trunk",
            "dist": {
                "type": "path",
                "url": "../../packages/post-list",
                "reference": "d163b29e9f11af83ba2995fcec0106df86345c7e"
            },
            "require": {
                "automattic/jetpack-assets": "@dev",
                "php": ">=7.0"
            },
            "require-dev": {
                "automattic/jetpack-changelogger": "@dev",
                "automattic/wordbless": "@dev",
                "yoast/phpunit-polyfills": "1.1.0"
            },
            "suggest": {
                "automattic/jetpack-autoloader": "Allow for better interoperability with other plugins that use this package."
            },
            "type": "jetpack-library",
            "extra": {
                "autotagger": true,
                "mirror-repo": "Automattic/jetpack-post-list",
                "textdomain": "jetpack-post-list",
                "version-constants": {
                    "::PACKAGE_VERSION": "src/class-post-list.php"
                },
                "changelogger": {
                    "link-template": "https://github.com/automattic/jetpack-post-list/compare/v${old}...v${new}"
                },
                "branch-alias": {
                    "dev-trunk": "0.6.x-dev"
                }
            },
            "autoload": {
                "classmap": [
                    "src/"
                ]
            },
            "scripts": {
                "phpunit": [
                    "./vendor/phpunit/phpunit/phpunit --colors=always"
                ],
                "test-php": [
                    "@composer phpunit"
                ],
                "post-install-cmd": [
                    "WorDBless\\Composer\\InstallDropin::copy"
                ],
                "post-update-cmd": [
                    "WorDBless\\Composer\\InstallDropin::copy"
                ]
            },
            "license": [
                "GPL-2.0-or-later"
            ],
            "description": "Enhance the classic view of the Admin section of your WordPress site",
            "transport-options": {
                "relative": true
            }
        },
        {
            "name": "automattic/jetpack-redirect",
            "version": "dev-trunk",
            "dist": {
                "type": "path",
                "url": "../../packages/redirect",
                "reference": "effd6fdea78e9c3cb1bebf479474b4a9262444a1"
            },
            "require": {
                "automattic/jetpack-status": "@dev",
                "php": ">=7.0"
            },
            "require-dev": {
                "automattic/jetpack-changelogger": "@dev",
                "brain/monkey": "2.6.1",
                "yoast/phpunit-polyfills": "1.1.0"
            },
            "suggest": {
                "automattic/jetpack-autoloader": "Allow for better interoperability with other plugins that use this package."
            },
            "type": "jetpack-library",
            "extra": {
                "autotagger": true,
                "mirror-repo": "Automattic/jetpack-redirect",
                "changelogger": {
                    "link-template": "https://github.com/Automattic/jetpack-redirect/compare/v${old}...v${new}"
                },
                "branch-alias": {
                    "dev-trunk": "2.0.x-dev"
                }
            },
            "autoload": {
                "classmap": [
                    "src/"
                ]
            },
            "scripts": {
                "phpunit": [
                    "./vendor/phpunit/phpunit/phpunit --colors=always"
                ],
                "test-php": [
                    "@composer phpunit"
                ]
            },
            "license": [
                "GPL-2.0-or-later"
            ],
            "description": "Utilities to build URLs to the jetpack.com/redirect/ service",
            "transport-options": {
                "relative": true
            }
        },
        {
            "name": "automattic/jetpack-roles",
            "version": "dev-trunk",
            "dist": {
                "type": "path",
                "url": "../../packages/roles",
                "reference": "0ac6d02e8ef2adb058f8f52e80a4924a33fa9b86"
            },
            "require": {
                "php": ">=7.0"
            },
            "require-dev": {
                "automattic/jetpack-changelogger": "@dev",
                "brain/monkey": "2.6.1",
                "yoast/phpunit-polyfills": "1.1.0"
            },
            "suggest": {
                "automattic/jetpack-autoloader": "Allow for better interoperability with other plugins that use this package."
            },
            "type": "jetpack-library",
            "extra": {
                "autotagger": true,
                "mirror-repo": "Automattic/jetpack-roles",
                "changelogger": {
                    "link-template": "https://github.com/Automattic/jetpack-roles/compare/v${old}...v${new}"
                },
                "branch-alias": {
                    "dev-trunk": "2.0.x-dev"
                }
            },
            "autoload": {
                "classmap": [
                    "src/"
                ]
            },
            "scripts": {
                "phpunit": [
                    "./vendor/phpunit/phpunit/phpunit --colors=always"
                ],
                "test-php": [
                    "@composer phpunit"
                ]
            },
            "license": [
                "GPL-2.0-or-later"
            ],
            "description": "Utilities, related with user roles and capabilities.",
            "transport-options": {
                "relative": true
            }
        },
        {
            "name": "automattic/jetpack-stats",
            "version": "dev-trunk",
            "dist": {
                "type": "path",
                "url": "../../packages/stats",
                "reference": "51130b6feb1e67769587bd503d52f17207303c6a"
            },
            "require": {
                "automattic/jetpack-connection": "@dev",
                "automattic/jetpack-constants": "@dev",
                "automattic/jetpack-status": "@dev",
                "php": ">=7.0"
            },
            "require-dev": {
                "automattic/jetpack-changelogger": "@dev",
                "automattic/wordbless": "dev-master",
                "yoast/phpunit-polyfills": "1.1.0"
            },
            "suggest": {
                "automattic/jetpack-autoloader": "Allow for better interoperability with other plugins that use this package."
            },
            "type": "jetpack-library",
            "extra": {
                "autotagger": true,
                "mirror-repo": "Automattic/jetpack-stats",
                "version-constants": {
                    "::PACKAGE_VERSION": "src/class-package-version.php"
                },
                "changelogger": {
                    "link-template": "https://github.com/Automattic/jetpack-stats/compare/v${old}...v${new}"
                },
                "branch-alias": {
                    "dev-trunk": "0.13.x-dev"
                },
                "textdomain": "jetpack-stats"
            },
            "autoload": {
                "classmap": [
                    "src/"
                ]
            },
            "scripts": {
                "phpunit": [
                    "./vendor/phpunit/phpunit/phpunit --colors=always"
                ],
                "test-php": [
                    "@composer phpunit"
                ],
                "post-install-cmd": [
                    "WorDBless\\Composer\\InstallDropin::copy"
                ],
                "post-update-cmd": [
                    "WorDBless\\Composer\\InstallDropin::copy"
                ]
            },
            "license": [
                "GPL-2.0-or-later"
            ],
            "description": "Collect valuable traffic stats and insights.",
            "transport-options": {
                "relative": true
            }
        },
        {
            "name": "automattic/jetpack-stats-admin",
            "version": "dev-trunk",
            "dist": {
                "type": "path",
                "url": "../../packages/stats-admin",
                "reference": "a17a4ebcea4f0a0c47916c0457fe23106ad6ae5c"
            },
            "require": {
                "automattic/jetpack-connection": "@dev",
                "automattic/jetpack-constants": "@dev",
                "automattic/jetpack-jitm": "@dev",
                "automattic/jetpack-plans": "@dev",
                "automattic/jetpack-stats": "@dev",
                "automattic/jetpack-status": "@dev",
                "php": ">=7.0"
            },
            "require-dev": {
                "automattic/jetpack-changelogger": "@dev",
                "automattic/wordbless": "dev-master",
                "yoast/phpunit-polyfills": "1.1.0"
            },
            "suggest": {
                "automattic/jetpack-autoloader": "Allow for better interoperability with other plugins that use this package."
            },
            "type": "jetpack-library",
            "extra": {
                "autotagger": true,
                "mirror-repo": "Automattic/jetpack-stats-admin",
                "branch-alias": {
                    "dev-trunk": "0.19.x-dev"
                },
                "textdomain": "jetpack-stats-admin",
                "version-constants": {
                    "::VERSION": "src/class-main.php"
                }
            },
            "autoload": {
                "classmap": [
                    "src/"
                ]
            },
            "scripts": {
                "phpunit": [
                    "./vendor/phpunit/phpunit/phpunit --colors=always"
                ],
                "test-php": [
                    "@composer phpunit"
                ],
                "build-production": [
                    "echo 'Add your build step to composer.json, please!'"
                ],
                "build-development": [
                    "echo 'Add your build step to composer.json, please!'"
                ],
                "post-install-cmd": [
                    "WorDBless\\Composer\\InstallDropin::copy"
                ],
                "post-update-cmd": [
                    "WorDBless\\Composer\\InstallDropin::copy"
                ]
            },
            "license": [
                "GPL-2.0-or-later"
            ],
            "description": "Stats Dashboard",
            "transport-options": {
                "relative": true
            }
        },
        {
            "name": "automattic/jetpack-status",
            "version": "dev-trunk",
            "dist": {
                "type": "path",
                "url": "../../packages/status",
                "reference": "c588736555b0b718c18e944cfc0a809bfc63e0ad"
            },
            "require": {
                "automattic/jetpack-constants": "@dev",
                "php": ">=7.0"
            },
            "require-dev": {
                "automattic/jetpack-changelogger": "@dev",
                "automattic/jetpack-connection": "@dev",
                "automattic/jetpack-ip": "@dev",
                "automattic/jetpack-plans": "@dev",
                "brain/monkey": "2.6.1",
                "yoast/phpunit-polyfills": "1.1.0"
            },
            "suggest": {
                "automattic/jetpack-autoloader": "Allow for better interoperability with other plugins that use this package."
            },
            "type": "jetpack-library",
            "extra": {
                "autotagger": true,
                "mirror-repo": "Automattic/jetpack-status",
                "changelogger": {
                    "link-template": "https://github.com/Automattic/jetpack-status/compare/v${old}...v${new}"
                },
                "branch-alias": {
                    "dev-trunk": "3.3.x-dev"
                },
                "dependencies": {
                    "test-only": [
                        "packages/connection",
                        "packages/identity-crisis",
                        "packages/plans"
                    ]
                }
            },
            "autoload": {
                "classmap": [
                    "src/"
                ]
            },
            "scripts": {
                "phpunit": [
                    "./vendor/phpunit/phpunit/phpunit --colors=always"
                ],
                "test-php": [
                    "@composer phpunit"
                ]
            },
            "license": [
                "GPL-2.0-or-later"
            ],
            "description": "Used to retrieve information about the current status of Jetpack and the site overall.",
            "transport-options": {
                "relative": true
            }
        },
        {
            "name": "automattic/jetpack-sync",
            "version": "dev-trunk",
            "dist": {
                "type": "path",
                "url": "../../packages/sync",
                "reference": "6b8af670d924432fb2457a8eb59cb32330bfc25a"
            },
            "require": {
                "automattic/jetpack-connection": "@dev",
                "automattic/jetpack-constants": "@dev",
                "automattic/jetpack-ip": "@dev",
                "automattic/jetpack-password-checker": "@dev",
                "automattic/jetpack-roles": "@dev",
                "automattic/jetpack-status": "@dev",
                "php": ">=7.0"
            },
            "require-dev": {
                "automattic/jetpack-changelogger": "@dev",
                "automattic/jetpack-search": "@dev",
                "automattic/jetpack-waf": "@dev",
                "automattic/wordbless": "@dev",
                "yoast/phpunit-polyfills": "1.1.0"
            },
            "suggest": {
                "automattic/jetpack-autoloader": "Allow for better interoperability with other plugins that use this package."
            },
            "type": "jetpack-library",
            "extra": {
                "autotagger": true,
                "mirror-repo": "Automattic/jetpack-sync",
                "textdomain": "jetpack-sync",
                "version-constants": {
                    "::PACKAGE_VERSION": "src/class-package-version.php"
                },
                "changelogger": {
                    "link-template": "https://github.com/Automattic/jetpack-sync/compare/v${old}...v${new}"
                },
                "branch-alias": {
                    "dev-trunk": "3.1.x-dev"
                },
                "dependencies": {
                    "test-only": [
                        "packages/search",
                        "packages/waf"
                    ]
                }
            },
            "autoload": {
                "classmap": [
                    "src/"
                ]
            },
            "scripts": {
                "phpunit": [
                    "./vendor/phpunit/phpunit/phpunit --colors=always"
                ],
                "test-php": [
                    "@composer phpunit"
                ],
                "post-install-cmd": [
                    "WorDBless\\Composer\\InstallDropin::copy"
                ],
                "post-update-cmd": [
                    "WorDBless\\Composer\\InstallDropin::copy"
                ]
            },
            "license": [
                "GPL-2.0-or-later"
            ],
            "description": "Everything needed to allow syncing to the WP.com infrastructure.",
            "transport-options": {
                "relative": true
            }
        },
        {
            "name": "automattic/scheduled-updates",
            "version": "dev-trunk",
            "dist": {
                "type": "path",
                "url": "../../packages/scheduled-updates",
                "reference": "8c675878023ed9657ebe6b80916afe241af62fc3"
            },
            "require": {
                "automattic/jetpack-connection": "@dev",
                "automattic/jetpack-constants": "@dev",
                "automattic/jetpack-plans": "@dev",
                "automattic/jetpack-status": "@dev",
                "automattic/jetpack-sync": "@dev",
                "php": ">=7.0"
            },
            "require-dev": {
                "automattic/jetpack-changelogger": "@dev",
                "automattic/wordbless": "@dev",
                "php-mock/php-mock-phpunit": "^2.10",
                "yoast/phpunit-polyfills": "1.1.0"
            },
            "suggest": {
                "automattic/jetpack-autoloader": "Allow for better interoperability with other plugins that use this package."
            },
            "type": "jetpack-library",
            "extra": {
                "mirror-repo": "Automattic/scheduled-updates",
                "changelogger": {
                    "link-template": "https://github.com/Automattic/scheduled-updates/compare/v${old}...v${new}"
                },
                "autotagger": true,
                "branch-alias": {
                    "dev-trunk": "0.13.x-dev"
                },
                "textdomain": "jetpack-scheduled-updates",
                "version-constants": {
                    "::PACKAGE_VERSION": "src/class-scheduled-updates.php"
                }
            },
            "autoload": {
                "classmap": [
                    "src/"
                ]
            },
            "scripts": {
                "phpunit": [
                    "./vendor/phpunit/phpunit/phpunit --colors=always"
                ],
                "test-php": [
                    "@composer phpunit"
                ],
                "post-install-cmd": [
                    "WorDBless\\Composer\\InstallDropin::copy"
                ],
                "post-update-cmd": [
                    "WorDBless\\Composer\\InstallDropin::copy"
                ]
            },
            "license": [
                "GPL-2.0-or-later"
            ],
            "description": "Runs plugin and (eventually) theme updates on a set schedule.",
            "transport-options": {
                "relative": true
            }
        },
        {
            "name": "automattic/text-media-widget-styles",
            "version": "v2.0.1",
            "source": {
                "type": "git",
                "url": "https://github.com/Automattic/text-media-widget-styles.git",
                "reference": "83d7572593cc77f7d6c72477d853a7d9c110f264"
            },
            "dist": {
                "type": "zip",
                "url": "https://api.github.com/repos/Automattic/text-media-widget-styles/zipball/83d7572593cc77f7d6c72477d853a7d9c110f264",
                "reference": "83d7572593cc77f7d6c72477d853a7d9c110f264",
                "shasum": ""
            },
            "type": "wordpress-plugin",
            "license": [
                "GPL-2.0-or-later"
            ],
            "time": "2024-06-06T17:20:00+00:00"
        },
        {
            "name": "automattic/wc-calypso-bridge",
            "version": "v2.5.2",
            "source": {
                "type": "git",
                "url": "https://github.com/Automattic/wc-calypso-bridge.git",
                "reference": "60e6bef4ddb7e4546852baa674dfdbb9f3f8e7eb"
            },
            "dist": {
                "type": "zip",
                "url": "https://api.github.com/repos/Automattic/wc-calypso-bridge/zipball/60e6bef4ddb7e4546852baa674dfdbb9f3f8e7eb",
                "reference": "60e6bef4ddb7e4546852baa674dfdbb9f3f8e7eb",
                "shasum": ""
            },
            "require": {
                "composer/installers": "~1.2"
            },
            "require-dev": {
                "dealerdirect/phpcodesniffer-composer-installer": "^0.7.0",
                "phpunit/phpunit": "^8.0.0",
                "sirbrillig/phpcs-changed": "^2.11",
                "squizlabs/php_codesniffer": "*",
                "wimg/php-compatibility": "9.0.0",
                "woocommerce/woocommerce-sniffs": "*",
                "wp-cli/wp-cli-bundle": "^2.8.1",
                "wp-coding-standards/wpcs": "1.1.0",
                "yoast/phpunit-polyfills": "^1.0"
            },
            "type": "library",
            "extra": {
                "scripts-description": {
                    "test": "Run unit tests",
                    "phpcs": "Analyze code against the WordPress coding standards with PHP_CodeSniffer",
                    "phpcbf": "Fix coding standards warnings/errors automatically with PHP Code Beautifier"
                }
            },
            "autoload": {
                "files": [
                    "wc-calypso-bridge.php"
                ]
            },
            "scripts": {
                "test": [
                    "phpunit"
                ],
                "phpcs": [
                    "phpcs -s -p"
                ],
                "phpcbf": [
                    "phpcbf -p"
                ]
            },
            "time": "2024-06-14T14:44:22+00:00"
        },
        {
            "name": "composer/installers",
            "version": "v1.12.0",
            "source": {
                "type": "git",
                "url": "https://github.com/composer/installers.git",
                "reference": "d20a64ed3c94748397ff5973488761b22f6d3f19"
            },
            "dist": {
                "type": "zip",
                "url": "https://api.github.com/repos/composer/installers/zipball/d20a64ed3c94748397ff5973488761b22f6d3f19",
                "reference": "d20a64ed3c94748397ff5973488761b22f6d3f19",
                "shasum": ""
            },
            "require": {
                "composer-plugin-api": "^1.0 || ^2.0"
            },
            "replace": {
                "roundcube/plugin-installer": "*",
                "shama/baton": "*"
            },
            "require-dev": {
                "composer/composer": "1.6.* || ^2.0",
                "composer/semver": "^1 || ^3",
                "phpstan/phpstan": "^0.12.55",
                "phpstan/phpstan-phpunit": "^0.12.16",
                "symfony/phpunit-bridge": "^4.2 || ^5",
                "symfony/process": "^2.3"
            },
            "type": "composer-plugin",
            "extra": {
                "class": "Composer\\Installers\\Plugin",
                "branch-alias": {
                    "dev-main": "1.x-dev"
                }
            },
            "autoload": {
                "psr-4": {
                    "Composer\\Installers\\": "src/Composer/Installers"
                }
            },
            "notification-url": "https://packagist.org/downloads/",
            "license": [
                "MIT"
            ],
            "authors": [
                {
                    "name": "Kyle Robinson Young",
                    "email": "kyle@dontkry.com",
                    "homepage": "https://github.com/shama"
                }
            ],
            "description": "A multi-framework Composer library installer",
            "homepage": "https://composer.github.io/installers/",
            "keywords": [
                "Craft",
                "Dolibarr",
                "Eliasis",
                "Hurad",
                "ImageCMS",
                "Kanboard",
                "Lan Management System",
                "MODX Evo",
                "MantisBT",
                "Mautic",
                "Maya",
                "OXID",
                "Plentymarkets",
                "Porto",
                "RadPHP",
                "SMF",
                "Starbug",
                "Thelia",
                "Whmcs",
                "WolfCMS",
                "agl",
                "aimeos",
                "annotatecms",
                "attogram",
                "bitrix",
                "cakephp",
                "chef",
                "cockpit",
                "codeigniter",
                "concrete5",
                "croogo",
                "dokuwiki",
                "drupal",
                "eZ Platform",
                "elgg",
                "expressionengine",
                "fuelphp",
                "grav",
                "installer",
                "itop",
                "joomla",
                "known",
                "kohana",
                "laravel",
                "lavalite",
                "lithium",
                "magento",
                "majima",
                "mako",
                "mediawiki",
                "miaoxing",
                "modulework",
                "modx",
                "moodle",
                "osclass",
                "pantheon",
                "phpbb",
                "piwik",
                "ppi",
                "processwire",
                "puppet",
                "pxcms",
                "reindex",
                "roundcube",
                "shopware",
                "silverstripe",
                "sydes",
                "sylius",
                "symfony",
                "tastyigniter",
                "typo3",
                "wordpress",
                "yawik",
                "zend",
                "zikula"
            ],
            "support": {
                "issues": "https://github.com/composer/installers/issues",
                "source": "https://github.com/composer/installers/tree/v1.12.0"
            },
            "funding": [
                {
                    "url": "https://packagist.com",
                    "type": "custom"
                },
                {
                    "url": "https://github.com/composer",
                    "type": "github"
                },
                {
                    "url": "https://tidelift.com/funding/github/packagist/composer/composer",
                    "type": "tidelift"
                }
            ],
            "time": "2021-09-13T08:19:44+00:00"
        },
        {
            "name": "tubalmartin/cssmin",
            "version": "v4.1.1",
            "source": {
                "type": "git",
                "url": "https://github.com/tubalmartin/YUI-CSS-compressor-PHP-port.git",
                "reference": "3cbf557f4079d83a06f9c3ff9b957c022d7805cf"
            },
            "dist": {
                "type": "zip",
                "url": "https://api.github.com/repos/tubalmartin/YUI-CSS-compressor-PHP-port/zipball/3cbf557f4079d83a06f9c3ff9b957c022d7805cf",
                "reference": "3cbf557f4079d83a06f9c3ff9b957c022d7805cf",
                "shasum": ""
            },
            "require": {
                "ext-pcre": "*",
                "php": ">=5.3.2"
            },
            "require-dev": {
                "cogpowered/finediff": "0.3.*",
                "phpunit/phpunit": "4.8.*"
            },
            "bin": [
                "cssmin"
            ],
            "type": "library",
            "autoload": {
                "psr-4": {
                    "tubalmartin\\CssMin\\": "src"
                }
            },
            "notification-url": "https://packagist.org/downloads/",
            "license": [
                "BSD-3-Clause"
            ],
            "authors": [
                {
                    "name": "Túbal Martín",
                    "homepage": "http://tubalmartin.me/"
                }
            ],
            "description": "A PHP port of the YUI CSS compressor",
            "homepage": "https://github.com/tubalmartin/YUI-CSS-compressor-PHP-port",
            "keywords": [
                "compress",
                "compressor",
                "css",
                "cssmin",
                "minify",
                "yui"
            ],
            "support": {
                "issues": "https://github.com/tubalmartin/YUI-CSS-compressor-PHP-port/issues",
                "source": "https://github.com/tubalmartin/YUI-CSS-compressor-PHP-port"
            },
            "time": "2018-01-15T15:26:51+00:00"
        },
        {
            "name": "wordpress/classic-editor-plugin",
            "version": "1.5",
            "source": {
                "type": "svn",
                "url": "https://plugins.svn.wordpress.org/classic-editor/",
                "reference": "tags/1.5/"
            },
            "dist": {
                "type": "zip",
                "url": "https://downloads.wordpress.org/plugin/classic-editor.1.5.zip"
            },
            "type": "library",
            "autoload": {
                "classmap": []
            }
        }
    ],
    "packages-dev": [
        {
            "name": "automattic/jetpack-changelogger",
            "version": "dev-trunk",
            "dist": {
                "type": "path",
                "url": "../../packages/changelogger",
                "reference": "d945e0cd8dec218ab24445d5ddc95894c9f24534"
            },
            "require": {
                "php": ">=7.0",
                "symfony/console": "^3.4 || ^4.4 || ^5.2 || ^6.0 || ^7.0",
                "symfony/process": "^3.4 || ^4.4 || ^5.2 || ^6.0 || ^7.0"
            },
            "require-dev": {
                "wikimedia/testing-access-wrapper": "^1.0 || ^2.0 || ^3.0",
                "yoast/phpunit-polyfills": "1.1.0"
            },
            "bin": [
                "bin/changelogger"
            ],
            "type": "project",
            "extra": {
                "autotagger": true,
                "branch-alias": {
                    "dev-trunk": "4.2.x-dev"
                },
                "mirror-repo": "Automattic/jetpack-changelogger",
                "version-constants": {
                    "::VERSION": "src/Application.php"
                },
                "changelogger": {
                    "link-template": "https://github.com/Automattic/jetpack-changelogger/compare/${old}...${new}"
                }
            },
            "autoload": {
                "psr-4": {
                    "Automattic\\Jetpack\\Changelogger\\": "src",
                    "Automattic\\Jetpack\\Changelog\\": "lib"
                }
            },
            "autoload-dev": {
                "psr-4": {
                    "Automattic\\Jetpack\\Changelogger\\Tests\\": "tests/php/includes/src",
                    "Automattic\\Jetpack\\Changelog\\Tests\\": "tests/php/includes/lib"
                }
            },
            "scripts": {
                "phpunit": [
                    "./vendor/phpunit/phpunit/phpunit --colors=always"
                ],
                "test-php": [
                    "@composer phpunit"
                ],
                "post-install-cmd": [
                    "[ -e vendor/bin/changelogger ] || { cd vendor/bin && ln -s ../../bin/changelogger; }"
                ],
                "post-update-cmd": [
                    "[ -e vendor/bin/changelogger ] || { cd vendor/bin && ln -s ../../bin/changelogger; }"
                ]
            },
            "license": [
                "GPL-2.0-or-later"
            ],
            "description": "Jetpack Changelogger tool. Allows for managing changelogs by dropping change files into a changelog directory with each PR.",
            "keywords": [
                "changelog",
                "cli",
                "dev",
                "keepachangelog"
            ],
            "transport-options": {
                "relative": true
            }
        },
        {
            "name": "automattic/wordbless",
            "version": "0.4.2",
            "source": {
                "type": "git",
                "url": "https://github.com/Automattic/wordbless.git",
                "reference": "a1fe6376b81e6d037190aa1a5dc684d51eb674cd"
            },
            "dist": {
                "type": "zip",
                "url": "https://api.github.com/repos/Automattic/wordbless/zipball/a1fe6376b81e6d037190aa1a5dc684d51eb674cd",
                "reference": "a1fe6376b81e6d037190aa1a5dc684d51eb674cd",
                "shasum": ""
            },
            "require": {
                "php": ">=5.6.20",
                "roots/wordpress": "^6.0.2",
                "yoast/phpunit-polyfills": "^1.0"
            },
            "require-dev": {
                "phpunit/phpunit": "^5.7 || ^6.5 || ^7.5 || ^9.5"
            },
            "type": "wordpress-dropin",
            "autoload": {
                "psr-4": {
                    "WorDBless\\": "src/",
                    "WorDBless\\Composer\\": "src/Composer/"
                }
            },
            "notification-url": "https://packagist.org/downloads/",
            "license": [
                "GPL-2.0-or-later"
            ],
            "authors": [
                {
                    "name": "Automattic Inc."
                }
            ],
            "description": "WorDBless allows you to use WordPress core functions in your PHPUnit tests without having to set up a database and the whole WordPress environment",
            "support": {
                "issues": "https://github.com/Automattic/wordbless/issues",
                "source": "https://github.com/Automattic/wordbless/tree/0.4.2"
            },
            "time": "2023-03-15T12:16:20+00:00"
        },
        {
            "name": "dealerdirect/phpcodesniffer-composer-installer",
            "version": "v1.0.0",
            "source": {
                "type": "git",
                "url": "https://github.com/PHPCSStandards/composer-installer.git",
                "reference": "4be43904336affa5c2f70744a348312336afd0da"
            },
            "dist": {
                "type": "zip",
                "url": "https://api.github.com/repos/PHPCSStandards/composer-installer/zipball/4be43904336affa5c2f70744a348312336afd0da",
                "reference": "4be43904336affa5c2f70744a348312336afd0da",
                "shasum": ""
            },
            "require": {
                "composer-plugin-api": "^1.0 || ^2.0",
                "php": ">=5.4",
                "squizlabs/php_codesniffer": "^2.0 || ^3.1.0 || ^4.0"
            },
            "require-dev": {
                "composer/composer": "*",
                "ext-json": "*",
                "ext-zip": "*",
                "php-parallel-lint/php-parallel-lint": "^1.3.1",
                "phpcompatibility/php-compatibility": "^9.0",
                "yoast/phpunit-polyfills": "^1.0"
            },
            "type": "composer-plugin",
            "extra": {
                "class": "PHPCSStandards\\Composer\\Plugin\\Installers\\PHPCodeSniffer\\Plugin"
            },
            "autoload": {
                "psr-4": {
                    "PHPCSStandards\\Composer\\Plugin\\Installers\\PHPCodeSniffer\\": "src/"
                }
            },
            "notification-url": "https://packagist.org/downloads/",
            "license": [
                "MIT"
            ],
            "authors": [
                {
                    "name": "Franck Nijhof",
                    "email": "franck.nijhof@dealerdirect.com",
                    "homepage": "http://www.frenck.nl",
                    "role": "Developer / IT Manager"
                },
                {
                    "name": "Contributors",
                    "homepage": "https://github.com/PHPCSStandards/composer-installer/graphs/contributors"
                }
            ],
            "description": "PHP_CodeSniffer Standards Composer Installer Plugin",
            "homepage": "http://www.dealerdirect.com",
            "keywords": [
                "PHPCodeSniffer",
                "PHP_CodeSniffer",
                "code quality",
                "codesniffer",
                "composer",
                "installer",
                "phpcbf",
                "phpcs",
                "plugin",
                "qa",
                "quality",
                "standard",
                "standards",
                "style guide",
                "stylecheck",
                "tests"
            ],
            "support": {
                "issues": "https://github.com/PHPCSStandards/composer-installer/issues",
                "source": "https://github.com/PHPCSStandards/composer-installer"
            },
            "time": "2023-01-05T11:28:13+00:00"
        },
        {
            "name": "doctrine/instantiator",
            "version": "1.5.0",
            "source": {
                "type": "git",
                "url": "https://github.com/doctrine/instantiator.git",
                "reference": "0a0fa9780f5d4e507415a065172d26a98d02047b"
            },
            "dist": {
                "type": "zip",
                "url": "https://api.github.com/repos/doctrine/instantiator/zipball/0a0fa9780f5d4e507415a065172d26a98d02047b",
                "reference": "0a0fa9780f5d4e507415a065172d26a98d02047b",
                "shasum": ""
            },
            "require": {
                "php": "^7.1 || ^8.0"
            },
            "require-dev": {
                "doctrine/coding-standard": "^9 || ^11",
                "ext-pdo": "*",
                "ext-phar": "*",
                "phpbench/phpbench": "^0.16 || ^1",
                "phpstan/phpstan": "^1.4",
                "phpstan/phpstan-phpunit": "^1",
                "phpunit/phpunit": "^7.5 || ^8.5 || ^9.5",
                "vimeo/psalm": "^4.30 || ^5.4"
            },
            "type": "library",
            "autoload": {
                "psr-4": {
                    "Doctrine\\Instantiator\\": "src/Doctrine/Instantiator/"
                }
            },
            "notification-url": "https://packagist.org/downloads/",
            "license": [
                "MIT"
            ],
            "authors": [
                {
                    "name": "Marco Pivetta",
                    "email": "ocramius@gmail.com",
                    "homepage": "https://ocramius.github.io/"
                }
            ],
            "description": "A small, lightweight utility to instantiate objects in PHP without invoking their constructors",
            "homepage": "https://www.doctrine-project.org/projects/instantiator.html",
            "keywords": [
                "constructor",
                "instantiate"
            ],
            "support": {
                "issues": "https://github.com/doctrine/instantiator/issues",
                "source": "https://github.com/doctrine/instantiator/tree/1.5.0"
            },
            "funding": [
                {
                    "url": "https://www.doctrine-project.org/sponsorship.html",
                    "type": "custom"
                },
                {
                    "url": "https://www.patreon.com/phpdoctrine",
                    "type": "patreon"
                },
                {
                    "url": "https://tidelift.com/funding/github/packagist/doctrine%2Finstantiator",
                    "type": "tidelift"
                }
            ],
            "time": "2022-12-30T00:15:36+00:00"
        },
        {
            "name": "myclabs/deep-copy",
            "version": "1.11.1",
            "source": {
                "type": "git",
                "url": "https://github.com/myclabs/DeepCopy.git",
                "reference": "7284c22080590fb39f2ffa3e9057f10a4ddd0e0c"
            },
            "dist": {
                "type": "zip",
                "url": "https://api.github.com/repos/myclabs/DeepCopy/zipball/7284c22080590fb39f2ffa3e9057f10a4ddd0e0c",
                "reference": "7284c22080590fb39f2ffa3e9057f10a4ddd0e0c",
                "shasum": ""
            },
            "require": {
                "php": "^7.1 || ^8.0"
            },
            "conflict": {
                "doctrine/collections": "<1.6.8",
                "doctrine/common": "<2.13.3 || >=3,<3.2.2"
            },
            "require-dev": {
                "doctrine/collections": "^1.6.8",
                "doctrine/common": "^2.13.3 || ^3.2.2",
                "phpunit/phpunit": "^7.5.20 || ^8.5.23 || ^9.5.13"
            },
            "type": "library",
            "autoload": {
                "files": [
                    "src/DeepCopy/deep_copy.php"
                ],
                "psr-4": {
                    "DeepCopy\\": "src/DeepCopy/"
                }
            },
            "notification-url": "https://packagist.org/downloads/",
            "license": [
                "MIT"
            ],
            "description": "Create deep copies (clones) of your objects",
            "keywords": [
                "clone",
                "copy",
                "duplicate",
                "object",
                "object graph"
            ],
            "support": {
                "issues": "https://github.com/myclabs/DeepCopy/issues",
                "source": "https://github.com/myclabs/DeepCopy/tree/1.11.1"
            },
            "funding": [
                {
                    "url": "https://tidelift.com/funding/github/packagist/myclabs/deep-copy",
                    "type": "tidelift"
                }
            ],
            "time": "2023-03-08T13:26:56+00:00"
        },
        {
            "name": "nikic/php-parser",
            "version": "v5.0.2",
            "source": {
                "type": "git",
                "url": "https://github.com/nikic/PHP-Parser.git",
                "reference": "139676794dc1e9231bf7bcd123cfc0c99182cb13"
            },
            "dist": {
                "type": "zip",
                "url": "https://api.github.com/repos/nikic/PHP-Parser/zipball/139676794dc1e9231bf7bcd123cfc0c99182cb13",
                "reference": "139676794dc1e9231bf7bcd123cfc0c99182cb13",
                "shasum": ""
            },
            "require": {
                "ext-ctype": "*",
                "ext-json": "*",
                "ext-tokenizer": "*",
                "php": ">=7.4"
            },
            "require-dev": {
                "ircmaxell/php-yacc": "^0.0.7",
                "phpunit/phpunit": "^7.0 || ^8.0 || ^9.0"
            },
            "bin": [
                "bin/php-parse"
            ],
            "type": "library",
            "extra": {
                "branch-alias": {
                    "dev-master": "5.0-dev"
                }
            },
            "autoload": {
                "psr-4": {
                    "PhpParser\\": "lib/PhpParser"
                }
            },
            "notification-url": "https://packagist.org/downloads/",
            "license": [
                "BSD-3-Clause"
            ],
            "authors": [
                {
                    "name": "Nikita Popov"
                }
            ],
            "description": "A PHP parser written in PHP",
            "keywords": [
                "parser",
                "php"
            ],
            "support": {
                "issues": "https://github.com/nikic/PHP-Parser/issues",
                "source": "https://github.com/nikic/PHP-Parser/tree/v5.0.2"
            },
            "time": "2024-03-05T20:51:40+00:00"
        },
        {
            "name": "phar-io/manifest",
            "version": "2.0.4",
            "source": {
                "type": "git",
                "url": "https://github.com/phar-io/manifest.git",
                "reference": "54750ef60c58e43759730615a392c31c80e23176"
            },
            "dist": {
                "type": "zip",
                "url": "https://api.github.com/repos/phar-io/manifest/zipball/54750ef60c58e43759730615a392c31c80e23176",
                "reference": "54750ef60c58e43759730615a392c31c80e23176",
                "shasum": ""
            },
            "require": {
                "ext-dom": "*",
                "ext-libxml": "*",
                "ext-phar": "*",
                "ext-xmlwriter": "*",
                "phar-io/version": "^3.0.1",
                "php": "^7.2 || ^8.0"
            },
            "type": "library",
            "extra": {
                "branch-alias": {
                    "dev-master": "2.0.x-dev"
                }
            },
            "autoload": {
                "classmap": [
                    "src/"
                ]
            },
            "notification-url": "https://packagist.org/downloads/",
            "license": [
                "BSD-3-Clause"
            ],
            "authors": [
                {
                    "name": "Arne Blankerts",
                    "email": "arne@blankerts.de",
                    "role": "Developer"
                },
                {
                    "name": "Sebastian Heuer",
                    "email": "sebastian@phpeople.de",
                    "role": "Developer"
                },
                {
                    "name": "Sebastian Bergmann",
                    "email": "sebastian@phpunit.de",
                    "role": "Developer"
                }
            ],
            "description": "Component for reading phar.io manifest information from a PHP Archive (PHAR)",
            "support": {
                "issues": "https://github.com/phar-io/manifest/issues",
                "source": "https://github.com/phar-io/manifest/tree/2.0.4"
            },
            "funding": [
                {
                    "url": "https://github.com/theseer",
                    "type": "github"
                }
            ],
            "time": "2024-03-03T12:33:53+00:00"
        },
        {
            "name": "phar-io/version",
            "version": "3.2.1",
            "source": {
                "type": "git",
                "url": "https://github.com/phar-io/version.git",
                "reference": "4f7fd7836c6f332bb2933569e566a0d6c4cbed74"
            },
            "dist": {
                "type": "zip",
                "url": "https://api.github.com/repos/phar-io/version/zipball/4f7fd7836c6f332bb2933569e566a0d6c4cbed74",
                "reference": "4f7fd7836c6f332bb2933569e566a0d6c4cbed74",
                "shasum": ""
            },
            "require": {
                "php": "^7.2 || ^8.0"
            },
            "type": "library",
            "autoload": {
                "classmap": [
                    "src/"
                ]
            },
            "notification-url": "https://packagist.org/downloads/",
            "license": [
                "BSD-3-Clause"
            ],
            "authors": [
                {
                    "name": "Arne Blankerts",
                    "email": "arne@blankerts.de",
                    "role": "Developer"
                },
                {
                    "name": "Sebastian Heuer",
                    "email": "sebastian@phpeople.de",
                    "role": "Developer"
                },
                {
                    "name": "Sebastian Bergmann",
                    "email": "sebastian@phpunit.de",
                    "role": "Developer"
                }
            ],
            "description": "Library for handling version information and constraints",
            "support": {
                "issues": "https://github.com/phar-io/version/issues",
                "source": "https://github.com/phar-io/version/tree/3.2.1"
            },
            "time": "2022-02-21T01:04:05+00:00"
        },
        {
            "name": "phpcsstandards/phpcsextra",
            "version": "1.2.1",
            "source": {
                "type": "git",
                "url": "https://github.com/PHPCSStandards/PHPCSExtra.git",
                "reference": "11d387c6642b6e4acaf0bd9bf5203b8cca1ec489"
            },
            "dist": {
                "type": "zip",
                "url": "https://api.github.com/repos/PHPCSStandards/PHPCSExtra/zipball/11d387c6642b6e4acaf0bd9bf5203b8cca1ec489",
                "reference": "11d387c6642b6e4acaf0bd9bf5203b8cca1ec489",
                "shasum": ""
            },
            "require": {
                "php": ">=5.4",
                "phpcsstandards/phpcsutils": "^1.0.9",
                "squizlabs/php_codesniffer": "^3.8.0"
            },
            "require-dev": {
                "php-parallel-lint/php-console-highlighter": "^1.0",
                "php-parallel-lint/php-parallel-lint": "^1.3.2",
                "phpcsstandards/phpcsdevcs": "^1.1.6",
                "phpcsstandards/phpcsdevtools": "^1.2.1",
                "phpunit/phpunit": "^4.5 || ^5.0 || ^6.0 || ^7.0 || ^8.0 || ^9.0"
            },
            "type": "phpcodesniffer-standard",
            "extra": {
                "branch-alias": {
                    "dev-stable": "1.x-dev",
                    "dev-develop": "1.x-dev"
                }
            },
            "notification-url": "https://packagist.org/downloads/",
            "license": [
                "LGPL-3.0-or-later"
            ],
            "authors": [
                {
                    "name": "Juliette Reinders Folmer",
                    "homepage": "https://github.com/jrfnl",
                    "role": "lead"
                },
                {
                    "name": "Contributors",
                    "homepage": "https://github.com/PHPCSStandards/PHPCSExtra/graphs/contributors"
                }
            ],
            "description": "A collection of sniffs and standards for use with PHP_CodeSniffer.",
            "keywords": [
                "PHP_CodeSniffer",
                "phpcbf",
                "phpcodesniffer-standard",
                "phpcs",
                "standards",
                "static analysis"
            ],
            "support": {
                "issues": "https://github.com/PHPCSStandards/PHPCSExtra/issues",
                "security": "https://github.com/PHPCSStandards/PHPCSExtra/security/policy",
                "source": "https://github.com/PHPCSStandards/PHPCSExtra"
            },
            "funding": [
                {
                    "url": "https://github.com/PHPCSStandards",
                    "type": "github"
                },
                {
                    "url": "https://github.com/jrfnl",
                    "type": "github"
                },
                {
                    "url": "https://opencollective.com/php_codesniffer",
                    "type": "open_collective"
                }
            ],
            "time": "2023-12-08T16:49:07+00:00"
        },
        {
            "name": "phpcsstandards/phpcsutils",
            "version": "1.0.12",
            "source": {
                "type": "git",
                "url": "https://github.com/PHPCSStandards/PHPCSUtils.git",
                "reference": "87b233b00daf83fb70f40c9a28692be017ea7c6c"
            },
            "dist": {
                "type": "zip",
                "url": "https://api.github.com/repos/PHPCSStandards/PHPCSUtils/zipball/87b233b00daf83fb70f40c9a28692be017ea7c6c",
                "reference": "87b233b00daf83fb70f40c9a28692be017ea7c6c",
                "shasum": ""
            },
            "require": {
                "dealerdirect/phpcodesniffer-composer-installer": "^0.4.1 || ^0.5 || ^0.6.2 || ^0.7 || ^1.0",
                "php": ">=5.4",
                "squizlabs/php_codesniffer": "^3.10.0 || 4.0.x-dev@dev"
            },
            "require-dev": {
                "ext-filter": "*",
                "php-parallel-lint/php-console-highlighter": "^1.0",
                "php-parallel-lint/php-parallel-lint": "^1.3.2",
                "phpcsstandards/phpcsdevcs": "^1.1.6",
                "yoast/phpunit-polyfills": "^1.1.0 || ^2.0.0"
            },
            "type": "phpcodesniffer-standard",
            "extra": {
                "branch-alias": {
                    "dev-stable": "1.x-dev",
                    "dev-develop": "1.x-dev"
                }
            },
            "autoload": {
                "classmap": [
                    "PHPCSUtils/"
                ]
            },
            "notification-url": "https://packagist.org/downloads/",
            "license": [
                "LGPL-3.0-or-later"
            ],
            "authors": [
                {
                    "name": "Juliette Reinders Folmer",
                    "homepage": "https://github.com/jrfnl",
                    "role": "lead"
                },
                {
                    "name": "Contributors",
                    "homepage": "https://github.com/PHPCSStandards/PHPCSUtils/graphs/contributors"
                }
            ],
            "description": "A suite of utility functions for use with PHP_CodeSniffer",
            "homepage": "https://phpcsutils.com/",
            "keywords": [
                "PHP_CodeSniffer",
                "phpcbf",
                "phpcodesniffer-standard",
                "phpcs",
                "phpcs3",
                "standards",
                "static analysis",
                "tokens",
                "utility"
            ],
            "support": {
                "docs": "https://phpcsutils.com/",
                "issues": "https://github.com/PHPCSStandards/PHPCSUtils/issues",
                "security": "https://github.com/PHPCSStandards/PHPCSUtils/security/policy",
                "source": "https://github.com/PHPCSStandards/PHPCSUtils"
            },
            "funding": [
                {
                    "url": "https://github.com/PHPCSStandards",
                    "type": "github"
                },
                {
                    "url": "https://github.com/jrfnl",
                    "type": "github"
                },
                {
                    "url": "https://opencollective.com/php_codesniffer",
                    "type": "open_collective"
                }
            ],
            "time": "2024-05-20T13:34:27+00:00"
        },
        {
            "name": "phpunit/php-code-coverage",
            "version": "9.2.31",
            "source": {
                "type": "git",
                "url": "https://github.com/sebastianbergmann/php-code-coverage.git",
                "reference": "48c34b5d8d983006bd2adc2d0de92963b9155965"
            },
            "dist": {
                "type": "zip",
                "url": "https://api.github.com/repos/sebastianbergmann/php-code-coverage/zipball/48c34b5d8d983006bd2adc2d0de92963b9155965",
                "reference": "48c34b5d8d983006bd2adc2d0de92963b9155965",
                "shasum": ""
            },
            "require": {
                "ext-dom": "*",
                "ext-libxml": "*",
                "ext-xmlwriter": "*",
                "nikic/php-parser": "^4.18 || ^5.0",
                "php": ">=7.3",
                "phpunit/php-file-iterator": "^3.0.3",
                "phpunit/php-text-template": "^2.0.2",
                "sebastian/code-unit-reverse-lookup": "^2.0.2",
                "sebastian/complexity": "^2.0",
                "sebastian/environment": "^5.1.2",
                "sebastian/lines-of-code": "^1.0.3",
                "sebastian/version": "^3.0.1",
                "theseer/tokenizer": "^1.2.0"
            },
            "require-dev": {
                "phpunit/phpunit": "^9.3"
            },
            "suggest": {
                "ext-pcov": "PHP extension that provides line coverage",
                "ext-xdebug": "PHP extension that provides line coverage as well as branch and path coverage"
            },
            "type": "library",
            "extra": {
                "branch-alias": {
                    "dev-master": "9.2-dev"
                }
            },
            "autoload": {
                "classmap": [
                    "src/"
                ]
            },
            "notification-url": "https://packagist.org/downloads/",
            "license": [
                "BSD-3-Clause"
            ],
            "authors": [
                {
                    "name": "Sebastian Bergmann",
                    "email": "sebastian@phpunit.de",
                    "role": "lead"
                }
            ],
            "description": "Library that provides collection, processing, and rendering functionality for PHP code coverage information.",
            "homepage": "https://github.com/sebastianbergmann/php-code-coverage",
            "keywords": [
                "coverage",
                "testing",
                "xunit"
            ],
            "support": {
                "issues": "https://github.com/sebastianbergmann/php-code-coverage/issues",
                "security": "https://github.com/sebastianbergmann/php-code-coverage/security/policy",
                "source": "https://github.com/sebastianbergmann/php-code-coverage/tree/9.2.31"
            },
            "funding": [
                {
                    "url": "https://github.com/sebastianbergmann",
                    "type": "github"
                }
            ],
            "time": "2024-03-02T06:37:42+00:00"
        },
        {
            "name": "phpunit/php-file-iterator",
            "version": "3.0.6",
            "source": {
                "type": "git",
                "url": "https://github.com/sebastianbergmann/php-file-iterator.git",
                "reference": "cf1c2e7c203ac650e352f4cc675a7021e7d1b3cf"
            },
            "dist": {
                "type": "zip",
                "url": "https://api.github.com/repos/sebastianbergmann/php-file-iterator/zipball/cf1c2e7c203ac650e352f4cc675a7021e7d1b3cf",
                "reference": "cf1c2e7c203ac650e352f4cc675a7021e7d1b3cf",
                "shasum": ""
            },
            "require": {
                "php": ">=7.3"
            },
            "require-dev": {
                "phpunit/phpunit": "^9.3"
            },
            "type": "library",
            "extra": {
                "branch-alias": {
                    "dev-master": "3.0-dev"
                }
            },
            "autoload": {
                "classmap": [
                    "src/"
                ]
            },
            "notification-url": "https://packagist.org/downloads/",
            "license": [
                "BSD-3-Clause"
            ],
            "authors": [
                {
                    "name": "Sebastian Bergmann",
                    "email": "sebastian@phpunit.de",
                    "role": "lead"
                }
            ],
            "description": "FilterIterator implementation that filters files based on a list of suffixes.",
            "homepage": "https://github.com/sebastianbergmann/php-file-iterator/",
            "keywords": [
                "filesystem",
                "iterator"
            ],
            "support": {
                "issues": "https://github.com/sebastianbergmann/php-file-iterator/issues",
                "source": "https://github.com/sebastianbergmann/php-file-iterator/tree/3.0.6"
            },
            "funding": [
                {
                    "url": "https://github.com/sebastianbergmann",
                    "type": "github"
                }
            ],
            "time": "2021-12-02T12:48:52+00:00"
        },
        {
            "name": "phpunit/php-invoker",
            "version": "3.1.1",
            "source": {
                "type": "git",
                "url": "https://github.com/sebastianbergmann/php-invoker.git",
                "reference": "5a10147d0aaf65b58940a0b72f71c9ac0423cc67"
            },
            "dist": {
                "type": "zip",
                "url": "https://api.github.com/repos/sebastianbergmann/php-invoker/zipball/5a10147d0aaf65b58940a0b72f71c9ac0423cc67",
                "reference": "5a10147d0aaf65b58940a0b72f71c9ac0423cc67",
                "shasum": ""
            },
            "require": {
                "php": ">=7.3"
            },
            "require-dev": {
                "ext-pcntl": "*",
                "phpunit/phpunit": "^9.3"
            },
            "suggest": {
                "ext-pcntl": "*"
            },
            "type": "library",
            "extra": {
                "branch-alias": {
                    "dev-master": "3.1-dev"
                }
            },
            "autoload": {
                "classmap": [
                    "src/"
                ]
            },
            "notification-url": "https://packagist.org/downloads/",
            "license": [
                "BSD-3-Clause"
            ],
            "authors": [
                {
                    "name": "Sebastian Bergmann",
                    "email": "sebastian@phpunit.de",
                    "role": "lead"
                }
            ],
            "description": "Invoke callables with a timeout",
            "homepage": "https://github.com/sebastianbergmann/php-invoker/",
            "keywords": [
                "process"
            ],
            "support": {
                "issues": "https://github.com/sebastianbergmann/php-invoker/issues",
                "source": "https://github.com/sebastianbergmann/php-invoker/tree/3.1.1"
            },
            "funding": [
                {
                    "url": "https://github.com/sebastianbergmann",
                    "type": "github"
                }
            ],
            "time": "2020-09-28T05:58:55+00:00"
        },
        {
            "name": "phpunit/php-text-template",
            "version": "2.0.4",
            "source": {
                "type": "git",
                "url": "https://github.com/sebastianbergmann/php-text-template.git",
                "reference": "5da5f67fc95621df9ff4c4e5a84d6a8a2acf7c28"
            },
            "dist": {
                "type": "zip",
                "url": "https://api.github.com/repos/sebastianbergmann/php-text-template/zipball/5da5f67fc95621df9ff4c4e5a84d6a8a2acf7c28",
                "reference": "5da5f67fc95621df9ff4c4e5a84d6a8a2acf7c28",
                "shasum": ""
            },
            "require": {
                "php": ">=7.3"
            },
            "require-dev": {
                "phpunit/phpunit": "^9.3"
            },
            "type": "library",
            "extra": {
                "branch-alias": {
                    "dev-master": "2.0-dev"
                }
            },
            "autoload": {
                "classmap": [
                    "src/"
                ]
            },
            "notification-url": "https://packagist.org/downloads/",
            "license": [
                "BSD-3-Clause"
            ],
            "authors": [
                {
                    "name": "Sebastian Bergmann",
                    "email": "sebastian@phpunit.de",
                    "role": "lead"
                }
            ],
            "description": "Simple template engine.",
            "homepage": "https://github.com/sebastianbergmann/php-text-template/",
            "keywords": [
                "template"
            ],
            "support": {
                "issues": "https://github.com/sebastianbergmann/php-text-template/issues",
                "source": "https://github.com/sebastianbergmann/php-text-template/tree/2.0.4"
            },
            "funding": [
                {
                    "url": "https://github.com/sebastianbergmann",
                    "type": "github"
                }
            ],
            "time": "2020-10-26T05:33:50+00:00"
        },
        {
            "name": "phpunit/php-timer",
            "version": "5.0.3",
            "source": {
                "type": "git",
                "url": "https://github.com/sebastianbergmann/php-timer.git",
                "reference": "5a63ce20ed1b5bf577850e2c4e87f4aa902afbd2"
            },
            "dist": {
                "type": "zip",
                "url": "https://api.github.com/repos/sebastianbergmann/php-timer/zipball/5a63ce20ed1b5bf577850e2c4e87f4aa902afbd2",
                "reference": "5a63ce20ed1b5bf577850e2c4e87f4aa902afbd2",
                "shasum": ""
            },
            "require": {
                "php": ">=7.3"
            },
            "require-dev": {
                "phpunit/phpunit": "^9.3"
            },
            "type": "library",
            "extra": {
                "branch-alias": {
                    "dev-master": "5.0-dev"
                }
            },
            "autoload": {
                "classmap": [
                    "src/"
                ]
            },
            "notification-url": "https://packagist.org/downloads/",
            "license": [
                "BSD-3-Clause"
            ],
            "authors": [
                {
                    "name": "Sebastian Bergmann",
                    "email": "sebastian@phpunit.de",
                    "role": "lead"
                }
            ],
            "description": "Utility class for timing",
            "homepage": "https://github.com/sebastianbergmann/php-timer/",
            "keywords": [
                "timer"
            ],
            "support": {
                "issues": "https://github.com/sebastianbergmann/php-timer/issues",
                "source": "https://github.com/sebastianbergmann/php-timer/tree/5.0.3"
            },
            "funding": [
                {
                    "url": "https://github.com/sebastianbergmann",
                    "type": "github"
                }
            ],
            "time": "2020-10-26T13:16:10+00:00"
        },
        {
            "name": "phpunit/phpunit",
            "version": "9.6.19",
            "source": {
                "type": "git",
                "url": "https://github.com/sebastianbergmann/phpunit.git",
                "reference": "a1a54a473501ef4cdeaae4e06891674114d79db8"
            },
            "dist": {
                "type": "zip",
                "url": "https://api.github.com/repos/sebastianbergmann/phpunit/zipball/a1a54a473501ef4cdeaae4e06891674114d79db8",
                "reference": "a1a54a473501ef4cdeaae4e06891674114d79db8",
                "shasum": ""
            },
            "require": {
                "doctrine/instantiator": "^1.3.1 || ^2",
                "ext-dom": "*",
                "ext-json": "*",
                "ext-libxml": "*",
                "ext-mbstring": "*",
                "ext-xml": "*",
                "ext-xmlwriter": "*",
                "myclabs/deep-copy": "^1.10.1",
                "phar-io/manifest": "^2.0.3",
                "phar-io/version": "^3.0.2",
                "php": ">=7.3",
                "phpunit/php-code-coverage": "^9.2.28",
                "phpunit/php-file-iterator": "^3.0.5",
                "phpunit/php-invoker": "^3.1.1",
                "phpunit/php-text-template": "^2.0.3",
                "phpunit/php-timer": "^5.0.2",
                "sebastian/cli-parser": "^1.0.1",
                "sebastian/code-unit": "^1.0.6",
                "sebastian/comparator": "^4.0.8",
                "sebastian/diff": "^4.0.3",
                "sebastian/environment": "^5.1.3",
                "sebastian/exporter": "^4.0.5",
                "sebastian/global-state": "^5.0.1",
                "sebastian/object-enumerator": "^4.0.3",
                "sebastian/resource-operations": "^3.0.3",
                "sebastian/type": "^3.2",
                "sebastian/version": "^3.0.2"
            },
            "suggest": {
                "ext-soap": "To be able to generate mocks based on WSDL files",
                "ext-xdebug": "PHP extension that provides line coverage as well as branch and path coverage"
            },
            "bin": [
                "phpunit"
            ],
            "type": "library",
            "extra": {
                "branch-alias": {
                    "dev-master": "9.6-dev"
                }
            },
            "autoload": {
                "files": [
                    "src/Framework/Assert/Functions.php"
                ],
                "classmap": [
                    "src/"
                ]
            },
            "notification-url": "https://packagist.org/downloads/",
            "license": [
                "BSD-3-Clause"
            ],
            "authors": [
                {
                    "name": "Sebastian Bergmann",
                    "email": "sebastian@phpunit.de",
                    "role": "lead"
                }
            ],
            "description": "The PHP Unit Testing framework.",
            "homepage": "https://phpunit.de/",
            "keywords": [
                "phpunit",
                "testing",
                "xunit"
            ],
            "support": {
                "issues": "https://github.com/sebastianbergmann/phpunit/issues",
                "security": "https://github.com/sebastianbergmann/phpunit/security/policy",
                "source": "https://github.com/sebastianbergmann/phpunit/tree/9.6.19"
            },
            "funding": [
                {
                    "url": "https://phpunit.de/sponsors.html",
                    "type": "custom"
                },
                {
                    "url": "https://github.com/sebastianbergmann",
                    "type": "github"
                },
                {
                    "url": "https://tidelift.com/funding/github/packagist/phpunit/phpunit",
                    "type": "tidelift"
                }
            ],
            "time": "2024-04-05T04:35:58+00:00"
        },
        {
            "name": "psr/container",
            "version": "1.1.2",
            "source": {
                "type": "git",
                "url": "https://github.com/php-fig/container.git",
                "reference": "513e0666f7216c7459170d56df27dfcefe1689ea"
            },
            "dist": {
                "type": "zip",
                "url": "https://api.github.com/repos/php-fig/container/zipball/513e0666f7216c7459170d56df27dfcefe1689ea",
                "reference": "513e0666f7216c7459170d56df27dfcefe1689ea",
                "shasum": ""
            },
            "require": {
                "php": ">=7.4.0"
            },
            "type": "library",
            "autoload": {
                "psr-4": {
                    "Psr\\Container\\": "src/"
                }
            },
            "notification-url": "https://packagist.org/downloads/",
            "license": [
                "MIT"
            ],
            "authors": [
                {
                    "name": "PHP-FIG",
                    "homepage": "https://www.php-fig.org/"
                }
            ],
            "description": "Common Container Interface (PHP FIG PSR-11)",
            "homepage": "https://github.com/php-fig/container",
            "keywords": [
                "PSR-11",
                "container",
                "container-interface",
                "container-interop",
                "psr"
            ],
            "support": {
                "issues": "https://github.com/php-fig/container/issues",
                "source": "https://github.com/php-fig/container/tree/1.1.2"
            },
            "time": "2021-11-05T16:50:12+00:00"
        },
        {
            "name": "roots/wordpress",
            "version": "6.5.4",
            "source": {
                "type": "git",
                "url": "https://github.com/roots/wordpress.git",
                "reference": "41ff6e23ccbc3a1691406d69fe8c211a225514e2"
            },
            "dist": {
                "type": "zip",
                "url": "https://api.github.com/repos/roots/wordpress/zipball/41ff6e23ccbc3a1691406d69fe8c211a225514e2",
                "reference": "41ff6e23ccbc3a1691406d69fe8c211a225514e2",
                "shasum": ""
            },
            "require": {
                "roots/wordpress-core-installer": "^1.0.0",
                "roots/wordpress-no-content": "self.version"
            },
            "type": "metapackage",
            "notification-url": "https://packagist.org/downloads/",
            "license": [
                "MIT",
                "GPL-2.0-or-later"
            ],
            "description": "WordPress is open source software you can use to create a beautiful website, blog, or app.",
            "homepage": "https://wordpress.org/",
            "keywords": [
                "blog",
                "cms",
                "wordpress"
            ],
            "support": {
                "issues": "https://github.com/roots/wordpress/issues",
                "source": "https://github.com/roots/wordpress/tree/6.5.4"
            },
            "funding": [
                {
                    "url": "https://github.com/roots",
                    "type": "github"
                }
            ],
            "time": "2022-06-01T16:54:37+00:00"
        },
        {
            "name": "roots/wordpress-core-installer",
            "version": "1.100.0",
            "source": {
                "type": "git",
                "url": "https://github.com/roots/wordpress-core-installer.git",
                "reference": "73f8488e5178c5d54234b919f823a9095e2b1847"
            },
            "dist": {
                "type": "zip",
                "url": "https://api.github.com/repos/roots/wordpress-core-installer/zipball/73f8488e5178c5d54234b919f823a9095e2b1847",
                "reference": "73f8488e5178c5d54234b919f823a9095e2b1847",
                "shasum": ""
            },
            "require": {
                "composer-plugin-api": "^1.0 || ^2.0",
                "php": ">=5.6.0"
            },
            "conflict": {
                "composer/installers": "<1.0.6"
            },
            "replace": {
                "johnpbloch/wordpress-core-installer": "*"
            },
            "require-dev": {
                "composer/composer": "^1.0 || ^2.0",
                "phpunit/phpunit": ">=5.7.27"
            },
            "type": "composer-plugin",
            "extra": {
                "class": "Roots\\Composer\\WordPressCorePlugin"
            },
            "autoload": {
                "psr-4": {
                    "Roots\\Composer\\": "src/"
                }
            },
            "notification-url": "https://packagist.org/downloads/",
            "license": [
                "GPL-2.0-or-later"
            ],
            "authors": [
                {
                    "name": "John P. Bloch",
                    "email": "me@johnpbloch.com"
                },
                {
                    "name": "Roots",
                    "email": "team@roots.io"
                }
            ],
            "description": "A custom installer to handle deploying WordPress with composer",
            "keywords": [
                "wordpress"
            ],
            "support": {
                "issues": "https://github.com/roots/wordpress-core-installer/issues",
                "source": "https://github.com/roots/wordpress-core-installer/tree/master"
            },
            "funding": [
                {
                    "url": "https://github.com/roots",
                    "type": "github"
                },
                {
                    "url": "https://www.patreon.com/rootsdev",
                    "type": "patreon"
                }
            ],
            "time": "2020-08-20T00:27:30+00:00"
        },
        {
            "name": "roots/wordpress-no-content",
            "version": "6.5.4",
            "source": {
                "type": "git",
                "url": "https://github.com/WordPress/WordPress.git",
                "reference": "6.5.4"
            },
            "dist": {
                "type": "zip",
                "url": "https://downloads.wordpress.org/release/wordpress-6.5.4-no-content.zip",
                "shasum": "bb4d48b2f6f47f4c06061460c83f8453e9809af5"
            },
            "require": {
                "php": ">= 7.0.0"
            },
            "provide": {
                "wordpress/core-implementation": "6.5.4"
            },
            "suggest": {
                "ext-curl": "Performs remote request operations.",
                "ext-dom": "Used to validate Text Widget content and to automatically configuring IIS7+.",
                "ext-exif": "Works with metadata stored in images.",
                "ext-fileinfo": "Used to detect mimetype of file uploads.",
                "ext-hash": "Used for hashing, including passwords and update packages.",
                "ext-imagick": "Provides better image quality for media uploads.",
                "ext-json": "Used for communications with other servers.",
                "ext-libsodium": "Validates Signatures and provides securely random bytes.",
                "ext-mbstring": "Used to properly handle UTF8 text.",
                "ext-mysqli": "Connects to MySQL for database interactions.",
                "ext-openssl": "Permits SSL-based connections to other hosts.",
                "ext-pcre": "Increases performance of pattern matching in code searches.",
                "ext-xml": "Used for XML parsing, such as from a third-party site.",
                "ext-zip": "Used for decompressing Plugins, Themes, and WordPress update packages."
            },
            "type": "wordpress-core",
            "notification-url": "https://packagist.org/downloads/",
            "license": [
                "GPL-2.0-or-later"
            ],
            "authors": [
                {
                    "name": "WordPress Community",
                    "homepage": "https://wordpress.org/about/"
                }
            ],
            "description": "WordPress is open source software you can use to create a beautiful website, blog, or app.",
            "homepage": "https://wordpress.org/",
            "keywords": [
                "blog",
                "cms",
                "wordpress"
            ],
            "support": {
                "docs": "https://developer.wordpress.org/",
                "forum": "https://wordpress.org/support/",
                "irc": "irc://irc.freenode.net/wordpress",
                "issues": "https://core.trac.wordpress.org/",
                "rss": "https://wordpress.org/news/feed/",
                "source": "https://core.trac.wordpress.org/browser",
                "wiki": "https://codex.wordpress.org/"
            },
            "funding": [
                {
                    "url": "https://wordpressfoundation.org/donate/",
                    "type": "other"
                }
            ],
            "time": "2024-06-06T12:30:39+00:00"
        },
        {
            "name": "sebastian/cli-parser",
            "version": "1.0.2",
            "source": {
                "type": "git",
                "url": "https://github.com/sebastianbergmann/cli-parser.git",
                "reference": "2b56bea83a09de3ac06bb18b92f068e60cc6f50b"
            },
            "dist": {
                "type": "zip",
                "url": "https://api.github.com/repos/sebastianbergmann/cli-parser/zipball/2b56bea83a09de3ac06bb18b92f068e60cc6f50b",
                "reference": "2b56bea83a09de3ac06bb18b92f068e60cc6f50b",
                "shasum": ""
            },
            "require": {
                "php": ">=7.3"
            },
            "require-dev": {
                "phpunit/phpunit": "^9.3"
            },
            "type": "library",
            "extra": {
                "branch-alias": {
                    "dev-master": "1.0-dev"
                }
            },
            "autoload": {
                "classmap": [
                    "src/"
                ]
            },
            "notification-url": "https://packagist.org/downloads/",
            "license": [
                "BSD-3-Clause"
            ],
            "authors": [
                {
                    "name": "Sebastian Bergmann",
                    "email": "sebastian@phpunit.de",
                    "role": "lead"
                }
            ],
            "description": "Library for parsing CLI options",
            "homepage": "https://github.com/sebastianbergmann/cli-parser",
            "support": {
                "issues": "https://github.com/sebastianbergmann/cli-parser/issues",
                "source": "https://github.com/sebastianbergmann/cli-parser/tree/1.0.2"
            },
            "funding": [
                {
                    "url": "https://github.com/sebastianbergmann",
                    "type": "github"
                }
            ],
            "time": "2024-03-02T06:27:43+00:00"
        },
        {
            "name": "sebastian/code-unit",
            "version": "1.0.8",
            "source": {
                "type": "git",
                "url": "https://github.com/sebastianbergmann/code-unit.git",
                "reference": "1fc9f64c0927627ef78ba436c9b17d967e68e120"
            },
            "dist": {
                "type": "zip",
                "url": "https://api.github.com/repos/sebastianbergmann/code-unit/zipball/1fc9f64c0927627ef78ba436c9b17d967e68e120",
                "reference": "1fc9f64c0927627ef78ba436c9b17d967e68e120",
                "shasum": ""
            },
            "require": {
                "php": ">=7.3"
            },
            "require-dev": {
                "phpunit/phpunit": "^9.3"
            },
            "type": "library",
            "extra": {
                "branch-alias": {
                    "dev-master": "1.0-dev"
                }
            },
            "autoload": {
                "classmap": [
                    "src/"
                ]
            },
            "notification-url": "https://packagist.org/downloads/",
            "license": [
                "BSD-3-Clause"
            ],
            "authors": [
                {
                    "name": "Sebastian Bergmann",
                    "email": "sebastian@phpunit.de",
                    "role": "lead"
                }
            ],
            "description": "Collection of value objects that represent the PHP code units",
            "homepage": "https://github.com/sebastianbergmann/code-unit",
            "support": {
                "issues": "https://github.com/sebastianbergmann/code-unit/issues",
                "source": "https://github.com/sebastianbergmann/code-unit/tree/1.0.8"
            },
            "funding": [
                {
                    "url": "https://github.com/sebastianbergmann",
                    "type": "github"
                }
            ],
            "time": "2020-10-26T13:08:54+00:00"
        },
        {
            "name": "sebastian/code-unit-reverse-lookup",
            "version": "2.0.3",
            "source": {
                "type": "git",
                "url": "https://github.com/sebastianbergmann/code-unit-reverse-lookup.git",
                "reference": "ac91f01ccec49fb77bdc6fd1e548bc70f7faa3e5"
            },
            "dist": {
                "type": "zip",
                "url": "https://api.github.com/repos/sebastianbergmann/code-unit-reverse-lookup/zipball/ac91f01ccec49fb77bdc6fd1e548bc70f7faa3e5",
                "reference": "ac91f01ccec49fb77bdc6fd1e548bc70f7faa3e5",
                "shasum": ""
            },
            "require": {
                "php": ">=7.3"
            },
            "require-dev": {
                "phpunit/phpunit": "^9.3"
            },
            "type": "library",
            "extra": {
                "branch-alias": {
                    "dev-master": "2.0-dev"
                }
            },
            "autoload": {
                "classmap": [
                    "src/"
                ]
            },
            "notification-url": "https://packagist.org/downloads/",
            "license": [
                "BSD-3-Clause"
            ],
            "authors": [
                {
                    "name": "Sebastian Bergmann",
                    "email": "sebastian@phpunit.de"
                }
            ],
            "description": "Looks up which function or method a line of code belongs to",
            "homepage": "https://github.com/sebastianbergmann/code-unit-reverse-lookup/",
            "support": {
                "issues": "https://github.com/sebastianbergmann/code-unit-reverse-lookup/issues",
                "source": "https://github.com/sebastianbergmann/code-unit-reverse-lookup/tree/2.0.3"
            },
            "funding": [
                {
                    "url": "https://github.com/sebastianbergmann",
                    "type": "github"
                }
            ],
            "time": "2020-09-28T05:30:19+00:00"
        },
        {
            "name": "sebastian/comparator",
            "version": "4.0.8",
            "source": {
                "type": "git",
                "url": "https://github.com/sebastianbergmann/comparator.git",
                "reference": "fa0f136dd2334583309d32b62544682ee972b51a"
            },
            "dist": {
                "type": "zip",
                "url": "https://api.github.com/repos/sebastianbergmann/comparator/zipball/fa0f136dd2334583309d32b62544682ee972b51a",
                "reference": "fa0f136dd2334583309d32b62544682ee972b51a",
                "shasum": ""
            },
            "require": {
                "php": ">=7.3",
                "sebastian/diff": "^4.0",
                "sebastian/exporter": "^4.0"
            },
            "require-dev": {
                "phpunit/phpunit": "^9.3"
            },
            "type": "library",
            "extra": {
                "branch-alias": {
                    "dev-master": "4.0-dev"
                }
            },
            "autoload": {
                "classmap": [
                    "src/"
                ]
            },
            "notification-url": "https://packagist.org/downloads/",
            "license": [
                "BSD-3-Clause"
            ],
            "authors": [
                {
                    "name": "Sebastian Bergmann",
                    "email": "sebastian@phpunit.de"
                },
                {
                    "name": "Jeff Welch",
                    "email": "whatthejeff@gmail.com"
                },
                {
                    "name": "Volker Dusch",
                    "email": "github@wallbash.com"
                },
                {
                    "name": "Bernhard Schussek",
                    "email": "bschussek@2bepublished.at"
                }
            ],
            "description": "Provides the functionality to compare PHP values for equality",
            "homepage": "https://github.com/sebastianbergmann/comparator",
            "keywords": [
                "comparator",
                "compare",
                "equality"
            ],
            "support": {
                "issues": "https://github.com/sebastianbergmann/comparator/issues",
                "source": "https://github.com/sebastianbergmann/comparator/tree/4.0.8"
            },
            "funding": [
                {
                    "url": "https://github.com/sebastianbergmann",
                    "type": "github"
                }
            ],
            "time": "2022-09-14T12:41:17+00:00"
        },
        {
            "name": "sebastian/complexity",
            "version": "2.0.3",
            "source": {
                "type": "git",
                "url": "https://github.com/sebastianbergmann/complexity.git",
                "reference": "25f207c40d62b8b7aa32f5ab026c53561964053a"
            },
            "dist": {
                "type": "zip",
                "url": "https://api.github.com/repos/sebastianbergmann/complexity/zipball/25f207c40d62b8b7aa32f5ab026c53561964053a",
                "reference": "25f207c40d62b8b7aa32f5ab026c53561964053a",
                "shasum": ""
            },
            "require": {
                "nikic/php-parser": "^4.18 || ^5.0",
                "php": ">=7.3"
            },
            "require-dev": {
                "phpunit/phpunit": "^9.3"
            },
            "type": "library",
            "extra": {
                "branch-alias": {
                    "dev-master": "2.0-dev"
                }
            },
            "autoload": {
                "classmap": [
                    "src/"
                ]
            },
            "notification-url": "https://packagist.org/downloads/",
            "license": [
                "BSD-3-Clause"
            ],
            "authors": [
                {
                    "name": "Sebastian Bergmann",
                    "email": "sebastian@phpunit.de",
                    "role": "lead"
                }
            ],
            "description": "Library for calculating the complexity of PHP code units",
            "homepage": "https://github.com/sebastianbergmann/complexity",
            "support": {
                "issues": "https://github.com/sebastianbergmann/complexity/issues",
                "source": "https://github.com/sebastianbergmann/complexity/tree/2.0.3"
            },
            "funding": [
                {
                    "url": "https://github.com/sebastianbergmann",
                    "type": "github"
                }
            ],
            "time": "2023-12-22T06:19:30+00:00"
        },
        {
            "name": "sebastian/diff",
            "version": "4.0.6",
            "source": {
                "type": "git",
                "url": "https://github.com/sebastianbergmann/diff.git",
                "reference": "ba01945089c3a293b01ba9badc29ad55b106b0bc"
            },
            "dist": {
                "type": "zip",
                "url": "https://api.github.com/repos/sebastianbergmann/diff/zipball/ba01945089c3a293b01ba9badc29ad55b106b0bc",
                "reference": "ba01945089c3a293b01ba9badc29ad55b106b0bc",
                "shasum": ""
            },
            "require": {
                "php": ">=7.3"
            },
            "require-dev": {
                "phpunit/phpunit": "^9.3",
                "symfony/process": "^4.2 || ^5"
            },
            "type": "library",
            "extra": {
                "branch-alias": {
                    "dev-master": "4.0-dev"
                }
            },
            "autoload": {
                "classmap": [
                    "src/"
                ]
            },
            "notification-url": "https://packagist.org/downloads/",
            "license": [
                "BSD-3-Clause"
            ],
            "authors": [
                {
                    "name": "Sebastian Bergmann",
                    "email": "sebastian@phpunit.de"
                },
                {
                    "name": "Kore Nordmann",
                    "email": "mail@kore-nordmann.de"
                }
            ],
            "description": "Diff implementation",
            "homepage": "https://github.com/sebastianbergmann/diff",
            "keywords": [
                "diff",
                "udiff",
                "unidiff",
                "unified diff"
            ],
            "support": {
                "issues": "https://github.com/sebastianbergmann/diff/issues",
                "source": "https://github.com/sebastianbergmann/diff/tree/4.0.6"
            },
            "funding": [
                {
                    "url": "https://github.com/sebastianbergmann",
                    "type": "github"
                }
            ],
            "time": "2024-03-02T06:30:58+00:00"
        },
        {
            "name": "sebastian/environment",
            "version": "5.1.5",
            "source": {
                "type": "git",
                "url": "https://github.com/sebastianbergmann/environment.git",
                "reference": "830c43a844f1f8d5b7a1f6d6076b784454d8b7ed"
            },
            "dist": {
                "type": "zip",
                "url": "https://api.github.com/repos/sebastianbergmann/environment/zipball/830c43a844f1f8d5b7a1f6d6076b784454d8b7ed",
                "reference": "830c43a844f1f8d5b7a1f6d6076b784454d8b7ed",
                "shasum": ""
            },
            "require": {
                "php": ">=7.3"
            },
            "require-dev": {
                "phpunit/phpunit": "^9.3"
            },
            "suggest": {
                "ext-posix": "*"
            },
            "type": "library",
            "extra": {
                "branch-alias": {
                    "dev-master": "5.1-dev"
                }
            },
            "autoload": {
                "classmap": [
                    "src/"
                ]
            },
            "notification-url": "https://packagist.org/downloads/",
            "license": [
                "BSD-3-Clause"
            ],
            "authors": [
                {
                    "name": "Sebastian Bergmann",
                    "email": "sebastian@phpunit.de"
                }
            ],
            "description": "Provides functionality to handle HHVM/PHP environments",
            "homepage": "http://www.github.com/sebastianbergmann/environment",
            "keywords": [
                "Xdebug",
                "environment",
                "hhvm"
            ],
            "support": {
                "issues": "https://github.com/sebastianbergmann/environment/issues",
                "source": "https://github.com/sebastianbergmann/environment/tree/5.1.5"
            },
            "funding": [
                {
                    "url": "https://github.com/sebastianbergmann",
                    "type": "github"
                }
            ],
            "time": "2023-02-03T06:03:51+00:00"
        },
        {
            "name": "sebastian/exporter",
            "version": "4.0.6",
            "source": {
                "type": "git",
                "url": "https://github.com/sebastianbergmann/exporter.git",
                "reference": "78c00df8f170e02473b682df15bfcdacc3d32d72"
            },
            "dist": {
                "type": "zip",
                "url": "https://api.github.com/repos/sebastianbergmann/exporter/zipball/78c00df8f170e02473b682df15bfcdacc3d32d72",
                "reference": "78c00df8f170e02473b682df15bfcdacc3d32d72",
                "shasum": ""
            },
            "require": {
                "php": ">=7.3",
                "sebastian/recursion-context": "^4.0"
            },
            "require-dev": {
                "ext-mbstring": "*",
                "phpunit/phpunit": "^9.3"
            },
            "type": "library",
            "extra": {
                "branch-alias": {
                    "dev-master": "4.0-dev"
                }
            },
            "autoload": {
                "classmap": [
                    "src/"
                ]
            },
            "notification-url": "https://packagist.org/downloads/",
            "license": [
                "BSD-3-Clause"
            ],
            "authors": [
                {
                    "name": "Sebastian Bergmann",
                    "email": "sebastian@phpunit.de"
                },
                {
                    "name": "Jeff Welch",
                    "email": "whatthejeff@gmail.com"
                },
                {
                    "name": "Volker Dusch",
                    "email": "github@wallbash.com"
                },
                {
                    "name": "Adam Harvey",
                    "email": "aharvey@php.net"
                },
                {
                    "name": "Bernhard Schussek",
                    "email": "bschussek@gmail.com"
                }
            ],
            "description": "Provides the functionality to export PHP variables for visualization",
            "homepage": "https://www.github.com/sebastianbergmann/exporter",
            "keywords": [
                "export",
                "exporter"
            ],
            "support": {
                "issues": "https://github.com/sebastianbergmann/exporter/issues",
                "source": "https://github.com/sebastianbergmann/exporter/tree/4.0.6"
            },
            "funding": [
                {
                    "url": "https://github.com/sebastianbergmann",
                    "type": "github"
                }
            ],
            "time": "2024-03-02T06:33:00+00:00"
        },
        {
            "name": "sebastian/global-state",
            "version": "5.0.7",
            "source": {
                "type": "git",
                "url": "https://github.com/sebastianbergmann/global-state.git",
                "reference": "bca7df1f32ee6fe93b4d4a9abbf69e13a4ada2c9"
            },
            "dist": {
                "type": "zip",
                "url": "https://api.github.com/repos/sebastianbergmann/global-state/zipball/bca7df1f32ee6fe93b4d4a9abbf69e13a4ada2c9",
                "reference": "bca7df1f32ee6fe93b4d4a9abbf69e13a4ada2c9",
                "shasum": ""
            },
            "require": {
                "php": ">=7.3",
                "sebastian/object-reflector": "^2.0",
                "sebastian/recursion-context": "^4.0"
            },
            "require-dev": {
                "ext-dom": "*",
                "phpunit/phpunit": "^9.3"
            },
            "suggest": {
                "ext-uopz": "*"
            },
            "type": "library",
            "extra": {
                "branch-alias": {
                    "dev-master": "5.0-dev"
                }
            },
            "autoload": {
                "classmap": [
                    "src/"
                ]
            },
            "notification-url": "https://packagist.org/downloads/",
            "license": [
                "BSD-3-Clause"
            ],
            "authors": [
                {
                    "name": "Sebastian Bergmann",
                    "email": "sebastian@phpunit.de"
                }
            ],
            "description": "Snapshotting of global state",
            "homepage": "http://www.github.com/sebastianbergmann/global-state",
            "keywords": [
                "global state"
            ],
            "support": {
                "issues": "https://github.com/sebastianbergmann/global-state/issues",
                "source": "https://github.com/sebastianbergmann/global-state/tree/5.0.7"
            },
            "funding": [
                {
                    "url": "https://github.com/sebastianbergmann",
                    "type": "github"
                }
            ],
            "time": "2024-03-02T06:35:11+00:00"
        },
        {
            "name": "sebastian/lines-of-code",
            "version": "1.0.4",
            "source": {
                "type": "git",
                "url": "https://github.com/sebastianbergmann/lines-of-code.git",
                "reference": "e1e4a170560925c26d424b6a03aed157e7dcc5c5"
            },
            "dist": {
                "type": "zip",
                "url": "https://api.github.com/repos/sebastianbergmann/lines-of-code/zipball/e1e4a170560925c26d424b6a03aed157e7dcc5c5",
                "reference": "e1e4a170560925c26d424b6a03aed157e7dcc5c5",
                "shasum": ""
            },
            "require": {
                "nikic/php-parser": "^4.18 || ^5.0",
                "php": ">=7.3"
            },
            "require-dev": {
                "phpunit/phpunit": "^9.3"
            },
            "type": "library",
            "extra": {
                "branch-alias": {
                    "dev-master": "1.0-dev"
                }
            },
            "autoload": {
                "classmap": [
                    "src/"
                ]
            },
            "notification-url": "https://packagist.org/downloads/",
            "license": [
                "BSD-3-Clause"
            ],
            "authors": [
                {
                    "name": "Sebastian Bergmann",
                    "email": "sebastian@phpunit.de",
                    "role": "lead"
                }
            ],
            "description": "Library for counting the lines of code in PHP source code",
            "homepage": "https://github.com/sebastianbergmann/lines-of-code",
            "support": {
                "issues": "https://github.com/sebastianbergmann/lines-of-code/issues",
                "source": "https://github.com/sebastianbergmann/lines-of-code/tree/1.0.4"
            },
            "funding": [
                {
                    "url": "https://github.com/sebastianbergmann",
                    "type": "github"
                }
            ],
            "time": "2023-12-22T06:20:34+00:00"
        },
        {
            "name": "sebastian/object-enumerator",
            "version": "4.0.4",
            "source": {
                "type": "git",
                "url": "https://github.com/sebastianbergmann/object-enumerator.git",
                "reference": "5c9eeac41b290a3712d88851518825ad78f45c71"
            },
            "dist": {
                "type": "zip",
                "url": "https://api.github.com/repos/sebastianbergmann/object-enumerator/zipball/5c9eeac41b290a3712d88851518825ad78f45c71",
                "reference": "5c9eeac41b290a3712d88851518825ad78f45c71",
                "shasum": ""
            },
            "require": {
                "php": ">=7.3",
                "sebastian/object-reflector": "^2.0",
                "sebastian/recursion-context": "^4.0"
            },
            "require-dev": {
                "phpunit/phpunit": "^9.3"
            },
            "type": "library",
            "extra": {
                "branch-alias": {
                    "dev-master": "4.0-dev"
                }
            },
            "autoload": {
                "classmap": [
                    "src/"
                ]
            },
            "notification-url": "https://packagist.org/downloads/",
            "license": [
                "BSD-3-Clause"
            ],
            "authors": [
                {
                    "name": "Sebastian Bergmann",
                    "email": "sebastian@phpunit.de"
                }
            ],
            "description": "Traverses array structures and object graphs to enumerate all referenced objects",
            "homepage": "https://github.com/sebastianbergmann/object-enumerator/",
            "support": {
                "issues": "https://github.com/sebastianbergmann/object-enumerator/issues",
                "source": "https://github.com/sebastianbergmann/object-enumerator/tree/4.0.4"
            },
            "funding": [
                {
                    "url": "https://github.com/sebastianbergmann",
                    "type": "github"
                }
            ],
            "time": "2020-10-26T13:12:34+00:00"
        },
        {
            "name": "sebastian/object-reflector",
            "version": "2.0.4",
            "source": {
                "type": "git",
                "url": "https://github.com/sebastianbergmann/object-reflector.git",
                "reference": "b4f479ebdbf63ac605d183ece17d8d7fe49c15c7"
            },
            "dist": {
                "type": "zip",
                "url": "https://api.github.com/repos/sebastianbergmann/object-reflector/zipball/b4f479ebdbf63ac605d183ece17d8d7fe49c15c7",
                "reference": "b4f479ebdbf63ac605d183ece17d8d7fe49c15c7",
                "shasum": ""
            },
            "require": {
                "php": ">=7.3"
            },
            "require-dev": {
                "phpunit/phpunit": "^9.3"
            },
            "type": "library",
            "extra": {
                "branch-alias": {
                    "dev-master": "2.0-dev"
                }
            },
            "autoload": {
                "classmap": [
                    "src/"
                ]
            },
            "notification-url": "https://packagist.org/downloads/",
            "license": [
                "BSD-3-Clause"
            ],
            "authors": [
                {
                    "name": "Sebastian Bergmann",
                    "email": "sebastian@phpunit.de"
                }
            ],
            "description": "Allows reflection of object attributes, including inherited and non-public ones",
            "homepage": "https://github.com/sebastianbergmann/object-reflector/",
            "support": {
                "issues": "https://github.com/sebastianbergmann/object-reflector/issues",
                "source": "https://github.com/sebastianbergmann/object-reflector/tree/2.0.4"
            },
            "funding": [
                {
                    "url": "https://github.com/sebastianbergmann",
                    "type": "github"
                }
            ],
            "time": "2020-10-26T13:14:26+00:00"
        },
        {
            "name": "sebastian/recursion-context",
            "version": "4.0.5",
            "source": {
                "type": "git",
                "url": "https://github.com/sebastianbergmann/recursion-context.git",
                "reference": "e75bd0f07204fec2a0af9b0f3cfe97d05f92efc1"
            },
            "dist": {
                "type": "zip",
                "url": "https://api.github.com/repos/sebastianbergmann/recursion-context/zipball/e75bd0f07204fec2a0af9b0f3cfe97d05f92efc1",
                "reference": "e75bd0f07204fec2a0af9b0f3cfe97d05f92efc1",
                "shasum": ""
            },
            "require": {
                "php": ">=7.3"
            },
            "require-dev": {
                "phpunit/phpunit": "^9.3"
            },
            "type": "library",
            "extra": {
                "branch-alias": {
                    "dev-master": "4.0-dev"
                }
            },
            "autoload": {
                "classmap": [
                    "src/"
                ]
            },
            "notification-url": "https://packagist.org/downloads/",
            "license": [
                "BSD-3-Clause"
            ],
            "authors": [
                {
                    "name": "Sebastian Bergmann",
                    "email": "sebastian@phpunit.de"
                },
                {
                    "name": "Jeff Welch",
                    "email": "whatthejeff@gmail.com"
                },
                {
                    "name": "Adam Harvey",
                    "email": "aharvey@php.net"
                }
            ],
            "description": "Provides functionality to recursively process PHP variables",
            "homepage": "https://github.com/sebastianbergmann/recursion-context",
            "support": {
                "issues": "https://github.com/sebastianbergmann/recursion-context/issues",
                "source": "https://github.com/sebastianbergmann/recursion-context/tree/4.0.5"
            },
            "funding": [
                {
                    "url": "https://github.com/sebastianbergmann",
                    "type": "github"
                }
            ],
            "time": "2023-02-03T06:07:39+00:00"
        },
        {
            "name": "sebastian/resource-operations",
            "version": "3.0.4",
            "source": {
                "type": "git",
                "url": "https://github.com/sebastianbergmann/resource-operations.git",
                "reference": "05d5692a7993ecccd56a03e40cd7e5b09b1d404e"
            },
            "dist": {
                "type": "zip",
                "url": "https://api.github.com/repos/sebastianbergmann/resource-operations/zipball/05d5692a7993ecccd56a03e40cd7e5b09b1d404e",
                "reference": "05d5692a7993ecccd56a03e40cd7e5b09b1d404e",
                "shasum": ""
            },
            "require": {
                "php": ">=7.3"
            },
            "require-dev": {
                "phpunit/phpunit": "^9.0"
            },
            "type": "library",
            "extra": {
                "branch-alias": {
                    "dev-main": "3.0-dev"
                }
            },
            "autoload": {
                "classmap": [
                    "src/"
                ]
            },
            "notification-url": "https://packagist.org/downloads/",
            "license": [
                "BSD-3-Clause"
            ],
            "authors": [
                {
                    "name": "Sebastian Bergmann",
                    "email": "sebastian@phpunit.de"
                }
            ],
            "description": "Provides a list of PHP built-in functions that operate on resources",
            "homepage": "https://www.github.com/sebastianbergmann/resource-operations",
            "support": {
                "source": "https://github.com/sebastianbergmann/resource-operations/tree/3.0.4"
            },
            "funding": [
                {
                    "url": "https://github.com/sebastianbergmann",
                    "type": "github"
                }
            ],
            "time": "2024-03-14T16:00:52+00:00"
        },
        {
            "name": "sebastian/type",
            "version": "3.2.1",
            "source": {
                "type": "git",
                "url": "https://github.com/sebastianbergmann/type.git",
                "reference": "75e2c2a32f5e0b3aef905b9ed0b179b953b3d7c7"
            },
            "dist": {
                "type": "zip",
                "url": "https://api.github.com/repos/sebastianbergmann/type/zipball/75e2c2a32f5e0b3aef905b9ed0b179b953b3d7c7",
                "reference": "75e2c2a32f5e0b3aef905b9ed0b179b953b3d7c7",
                "shasum": ""
            },
            "require": {
                "php": ">=7.3"
            },
            "require-dev": {
                "phpunit/phpunit": "^9.5"
            },
            "type": "library",
            "extra": {
                "branch-alias": {
                    "dev-master": "3.2-dev"
                }
            },
            "autoload": {
                "classmap": [
                    "src/"
                ]
            },
            "notification-url": "https://packagist.org/downloads/",
            "license": [
                "BSD-3-Clause"
            ],
            "authors": [
                {
                    "name": "Sebastian Bergmann",
                    "email": "sebastian@phpunit.de",
                    "role": "lead"
                }
            ],
            "description": "Collection of value objects that represent the types of the PHP type system",
            "homepage": "https://github.com/sebastianbergmann/type",
            "support": {
                "issues": "https://github.com/sebastianbergmann/type/issues",
                "source": "https://github.com/sebastianbergmann/type/tree/3.2.1"
            },
            "funding": [
                {
                    "url": "https://github.com/sebastianbergmann",
                    "type": "github"
                }
            ],
            "time": "2023-02-03T06:13:03+00:00"
        },
        {
            "name": "sebastian/version",
            "version": "3.0.2",
            "source": {
                "type": "git",
                "url": "https://github.com/sebastianbergmann/version.git",
                "reference": "c6c1022351a901512170118436c764e473f6de8c"
            },
            "dist": {
                "type": "zip",
                "url": "https://api.github.com/repos/sebastianbergmann/version/zipball/c6c1022351a901512170118436c764e473f6de8c",
                "reference": "c6c1022351a901512170118436c764e473f6de8c",
                "shasum": ""
            },
            "require": {
                "php": ">=7.3"
            },
            "type": "library",
            "extra": {
                "branch-alias": {
                    "dev-master": "3.0-dev"
                }
            },
            "autoload": {
                "classmap": [
                    "src/"
                ]
            },
            "notification-url": "https://packagist.org/downloads/",
            "license": [
                "BSD-3-Clause"
            ],
            "authors": [
                {
                    "name": "Sebastian Bergmann",
                    "email": "sebastian@phpunit.de",
                    "role": "lead"
                }
            ],
            "description": "Library that helps with managing the version number of Git-hosted PHP projects",
            "homepage": "https://github.com/sebastianbergmann/version",
            "support": {
                "issues": "https://github.com/sebastianbergmann/version/issues",
                "source": "https://github.com/sebastianbergmann/version/tree/3.0.2"
            },
            "funding": [
                {
                    "url": "https://github.com/sebastianbergmann",
                    "type": "github"
                }
            ],
            "time": "2020-09-28T06:39:44+00:00"
        },
        {
            "name": "squizlabs/php_codesniffer",
            "version": "3.10.1",
            "source": {
                "type": "git",
                "url": "https://github.com/PHPCSStandards/PHP_CodeSniffer.git",
                "reference": "8f90f7a53ce271935282967f53d0894f8f1ff877"
            },
            "dist": {
                "type": "zip",
                "url": "https://api.github.com/repos/PHPCSStandards/PHP_CodeSniffer/zipball/8f90f7a53ce271935282967f53d0894f8f1ff877",
                "reference": "8f90f7a53ce271935282967f53d0894f8f1ff877",
                "shasum": ""
            },
            "require": {
                "ext-simplexml": "*",
                "ext-tokenizer": "*",
                "ext-xmlwriter": "*",
                "php": ">=5.4.0"
            },
            "require-dev": {
                "phpunit/phpunit": "^4.0 || ^5.0 || ^6.0 || ^7.0 || ^8.0 || ^9.3.4"
            },
            "bin": [
                "bin/phpcbf",
                "bin/phpcs"
            ],
            "type": "library",
            "extra": {
                "branch-alias": {
                    "dev-master": "3.x-dev"
                }
            },
            "notification-url": "https://packagist.org/downloads/",
            "license": [
                "BSD-3-Clause"
            ],
            "authors": [
                {
                    "name": "Greg Sherwood",
                    "role": "Former lead"
                },
                {
                    "name": "Juliette Reinders Folmer",
                    "role": "Current lead"
                },
                {
                    "name": "Contributors",
                    "homepage": "https://github.com/PHPCSStandards/PHP_CodeSniffer/graphs/contributors"
                }
            ],
            "description": "PHP_CodeSniffer tokenizes PHP, JavaScript and CSS files and detects violations of a defined set of coding standards.",
            "homepage": "https://github.com/PHPCSStandards/PHP_CodeSniffer",
            "keywords": [
                "phpcs",
                "standards",
                "static analysis"
            ],
            "support": {
                "issues": "https://github.com/PHPCSStandards/PHP_CodeSniffer/issues",
                "security": "https://github.com/PHPCSStandards/PHP_CodeSniffer/security/policy",
                "source": "https://github.com/PHPCSStandards/PHP_CodeSniffer",
                "wiki": "https://github.com/PHPCSStandards/PHP_CodeSniffer/wiki"
            },
            "funding": [
                {
                    "url": "https://github.com/PHPCSStandards",
                    "type": "github"
                },
                {
                    "url": "https://github.com/jrfnl",
                    "type": "github"
                },
                {
                    "url": "https://opencollective.com/php_codesniffer",
                    "type": "open_collective"
                }
            ],
            "time": "2024-05-22T21:24:41+00:00"
        },
        {
            "name": "symfony/console",
            "version": "v5.4.40",
            "source": {
                "type": "git",
                "url": "https://github.com/symfony/console.git",
                "reference": "aa73115c0c24220b523625bfcfa655d7d73662dd"
            },
            "dist": {
                "type": "zip",
                "url": "https://api.github.com/repos/symfony/console/zipball/aa73115c0c24220b523625bfcfa655d7d73662dd",
                "reference": "aa73115c0c24220b523625bfcfa655d7d73662dd",
                "shasum": ""
            },
            "require": {
                "php": ">=7.2.5",
                "symfony/deprecation-contracts": "^2.1|^3",
                "symfony/polyfill-mbstring": "~1.0",
                "symfony/polyfill-php73": "^1.9",
                "symfony/polyfill-php80": "^1.16",
                "symfony/service-contracts": "^1.1|^2|^3",
                "symfony/string": "^5.1|^6.0"
            },
            "conflict": {
                "psr/log": ">=3",
                "symfony/dependency-injection": "<4.4",
                "symfony/dotenv": "<5.1",
                "symfony/event-dispatcher": "<4.4",
                "symfony/lock": "<4.4",
                "symfony/process": "<4.4"
            },
            "provide": {
                "psr/log-implementation": "1.0|2.0"
            },
            "require-dev": {
                "psr/log": "^1|^2",
                "symfony/config": "^4.4|^5.0|^6.0",
                "symfony/dependency-injection": "^4.4|^5.0|^6.0",
                "symfony/event-dispatcher": "^4.4|^5.0|^6.0",
                "symfony/lock": "^4.4|^5.0|^6.0",
                "symfony/process": "^4.4|^5.0|^6.0",
                "symfony/var-dumper": "^4.4|^5.0|^6.0"
            },
            "suggest": {
                "psr/log": "For using the console logger",
                "symfony/event-dispatcher": "",
                "symfony/lock": "",
                "symfony/process": ""
            },
            "type": "library",
            "autoload": {
                "psr-4": {
                    "Symfony\\Component\\Console\\": ""
                },
                "exclude-from-classmap": [
                    "/Tests/"
                ]
            },
            "notification-url": "https://packagist.org/downloads/",
            "license": [
                "MIT"
            ],
            "authors": [
                {
                    "name": "Fabien Potencier",
                    "email": "fabien@symfony.com"
                },
                {
                    "name": "Symfony Community",
                    "homepage": "https://symfony.com/contributors"
                }
            ],
            "description": "Eases the creation of beautiful and testable command line interfaces",
            "homepage": "https://symfony.com",
            "keywords": [
                "cli",
                "command-line",
                "console",
                "terminal"
            ],
            "support": {
                "source": "https://github.com/symfony/console/tree/v5.4.40"
            },
            "funding": [
                {
                    "url": "https://symfony.com/sponsor",
                    "type": "custom"
                },
                {
                    "url": "https://github.com/fabpot",
                    "type": "github"
                },
                {
                    "url": "https://tidelift.com/funding/github/packagist/symfony/symfony",
                    "type": "tidelift"
                }
            ],
            "time": "2024-05-31T14:33:22+00:00"
        },
        {
            "name": "symfony/deprecation-contracts",
            "version": "v2.5.3",
            "source": {
                "type": "git",
                "url": "https://github.com/symfony/deprecation-contracts.git",
                "reference": "80d075412b557d41002320b96a096ca65aa2c98d"
            },
            "dist": {
                "type": "zip",
                "url": "https://api.github.com/repos/symfony/deprecation-contracts/zipball/80d075412b557d41002320b96a096ca65aa2c98d",
                "reference": "80d075412b557d41002320b96a096ca65aa2c98d",
                "shasum": ""
            },
            "require": {
                "php": ">=7.1"
            },
            "type": "library",
            "extra": {
                "branch-alias": {
                    "dev-main": "2.5-dev"
                },
                "thanks": {
                    "name": "symfony/contracts",
                    "url": "https://github.com/symfony/contracts"
                }
            },
            "autoload": {
                "files": [
                    "function.php"
                ]
            },
            "notification-url": "https://packagist.org/downloads/",
            "license": [
                "MIT"
            ],
            "authors": [
                {
                    "name": "Nicolas Grekas",
                    "email": "p@tchwork.com"
                },
                {
                    "name": "Symfony Community",
                    "homepage": "https://symfony.com/contributors"
                }
            ],
            "description": "A generic function and convention to trigger deprecation notices",
            "homepage": "https://symfony.com",
            "support": {
                "source": "https://github.com/symfony/deprecation-contracts/tree/v2.5.3"
            },
            "funding": [
                {
                    "url": "https://symfony.com/sponsor",
                    "type": "custom"
                },
                {
                    "url": "https://github.com/fabpot",
                    "type": "github"
                },
                {
                    "url": "https://tidelift.com/funding/github/packagist/symfony/symfony",
                    "type": "tidelift"
                }
            ],
            "time": "2023-01-24T14:02:46+00:00"
        },
        {
            "name": "symfony/polyfill-ctype",
            "version": "v1.29.0",
            "source": {
                "type": "git",
                "url": "https://github.com/symfony/polyfill-ctype.git",
                "reference": "ef4d7e442ca910c4764bce785146269b30cb5fc4"
            },
            "dist": {
                "type": "zip",
                "url": "https://api.github.com/repos/symfony/polyfill-ctype/zipball/ef4d7e442ca910c4764bce785146269b30cb5fc4",
                "reference": "ef4d7e442ca910c4764bce785146269b30cb5fc4",
                "shasum": ""
            },
            "require": {
                "php": ">=7.1"
            },
            "provide": {
                "ext-ctype": "*"
            },
            "suggest": {
                "ext-ctype": "For best performance"
            },
            "type": "library",
            "extra": {
                "thanks": {
                    "name": "symfony/polyfill",
                    "url": "https://github.com/symfony/polyfill"
                }
            },
            "autoload": {
                "files": [
                    "bootstrap.php"
                ],
                "psr-4": {
                    "Symfony\\Polyfill\\Ctype\\": ""
                }
            },
            "notification-url": "https://packagist.org/downloads/",
            "license": [
                "MIT"
            ],
            "authors": [
                {
                    "name": "Gert de Pagter",
                    "email": "BackEndTea@gmail.com"
                },
                {
                    "name": "Symfony Community",
                    "homepage": "https://symfony.com/contributors"
                }
            ],
            "description": "Symfony polyfill for ctype functions",
            "homepage": "https://symfony.com",
            "keywords": [
                "compatibility",
                "ctype",
                "polyfill",
                "portable"
            ],
            "support": {
                "source": "https://github.com/symfony/polyfill-ctype/tree/v1.29.0"
            },
            "funding": [
                {
                    "url": "https://symfony.com/sponsor",
                    "type": "custom"
                },
                {
                    "url": "https://github.com/fabpot",
                    "type": "github"
                },
                {
                    "url": "https://tidelift.com/funding/github/packagist/symfony/symfony",
                    "type": "tidelift"
                }
            ],
            "time": "2024-01-29T20:11:03+00:00"
        },
        {
            "name": "symfony/polyfill-intl-grapheme",
            "version": "v1.29.0",
            "source": {
                "type": "git",
                "url": "https://github.com/symfony/polyfill-intl-grapheme.git",
                "reference": "32a9da87d7b3245e09ac426c83d334ae9f06f80f"
            },
            "dist": {
                "type": "zip",
                "url": "https://api.github.com/repos/symfony/polyfill-intl-grapheme/zipball/32a9da87d7b3245e09ac426c83d334ae9f06f80f",
                "reference": "32a9da87d7b3245e09ac426c83d334ae9f06f80f",
                "shasum": ""
            },
            "require": {
                "php": ">=7.1"
            },
            "suggest": {
                "ext-intl": "For best performance"
            },
            "type": "library",
            "extra": {
                "thanks": {
                    "name": "symfony/polyfill",
                    "url": "https://github.com/symfony/polyfill"
                }
            },
            "autoload": {
                "files": [
                    "bootstrap.php"
                ],
                "psr-4": {
                    "Symfony\\Polyfill\\Intl\\Grapheme\\": ""
                }
            },
            "notification-url": "https://packagist.org/downloads/",
            "license": [
                "MIT"
            ],
            "authors": [
                {
                    "name": "Nicolas Grekas",
                    "email": "p@tchwork.com"
                },
                {
                    "name": "Symfony Community",
                    "homepage": "https://symfony.com/contributors"
                }
            ],
            "description": "Symfony polyfill for intl's grapheme_* functions",
            "homepage": "https://symfony.com",
            "keywords": [
                "compatibility",
                "grapheme",
                "intl",
                "polyfill",
                "portable",
                "shim"
            ],
            "support": {
                "source": "https://github.com/symfony/polyfill-intl-grapheme/tree/v1.29.0"
            },
            "funding": [
                {
                    "url": "https://symfony.com/sponsor",
                    "type": "custom"
                },
                {
                    "url": "https://github.com/fabpot",
                    "type": "github"
                },
                {
                    "url": "https://tidelift.com/funding/github/packagist/symfony/symfony",
                    "type": "tidelift"
                }
            ],
            "time": "2024-01-29T20:11:03+00:00"
        },
        {
            "name": "symfony/polyfill-intl-normalizer",
            "version": "v1.29.0",
            "source": {
                "type": "git",
                "url": "https://github.com/symfony/polyfill-intl-normalizer.git",
                "reference": "bc45c394692b948b4d383a08d7753968bed9a83d"
            },
            "dist": {
                "type": "zip",
                "url": "https://api.github.com/repos/symfony/polyfill-intl-normalizer/zipball/bc45c394692b948b4d383a08d7753968bed9a83d",
                "reference": "bc45c394692b948b4d383a08d7753968bed9a83d",
                "shasum": ""
            },
            "require": {
                "php": ">=7.1"
            },
            "suggest": {
                "ext-intl": "For best performance"
            },
            "type": "library",
            "extra": {
                "thanks": {
                    "name": "symfony/polyfill",
                    "url": "https://github.com/symfony/polyfill"
                }
            },
            "autoload": {
                "files": [
                    "bootstrap.php"
                ],
                "psr-4": {
                    "Symfony\\Polyfill\\Intl\\Normalizer\\": ""
                },
                "classmap": [
                    "Resources/stubs"
                ]
            },
            "notification-url": "https://packagist.org/downloads/",
            "license": [
                "MIT"
            ],
            "authors": [
                {
                    "name": "Nicolas Grekas",
                    "email": "p@tchwork.com"
                },
                {
                    "name": "Symfony Community",
                    "homepage": "https://symfony.com/contributors"
                }
            ],
            "description": "Symfony polyfill for intl's Normalizer class and related functions",
            "homepage": "https://symfony.com",
            "keywords": [
                "compatibility",
                "intl",
                "normalizer",
                "polyfill",
                "portable",
                "shim"
            ],
            "support": {
                "source": "https://github.com/symfony/polyfill-intl-normalizer/tree/v1.29.0"
            },
            "funding": [
                {
                    "url": "https://symfony.com/sponsor",
                    "type": "custom"
                },
                {
                    "url": "https://github.com/fabpot",
                    "type": "github"
                },
                {
                    "url": "https://tidelift.com/funding/github/packagist/symfony/symfony",
                    "type": "tidelift"
                }
            ],
            "time": "2024-01-29T20:11:03+00:00"
        },
        {
            "name": "symfony/polyfill-mbstring",
            "version": "v1.29.0",
            "source": {
                "type": "git",
                "url": "https://github.com/symfony/polyfill-mbstring.git",
                "reference": "9773676c8a1bb1f8d4340a62efe641cf76eda7ec"
            },
            "dist": {
                "type": "zip",
                "url": "https://api.github.com/repos/symfony/polyfill-mbstring/zipball/9773676c8a1bb1f8d4340a62efe641cf76eda7ec",
                "reference": "9773676c8a1bb1f8d4340a62efe641cf76eda7ec",
                "shasum": ""
            },
            "require": {
                "php": ">=7.1"
            },
            "provide": {
                "ext-mbstring": "*"
            },
            "suggest": {
                "ext-mbstring": "For best performance"
            },
            "type": "library",
            "extra": {
                "thanks": {
                    "name": "symfony/polyfill",
                    "url": "https://github.com/symfony/polyfill"
                }
            },
            "autoload": {
                "files": [
                    "bootstrap.php"
                ],
                "psr-4": {
                    "Symfony\\Polyfill\\Mbstring\\": ""
                }
            },
            "notification-url": "https://packagist.org/downloads/",
            "license": [
                "MIT"
            ],
            "authors": [
                {
                    "name": "Nicolas Grekas",
                    "email": "p@tchwork.com"
                },
                {
                    "name": "Symfony Community",
                    "homepage": "https://symfony.com/contributors"
                }
            ],
            "description": "Symfony polyfill for the Mbstring extension",
            "homepage": "https://symfony.com",
            "keywords": [
                "compatibility",
                "mbstring",
                "polyfill",
                "portable",
                "shim"
            ],
            "support": {
                "source": "https://github.com/symfony/polyfill-mbstring/tree/v1.29.0"
            },
            "funding": [
                {
                    "url": "https://symfony.com/sponsor",
                    "type": "custom"
                },
                {
                    "url": "https://github.com/fabpot",
                    "type": "github"
                },
                {
                    "url": "https://tidelift.com/funding/github/packagist/symfony/symfony",
                    "type": "tidelift"
                }
            ],
            "time": "2024-01-29T20:11:03+00:00"
        },
        {
            "name": "symfony/polyfill-php73",
            "version": "v1.29.0",
            "source": {
                "type": "git",
                "url": "https://github.com/symfony/polyfill-php73.git",
                "reference": "21bd091060673a1177ae842c0ef8fe30893114d2"
            },
            "dist": {
                "type": "zip",
                "url": "https://api.github.com/repos/symfony/polyfill-php73/zipball/21bd091060673a1177ae842c0ef8fe30893114d2",
                "reference": "21bd091060673a1177ae842c0ef8fe30893114d2",
                "shasum": ""
            },
            "require": {
                "php": ">=7.1"
            },
            "type": "library",
            "extra": {
                "thanks": {
                    "name": "symfony/polyfill",
                    "url": "https://github.com/symfony/polyfill"
                }
            },
            "autoload": {
                "files": [
                    "bootstrap.php"
                ],
                "psr-4": {
                    "Symfony\\Polyfill\\Php73\\": ""
                },
                "classmap": [
                    "Resources/stubs"
                ]
            },
            "notification-url": "https://packagist.org/downloads/",
            "license": [
                "MIT"
            ],
            "authors": [
                {
                    "name": "Nicolas Grekas",
                    "email": "p@tchwork.com"
                },
                {
                    "name": "Symfony Community",
                    "homepage": "https://symfony.com/contributors"
                }
            ],
            "description": "Symfony polyfill backporting some PHP 7.3+ features to lower PHP versions",
            "homepage": "https://symfony.com",
            "keywords": [
                "compatibility",
                "polyfill",
                "portable",
                "shim"
            ],
            "support": {
                "source": "https://github.com/symfony/polyfill-php73/tree/v1.29.0"
            },
            "funding": [
                {
                    "url": "https://symfony.com/sponsor",
                    "type": "custom"
                },
                {
                    "url": "https://github.com/fabpot",
                    "type": "github"
                },
                {
                    "url": "https://tidelift.com/funding/github/packagist/symfony/symfony",
                    "type": "tidelift"
                }
            ],
            "time": "2024-01-29T20:11:03+00:00"
        },
        {
            "name": "symfony/polyfill-php80",
            "version": "v1.29.0",
            "source": {
                "type": "git",
                "url": "https://github.com/symfony/polyfill-php80.git",
                "reference": "87b68208d5c1188808dd7839ee1e6c8ec3b02f1b"
            },
            "dist": {
                "type": "zip",
                "url": "https://api.github.com/repos/symfony/polyfill-php80/zipball/87b68208d5c1188808dd7839ee1e6c8ec3b02f1b",
                "reference": "87b68208d5c1188808dd7839ee1e6c8ec3b02f1b",
                "shasum": ""
            },
            "require": {
                "php": ">=7.1"
            },
            "type": "library",
            "extra": {
                "thanks": {
                    "name": "symfony/polyfill",
                    "url": "https://github.com/symfony/polyfill"
                }
            },
            "autoload": {
                "files": [
                    "bootstrap.php"
                ],
                "psr-4": {
                    "Symfony\\Polyfill\\Php80\\": ""
                },
                "classmap": [
                    "Resources/stubs"
                ]
            },
            "notification-url": "https://packagist.org/downloads/",
            "license": [
                "MIT"
            ],
            "authors": [
                {
                    "name": "Ion Bazan",
                    "email": "ion.bazan@gmail.com"
                },
                {
                    "name": "Nicolas Grekas",
                    "email": "p@tchwork.com"
                },
                {
                    "name": "Symfony Community",
                    "homepage": "https://symfony.com/contributors"
                }
            ],
            "description": "Symfony polyfill backporting some PHP 8.0+ features to lower PHP versions",
            "homepage": "https://symfony.com",
            "keywords": [
                "compatibility",
                "polyfill",
                "portable",
                "shim"
            ],
            "support": {
                "source": "https://github.com/symfony/polyfill-php80/tree/v1.29.0"
            },
            "funding": [
                {
                    "url": "https://symfony.com/sponsor",
                    "type": "custom"
                },
                {
                    "url": "https://github.com/fabpot",
                    "type": "github"
                },
                {
                    "url": "https://tidelift.com/funding/github/packagist/symfony/symfony",
                    "type": "tidelift"
                }
            ],
            "time": "2024-01-29T20:11:03+00:00"
        },
        {
            "name": "symfony/process",
            "version": "v5.4.40",
            "source": {
                "type": "git",
                "url": "https://github.com/symfony/process.git",
                "reference": "deedcb3bb4669cae2148bc920eafd2b16dc7c046"
            },
            "dist": {
                "type": "zip",
                "url": "https://api.github.com/repos/symfony/process/zipball/deedcb3bb4669cae2148bc920eafd2b16dc7c046",
                "reference": "deedcb3bb4669cae2148bc920eafd2b16dc7c046",
                "shasum": ""
            },
            "require": {
                "php": ">=7.2.5",
                "symfony/polyfill-php80": "^1.16"
            },
            "type": "library",
            "autoload": {
                "psr-4": {
                    "Symfony\\Component\\Process\\": ""
                },
                "exclude-from-classmap": [
                    "/Tests/"
                ]
            },
            "notification-url": "https://packagist.org/downloads/",
            "license": [
                "MIT"
            ],
            "authors": [
                {
                    "name": "Fabien Potencier",
                    "email": "fabien@symfony.com"
                },
                {
                    "name": "Symfony Community",
                    "homepage": "https://symfony.com/contributors"
                }
            ],
            "description": "Executes commands in sub-processes",
            "homepage": "https://symfony.com",
            "support": {
                "source": "https://github.com/symfony/process/tree/v5.4.40"
            },
            "funding": [
                {
                    "url": "https://symfony.com/sponsor",
                    "type": "custom"
                },
                {
                    "url": "https://github.com/fabpot",
                    "type": "github"
                },
                {
                    "url": "https://tidelift.com/funding/github/packagist/symfony/symfony",
                    "type": "tidelift"
                }
            ],
            "time": "2024-05-31T14:33:22+00:00"
        },
        {
            "name": "symfony/service-contracts",
            "version": "v2.5.3",
            "source": {
                "type": "git",
                "url": "https://github.com/symfony/service-contracts.git",
                "reference": "a2329596ddc8fd568900e3fc76cba42489ecc7f3"
            },
            "dist": {
                "type": "zip",
                "url": "https://api.github.com/repos/symfony/service-contracts/zipball/a2329596ddc8fd568900e3fc76cba42489ecc7f3",
                "reference": "a2329596ddc8fd568900e3fc76cba42489ecc7f3",
                "shasum": ""
            },
            "require": {
                "php": ">=7.2.5",
                "psr/container": "^1.1",
                "symfony/deprecation-contracts": "^2.1|^3"
            },
            "conflict": {
                "ext-psr": "<1.1|>=2"
            },
            "suggest": {
                "symfony/service-implementation": ""
            },
            "type": "library",
            "extra": {
                "branch-alias": {
                    "dev-main": "2.5-dev"
                },
                "thanks": {
                    "name": "symfony/contracts",
                    "url": "https://github.com/symfony/contracts"
                }
            },
            "autoload": {
                "psr-4": {
                    "Symfony\\Contracts\\Service\\": ""
                }
            },
            "notification-url": "https://packagist.org/downloads/",
            "license": [
                "MIT"
            ],
            "authors": [
                {
                    "name": "Nicolas Grekas",
                    "email": "p@tchwork.com"
                },
                {
                    "name": "Symfony Community",
                    "homepage": "https://symfony.com/contributors"
                }
            ],
            "description": "Generic abstractions related to writing services",
            "homepage": "https://symfony.com",
            "keywords": [
                "abstractions",
                "contracts",
                "decoupling",
                "interfaces",
                "interoperability",
                "standards"
            ],
            "support": {
                "source": "https://github.com/symfony/service-contracts/tree/v2.5.3"
            },
            "funding": [
                {
                    "url": "https://symfony.com/sponsor",
                    "type": "custom"
                },
                {
                    "url": "https://github.com/fabpot",
                    "type": "github"
                },
                {
                    "url": "https://tidelift.com/funding/github/packagist/symfony/symfony",
                    "type": "tidelift"
                }
            ],
            "time": "2023-04-21T15:04:16+00:00"
        },
        {
            "name": "symfony/string",
            "version": "v5.4.40",
            "source": {
                "type": "git",
                "url": "https://github.com/symfony/string.git",
                "reference": "142877285aa974a6f7685e292ab5ba9aae86b143"
            },
            "dist": {
                "type": "zip",
                "url": "https://api.github.com/repos/symfony/string/zipball/142877285aa974a6f7685e292ab5ba9aae86b143",
                "reference": "142877285aa974a6f7685e292ab5ba9aae86b143",
                "shasum": ""
            },
            "require": {
                "php": ">=7.2.5",
                "symfony/polyfill-ctype": "~1.8",
                "symfony/polyfill-intl-grapheme": "~1.0",
                "symfony/polyfill-intl-normalizer": "~1.0",
                "symfony/polyfill-mbstring": "~1.0",
                "symfony/polyfill-php80": "~1.15"
            },
            "conflict": {
                "symfony/translation-contracts": ">=3.0"
            },
            "require-dev": {
                "symfony/error-handler": "^4.4|^5.0|^6.0",
                "symfony/http-client": "^4.4|^5.0|^6.0",
                "symfony/translation-contracts": "^1.1|^2",
                "symfony/var-exporter": "^4.4|^5.0|^6.0"
            },
            "type": "library",
            "autoload": {
                "files": [
                    "Resources/functions.php"
                ],
                "psr-4": {
                    "Symfony\\Component\\String\\": ""
                },
                "exclude-from-classmap": [
                    "/Tests/"
                ]
            },
            "notification-url": "https://packagist.org/downloads/",
            "license": [
                "MIT"
            ],
            "authors": [
                {
                    "name": "Nicolas Grekas",
                    "email": "p@tchwork.com"
                },
                {
                    "name": "Symfony Community",
                    "homepage": "https://symfony.com/contributors"
                }
            ],
            "description": "Provides an object-oriented API to strings and deals with bytes, UTF-8 code points and grapheme clusters in a unified way",
            "homepage": "https://symfony.com",
            "keywords": [
                "grapheme",
                "i18n",
                "string",
                "unicode",
                "utf-8",
                "utf8"
            ],
            "support": {
                "source": "https://github.com/symfony/string/tree/v5.4.40"
            },
            "funding": [
                {
                    "url": "https://symfony.com/sponsor",
                    "type": "custom"
                },
                {
                    "url": "https://github.com/fabpot",
                    "type": "github"
                },
                {
                    "url": "https://tidelift.com/funding/github/packagist/symfony/symfony",
                    "type": "tidelift"
                }
            ],
            "time": "2024-05-31T14:33:22+00:00"
        },
        {
            "name": "theseer/tokenizer",
            "version": "1.2.3",
            "source": {
                "type": "git",
                "url": "https://github.com/theseer/tokenizer.git",
                "reference": "737eda637ed5e28c3413cb1ebe8bb52cbf1ca7a2"
            },
            "dist": {
                "type": "zip",
                "url": "https://api.github.com/repos/theseer/tokenizer/zipball/737eda637ed5e28c3413cb1ebe8bb52cbf1ca7a2",
                "reference": "737eda637ed5e28c3413cb1ebe8bb52cbf1ca7a2",
                "shasum": ""
            },
            "require": {
                "ext-dom": "*",
                "ext-tokenizer": "*",
                "ext-xmlwriter": "*",
                "php": "^7.2 || ^8.0"
            },
            "type": "library",
            "autoload": {
                "classmap": [
                    "src/"
                ]
            },
            "notification-url": "https://packagist.org/downloads/",
            "license": [
                "BSD-3-Clause"
            ],
            "authors": [
                {
                    "name": "Arne Blankerts",
                    "email": "arne@blankerts.de",
                    "role": "Developer"
                }
            ],
            "description": "A small library for converting tokenized PHP source code into XML and potentially other formats",
            "support": {
                "issues": "https://github.com/theseer/tokenizer/issues",
                "source": "https://github.com/theseer/tokenizer/tree/1.2.3"
            },
            "funding": [
                {
                    "url": "https://github.com/theseer",
                    "type": "github"
                }
            ],
            "time": "2024-03-03T12:36:25+00:00"
        },
        {
            "name": "wp-coding-standards/wpcs",
            "version": "3.1.0",
            "source": {
                "type": "git",
                "url": "https://github.com/WordPress/WordPress-Coding-Standards.git",
                "reference": "9333efcbff231f10dfd9c56bb7b65818b4733ca7"
            },
            "dist": {
                "type": "zip",
                "url": "https://api.github.com/repos/WordPress/WordPress-Coding-Standards/zipball/9333efcbff231f10dfd9c56bb7b65818b4733ca7",
                "reference": "9333efcbff231f10dfd9c56bb7b65818b4733ca7",
                "shasum": ""
            },
            "require": {
                "ext-filter": "*",
                "ext-libxml": "*",
                "ext-tokenizer": "*",
                "ext-xmlreader": "*",
                "php": ">=5.4",
                "phpcsstandards/phpcsextra": "^1.2.1",
                "phpcsstandards/phpcsutils": "^1.0.10",
                "squizlabs/php_codesniffer": "^3.9.0"
            },
            "require-dev": {
                "php-parallel-lint/php-console-highlighter": "^1.0.0",
                "php-parallel-lint/php-parallel-lint": "^1.3.2",
                "phpcompatibility/php-compatibility": "^9.0",
                "phpcsstandards/phpcsdevtools": "^1.2.0",
                "phpunit/phpunit": "^4.0 || ^5.0 || ^6.0 || ^7.0 || ^8.0 || ^9.0"
            },
            "suggest": {
                "ext-iconv": "For improved results",
                "ext-mbstring": "For improved results"
            },
            "type": "phpcodesniffer-standard",
            "notification-url": "https://packagist.org/downloads/",
            "license": [
                "MIT"
            ],
            "authors": [
                {
                    "name": "Contributors",
                    "homepage": "https://github.com/WordPress/WordPress-Coding-Standards/graphs/contributors"
                }
            ],
            "description": "PHP_CodeSniffer rules (sniffs) to enforce WordPress coding conventions",
            "keywords": [
                "phpcs",
                "standards",
                "static analysis",
                "wordpress"
            ],
            "support": {
                "issues": "https://github.com/WordPress/WordPress-Coding-Standards/issues",
                "source": "https://github.com/WordPress/WordPress-Coding-Standards",
                "wiki": "https://github.com/WordPress/WordPress-Coding-Standards/wiki"
            },
            "funding": [
                {
                    "url": "https://opencollective.com/php_codesniffer",
                    "type": "custom"
                }
            ],
            "time": "2024-03-25T16:39:00+00:00"
        },
        {
            "name": "yoast/phpunit-polyfills",
            "version": "1.1.0",
            "source": {
                "type": "git",
                "url": "https://github.com/Yoast/PHPUnit-Polyfills.git",
                "reference": "224e4a1329c03d8bad520e3fc4ec980034a4b212"
            },
            "dist": {
                "type": "zip",
                "url": "https://api.github.com/repos/Yoast/PHPUnit-Polyfills/zipball/224e4a1329c03d8bad520e3fc4ec980034a4b212",
                "reference": "224e4a1329c03d8bad520e3fc4ec980034a4b212",
                "shasum": ""
            },
            "require": {
                "php": ">=5.4",
                "phpunit/phpunit": "^4.8.36 || ^5.7.21 || ^6.0 || ^7.0 || ^8.0 || ^9.0"
            },
            "require-dev": {
                "yoast/yoastcs": "^2.3.0"
            },
            "type": "library",
            "extra": {
                "branch-alias": {
                    "dev-main": "2.x-dev"
                }
            },
            "autoload": {
                "files": [
                    "phpunitpolyfills-autoload.php"
                ]
            },
            "notification-url": "https://packagist.org/downloads/",
            "license": [
                "BSD-3-Clause"
            ],
            "authors": [
                {
                    "name": "Team Yoast",
                    "email": "support@yoast.com",
                    "homepage": "https://yoast.com"
                },
                {
                    "name": "Contributors",
                    "homepage": "https://github.com/Yoast/PHPUnit-Polyfills/graphs/contributors"
                }
            ],
            "description": "Set of polyfills for changed PHPUnit functionality to allow for creating PHPUnit cross-version compatible tests",
            "homepage": "https://github.com/Yoast/PHPUnit-Polyfills",
            "keywords": [
                "phpunit",
                "polyfill",
                "testing"
            ],
            "support": {
                "issues": "https://github.com/Yoast/PHPUnit-Polyfills/issues",
                "source": "https://github.com/Yoast/PHPUnit-Polyfills"
            },
            "time": "2023-08-19T14:25:08+00:00"
        }
    ],
    "aliases": [],
    "minimum-stability": "dev",
    "stability-flags": {
        "automattic/jetpack-config": 20,
        "automattic/jetpack-post-list": 20,
        "automattic/jetpack-mu-wpcom": 20,
        "automattic/jetpack-changelogger": 20
    },
    "prefer-stable": true,
    "prefer-lowest": false,
    "platform": {
        "php": ">=7.4"
    },
    "platform-dev": [],
    "plugin-api-version": "2.6.0"
}<|MERGE_RESOLUTION|>--- conflicted
+++ resolved
@@ -4,11 +4,7 @@
         "Read more about it at https://getcomposer.org/doc/01-basic-usage.md#installing-dependencies",
         "This file is @generated automatically"
     ],
-<<<<<<< HEAD
-    "content-hash": "06c044faf6c66c5478ef89998e0573f4",
-=======
     "content-hash": "d93707e0127e4b653ef7cbe67245bc39",
->>>>>>> 1073a935
     "packages": [
         {
             "name": "automattic/at-pressable-podcasting",
