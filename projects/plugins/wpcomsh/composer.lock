{
    "_readme": [
        "This file locks the dependencies of your project to a known state",
        "Read more about it at https://getcomposer.org/doc/01-basic-usage.md#installing-dependencies",
        "This file is @generated automatically"
    ],
    "content-hash": "a2b3dc7a7194b89327a123f9d4fe88fb",
    "packages": [
        {
            "name": "automattic/at-pressable-podcasting",
            "version": "v2.0.2",
            "source": {
                "type": "git",
                "url": "https://github.com/automattic/at-pressable-podcasting.git",
                "reference": "113461a854d3d6551c173ca4c02dbc901bbefd27"
            },
            "dist": {
                "type": "zip",
                "url": "https://api.github.com/repos/automattic/at-pressable-podcasting/zipball/113461a854d3d6551c173ca4c02dbc901bbefd27",
                "reference": "113461a854d3d6551c173ca4c02dbc901bbefd27",
                "shasum": ""
            },
            "type": "wordpress-plugin",
            "license": [
                "GPL-2.0-or-later"
            ],
            "time": "2024-06-06T16:58:27+00:00"
        },
        {
            "name": "automattic/custom-fonts",
            "version": "v3.0.5",
            "source": {
                "type": "git",
                "url": "https://github.com/Automattic/custom-fonts.git",
                "reference": "e9236c34a6ecbee3bb9d2bebe698f086dd339258"
            },
            "dist": {
                "type": "zip",
                "url": "https://api.github.com/repos/Automattic/custom-fonts/zipball/e9236c34a6ecbee3bb9d2bebe698f086dd339258",
                "reference": "e9236c34a6ecbee3bb9d2bebe698f086dd339258",
                "shasum": ""
            },
            "require-dev": {
                "10up/wp_mock": "0.4.2",
                "phpunit/phpunit": "^7 || ^8"
            },
            "type": "wordpress-plugin",
            "license": [
                "GPL-2.0-or-later"
            ],
            "description": "A provider-agnostic WordPress plugin for changing theme fonts.",
            "time": "2024-06-26T18:47:13+00:00"
        },
        {
            "name": "automattic/custom-fonts-typekit",
            "version": "v2.0.0",
            "source": {
                "type": "git",
                "url": "https://github.com/Automattic/custom-fonts-typekit.git",
                "reference": "0be6c997f3c576fc86844b5d57130d6ed81fe624"
            },
            "dist": {
                "type": "zip",
                "url": "https://api.github.com/repos/Automattic/custom-fonts-typekit/zipball/0be6c997f3c576fc86844b5d57130d6ed81fe624",
                "reference": "0be6c997f3c576fc86844b5d57130d6ed81fe624",
                "shasum": ""
            },
            "require-dev": {
                "10up/wp_mock": "dev-master"
            },
            "type": "library",
            "time": "2023-05-01T20:00:28+00:00"
        },
        {
            "name": "automattic/jetpack-a8c-mc-stats",
            "version": "dev-trunk",
            "dist": {
                "type": "path",
                "url": "../../packages/a8c-mc-stats",
                "reference": "29e2de602fcb803984eed4229ffa60a2f96a53f9"
            },
            "require": {
                "php": ">=7.0"
            },
            "require-dev": {
                "automattic/jetpack-changelogger": "@dev",
                "yoast/phpunit-polyfills": "1.1.0"
            },
            "suggest": {
                "automattic/jetpack-autoloader": "Allow for better interoperability with other plugins that use this package."
            },
            "type": "jetpack-library",
            "extra": {
                "autotagger": true,
                "mirror-repo": "Automattic/jetpack-a8c-mc-stats",
                "changelogger": {
                    "link-template": "https://github.com/Automattic/jetpack-a8c-mc-stats/compare/v${old}...v${new}"
                },
                "branch-alias": {
                    "dev-trunk": "2.0.x-dev"
                }
            },
            "autoload": {
                "classmap": [
                    "src/"
                ]
            },
            "scripts": {
                "phpunit": [
                    "./vendor/phpunit/phpunit/phpunit --colors=always"
                ],
                "test-php": [
                    "@composer phpunit"
                ]
            },
            "license": [
                "GPL-2.0-or-later"
            ],
            "description": "Used to record internal usage stats for Automattic. Not visible to site owners.",
            "transport-options": {
                "relative": true
            }
        },
        {
            "name": "automattic/jetpack-admin-ui",
            "version": "dev-trunk",
            "dist": {
                "type": "path",
                "url": "../../packages/admin-ui",
                "reference": "b191c34a0e21f625069eab0c054d8827b9542dfa"
            },
            "require": {
                "php": ">=7.0"
            },
            "require-dev": {
                "automattic/jetpack-changelogger": "@dev",
                "automattic/jetpack-logo": "@dev",
                "automattic/wordbless": "dev-master",
                "yoast/phpunit-polyfills": "1.1.0"
            },
            "suggest": {
                "automattic/jetpack-autoloader": "Allow for better interoperability with other plugins that use this package."
            },
            "type": "jetpack-library",
            "extra": {
                "autotagger": true,
                "mirror-repo": "Automattic/jetpack-admin-ui",
                "textdomain": "jetpack-admin-ui",
                "changelogger": {
                    "link-template": "https://github.com/Automattic/jetpack-admin-ui/compare/${old}...${new}"
                },
                "branch-alias": {
                    "dev-trunk": "0.4.x-dev"
                },
                "version-constants": {
                    "::PACKAGE_VERSION": "src/class-admin-menu.php"
                }
            },
            "autoload": {
                "classmap": [
                    "src/"
                ]
            },
            "scripts": {
                "phpunit": [
                    "./vendor/phpunit/phpunit/phpunit --colors=always"
                ],
                "test-php": [
                    "@composer phpunit"
                ],
                "post-install-cmd": [
                    "WorDBless\\Composer\\InstallDropin::copy"
                ],
                "post-update-cmd": [
                    "WorDBless\\Composer\\InstallDropin::copy"
                ]
            },
            "license": [
                "GPL-2.0-or-later"
            ],
            "description": "Generic Jetpack wp-admin UI elements",
            "transport-options": {
                "relative": true
            }
        },
        {
            "name": "automattic/jetpack-assets",
            "version": "dev-trunk",
            "dist": {
                "type": "path",
                "url": "../../packages/assets",
                "reference": "f5fd9602849fa481571e1bb6c46b3460dad33095"
            },
            "require": {
                "automattic/jetpack-constants": "@dev",
                "php": ">=7.0"
            },
            "require-dev": {
                "automattic/jetpack-changelogger": "@dev",
                "brain/monkey": "2.6.1",
                "wikimedia/testing-access-wrapper": "^1.0 || ^2.0 || ^3.0",
                "yoast/phpunit-polyfills": "1.1.0"
            },
            "suggest": {
                "automattic/jetpack-autoloader": "Allow for better interoperability with other plugins that use this package."
            },
            "type": "jetpack-library",
            "extra": {
                "autotagger": true,
                "mirror-repo": "Automattic/jetpack-assets",
                "textdomain": "jetpack-assets",
                "changelogger": {
                    "link-template": "https://github.com/Automattic/jetpack-assets/compare/v${old}...v${new}"
                },
                "branch-alias": {
                    "dev-trunk": "2.2.x-dev"
                }
            },
            "autoload": {
                "files": [
                    "actions.php"
                ],
                "classmap": [
                    "src/"
                ]
            },
            "scripts": {
                "build-development": [
                    "pnpm run build"
                ],
                "build-production": [
                    "pnpm run build-production"
                ],
                "phpunit": [
                    "./vendor/phpunit/phpunit/phpunit --colors=always"
                ],
                "test-js": [
                    "pnpm run test"
                ],
                "test-php": [
                    "@composer phpunit"
                ]
            },
            "license": [
                "GPL-2.0-or-later"
            ],
            "description": "Asset management utilities for Jetpack ecosystem packages",
            "transport-options": {
                "relative": true
            }
        },
        {
            "name": "automattic/jetpack-blaze",
            "version": "dev-trunk",
            "dist": {
                "type": "path",
                "url": "../../packages/blaze",
                "reference": "2c21c40f16815e3a4db4a846577544ad9ada1660"
            },
            "require": {
                "automattic/jetpack-assets": "@dev",
                "automattic/jetpack-connection": "@dev",
                "automattic/jetpack-constants": "@dev",
                "automattic/jetpack-plans": "@dev",
                "automattic/jetpack-redirect": "@dev",
                "automattic/jetpack-status": "@dev",
                "automattic/jetpack-sync": "@dev",
                "php": ">=7.0"
            },
            "require-dev": {
                "automattic/jetpack-changelogger": "@dev",
                "automattic/wordbless": "@dev",
                "yoast/phpunit-polyfills": "1.1.0"
            },
            "suggest": {
                "automattic/jetpack-autoloader": "Allow for better interoperability with other plugins that use this package."
            },
            "type": "jetpack-library",
            "extra": {
                "autotagger": true,
                "mirror-repo": "Automattic/jetpack-blaze",
                "changelogger": {
                    "link-template": "https://github.com/automattic/jetpack-blaze/compare/v${old}...v${new}"
                },
                "branch-alias": {
                    "dev-trunk": "0.22.x-dev"
                },
                "textdomain": "jetpack-blaze",
                "version-constants": {
                    "::PACKAGE_VERSION": "src/class-dashboard.php"
                }
            },
            "autoload": {
                "classmap": [
                    "src/"
                ]
            },
            "scripts": {
                "phpunit": [
                    "./vendor/phpunit/phpunit/phpunit --colors=always"
                ],
                "test-php": [
                    "@composer phpunit"
                ],
                "build-production": [
                    "pnpm run build-production"
                ],
                "build-development": [
                    "pnpm run build"
                ],
                "watch": [
                    "Composer\\Config::disableProcessTimeout",
                    "pnpm run watch"
                ],
                "post-install-cmd": [
                    "WorDBless\\Composer\\InstallDropin::copy"
                ],
                "post-update-cmd": [
                    "WorDBless\\Composer\\InstallDropin::copy"
                ]
            },
            "license": [
                "GPL-2.0-or-later"
            ],
            "description": "Attract high-quality traffic to your site using Blaze.",
            "transport-options": {
                "relative": true
            }
        },
        {
            "name": "automattic/jetpack-blocks",
            "version": "dev-trunk",
            "dist": {
                "type": "path",
                "url": "../../packages/blocks",
                "reference": "f2e9d1750729b4645c78cb1988112c3a838e1bce"
            },
            "require": {
                "automattic/jetpack-constants": "@dev",
                "php": ">=7.0"
            },
            "require-dev": {
                "automattic/jetpack-changelogger": "@dev",
                "automattic/wordbless": "dev-master",
                "brain/monkey": "2.6.1",
                "yoast/phpunit-polyfills": "1.1.0"
            },
            "suggest": {
                "automattic/jetpack-autoloader": "Allow for better interoperability with other plugins that use this package."
            },
            "type": "jetpack-library",
            "extra": {
                "autotagger": true,
                "mirror-repo": "Automattic/jetpack-blocks",
                "changelogger": {
                    "link-template": "https://github.com/Automattic/jetpack-blocks/compare/v${old}...v${new}"
                },
                "branch-alias": {
                    "dev-trunk": "2.0.x-dev"
                }
            },
            "autoload": {
                "classmap": [
                    "src/"
                ]
            },
            "scripts": {
                "phpunit": [
                    "./vendor/phpunit/phpunit/phpunit --colors=always"
                ],
                "post-install-cmd": [
                    "WorDBless\\Composer\\InstallDropin::copy"
                ],
                "post-update-cmd": [
                    "WorDBless\\Composer\\InstallDropin::copy"
                ],
                "test-php": [
                    "@composer phpunit"
                ]
            },
            "license": [
                "GPL-2.0-or-later"
            ],
            "description": "Register and manage blocks within a plugin. Used to manage block registration, enqueues, and more.",
            "transport-options": {
                "relative": true
            }
        },
        {
            "name": "automattic/jetpack-calypsoify",
            "version": "dev-trunk",
            "dist": {
                "type": "path",
                "url": "../../packages/calypsoify",
                "reference": "10f1e08f3ac93e9c6f004d1d733443370e15334f"
            },
            "require": {
                "automattic/jetpack-assets": "@dev",
                "automattic/jetpack-status": "@dev",
                "php": ">=7.0"
            },
            "require-dev": {
                "automattic/jetpack-changelogger": "@dev",
                "yoast/phpunit-polyfills": "1.1.0"
            },
            "suggest": {
                "automattic/jetpack-autoloader": "Allow for better interoperability with other plugins that use this package."
            },
            "type": "jetpack-library",
            "extra": {
                "autotagger": true,
                "branch-alias": {
                    "dev-trunk": "0.1.x-dev"
                },
                "changelogger": {
                    "link-template": "https://github.com/Automattic/jetpack-calypsoify/compare/v${old}...v${new}"
                },
                "mirror-repo": "Automattic/jetpack-calypsoify",
                "textdomain": "jetpack-calypsoify",
                "version-constants": {
                    "::PACKAGE_VERSION": "src/class-jetpack-calypsoify.php"
                }
            },
            "autoload": {
                "classmap": [
                    "src/"
                ]
            },
            "scripts": {
                "build-production": [
                    "pnpm run build-production"
                ],
                "build-development": [
                    "pnpm run build"
                ],
                "phpunit": [
                    "./vendor/phpunit/phpunit/phpunit --colors=always"
                ],
                "test-php": [
                    "@composer phpunit"
                ]
            },
            "license": [
                "GPL-2.0-or-later"
            ],
            "description": "Calypsoify is designed to make sure specific wp-admin pages include navigation that prioritizes the Calypso navigation experience.",
            "transport-options": {
                "relative": true
            }
        },
        {
            "name": "automattic/jetpack-classic-theme-helper",
            "version": "dev-trunk",
            "dist": {
                "type": "path",
                "url": "../../packages/classic-theme-helper",
                "reference": "4e9717827c7da3d71d4b566fb742c5c226b40f52"
            },
            "require": {
                "automattic/jetpack-assets": "@dev",
                "php": ">=7.0"
            },
            "require-dev": {
                "automattic/jetpack-changelogger": "@dev",
                "automattic/wordbless": "dev-master",
                "yoast/phpunit-polyfills": "1.1.0"
            },
            "suggest": {
                "automattic/jetpack-autoloader": "Allow for better interoperability with other plugins that use this package."
            },
            "type": "jetpack-library",
            "extra": {
                "autotagger": true,
                "branch-alias": {
                    "dev-trunk": "0.4.x-dev"
                },
                "changelogger": {
                    "link-template": "https://github.com/Automattic/jetpack-classic-theme-helper/compare/v${old}...v${new}"
                },
                "mirror-repo": "Automattic/jetpack-classic-theme-helper",
                "textdomain": "jetpack-classic-theme-helper",
                "version-constants": {
                    "::PACKAGE_VERSION": "src/class-main.php"
                }
            },
            "autoload": {
                "classmap": [
                    "src/"
                ]
            },
            "scripts": {
                "build-production": [
                    "pnpm run build-production"
                ],
                "build-development": [
                    "pnpm run build"
                ],
                "phpunit": [
                    "./vendor/phpunit/phpunit/phpunit --colors=always"
                ],
                "post-install-cmd": [
                    "WorDBless\\Composer\\InstallDropin::copy"
                ],
                "post-update-cmd": [
                    "WorDBless\\Composer\\InstallDropin::copy"
                ],
                "test-php": [
                    "@composer phpunit"
                ]
            },
            "license": [
                "GPL-2.0-or-later"
            ],
            "description": "Features used with classic themes",
            "transport-options": {
                "relative": true
            }
        },
        {
            "name": "automattic/jetpack-compat",
            "version": "dev-trunk",
            "dist": {
                "type": "path",
                "url": "../../packages/compat",
                "reference": "d602d0487adba4e922aed6279fe10a16714b1218"
            },
            "require": {
                "php": ">=7.0"
            },
            "require-dev": {
                "automattic/jetpack-changelogger": "@dev"
            },
            "suggest": {
                "automattic/jetpack-autoloader": "Allow for better interoperability with other plugins that use this package."
            },
            "type": "jetpack-library",
            "extra": {
                "autotagger": true,
                "mirror-repo": "Automattic/jetpack-compat",
                "textdomain": "jetpack-compat",
                "changelogger": {
                    "link-template": "https://github.com/Automattic/jetpack-compat/compare/v${old}...v${new}"
                },
                "branch-alias": {
                    "dev-trunk": "3.0.x-dev"
                }
            },
            "license": [
                "GPL-2.0-or-later"
            ],
            "description": "Compatibility layer with previous versions of Jetpack",
            "transport-options": {
                "relative": true
            }
        },
        {
            "name": "automattic/jetpack-config",
            "version": "dev-trunk",
            "dist": {
                "type": "path",
                "url": "../../packages/config",
                "reference": "46c0d6c214f2940e2b5c1c5ccafbf5922a16592c"
            },
            "require": {
                "php": ">=7.0"
            },
            "require-dev": {
                "automattic/jetpack-changelogger": "@dev",
                "automattic/jetpack-connection": "@dev",
                "automattic/jetpack-import": "@dev",
                "automattic/jetpack-jitm": "@dev",
                "automattic/jetpack-post-list": "@dev",
                "automattic/jetpack-publicize": "@dev",
                "automattic/jetpack-search": "@dev",
                "automattic/jetpack-stats": "@dev",
                "automattic/jetpack-stats-admin": "@dev",
                "automattic/jetpack-sync": "@dev",
                "automattic/jetpack-videopress": "@dev",
                "automattic/jetpack-waf": "@dev",
                "automattic/jetpack-wordads": "@dev",
                "automattic/jetpack-yoast-promo": "@dev"
            },
            "suggest": {
                "automattic/jetpack-autoloader": "Allow for better interoperability with other plugins that use this package."
            },
            "type": "jetpack-library",
            "extra": {
                "autotagger": true,
                "mirror-repo": "Automattic/jetpack-config",
                "textdomain": "jetpack-config",
                "changelogger": {
                    "link-template": "https://github.com/Automattic/jetpack-config/compare/v${old}...v${new}"
                },
                "branch-alias": {
                    "dev-trunk": "2.0.x-dev"
                },
                "dependencies": {
                    "test-only": [
                        "packages/connection",
                        "packages/import",
                        "packages/jitm",
                        "packages/post-list",
                        "packages/publicize",
                        "packages/search",
                        "packages/stats",
                        "packages/stats-admin",
                        "packages/sync",
                        "packages/videopress",
                        "packages/waf",
                        "packages/wordads",
                        "packages/yoast-promo"
                    ]
                }
            },
            "autoload": {
                "classmap": [
                    "src/"
                ]
            },
            "license": [
                "GPL-2.0-or-later"
            ],
            "description": "Jetpack configuration package that initializes other packages and configures Jetpack's functionality. Can be used as a base for all variants of Jetpack package usage.",
            "transport-options": {
                "relative": true
            }
        },
        {
            "name": "automattic/jetpack-connection",
            "version": "dev-trunk",
            "dist": {
                "type": "path",
                "url": "../../packages/connection",
                "reference": "6d990be4aaded35f3ee203c976d16b9334419882"
            },
            "require": {
                "automattic/jetpack-a8c-mc-stats": "@dev",
                "automattic/jetpack-admin-ui": "@dev",
                "automattic/jetpack-assets": "@dev",
                "automattic/jetpack-constants": "@dev",
                "automattic/jetpack-redirect": "@dev",
                "automattic/jetpack-roles": "@dev",
                "automattic/jetpack-status": "@dev",
                "php": ">=7.0"
            },
            "require-dev": {
                "automattic/jetpack-changelogger": "@dev",
                "automattic/jetpack-licensing": "@dev",
                "automattic/jetpack-sync": "@dev",
                "automattic/wordbless": "@dev",
                "brain/monkey": "2.6.1",
                "yoast/phpunit-polyfills": "1.1.0"
            },
            "suggest": {
                "automattic/jetpack-autoloader": "Allow for better interoperability with other plugins that use this package."
            },
            "type": "jetpack-library",
            "extra": {
                "autotagger": true,
                "mirror-repo": "Automattic/jetpack-connection",
                "textdomain": "jetpack-connection",
                "version-constants": {
                    "::PACKAGE_VERSION": "src/class-package-version.php"
                },
                "changelogger": {
                    "link-template": "https://github.com/Automattic/jetpack-connection/compare/v${old}...v${new}"
                },
                "branch-alias": {
                    "dev-trunk": "2.11.x-dev"
                },
                "dependencies": {
                    "test-only": [
                        "packages/licensing",
                        "packages/sync"
                    ]
                }
            },
            "autoload": {
                "classmap": [
                    "legacy",
                    "src/",
                    "src/webhooks",
                    "src/identity-crisis"
                ]
            },
            "scripts": {
                "build-production": [
                    "pnpm run build-production"
                ],
                "build-development": [
                    "pnpm run build"
                ],
                "phpunit": [
                    "./vendor/phpunit/phpunit/phpunit --colors=always"
                ],
                "post-install-cmd": [
                    "WorDBless\\Composer\\InstallDropin::copy"
                ],
                "post-update-cmd": [
                    "WorDBless\\Composer\\InstallDropin::copy"
                ],
                "test-php": [
                    "@composer phpunit"
                ]
            },
            "license": [
                "GPL-2.0-or-later"
            ],
            "description": "Everything needed to connect to the Jetpack infrastructure",
            "transport-options": {
                "relative": true
            }
        },
        {
            "name": "automattic/jetpack-constants",
            "version": "dev-trunk",
            "dist": {
                "type": "path",
                "url": "../../packages/constants",
                "reference": "3fd2bf1d1ba0bb374918e6b7dd670735ce554c2b"
            },
            "require": {
                "php": ">=7.0"
            },
            "require-dev": {
                "automattic/jetpack-changelogger": "@dev",
                "brain/monkey": "2.6.1",
                "yoast/phpunit-polyfills": "1.1.0"
            },
            "suggest": {
                "automattic/jetpack-autoloader": "Allow for better interoperability with other plugins that use this package."
            },
            "type": "jetpack-library",
            "extra": {
                "autotagger": true,
                "mirror-repo": "Automattic/jetpack-constants",
                "changelogger": {
                    "link-template": "https://github.com/Automattic/jetpack-constants/compare/v${old}...v${new}"
                },
                "branch-alias": {
                    "dev-trunk": "2.0.x-dev"
                }
            },
            "autoload": {
                "classmap": [
                    "src/"
                ]
            },
            "scripts": {
                "phpunit": [
                    "./vendor/phpunit/phpunit/phpunit --colors=always"
                ],
                "test-php": [
                    "@composer phpunit"
                ]
            },
            "license": [
                "GPL-2.0-or-later"
            ],
            "description": "A wrapper for defining constants in a more testable way.",
            "transport-options": {
                "relative": true
            }
        },
        {
            "name": "automattic/jetpack-device-detection",
            "version": "dev-trunk",
            "dist": {
                "type": "path",
                "url": "../../packages/device-detection",
                "reference": "a6696f57f2f6f29f4a6930727ae5063c4e89fab4"
            },
            "require": {
                "php": ">=7.0"
            },
            "require-dev": {
                "automattic/jetpack-changelogger": "@dev",
                "yoast/phpunit-polyfills": "1.1.0"
            },
            "suggest": {
                "automattic/jetpack-autoloader": "Allow for better interoperability with other plugins that use this package."
            },
            "type": "jetpack-library",
            "extra": {
                "autotagger": true,
                "mirror-repo": "Automattic/jetpack-device-detection",
                "changelogger": {
                    "link-template": "https://github.com/Automattic/jetpack-device-detection/compare/v${old}...v${new}"
                },
                "branch-alias": {
                    "dev-trunk": "2.1.x-dev"
                }
            },
            "autoload": {
                "classmap": [
                    "src/"
                ]
            },
            "scripts": {
                "phpunit": [
                    "./vendor/phpunit/phpunit/phpunit --colors=always"
                ],
                "test-php": [
                    "@composer phpunit"
                ]
            },
            "license": [
                "GPL-2.0-or-later"
            ],
            "description": "A way to detect device types based on User-Agent header.",
            "transport-options": {
                "relative": true
            }
        },
        {
            "name": "automattic/jetpack-google-analytics",
            "version": "dev-trunk",
            "dist": {
                "type": "path",
                "url": "../../packages/google-analytics",
                "reference": "9aacc5acb62eda87adf12a76dcc1d006103adf5c"
            },
            "require": {
                "automattic/jetpack-status": "@dev",
                "php": ">=7.0"
            },
            "require-dev": {
                "automattic/jetpack-changelogger": "@dev",
                "automattic/wordbless": "^0.4.2",
                "yoast/phpunit-polyfills": "1.1.0"
            },
            "suggest": {
                "automattic/jetpack-autoloader": "Allow for better interoperability with other plugins that use this package."
            },
            "type": "jetpack-library",
            "extra": {
                "autotagger": true,
                "branch-alias": {
                    "dev-trunk": "0.2.x-dev"
                },
                "changelogger": {
                    "link-template": "https://github.com/Automattic/jetpack-google-analytics/compare/v${old}...v${new}"
                },
                "mirror-repo": "Automattic/jetpack-google-analytics",
                "textdomain": "jetpack-google-analytics",
                "version-constants": {
                    "::PACKAGE_VERSION": "src/class-ga-manager.php"
                }
            },
            "autoload": {
                "classmap": [
                    "src/"
                ]
            },
            "scripts": {
                "build-development": [
                    "echo 'Add your build step to composer.json, please!'"
                ],
                "build-production": [
                    "echo 'Add your build step to composer.json, please!'"
                ],
                "phpunit": [
                    "./vendor/phpunit/phpunit/phpunit --colors=always"
                ],
                "test-php": [
                    "@composer phpunit"
                ],
                "post-install-cmd": [
                    "WorDBless\\Composer\\InstallDropin::copy"
                ],
                "post-update-cmd": [
                    "WorDBless\\Composer\\InstallDropin::copy"
                ]
            },
            "license": [
                "GPL-2.0-or-later"
            ],
            "description": "Set up Google Analytics without touching a line of code.",
            "transport-options": {
                "relative": true
            }
        },
        {
            "name": "automattic/jetpack-ip",
            "version": "dev-trunk",
            "dist": {
                "type": "path",
                "url": "../../packages/ip",
                "reference": "b696350993b7f42257788add260e0efa7c9934f4"
            },
            "require": {
                "php": ">=7.0"
            },
            "require-dev": {
                "automattic/jetpack-changelogger": "@dev",
                "brain/monkey": "2.6.1",
                "yoast/phpunit-polyfills": "1.1.0"
            },
            "suggest": {
                "automattic/jetpack-autoloader": "Allow for better interoperability with other plugins that use this package."
            },
            "type": "jetpack-library",
            "extra": {
                "autotagger": true,
                "mirror-repo": "Automattic/jetpack-ip",
                "changelogger": {
                    "link-template": "https://github.com/automattic/jetpack-ip/compare/v${old}...v${new}"
                },
                "branch-alias": {
                    "dev-trunk": "0.2.x-dev"
                },
                "textdomain": "jetpack-ip",
                "version-constants": {
                    "::PACKAGE_VERSION": "src/class-utils.php"
                }
            },
            "autoload": {
                "classmap": [
                    "src/"
                ]
            },
            "scripts": {
                "phpunit": [
                    "./vendor/phpunit/phpunit/phpunit --colors=always"
                ],
                "test-php": [
                    "@composer phpunit"
                ]
            },
            "license": [
                "GPL-2.0-or-later"
            ],
            "description": "Utilities for working with IP addresses.",
            "transport-options": {
                "relative": true
            }
        },
        {
            "name": "automattic/jetpack-jitm",
            "version": "dev-trunk",
            "dist": {
                "type": "path",
                "url": "../../packages/jitm",
                "reference": "c21ef5f64d44c453e7a7dddbe13202c41aecb942"
            },
            "require": {
                "automattic/jetpack-a8c-mc-stats": "@dev",
                "automattic/jetpack-assets": "@dev",
                "automattic/jetpack-connection": "@dev",
                "automattic/jetpack-device-detection": "@dev",
                "automattic/jetpack-logo": "@dev",
                "automattic/jetpack-redirect": "@dev",
                "automattic/jetpack-status": "@dev",
                "php": ">=7.0"
            },
            "require-dev": {
                "automattic/jetpack-changelogger": "@dev",
                "brain/monkey": "2.6.1",
                "yoast/phpunit-polyfills": "1.1.0"
            },
            "suggest": {
                "automattic/jetpack-autoloader": "Allow for better interoperability with other plugins that use this package."
            },
            "type": "jetpack-library",
            "extra": {
                "autotagger": true,
                "mirror-repo": "Automattic/jetpack-jitm",
                "textdomain": "jetpack-jitm",
                "version-constants": {
                    "::PACKAGE_VERSION": "src/class-jitm.php"
                },
                "changelogger": {
                    "link-template": "https://github.com/Automattic/jetpack-jitm/compare/v${old}...v${new}"
                },
                "branch-alias": {
                    "dev-trunk": "3.1.x-dev"
                }
            },
            "autoload": {
                "classmap": [
                    "src/"
                ]
            },
            "scripts": {
                "build-production": [
                    "pnpm run build-production"
                ],
                "build-development": [
                    "pnpm run build"
                ],
                "phpunit": [
                    "./vendor/phpunit/phpunit/phpunit --colors=always"
                ],
                "test-php": [
                    "@composer phpunit"
                ],
                "watch": [
                    "Composer\\Config::disableProcessTimeout",
                    "pnpm run watch"
                ]
            },
            "license": [
                "GPL-2.0-or-later"
            ],
            "description": "Just in time messages for Jetpack",
            "transport-options": {
                "relative": true
            }
        },
        {
            "name": "automattic/jetpack-logo",
            "version": "dev-trunk",
            "dist": {
                "type": "path",
                "url": "../../packages/logo",
                "reference": "e152a4c83d1f952442d40260c559c4880757b298"
            },
            "require": {
                "php": ">=7.0"
            },
            "require-dev": {
                "automattic/jetpack-changelogger": "@dev",
                "yoast/phpunit-polyfills": "1.1.0"
            },
            "suggest": {
                "automattic/jetpack-autoloader": "Allow for better interoperability with other plugins that use this package."
            },
            "type": "jetpack-library",
            "extra": {
                "autotagger": true,
                "mirror-repo": "Automattic/jetpack-logo",
                "changelogger": {
                    "link-template": "https://github.com/Automattic/jetpack-logo/compare/v${old}...v${new}"
                },
                "branch-alias": {
                    "dev-trunk": "2.0.x-dev"
                }
            },
            "autoload": {
                "classmap": [
                    "src/"
                ]
            },
            "scripts": {
                "phpunit": [
                    "./vendor/phpunit/phpunit/phpunit --colors=always"
                ],
                "test-php": [
                    "@composer phpunit"
                ]
            },
            "license": [
                "GPL-2.0-or-later"
            ],
            "description": "A logo for Jetpack",
            "transport-options": {
                "relative": true
            }
        },
        {
            "name": "automattic/jetpack-masterbar",
            "version": "dev-trunk",
            "dist": {
                "type": "path",
                "url": "../../packages/masterbar",
                "reference": "9f21b1d7607b21df7becfcdb49002d310d891440"
            },
            "require": {
                "automattic/jetpack-assets": "@dev",
                "automattic/jetpack-blaze": "@dev",
                "automattic/jetpack-compat": "@dev",
                "automattic/jetpack-connection": "@dev",
                "automattic/jetpack-device-detection": "@dev",
                "automattic/jetpack-jitm": "@dev",
                "automattic/jetpack-logo": "@dev",
                "automattic/jetpack-plans": "@dev",
                "automattic/jetpack-status": "@dev",
                "php": ">=7.0"
            },
            "require-dev": {
                "automattic/jetpack-changelogger": "@dev",
                "automattic/patchwork-redefine-exit": "@dev",
                "automattic/wordbless": "dev-master",
                "brain/monkey": "2.6.1",
                "yoast/phpunit-polyfills": "1.1.0"
            },
            "suggest": {
                "automattic/jetpack-autoloader": "Allow for better interoperability with other plugins that use this package."
            },
            "type": "jetpack-library",
            "extra": {
                "autotagger": true,
                "branch-alias": {
                    "dev-trunk": "0.6.x-dev"
                },
                "changelogger": {
                    "link-template": "https://github.com/Automattic/jetpack-masterbar/compare/v${old}...v${new}"
                },
                "mirror-repo": "Automattic/jetpack-masterbar",
                "textdomain": "jetpack-masterbar",
                "version-constants": {
                    "::PACKAGE_VERSION": "src/class-main.php"
                }
            },
            "autoload": {
                "classmap": [
                    "src/"
                ]
            },
            "scripts": {
                "build-production": [
                    "pnpm run build-production"
                ],
                "build-development": [
                    "pnpm run build"
                ],
                "phpunit": [
                    "./vendor/phpunit/phpunit/phpunit --colors=always"
                ],
                "post-install-cmd": [
                    "WorDBless\\Composer\\InstallDropin::copy"
                ],
                "post-update-cmd": [
                    "WorDBless\\Composer\\InstallDropin::copy"
                ],
                "test-php": [
                    "pnpm run build-production",
                    "@composer phpunit"
                ]
            },
            "license": [
                "GPL-2.0-or-later"
            ],
            "description": "The WordPress.com Toolbar feature replaces the default admin bar and offers quick links to the Reader, all your sites, your WordPress.com profile, and notifications.",
            "transport-options": {
                "relative": true
            }
        },
        {
            "name": "automattic/jetpack-mu-wpcom",
            "version": "dev-trunk",
            "dist": {
                "type": "path",
                "url": "../../packages/jetpack-mu-wpcom",
<<<<<<< HEAD
                "reference": "2827550808c6c48c4760c787ce52592d9012059e"
=======
                "reference": "a9ffd2d847bb68899b38f0b6916a33e917fe2c90"
>>>>>>> 892bad93
            },
            "require": {
                "automattic/jetpack-assets": "@dev",
                "automattic/jetpack-blocks": "@dev",
                "automattic/jetpack-calypsoify": "@dev",
                "automattic/jetpack-classic-theme-helper": "@dev",
                "automattic/jetpack-compat": "@dev",
                "automattic/jetpack-connection": "@dev",
                "automattic/jetpack-google-analytics": "@dev",
                "automattic/jetpack-masterbar": "@dev",
                "automattic/jetpack-redirect": "@dev",
                "automattic/jetpack-stats-admin": "@dev",
                "automattic/jetpack-status": "@dev",
                "automattic/scheduled-updates": "@dev",
                "php": ">=7.0",
                "scssphp/scssphp": "1.12.0"
            },
            "require-dev": {
                "automattic/jetpack-changelogger": "@dev",
                "automattic/wordbless": "0.4.2",
                "yoast/phpunit-polyfills": "1.1.0"
            },
            "suggest": {
                "automattic/jetpack-autoloader": "Allow for better interoperability with other plugins that use this package."
            },
            "type": "jetpack-library",
            "extra": {
                "mirror-repo": "Automattic/jetpack-mu-wpcom",
                "changelogger": {
                    "link-template": "https://github.com/Automattic/jetpack-mu-wpcom/compare/v${old}...v${new}"
                },
                "autotagger": true,
                "branch-alias": {
<<<<<<< HEAD
                    "dev-trunk": "5.51.x-dev"
=======
                    "dev-trunk": "5.52.x-dev"
>>>>>>> 892bad93
                },
                "textdomain": "jetpack-mu-wpcom",
                "version-constants": {
                    "::PACKAGE_VERSION": "src/class-jetpack-mu-wpcom.php"
                }
            },
            "autoload": {
                "classmap": [
                    "src/"
                ]
            },
            "scripts": {
                "phpunit": [
                    "./vendor/phpunit/phpunit/phpunit --colors=always"
                ],
                "test-php": [
                    "@composer phpunit"
                ],
                "build-production": [
                    "pnpm run build-production-js"
                ],
                "build-development": [
                    "pnpm run build-js"
                ],
                "post-install-cmd": [
                    "WorDBless\\Composer\\InstallDropin::copy"
                ],
                "post-update-cmd": [
                    "WorDBless\\Composer\\InstallDropin::copy"
                ]
            },
            "license": [
                "GPL-2.0-or-later"
            ],
            "description": "Enhances your site with features powered by WordPress.com",
            "transport-options": {
                "relative": true
            }
        },
        {
            "name": "automattic/jetpack-password-checker",
            "version": "dev-trunk",
            "dist": {
                "type": "path",
                "url": "../../packages/password-checker",
                "reference": "16182898ae3faae3eb6ca9e5d2c490fd0b844243"
            },
            "require": {
                "php": ">=7.0"
            },
            "require-dev": {
                "automattic/jetpack-changelogger": "@dev",
                "automattic/wordbless": "@dev",
                "yoast/phpunit-polyfills": "1.1.0"
            },
            "suggest": {
                "automattic/jetpack-autoloader": "Allow for better interoperability with other plugins that use this package."
            },
            "type": "jetpack-library",
            "extra": {
                "autotagger": true,
                "mirror-repo": "Automattic/jetpack-password-checker",
                "textdomain": "jetpack-password-checker",
                "changelogger": {
                    "link-template": "https://github.com/Automattic/jetpack-password-checker/compare/v${old}...v${new}"
                },
                "branch-alias": {
                    "dev-trunk": "0.3.x-dev"
                }
            },
            "autoload": {
                "classmap": [
                    "src/"
                ]
            },
            "scripts": {
                "phpunit": [
                    "./vendor/phpunit/phpunit/phpunit --colors=always"
                ],
                "test-php": [
                    "@composer phpunit"
                ],
                "post-install-cmd": [
                    "WorDBless\\Composer\\InstallDropin::copy"
                ],
                "post-update-cmd": [
                    "WorDBless\\Composer\\InstallDropin::copy"
                ]
            },
            "license": [
                "GPL-2.0-or-later"
            ],
            "description": "Password Checker.",
            "transport-options": {
                "relative": true
            }
        },
        {
            "name": "automattic/jetpack-plans",
            "version": "dev-trunk",
            "dist": {
                "type": "path",
                "url": "../../packages/plans",
                "reference": "572028d8755c1c303f0643b2d3663b555e5ce87b"
            },
            "require": {
                "automattic/jetpack-connection": "@dev",
                "php": ">=7.0"
            },
            "require-dev": {
                "automattic/jetpack-changelogger": "@dev",
                "automattic/jetpack-status": "@dev",
                "automattic/wordbless": "@dev",
                "yoast/phpunit-polyfills": "1.1.0"
            },
            "suggest": {
                "automattic/jetpack-autoloader": "Allow for better interoperability with other plugins that use this package."
            },
            "type": "library",
            "extra": {
                "autotagger": true,
                "mirror-repo": "Automattic/jetpack-plans",
                "changelogger": {
                    "link-template": "https://github.com/Automattic/jetpack-plans/compare/v${old}...v${new}"
                },
                "branch-alias": {
                    "dev-trunk": "0.4.x-dev"
                }
            },
            "autoload": {
                "classmap": [
                    "src/"
                ]
            },
            "scripts": {
                "phpunit": [
                    "./vendor/phpunit/phpunit/phpunit --colors=always"
                ],
                "test-php": [
                    "@composer phpunit"
                ],
                "post-install-cmd": [
                    "WorDBless\\Composer\\InstallDropin::copy"
                ],
                "post-update-cmd": [
                    "WorDBless\\Composer\\InstallDropin::copy"
                ],
                "build-production": [
                    "echo 'Add your build step to composer.json, please!'"
                ],
                "build-development": [
                    "echo 'Add your build step to composer.json, please!'"
                ]
            },
            "license": [
                "GPL-2.0-or-later"
            ],
            "description": "Fetch information about Jetpack Plans from wpcom",
            "transport-options": {
                "relative": true
            }
        },
        {
            "name": "automattic/jetpack-post-list",
            "version": "dev-trunk",
            "dist": {
                "type": "path",
                "url": "../../packages/post-list",
                "reference": "d163b29e9f11af83ba2995fcec0106df86345c7e"
            },
            "require": {
                "automattic/jetpack-assets": "@dev",
                "php": ">=7.0"
            },
            "require-dev": {
                "automattic/jetpack-changelogger": "@dev",
                "automattic/wordbless": "@dev",
                "yoast/phpunit-polyfills": "1.1.0"
            },
            "suggest": {
                "automattic/jetpack-autoloader": "Allow for better interoperability with other plugins that use this package."
            },
            "type": "jetpack-library",
            "extra": {
                "autotagger": true,
                "mirror-repo": "Automattic/jetpack-post-list",
                "textdomain": "jetpack-post-list",
                "version-constants": {
                    "::PACKAGE_VERSION": "src/class-post-list.php"
                },
                "changelogger": {
                    "link-template": "https://github.com/automattic/jetpack-post-list/compare/v${old}...v${new}"
                },
                "branch-alias": {
                    "dev-trunk": "0.6.x-dev"
                }
            },
            "autoload": {
                "classmap": [
                    "src/"
                ]
            },
            "scripts": {
                "phpunit": [
                    "./vendor/phpunit/phpunit/phpunit --colors=always"
                ],
                "test-php": [
                    "@composer phpunit"
                ],
                "post-install-cmd": [
                    "WorDBless\\Composer\\InstallDropin::copy"
                ],
                "post-update-cmd": [
                    "WorDBless\\Composer\\InstallDropin::copy"
                ]
            },
            "license": [
                "GPL-2.0-or-later"
            ],
            "description": "Enhance the classic view of the Admin section of your WordPress site",
            "transport-options": {
                "relative": true
            }
        },
        {
            "name": "automattic/jetpack-redirect",
            "version": "dev-trunk",
            "dist": {
                "type": "path",
                "url": "../../packages/redirect",
                "reference": "effd6fdea78e9c3cb1bebf479474b4a9262444a1"
            },
            "require": {
                "automattic/jetpack-status": "@dev",
                "php": ">=7.0"
            },
            "require-dev": {
                "automattic/jetpack-changelogger": "@dev",
                "brain/monkey": "2.6.1",
                "yoast/phpunit-polyfills": "1.1.0"
            },
            "suggest": {
                "automattic/jetpack-autoloader": "Allow for better interoperability with other plugins that use this package."
            },
            "type": "jetpack-library",
            "extra": {
                "autotagger": true,
                "mirror-repo": "Automattic/jetpack-redirect",
                "changelogger": {
                    "link-template": "https://github.com/Automattic/jetpack-redirect/compare/v${old}...v${new}"
                },
                "branch-alias": {
                    "dev-trunk": "2.0.x-dev"
                }
            },
            "autoload": {
                "classmap": [
                    "src/"
                ]
            },
            "scripts": {
                "phpunit": [
                    "./vendor/phpunit/phpunit/phpunit --colors=always"
                ],
                "test-php": [
                    "@composer phpunit"
                ]
            },
            "license": [
                "GPL-2.0-or-later"
            ],
            "description": "Utilities to build URLs to the jetpack.com/redirect/ service",
            "transport-options": {
                "relative": true
            }
        },
        {
            "name": "automattic/jetpack-roles",
            "version": "dev-trunk",
            "dist": {
                "type": "path",
                "url": "../../packages/roles",
                "reference": "0ac6d02e8ef2adb058f8f52e80a4924a33fa9b86"
            },
            "require": {
                "php": ">=7.0"
            },
            "require-dev": {
                "automattic/jetpack-changelogger": "@dev",
                "brain/monkey": "2.6.1",
                "yoast/phpunit-polyfills": "1.1.0"
            },
            "suggest": {
                "automattic/jetpack-autoloader": "Allow for better interoperability with other plugins that use this package."
            },
            "type": "jetpack-library",
            "extra": {
                "autotagger": true,
                "mirror-repo": "Automattic/jetpack-roles",
                "changelogger": {
                    "link-template": "https://github.com/Automattic/jetpack-roles/compare/v${old}...v${new}"
                },
                "branch-alias": {
                    "dev-trunk": "2.0.x-dev"
                }
            },
            "autoload": {
                "classmap": [
                    "src/"
                ]
            },
            "scripts": {
                "phpunit": [
                    "./vendor/phpunit/phpunit/phpunit --colors=always"
                ],
                "test-php": [
                    "@composer phpunit"
                ]
            },
            "license": [
                "GPL-2.0-or-later"
            ],
            "description": "Utilities, related with user roles and capabilities.",
            "transport-options": {
                "relative": true
            }
        },
        {
            "name": "automattic/jetpack-stats",
            "version": "dev-trunk",
            "dist": {
                "type": "path",
                "url": "../../packages/stats",
                "reference": "51130b6feb1e67769587bd503d52f17207303c6a"
            },
            "require": {
                "automattic/jetpack-connection": "@dev",
                "automattic/jetpack-constants": "@dev",
                "automattic/jetpack-status": "@dev",
                "php": ">=7.0"
            },
            "require-dev": {
                "automattic/jetpack-changelogger": "@dev",
                "automattic/wordbless": "dev-master",
                "yoast/phpunit-polyfills": "1.1.0"
            },
            "suggest": {
                "automattic/jetpack-autoloader": "Allow for better interoperability with other plugins that use this package."
            },
            "type": "jetpack-library",
            "extra": {
                "autotagger": true,
                "mirror-repo": "Automattic/jetpack-stats",
                "version-constants": {
                    "::PACKAGE_VERSION": "src/class-package-version.php"
                },
                "changelogger": {
                    "link-template": "https://github.com/Automattic/jetpack-stats/compare/v${old}...v${new}"
                },
                "branch-alias": {
                    "dev-trunk": "0.13.x-dev"
                },
                "textdomain": "jetpack-stats"
            },
            "autoload": {
                "classmap": [
                    "src/"
                ]
            },
            "scripts": {
                "phpunit": [
                    "./vendor/phpunit/phpunit/phpunit --colors=always"
                ],
                "test-php": [
                    "@composer phpunit"
                ],
                "post-install-cmd": [
                    "WorDBless\\Composer\\InstallDropin::copy"
                ],
                "post-update-cmd": [
                    "WorDBless\\Composer\\InstallDropin::copy"
                ]
            },
            "license": [
                "GPL-2.0-or-later"
            ],
            "description": "Collect valuable traffic stats and insights.",
            "transport-options": {
                "relative": true
            }
        },
        {
            "name": "automattic/jetpack-stats-admin",
            "version": "dev-trunk",
            "dist": {
                "type": "path",
                "url": "../../packages/stats-admin",
                "reference": "ff4b8867ed6377bbbef67e778b08eac0ccbe635c"
            },
            "require": {
                "automattic/jetpack-connection": "@dev",
                "automattic/jetpack-constants": "@dev",
                "automattic/jetpack-jitm": "@dev",
                "automattic/jetpack-plans": "@dev",
                "automattic/jetpack-stats": "@dev",
                "automattic/jetpack-status": "@dev",
                "php": ">=7.0"
            },
            "require-dev": {
                "automattic/jetpack-changelogger": "@dev",
                "automattic/wordbless": "dev-master",
                "yoast/phpunit-polyfills": "1.1.0"
            },
            "suggest": {
                "automattic/jetpack-autoloader": "Allow for better interoperability with other plugins that use this package."
            },
            "type": "jetpack-library",
            "extra": {
                "autotagger": true,
                "mirror-repo": "Automattic/jetpack-stats-admin",
                "branch-alias": {
                    "dev-trunk": "0.21.x-dev"
                },
                "textdomain": "jetpack-stats-admin",
                "version-constants": {
                    "::VERSION": "src/class-main.php"
                }
            },
            "autoload": {
                "classmap": [
                    "src/"
                ]
            },
            "scripts": {
                "phpunit": [
                    "./vendor/phpunit/phpunit/phpunit --colors=always"
                ],
                "test-php": [
                    "@composer phpunit"
                ],
                "build-production": [
                    "echo 'Add your build step to composer.json, please!'"
                ],
                "build-development": [
                    "echo 'Add your build step to composer.json, please!'"
                ],
                "post-install-cmd": [
                    "WorDBless\\Composer\\InstallDropin::copy"
                ],
                "post-update-cmd": [
                    "WorDBless\\Composer\\InstallDropin::copy"
                ]
            },
            "license": [
                "GPL-2.0-or-later"
            ],
            "description": "Stats Dashboard",
            "transport-options": {
                "relative": true
            }
        },
        {
            "name": "automattic/jetpack-status",
            "version": "dev-trunk",
            "dist": {
                "type": "path",
                "url": "../../packages/status",
                "reference": "782aceefdf8ebfcf4d24049700da9409628bf4de"
            },
            "require": {
                "automattic/jetpack-constants": "@dev",
                "php": ">=7.0"
            },
            "require-dev": {
                "automattic/jetpack-changelogger": "@dev",
                "automattic/jetpack-connection": "@dev",
                "automattic/jetpack-ip": "@dev",
                "automattic/jetpack-plans": "@dev",
                "brain/monkey": "2.6.1",
                "yoast/phpunit-polyfills": "1.1.0"
            },
            "suggest": {
                "automattic/jetpack-autoloader": "Allow for better interoperability with other plugins that use this package."
            },
            "type": "jetpack-library",
            "extra": {
                "autotagger": true,
                "mirror-repo": "Automattic/jetpack-status",
                "changelogger": {
                    "link-template": "https://github.com/Automattic/jetpack-status/compare/v${old}...v${new}"
                },
                "branch-alias": {
                    "dev-trunk": "3.3.x-dev"
                },
                "dependencies": {
                    "test-only": [
                        "packages/connection",
                        "packages/plans"
                    ]
                }
            },
            "autoload": {
                "classmap": [
                    "src/"
                ]
            },
            "scripts": {
                "phpunit": [
                    "./vendor/phpunit/phpunit/phpunit --colors=always"
                ],
                "test-php": [
                    "@composer phpunit"
                ]
            },
            "license": [
                "GPL-2.0-or-later"
            ],
            "description": "Used to retrieve information about the current status of Jetpack and the site overall.",
            "transport-options": {
                "relative": true
            }
        },
        {
            "name": "automattic/jetpack-sync",
            "version": "dev-trunk",
            "dist": {
                "type": "path",
                "url": "../../packages/sync",
                "reference": "2965d36db9a224b6e142e46c92358b353eca463a"
            },
            "require": {
                "automattic/jetpack-connection": "@dev",
                "automattic/jetpack-constants": "@dev",
                "automattic/jetpack-ip": "@dev",
                "automattic/jetpack-password-checker": "@dev",
                "automattic/jetpack-roles": "@dev",
                "automattic/jetpack-status": "@dev",
                "php": ">=7.0"
            },
            "require-dev": {
                "automattic/jetpack-changelogger": "@dev",
                "automattic/jetpack-search": "@dev",
                "automattic/jetpack-waf": "@dev",
                "automattic/wordbless": "@dev",
                "yoast/phpunit-polyfills": "1.1.0"
            },
            "suggest": {
                "automattic/jetpack-autoloader": "Allow for better interoperability with other plugins that use this package."
            },
            "type": "jetpack-library",
            "extra": {
                "autotagger": true,
                "mirror-repo": "Automattic/jetpack-sync",
                "textdomain": "jetpack-sync",
                "version-constants": {
                    "::PACKAGE_VERSION": "src/class-package-version.php"
                },
                "changelogger": {
                    "link-template": "https://github.com/Automattic/jetpack-sync/compare/v${old}...v${new}"
                },
                "branch-alias": {
                    "dev-trunk": "3.4.x-dev"
                },
                "dependencies": {
                    "test-only": [
                        "packages/search",
                        "packages/waf"
                    ]
                }
            },
            "autoload": {
                "classmap": [
                    "src/"
                ]
            },
            "scripts": {
                "phpunit": [
                    "./vendor/phpunit/phpunit/phpunit --colors=always"
                ],
                "test-php": [
                    "@composer phpunit"
                ],
                "post-install-cmd": [
                    "WorDBless\\Composer\\InstallDropin::copy"
                ],
                "post-update-cmd": [
                    "WorDBless\\Composer\\InstallDropin::copy"
                ]
            },
            "license": [
                "GPL-2.0-or-later"
            ],
            "description": "Everything needed to allow syncing to the WP.com infrastructure.",
            "transport-options": {
                "relative": true
            }
        },
        {
            "name": "automattic/scheduled-updates",
            "version": "dev-trunk",
            "dist": {
                "type": "path",
                "url": "../../packages/scheduled-updates",
                "reference": "8c675878023ed9657ebe6b80916afe241af62fc3"
            },
            "require": {
                "automattic/jetpack-connection": "@dev",
                "automattic/jetpack-constants": "@dev",
                "automattic/jetpack-plans": "@dev",
                "automattic/jetpack-status": "@dev",
                "automattic/jetpack-sync": "@dev",
                "php": ">=7.0"
            },
            "require-dev": {
                "automattic/jetpack-changelogger": "@dev",
                "automattic/wordbless": "@dev",
                "php-mock/php-mock-phpunit": "^2.10",
                "yoast/phpunit-polyfills": "1.1.0"
            },
            "suggest": {
                "automattic/jetpack-autoloader": "Allow for better interoperability with other plugins that use this package."
            },
            "type": "jetpack-library",
            "extra": {
                "mirror-repo": "Automattic/scheduled-updates",
                "changelogger": {
                    "link-template": "https://github.com/Automattic/scheduled-updates/compare/v${old}...v${new}"
                },
                "autotagger": true,
                "branch-alias": {
                    "dev-trunk": "0.13.x-dev"
                },
                "textdomain": "jetpack-scheduled-updates",
                "version-constants": {
                    "::PACKAGE_VERSION": "src/class-scheduled-updates.php"
                }
            },
            "autoload": {
                "classmap": [
                    "src/"
                ]
            },
            "scripts": {
                "phpunit": [
                    "./vendor/phpunit/phpunit/phpunit --colors=always"
                ],
                "test-php": [
                    "@composer phpunit"
                ],
                "post-install-cmd": [
                    "WorDBless\\Composer\\InstallDropin::copy"
                ],
                "post-update-cmd": [
                    "WorDBless\\Composer\\InstallDropin::copy"
                ]
            },
            "license": [
                "GPL-2.0-or-later"
            ],
            "description": "Runs plugin and (eventually) theme updates on a set schedule.",
            "transport-options": {
                "relative": true
            }
        },
        {
            "name": "automattic/text-media-widget-styles",
            "version": "v2.0.1",
            "source": {
                "type": "git",
                "url": "https://github.com/Automattic/text-media-widget-styles.git",
                "reference": "83d7572593cc77f7d6c72477d853a7d9c110f264"
            },
            "dist": {
                "type": "zip",
                "url": "https://api.github.com/repos/Automattic/text-media-widget-styles/zipball/83d7572593cc77f7d6c72477d853a7d9c110f264",
                "reference": "83d7572593cc77f7d6c72477d853a7d9c110f264",
                "shasum": ""
            },
            "type": "wordpress-plugin",
            "license": [
                "GPL-2.0-or-later"
            ],
            "time": "2024-06-06T17:20:00+00:00"
        },
        {
            "name": "automattic/wc-calypso-bridge",
            "version": "v2.5.5",
            "source": {
                "type": "git",
                "url": "https://github.com/Automattic/wc-calypso-bridge.git",
                "reference": "f7dc90d348ac82031f26dff6076e4cf492b09138"
            },
            "dist": {
                "type": "zip",
                "url": "https://api.github.com/repos/Automattic/wc-calypso-bridge/zipball/f7dc90d348ac82031f26dff6076e4cf492b09138",
                "reference": "f7dc90d348ac82031f26dff6076e4cf492b09138",
                "shasum": ""
            },
            "require": {
                "composer/installers": "~1.2"
            },
            "require-dev": {
                "dealerdirect/phpcodesniffer-composer-installer": "^0.7.0",
                "phpunit/phpunit": "^8.0.0",
                "sirbrillig/phpcs-changed": "^2.11",
                "squizlabs/php_codesniffer": "*",
                "wimg/php-compatibility": "9.0.0",
                "woocommerce/woocommerce-sniffs": "*",
                "wp-cli/wp-cli-bundle": "^2.8.1",
                "wp-coding-standards/wpcs": "1.1.0",
                "yoast/phpunit-polyfills": "^1.0"
            },
            "type": "library",
            "extra": {
                "scripts-description": {
                    "test": "Run unit tests",
                    "phpcs": "Analyze code against the WordPress coding standards with PHP_CodeSniffer",
                    "phpcbf": "Fix coding standards warnings/errors automatically with PHP Code Beautifier"
                }
            },
            "autoload": {
                "files": [
                    "wc-calypso-bridge.php"
                ]
            },
            "scripts": {
                "test": [
                    "phpunit"
                ],
                "phpcs": [
                    "phpcs -s -p"
                ],
                "phpcbf": [
                    "phpcbf -p"
                ]
            },
            "time": "2024-07-23T22:02:25+00:00"
        },
        {
            "name": "composer/installers",
            "version": "v1.12.0",
            "source": {
                "type": "git",
                "url": "https://github.com/composer/installers.git",
                "reference": "d20a64ed3c94748397ff5973488761b22f6d3f19"
            },
            "dist": {
                "type": "zip",
                "url": "https://api.github.com/repos/composer/installers/zipball/d20a64ed3c94748397ff5973488761b22f6d3f19",
                "reference": "d20a64ed3c94748397ff5973488761b22f6d3f19",
                "shasum": ""
            },
            "require": {
                "composer-plugin-api": "^1.0 || ^2.0"
            },
            "replace": {
                "roundcube/plugin-installer": "*",
                "shama/baton": "*"
            },
            "require-dev": {
                "composer/composer": "1.6.* || ^2.0",
                "composer/semver": "^1 || ^3",
                "phpstan/phpstan": "^0.12.55",
                "phpstan/phpstan-phpunit": "^0.12.16",
                "symfony/phpunit-bridge": "^4.2 || ^5",
                "symfony/process": "^2.3"
            },
            "type": "composer-plugin",
            "extra": {
                "class": "Composer\\Installers\\Plugin",
                "branch-alias": {
                    "dev-main": "1.x-dev"
                }
            },
            "autoload": {
                "psr-4": {
                    "Composer\\Installers\\": "src/Composer/Installers"
                }
            },
            "notification-url": "https://packagist.org/downloads/",
            "license": [
                "MIT"
            ],
            "authors": [
                {
                    "name": "Kyle Robinson Young",
                    "email": "kyle@dontkry.com",
                    "homepage": "https://github.com/shama"
                }
            ],
            "description": "A multi-framework Composer library installer",
            "homepage": "https://composer.github.io/installers/",
            "keywords": [
                "Craft",
                "Dolibarr",
                "Eliasis",
                "Hurad",
                "ImageCMS",
                "Kanboard",
                "Lan Management System",
                "MODX Evo",
                "MantisBT",
                "Mautic",
                "Maya",
                "OXID",
                "Plentymarkets",
                "Porto",
                "RadPHP",
                "SMF",
                "Starbug",
                "Thelia",
                "Whmcs",
                "WolfCMS",
                "agl",
                "aimeos",
                "annotatecms",
                "attogram",
                "bitrix",
                "cakephp",
                "chef",
                "cockpit",
                "codeigniter",
                "concrete5",
                "croogo",
                "dokuwiki",
                "drupal",
                "eZ Platform",
                "elgg",
                "expressionengine",
                "fuelphp",
                "grav",
                "installer",
                "itop",
                "joomla",
                "known",
                "kohana",
                "laravel",
                "lavalite",
                "lithium",
                "magento",
                "majima",
                "mako",
                "mediawiki",
                "miaoxing",
                "modulework",
                "modx",
                "moodle",
                "osclass",
                "pantheon",
                "phpbb",
                "piwik",
                "ppi",
                "processwire",
                "puppet",
                "pxcms",
                "reindex",
                "roundcube",
                "shopware",
                "silverstripe",
                "sydes",
                "sylius",
                "symfony",
                "tastyigniter",
                "typo3",
                "wordpress",
                "yawik",
                "zend",
                "zikula"
            ],
            "support": {
                "issues": "https://github.com/composer/installers/issues",
                "source": "https://github.com/composer/installers/tree/v1.12.0"
            },
            "funding": [
                {
                    "url": "https://packagist.com",
                    "type": "custom"
                },
                {
                    "url": "https://github.com/composer",
                    "type": "github"
                },
                {
                    "url": "https://tidelift.com/funding/github/packagist/composer/composer",
                    "type": "tidelift"
                }
            ],
            "time": "2021-09-13T08:19:44+00:00"
        },
        {
            "name": "scssphp/scssphp",
            "version": "v1.12.0",
            "source": {
                "type": "git",
                "url": "https://github.com/scssphp/scssphp.git",
                "reference": "a6b20c170ddb95f116b3d148a466a7bed1e85c35"
            },
            "dist": {
                "type": "zip",
                "url": "https://api.github.com/repos/scssphp/scssphp/zipball/a6b20c170ddb95f116b3d148a466a7bed1e85c35",
                "reference": "a6b20c170ddb95f116b3d148a466a7bed1e85c35",
                "shasum": ""
            },
            "require": {
                "ext-ctype": "*",
                "ext-json": "*",
                "php": ">=5.6.0"
            },
            "require-dev": {
                "bamarni/composer-bin-plugin": "^1.4",
                "phpunit/phpunit": "^5.7 || ^6.5 || ^7.5 || ^8.3 || ^9.4",
                "sass/sass-spec": "*",
                "squizlabs/php_codesniffer": "~3.5",
                "symfony/phpunit-bridge": "^5.1",
                "thoughtbot/bourbon": "^7.0",
                "twbs/bootstrap": "~5.0",
                "twbs/bootstrap4": "4.6.1",
                "zurb/foundation": "~6.7.0"
            },
            "suggest": {
                "ext-iconv": "Can be used as fallback when ext-mbstring is not available",
                "ext-mbstring": "For best performance, mbstring should be installed as it is faster than ext-iconv"
            },
            "bin": [
                "bin/pscss"
            ],
            "type": "library",
            "extra": {
                "bamarni-bin": {
                    "forward-command": false,
                    "bin-links": false
                }
            },
            "autoload": {
                "psr-4": {
                    "ScssPhp\\ScssPhp\\": "src/"
                }
            },
            "notification-url": "https://packagist.org/downloads/",
            "license": [
                "MIT"
            ],
            "authors": [
                {
                    "name": "Anthon Pang",
                    "email": "apang@softwaredevelopment.ca",
                    "homepage": "https://github.com/robocoder"
                },
                {
                    "name": "Cédric Morin",
                    "email": "cedric@yterium.com",
                    "homepage": "https://github.com/Cerdic"
                }
            ],
            "description": "scssphp is a compiler for SCSS written in PHP.",
            "homepage": "http://scssphp.github.io/scssphp/",
            "keywords": [
                "css",
                "less",
                "sass",
                "scss",
                "stylesheet"
            ],
            "support": {
                "issues": "https://github.com/scssphp/scssphp/issues",
                "source": "https://github.com/scssphp/scssphp/tree/v1.12.0"
            },
            "time": "2023-11-14T14:56:09+00:00"
        },
        {
            "name": "tubalmartin/cssmin",
            "version": "v4.1.1",
            "source": {
                "type": "git",
                "url": "https://github.com/tubalmartin/YUI-CSS-compressor-PHP-port.git",
                "reference": "3cbf557f4079d83a06f9c3ff9b957c022d7805cf"
            },
            "dist": {
                "type": "zip",
                "url": "https://api.github.com/repos/tubalmartin/YUI-CSS-compressor-PHP-port/zipball/3cbf557f4079d83a06f9c3ff9b957c022d7805cf",
                "reference": "3cbf557f4079d83a06f9c3ff9b957c022d7805cf",
                "shasum": ""
            },
            "require": {
                "ext-pcre": "*",
                "php": ">=5.3.2"
            },
            "require-dev": {
                "cogpowered/finediff": "0.3.*",
                "phpunit/phpunit": "4.8.*"
            },
            "bin": [
                "cssmin"
            ],
            "type": "library",
            "autoload": {
                "psr-4": {
                    "tubalmartin\\CssMin\\": "src"
                }
            },
            "notification-url": "https://packagist.org/downloads/",
            "license": [
                "BSD-3-Clause"
            ],
            "authors": [
                {
                    "name": "Túbal Martín",
                    "homepage": "http://tubalmartin.me/"
                }
            ],
            "description": "A PHP port of the YUI CSS compressor",
            "homepage": "https://github.com/tubalmartin/YUI-CSS-compressor-PHP-port",
            "keywords": [
                "compress",
                "compressor",
                "css",
                "cssmin",
                "minify",
                "yui"
            ],
            "support": {
                "issues": "https://github.com/tubalmartin/YUI-CSS-compressor-PHP-port/issues",
                "source": "https://github.com/tubalmartin/YUI-CSS-compressor-PHP-port"
            },
            "time": "2018-01-15T15:26:51+00:00"
        },
        {
            "name": "wordpress/classic-editor-plugin",
            "version": "1.5",
            "source": {
                "type": "svn",
                "url": "https://plugins.svn.wordpress.org/classic-editor/",
                "reference": "tags/1.5/"
            },
            "dist": {
                "type": "zip",
                "url": "https://downloads.wordpress.org/plugin/classic-editor.1.5.zip"
            },
            "type": "library",
            "autoload": {
                "classmap": []
            }
        }
    ],
    "packages-dev": [
        {
            "name": "automattic/jetpack-changelogger",
            "version": "dev-trunk",
            "dist": {
                "type": "path",
                "url": "../../packages/changelogger",
                "reference": "d945e0cd8dec218ab24445d5ddc95894c9f24534"
            },
            "require": {
                "php": ">=7.0",
                "symfony/console": "^3.4 || ^4.4 || ^5.2 || ^6.0 || ^7.0",
                "symfony/process": "^3.4 || ^4.4 || ^5.2 || ^6.0 || ^7.0"
            },
            "require-dev": {
                "wikimedia/testing-access-wrapper": "^1.0 || ^2.0 || ^3.0",
                "yoast/phpunit-polyfills": "1.1.0"
            },
            "bin": [
                "bin/changelogger"
            ],
            "type": "project",
            "extra": {
                "autotagger": true,
                "branch-alias": {
                    "dev-trunk": "4.2.x-dev"
                },
                "mirror-repo": "Automattic/jetpack-changelogger",
                "version-constants": {
                    "::VERSION": "src/Application.php"
                },
                "changelogger": {
                    "link-template": "https://github.com/Automattic/jetpack-changelogger/compare/${old}...${new}"
                }
            },
            "autoload": {
                "psr-4": {
                    "Automattic\\Jetpack\\Changelogger\\": "src",
                    "Automattic\\Jetpack\\Changelog\\": "lib"
                }
            },
            "autoload-dev": {
                "psr-4": {
                    "Automattic\\Jetpack\\Changelogger\\Tests\\": "tests/php/includes/src",
                    "Automattic\\Jetpack\\Changelog\\Tests\\": "tests/php/includes/lib"
                }
            },
            "scripts": {
                "phpunit": [
                    "./vendor/phpunit/phpunit/phpunit --colors=always"
                ],
                "test-php": [
                    "@composer phpunit"
                ],
                "post-install-cmd": [
                    "[ -e vendor/bin/changelogger ] || { cd vendor/bin && ln -s ../../bin/changelogger; }"
                ],
                "post-update-cmd": [
                    "[ -e vendor/bin/changelogger ] || { cd vendor/bin && ln -s ../../bin/changelogger; }"
                ]
            },
            "license": [
                "GPL-2.0-or-later"
            ],
            "description": "Jetpack Changelogger tool. Allows for managing changelogs by dropping change files into a changelog directory with each PR.",
            "keywords": [
                "changelog",
                "cli",
                "dev",
                "keepachangelog"
            ],
            "transport-options": {
                "relative": true
            }
        },
        {
            "name": "automattic/wordbless",
            "version": "0.4.2",
            "source": {
                "type": "git",
                "url": "https://github.com/Automattic/wordbless.git",
                "reference": "a1fe6376b81e6d037190aa1a5dc684d51eb674cd"
            },
            "dist": {
                "type": "zip",
                "url": "https://api.github.com/repos/Automattic/wordbless/zipball/a1fe6376b81e6d037190aa1a5dc684d51eb674cd",
                "reference": "a1fe6376b81e6d037190aa1a5dc684d51eb674cd",
                "shasum": ""
            },
            "require": {
                "php": ">=5.6.20",
                "roots/wordpress": "^6.0.2",
                "yoast/phpunit-polyfills": "^1.0"
            },
            "require-dev": {
                "phpunit/phpunit": "^5.7 || ^6.5 || ^7.5 || ^9.5"
            },
            "type": "wordpress-dropin",
            "autoload": {
                "psr-4": {
                    "WorDBless\\": "src/",
                    "WorDBless\\Composer\\": "src/Composer/"
                }
            },
            "notification-url": "https://packagist.org/downloads/",
            "license": [
                "GPL-2.0-or-later"
            ],
            "authors": [
                {
                    "name": "Automattic Inc."
                }
            ],
            "description": "WorDBless allows you to use WordPress core functions in your PHPUnit tests without having to set up a database and the whole WordPress environment",
            "support": {
                "issues": "https://github.com/Automattic/wordbless/issues",
                "source": "https://github.com/Automattic/wordbless/tree/0.4.2"
            },
            "time": "2023-03-15T12:16:20+00:00"
        },
        {
            "name": "dealerdirect/phpcodesniffer-composer-installer",
            "version": "v1.0.0",
            "source": {
                "type": "git",
                "url": "https://github.com/PHPCSStandards/composer-installer.git",
                "reference": "4be43904336affa5c2f70744a348312336afd0da"
            },
            "dist": {
                "type": "zip",
                "url": "https://api.github.com/repos/PHPCSStandards/composer-installer/zipball/4be43904336affa5c2f70744a348312336afd0da",
                "reference": "4be43904336affa5c2f70744a348312336afd0da",
                "shasum": ""
            },
            "require": {
                "composer-plugin-api": "^1.0 || ^2.0",
                "php": ">=5.4",
                "squizlabs/php_codesniffer": "^2.0 || ^3.1.0 || ^4.0"
            },
            "require-dev": {
                "composer/composer": "*",
                "ext-json": "*",
                "ext-zip": "*",
                "php-parallel-lint/php-parallel-lint": "^1.3.1",
                "phpcompatibility/php-compatibility": "^9.0",
                "yoast/phpunit-polyfills": "^1.0"
            },
            "type": "composer-plugin",
            "extra": {
                "class": "PHPCSStandards\\Composer\\Plugin\\Installers\\PHPCodeSniffer\\Plugin"
            },
            "autoload": {
                "psr-4": {
                    "PHPCSStandards\\Composer\\Plugin\\Installers\\PHPCodeSniffer\\": "src/"
                }
            },
            "notification-url": "https://packagist.org/downloads/",
            "license": [
                "MIT"
            ],
            "authors": [
                {
                    "name": "Franck Nijhof",
                    "email": "franck.nijhof@dealerdirect.com",
                    "homepage": "http://www.frenck.nl",
                    "role": "Developer / IT Manager"
                },
                {
                    "name": "Contributors",
                    "homepage": "https://github.com/PHPCSStandards/composer-installer/graphs/contributors"
                }
            ],
            "description": "PHP_CodeSniffer Standards Composer Installer Plugin",
            "homepage": "http://www.dealerdirect.com",
            "keywords": [
                "PHPCodeSniffer",
                "PHP_CodeSniffer",
                "code quality",
                "codesniffer",
                "composer",
                "installer",
                "phpcbf",
                "phpcs",
                "plugin",
                "qa",
                "quality",
                "standard",
                "standards",
                "style guide",
                "stylecheck",
                "tests"
            ],
            "support": {
                "issues": "https://github.com/PHPCSStandards/composer-installer/issues",
                "source": "https://github.com/PHPCSStandards/composer-installer"
            },
            "time": "2023-01-05T11:28:13+00:00"
        },
        {
            "name": "doctrine/instantiator",
            "version": "2.0.0",
            "source": {
                "type": "git",
                "url": "https://github.com/doctrine/instantiator.git",
                "reference": "c6222283fa3f4ac679f8b9ced9a4e23f163e80d0"
            },
            "dist": {
                "type": "zip",
                "url": "https://api.github.com/repos/doctrine/instantiator/zipball/c6222283fa3f4ac679f8b9ced9a4e23f163e80d0",
                "reference": "c6222283fa3f4ac679f8b9ced9a4e23f163e80d0",
                "shasum": ""
            },
            "require": {
                "php": "^8.1"
            },
            "require-dev": {
                "doctrine/coding-standard": "^11",
                "ext-pdo": "*",
                "ext-phar": "*",
                "phpbench/phpbench": "^1.2",
                "phpstan/phpstan": "^1.9.4",
                "phpstan/phpstan-phpunit": "^1.3",
                "phpunit/phpunit": "^9.5.27",
                "vimeo/psalm": "^5.4"
            },
            "type": "library",
            "autoload": {
                "psr-4": {
                    "Doctrine\\Instantiator\\": "src/Doctrine/Instantiator/"
                }
            },
            "notification-url": "https://packagist.org/downloads/",
            "license": [
                "MIT"
            ],
            "authors": [
                {
                    "name": "Marco Pivetta",
                    "email": "ocramius@gmail.com",
                    "homepage": "https://ocramius.github.io/"
                }
            ],
            "description": "A small, lightweight utility to instantiate objects in PHP without invoking their constructors",
            "homepage": "https://www.doctrine-project.org/projects/instantiator.html",
            "keywords": [
                "constructor",
                "instantiate"
            ],
            "support": {
                "issues": "https://github.com/doctrine/instantiator/issues",
                "source": "https://github.com/doctrine/instantiator/tree/2.0.0"
            },
            "funding": [
                {
                    "url": "https://www.doctrine-project.org/sponsorship.html",
                    "type": "custom"
                },
                {
                    "url": "https://www.patreon.com/phpdoctrine",
                    "type": "patreon"
                },
                {
                    "url": "https://tidelift.com/funding/github/packagist/doctrine%2Finstantiator",
                    "type": "tidelift"
                }
            ],
            "time": "2022-12-30T00:23:10+00:00"
        },
        {
            "name": "myclabs/deep-copy",
            "version": "1.12.0",
            "source": {
                "type": "git",
                "url": "https://github.com/myclabs/DeepCopy.git",
                "reference": "3a6b9a42cd8f8771bd4295d13e1423fa7f3d942c"
            },
            "dist": {
                "type": "zip",
                "url": "https://api.github.com/repos/myclabs/DeepCopy/zipball/3a6b9a42cd8f8771bd4295d13e1423fa7f3d942c",
                "reference": "3a6b9a42cd8f8771bd4295d13e1423fa7f3d942c",
                "shasum": ""
            },
            "require": {
                "php": "^7.1 || ^8.0"
            },
            "conflict": {
                "doctrine/collections": "<1.6.8",
                "doctrine/common": "<2.13.3 || >=3 <3.2.2"
            },
            "require-dev": {
                "doctrine/collections": "^1.6.8",
                "doctrine/common": "^2.13.3 || ^3.2.2",
                "phpspec/prophecy": "^1.10",
                "phpunit/phpunit": "^7.5.20 || ^8.5.23 || ^9.5.13"
            },
            "type": "library",
            "autoload": {
                "files": [
                    "src/DeepCopy/deep_copy.php"
                ],
                "psr-4": {
                    "DeepCopy\\": "src/DeepCopy/"
                }
            },
            "notification-url": "https://packagist.org/downloads/",
            "license": [
                "MIT"
            ],
            "description": "Create deep copies (clones) of your objects",
            "keywords": [
                "clone",
                "copy",
                "duplicate",
                "object",
                "object graph"
            ],
            "support": {
                "issues": "https://github.com/myclabs/DeepCopy/issues",
                "source": "https://github.com/myclabs/DeepCopy/tree/1.12.0"
            },
            "funding": [
                {
                    "url": "https://tidelift.com/funding/github/packagist/myclabs/deep-copy",
                    "type": "tidelift"
                }
            ],
            "time": "2024-06-12T14:39:25+00:00"
        },
        {
            "name": "nikic/php-parser",
            "version": "v5.1.0",
            "source": {
                "type": "git",
                "url": "https://github.com/nikic/PHP-Parser.git",
                "reference": "683130c2ff8c2739f4822ff7ac5c873ec529abd1"
            },
            "dist": {
                "type": "zip",
                "url": "https://api.github.com/repos/nikic/PHP-Parser/zipball/683130c2ff8c2739f4822ff7ac5c873ec529abd1",
                "reference": "683130c2ff8c2739f4822ff7ac5c873ec529abd1",
                "shasum": ""
            },
            "require": {
                "ext-ctype": "*",
                "ext-json": "*",
                "ext-tokenizer": "*",
                "php": ">=7.4"
            },
            "require-dev": {
                "ircmaxell/php-yacc": "^0.0.7",
                "phpunit/phpunit": "^9.0"
            },
            "bin": [
                "bin/php-parse"
            ],
            "type": "library",
            "extra": {
                "branch-alias": {
                    "dev-master": "5.0-dev"
                }
            },
            "autoload": {
                "psr-4": {
                    "PhpParser\\": "lib/PhpParser"
                }
            },
            "notification-url": "https://packagist.org/downloads/",
            "license": [
                "BSD-3-Clause"
            ],
            "authors": [
                {
                    "name": "Nikita Popov"
                }
            ],
            "description": "A PHP parser written in PHP",
            "keywords": [
                "parser",
                "php"
            ],
            "support": {
                "issues": "https://github.com/nikic/PHP-Parser/issues",
                "source": "https://github.com/nikic/PHP-Parser/tree/v5.1.0"
            },
            "time": "2024-07-01T20:03:41+00:00"
        },
        {
            "name": "phar-io/manifest",
            "version": "2.0.4",
            "source": {
                "type": "git",
                "url": "https://github.com/phar-io/manifest.git",
                "reference": "54750ef60c58e43759730615a392c31c80e23176"
            },
            "dist": {
                "type": "zip",
                "url": "https://api.github.com/repos/phar-io/manifest/zipball/54750ef60c58e43759730615a392c31c80e23176",
                "reference": "54750ef60c58e43759730615a392c31c80e23176",
                "shasum": ""
            },
            "require": {
                "ext-dom": "*",
                "ext-libxml": "*",
                "ext-phar": "*",
                "ext-xmlwriter": "*",
                "phar-io/version": "^3.0.1",
                "php": "^7.2 || ^8.0"
            },
            "type": "library",
            "extra": {
                "branch-alias": {
                    "dev-master": "2.0.x-dev"
                }
            },
            "autoload": {
                "classmap": [
                    "src/"
                ]
            },
            "notification-url": "https://packagist.org/downloads/",
            "license": [
                "BSD-3-Clause"
            ],
            "authors": [
                {
                    "name": "Arne Blankerts",
                    "email": "arne@blankerts.de",
                    "role": "Developer"
                },
                {
                    "name": "Sebastian Heuer",
                    "email": "sebastian@phpeople.de",
                    "role": "Developer"
                },
                {
                    "name": "Sebastian Bergmann",
                    "email": "sebastian@phpunit.de",
                    "role": "Developer"
                }
            ],
            "description": "Component for reading phar.io manifest information from a PHP Archive (PHAR)",
            "support": {
                "issues": "https://github.com/phar-io/manifest/issues",
                "source": "https://github.com/phar-io/manifest/tree/2.0.4"
            },
            "funding": [
                {
                    "url": "https://github.com/theseer",
                    "type": "github"
                }
            ],
            "time": "2024-03-03T12:33:53+00:00"
        },
        {
            "name": "phar-io/version",
            "version": "3.2.1",
            "source": {
                "type": "git",
                "url": "https://github.com/phar-io/version.git",
                "reference": "4f7fd7836c6f332bb2933569e566a0d6c4cbed74"
            },
            "dist": {
                "type": "zip",
                "url": "https://api.github.com/repos/phar-io/version/zipball/4f7fd7836c6f332bb2933569e566a0d6c4cbed74",
                "reference": "4f7fd7836c6f332bb2933569e566a0d6c4cbed74",
                "shasum": ""
            },
            "require": {
                "php": "^7.2 || ^8.0"
            },
            "type": "library",
            "autoload": {
                "classmap": [
                    "src/"
                ]
            },
            "notification-url": "https://packagist.org/downloads/",
            "license": [
                "BSD-3-Clause"
            ],
            "authors": [
                {
                    "name": "Arne Blankerts",
                    "email": "arne@blankerts.de",
                    "role": "Developer"
                },
                {
                    "name": "Sebastian Heuer",
                    "email": "sebastian@phpeople.de",
                    "role": "Developer"
                },
                {
                    "name": "Sebastian Bergmann",
                    "email": "sebastian@phpunit.de",
                    "role": "Developer"
                }
            ],
            "description": "Library for handling version information and constraints",
            "support": {
                "issues": "https://github.com/phar-io/version/issues",
                "source": "https://github.com/phar-io/version/tree/3.2.1"
            },
            "time": "2022-02-21T01:04:05+00:00"
        },
        {
            "name": "phpcsstandards/phpcsextra",
            "version": "1.2.1",
            "source": {
                "type": "git",
                "url": "https://github.com/PHPCSStandards/PHPCSExtra.git",
                "reference": "11d387c6642b6e4acaf0bd9bf5203b8cca1ec489"
            },
            "dist": {
                "type": "zip",
                "url": "https://api.github.com/repos/PHPCSStandards/PHPCSExtra/zipball/11d387c6642b6e4acaf0bd9bf5203b8cca1ec489",
                "reference": "11d387c6642b6e4acaf0bd9bf5203b8cca1ec489",
                "shasum": ""
            },
            "require": {
                "php": ">=5.4",
                "phpcsstandards/phpcsutils": "^1.0.9",
                "squizlabs/php_codesniffer": "^3.8.0"
            },
            "require-dev": {
                "php-parallel-lint/php-console-highlighter": "^1.0",
                "php-parallel-lint/php-parallel-lint": "^1.3.2",
                "phpcsstandards/phpcsdevcs": "^1.1.6",
                "phpcsstandards/phpcsdevtools": "^1.2.1",
                "phpunit/phpunit": "^4.5 || ^5.0 || ^6.0 || ^7.0 || ^8.0 || ^9.0"
            },
            "type": "phpcodesniffer-standard",
            "extra": {
                "branch-alias": {
                    "dev-stable": "1.x-dev",
                    "dev-develop": "1.x-dev"
                }
            },
            "notification-url": "https://packagist.org/downloads/",
            "license": [
                "LGPL-3.0-or-later"
            ],
            "authors": [
                {
                    "name": "Juliette Reinders Folmer",
                    "homepage": "https://github.com/jrfnl",
                    "role": "lead"
                },
                {
                    "name": "Contributors",
                    "homepage": "https://github.com/PHPCSStandards/PHPCSExtra/graphs/contributors"
                }
            ],
            "description": "A collection of sniffs and standards for use with PHP_CodeSniffer.",
            "keywords": [
                "PHP_CodeSniffer",
                "phpcbf",
                "phpcodesniffer-standard",
                "phpcs",
                "standards",
                "static analysis"
            ],
            "support": {
                "issues": "https://github.com/PHPCSStandards/PHPCSExtra/issues",
                "security": "https://github.com/PHPCSStandards/PHPCSExtra/security/policy",
                "source": "https://github.com/PHPCSStandards/PHPCSExtra"
            },
            "funding": [
                {
                    "url": "https://github.com/PHPCSStandards",
                    "type": "github"
                },
                {
                    "url": "https://github.com/jrfnl",
                    "type": "github"
                },
                {
                    "url": "https://opencollective.com/php_codesniffer",
                    "type": "open_collective"
                }
            ],
            "time": "2023-12-08T16:49:07+00:00"
        },
        {
            "name": "phpcsstandards/phpcsutils",
            "version": "1.0.12",
            "source": {
                "type": "git",
                "url": "https://github.com/PHPCSStandards/PHPCSUtils.git",
                "reference": "87b233b00daf83fb70f40c9a28692be017ea7c6c"
            },
            "dist": {
                "type": "zip",
                "url": "https://api.github.com/repos/PHPCSStandards/PHPCSUtils/zipball/87b233b00daf83fb70f40c9a28692be017ea7c6c",
                "reference": "87b233b00daf83fb70f40c9a28692be017ea7c6c",
                "shasum": ""
            },
            "require": {
                "dealerdirect/phpcodesniffer-composer-installer": "^0.4.1 || ^0.5 || ^0.6.2 || ^0.7 || ^1.0",
                "php": ">=5.4",
                "squizlabs/php_codesniffer": "^3.10.0 || 4.0.x-dev@dev"
            },
            "require-dev": {
                "ext-filter": "*",
                "php-parallel-lint/php-console-highlighter": "^1.0",
                "php-parallel-lint/php-parallel-lint": "^1.3.2",
                "phpcsstandards/phpcsdevcs": "^1.1.6",
                "yoast/phpunit-polyfills": "^1.1.0 || ^2.0.0"
            },
            "type": "phpcodesniffer-standard",
            "extra": {
                "branch-alias": {
                    "dev-stable": "1.x-dev",
                    "dev-develop": "1.x-dev"
                }
            },
            "autoload": {
                "classmap": [
                    "PHPCSUtils/"
                ]
            },
            "notification-url": "https://packagist.org/downloads/",
            "license": [
                "LGPL-3.0-or-later"
            ],
            "authors": [
                {
                    "name": "Juliette Reinders Folmer",
                    "homepage": "https://github.com/jrfnl",
                    "role": "lead"
                },
                {
                    "name": "Contributors",
                    "homepage": "https://github.com/PHPCSStandards/PHPCSUtils/graphs/contributors"
                }
            ],
            "description": "A suite of utility functions for use with PHP_CodeSniffer",
            "homepage": "https://phpcsutils.com/",
            "keywords": [
                "PHP_CodeSniffer",
                "phpcbf",
                "phpcodesniffer-standard",
                "phpcs",
                "phpcs3",
                "standards",
                "static analysis",
                "tokens",
                "utility"
            ],
            "support": {
                "docs": "https://phpcsutils.com/",
                "issues": "https://github.com/PHPCSStandards/PHPCSUtils/issues",
                "security": "https://github.com/PHPCSStandards/PHPCSUtils/security/policy",
                "source": "https://github.com/PHPCSStandards/PHPCSUtils"
            },
            "funding": [
                {
                    "url": "https://github.com/PHPCSStandards",
                    "type": "github"
                },
                {
                    "url": "https://github.com/jrfnl",
                    "type": "github"
                },
                {
                    "url": "https://opencollective.com/php_codesniffer",
                    "type": "open_collective"
                }
            ],
            "time": "2024-05-20T13:34:27+00:00"
        },
        {
            "name": "phpunit/php-code-coverage",
            "version": "9.2.31",
            "source": {
                "type": "git",
                "url": "https://github.com/sebastianbergmann/php-code-coverage.git",
                "reference": "48c34b5d8d983006bd2adc2d0de92963b9155965"
            },
            "dist": {
                "type": "zip",
                "url": "https://api.github.com/repos/sebastianbergmann/php-code-coverage/zipball/48c34b5d8d983006bd2adc2d0de92963b9155965",
                "reference": "48c34b5d8d983006bd2adc2d0de92963b9155965",
                "shasum": ""
            },
            "require": {
                "ext-dom": "*",
                "ext-libxml": "*",
                "ext-xmlwriter": "*",
                "nikic/php-parser": "^4.18 || ^5.0",
                "php": ">=7.3",
                "phpunit/php-file-iterator": "^3.0.3",
                "phpunit/php-text-template": "^2.0.2",
                "sebastian/code-unit-reverse-lookup": "^2.0.2",
                "sebastian/complexity": "^2.0",
                "sebastian/environment": "^5.1.2",
                "sebastian/lines-of-code": "^1.0.3",
                "sebastian/version": "^3.0.1",
                "theseer/tokenizer": "^1.2.0"
            },
            "require-dev": {
                "phpunit/phpunit": "^9.3"
            },
            "suggest": {
                "ext-pcov": "PHP extension that provides line coverage",
                "ext-xdebug": "PHP extension that provides line coverage as well as branch and path coverage"
            },
            "type": "library",
            "extra": {
                "branch-alias": {
                    "dev-master": "9.2-dev"
                }
            },
            "autoload": {
                "classmap": [
                    "src/"
                ]
            },
            "notification-url": "https://packagist.org/downloads/",
            "license": [
                "BSD-3-Clause"
            ],
            "authors": [
                {
                    "name": "Sebastian Bergmann",
                    "email": "sebastian@phpunit.de",
                    "role": "lead"
                }
            ],
            "description": "Library that provides collection, processing, and rendering functionality for PHP code coverage information.",
            "homepage": "https://github.com/sebastianbergmann/php-code-coverage",
            "keywords": [
                "coverage",
                "testing",
                "xunit"
            ],
            "support": {
                "issues": "https://github.com/sebastianbergmann/php-code-coverage/issues",
                "security": "https://github.com/sebastianbergmann/php-code-coverage/security/policy",
                "source": "https://github.com/sebastianbergmann/php-code-coverage/tree/9.2.31"
            },
            "funding": [
                {
                    "url": "https://github.com/sebastianbergmann",
                    "type": "github"
                }
            ],
            "time": "2024-03-02T06:37:42+00:00"
        },
        {
            "name": "phpunit/php-file-iterator",
            "version": "3.0.6",
            "source": {
                "type": "git",
                "url": "https://github.com/sebastianbergmann/php-file-iterator.git",
                "reference": "cf1c2e7c203ac650e352f4cc675a7021e7d1b3cf"
            },
            "dist": {
                "type": "zip",
                "url": "https://api.github.com/repos/sebastianbergmann/php-file-iterator/zipball/cf1c2e7c203ac650e352f4cc675a7021e7d1b3cf",
                "reference": "cf1c2e7c203ac650e352f4cc675a7021e7d1b3cf",
                "shasum": ""
            },
            "require": {
                "php": ">=7.3"
            },
            "require-dev": {
                "phpunit/phpunit": "^9.3"
            },
            "type": "library",
            "extra": {
                "branch-alias": {
                    "dev-master": "3.0-dev"
                }
            },
            "autoload": {
                "classmap": [
                    "src/"
                ]
            },
            "notification-url": "https://packagist.org/downloads/",
            "license": [
                "BSD-3-Clause"
            ],
            "authors": [
                {
                    "name": "Sebastian Bergmann",
                    "email": "sebastian@phpunit.de",
                    "role": "lead"
                }
            ],
            "description": "FilterIterator implementation that filters files based on a list of suffixes.",
            "homepage": "https://github.com/sebastianbergmann/php-file-iterator/",
            "keywords": [
                "filesystem",
                "iterator"
            ],
            "support": {
                "issues": "https://github.com/sebastianbergmann/php-file-iterator/issues",
                "source": "https://github.com/sebastianbergmann/php-file-iterator/tree/3.0.6"
            },
            "funding": [
                {
                    "url": "https://github.com/sebastianbergmann",
                    "type": "github"
                }
            ],
            "time": "2021-12-02T12:48:52+00:00"
        },
        {
            "name": "phpunit/php-invoker",
            "version": "3.1.1",
            "source": {
                "type": "git",
                "url": "https://github.com/sebastianbergmann/php-invoker.git",
                "reference": "5a10147d0aaf65b58940a0b72f71c9ac0423cc67"
            },
            "dist": {
                "type": "zip",
                "url": "https://api.github.com/repos/sebastianbergmann/php-invoker/zipball/5a10147d0aaf65b58940a0b72f71c9ac0423cc67",
                "reference": "5a10147d0aaf65b58940a0b72f71c9ac0423cc67",
                "shasum": ""
            },
            "require": {
                "php": ">=7.3"
            },
            "require-dev": {
                "ext-pcntl": "*",
                "phpunit/phpunit": "^9.3"
            },
            "suggest": {
                "ext-pcntl": "*"
            },
            "type": "library",
            "extra": {
                "branch-alias": {
                    "dev-master": "3.1-dev"
                }
            },
            "autoload": {
                "classmap": [
                    "src/"
                ]
            },
            "notification-url": "https://packagist.org/downloads/",
            "license": [
                "BSD-3-Clause"
            ],
            "authors": [
                {
                    "name": "Sebastian Bergmann",
                    "email": "sebastian@phpunit.de",
                    "role": "lead"
                }
            ],
            "description": "Invoke callables with a timeout",
            "homepage": "https://github.com/sebastianbergmann/php-invoker/",
            "keywords": [
                "process"
            ],
            "support": {
                "issues": "https://github.com/sebastianbergmann/php-invoker/issues",
                "source": "https://github.com/sebastianbergmann/php-invoker/tree/3.1.1"
            },
            "funding": [
                {
                    "url": "https://github.com/sebastianbergmann",
                    "type": "github"
                }
            ],
            "time": "2020-09-28T05:58:55+00:00"
        },
        {
            "name": "phpunit/php-text-template",
            "version": "2.0.4",
            "source": {
                "type": "git",
                "url": "https://github.com/sebastianbergmann/php-text-template.git",
                "reference": "5da5f67fc95621df9ff4c4e5a84d6a8a2acf7c28"
            },
            "dist": {
                "type": "zip",
                "url": "https://api.github.com/repos/sebastianbergmann/php-text-template/zipball/5da5f67fc95621df9ff4c4e5a84d6a8a2acf7c28",
                "reference": "5da5f67fc95621df9ff4c4e5a84d6a8a2acf7c28",
                "shasum": ""
            },
            "require": {
                "php": ">=7.3"
            },
            "require-dev": {
                "phpunit/phpunit": "^9.3"
            },
            "type": "library",
            "extra": {
                "branch-alias": {
                    "dev-master": "2.0-dev"
                }
            },
            "autoload": {
                "classmap": [
                    "src/"
                ]
            },
            "notification-url": "https://packagist.org/downloads/",
            "license": [
                "BSD-3-Clause"
            ],
            "authors": [
                {
                    "name": "Sebastian Bergmann",
                    "email": "sebastian@phpunit.de",
                    "role": "lead"
                }
            ],
            "description": "Simple template engine.",
            "homepage": "https://github.com/sebastianbergmann/php-text-template/",
            "keywords": [
                "template"
            ],
            "support": {
                "issues": "https://github.com/sebastianbergmann/php-text-template/issues",
                "source": "https://github.com/sebastianbergmann/php-text-template/tree/2.0.4"
            },
            "funding": [
                {
                    "url": "https://github.com/sebastianbergmann",
                    "type": "github"
                }
            ],
            "time": "2020-10-26T05:33:50+00:00"
        },
        {
            "name": "phpunit/php-timer",
            "version": "5.0.3",
            "source": {
                "type": "git",
                "url": "https://github.com/sebastianbergmann/php-timer.git",
                "reference": "5a63ce20ed1b5bf577850e2c4e87f4aa902afbd2"
            },
            "dist": {
                "type": "zip",
                "url": "https://api.github.com/repos/sebastianbergmann/php-timer/zipball/5a63ce20ed1b5bf577850e2c4e87f4aa902afbd2",
                "reference": "5a63ce20ed1b5bf577850e2c4e87f4aa902afbd2",
                "shasum": ""
            },
            "require": {
                "php": ">=7.3"
            },
            "require-dev": {
                "phpunit/phpunit": "^9.3"
            },
            "type": "library",
            "extra": {
                "branch-alias": {
                    "dev-master": "5.0-dev"
                }
            },
            "autoload": {
                "classmap": [
                    "src/"
                ]
            },
            "notification-url": "https://packagist.org/downloads/",
            "license": [
                "BSD-3-Clause"
            ],
            "authors": [
                {
                    "name": "Sebastian Bergmann",
                    "email": "sebastian@phpunit.de",
                    "role": "lead"
                }
            ],
            "description": "Utility class for timing",
            "homepage": "https://github.com/sebastianbergmann/php-timer/",
            "keywords": [
                "timer"
            ],
            "support": {
                "issues": "https://github.com/sebastianbergmann/php-timer/issues",
                "source": "https://github.com/sebastianbergmann/php-timer/tree/5.0.3"
            },
            "funding": [
                {
                    "url": "https://github.com/sebastianbergmann",
                    "type": "github"
                }
            ],
            "time": "2020-10-26T13:16:10+00:00"
        },
        {
            "name": "phpunit/phpunit",
            "version": "9.6.20",
            "source": {
                "type": "git",
                "url": "https://github.com/sebastianbergmann/phpunit.git",
                "reference": "49d7820565836236411f5dc002d16dd689cde42f"
            },
            "dist": {
                "type": "zip",
                "url": "https://api.github.com/repos/sebastianbergmann/phpunit/zipball/49d7820565836236411f5dc002d16dd689cde42f",
                "reference": "49d7820565836236411f5dc002d16dd689cde42f",
                "shasum": ""
            },
            "require": {
                "doctrine/instantiator": "^1.5.0 || ^2",
                "ext-dom": "*",
                "ext-json": "*",
                "ext-libxml": "*",
                "ext-mbstring": "*",
                "ext-xml": "*",
                "ext-xmlwriter": "*",
                "myclabs/deep-copy": "^1.12.0",
                "phar-io/manifest": "^2.0.4",
                "phar-io/version": "^3.2.1",
                "php": ">=7.3",
                "phpunit/php-code-coverage": "^9.2.31",
                "phpunit/php-file-iterator": "^3.0.6",
                "phpunit/php-invoker": "^3.1.1",
                "phpunit/php-text-template": "^2.0.4",
                "phpunit/php-timer": "^5.0.3",
                "sebastian/cli-parser": "^1.0.2",
                "sebastian/code-unit": "^1.0.8",
                "sebastian/comparator": "^4.0.8",
                "sebastian/diff": "^4.0.6",
                "sebastian/environment": "^5.1.5",
                "sebastian/exporter": "^4.0.6",
                "sebastian/global-state": "^5.0.7",
                "sebastian/object-enumerator": "^4.0.4",
                "sebastian/resource-operations": "^3.0.4",
                "sebastian/type": "^3.2.1",
                "sebastian/version": "^3.0.2"
            },
            "suggest": {
                "ext-soap": "To be able to generate mocks based on WSDL files",
                "ext-xdebug": "PHP extension that provides line coverage as well as branch and path coverage"
            },
            "bin": [
                "phpunit"
            ],
            "type": "library",
            "extra": {
                "branch-alias": {
                    "dev-master": "9.6-dev"
                }
            },
            "autoload": {
                "files": [
                    "src/Framework/Assert/Functions.php"
                ],
                "classmap": [
                    "src/"
                ]
            },
            "notification-url": "https://packagist.org/downloads/",
            "license": [
                "BSD-3-Clause"
            ],
            "authors": [
                {
                    "name": "Sebastian Bergmann",
                    "email": "sebastian@phpunit.de",
                    "role": "lead"
                }
            ],
            "description": "The PHP Unit Testing framework.",
            "homepage": "https://phpunit.de/",
            "keywords": [
                "phpunit",
                "testing",
                "xunit"
            ],
            "support": {
                "issues": "https://github.com/sebastianbergmann/phpunit/issues",
                "security": "https://github.com/sebastianbergmann/phpunit/security/policy",
                "source": "https://github.com/sebastianbergmann/phpunit/tree/9.6.20"
            },
            "funding": [
                {
                    "url": "https://phpunit.de/sponsors.html",
                    "type": "custom"
                },
                {
                    "url": "https://github.com/sebastianbergmann",
                    "type": "github"
                },
                {
                    "url": "https://tidelift.com/funding/github/packagist/phpunit/phpunit",
                    "type": "tidelift"
                }
            ],
            "time": "2024-07-10T11:45:39+00:00"
        },
        {
            "name": "psr/container",
            "version": "2.0.2",
            "source": {
                "type": "git",
                "url": "https://github.com/php-fig/container.git",
                "reference": "c71ecc56dfe541dbd90c5360474fbc405f8d5963"
            },
            "dist": {
                "type": "zip",
                "url": "https://api.github.com/repos/php-fig/container/zipball/c71ecc56dfe541dbd90c5360474fbc405f8d5963",
                "reference": "c71ecc56dfe541dbd90c5360474fbc405f8d5963",
                "shasum": ""
            },
            "require": {
                "php": ">=7.4.0"
            },
            "type": "library",
            "extra": {
                "branch-alias": {
                    "dev-master": "2.0.x-dev"
                }
            },
            "autoload": {
                "psr-4": {
                    "Psr\\Container\\": "src/"
                }
            },
            "notification-url": "https://packagist.org/downloads/",
            "license": [
                "MIT"
            ],
            "authors": [
                {
                    "name": "PHP-FIG",
                    "homepage": "https://www.php-fig.org/"
                }
            ],
            "description": "Common Container Interface (PHP FIG PSR-11)",
            "homepage": "https://github.com/php-fig/container",
            "keywords": [
                "PSR-11",
                "container",
                "container-interface",
                "container-interop",
                "psr"
            ],
            "support": {
                "issues": "https://github.com/php-fig/container/issues",
                "source": "https://github.com/php-fig/container/tree/2.0.2"
            },
            "time": "2021-11-05T16:47:00+00:00"
        },
        {
            "name": "roots/wordpress",
            "version": "6.5.5",
            "source": {
                "type": "git",
                "url": "https://github.com/roots/wordpress.git",
                "reference": "41ff6e23ccbc3a1691406d69fe8c211a225514e2"
            },
            "dist": {
                "type": "zip",
                "url": "https://api.github.com/repos/roots/wordpress/zipball/41ff6e23ccbc3a1691406d69fe8c211a225514e2",
                "reference": "41ff6e23ccbc3a1691406d69fe8c211a225514e2",
                "shasum": ""
            },
            "require": {
                "roots/wordpress-core-installer": "^1.0.0",
                "roots/wordpress-no-content": "self.version"
            },
            "type": "metapackage",
            "notification-url": "https://packagist.org/downloads/",
            "license": [
                "MIT",
                "GPL-2.0-or-later"
            ],
            "description": "WordPress is open source software you can use to create a beautiful website, blog, or app.",
            "homepage": "https://wordpress.org/",
            "keywords": [
                "blog",
                "cms",
                "wordpress"
            ],
            "support": {
                "issues": "https://github.com/roots/wordpress/issues",
                "source": "https://github.com/roots/wordpress/tree/6.5.5"
            },
            "funding": [
                {
                    "url": "https://github.com/roots",
                    "type": "github"
                }
            ],
            "time": "2022-06-01T16:54:37+00:00"
        },
        {
            "name": "roots/wordpress-core-installer",
            "version": "1.100.0",
            "source": {
                "type": "git",
                "url": "https://github.com/roots/wordpress-core-installer.git",
                "reference": "73f8488e5178c5d54234b919f823a9095e2b1847"
            },
            "dist": {
                "type": "zip",
                "url": "https://api.github.com/repos/roots/wordpress-core-installer/zipball/73f8488e5178c5d54234b919f823a9095e2b1847",
                "reference": "73f8488e5178c5d54234b919f823a9095e2b1847",
                "shasum": ""
            },
            "require": {
                "composer-plugin-api": "^1.0 || ^2.0",
                "php": ">=5.6.0"
            },
            "conflict": {
                "composer/installers": "<1.0.6"
            },
            "replace": {
                "johnpbloch/wordpress-core-installer": "*"
            },
            "require-dev": {
                "composer/composer": "^1.0 || ^2.0",
                "phpunit/phpunit": ">=5.7.27"
            },
            "type": "composer-plugin",
            "extra": {
                "class": "Roots\\Composer\\WordPressCorePlugin"
            },
            "autoload": {
                "psr-4": {
                    "Roots\\Composer\\": "src/"
                }
            },
            "notification-url": "https://packagist.org/downloads/",
            "license": [
                "GPL-2.0-or-later"
            ],
            "authors": [
                {
                    "name": "John P. Bloch",
                    "email": "me@johnpbloch.com"
                },
                {
                    "name": "Roots",
                    "email": "team@roots.io"
                }
            ],
            "description": "A custom installer to handle deploying WordPress with composer",
            "keywords": [
                "wordpress"
            ],
            "support": {
                "issues": "https://github.com/roots/wordpress-core-installer/issues",
                "source": "https://github.com/roots/wordpress-core-installer/tree/master"
            },
            "funding": [
                {
                    "url": "https://github.com/roots",
                    "type": "github"
                },
                {
                    "url": "https://www.patreon.com/rootsdev",
                    "type": "patreon"
                }
            ],
            "time": "2020-08-20T00:27:30+00:00"
        },
        {
            "name": "roots/wordpress-no-content",
            "version": "6.5.5",
            "source": {
                "type": "git",
                "url": "https://github.com/WordPress/WordPress.git",
                "reference": "6.5.5"
            },
            "dist": {
                "type": "zip",
                "url": "https://downloads.wordpress.org/release/wordpress-6.5.5-no-content.zip",
                "shasum": "064943063cafd63743ae303ec07225f173279527"
            },
            "require": {
                "php": ">= 7.0.0"
            },
            "provide": {
                "wordpress/core-implementation": "6.5.5"
            },
            "suggest": {
                "ext-curl": "Performs remote request operations.",
                "ext-dom": "Used to validate Text Widget content and to automatically configuring IIS7+.",
                "ext-exif": "Works with metadata stored in images.",
                "ext-fileinfo": "Used to detect mimetype of file uploads.",
                "ext-hash": "Used for hashing, including passwords and update packages.",
                "ext-imagick": "Provides better image quality for media uploads.",
                "ext-json": "Used for communications with other servers.",
                "ext-libsodium": "Validates Signatures and provides securely random bytes.",
                "ext-mbstring": "Used to properly handle UTF8 text.",
                "ext-mysqli": "Connects to MySQL for database interactions.",
                "ext-openssl": "Permits SSL-based connections to other hosts.",
                "ext-pcre": "Increases performance of pattern matching in code searches.",
                "ext-xml": "Used for XML parsing, such as from a third-party site.",
                "ext-zip": "Used for decompressing Plugins, Themes, and WordPress update packages."
            },
            "type": "wordpress-core",
            "notification-url": "https://packagist.org/downloads/",
            "license": [
                "GPL-2.0-or-later"
            ],
            "authors": [
                {
                    "name": "WordPress Community",
                    "homepage": "https://wordpress.org/about/"
                }
            ],
            "description": "WordPress is open source software you can use to create a beautiful website, blog, or app.",
            "homepage": "https://wordpress.org/",
            "keywords": [
                "blog",
                "cms",
                "wordpress"
            ],
            "support": {
                "docs": "https://developer.wordpress.org/",
                "forum": "https://wordpress.org/support/",
                "irc": "irc://irc.freenode.net/wordpress",
                "issues": "https://core.trac.wordpress.org/",
                "rss": "https://wordpress.org/news/feed/",
                "source": "https://core.trac.wordpress.org/browser",
                "wiki": "https://codex.wordpress.org/"
            },
            "funding": [
                {
                    "url": "https://wordpressfoundation.org/donate/",
                    "type": "other"
                }
            ],
            "time": "2024-06-24T19:14:42+00:00"
        },
        {
            "name": "sebastian/cli-parser",
            "version": "1.0.2",
            "source": {
                "type": "git",
                "url": "https://github.com/sebastianbergmann/cli-parser.git",
                "reference": "2b56bea83a09de3ac06bb18b92f068e60cc6f50b"
            },
            "dist": {
                "type": "zip",
                "url": "https://api.github.com/repos/sebastianbergmann/cli-parser/zipball/2b56bea83a09de3ac06bb18b92f068e60cc6f50b",
                "reference": "2b56bea83a09de3ac06bb18b92f068e60cc6f50b",
                "shasum": ""
            },
            "require": {
                "php": ">=7.3"
            },
            "require-dev": {
                "phpunit/phpunit": "^9.3"
            },
            "type": "library",
            "extra": {
                "branch-alias": {
                    "dev-master": "1.0-dev"
                }
            },
            "autoload": {
                "classmap": [
                    "src/"
                ]
            },
            "notification-url": "https://packagist.org/downloads/",
            "license": [
                "BSD-3-Clause"
            ],
            "authors": [
                {
                    "name": "Sebastian Bergmann",
                    "email": "sebastian@phpunit.de",
                    "role": "lead"
                }
            ],
            "description": "Library for parsing CLI options",
            "homepage": "https://github.com/sebastianbergmann/cli-parser",
            "support": {
                "issues": "https://github.com/sebastianbergmann/cli-parser/issues",
                "source": "https://github.com/sebastianbergmann/cli-parser/tree/1.0.2"
            },
            "funding": [
                {
                    "url": "https://github.com/sebastianbergmann",
                    "type": "github"
                }
            ],
            "time": "2024-03-02T06:27:43+00:00"
        },
        {
            "name": "sebastian/code-unit",
            "version": "1.0.8",
            "source": {
                "type": "git",
                "url": "https://github.com/sebastianbergmann/code-unit.git",
                "reference": "1fc9f64c0927627ef78ba436c9b17d967e68e120"
            },
            "dist": {
                "type": "zip",
                "url": "https://api.github.com/repos/sebastianbergmann/code-unit/zipball/1fc9f64c0927627ef78ba436c9b17d967e68e120",
                "reference": "1fc9f64c0927627ef78ba436c9b17d967e68e120",
                "shasum": ""
            },
            "require": {
                "php": ">=7.3"
            },
            "require-dev": {
                "phpunit/phpunit": "^9.3"
            },
            "type": "library",
            "extra": {
                "branch-alias": {
                    "dev-master": "1.0-dev"
                }
            },
            "autoload": {
                "classmap": [
                    "src/"
                ]
            },
            "notification-url": "https://packagist.org/downloads/",
            "license": [
                "BSD-3-Clause"
            ],
            "authors": [
                {
                    "name": "Sebastian Bergmann",
                    "email": "sebastian@phpunit.de",
                    "role": "lead"
                }
            ],
            "description": "Collection of value objects that represent the PHP code units",
            "homepage": "https://github.com/sebastianbergmann/code-unit",
            "support": {
                "issues": "https://github.com/sebastianbergmann/code-unit/issues",
                "source": "https://github.com/sebastianbergmann/code-unit/tree/1.0.8"
            },
            "funding": [
                {
                    "url": "https://github.com/sebastianbergmann",
                    "type": "github"
                }
            ],
            "time": "2020-10-26T13:08:54+00:00"
        },
        {
            "name": "sebastian/code-unit-reverse-lookup",
            "version": "2.0.3",
            "source": {
                "type": "git",
                "url": "https://github.com/sebastianbergmann/code-unit-reverse-lookup.git",
                "reference": "ac91f01ccec49fb77bdc6fd1e548bc70f7faa3e5"
            },
            "dist": {
                "type": "zip",
                "url": "https://api.github.com/repos/sebastianbergmann/code-unit-reverse-lookup/zipball/ac91f01ccec49fb77bdc6fd1e548bc70f7faa3e5",
                "reference": "ac91f01ccec49fb77bdc6fd1e548bc70f7faa3e5",
                "shasum": ""
            },
            "require": {
                "php": ">=7.3"
            },
            "require-dev": {
                "phpunit/phpunit": "^9.3"
            },
            "type": "library",
            "extra": {
                "branch-alias": {
                    "dev-master": "2.0-dev"
                }
            },
            "autoload": {
                "classmap": [
                    "src/"
                ]
            },
            "notification-url": "https://packagist.org/downloads/",
            "license": [
                "BSD-3-Clause"
            ],
            "authors": [
                {
                    "name": "Sebastian Bergmann",
                    "email": "sebastian@phpunit.de"
                }
            ],
            "description": "Looks up which function or method a line of code belongs to",
            "homepage": "https://github.com/sebastianbergmann/code-unit-reverse-lookup/",
            "support": {
                "issues": "https://github.com/sebastianbergmann/code-unit-reverse-lookup/issues",
                "source": "https://github.com/sebastianbergmann/code-unit-reverse-lookup/tree/2.0.3"
            },
            "funding": [
                {
                    "url": "https://github.com/sebastianbergmann",
                    "type": "github"
                }
            ],
            "time": "2020-09-28T05:30:19+00:00"
        },
        {
            "name": "sebastian/comparator",
            "version": "4.0.8",
            "source": {
                "type": "git",
                "url": "https://github.com/sebastianbergmann/comparator.git",
                "reference": "fa0f136dd2334583309d32b62544682ee972b51a"
            },
            "dist": {
                "type": "zip",
                "url": "https://api.github.com/repos/sebastianbergmann/comparator/zipball/fa0f136dd2334583309d32b62544682ee972b51a",
                "reference": "fa0f136dd2334583309d32b62544682ee972b51a",
                "shasum": ""
            },
            "require": {
                "php": ">=7.3",
                "sebastian/diff": "^4.0",
                "sebastian/exporter": "^4.0"
            },
            "require-dev": {
                "phpunit/phpunit": "^9.3"
            },
            "type": "library",
            "extra": {
                "branch-alias": {
                    "dev-master": "4.0-dev"
                }
            },
            "autoload": {
                "classmap": [
                    "src/"
                ]
            },
            "notification-url": "https://packagist.org/downloads/",
            "license": [
                "BSD-3-Clause"
            ],
            "authors": [
                {
                    "name": "Sebastian Bergmann",
                    "email": "sebastian@phpunit.de"
                },
                {
                    "name": "Jeff Welch",
                    "email": "whatthejeff@gmail.com"
                },
                {
                    "name": "Volker Dusch",
                    "email": "github@wallbash.com"
                },
                {
                    "name": "Bernhard Schussek",
                    "email": "bschussek@2bepublished.at"
                }
            ],
            "description": "Provides the functionality to compare PHP values for equality",
            "homepage": "https://github.com/sebastianbergmann/comparator",
            "keywords": [
                "comparator",
                "compare",
                "equality"
            ],
            "support": {
                "issues": "https://github.com/sebastianbergmann/comparator/issues",
                "source": "https://github.com/sebastianbergmann/comparator/tree/4.0.8"
            },
            "funding": [
                {
                    "url": "https://github.com/sebastianbergmann",
                    "type": "github"
                }
            ],
            "time": "2022-09-14T12:41:17+00:00"
        },
        {
            "name": "sebastian/complexity",
            "version": "2.0.3",
            "source": {
                "type": "git",
                "url": "https://github.com/sebastianbergmann/complexity.git",
                "reference": "25f207c40d62b8b7aa32f5ab026c53561964053a"
            },
            "dist": {
                "type": "zip",
                "url": "https://api.github.com/repos/sebastianbergmann/complexity/zipball/25f207c40d62b8b7aa32f5ab026c53561964053a",
                "reference": "25f207c40d62b8b7aa32f5ab026c53561964053a",
                "shasum": ""
            },
            "require": {
                "nikic/php-parser": "^4.18 || ^5.0",
                "php": ">=7.3"
            },
            "require-dev": {
                "phpunit/phpunit": "^9.3"
            },
            "type": "library",
            "extra": {
                "branch-alias": {
                    "dev-master": "2.0-dev"
                }
            },
            "autoload": {
                "classmap": [
                    "src/"
                ]
            },
            "notification-url": "https://packagist.org/downloads/",
            "license": [
                "BSD-3-Clause"
            ],
            "authors": [
                {
                    "name": "Sebastian Bergmann",
                    "email": "sebastian@phpunit.de",
                    "role": "lead"
                }
            ],
            "description": "Library for calculating the complexity of PHP code units",
            "homepage": "https://github.com/sebastianbergmann/complexity",
            "support": {
                "issues": "https://github.com/sebastianbergmann/complexity/issues",
                "source": "https://github.com/sebastianbergmann/complexity/tree/2.0.3"
            },
            "funding": [
                {
                    "url": "https://github.com/sebastianbergmann",
                    "type": "github"
                }
            ],
            "time": "2023-12-22T06:19:30+00:00"
        },
        {
            "name": "sebastian/diff",
            "version": "4.0.6",
            "source": {
                "type": "git",
                "url": "https://github.com/sebastianbergmann/diff.git",
                "reference": "ba01945089c3a293b01ba9badc29ad55b106b0bc"
            },
            "dist": {
                "type": "zip",
                "url": "https://api.github.com/repos/sebastianbergmann/diff/zipball/ba01945089c3a293b01ba9badc29ad55b106b0bc",
                "reference": "ba01945089c3a293b01ba9badc29ad55b106b0bc",
                "shasum": ""
            },
            "require": {
                "php": ">=7.3"
            },
            "require-dev": {
                "phpunit/phpunit": "^9.3",
                "symfony/process": "^4.2 || ^5"
            },
            "type": "library",
            "extra": {
                "branch-alias": {
                    "dev-master": "4.0-dev"
                }
            },
            "autoload": {
                "classmap": [
                    "src/"
                ]
            },
            "notification-url": "https://packagist.org/downloads/",
            "license": [
                "BSD-3-Clause"
            ],
            "authors": [
                {
                    "name": "Sebastian Bergmann",
                    "email": "sebastian@phpunit.de"
                },
                {
                    "name": "Kore Nordmann",
                    "email": "mail@kore-nordmann.de"
                }
            ],
            "description": "Diff implementation",
            "homepage": "https://github.com/sebastianbergmann/diff",
            "keywords": [
                "diff",
                "udiff",
                "unidiff",
                "unified diff"
            ],
            "support": {
                "issues": "https://github.com/sebastianbergmann/diff/issues",
                "source": "https://github.com/sebastianbergmann/diff/tree/4.0.6"
            },
            "funding": [
                {
                    "url": "https://github.com/sebastianbergmann",
                    "type": "github"
                }
            ],
            "time": "2024-03-02T06:30:58+00:00"
        },
        {
            "name": "sebastian/environment",
            "version": "5.1.5",
            "source": {
                "type": "git",
                "url": "https://github.com/sebastianbergmann/environment.git",
                "reference": "830c43a844f1f8d5b7a1f6d6076b784454d8b7ed"
            },
            "dist": {
                "type": "zip",
                "url": "https://api.github.com/repos/sebastianbergmann/environment/zipball/830c43a844f1f8d5b7a1f6d6076b784454d8b7ed",
                "reference": "830c43a844f1f8d5b7a1f6d6076b784454d8b7ed",
                "shasum": ""
            },
            "require": {
                "php": ">=7.3"
            },
            "require-dev": {
                "phpunit/phpunit": "^9.3"
            },
            "suggest": {
                "ext-posix": "*"
            },
            "type": "library",
            "extra": {
                "branch-alias": {
                    "dev-master": "5.1-dev"
                }
            },
            "autoload": {
                "classmap": [
                    "src/"
                ]
            },
            "notification-url": "https://packagist.org/downloads/",
            "license": [
                "BSD-3-Clause"
            ],
            "authors": [
                {
                    "name": "Sebastian Bergmann",
                    "email": "sebastian@phpunit.de"
                }
            ],
            "description": "Provides functionality to handle HHVM/PHP environments",
            "homepage": "http://www.github.com/sebastianbergmann/environment",
            "keywords": [
                "Xdebug",
                "environment",
                "hhvm"
            ],
            "support": {
                "issues": "https://github.com/sebastianbergmann/environment/issues",
                "source": "https://github.com/sebastianbergmann/environment/tree/5.1.5"
            },
            "funding": [
                {
                    "url": "https://github.com/sebastianbergmann",
                    "type": "github"
                }
            ],
            "time": "2023-02-03T06:03:51+00:00"
        },
        {
            "name": "sebastian/exporter",
            "version": "4.0.6",
            "source": {
                "type": "git",
                "url": "https://github.com/sebastianbergmann/exporter.git",
                "reference": "78c00df8f170e02473b682df15bfcdacc3d32d72"
            },
            "dist": {
                "type": "zip",
                "url": "https://api.github.com/repos/sebastianbergmann/exporter/zipball/78c00df8f170e02473b682df15bfcdacc3d32d72",
                "reference": "78c00df8f170e02473b682df15bfcdacc3d32d72",
                "shasum": ""
            },
            "require": {
                "php": ">=7.3",
                "sebastian/recursion-context": "^4.0"
            },
            "require-dev": {
                "ext-mbstring": "*",
                "phpunit/phpunit": "^9.3"
            },
            "type": "library",
            "extra": {
                "branch-alias": {
                    "dev-master": "4.0-dev"
                }
            },
            "autoload": {
                "classmap": [
                    "src/"
                ]
            },
            "notification-url": "https://packagist.org/downloads/",
            "license": [
                "BSD-3-Clause"
            ],
            "authors": [
                {
                    "name": "Sebastian Bergmann",
                    "email": "sebastian@phpunit.de"
                },
                {
                    "name": "Jeff Welch",
                    "email": "whatthejeff@gmail.com"
                },
                {
                    "name": "Volker Dusch",
                    "email": "github@wallbash.com"
                },
                {
                    "name": "Adam Harvey",
                    "email": "aharvey@php.net"
                },
                {
                    "name": "Bernhard Schussek",
                    "email": "bschussek@gmail.com"
                }
            ],
            "description": "Provides the functionality to export PHP variables for visualization",
            "homepage": "https://www.github.com/sebastianbergmann/exporter",
            "keywords": [
                "export",
                "exporter"
            ],
            "support": {
                "issues": "https://github.com/sebastianbergmann/exporter/issues",
                "source": "https://github.com/sebastianbergmann/exporter/tree/4.0.6"
            },
            "funding": [
                {
                    "url": "https://github.com/sebastianbergmann",
                    "type": "github"
                }
            ],
            "time": "2024-03-02T06:33:00+00:00"
        },
        {
            "name": "sebastian/global-state",
            "version": "5.0.7",
            "source": {
                "type": "git",
                "url": "https://github.com/sebastianbergmann/global-state.git",
                "reference": "bca7df1f32ee6fe93b4d4a9abbf69e13a4ada2c9"
            },
            "dist": {
                "type": "zip",
                "url": "https://api.github.com/repos/sebastianbergmann/global-state/zipball/bca7df1f32ee6fe93b4d4a9abbf69e13a4ada2c9",
                "reference": "bca7df1f32ee6fe93b4d4a9abbf69e13a4ada2c9",
                "shasum": ""
            },
            "require": {
                "php": ">=7.3",
                "sebastian/object-reflector": "^2.0",
                "sebastian/recursion-context": "^4.0"
            },
            "require-dev": {
                "ext-dom": "*",
                "phpunit/phpunit": "^9.3"
            },
            "suggest": {
                "ext-uopz": "*"
            },
            "type": "library",
            "extra": {
                "branch-alias": {
                    "dev-master": "5.0-dev"
                }
            },
            "autoload": {
                "classmap": [
                    "src/"
                ]
            },
            "notification-url": "https://packagist.org/downloads/",
            "license": [
                "BSD-3-Clause"
            ],
            "authors": [
                {
                    "name": "Sebastian Bergmann",
                    "email": "sebastian@phpunit.de"
                }
            ],
            "description": "Snapshotting of global state",
            "homepage": "http://www.github.com/sebastianbergmann/global-state",
            "keywords": [
                "global state"
            ],
            "support": {
                "issues": "https://github.com/sebastianbergmann/global-state/issues",
                "source": "https://github.com/sebastianbergmann/global-state/tree/5.0.7"
            },
            "funding": [
                {
                    "url": "https://github.com/sebastianbergmann",
                    "type": "github"
                }
            ],
            "time": "2024-03-02T06:35:11+00:00"
        },
        {
            "name": "sebastian/lines-of-code",
            "version": "1.0.4",
            "source": {
                "type": "git",
                "url": "https://github.com/sebastianbergmann/lines-of-code.git",
                "reference": "e1e4a170560925c26d424b6a03aed157e7dcc5c5"
            },
            "dist": {
                "type": "zip",
                "url": "https://api.github.com/repos/sebastianbergmann/lines-of-code/zipball/e1e4a170560925c26d424b6a03aed157e7dcc5c5",
                "reference": "e1e4a170560925c26d424b6a03aed157e7dcc5c5",
                "shasum": ""
            },
            "require": {
                "nikic/php-parser": "^4.18 || ^5.0",
                "php": ">=7.3"
            },
            "require-dev": {
                "phpunit/phpunit": "^9.3"
            },
            "type": "library",
            "extra": {
                "branch-alias": {
                    "dev-master": "1.0-dev"
                }
            },
            "autoload": {
                "classmap": [
                    "src/"
                ]
            },
            "notification-url": "https://packagist.org/downloads/",
            "license": [
                "BSD-3-Clause"
            ],
            "authors": [
                {
                    "name": "Sebastian Bergmann",
                    "email": "sebastian@phpunit.de",
                    "role": "lead"
                }
            ],
            "description": "Library for counting the lines of code in PHP source code",
            "homepage": "https://github.com/sebastianbergmann/lines-of-code",
            "support": {
                "issues": "https://github.com/sebastianbergmann/lines-of-code/issues",
                "source": "https://github.com/sebastianbergmann/lines-of-code/tree/1.0.4"
            },
            "funding": [
                {
                    "url": "https://github.com/sebastianbergmann",
                    "type": "github"
                }
            ],
            "time": "2023-12-22T06:20:34+00:00"
        },
        {
            "name": "sebastian/object-enumerator",
            "version": "4.0.4",
            "source": {
                "type": "git",
                "url": "https://github.com/sebastianbergmann/object-enumerator.git",
                "reference": "5c9eeac41b290a3712d88851518825ad78f45c71"
            },
            "dist": {
                "type": "zip",
                "url": "https://api.github.com/repos/sebastianbergmann/object-enumerator/zipball/5c9eeac41b290a3712d88851518825ad78f45c71",
                "reference": "5c9eeac41b290a3712d88851518825ad78f45c71",
                "shasum": ""
            },
            "require": {
                "php": ">=7.3",
                "sebastian/object-reflector": "^2.0",
                "sebastian/recursion-context": "^4.0"
            },
            "require-dev": {
                "phpunit/phpunit": "^9.3"
            },
            "type": "library",
            "extra": {
                "branch-alias": {
                    "dev-master": "4.0-dev"
                }
            },
            "autoload": {
                "classmap": [
                    "src/"
                ]
            },
            "notification-url": "https://packagist.org/downloads/",
            "license": [
                "BSD-3-Clause"
            ],
            "authors": [
                {
                    "name": "Sebastian Bergmann",
                    "email": "sebastian@phpunit.de"
                }
            ],
            "description": "Traverses array structures and object graphs to enumerate all referenced objects",
            "homepage": "https://github.com/sebastianbergmann/object-enumerator/",
            "support": {
                "issues": "https://github.com/sebastianbergmann/object-enumerator/issues",
                "source": "https://github.com/sebastianbergmann/object-enumerator/tree/4.0.4"
            },
            "funding": [
                {
                    "url": "https://github.com/sebastianbergmann",
                    "type": "github"
                }
            ],
            "time": "2020-10-26T13:12:34+00:00"
        },
        {
            "name": "sebastian/object-reflector",
            "version": "2.0.4",
            "source": {
                "type": "git",
                "url": "https://github.com/sebastianbergmann/object-reflector.git",
                "reference": "b4f479ebdbf63ac605d183ece17d8d7fe49c15c7"
            },
            "dist": {
                "type": "zip",
                "url": "https://api.github.com/repos/sebastianbergmann/object-reflector/zipball/b4f479ebdbf63ac605d183ece17d8d7fe49c15c7",
                "reference": "b4f479ebdbf63ac605d183ece17d8d7fe49c15c7",
                "shasum": ""
            },
            "require": {
                "php": ">=7.3"
            },
            "require-dev": {
                "phpunit/phpunit": "^9.3"
            },
            "type": "library",
            "extra": {
                "branch-alias": {
                    "dev-master": "2.0-dev"
                }
            },
            "autoload": {
                "classmap": [
                    "src/"
                ]
            },
            "notification-url": "https://packagist.org/downloads/",
            "license": [
                "BSD-3-Clause"
            ],
            "authors": [
                {
                    "name": "Sebastian Bergmann",
                    "email": "sebastian@phpunit.de"
                }
            ],
            "description": "Allows reflection of object attributes, including inherited and non-public ones",
            "homepage": "https://github.com/sebastianbergmann/object-reflector/",
            "support": {
                "issues": "https://github.com/sebastianbergmann/object-reflector/issues",
                "source": "https://github.com/sebastianbergmann/object-reflector/tree/2.0.4"
            },
            "funding": [
                {
                    "url": "https://github.com/sebastianbergmann",
                    "type": "github"
                }
            ],
            "time": "2020-10-26T13:14:26+00:00"
        },
        {
            "name": "sebastian/recursion-context",
            "version": "4.0.5",
            "source": {
                "type": "git",
                "url": "https://github.com/sebastianbergmann/recursion-context.git",
                "reference": "e75bd0f07204fec2a0af9b0f3cfe97d05f92efc1"
            },
            "dist": {
                "type": "zip",
                "url": "https://api.github.com/repos/sebastianbergmann/recursion-context/zipball/e75bd0f07204fec2a0af9b0f3cfe97d05f92efc1",
                "reference": "e75bd0f07204fec2a0af9b0f3cfe97d05f92efc1",
                "shasum": ""
            },
            "require": {
                "php": ">=7.3"
            },
            "require-dev": {
                "phpunit/phpunit": "^9.3"
            },
            "type": "library",
            "extra": {
                "branch-alias": {
                    "dev-master": "4.0-dev"
                }
            },
            "autoload": {
                "classmap": [
                    "src/"
                ]
            },
            "notification-url": "https://packagist.org/downloads/",
            "license": [
                "BSD-3-Clause"
            ],
            "authors": [
                {
                    "name": "Sebastian Bergmann",
                    "email": "sebastian@phpunit.de"
                },
                {
                    "name": "Jeff Welch",
                    "email": "whatthejeff@gmail.com"
                },
                {
                    "name": "Adam Harvey",
                    "email": "aharvey@php.net"
                }
            ],
            "description": "Provides functionality to recursively process PHP variables",
            "homepage": "https://github.com/sebastianbergmann/recursion-context",
            "support": {
                "issues": "https://github.com/sebastianbergmann/recursion-context/issues",
                "source": "https://github.com/sebastianbergmann/recursion-context/tree/4.0.5"
            },
            "funding": [
                {
                    "url": "https://github.com/sebastianbergmann",
                    "type": "github"
                }
            ],
            "time": "2023-02-03T06:07:39+00:00"
        },
        {
            "name": "sebastian/resource-operations",
            "version": "3.0.4",
            "source": {
                "type": "git",
                "url": "https://github.com/sebastianbergmann/resource-operations.git",
                "reference": "05d5692a7993ecccd56a03e40cd7e5b09b1d404e"
            },
            "dist": {
                "type": "zip",
                "url": "https://api.github.com/repos/sebastianbergmann/resource-operations/zipball/05d5692a7993ecccd56a03e40cd7e5b09b1d404e",
                "reference": "05d5692a7993ecccd56a03e40cd7e5b09b1d404e",
                "shasum": ""
            },
            "require": {
                "php": ">=7.3"
            },
            "require-dev": {
                "phpunit/phpunit": "^9.0"
            },
            "type": "library",
            "extra": {
                "branch-alias": {
                    "dev-main": "3.0-dev"
                }
            },
            "autoload": {
                "classmap": [
                    "src/"
                ]
            },
            "notification-url": "https://packagist.org/downloads/",
            "license": [
                "BSD-3-Clause"
            ],
            "authors": [
                {
                    "name": "Sebastian Bergmann",
                    "email": "sebastian@phpunit.de"
                }
            ],
            "description": "Provides a list of PHP built-in functions that operate on resources",
            "homepage": "https://www.github.com/sebastianbergmann/resource-operations",
            "support": {
                "source": "https://github.com/sebastianbergmann/resource-operations/tree/3.0.4"
            },
            "funding": [
                {
                    "url": "https://github.com/sebastianbergmann",
                    "type": "github"
                }
            ],
            "time": "2024-03-14T16:00:52+00:00"
        },
        {
            "name": "sebastian/type",
            "version": "3.2.1",
            "source": {
                "type": "git",
                "url": "https://github.com/sebastianbergmann/type.git",
                "reference": "75e2c2a32f5e0b3aef905b9ed0b179b953b3d7c7"
            },
            "dist": {
                "type": "zip",
                "url": "https://api.github.com/repos/sebastianbergmann/type/zipball/75e2c2a32f5e0b3aef905b9ed0b179b953b3d7c7",
                "reference": "75e2c2a32f5e0b3aef905b9ed0b179b953b3d7c7",
                "shasum": ""
            },
            "require": {
                "php": ">=7.3"
            },
            "require-dev": {
                "phpunit/phpunit": "^9.5"
            },
            "type": "library",
            "extra": {
                "branch-alias": {
                    "dev-master": "3.2-dev"
                }
            },
            "autoload": {
                "classmap": [
                    "src/"
                ]
            },
            "notification-url": "https://packagist.org/downloads/",
            "license": [
                "BSD-3-Clause"
            ],
            "authors": [
                {
                    "name": "Sebastian Bergmann",
                    "email": "sebastian@phpunit.de",
                    "role": "lead"
                }
            ],
            "description": "Collection of value objects that represent the types of the PHP type system",
            "homepage": "https://github.com/sebastianbergmann/type",
            "support": {
                "issues": "https://github.com/sebastianbergmann/type/issues",
                "source": "https://github.com/sebastianbergmann/type/tree/3.2.1"
            },
            "funding": [
                {
                    "url": "https://github.com/sebastianbergmann",
                    "type": "github"
                }
            ],
            "time": "2023-02-03T06:13:03+00:00"
        },
        {
            "name": "sebastian/version",
            "version": "3.0.2",
            "source": {
                "type": "git",
                "url": "https://github.com/sebastianbergmann/version.git",
                "reference": "c6c1022351a901512170118436c764e473f6de8c"
            },
            "dist": {
                "type": "zip",
                "url": "https://api.github.com/repos/sebastianbergmann/version/zipball/c6c1022351a901512170118436c764e473f6de8c",
                "reference": "c6c1022351a901512170118436c764e473f6de8c",
                "shasum": ""
            },
            "require": {
                "php": ">=7.3"
            },
            "type": "library",
            "extra": {
                "branch-alias": {
                    "dev-master": "3.0-dev"
                }
            },
            "autoload": {
                "classmap": [
                    "src/"
                ]
            },
            "notification-url": "https://packagist.org/downloads/",
            "license": [
                "BSD-3-Clause"
            ],
            "authors": [
                {
                    "name": "Sebastian Bergmann",
                    "email": "sebastian@phpunit.de",
                    "role": "lead"
                }
            ],
            "description": "Library that helps with managing the version number of Git-hosted PHP projects",
            "homepage": "https://github.com/sebastianbergmann/version",
            "support": {
                "issues": "https://github.com/sebastianbergmann/version/issues",
                "source": "https://github.com/sebastianbergmann/version/tree/3.0.2"
            },
            "funding": [
                {
                    "url": "https://github.com/sebastianbergmann",
                    "type": "github"
                }
            ],
            "time": "2020-09-28T06:39:44+00:00"
        },
        {
            "name": "squizlabs/php_codesniffer",
            "version": "3.10.1",
            "source": {
                "type": "git",
                "url": "https://github.com/PHPCSStandards/PHP_CodeSniffer.git",
                "reference": "8f90f7a53ce271935282967f53d0894f8f1ff877"
            },
            "dist": {
                "type": "zip",
                "url": "https://api.github.com/repos/PHPCSStandards/PHP_CodeSniffer/zipball/8f90f7a53ce271935282967f53d0894f8f1ff877",
                "reference": "8f90f7a53ce271935282967f53d0894f8f1ff877",
                "shasum": ""
            },
            "require": {
                "ext-simplexml": "*",
                "ext-tokenizer": "*",
                "ext-xmlwriter": "*",
                "php": ">=5.4.0"
            },
            "require-dev": {
                "phpunit/phpunit": "^4.0 || ^5.0 || ^6.0 || ^7.0 || ^8.0 || ^9.3.4"
            },
            "bin": [
                "bin/phpcbf",
                "bin/phpcs"
            ],
            "type": "library",
            "extra": {
                "branch-alias": {
                    "dev-master": "3.x-dev"
                }
            },
            "notification-url": "https://packagist.org/downloads/",
            "license": [
                "BSD-3-Clause"
            ],
            "authors": [
                {
                    "name": "Greg Sherwood",
                    "role": "Former lead"
                },
                {
                    "name": "Juliette Reinders Folmer",
                    "role": "Current lead"
                },
                {
                    "name": "Contributors",
                    "homepage": "https://github.com/PHPCSStandards/PHP_CodeSniffer/graphs/contributors"
                }
            ],
            "description": "PHP_CodeSniffer tokenizes PHP, JavaScript and CSS files and detects violations of a defined set of coding standards.",
            "homepage": "https://github.com/PHPCSStandards/PHP_CodeSniffer",
            "keywords": [
                "phpcs",
                "standards",
                "static analysis"
            ],
            "support": {
                "issues": "https://github.com/PHPCSStandards/PHP_CodeSniffer/issues",
                "security": "https://github.com/PHPCSStandards/PHP_CodeSniffer/security/policy",
                "source": "https://github.com/PHPCSStandards/PHP_CodeSniffer",
                "wiki": "https://github.com/PHPCSStandards/PHP_CodeSniffer/wiki"
            },
            "funding": [
                {
                    "url": "https://github.com/PHPCSStandards",
                    "type": "github"
                },
                {
                    "url": "https://github.com/jrfnl",
                    "type": "github"
                },
                {
                    "url": "https://opencollective.com/php_codesniffer",
                    "type": "open_collective"
                }
            ],
            "time": "2024-05-22T21:24:41+00:00"
        },
        {
            "name": "symfony/console",
            "version": "v7.1.2",
            "source": {
                "type": "git",
                "url": "https://github.com/symfony/console.git",
                "reference": "0aa29ca177f432ab68533432db0de059f39c92ae"
            },
            "dist": {
                "type": "zip",
                "url": "https://api.github.com/repos/symfony/console/zipball/0aa29ca177f432ab68533432db0de059f39c92ae",
                "reference": "0aa29ca177f432ab68533432db0de059f39c92ae",
                "shasum": ""
            },
            "require": {
                "php": ">=8.2",
                "symfony/polyfill-mbstring": "~1.0",
                "symfony/service-contracts": "^2.5|^3",
                "symfony/string": "^6.4|^7.0"
            },
            "conflict": {
                "symfony/dependency-injection": "<6.4",
                "symfony/dotenv": "<6.4",
                "symfony/event-dispatcher": "<6.4",
                "symfony/lock": "<6.4",
                "symfony/process": "<6.4"
            },
            "provide": {
                "psr/log-implementation": "1.0|2.0|3.0"
            },
            "require-dev": {
                "psr/log": "^1|^2|^3",
                "symfony/config": "^6.4|^7.0",
                "symfony/dependency-injection": "^6.4|^7.0",
                "symfony/event-dispatcher": "^6.4|^7.0",
                "symfony/http-foundation": "^6.4|^7.0",
                "symfony/http-kernel": "^6.4|^7.0",
                "symfony/lock": "^6.4|^7.0",
                "symfony/messenger": "^6.4|^7.0",
                "symfony/process": "^6.4|^7.0",
                "symfony/stopwatch": "^6.4|^7.0",
                "symfony/var-dumper": "^6.4|^7.0"
            },
            "type": "library",
            "autoload": {
                "psr-4": {
                    "Symfony\\Component\\Console\\": ""
                },
                "exclude-from-classmap": [
                    "/Tests/"
                ]
            },
            "notification-url": "https://packagist.org/downloads/",
            "license": [
                "MIT"
            ],
            "authors": [
                {
                    "name": "Fabien Potencier",
                    "email": "fabien@symfony.com"
                },
                {
                    "name": "Symfony Community",
                    "homepage": "https://symfony.com/contributors"
                }
            ],
            "description": "Eases the creation of beautiful and testable command line interfaces",
            "homepage": "https://symfony.com",
            "keywords": [
                "cli",
                "command-line",
                "console",
                "terminal"
            ],
            "support": {
                "source": "https://github.com/symfony/console/tree/v7.1.2"
            },
            "funding": [
                {
                    "url": "https://symfony.com/sponsor",
                    "type": "custom"
                },
                {
                    "url": "https://github.com/fabpot",
                    "type": "github"
                },
                {
                    "url": "https://tidelift.com/funding/github/packagist/symfony/symfony",
                    "type": "tidelift"
                }
            ],
            "time": "2024-06-28T10:03:55+00:00"
        },
        {
            "name": "symfony/deprecation-contracts",
            "version": "v3.5.0",
            "source": {
                "type": "git",
                "url": "https://github.com/symfony/deprecation-contracts.git",
                "reference": "0e0d29ce1f20deffb4ab1b016a7257c4f1e789a1"
            },
            "dist": {
                "type": "zip",
                "url": "https://api.github.com/repos/symfony/deprecation-contracts/zipball/0e0d29ce1f20deffb4ab1b016a7257c4f1e789a1",
                "reference": "0e0d29ce1f20deffb4ab1b016a7257c4f1e789a1",
                "shasum": ""
            },
            "require": {
                "php": ">=8.1"
            },
            "type": "library",
            "extra": {
                "branch-alias": {
                    "dev-main": "3.5-dev"
                },
                "thanks": {
                    "name": "symfony/contracts",
                    "url": "https://github.com/symfony/contracts"
                }
            },
            "autoload": {
                "files": [
                    "function.php"
                ]
            },
            "notification-url": "https://packagist.org/downloads/",
            "license": [
                "MIT"
            ],
            "authors": [
                {
                    "name": "Nicolas Grekas",
                    "email": "p@tchwork.com"
                },
                {
                    "name": "Symfony Community",
                    "homepage": "https://symfony.com/contributors"
                }
            ],
            "description": "A generic function and convention to trigger deprecation notices",
            "homepage": "https://symfony.com",
            "support": {
                "source": "https://github.com/symfony/deprecation-contracts/tree/v3.5.0"
            },
            "funding": [
                {
                    "url": "https://symfony.com/sponsor",
                    "type": "custom"
                },
                {
                    "url": "https://github.com/fabpot",
                    "type": "github"
                },
                {
                    "url": "https://tidelift.com/funding/github/packagist/symfony/symfony",
                    "type": "tidelift"
                }
            ],
            "time": "2024-04-18T09:32:20+00:00"
        },
        {
            "name": "symfony/polyfill-ctype",
            "version": "v1.30.0",
            "source": {
                "type": "git",
                "url": "https://github.com/symfony/polyfill-ctype.git",
                "reference": "0424dff1c58f028c451efff2045f5d92410bd540"
            },
            "dist": {
                "type": "zip",
                "url": "https://api.github.com/repos/symfony/polyfill-ctype/zipball/0424dff1c58f028c451efff2045f5d92410bd540",
                "reference": "0424dff1c58f028c451efff2045f5d92410bd540",
                "shasum": ""
            },
            "require": {
                "php": ">=7.1"
            },
            "provide": {
                "ext-ctype": "*"
            },
            "suggest": {
                "ext-ctype": "For best performance"
            },
            "type": "library",
            "extra": {
                "thanks": {
                    "name": "symfony/polyfill",
                    "url": "https://github.com/symfony/polyfill"
                }
            },
            "autoload": {
                "files": [
                    "bootstrap.php"
                ],
                "psr-4": {
                    "Symfony\\Polyfill\\Ctype\\": ""
                }
            },
            "notification-url": "https://packagist.org/downloads/",
            "license": [
                "MIT"
            ],
            "authors": [
                {
                    "name": "Gert de Pagter",
                    "email": "BackEndTea@gmail.com"
                },
                {
                    "name": "Symfony Community",
                    "homepage": "https://symfony.com/contributors"
                }
            ],
            "description": "Symfony polyfill for ctype functions",
            "homepage": "https://symfony.com",
            "keywords": [
                "compatibility",
                "ctype",
                "polyfill",
                "portable"
            ],
            "support": {
                "source": "https://github.com/symfony/polyfill-ctype/tree/v1.30.0"
            },
            "funding": [
                {
                    "url": "https://symfony.com/sponsor",
                    "type": "custom"
                },
                {
                    "url": "https://github.com/fabpot",
                    "type": "github"
                },
                {
                    "url": "https://tidelift.com/funding/github/packagist/symfony/symfony",
                    "type": "tidelift"
                }
            ],
            "time": "2024-05-31T15:07:36+00:00"
        },
        {
            "name": "symfony/polyfill-intl-grapheme",
            "version": "v1.30.0",
            "source": {
                "type": "git",
                "url": "https://github.com/symfony/polyfill-intl-grapheme.git",
                "reference": "64647a7c30b2283f5d49b874d84a18fc22054b7a"
            },
            "dist": {
                "type": "zip",
                "url": "https://api.github.com/repos/symfony/polyfill-intl-grapheme/zipball/64647a7c30b2283f5d49b874d84a18fc22054b7a",
                "reference": "64647a7c30b2283f5d49b874d84a18fc22054b7a",
                "shasum": ""
            },
            "require": {
                "php": ">=7.1"
            },
            "suggest": {
                "ext-intl": "For best performance"
            },
            "type": "library",
            "extra": {
                "thanks": {
                    "name": "symfony/polyfill",
                    "url": "https://github.com/symfony/polyfill"
                }
            },
            "autoload": {
                "files": [
                    "bootstrap.php"
                ],
                "psr-4": {
                    "Symfony\\Polyfill\\Intl\\Grapheme\\": ""
                }
            },
            "notification-url": "https://packagist.org/downloads/",
            "license": [
                "MIT"
            ],
            "authors": [
                {
                    "name": "Nicolas Grekas",
                    "email": "p@tchwork.com"
                },
                {
                    "name": "Symfony Community",
                    "homepage": "https://symfony.com/contributors"
                }
            ],
            "description": "Symfony polyfill for intl's grapheme_* functions",
            "homepage": "https://symfony.com",
            "keywords": [
                "compatibility",
                "grapheme",
                "intl",
                "polyfill",
                "portable",
                "shim"
            ],
            "support": {
                "source": "https://github.com/symfony/polyfill-intl-grapheme/tree/v1.30.0"
            },
            "funding": [
                {
                    "url": "https://symfony.com/sponsor",
                    "type": "custom"
                },
                {
                    "url": "https://github.com/fabpot",
                    "type": "github"
                },
                {
                    "url": "https://tidelift.com/funding/github/packagist/symfony/symfony",
                    "type": "tidelift"
                }
            ],
            "time": "2024-05-31T15:07:36+00:00"
        },
        {
            "name": "symfony/polyfill-intl-normalizer",
            "version": "v1.30.0",
            "source": {
                "type": "git",
                "url": "https://github.com/symfony/polyfill-intl-normalizer.git",
                "reference": "a95281b0be0d9ab48050ebd988b967875cdb9fdb"
            },
            "dist": {
                "type": "zip",
                "url": "https://api.github.com/repos/symfony/polyfill-intl-normalizer/zipball/a95281b0be0d9ab48050ebd988b967875cdb9fdb",
                "reference": "a95281b0be0d9ab48050ebd988b967875cdb9fdb",
                "shasum": ""
            },
            "require": {
                "php": ">=7.1"
            },
            "suggest": {
                "ext-intl": "For best performance"
            },
            "type": "library",
            "extra": {
                "thanks": {
                    "name": "symfony/polyfill",
                    "url": "https://github.com/symfony/polyfill"
                }
            },
            "autoload": {
                "files": [
                    "bootstrap.php"
                ],
                "psr-4": {
                    "Symfony\\Polyfill\\Intl\\Normalizer\\": ""
                },
                "classmap": [
                    "Resources/stubs"
                ]
            },
            "notification-url": "https://packagist.org/downloads/",
            "license": [
                "MIT"
            ],
            "authors": [
                {
                    "name": "Nicolas Grekas",
                    "email": "p@tchwork.com"
                },
                {
                    "name": "Symfony Community",
                    "homepage": "https://symfony.com/contributors"
                }
            ],
            "description": "Symfony polyfill for intl's Normalizer class and related functions",
            "homepage": "https://symfony.com",
            "keywords": [
                "compatibility",
                "intl",
                "normalizer",
                "polyfill",
                "portable",
                "shim"
            ],
            "support": {
                "source": "https://github.com/symfony/polyfill-intl-normalizer/tree/v1.30.0"
            },
            "funding": [
                {
                    "url": "https://symfony.com/sponsor",
                    "type": "custom"
                },
                {
                    "url": "https://github.com/fabpot",
                    "type": "github"
                },
                {
                    "url": "https://tidelift.com/funding/github/packagist/symfony/symfony",
                    "type": "tidelift"
                }
            ],
            "time": "2024-05-31T15:07:36+00:00"
        },
        {
            "name": "symfony/polyfill-mbstring",
            "version": "v1.30.0",
            "source": {
                "type": "git",
                "url": "https://github.com/symfony/polyfill-mbstring.git",
                "reference": "fd22ab50000ef01661e2a31d850ebaa297f8e03c"
            },
            "dist": {
                "type": "zip",
                "url": "https://api.github.com/repos/symfony/polyfill-mbstring/zipball/fd22ab50000ef01661e2a31d850ebaa297f8e03c",
                "reference": "fd22ab50000ef01661e2a31d850ebaa297f8e03c",
                "shasum": ""
            },
            "require": {
                "php": ">=7.1"
            },
            "provide": {
                "ext-mbstring": "*"
            },
            "suggest": {
                "ext-mbstring": "For best performance"
            },
            "type": "library",
            "extra": {
                "thanks": {
                    "name": "symfony/polyfill",
                    "url": "https://github.com/symfony/polyfill"
                }
            },
            "autoload": {
                "files": [
                    "bootstrap.php"
                ],
                "psr-4": {
                    "Symfony\\Polyfill\\Mbstring\\": ""
                }
            },
            "notification-url": "https://packagist.org/downloads/",
            "license": [
                "MIT"
            ],
            "authors": [
                {
                    "name": "Nicolas Grekas",
                    "email": "p@tchwork.com"
                },
                {
                    "name": "Symfony Community",
                    "homepage": "https://symfony.com/contributors"
                }
            ],
            "description": "Symfony polyfill for the Mbstring extension",
            "homepage": "https://symfony.com",
            "keywords": [
                "compatibility",
                "mbstring",
                "polyfill",
                "portable",
                "shim"
            ],
            "support": {
                "source": "https://github.com/symfony/polyfill-mbstring/tree/v1.30.0"
            },
            "funding": [
                {
                    "url": "https://symfony.com/sponsor",
                    "type": "custom"
                },
                {
                    "url": "https://github.com/fabpot",
                    "type": "github"
                },
                {
                    "url": "https://tidelift.com/funding/github/packagist/symfony/symfony",
                    "type": "tidelift"
                }
            ],
            "time": "2024-06-19T12:30:46+00:00"
        },
        {
            "name": "symfony/process",
            "version": "v7.1.1",
            "source": {
                "type": "git",
                "url": "https://github.com/symfony/process.git",
                "reference": "febf90124323a093c7ee06fdb30e765ca3c20028"
            },
            "dist": {
                "type": "zip",
                "url": "https://api.github.com/repos/symfony/process/zipball/febf90124323a093c7ee06fdb30e765ca3c20028",
                "reference": "febf90124323a093c7ee06fdb30e765ca3c20028",
                "shasum": ""
            },
            "require": {
                "php": ">=8.2"
            },
            "type": "library",
            "autoload": {
                "psr-4": {
                    "Symfony\\Component\\Process\\": ""
                },
                "exclude-from-classmap": [
                    "/Tests/"
                ]
            },
            "notification-url": "https://packagist.org/downloads/",
            "license": [
                "MIT"
            ],
            "authors": [
                {
                    "name": "Fabien Potencier",
                    "email": "fabien@symfony.com"
                },
                {
                    "name": "Symfony Community",
                    "homepage": "https://symfony.com/contributors"
                }
            ],
            "description": "Executes commands in sub-processes",
            "homepage": "https://symfony.com",
            "support": {
                "source": "https://github.com/symfony/process/tree/v7.1.1"
            },
            "funding": [
                {
                    "url": "https://symfony.com/sponsor",
                    "type": "custom"
                },
                {
                    "url": "https://github.com/fabpot",
                    "type": "github"
                },
                {
                    "url": "https://tidelift.com/funding/github/packagist/symfony/symfony",
                    "type": "tidelift"
                }
            ],
            "time": "2024-05-31T14:57:53+00:00"
        },
        {
            "name": "symfony/service-contracts",
            "version": "v3.5.0",
            "source": {
                "type": "git",
                "url": "https://github.com/symfony/service-contracts.git",
                "reference": "bd1d9e59a81d8fa4acdcea3f617c581f7475a80f"
            },
            "dist": {
                "type": "zip",
                "url": "https://api.github.com/repos/symfony/service-contracts/zipball/bd1d9e59a81d8fa4acdcea3f617c581f7475a80f",
                "reference": "bd1d9e59a81d8fa4acdcea3f617c581f7475a80f",
                "shasum": ""
            },
            "require": {
                "php": ">=8.1",
                "psr/container": "^1.1|^2.0",
                "symfony/deprecation-contracts": "^2.5|^3"
            },
            "conflict": {
                "ext-psr": "<1.1|>=2"
            },
            "type": "library",
            "extra": {
                "branch-alias": {
                    "dev-main": "3.5-dev"
                },
                "thanks": {
                    "name": "symfony/contracts",
                    "url": "https://github.com/symfony/contracts"
                }
            },
            "autoload": {
                "psr-4": {
                    "Symfony\\Contracts\\Service\\": ""
                },
                "exclude-from-classmap": [
                    "/Test/"
                ]
            },
            "notification-url": "https://packagist.org/downloads/",
            "license": [
                "MIT"
            ],
            "authors": [
                {
                    "name": "Nicolas Grekas",
                    "email": "p@tchwork.com"
                },
                {
                    "name": "Symfony Community",
                    "homepage": "https://symfony.com/contributors"
                }
            ],
            "description": "Generic abstractions related to writing services",
            "homepage": "https://symfony.com",
            "keywords": [
                "abstractions",
                "contracts",
                "decoupling",
                "interfaces",
                "interoperability",
                "standards"
            ],
            "support": {
                "source": "https://github.com/symfony/service-contracts/tree/v3.5.0"
            },
            "funding": [
                {
                    "url": "https://symfony.com/sponsor",
                    "type": "custom"
                },
                {
                    "url": "https://github.com/fabpot",
                    "type": "github"
                },
                {
                    "url": "https://tidelift.com/funding/github/packagist/symfony/symfony",
                    "type": "tidelift"
                }
            ],
            "time": "2024-04-18T09:32:20+00:00"
        },
        {
            "name": "symfony/string",
            "version": "v7.1.2",
            "source": {
                "type": "git",
                "url": "https://github.com/symfony/string.git",
                "reference": "14221089ac66cf82e3cf3d1c1da65de305587ff8"
            },
            "dist": {
                "type": "zip",
                "url": "https://api.github.com/repos/symfony/string/zipball/14221089ac66cf82e3cf3d1c1da65de305587ff8",
                "reference": "14221089ac66cf82e3cf3d1c1da65de305587ff8",
                "shasum": ""
            },
            "require": {
                "php": ">=8.2",
                "symfony/polyfill-ctype": "~1.8",
                "symfony/polyfill-intl-grapheme": "~1.0",
                "symfony/polyfill-intl-normalizer": "~1.0",
                "symfony/polyfill-mbstring": "~1.0"
            },
            "conflict": {
                "symfony/translation-contracts": "<2.5"
            },
            "require-dev": {
                "symfony/emoji": "^7.1",
                "symfony/error-handler": "^6.4|^7.0",
                "symfony/http-client": "^6.4|^7.0",
                "symfony/intl": "^6.4|^7.0",
                "symfony/translation-contracts": "^2.5|^3.0",
                "symfony/var-exporter": "^6.4|^7.0"
            },
            "type": "library",
            "autoload": {
                "files": [
                    "Resources/functions.php"
                ],
                "psr-4": {
                    "Symfony\\Component\\String\\": ""
                },
                "exclude-from-classmap": [
                    "/Tests/"
                ]
            },
            "notification-url": "https://packagist.org/downloads/",
            "license": [
                "MIT"
            ],
            "authors": [
                {
                    "name": "Nicolas Grekas",
                    "email": "p@tchwork.com"
                },
                {
                    "name": "Symfony Community",
                    "homepage": "https://symfony.com/contributors"
                }
            ],
            "description": "Provides an object-oriented API to strings and deals with bytes, UTF-8 code points and grapheme clusters in a unified way",
            "homepage": "https://symfony.com",
            "keywords": [
                "grapheme",
                "i18n",
                "string",
                "unicode",
                "utf-8",
                "utf8"
            ],
            "support": {
                "source": "https://github.com/symfony/string/tree/v7.1.2"
            },
            "funding": [
                {
                    "url": "https://symfony.com/sponsor",
                    "type": "custom"
                },
                {
                    "url": "https://github.com/fabpot",
                    "type": "github"
                },
                {
                    "url": "https://tidelift.com/funding/github/packagist/symfony/symfony",
                    "type": "tidelift"
                }
            ],
            "time": "2024-06-28T09:27:18+00:00"
        },
        {
            "name": "theseer/tokenizer",
            "version": "1.2.3",
            "source": {
                "type": "git",
                "url": "https://github.com/theseer/tokenizer.git",
                "reference": "737eda637ed5e28c3413cb1ebe8bb52cbf1ca7a2"
            },
            "dist": {
                "type": "zip",
                "url": "https://api.github.com/repos/theseer/tokenizer/zipball/737eda637ed5e28c3413cb1ebe8bb52cbf1ca7a2",
                "reference": "737eda637ed5e28c3413cb1ebe8bb52cbf1ca7a2",
                "shasum": ""
            },
            "require": {
                "ext-dom": "*",
                "ext-tokenizer": "*",
                "ext-xmlwriter": "*",
                "php": "^7.2 || ^8.0"
            },
            "type": "library",
            "autoload": {
                "classmap": [
                    "src/"
                ]
            },
            "notification-url": "https://packagist.org/downloads/",
            "license": [
                "BSD-3-Clause"
            ],
            "authors": [
                {
                    "name": "Arne Blankerts",
                    "email": "arne@blankerts.de",
                    "role": "Developer"
                }
            ],
            "description": "A small library for converting tokenized PHP source code into XML and potentially other formats",
            "support": {
                "issues": "https://github.com/theseer/tokenizer/issues",
                "source": "https://github.com/theseer/tokenizer/tree/1.2.3"
            },
            "funding": [
                {
                    "url": "https://github.com/theseer",
                    "type": "github"
                }
            ],
            "time": "2024-03-03T12:36:25+00:00"
        },
        {
            "name": "wp-coding-standards/wpcs",
            "version": "3.1.0",
            "source": {
                "type": "git",
                "url": "https://github.com/WordPress/WordPress-Coding-Standards.git",
                "reference": "9333efcbff231f10dfd9c56bb7b65818b4733ca7"
            },
            "dist": {
                "type": "zip",
                "url": "https://api.github.com/repos/WordPress/WordPress-Coding-Standards/zipball/9333efcbff231f10dfd9c56bb7b65818b4733ca7",
                "reference": "9333efcbff231f10dfd9c56bb7b65818b4733ca7",
                "shasum": ""
            },
            "require": {
                "ext-filter": "*",
                "ext-libxml": "*",
                "ext-tokenizer": "*",
                "ext-xmlreader": "*",
                "php": ">=5.4",
                "phpcsstandards/phpcsextra": "^1.2.1",
                "phpcsstandards/phpcsutils": "^1.0.10",
                "squizlabs/php_codesniffer": "^3.9.0"
            },
            "require-dev": {
                "php-parallel-lint/php-console-highlighter": "^1.0.0",
                "php-parallel-lint/php-parallel-lint": "^1.3.2",
                "phpcompatibility/php-compatibility": "^9.0",
                "phpcsstandards/phpcsdevtools": "^1.2.0",
                "phpunit/phpunit": "^4.0 || ^5.0 || ^6.0 || ^7.0 || ^8.0 || ^9.0"
            },
            "suggest": {
                "ext-iconv": "For improved results",
                "ext-mbstring": "For improved results"
            },
            "type": "phpcodesniffer-standard",
            "notification-url": "https://packagist.org/downloads/",
            "license": [
                "MIT"
            ],
            "authors": [
                {
                    "name": "Contributors",
                    "homepage": "https://github.com/WordPress/WordPress-Coding-Standards/graphs/contributors"
                }
            ],
            "description": "PHP_CodeSniffer rules (sniffs) to enforce WordPress coding conventions",
            "keywords": [
                "phpcs",
                "standards",
                "static analysis",
                "wordpress"
            ],
            "support": {
                "issues": "https://github.com/WordPress/WordPress-Coding-Standards/issues",
                "source": "https://github.com/WordPress/WordPress-Coding-Standards",
                "wiki": "https://github.com/WordPress/WordPress-Coding-Standards/wiki"
            },
            "funding": [
                {
                    "url": "https://opencollective.com/php_codesniffer",
                    "type": "custom"
                }
            ],
            "time": "2024-03-25T16:39:00+00:00"
        },
        {
            "name": "yoast/phpunit-polyfills",
            "version": "1.1.0",
            "source": {
                "type": "git",
                "url": "https://github.com/Yoast/PHPUnit-Polyfills.git",
                "reference": "224e4a1329c03d8bad520e3fc4ec980034a4b212"
            },
            "dist": {
                "type": "zip",
                "url": "https://api.github.com/repos/Yoast/PHPUnit-Polyfills/zipball/224e4a1329c03d8bad520e3fc4ec980034a4b212",
                "reference": "224e4a1329c03d8bad520e3fc4ec980034a4b212",
                "shasum": ""
            },
            "require": {
                "php": ">=5.4",
                "phpunit/phpunit": "^4.8.36 || ^5.7.21 || ^6.0 || ^7.0 || ^8.0 || ^9.0"
            },
            "require-dev": {
                "yoast/yoastcs": "^2.3.0"
            },
            "type": "library",
            "extra": {
                "branch-alias": {
                    "dev-main": "2.x-dev"
                }
            },
            "autoload": {
                "files": [
                    "phpunitpolyfills-autoload.php"
                ]
            },
            "notification-url": "https://packagist.org/downloads/",
            "license": [
                "BSD-3-Clause"
            ],
            "authors": [
                {
                    "name": "Team Yoast",
                    "email": "support@yoast.com",
                    "homepage": "https://yoast.com"
                },
                {
                    "name": "Contributors",
                    "homepage": "https://github.com/Yoast/PHPUnit-Polyfills/graphs/contributors"
                }
            ],
            "description": "Set of polyfills for changed PHPUnit functionality to allow for creating PHPUnit cross-version compatible tests",
            "homepage": "https://github.com/Yoast/PHPUnit-Polyfills",
            "keywords": [
                "phpunit",
                "polyfill",
                "testing"
            ],
            "support": {
                "issues": "https://github.com/Yoast/PHPUnit-Polyfills/issues",
                "source": "https://github.com/Yoast/PHPUnit-Polyfills"
            },
            "time": "2023-08-19T14:25:08+00:00"
        }
    ],
    "aliases": [],
    "minimum-stability": "dev",
    "stability-flags": {
        "automattic/jetpack-config": 20,
        "automattic/jetpack-post-list": 20,
        "automattic/jetpack-mu-wpcom": 20,
        "automattic/jetpack-changelogger": 20
    },
    "prefer-stable": true,
    "prefer-lowest": false,
    "platform": {
        "php": ">=7.4"
    },
    "platform-dev": [],
    "plugin-api-version": "2.6.0"
}<|MERGE_RESOLUTION|>--- conflicted
+++ resolved
@@ -1142,11 +1142,7 @@
             "dist": {
                 "type": "path",
                 "url": "../../packages/jetpack-mu-wpcom",
-<<<<<<< HEAD
-                "reference": "2827550808c6c48c4760c787ce52592d9012059e"
-=======
-                "reference": "a9ffd2d847bb68899b38f0b6916a33e917fe2c90"
->>>>>>> 892bad93
+                "reference": "87d053c8aeb9e5c4da954bff7081b36977ce3ad2"
             },
             "require": {
                 "automattic/jetpack-assets": "@dev",
@@ -1180,11 +1176,7 @@
                 },
                 "autotagger": true,
                 "branch-alias": {
-<<<<<<< HEAD
-                    "dev-trunk": "5.51.x-dev"
-=======
-                    "dev-trunk": "5.52.x-dev"
->>>>>>> 892bad93
+                    "dev-trunk": "5.53.x-dev"
                 },
                 "textdomain": "jetpack-mu-wpcom",
                 "version-constants": {
