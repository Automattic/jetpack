--- conflicted
+++ resolved
@@ -2,22 +2,14 @@
 /**
  * Plugin Name: WordPress.com Site Helper
  * Description: A helper for connecting WordPress.com sites to external host infrastructure.
-<<<<<<< HEAD
- * Version: 5.3.3-alpha
-=======
  * Version: 5.3.4-alpha
->>>>>>> e56cd77d
  * Author: Automattic
  * Author URI: http://automattic.com/
  *
  * @package wpcomsh
  */
 
-<<<<<<< HEAD
-define( 'WPCOMSH_VERSION', '5.3.3-alpha' );
-=======
 define( 'WPCOMSH_VERSION', '5.3.4-alpha' );
->>>>>>> e56cd77d
 
 // If true, Typekit fonts will be available in addition to Google fonts
 add_filter( 'jetpack_fonts_enable_typekit', '__return_true' );
