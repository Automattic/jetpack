--- conflicted
+++ resolved
@@ -2,11 +2,7 @@
 /**
  * Plugin Name: WordPress.com Site Helper
  * Description: A helper for connecting WordPress.com sites to external host infrastructure.
-<<<<<<< HEAD
- * Version: 3.22.14-alpha
-=======
  * Version: 3.22.15-alpha
->>>>>>> 1073a935
  * Author: Automattic
  * Author URI: http://automattic.com/
  *
@@ -14,11 +10,7 @@
  */
 
 // Increase version number if you change something in wpcomsh.
-<<<<<<< HEAD
-define( 'WPCOMSH_VERSION', '3.22.14-alpha' );
-=======
 define( 'WPCOMSH_VERSION', '3.22.15-alpha' );
->>>>>>> 1073a935
 
 // If true, Typekit fonts will be available in addition to Google fonts
 add_filter( 'jetpack_fonts_enable_typekit', '__return_true' );
