--- conflicted
+++ resolved
@@ -8,11 +8,7 @@
  */
 
 // Increase version number if you change something in wpcomsh.
-<<<<<<< HEAD
-define( 'WPCOMSH_VERSION', '1.8.7' );
-=======
 define( 'WPCOMSH_VERSION', '1.8.17' );
->>>>>>> 9bd252f9
 
 // If true, Typekit fonts will be available in addition to Google fonts
 add_filter( 'jetpack_fonts_enable_typekit', '__return_true' );
@@ -20,12 +16,9 @@
 require_once( 'constants.php' );
 
 require_once( 'footer-credit/footer-credit.php' );
-<<<<<<< HEAD
-require_once( 'storefront/storefront.php' );
 require_once( 'custom-fonts/custom-fonts.php' );
 require_once( 'custom-fonts-typekit/custom-fonts-typekit.php' );
-=======
->>>>>>> 9bd252f9
+require_once( 'storefront/storefront.php' );
 require_once( 'custom-colors/colors.php' );
 require_once( 'class.wpcomsh-log.php' );
 
