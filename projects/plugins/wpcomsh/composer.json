{
	"name": "automattic/wpcomsh",
	"description": "A helper for connecting WordPress.com sites to external host infrastructure.",
	"type": "wordpress-plugin",
	"license": "GPL-2.0-or-later",
	"require": {
		"php": ">=7.4",
		"automattic/at-pressable-podcasting": "^2.0",
		"automattic/custom-fonts": "^3.0",
		"automattic/custom-fonts-typekit": "^2.0",
		"automattic/text-media-widget-styles": "^2.0",
		"automattic/wc-calypso-bridge": "2.5.5",
		"wordpress/classic-editor-plugin": "1.5",
		"automattic/jetpack-config": "@dev",
		"automattic/jetpack-post-list": "@dev",
		"automattic/jetpack-mu-wpcom": "@dev",
		"tubalmartin/cssmin": "^4.1"
	},
	"require-dev": {
		"automattic/jetpack-changelogger": "@dev",
		"automattic/wordbless": "0.4.2",
		"dealerdirect/phpcodesniffer-composer-installer": "^1.0",
		"phpunit/phpunit": "^9",
		"yoast/phpunit-polyfills": "1.1.0",
		"wp-coding-standards/wpcs": "^3.0"
	},
	"autoload": {
		"classmap": [
			"customizer-fixes",
			"custom-colors",
			"endpoints",
			"feature-plugins",
			"footer-credit",
			"frontend-notices",
			"imports",
			"jetpack-require-connection-owner",
			"jetpack-token-error-header",
			"jetpack-token-resilience",
			"lib",
			"logo-tool",
			"mailpoet",
			"notices",
			"privacy",
			"private-site",
			"safeguard",
			"share-post",
			"storage",
			"storefront",
			"widgets",
			"wpcom-features",
			"wpcom-migration-helpers",
			"wpcom-themes"
		]
	},
	"scripts": {
		"phpunit": [
			"./vendor/phpunit/phpunit/phpunit --colors=always"
		],
		"test-php": [
			"@composer phpunit"
		],
		"post-install-cmd": "WorDBless\\Composer\\InstallDropin::copy",
		"post-update-cmd": "WorDBless\\Composer\\InstallDropin::copy"
	},
	"repositories": [
		{
			"type": "path",
			"url": "../../packages/*",
			"options": {
				"monorepo": true
			}
		},
		{
			"name": "automattic/custom-fonts",
			"type": "vcs",
			"no-api": true,
			"url": "https://github.com/Automattic/custom-fonts.git"
		},
		{
			"name": "automattic/custom-fonts-typekit",
			"type": "vcs",
			"no-api": true,
			"url": "https://github.com/Automattic/custom-fonts-typekit.git"
		},
		{
			"name": "automattic/at-pressable-podcasting",
			"type": "vcs",
			"no-api": true,
			"url": "https://github.com/automattic/at-pressable-podcasting.git"
		},
		{
			"name": "automattic/text-media-widget-styles",
			"type": "vcs",
			"no-api": true,
			"url": "https://github.com/Automattic/text-media-widget-styles.git"
		},
		{
			"name": "automattic/wc-calypso-bridge",
			"type": "vcs",
			"no-api": true,
			"url": "https://github.com/Automattic/wc-calypso-bridge.git"
		},
		{
			"type": "package",
			"package": {
				"name": "wordpress/classic-editor-plugin",
				"version": "1.5",
				"dist": {
					"url": "https://downloads.wordpress.org/plugin/classic-editor.1.5.zip",
					"type": "zip"
				},
				"source": {
					"url": "https://plugins.svn.wordpress.org/classic-editor/",
					"type": "svn",
					"reference": "tags/1.5/"
				},
				"autoload": {
					"classmap": []
				}
			}
		}
	],
	"minimum-stability": "dev",
	"prefer-stable": true,
	"config": {
		"allow-plugins": {
			"dealerdirect/phpcodesniffer-composer-installer": true,
			"composer/installers": true,
			"roots/wordpress-core-installer": true
		},
<<<<<<< HEAD
		"autoloader-suffix": "26841ac2064774301cbe06d174833bfc_wpcomshⓥ5_1_1_alpha"
=======
		"autoloader-suffix": "26841ac2064774301cbe06d174833bfc_wpcomshⓥ5_1_2_alpha"
>>>>>>> 6c500254
	},
	"extra": {
		"mirror-repo": "Automattic/wpcom-site-helper",
		"autorelease": true,
		"autotagger": true,
		"beta-plugin-slug": "wpcomsh",
		"release-branch-prefix": [
			"wpcomsh",
			"weekly"
		],
		"installer-disable": true,
		"changelogger": {
			"versioning": "semver"
		},
		"version-constants": {
			"WPCOMSH_VERSION": "wpcomsh.php"
		}
	}
}<|MERGE_RESOLUTION|>--- conflicted
+++ resolved
@@ -128,11 +128,7 @@
 			"composer/installers": true,
 			"roots/wordpress-core-installer": true
 		},
-<<<<<<< HEAD
-		"autoloader-suffix": "26841ac2064774301cbe06d174833bfc_wpcomshⓥ5_1_1_alpha"
-=======
 		"autoloader-suffix": "26841ac2064774301cbe06d174833bfc_wpcomshⓥ5_1_2_alpha"
->>>>>>> 6c500254
 	},
 	"extra": {
 		"mirror-repo": "Automattic/wpcom-site-helper",
