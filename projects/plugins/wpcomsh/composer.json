{
	"name": "automattic/wpcomsh",
	"description": "A helper for connecting WordPress.com sites to external host infrastructure.",
	"type": "wordpress-plugin",
	"license": "GPL-2.0-or-later",
	"require": {
		"php": ">=7.4",
		"automattic/at-pressable-podcasting": "^2.0",
		"automattic/custom-fonts": "^3.0",
		"automattic/custom-fonts-typekit": "^2.0",
		"automattic/text-media-widget-styles": "^2.0",
		"automattic/wc-calypso-bridge": "2.5.5",
		"wordpress/classic-editor-plugin": "1.5",
		"automattic/jetpack-config": "@dev",
		"automattic/jetpack-post-list": "@dev",
		"automattic/jetpack-mu-wpcom": "@dev",
		"tubalmartin/cssmin": "^4.1"
	},
	"require-dev": {
		"automattic/jetpack-changelogger": "@dev",
		"automattic/wordbless": "0.4.2",
		"dealerdirect/phpcodesniffer-composer-installer": "^1.0",
		"phpunit/phpunit": "^9",
		"yoast/phpunit-polyfills": "1.1.0",
		"wp-coding-standards/wpcs": "^3.0"
	},
	"autoload": {
		"classmap": [
			"customizer-fixes",
			"custom-colors",
			"endpoints",
			"feature-plugins",
			"footer-credit",
			"frontend-notices",
			"imports",
			"jetpack-require-connection-owner",
			"jetpack-token-error-header",
			"jetpack-token-resilience",
			"lib",
			"logo-tool",
			"mailpoet",
			"notices",
			"privacy",
			"private-site",
			"safeguard",
			"share-post",
			"storage",
			"storefront",
			"widgets",
			"wpcom-features",
			"wpcom-migration-helpers",
			"wpcom-themes"
		]
	},
	"scripts": {
		"phpunit": [
			"./vendor/phpunit/phpunit/phpunit --colors=always"
		],
		"test-php": [
			"@composer phpunit"
		],
		"post-install-cmd": "WorDBless\\Composer\\InstallDropin::copy",
		"post-update-cmd": "WorDBless\\Composer\\InstallDropin::copy"
	},
	"repositories": [
		{
			"type": "path",
			"url": "../../packages/*",
			"options": {
				"monorepo": true
			}
		},
		{
			"name": "automattic/custom-fonts",
			"type": "vcs",
			"no-api": true,
			"url": "https://github.com/Automattic/custom-fonts.git"
		},
		{
			"name": "automattic/custom-fonts-typekit",
			"type": "vcs",
			"no-api": true,
			"url": "https://github.com/Automattic/custom-fonts-typekit.git"
		},
		{
			"name": "automattic/at-pressable-podcasting",
			"type": "vcs",
			"no-api": true,
			"url": "https://github.com/automattic/at-pressable-podcasting.git"
		},
		{
			"name": "automattic/text-media-widget-styles",
			"type": "vcs",
			"no-api": true,
			"url": "https://github.com/Automattic/text-media-widget-styles.git"
		},
		{
			"name": "automattic/wc-calypso-bridge",
			"type": "vcs",
			"no-api": true,
			"url": "https://github.com/Automattic/wc-calypso-bridge.git"
		},
		{
			"type": "package",
			"package": {
				"name": "wordpress/classic-editor-plugin",
				"version": "1.5",
				"dist": {
					"url": "https://downloads.wordpress.org/plugin/classic-editor.1.5.zip",
					"type": "zip"
				},
				"source": {
					"url": "https://plugins.svn.wordpress.org/classic-editor/",
					"type": "svn",
					"reference": "tags/1.5/"
				},
				"autoload": {
					"classmap": []
				}
			}
		}
	],
	"minimum-stability": "dev",
	"prefer-stable": true,
	"config": {
		"allow-plugins": {
			"dealerdirect/phpcodesniffer-composer-installer": true,
			"composer/installers": true,
			"roots/wordpress-core-installer": true
		},
<<<<<<< HEAD
		"autoloader-suffix": "26841ac2064774301cbe06d174833bfc_wpcomshⓥ5_2_1_alpha"
=======
		"autoloader-suffix": "26841ac2064774301cbe06d174833bfc_wpcomshⓥ5_2_2_alpha"
>>>>>>> 065013cb
	},
	"extra": {
		"mirror-repo": "Automattic/wpcom-site-helper",
		"autorelease": true,
		"autotagger": true,
		"beta-plugin-slug": "wpcomsh",
		"release-branch-prefix": [
			"wpcomsh",
			"weekly"
		],
		"installer-disable": true,
		"changelogger": {
			"versioning": "semver"
		},
		"version-constants": {
			"WPCOMSH_VERSION": "wpcomsh.php"
		}
	}
}<|MERGE_RESOLUTION|>--- conflicted
+++ resolved
@@ -128,11 +128,7 @@
 			"composer/installers": true,
 			"roots/wordpress-core-installer": true
 		},
-<<<<<<< HEAD
-		"autoloader-suffix": "26841ac2064774301cbe06d174833bfc_wpcomshⓥ5_2_1_alpha"
-=======
 		"autoloader-suffix": "26841ac2064774301cbe06d174833bfc_wpcomshⓥ5_2_2_alpha"
->>>>>>> 065013cb
 	},
 	"extra": {
 		"mirror-repo": "Automattic/wpcom-site-helper",
