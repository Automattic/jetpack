<?php
/**
 * Features related to the WordPress.com nav redesign.
 *
 * @package wpcomsh
 */

/**
 * Whether to enable the nav redesign.
 *
 * @return bool True if the nav redesign is enabled, false otherwise.
 */
function wpcom_is_nav_redesign_enabled() {
	$uses_wp_admin_interface = get_option( 'wpcom_admin_interface' ) === 'wp-admin';

	return $uses_wp_admin_interface;
}

/**
 * Returns whether the current request is coming from the a8c proxy.
 */
function is_proxied() {
	return isset( $_SERVER['A8C_PROXIED_REQUEST'] )
		? sanitize_text_field( wp_unslash( $_SERVER['A8C_PROXIED_REQUEST'] ) )
		: defined( 'A8C_PROXIED_REQUEST' ) && A8C_PROXIED_REQUEST;
}

/**
<<<<<<< HEAD
=======
 * Adds Hosting -> Overview menu.
 *
 * This logic should be moved to jetpack-mu-wpcom once nav redesign is fully launched.
 */
function add_hosting_overview_menu() {
	if ( ! wpcom_is_nav_redesign_enabled() ) {
		return;
	}

	$domain = preg_replace( '#^https?://#', '', network_site_url() );

	add_submenu_page(
		'wpcom-hosting-menu',
		esc_attr__( 'Overview', 'wpcomsh' ),
		esc_attr__( 'Overview', 'wpcomsh' ),
		'manage_options',
		esc_url( "https://wordpress.com/overview/$domain" ),
		'',
		1
	);
}
add_action( 'admin_menu', 'add_hosting_overview_menu', 999999 );

/**
>>>>>>> 142c5db7
 * Temporarily hides the Hosting menus that are already in GSV.
 */
function temporarily_hide_hosting_menus_already_in_global_site_view() {
	global $submenu;

	if ( ! wpcom_is_nav_redesign_enabled() ) {
		return;
	}

	$items_to_hide = array( 'hosting-config', 'site-monitoring' );

	foreach ( $submenu['wpcom-hosting-menu'] as &$menu_item ) {
		foreach ( $items_to_hide  as $item_to_hide ) {
			if ( str_starts_with( $menu_item[2], 'https://wordpress.com/' . $item_to_hide ) ) {
				remove_submenu_page( 'wpcom-hosting-menu', $menu_item[2] );
				break;
			}
		}
	}
}
add_action( 'admin_menu', 'temporarily_hide_hosting_menus_already_in_global_site_view', PHP_INT_MAX );<|MERGE_RESOLUTION|>--- conflicted
+++ resolved
@@ -26,33 +26,6 @@
 }
 
 /**
-<<<<<<< HEAD
-=======
- * Adds Hosting -> Overview menu.
- *
- * This logic should be moved to jetpack-mu-wpcom once nav redesign is fully launched.
- */
-function add_hosting_overview_menu() {
-	if ( ! wpcom_is_nav_redesign_enabled() ) {
-		return;
-	}
-
-	$domain = preg_replace( '#^https?://#', '', network_site_url() );
-
-	add_submenu_page(
-		'wpcom-hosting-menu',
-		esc_attr__( 'Overview', 'wpcomsh' ),
-		esc_attr__( 'Overview', 'wpcomsh' ),
-		'manage_options',
-		esc_url( "https://wordpress.com/overview/$domain" ),
-		'',
-		1
-	);
-}
-add_action( 'admin_menu', 'add_hosting_overview_menu', 999999 );
-
-/**
->>>>>>> 142c5db7
  * Temporarily hides the Hosting menus that are already in GSV.
  */
 function temporarily_hide_hosting_menus_already_in_global_site_view() {
